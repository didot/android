--- conflicted
+++ resolved
@@ -1,6 +1,2 @@
 # The version of the Kotlin IDE plugin that is bundled in Android Studio.
-<<<<<<< HEAD
-KOTLIN_IDE_VERSION = "1.6.20-M1"
-=======
-KOTLIN_IDE_VERSION = "1.7.10"
->>>>>>> ad5b6ee3
+KOTLIN_IDE_VERSION = "1.7.10"