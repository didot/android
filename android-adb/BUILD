load("//tools/base/bazel:bazel.bzl", "iml_module")

# managed by go/iml_to_build
iml_module(
    name = "intellij.android.adb",
    srcs = ["src"],
    iml_files = ["intellij.android.adb.iml"],
    lint_baseline = "lint_baseline.xml",
    visibility = ["//visibility:public"],
    # do not sort: must match IML order
    deps = [
        "//prebuilts/studio/intellij-sdk:studio-sdk",
        "//tools/base/ddmlib:studio.android.sdktools.ddmlib[module]",
        "//tools/base/adblib:studio.android.sdktools.adblib[module]",
        "//tools/adt/idea/.idea/libraries:zxing-core",
        "//tools/base/flags:studio.android.sdktools.flags[module]",
        "//tools/adt/idea/android-common:intellij.android.common[module]",
        "//tools/adt/idea/adt-ui:intellij.android.adt.ui[module]",
        "//tools/adt/idea/artwork:intellij.android.artwork[module]",
        "//tools/base/sdklib:studio.android.sdktools.sdklib[module]",
        "//tools/adt/idea/.idea/libraries:kotlinx-coroutines-guava",
<<<<<<< HEAD
=======
        "//prebuilts/studio/intellij-sdk:studio-sdk-plugin-platform-images",
        "//tools/base/pixelprobe:studio.android.sdktools.pixelprobe[module]",
        "//tools/base/adblib-tools:studio.android.sdktools.adblib.tools[module]",
        "//tools/base/adblib-ddmlibcompatibility:studio.android.sdktools.adblib.ddmlibcompatibility[module]",
>>>>>>> ad5b6ee3
    ],
)

# managed by go/iml_to_build
iml_module(
    name = "intellij.android.adb.tests",
    iml_files = ["intellij.android.adb.tests.iml"],
    test_class = "com.android.tools.idea.adb.AndroidAdbTestSuite",
    test_data = [
        "//prebuilts/studio/sdk:platform-tools",
    ],
    test_friends = ["//tools/adt/idea/android-adb:intellij.android.adb"],
    test_srcs = ["testSrc"],
    visibility = ["//visibility:public"],
    # do not sort: must match IML order
    deps = [
        "//tools/base/adblib:studio.android.sdktools.adblib[module, test]",
        "//tools/base/ddmlib:studio.android.sdktools.ddmlib[module, test]",
<<<<<<< HEAD
        "//tools/base/adblib:studio.android.sdktools.adblib[module, test]",
        "//tools/base/testutils:studio.android.sdktools.testutils[module, test]",
        "//tools/base/fakeadbserver:studio.android.sdktools.fakeadbserver[module, test]",
        "//tools/adt/idea/.idea/libraries:truth[test]",
=======
        "//tools/base/fakeadbserver:studio.android.sdktools.fakeadbserver[module, test]",
        "//tools/base/flags:studio.android.sdktools.flags[module, test]",
        "//tools/base/testutils:studio.android.sdktools.testutils[module, test]",
        "//tools/adt/idea/android-adb:intellij.android.adb[module, test]",
>>>>>>> ad5b6ee3
        "//tools/adt/idea/adt-testutils:intellij.android.adt.testutils[module, test]",
        "//tools/adt/idea/adt-ui:intellij.android.adt.ui[module, test]",
        "//tools/adt/idea/artwork:intellij.android.artwork[module, test]",
        "//tools/adt/idea/android-common:intellij.android.common[module, test]",
        "//tools/adt/idea/android-test-framework:intellij.android.testFramework[module, test]",
        "//tools/adt/idea/.idea/libraries:jetbrains.kotlinx.coroutines.test[test]",
        "//tools/adt/idea/.idea/libraries:mockito[test]",
        "//prebuilts/studio/intellij-sdk:studio-sdk-plugin-gradle[test]",
        "//prebuilts/studio/intellij-sdk:studio-sdk[test]",
        "//tools/adt/idea/.idea/libraries:truth[test]",
        "//tools/adt/idea/.idea/libraries:zxing-core[test]",
    ],
)<|MERGE_RESOLUTION|>--- conflicted
+++ resolved
@@ -19,13 +19,10 @@
         "//tools/adt/idea/artwork:intellij.android.artwork[module]",
         "//tools/base/sdklib:studio.android.sdktools.sdklib[module]",
         "//tools/adt/idea/.idea/libraries:kotlinx-coroutines-guava",
-<<<<<<< HEAD
-=======
         "//prebuilts/studio/intellij-sdk:studio-sdk-plugin-platform-images",
         "//tools/base/pixelprobe:studio.android.sdktools.pixelprobe[module]",
         "//tools/base/adblib-tools:studio.android.sdktools.adblib.tools[module]",
         "//tools/base/adblib-ddmlibcompatibility:studio.android.sdktools.adblib.ddmlibcompatibility[module]",
->>>>>>> ad5b6ee3
     ],
 )
 
@@ -44,17 +41,10 @@
     deps = [
         "//tools/base/adblib:studio.android.sdktools.adblib[module, test]",
         "//tools/base/ddmlib:studio.android.sdktools.ddmlib[module, test]",
-<<<<<<< HEAD
-        "//tools/base/adblib:studio.android.sdktools.adblib[module, test]",
-        "//tools/base/testutils:studio.android.sdktools.testutils[module, test]",
-        "//tools/base/fakeadbserver:studio.android.sdktools.fakeadbserver[module, test]",
-        "//tools/adt/idea/.idea/libraries:truth[test]",
-=======
         "//tools/base/fakeadbserver:studio.android.sdktools.fakeadbserver[module, test]",
         "//tools/base/flags:studio.android.sdktools.flags[module, test]",
         "//tools/base/testutils:studio.android.sdktools.testutils[module, test]",
         "//tools/adt/idea/android-adb:intellij.android.adb[module, test]",
->>>>>>> ad5b6ee3
         "//tools/adt/idea/adt-testutils:intellij.android.adt.testutils[module, test]",
         "//tools/adt/idea/adt-ui:intellij.android.adt.ui[module, test]",
         "//tools/adt/idea/artwork:intellij.android.artwork[module, test]",
