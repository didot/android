--- conflicted
+++ resolved
@@ -19,12 +19,9 @@
     <applicationService serviceImplementation="com.android.tools.idea.adb.AdbOptionsService" />
     <xdebugger.configurableProvider implementation="com.android.tools.idea.adb.AdbConfigurableProvider" />
     <notificationWhitelist groupIds="ADB Logs"/>
-<<<<<<< HEAD
-=======
 
     <projectService serviceInterface="com.android.tools.idea.device.fs.DeviceFileDownloaderService"
                     serviceImplementation="com.android.tools.idea.explorer.DeviceFileDownloaderServiceImpl" />
->>>>>>> 368aefa1
   </extensions>
 
   <extensionPoints>
