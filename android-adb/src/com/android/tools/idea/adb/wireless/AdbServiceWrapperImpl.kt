--- conflicted
+++ resolved
@@ -20,17 +20,10 @@
 import com.android.ddmlib.TimeoutRemainder
 import com.android.tools.idea.adb.AdbFileProvider
 import com.android.tools.idea.adb.AdbService
-<<<<<<< HEAD
-import com.android.tools.idea.concurrency.AndroidDispatchers.ioThread
-import com.intellij.execution.process.ProcessOutput
-import com.intellij.openapi.diagnostic.thisLogger
-import com.intellij.openapi.project.Project
-=======
 import com.intellij.execution.process.ProcessOutput
 import com.intellij.openapi.diagnostic.thisLogger
 import com.intellij.openapi.project.Project
 import kotlinx.coroutines.Dispatchers
->>>>>>> ad5b6ee3
 import kotlinx.coroutines.guava.await
 import kotlinx.coroutines.time.delay
 import kotlinx.coroutines.withContext
@@ -55,11 +48,7 @@
     val stdoutStream = ByteArrayOutputStream()
     val stderrStream = ByteArrayOutputStream()
 
-<<<<<<< HEAD
-    val exitValue = withContext(ioThread) {
-=======
     val exitValue = withContext(Dispatchers.IO) {
->>>>>>> ad5b6ee3
       ExternalCommand(adbFile.absolutePath).execute(args, stdinStream, stdoutStream, stderrStream, ADB_TIMEOUT_MILLIS,
                                                     TimeUnit.MILLISECONDS)
     }
@@ -70,11 +59,7 @@
   }
 
   override suspend fun waitForOnlineDevice(pairingResult: PairingResult): AdbOnlineDevice =
-<<<<<<< HEAD
-    withContext(ioThread) {
-=======
     withContext(Dispatchers.IO) {
->>>>>>> ad5b6ee3
       val adbFile = getAdbLocation()
       val adb = AdbService.getInstance().getDebugBridge(adbFile).await()
       waitForDevice(adb, pairingResult)
@@ -83,11 +68,7 @@
 
   private suspend fun getAdbLocation(): File =
     // Use the I/O thread just in case we do I/O in the future (although currently there is none)
-<<<<<<< HEAD
-    withContext(ioThread) {
-=======
     withContext(Dispatchers.IO) {
->>>>>>> ad5b6ee3
       val adbProvider = AdbFileProvider.fromProject(project)
       if (adbProvider == null) {
         LOG.warn("AdbFileProvider is not correctly set up (see AdbFileProviderInitializer)")
