/*
 * Copyright (C) 2020 The Android Open Source Project
 *
 * Licensed under the Apache License, Version 2.0 (the "License");
 * you may not use this file except in compliance with the License.
 * You may obtain a copy of the License at
 *
 *      http://www.apache.org/licenses/LICENSE-2.0
 *
 * Unless required by applicable law or agreed to in writing, software
 * distributed under the License is distributed on an "AS IS" BASIS,
 * WITHOUT WARRANTIES OR CONDITIONS OF ANY KIND, either express or implied.
 * See the License for the specific language governing permissions and
 * limitations under the License.
 */
package com.android.tools.idea.adb.wireless

<<<<<<< HEAD
import com.android.annotations.concurrency.UiThread
import com.android.tools.idea.concurrency.AndroidDispatchers
import com.android.tools.idea.concurrency.AndroidDispatchers.ioThread
=======
import com.android.annotations.concurrency.AnyThread
import com.android.tools.idea.concurrency.AndroidDispatchers
>>>>>>> ad5b6ee3
import com.google.common.util.concurrent.Futures
import com.google.common.util.concurrent.ListenableFuture
import com.intellij.openapi.diagnostic.logger
import com.intellij.openapi.util.InvalidDataException
import com.intellij.util.LineSeparator
<<<<<<< HEAD
=======
import kotlinx.coroutines.Dispatchers
>>>>>>> ad5b6ee3
import kotlinx.coroutines.withContext
import java.awt.Color
import java.net.InetAddress

@AnyThread
class WiFiPairingServiceImpl(private val randomProvider: RandomProvider,
                             private val adbService: AdbServiceWrapper) : WiFiPairingService {
  private val LOG = logger<WiFiPairingServiceImpl>()
  private val studioServiceNamePrefix = "studio-"


  override suspend fun checkMdnsSupport(): MdnsSupportState {
    // TODO: Investigate updating (then using) ddmlib instead of spawning an adb client command, so that
    //       we don't have to rely on parsing command line output
    LOG.info("Checking if mDNS is supported (`adb mdns check` command)")
    val supportState = try {
      val result = adbService.executeCommand(listOf("mdns", "check"))
      when {
        result.errorCode != 0 -> {
          LOG.warn("`adb mdns check` returned a non-zero error code (${result.errorCode})")
          val isUnknownCommand = result.stderr.any { line -> line.contains(Regex("unknown.*command")) }
          if (isUnknownCommand)
            MdnsSupportState.AdbVersionTooLow
          else
            MdnsSupportState.AdbInvocationError
        }
        result.stdout.isEmpty() -> {
          LOG.warn("`adb mdns check` returned an empty output (why?)")
          MdnsSupportState.AdbInvocationError
        }
        // See https://android-review.googlesource.com/c/platform/system/core/+/1274009/5/adb/client/transport_mdns.cpp#553
        result.stdout.any { it.contains("mdns daemon version") } -> {
          LOG.info("`adb mdns check` (supported) result:")
          result.stdout.take(3).forEach {
            LOG.info("    $it")
          }
          MdnsSupportState.Supported
        }
        else -> {
          LOG.info("`adb mdns check` (not supported) result:")
          result.stdout.take(3).forEach {
            LOG.info("    $it")
          }
          MdnsSupportState.NotSupported
        }
      }
    } catch(t: Throwable) {  // more specific exception type?
      LOG.warn("Error executing `adb mdns check`", t)
      MdnsSupportState.AdbInvocationError
    }
    LOG.info("Checking if mDNS is supportState result: ${supportState}")
    return supportState
  }

  override suspend fun generateQrCode(backgroundColor: Color, foregroundColor: Color): QrCodeImage {
    return withContext(AndroidDispatchers.workerThread) {
      val serviceName = studioServiceNamePrefix + randomProvider.createRandomString(10)
      val password = randomProvider.createRandomString(12)
      val pairingString = createPairingString(serviceName, password)
      val image = QrCodeGenerator.encodeQrCodeToImage(pairingString, backgroundColor, foregroundColor)
      QrCodeImage(serviceName, password, pairingString, image)
    }
  }

  override fun devices(): ListenableFuture<List<AdbDevice>> {
    return Futures.immediateFuture(emptyList())
  }

  @Throws(AdbCommandException::class)
  override suspend fun scanMdnsServices(): List<MdnsService> {
    // TODO: Investigate updating (then using) ddmlib instead of spawning an adb client command, so that
    //       we don't have to rely on parsing command line output
    val result = adbService.executeCommand(listOf("mdns", "services"))
    // Output example:
    //  List of discovered mdns services
    //  adb-939AX05XBZ-vWgJpq	_adb-tls-connect._tcp.	192.168.1.86:39149
    //  adb-939AX05XBZ-vWgJpq	_adb-tls-pairing._tcp.	192.168.1.86:37313
    // Regular expression
    //  adb-<everything-until-space><spaces>__adb-tls-pairing._tcp.<spaces><everything-until-colon>:<port>
    val lineRegex = Regex("([^\\t]+)\\t*_adb-tls-pairing._tcp.\\t*([^:]+):([0-9]+)")

    if (result.errorCode != 0) {
      throw AdbCommandException("Error discovering services", result.errorCode, result.stderr)
    }

    if (result.stdout.isEmpty()) {
      throw AdbCommandException("Empty output from \"adb mdns services\" command", -1, result.stderr)
    }

    return result.stdout
      .drop(1)
      .mapNotNull { line ->
        val matchResult = lineRegex.find(line)
        matchResult?.let {
          try {
            val serviceName = it.groupValues[1]
<<<<<<< HEAD
            val ipAddress = withContext(ioThread) { InetAddress.getByName(it.groupValues[2]) }
=======
            val ipAddress = withContext(Dispatchers.IO) { InetAddress.getByName(it.groupValues[2]) }
>>>>>>> ad5b6ee3
            val port = it.groupValues[3].toInt()
            val serviceType = if (serviceName.startsWith(studioServiceNamePrefix)) ServiceType.QrCode else ServiceType.PairingCode
            MdnsService(serviceName, serviceType, ipAddress, port)
          }
          catch (ignored: Exception) {
            LOG.warn("mDNS service entry ignored due do invalid characters: ${line}")
            null
          }
        }
      }
  }

  override suspend fun pairMdnsService(mdnsService: MdnsService, password: String): PairingResult {
    LOG.info("Start mDNS pairing: ${mdnsService}")

    val deviceAddress = "${mdnsService.ipAddress.hostAddress}:${mdnsService.port}"
    // TODO: Update this when password can be passed as an argument
    val passwordInput = password + LineSeparator.getSystemLineSeparator().separatorString
    // TODO: Investigate updating (then using) ddmlib instead of spawning an adb client command, so that
    //       we don't have to rely on parsing command line output
    val result = adbService.executeCommand(listOf("pair", deviceAddress), passwordInput)

    LOG.info("mDNS pairing exited with code ${result.errorCode}")
    result.stdout.take(5).forEachIndexed { index, line ->
      LOG.info("  stdout line #$index: $line") }

    if (result.errorCode != 0) {
      throw AdbCommandException("Error pairing device", result.errorCode, result.stderr)
    }

    if (result.stdout.isEmpty()) {
      throw AdbCommandException("Empty output from \"adb pair\" command", -1, result.stderr)
    }

    // See https://cs.android.com/android/platform/superproject/+/3a52886262ae22477a7d8ffb12adba64daf6aafa:packages/modules/adb/client/adb_wifi.cpp;l=249
    // Output example:
    //  Enter pairing code: Successfully paired to 192.168.1.86:41915 [guid=adb-939AX05XBZ-vWgJpq]
    // Regular expression
    //  <Prefix><everything-until-colon>:<port>[guid=<everything-until-close-bracket>]
    val lineRegex = Regex("Successfully paired to ([^:]*):([0-9]*) \\[guid=([^\\]]*)\\]")
    val matchResult = lineRegex.find(result.stdout[0])
    return matchResult?.let {
      try {
<<<<<<< HEAD
        val ipAddress = withContext(ioThread) { InetAddress.getByName(it.groupValues[1]) }
=======
        val ipAddress = withContext(Dispatchers.IO) { InetAddress.getByName(it.groupValues[1]) }
>>>>>>> ad5b6ee3
        val port = it.groupValues[2].toInt()
        val serviceGuid = it.groupValues[3]
        PairingResult(ipAddress, port, serviceGuid)
      }
      catch (e: Exception) {
        throw InvalidDataException("Pairing result is invalid", e)
      }
    } ?: throw InvalidDataException("Pairing result is invalid")
  }

  override suspend fun waitForDevice(pairingResult: PairingResult): AdbOnlineDevice {
    return adbService.waitForOnlineDevice(pairingResult)
  }
}

/**
 * Format is "WIFI:T:ADB;S:service;P:password;;" (without the quotes)
 */
private fun createPairingString(service: String, password: String): String {
  return "WIFI:T:ADB;S:${service};P:${password};;"
}

private fun RandomProvider.createRandomString(charCount: Int): String {
  @Suppress("SpellCheckingInspection")
  val charSet = "abcdefghijklmnopqrstuvwxyzABCDEFGHIJKLMNOPQRSTUVWXYZ0123456789!@#$%^&*()-+*/<>{}"
  val sb = StringBuilder()
  for (i in 1..charCount) {
    val char = charSet[nextInt(charSet.length)]
    sb.append(char)
  }
  return sb.toString()
}<|MERGE_RESOLUTION|>--- conflicted
+++ resolved
@@ -15,23 +15,14 @@
  */
 package com.android.tools.idea.adb.wireless
 
-<<<<<<< HEAD
-import com.android.annotations.concurrency.UiThread
-import com.android.tools.idea.concurrency.AndroidDispatchers
-import com.android.tools.idea.concurrency.AndroidDispatchers.ioThread
-=======
 import com.android.annotations.concurrency.AnyThread
 import com.android.tools.idea.concurrency.AndroidDispatchers
->>>>>>> ad5b6ee3
 import com.google.common.util.concurrent.Futures
 import com.google.common.util.concurrent.ListenableFuture
 import com.intellij.openapi.diagnostic.logger
 import com.intellij.openapi.util.InvalidDataException
 import com.intellij.util.LineSeparator
-<<<<<<< HEAD
-=======
 import kotlinx.coroutines.Dispatchers
->>>>>>> ad5b6ee3
 import kotlinx.coroutines.withContext
 import java.awt.Color
 import java.net.InetAddress
@@ -128,11 +119,7 @@
         matchResult?.let {
           try {
             val serviceName = it.groupValues[1]
-<<<<<<< HEAD
-            val ipAddress = withContext(ioThread) { InetAddress.getByName(it.groupValues[2]) }
-=======
             val ipAddress = withContext(Dispatchers.IO) { InetAddress.getByName(it.groupValues[2]) }
->>>>>>> ad5b6ee3
             val port = it.groupValues[3].toInt()
             val serviceType = if (serviceName.startsWith(studioServiceNamePrefix)) ServiceType.QrCode else ServiceType.PairingCode
             MdnsService(serviceName, serviceType, ipAddress, port)
@@ -176,11 +163,7 @@
     val matchResult = lineRegex.find(result.stdout[0])
     return matchResult?.let {
       try {
-<<<<<<< HEAD
-        val ipAddress = withContext(ioThread) { InetAddress.getByName(it.groupValues[1]) }
-=======
         val ipAddress = withContext(Dispatchers.IO) { InetAddress.getByName(it.groupValues[1]) }
->>>>>>> ad5b6ee3
         val port = it.groupValues[2].toInt()
         val serviceGuid = it.groupValues[3]
         PairingResult(ipAddress, port, serviceGuid)
