/*
 * Copyright (C) 2017 The Android Open Source Project
 *
 * Licensed under the Apache License, Version 2.0 (the "License");
 * you may not use this file except in compliance with the License.
 * You may obtain a copy of the License at
 *
 *      http://www.apache.org/licenses/LICENSE-2.0
 *
 * Unless required by applicable law or agreed to in writing, software
 * distributed under the License is distributed on an "AS IS" BASIS,
 * WITHOUT WARRANTIES OR CONDITIONS OF ANY KIND, either express or implied.
 * See the License for the specific language governing permissions and
 * limitations under the License.
 */
package com.android.tools.idea.adb;

import com.intellij.openapi.options.Configurable;
import com.intellij.openapi.options.SimpleConfigurable;
import com.intellij.xdebugger.settings.DebuggerConfigurableProvider;
import com.intellij.xdebugger.settings.DebuggerSettingsCategory;
import java.util.Collection;
import java.util.Collections;
import java.util.List;
import org.jetbrains.annotations.NotNull;

final class AdbConfigurableProvider extends DebuggerConfigurableProvider {
  @NotNull
  @Override
  public Collection<? extends Configurable> getConfigurables(@NotNull DebuggerSettingsCategory category) {
    if (AdbConfigurableUi.hasComponents() && category == DebuggerSettingsCategory.GENERAL) {
<<<<<<< HEAD
      return List.of(SimpleConfigurable.create("adbSettingsConfigurable", "Android Debug Bridge (adb)", AdbConfigurableUi.class,
                                               () -> AdbOptionsService.getInstance()));
=======
      return ImmutableList.of(SimpleConfigurable.create("adbSettingsConfigurable", "Android Debug Bridge (adb)", AdbConfigurableUi.class,
                                                        () -> AdbOptionsService.getInstance()));
>>>>>>> 477885a9
    }
    return Collections.emptyList();
  }
}<|MERGE_RESOLUTION|>--- conflicted
+++ resolved
@@ -15,27 +15,22 @@
  */
 package com.android.tools.idea.adb;
 
+import com.google.common.collect.ImmutableList;
 import com.intellij.openapi.options.Configurable;
 import com.intellij.openapi.options.SimpleConfigurable;
 import com.intellij.xdebugger.settings.DebuggerConfigurableProvider;
 import com.intellij.xdebugger.settings.DebuggerSettingsCategory;
 import java.util.Collection;
 import java.util.Collections;
-import java.util.List;
 import org.jetbrains.annotations.NotNull;
 
-final class AdbConfigurableProvider extends DebuggerConfigurableProvider {
+public class AdbConfigurableProvider extends DebuggerConfigurableProvider {
   @NotNull
   @Override
   public Collection<? extends Configurable> getConfigurables(@NotNull DebuggerSettingsCategory category) {
     if (AdbConfigurableUi.hasComponents() && category == DebuggerSettingsCategory.GENERAL) {
-<<<<<<< HEAD
-      return List.of(SimpleConfigurable.create("adbSettingsConfigurable", "Android Debug Bridge (adb)", AdbConfigurableUi.class,
-                                               () -> AdbOptionsService.getInstance()));
-=======
       return ImmutableList.of(SimpleConfigurable.create("adbSettingsConfigurable", "Android Debug Bridge (adb)", AdbConfigurableUi.class,
                                                         () -> AdbOptionsService.getInstance()));
->>>>>>> 477885a9
     }
     return Collections.emptyList();
   }
