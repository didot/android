--- conflicted
+++ resolved
@@ -18,11 +18,7 @@
     <orderEntry type="library" scope="TEST" name="zxing-core" level="project" />
     <orderEntry type="module" module-name="android.sdktools.flags" scope="TEST" />
     <orderEntry type="module" module-name="intellij.android.common" scope="TEST" />
-<<<<<<< HEAD
-    <orderEntry type="module" module-name="intellij.android.testFramework" scope="RUNTIME" />
-=======
     <orderEntry type="module" module-name="intellij.android.adt.ui" scope="TEST" />
     <orderEntry type="library" scope="TEST" name="mockito" level="project" />
->>>>>>> 4ae98eb0
   </component>
 </module>