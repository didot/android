--- conflicted
+++ resolved
@@ -9,11 +9,7 @@
     <orderEntry type="sourceFolder" forTests="false" />
     <orderEntry type="module" module-name="intellij.android.adb" scope="TEST" />
     <orderEntry type="module" module-name="android.sdktools.ddmlib" scope="TEST" />
-<<<<<<< HEAD
-    <orderEntry type="module" module-name="intellij.platform.testFramework" scope="TEST" />
-=======
     <orderEntry type="module" module-name="android.sdktools.adblib" scope="TEST" />
->>>>>>> 477885a9
     <orderEntry type="module" module-name="android.sdktools.testutils" scope="TEST" />
     <orderEntry type="module" module-name="android.sdktools.fakeadbserver" scope="TEST" />
     <orderEntry type="library" scope="TEST" name="truth" level="project" />
@@ -24,6 +20,22 @@
     <orderEntry type="module" module-name="intellij.android.adt.ui" scope="TEST" />
     <orderEntry type="library" scope="TEST" name="mockito" level="project" />
     <orderEntry type="module" module-name="intellij.android.artwork" scope="TEST" />
-    <orderEntry type="library" name="Guava" level="project" />
+    <orderEntry type="library" name="kotlin-stdlib-jdk8" level="project" />
+    <orderEntry type="library" scope="TEST" name="Guava" level="project" />
+    <orderEntry type="library" scope="TEST" name="kotlinx-coroutines-jdk8" level="project" />
+    <orderEntry type="library" scope="TEST" name="hamcrest" level="project" />
+    <orderEntry type="library" scope="TEST" name="JUnit4" level="project" />
+    <orderEntry type="module" module-name="intellij.platform.testFramework.core" scope="TEST" />
+    <orderEntry type="module" module-name="intellij.platform.ide" scope="TEST" />
+    <orderEntry type="module" module-name="intellij.platform.core" scope="TEST" />
+    <orderEntry type="module" module-name="intellij.platform.extensions" scope="TEST" />
+    <orderEntry type="module" module-name="intellij.platform.util.rt" scope="TEST" />
+    <orderEntry type="module" module-name="intellij.platform.util" scope="TEST" />
+    <orderEntry type="module" module-name="intellij.platform.core.ui" scope="TEST" />
+    <orderEntry type="module" module-name="intellij.platform.testFramework" scope="TEST" />
+    <orderEntry type="module" module-name="intellij.platform.ide.core" scope="TEST" />
+    <orderEntry type="module" module-name="intellij.platform.ide.core.impl" scope="TEST" />
+    <orderEntry type="module" module-name="intellij.platform.editor" scope="TEST" />
+    <orderEntry type="module" module-name="intellij.platform.util.ui" scope="TEST" />
   </component>
 </module>