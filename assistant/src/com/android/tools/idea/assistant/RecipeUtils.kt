/*
 * Copyright (C) 2018 The Android Open Source Project
 *
 * Licensed under the Apache License, Version 2.0 (the "License");
 * you may not use this file except in compliance with the License.
 * You may obtain a copy of the License at
 *
 *      http://www.apache.org/licenses/LICENSE-2.0
 *
 * Unless required by applicable law or agreed to in writing, software
 * distributed under the License is distributed on an "AS IS" BASIS,
 * WITHOUT WARRANTIES OR CONDITIONS OF ANY KIND, either express or implied.
 * See the License for the specific language governing permissions and
 * limitations under the License.
 */
package com.android.tools.idea.assistant

import com.android.SdkConstants
import com.android.tools.idea.npw.model.actuallyRender
import com.android.tools.idea.npw.model.findReferences
import com.android.tools.idea.npw.template.getExistingModuleTemplateDataBuilder
import com.android.tools.idea.templates.TemplateUtils.openEditors
import com.android.tools.idea.templates.recipe.RenderingContext
import com.android.tools.idea.wizard.template.Recipe
import com.google.common.collect.ImmutableList
import com.intellij.openapi.command.WriteCommandAction.writeCommandAction
import com.intellij.openapi.diagnostic.Logger
import com.intellij.openapi.diagnostic.logger
import com.intellij.openapi.module.Module
import com.intellij.openapi.project.Project
import com.intellij.openapi.util.Pair
import com.intellij.openapi.util.io.FileUtil
import java.io.File
import javax.xml.parsers.SAXParserFactory
import org.jetbrains.android.facet.AndroidRootUtil
import org.xml.sax.Attributes
import org.xml.sax.helpers.DefaultHandler
<<<<<<< HEAD
import java.io.File
import javax.xml.parsers.SAXParserFactory
=======
>>>>>>> ad5b6ee3

private val log: Logger
  get() = logger<RecipeUtils>()

/** A collection of utility methods for interacting with an `Recipe`. */
object RecipeUtils {
  // TODO(qumeric): remove this cache. It is not needed anymore, everything is fast without it.
  private val recipeMetadataCache: MutableMap<Pair<Recipe, Project>, List<RecipeMetadata>> =
    hashMapOf()

  private fun getRecipeMetadata(recipe: Recipe, module: Module): RecipeMetadata {
    val key = Pair(recipe, module.project)
    if (recipeMetadataCache.containsKey(key)) {
      val metadata = recipeMetadataCache[key]!!.find { it.recipe == recipe }
      if (metadata != null) {
        return metadata
      }
    }
    val metadata = RecipeMetadata(recipe, module)

    val moduleRoot = AndroidRootUtil.findModuleRootFolderPath(module)!!
    // TODO: do we care about this path?
    val rootPath = File(FileUtil.generateRandomTemporaryPath(), "unused")
    rootPath.deleteOnExit()

    val context =
      RenderingContext(
        project = module.project,
        module = module,
        commandName = "Unnamed",
        templateData = getExistingModuleTemplateDataBuilder(module).build(),
        outputRoot = rootPath,
        moduleRoot = moduleRoot,
        dryRun = false,
        showErrors = true
      )

    // TODO(b/149085696): create logging events for Firebase?
    recipe.findReferences(context)

    // TODO(qumeric): consider using RenderingContext instead of custom RecipeMetadata class
    with(context) {
      val manifests = mutableListOf<File>()
      // FIXME(qumeric): sourceFiles.filter { it.name == SdkConstants.FN_ANDROID_MANIFEST_XML }

      // Ignore test configurations here.
      dependencies[SdkConstants.GRADLE_COMPILE_CONFIGURATION].forEach {
        metadata.dependencies.add(it!!)
      }
      classpathEntries.forEach { metadata.classpathEntries.add(it) }
      manifests.forEach { parseManifestForPermissions(it, metadata) }
      plugins.forEach { metadata.plugins.add(it) }
      targetFiles.forEach { metadata.modifiedFiles.add(it) }
    }
    return metadata
  }

  @JvmStatic
  fun getRecipeMetadata(recipe: Recipe, project: Project): List<RecipeMetadata> {
    val key = Pair(recipe, project)
    if (!recipeMetadataCache.containsKey(key)) {
      val cache = ImmutableList.builder<RecipeMetadata>()
      for (module in AssistActionStateManager.getAndroidModules(project)) {
        cache.add(getRecipeMetadata(recipe, module))
      }
      recipeMetadataCache[key] = cache.build()
    }
    return recipeMetadataCache[key]!!
  }

  @JvmStatic
  fun execute(recipe: Recipe, module: Module) {
    val moduleRoot = AndroidRootUtil.findModuleRootFolderPath(module)!!
    val rootPath = File(FileUtil.generateRandomTemporaryPath(), "unused")

    val context =
      RenderingContext(
        project = module.project,
        module = module,
        commandName = "Unnamed",
        templateData = getExistingModuleTemplateDataBuilder(module).build(),
        outputRoot = rootPath,
        moduleRoot = moduleRoot,
        dryRun = false,
        showErrors = true
      )

    writeCommandAction(module.project).withName("Executing recipe instructions").run<Exception> {
      // TODO(b/149085696): create logging events for Firebase?
      recipe.actuallyRender(context)
    }

    openEditors(module.project, context.filesToOpen, true)
  }

<<<<<<< HEAD
  private fun parseManifestForPermissions(f: File, metadata: RecipeMetadata) = try {
    val factory = SAXParserFactory.newDefaultInstance()
    val saxParser = factory.newSAXParser()
    saxParser.parse(f, object : DefaultHandler() {
      override fun startElement(uri: String, localName: String, tagName: String, attributes: Attributes) {
        if (tagName == SdkConstants.TAG_USES_PERMISSION || tagName == SdkConstants.TAG_USES_PERMISSION_SDK_23 || tagName == SdkConstants.TAG_USES_PERMISSION_SDK_M) {
          // Most permissions are "android.permission.XXX", so for readability, just remove the prefix if present
          val permission = attributes.getValue(SdkConstants.ANDROID_NS_NAME_PREFIX + SdkConstants.ATTR_NAME)
            .replace(SdkConstants.ANDROID_PKG_PREFIX + SdkConstants.ATTR_PERMISSION + ".", "")
          metadata.permissions.add(permission)
=======
  private fun parseManifestForPermissions(f: File, metadata: RecipeMetadata) =
    try {
      val factory = SAXParserFactory.newInstance()
      val saxParser = factory.newSAXParser()
      saxParser.parse(
        f,
        object : DefaultHandler() {
          override fun startElement(
            uri: String,
            localName: String,
            tagName: String,
            attributes: Attributes
          ) {
            if (tagName == SdkConstants.TAG_USES_PERMISSION ||
                tagName == SdkConstants.TAG_USES_PERMISSION_SDK_23 ||
                tagName == SdkConstants.TAG_USES_PERMISSION_SDK_M
            ) {
              // Most permissions are "android.permission.XXX", so for readability, just remove the
              // prefix if present
              val permission =
                attributes
                  .getValue(SdkConstants.ANDROID_NS_NAME_PREFIX + SdkConstants.ATTR_NAME)
                  .replace(SdkConstants.ANDROID_PKG_PREFIX + SdkConstants.ATTR_PERMISSION + ".", "")
              metadata.permissions.add(permission)
            }
          }
>>>>>>> ad5b6ee3
        }
      )
    } catch (e: Exception) {
      // This method shouldn't crash the user for any reason, as showing permissions is just
      // informational,
      // but log a warning so developers can see if they make a mistake when creating their service.
      log.warn("Failed to read permissions from AndroidManifest.xml", e)
    }
}<|MERGE_RESOLUTION|>--- conflicted
+++ resolved
@@ -30,16 +30,11 @@
 import com.intellij.openapi.project.Project
 import com.intellij.openapi.util.Pair
 import com.intellij.openapi.util.io.FileUtil
-import java.io.File
-import javax.xml.parsers.SAXParserFactory
 import org.jetbrains.android.facet.AndroidRootUtil
 import org.xml.sax.Attributes
 import org.xml.sax.helpers.DefaultHandler
-<<<<<<< HEAD
 import java.io.File
 import javax.xml.parsers.SAXParserFactory
-=======
->>>>>>> ad5b6ee3
 
 private val log: Logger
   get() = logger<RecipeUtils>()
@@ -135,21 +130,9 @@
     openEditors(module.project, context.filesToOpen, true)
   }
 
-<<<<<<< HEAD
-  private fun parseManifestForPermissions(f: File, metadata: RecipeMetadata) = try {
-    val factory = SAXParserFactory.newDefaultInstance()
-    val saxParser = factory.newSAXParser()
-    saxParser.parse(f, object : DefaultHandler() {
-      override fun startElement(uri: String, localName: String, tagName: String, attributes: Attributes) {
-        if (tagName == SdkConstants.TAG_USES_PERMISSION || tagName == SdkConstants.TAG_USES_PERMISSION_SDK_23 || tagName == SdkConstants.TAG_USES_PERMISSION_SDK_M) {
-          // Most permissions are "android.permission.XXX", so for readability, just remove the prefix if present
-          val permission = attributes.getValue(SdkConstants.ANDROID_NS_NAME_PREFIX + SdkConstants.ATTR_NAME)
-            .replace(SdkConstants.ANDROID_PKG_PREFIX + SdkConstants.ATTR_PERMISSION + ".", "")
-          metadata.permissions.add(permission)
-=======
   private fun parseManifestForPermissions(f: File, metadata: RecipeMetadata) =
     try {
-      val factory = SAXParserFactory.newInstance()
+      val factory = SAXParserFactory.newDefaultInstance()
       val saxParser = factory.newSAXParser()
       saxParser.parse(
         f,
@@ -173,7 +156,6 @@
               metadata.permissions.add(permission)
             }
           }
->>>>>>> ad5b6ee3
         }
       )
     } catch (e: Exception) {
