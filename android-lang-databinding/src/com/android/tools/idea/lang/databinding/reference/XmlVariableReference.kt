/*
 * Copyright (C) 2019 The Android Open Source Project
 *
 * Licensed under the Apache License, Version 2.0 (the "License");
 * you may not use this file except in compliance with the License.
 * You may obtain a copy of the License at
 *
 *      http://www.apache.org/licenses/LICENSE-2.0
 *
 * Unless required by applicable law or agreed to in writing, software
 * distributed under the License is distributed on an "AS IS" BASIS,
 * WITHOUT WARRANTIES OR CONDITIONS OF ANY KIND, either express or implied.
 * See the License for the specific language governing permissions and
 * limitations under the License.
 */
package com.android.tools.idea.lang.databinding.reference

import com.android.tools.idea.databinding.DataBindingMode
import com.android.tools.idea.databinding.index.BindingXmlData
import com.android.tools.idea.databinding.index.VariableData
import com.android.tools.idea.databinding.util.DataBindingUtil
import com.android.tools.idea.lang.databinding.JAVA_LANG
import com.android.tools.idea.lang.databinding.model.PsiModelClass
import com.android.tools.idea.projectsystem.ScopeType
import com.android.tools.idea.projectsystem.getModuleSystem
import com.intellij.openapi.module.Module
import com.intellij.psi.JavaPsiFacade
import com.intellij.psi.PsiClassType
import com.intellij.psi.PsiElement
import com.intellij.psi.xml.XmlTag

/**
 * Reference that points to a <variable> tag in a layout XML file.
 */
internal class XmlVariableReference(element: PsiElement,
                                    resolveTo: XmlTag,
                                    private val variable: VariableData,
                                    private val bindingData: BindingXmlData,
                                    private val module: Module)
  : DbExprReference(element, resolveTo) {
  override val resolvedType: PsiModelClass?
    get() {
      return DataBindingUtil.getQualifiedType(element.project, variable.type, bindingData, false)
        ?.let { name -> resolveType(name) }
        ?.let { psiType -> PsiModelClass(psiType, DataBindingMode.fromPsiElement(element)) }
    }

  /**
   * Returns the resolved [PsiClassType] for fully qualified name with type parameters.
   */
  private fun resolveType(name: String): PsiClassType? {
    val index = name.indexOf('<')
    val simpleName = if (index == -1) name else name.substring(0, index).trim()
    val qualifiedName = if (simpleName.contains('.')) simpleName else JAVA_LANG + simpleName

    // Create the string for parameters in the format of "psiType1, psiType2, ... lastPsiType,"
    val parametersString = if (index == -1) "" else name.substring(index + 1, name.lastIndexOf('>')).trim() + ","
    val psiClass =
<<<<<<< HEAD
      JavaPsiFacade.getInstance(element.project).findClass(qualifiedName, module.getModuleWithDependenciesAndLibrariesScope(false))
=======
      JavaPsiFacade.getInstance(element.project).findClass(qualifiedName, module.getModuleSystem().getResolveScope(ScopeType.MAIN))
>>>>>>> 368aefa1
      ?: return null

    // Parse and resolve type parameters recursively
    // For example: name = "MyClass<Class1<InsideClass1, InsideClass2>, Class2<InsideClass3<InsideClass4>, InsideClass4>"
    //
    // layerCount          0000001111111111111111111111111110000000001111111111111222222222222211111111111111100
    // parametersString    Class1<InsideClass1, InsideClass2>, Class2<InsideClass3<InsideClass4>, InsideClass4>,
    // delimiters                                            *                                                 *
    //
    // "Class1<InsideClass1, InsideClass2>" and "Class2<InsideClass3<InsideClass4>, InsideClass4>" will be resolved recursively and
    // added to parameters
    val parameters = ArrayList<PsiClassType?>()
    val stringBuilder = StringBuilder()
    var layerCount = 0
    parametersString.forEach { c ->
      if (c == ',' && layerCount == 0) {
        parameters.add(resolveType(stringBuilder.trim().toString()))
        stringBuilder.clear()
      }
      else {
        stringBuilder.append(c)
        when (c) {
          '<' -> layerCount += 1
          '>' -> layerCount -= 1
        }
      }
    }

    return JavaPsiFacade.getElementFactory(psiClass.project).createType(psiClass, *(parameters.toTypedArray()))
  }

  override val memberAccess = PsiModelClass.MemberAccess.ALL_MEMBERS
}<|MERGE_RESOLUTION|>--- conflicted
+++ resolved
@@ -56,11 +56,7 @@
     // Create the string for parameters in the format of "psiType1, psiType2, ... lastPsiType,"
     val parametersString = if (index == -1) "" else name.substring(index + 1, name.lastIndexOf('>')).trim() + ","
     val psiClass =
-<<<<<<< HEAD
-      JavaPsiFacade.getInstance(element.project).findClass(qualifiedName, module.getModuleWithDependenciesAndLibrariesScope(false))
-=======
       JavaPsiFacade.getInstance(element.project).findClass(qualifiedName, module.getModuleSystem().getResolveScope(ScopeType.MAIN))
->>>>>>> 368aefa1
       ?: return null
 
     // Parse and resolve type parameters recursively
