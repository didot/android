/*
 * Copyright (C) 2019 The Android Open Source Project
 *
 * Licensed under the Apache License, Version 2.0 (the "License");
 * you may not use this file except in compliance with the License.
 * You may obtain a copy of the License at
 *
 *      http://www.apache.org/licenses/LICENSE-2.0
 *
 * Unless required by applicable law or agreed to in writing, software
 * distributed under the License is distributed on an "AS IS" BASIS,
 * WITHOUT WARRANTIES OR CONDITIONS OF ANY KIND, either express or implied.
 * See the License for the specific language governing permissions and
 * limitations under the License.
 */
package com.android.tools.idea.lang.databinding.reference

import com.android.tools.idea.databinding.DataBindingMode
import com.android.tools.idea.lang.databinding.model.PsiModelClass
import com.intellij.psi.PsiClass
import com.intellij.psi.PsiElement
import com.intellij.psi.util.PsiTypesUtil
import com.intellij.psi.util.parentOfType
import com.intellij.psi.xml.XmlAttribute
import com.intellij.psi.xml.XmlTag
<<<<<<< HEAD
=======
import org.jetbrains.android.util.firstNotNullResult
>>>>>>> 477885a9

/**
 * Reference that points to an attribute in a layout XML file.
 */
internal class XmlAttributeReference(element: PsiElement,
                                     resolveTo: XmlAttribute) : DbExprReference(element, resolveTo) {
  override val resolvedType: PsiModelClass?
    get() {
      val tag = (resolve() as XmlAttribute).parentOfType<XmlTag>() ?: return null
      val viewClass = tag.references.firstNotNullOfOrNull { it.resolve() as? PsiClass } ?: return null
      return PsiModelClass(PsiTypesUtil.getClassType(viewClass), DataBindingMode.fromPsiElement(element))
    }

  override val memberAccess = PsiModelClass.MemberAccess.ALL_MEMBERS
}<|MERGE_RESOLUTION|>--- conflicted
+++ resolved
@@ -23,10 +23,7 @@
 import com.intellij.psi.util.parentOfType
 import com.intellij.psi.xml.XmlAttribute
 import com.intellij.psi.xml.XmlTag
-<<<<<<< HEAD
-=======
 import org.jetbrains.android.util.firstNotNullResult
->>>>>>> 477885a9
 
 /**
  * Reference that points to an attribute in a layout XML file.
@@ -36,7 +33,7 @@
   override val resolvedType: PsiModelClass?
     get() {
       val tag = (resolve() as XmlAttribute).parentOfType<XmlTag>() ?: return null
-      val viewClass = tag.references.firstNotNullOfOrNull { it.resolve() as? PsiClass } ?: return null
+      val viewClass = tag.references.firstNotNullResult { it.resolve() as? PsiClass } ?: return null
       return PsiModelClass(PsiTypesUtil.getClassType(viewClass), DataBindingMode.fromPsiElement(element))
     }
 
