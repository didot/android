--- conflicted
+++ resolved
@@ -73,20 +73,8 @@
   private val template: Template,
   private val usageTracker: TestUsageTracker
 ) {
-<<<<<<< HEAD
-  private val moduleState: TestTemplateWizardState get() = projectState.moduleTemplateState
-
-  /**
-   * TODO(qumeric): add documentation
-   */
-  fun checkProject(moduleName: String) {
-    if (activityState[COMPARE_NEW_RENDERING_CONTEXT] != null && activityState.getBoolean(COMPARE_NEW_RENDERING_CONTEXT)) {
-      return compareProject(moduleName)
-    }
-=======
   private lateinit var moduleState: ModuleTemplateDataBuilder
   fun checkProject(moduleName: String, vararg customizers: ProjectStateCustomizer) {
->>>>>>> 7af60d2c
     val modifiedModuleName = getModifiedModuleName(moduleName)
     val fixture = setUpFixtureForProject(modifiedModuleName)
     val project = fixture.project!!
@@ -128,176 +116,7 @@
     lintIfNeeded(this)
   }
 
-<<<<<<< HEAD
-  /**
-   * Compare the contents of the generated files between the old and new RenderingContexts
-   */
-  private fun compareProject(moduleName: String) {
-    val modifiedModuleName = getModifiedModuleName(moduleName)
-    val fixtureForOld = setUpFixtureForProject(modifiedModuleName)
-    val oldProject = fixtureForOld.project!!
-    val oldTempDirFixture = TempDirTestFixtureImpl().apply {
-      setUp()
-    }
-    try {
-      createProject(fixtureForOld, modifiedModuleName)
-      FileUtil.copyFileOrDir(FilePaths.toSystemDependentPath(oldProject.basePath)!!, File(oldTempDirFixture.tempDirPath))
-    }
-    finally {
-      fixtureForOld.tearDown()
-    }
-    val fixtureForNew = setUpFixtureForProject(modifiedModuleName)
-    val newProject = fixtureForNew.project!!
-    val newBaseDir = getBaseDirPath(newProject)
-    val newTempDirFixture = TempDirTestFixtureImpl().apply {
-      setUp()
-    }
-    try {
-      createProject(fixtureForNew, modifiedModuleName, true)
-      FileUtil.copyFileOrDir(newBaseDir, File(newTempDirFixture.tempDirPath))
-      oldTempDirFixture.tempDirPath compareFilesBetweenNewAndOldRenderingContexts newTempDirFixture.tempDirPath
-      // Verify the created project after comparison so that intermediate files are excluded from the comparison
-      newProject.verify(language)
-    }
-    finally {
-      fixtureForNew.tearDown()
-      oldTempDirFixture.tearDown()
-      newTempDirFixture.tearDown()
-      cleanupProjectFiles(getBaseDirPath(oldProject))
-      cleanupProjectFiles(newBaseDir)
-      cleanupProjectFiles(File(oldTempDirFixture.tempDirPath))
-      cleanupProjectFiles(File(newTempDirFixture.tempDirPath))
-    }
-  }
-
-  private infix fun String.compareFilesBetweenNewAndOldRenderingContexts(projectBaseNew: String) {
-    // File names except for the baseDirectory for the old RenderingContext
-    val oldGeneratedFiles = File(this).walk().filter { it.isFile }.map {
-      // substring(1) removes the first separatorChar
-      val relativePath = it.path.removePrefix(this).substring(1)
-      if (!comparisonExcludedPaths.contains(relativePath.replace(File.separatorChar, '/'))) {
-        /** Forces templates to conform to the same style */
-        fun String.harmonize(): String {
-          val mainHarmonization = this
-            .replace('\'', '"')
-            .replace(" : ", ": ")
-            .replace(" (", "(")
-            .trimAllWhitespace()
-
-          // For complicated reasons, we have a different line order for the new modules. Therefore, we only check if lines are the same.
-          return mainHarmonization.takeUnless { "Module" in projectBaseNew } ?: mainHarmonization.split("\n").sorted().joinToString("\n")
-        }
-        // Compare the contents of each file between the new and the old RenderingContext
-        val expected = FileUtil.loadFile(it).harmonize()
-        val actual = FileUtil.loadFile(File(projectBaseNew + File.separatorChar + relativePath)).harmonize()
-        assertEquals("Contents of $relativePath are different", expected, actual)
-      }
-      relativePath
-    }.toSet()
-
-    // File names except for the baseDirectory for the new RenderingContext
-    val newGeneratedFiles = File(projectBaseNew).walk().filter { it.isFile }.map {
-      it.path.removePrefix(projectBaseNew).substring(1)
-    }.toSet()
-
-    // Assert the generated set of files are equivalent
-    assertEquals(oldGeneratedFiles, newGeneratedFiles)
-  }
-
-  private fun createProjectForNewRenderingContext(
-    project: Project, moduleName: String, activityState: TestTemplateWizardState, newTemplate: Template2? = null, recipe: Recipe? = null
-  ) {
-    requireNotNull(newTemplate ?: recipe) { "Either a template or a recipe should be passed" }
-    require(newTemplate == null || recipe == null) { "Either a template or a recipe should be passed, not both" }
-    val isLauncher = activityState.getBoolean(ATTR_IS_LAUNCHER)
-    val packageName = activityState.getString(ATTR_PACKAGE_NAME)
-    val generateLayout = activityState["generateLayout"] as Boolean?
-    val projectRoot = VfsUtilCore.virtualToIoFile(project.guessProjectDir()!!)
-    val moduleRoot = File(projectRoot, moduleName)
-    val projectTemplateDataBuilder = ProjectTemplateDataBuilder(activityCreationMode == ActivityCreationMode.WITHOUT_PROJECT).apply {
-      androidXSupport = activityState.getBoolean(ATTR_ANDROIDX_SUPPORT)
-      gradlePluginVersion = GradleVersion.tryParse(activityState.getString(ATTR_GRADLE_PLUGIN_VERSION))
-      javaVersion = JavaVersion.parse("1.8")
-      sdkDir = File(activityState.getString(ATTR_SDK_DIR))
-      language = Language.fromName(activityState.getString(ATTR_LANGUAGE), Language.KOTLIN)
-      kotlinVersion = activityState.getString(ATTR_KOTLIN_VERSION)
-      buildToolsVersion = Revision.parseRevision(activityState.getString(ATTR_BUILD_TOOLS_VERSION))
-      topOut = File(activityState.getString(ATTR_TOP_OUT))
-      applicationPackage = null
-      debugKeyStoreSha1 = KeystoreUtils.sha1(getOrCreateDefaultDebugKeystore())
-      overridePathCheck = activityState.getBoolean(ATTR_OVERRIDE_PATH_CHECK)
-    }
-    val apis = ApiTemplateData(
-      minApi = activityState.getString(ATTR_MIN_API),
-      minApiLevel = activityState.getInt(ATTR_MIN_API_LEVEL),
-      buildApi = activityState.getInt(ATTR_BUILD_API),
-      buildApiString = activityState.getString(ATTR_BUILD_API_STRING),
-      buildApiRevision = 0,
-      targetApi = activityState.getInt(ATTR_TARGET_API),
-      targetApiString = activityState.getString(ATTR_TARGET_API_STRING)
-    )
-
-    val moduleTemplateData = ModuleTemplateData(
-      projectTemplateDataBuilder.build(),
-      File(activityState.getString(ATTR_SRC_OUT)),
-      File(activityState.getString(ATTR_RES_OUT)),
-      File(activityState.getString(ATTR_MANIFEST_OUT)),
-      File(activityState.getString(ATTR_TEST_OUT)),
-      File(activityState.getString(ATTR_TEST_OUT).replace("androidTest", "test")), // this is unavailable in the old system
-      File(activityState.getString(ATTR_AIDL_OUT)),
-      File(activityState.getString(ATTR_PROJECT_OUT)),
-      activityState.getBoolean(ATTR_THEME_EXISTS),
-      activityState.getBoolean(ATTR_IS_NEW_MODULE),
-      activityState.getBoolean(ATTR_HAS_APPLICATION_THEME),
-      moduleState.getString(ATTR_MODULE_NAME),
-      moduleState.getBoolean(ATTR_IS_LIBRARY_MODULE),
-      packageName,
-      FormFactor.Mobile,
-      ThemesData(),
-      null,
-      apis
-    )
-
-    val context = RenderingContext2(
-      project = project,
-      module = null,
-      commandName = "Run TemplateTest",
-      templateData = moduleTemplateData,
-      moduleRoot = moduleRoot,
-      dryRun = false,
-      showErrors = true
-    )
-
-    val executor = DefaultRecipeExecutor2(context)
-    // Updates wizardParameterData for all parameters.
-    if (newTemplate != null) {
-      WizardParameterData(packageName, false, "main", newTemplate.parameters)
-      (newTemplate.parameters.find { it.name == "Package name" } as StringParameter?)?.value = packageName
-      (newTemplate.parameters.find { it.name == "Generate a Layout File" } as BooleanParameter?)?.value = generateLayout!!
-      (newTemplate.parameters.find { it.name == "Launcher Activity" } as BooleanParameter?)?.value = isLauncher!!
-      // TODO: More generalized way of overriding the parameters
-      val overrideBooleanParameters = listOf(
-        "multipleScreens" to "Split settings hierarchy into separate sub-screens",
-        "isThingsLauncher" to "Launch activity automatically on boot"
-      )
-      overrideBooleanParameters.forEach {(id, name) ->
-        activityState[id]?.let { value ->
-          (newTemplate.parameters.find { it.name == name } as BooleanParameter?)?.value =
-            value as Boolean
-        }
-      }
-      runWriteAction {
-        newTemplate.render(context, executor)
-      }
-    } else {
-      recipe!!.render(context, executor, null)
-    }
-  }
-
-  private fun Project.updateGradleAndSyncIfNeeded(projectRoot: File, moduleName: String) {
-=======
   private fun Project.updateGradleAndSyncIfNeeded(projectRoot: File) {
->>>>>>> 7af60d2c
     AndroidGradleTests.createGradleWrapper(projectRoot, GRADLE_LATEST_VERSION)
     val gradleFile = File(projectRoot, SdkConstants.FN_BUILD_GRADLE)
     val origContent = Files.asCharSource(gradleFile, UTF_8).read()
