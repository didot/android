--- conflicted
+++ resolved
@@ -21,7 +21,6 @@
 import com.android.sdklib.AndroidVersion
 import com.android.sdklib.SdkVersionInfo
 import com.android.tools.analytics.TestUsageTracker
-import com.android.tools.idea.flags.StudioFlags
 import com.android.tools.idea.gradle.npw.project.GradleAndroidModuleTemplate.createDefaultTemplateAt
 import com.android.tools.idea.gradle.project.common.GradleInitScripts
 import com.android.tools.idea.lint.common.LintBatchResult
@@ -85,13 +84,6 @@
     if ("Native C++" == templateName) return true // b/158067606
   }
 
-<<<<<<< HEAD
-  // Temporarily disable the automated test of the Compose Material template until we have the artifacts merged merged.
-  // This also ensures the test is only ignored if StudioFlags.NPW_MATERIAL3_ENABLED is disabled (so the template is not visible for users).
-  if ("Empty Compose Activity (Material3)" == templateName) return !StudioFlags.NPW_MATERIAL3_ENABLED.get() // b/200005771
-
-=======
->>>>>>> 2dc52685
   return false
 }
 
