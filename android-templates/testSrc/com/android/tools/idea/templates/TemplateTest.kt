--- conflicted
+++ resolved
@@ -359,11 +359,6 @@
     val withSpecificKotlin: ProjectStateCustomizer = { moduleData: ModuleTemplateDataBuilder, projectData: ProjectTemplateDataBuilder ->
       projectData.language = Language.Kotlin
       projectData.kotlinVersion = RenderTemplateModel.getComposeKotlinVersion(isMaterial3 = false)
-<<<<<<< HEAD
-      RenderTemplateModel.Companion.toString()
-      moduleData.category = Category.Compose
-=======
->>>>>>> ad5b6ee3
     }
     checkCreateTemplate("Empty Compose Activity", withSpecificKotlin) // Compose is always Kotlin
   }
@@ -376,10 +371,6 @@
       val withSpecificKotlin: ProjectStateCustomizer = { moduleData: ModuleTemplateDataBuilder, projectData: ProjectTemplateDataBuilder ->
         projectData.language = Language.Kotlin
         projectData.kotlinVersion = RenderTemplateModel.getComposeKotlinVersion(isMaterial3 = true)
-<<<<<<< HEAD
-        moduleData.category = Category.Compose
-=======
->>>>>>> ad5b6ee3
       }
       checkCreateTemplate("Empty Compose Activity (Material3)", withSpecificKotlin) // Compose is always Kotlin
     } finally {
@@ -406,8 +397,6 @@
   }
 
   @TemplateCheck
-<<<<<<< HEAD
-=======
   @Test
   fun testNewComposeWearActivity() {
     val withSpecificKotlin: ProjectStateCustomizer = { moduleData: ModuleTemplateDataBuilder, projectData: ProjectTemplateDataBuilder ->
@@ -419,16 +408,12 @@
 
   @TemplateCheck
   @Test
->>>>>>> ad5b6ee3
   fun testNewBlankWearActivityWithKotlin() {
     checkCreateTemplate("Blank Activity", withKotlin, avoidModifiedModuleName = true)
   }
 
   @TemplateCheck
-<<<<<<< HEAD
-=======
-  @Test
->>>>>>> ad5b6ee3
+  @Test
   fun testNewTvActivity() {
     checkCreateTemplate("Android TV Blank Activity")
   }
