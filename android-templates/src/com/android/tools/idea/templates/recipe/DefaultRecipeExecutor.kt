/*
 * Copyright (C) 2019 The Android Open Source Project
 *
 * Licensed under the Apache License, Version 2.0 (the "License");
 * you may not use this file except in compliance with the License.
 * You may obtain a copy of the License at
 *
 *      http://www.apache.org/licenses/LICENSE-2.0
 *
 * Unless required by applicable law or agreed to in writing, software
 * distributed under the License is distributed on an "AS IS" BASIS,
 * WITHOUT WARRANTIES OR CONDITIONS OF ANY KIND, either express or implied.
 * See the License for the specific language governing permissions and
 * limitations under the License.
 */
package com.android.tools.idea.templates.recipe

import com.android.SdkConstants.ATTR_CONTEXT
import com.android.SdkConstants.DOT_XML
import com.android.SdkConstants.GRADLE_API_CONFIGURATION
import com.android.SdkConstants.GRADLE_IMPLEMENTATION_CONFIGURATION
import com.android.SdkConstants.TOOLS_URI
import com.android.ide.common.repository.GradleCoordinate
import com.android.resources.ResourceFolderType
import com.android.support.AndroidxNameUtils
import com.android.tools.idea.gradle.dsl.api.GradleBuildModel
import com.android.tools.idea.gradle.dsl.api.GradleSettingsModel
import com.android.tools.idea.gradle.dsl.api.ProjectBuildModel
import com.android.tools.idea.gradle.dsl.api.dependencies.ArtifactDependencySpec
import com.android.tools.idea.gradle.dsl.api.dependencies.CommonConfigurationNames.ANDROID_TEST_API
import com.android.tools.idea.gradle.dsl.api.dependencies.CommonConfigurationNames.ANDROID_TEST_COMPILE
import com.android.tools.idea.gradle.dsl.api.dependencies.CommonConfigurationNames.ANDROID_TEST_IMPLEMENTATION
import com.android.tools.idea.gradle.dsl.api.dependencies.CommonConfigurationNames.API
import com.android.tools.idea.gradle.dsl.api.dependencies.CommonConfigurationNames.APK
import com.android.tools.idea.gradle.dsl.api.dependencies.CommonConfigurationNames.CLASSPATH
import com.android.tools.idea.gradle.dsl.api.dependencies.CommonConfigurationNames.COMPILE
import com.android.tools.idea.gradle.dsl.api.dependencies.CommonConfigurationNames.IMPLEMENTATION
import com.android.tools.idea.gradle.dsl.api.dependencies.CommonConfigurationNames.PROVIDED
import com.android.tools.idea.gradle.dsl.api.dependencies.CommonConfigurationNames.RUNTIME
import com.android.tools.idea.gradle.dsl.api.dependencies.CommonConfigurationNames.TEST_API
import com.android.tools.idea.gradle.dsl.api.dependencies.CommonConfigurationNames.TEST_COMPILE
import com.android.tools.idea.gradle.dsl.api.dependencies.CommonConfigurationNames.TEST_IMPLEMENTATION
import com.android.tools.idea.gradle.dsl.api.ext.GradlePropertyModel
import com.android.tools.idea.gradle.dsl.api.ext.GradlePropertyModel.ValueType
import com.android.tools.idea.gradle.dsl.api.ext.ReferenceTo
import com.android.tools.idea.gradle.dsl.api.ext.ResolvedPropertyModel
import com.android.tools.idea.gradle.dsl.api.java.LanguageLevelPropertyModel
import com.android.tools.idea.gradle.dsl.api.settings.PluginsModel
import com.android.tools.idea.gradle.dsl.parser.semantics.AndroidGradlePluginVersion
import com.android.tools.idea.gradle.repositories.RepositoryUrlManager
import com.android.tools.idea.gradle.util.GradleUtil
import com.android.tools.idea.projectsystem.getModuleSystem
import com.android.tools.idea.templates.TemplateUtils
import com.android.tools.idea.templates.TemplateUtils.checkDirectoryIsWriteable
import com.android.tools.idea.templates.TemplateUtils.checkedCreateDirectoryIfMissing
import com.android.tools.idea.templates.TemplateUtils.hasExtension
import com.android.tools.idea.templates.TemplateUtils.readTextFromDisk
import com.android.tools.idea.templates.TemplateUtils.readTextFromDocument
import com.android.tools.idea.templates.resolveDependency
import com.android.tools.idea.wizard.template.ModuleTemplateData
import com.android.tools.idea.wizard.template.ProjectTemplateData
import com.android.tools.idea.wizard.template.RecipeExecutor
import com.android.tools.idea.wizard.template.SourceSetType
import com.android.tools.idea.wizard.template.findResource
import com.android.tools.idea.wizard.template.withoutSkipLines
import com.android.utils.XmlUtils.XML_PROLOG
import com.android.utils.findGradleBuildFile
import com.google.common.annotations.VisibleForTesting
import com.google.common.base.Charsets
import com.intellij.diff.comparison.ComparisonManager
import com.intellij.diff.comparison.ComparisonPolicy.IGNORE_WHITESPACES
import com.intellij.openapi.fileEditor.FileDocumentManager
import com.intellij.openapi.project.Project
import com.intellij.openapi.vfs.LocalFileSystem
import com.intellij.openapi.vfs.ReadonlyStatusHandler
import com.intellij.openapi.vfs.VfsUtil.findFileByIoFile
import com.intellij.openapi.vfs.VfsUtil.findFileByURL
import com.intellij.openapi.vfs.VfsUtilCore
import com.intellij.openapi.vfs.VirtualFile
import com.intellij.pom.java.LanguageLevel
import com.intellij.psi.PsiDocumentManager
import com.intellij.psi.XmlElementFactory
import java.io.File
import com.android.tools.idea.templates.mergeXml as mergeXmlUtil

/**
 * Executor support for recipe instructions.
 *
 * Note: it tries to use [GradleBuildModel] for merging of Gradle files, but falls back on simple merging if it is unavailable.
 */
class DefaultRecipeExecutor(private val context: RenderingContext) : RecipeExecutor {
  private val project: Project get() = context.project
  private val referencesExecutor: FindReferencesRecipeExecutor = FindReferencesRecipeExecutor(context)
  private val io: RecipeIO = if (context.dryRun) DryRunRecipeIO() else RecipeIO()
  private val readonlyStatusHandler: ReadonlyStatusHandler = ReadonlyStatusHandler.getInstance(project)

  private val projectTemplateData: ProjectTemplateData get() = context.projectTemplateData
  private val moduleTemplateData: ModuleTemplateData? get() = context.moduleTemplateData
  private val repositoryUrlManager: RepositoryUrlManager by lazy { RepositoryUrlManager.get() }

  private val projectBuildModel: ProjectBuildModel? by lazy {
    ProjectBuildModel.getOrLog(project)
      ?.also { it.context.agpVersion = AndroidGradlePluginVersion.parse(projectTemplateData.gradlePluginVersion) }
  }
  private val projectSettingsModel: GradleSettingsModel? by lazy { projectBuildModel?.projectSettingsModel }
  private val projectGradleBuildModel: GradleBuildModel? by lazy { projectBuildModel?.projectBuildModel }
  private val moduleGradleBuildModel: GradleBuildModel? by lazy {
    when {
      context.module != null -> projectBuildModel?.getModuleBuildModel(context.module)
      context.moduleRoot != null -> getBuildModel(findGradleBuildFile(context.moduleRoot), project, projectBuildModel)
      else -> null
    }
  }

  override fun hasDependency(mavenCoordinate: String, moduleDir: File?): Boolean {
    val buildModel =
      if (moduleDir != null) {
        projectBuildModel?.getModuleBuildModel(moduleDir)
      }
      else {
        moduleGradleBuildModel
      } ?: return false

    if (buildModel.getDependencyConfiguration(mavenCoordinate) != null) {
      return true
    }

    return GradleCoordinate.parseCoordinateString(mavenCoordinate)
      ?.let { gradleCoordinate -> context.module?.getModuleSystem()?.getRegisteredDependency(gradleCoordinate) } != null
  }

  private fun GradleBuildModel.getDependencyConfiguration(mavenCoordinate: String): String? {
    val configurationsToCheck = listOf(
        ANDROID_TEST_API,
        ANDROID_TEST_COMPILE,
        ANDROID_TEST_IMPLEMENTATION,
        API,
        APK,
        CLASSPATH,
        COMPILE,
        IMPLEMENTATION,
        PROVIDED,
        RUNTIME,
        TEST_API,
        TEST_COMPILE,
        TEST_IMPLEMENTATION
    )

    fun checkForConfiguration(configuration: String?): Boolean {
      val artifacts = dependencies().run { if (configuration == null) artifacts() else artifacts(configuration) }

      val existingArtifacts = artifacts.map {
        ArtifactDependencySpec.create(it.name().toString(), it.group().toString(), it.version().toString())
      }

      val artifactToAdd = ArtifactDependencySpec.create(mavenCoordinate)!!

      return existingArtifacts.any { it.equalsIgnoreVersion(artifactToAdd) }
    }

    return configurationsToCheck.firstOrNull { checkForConfiguration(it) } ?: OTHER_CONFIGURATION.takeIf { checkForConfiguration(null) }
  }

  /**
   * Merges the given XML file into the given destination file (or copies it over if the destination file does not exist).
   */
  override fun mergeXml(source: String, to: File) {
    val content = source.withoutSkipLines()
    val targetFile = getTargetFile(to)
    require(hasExtension(targetFile, DOT_XML)) { "Only XML files can be merged at this point: $targetFile" }

    val targetText = readTargetText(targetFile) ?: run {
      save(content, to)
      return
    }

    val contents = mergeXmlUtil(context, content, targetText, targetFile)

    writeTargetFile(this, contents, targetFile)
  }

  override fun open(file: File) {
    context.filesToOpen.add(file)
  }

  override fun applyPlugin(plugin: String, revision: String?, minRev: String?) {
    referencesExecutor.applyPlugin(plugin, revision)

    val buildModel = moduleGradleBuildModel ?: return
    buildModel.applyPluginIfNone(plugin)

    if (revision != null) {
      val (pluginsBlockToModify, applyFlag) = maybeGetPluginsFromSettings()?.let { Pair(it, null) }
                                              ?: maybeGetPluginsFromProject()?.let { Pair(it, false) }
                                              ?: return

      val pluginCoordinate =  "$plugin:$plugin.gradle.plugin:$revision"
      val resolvedVersion = resolveDependency(repositoryUrlManager, pluginCoordinate, minRev).version?.toString() ?: revision
      val targetPluginModel = pluginsBlockToModify.plugins().firstOrNull { it.name().toString() == plugin }

      if (targetPluginModel == null) {
        pluginsBlockToModify.applyPlugin(plugin, resolvedVersion, applyFlag)
<<<<<<< HEAD
      }
      else {
        val toBeAddedVersion = GradleVersion.parse(resolvedVersion)
        val existingVersion = GradleVersion.parse(targetPluginModel.version().toString())
        if (toBeAddedVersion > existingVersion) {
          targetPluginModel.version().setValue(resolvedVersion)
        }
=======
>>>>>>> ad5b6ee3
      }
    }
  }

  override fun addClasspathDependency(mavenCoordinate: String, minRev: String?, forceAdding: Boolean) {
    if (!forceAdding && (maybeGetPluginsFromSettings() != null || maybeGetPluginsFromProject() != null)) {
      // If plugins are being declared on Settings or using plugins block in top-level build.gradle,
      // we skip this since all work is handled in [applyPlugin]
      return
    }

    val resolvedCoordinate = resolveDependency(repositoryUrlManager, convertToAndroidX(mavenCoordinate), minRev).toString()

    referencesExecutor.addClasspathDependency(resolvedCoordinate, minRev)

    val toBeAddedDependency = ArtifactDependencySpec.create(resolvedCoordinate)
    check(toBeAddedDependency != null) { "$resolvedCoordinate is not a valid classpath dependency" }

    val buildModel = projectGradleBuildModel ?: return

    val buildscriptDependencies = buildModel.buildscript().dependencies()
    val targetDependencyModel = buildscriptDependencies.artifacts(CLASSPATH_CONFIGURATION_NAME).firstOrNull {
      toBeAddedDependency.equalsIgnoreVersion(it.spec)
    }
    if (targetDependencyModel == null) {
      buildscriptDependencies.addArtifact(CLASSPATH_CONFIGURATION_NAME, toBeAddedDependency)
    }
  }

  private fun maybeGetPluginsFromSettings(): PluginsModel? {
    return projectSettingsModel?.pluginManagement()?.plugins()?.takeIf { it.psiElement != null }
  }

  private fun maybeGetPluginsFromProject(): PluginsModel? {
    return projectGradleBuildModel?.takeIf { it.pluginsPsiElement != null }
  }

  private fun maybeGetPluginsFromSettings(): PluginsModel? {
    return projectSettingsModel?.pluginManagement()?.plugins()?.takeIf { it.psiElement != null }
  }

  private fun maybeGetPluginsFromProject(): PluginsModel? {
    return projectGradleBuildModel?.takeIf { it.pluginsPsiElement != null }
  }

  /**
   * Add a library dependency into the project.
   */
  override fun addDependency(mavenCoordinate: String, configuration: String, minRev: String?, moduleDir: File?, toBase: Boolean) {
    // Translate from "compile" to "implementation" based on the parameter map context
    val newConfiguration = GradleUtil.mapConfigurationName(configuration, projectTemplateData.gradlePluginVersion, false)
    referencesExecutor.addDependency(newConfiguration, mavenCoordinate, minRev, moduleDir, toBase)

    val baseFeature = context.moduleTemplateData?.baseFeature

    val buildModel = when {
      moduleDir != null -> {
        projectBuildModel?.getModuleBuildModel(moduleDir)
      }
      baseFeature == null || !toBase -> {
        moduleGradleBuildModel
      }
      else -> {
        projectBuildModel?.getModuleBuildModel(baseFeature.dir)
      }
    } ?: return

    var resolvedConfiguration = GradleUtil.mapConfigurationName(configuration, projectTemplateData.gradlePluginVersion, false)
    val resolvedMavenCoordinate = resolveDependency(repositoryUrlManager, convertToAndroidX(mavenCoordinate), minRev).toString()

    // If a Library (e.g. Google Maps) Manifest references its own resources, it needs to be added to the Base, otherwise aapt2 will fail
    // during linking. Since we don't know the libraries Manifest references, we declare this libraries in the base as "api" dependencies.
    if (baseFeature != null && toBase && resolvedConfiguration == GRADLE_IMPLEMENTATION_CONFIGURATION) {
        resolvedConfiguration = GRADLE_API_CONFIGURATION
    }

    if (buildModel.getDependencyConfiguration(resolvedMavenCoordinate) == null) {
      buildModel.dependencies().addArtifact(resolvedConfiguration, resolvedMavenCoordinate)
    }
  }

  override fun addModuleDependency(configuration: String, moduleName: String, toModule: File) {
    require(moduleName.isNotEmpty() && moduleName.first() != ':') {
      "incorrect module name (it should not be empty or include first ':')"
    }
    val resolvedConfiguration = GradleUtil.mapConfigurationName(configuration, projectTemplateData.gradlePluginVersion, false)

    val buildModel = projectBuildModel?.getModuleBuildModel(toModule) ?: return
    buildModel.dependencies().addModule(resolvedConfiguration, ":$moduleName")
  }

  /**
   * Copies the given source file into the given destination file (where the source
   * is allowed to be a directory, in which case the whole directory is copied recursively)
   */
  override fun copy(from: File, to: File) {
    val sourceUrl = findResource(context.templateData.javaClass, from)
    val target = getTargetFile(to)

    val sourceFile = findFileByURL(sourceUrl) ?: error("$from ($sourceUrl)")
    sourceFile.refresh(false, false)
    val destPath = if (sourceFile.isDirectory) target else target.parentFile
    when {
      sourceFile.isDirectory -> copyDirectory(sourceFile, destPath)
      target.exists() -> if (!sourceFile.contentEquals(target)) {
        addFileAlreadyExistWarning(target)
      }
      else -> {
        val document = FileDocumentManager.getInstance().getDocument(sourceFile)
        if (document != null) {
          io.writeFile(this, document.text, target, project)
        }
        else {
          io.copyFile(this, sourceFile, destPath, target.name)
        }
        referencesExecutor.addTargetFile(target)
      }
    }
  }

  /**
   * Instantiates the given template file into the given output file.
   * Note: It removes trailing whitespace both from beginning and end of source.
   *       Also, it replaces any 2+ consequent empty lines with single empty line.
   */
  override fun save(source: String, to: File) {
    val targetFile = getTargetFile(to)
    val content = extractFullyQualifiedNames(to, source.withoutSkipLines()).trim().squishEmptyLines()

    if (targetFile.exists()) {
      if (!targetFile.contentEquals(content)) {
        addFileAlreadyExistWarning(targetFile)
      }
      return
    }
    io.writeFile(this, content, targetFile, project)
    referencesExecutor.addTargetFile(targetFile)
  }

  override fun createDirectory(at: File) {
    io.mkDir(getTargetFile(at))
  }

  override fun addSourceSet(type: SourceSetType, name: String, dir: File) {
    val buildModel = moduleGradleBuildModel ?: return
    val sourceSet = buildModel.android().addSourceSet(name)
    val relativeDir = dir.toRelativeString(moduleTemplateData!!.rootDir)

    if (type == SourceSetType.MANIFEST) {
      sourceSet.manifest().srcFile().setValue(relativeDir)
      return
    }

    val srcDirsModel = with(sourceSet) {
      when (type) {
        SourceSetType.AIDL -> aidl()
        SourceSetType.ASSETS -> assets()
        SourceSetType.JAVA -> java()
        SourceSetType.JNI -> jni()
        SourceSetType.RENDERSCRIPT -> renderscript()
        SourceSetType.RES -> res()
        SourceSetType.RESOURCES -> resources()
        SourceSetType.MANIFEST -> throw RuntimeException("manifest should have been handled earlier")
      }
    }.srcDirs()

    val dirExists = srcDirsModel.toList().orEmpty().any { it.toString() == relativeDir }

    if (dirExists) {
      return
    }

    srcDirsModel.addListValue().setValue(relativeDir)
  }

  override fun setExtVar(name: String, value: String) {
    if (moduleGradleBuildModel?.dependencies()?.isPropertyInScope(name) == true) {
      return // If in scope, either is a local variable or is already in ext[]
    }
    val buildModel = projectGradleBuildModel ?: return
    val property = buildModel.buildscript().ext().findProperty(name)
    if (property.valueType != ValueType.NONE) {
      return // we do not override property value if it exists.
    }
    property.setValue(value)
  }

  override fun getClasspathDependencyVarName(mavenCoordinate: String, valueIfNotFound: String) : String {
    val mavenDependency = ArtifactDependencySpec.create(mavenCoordinate)
    check(mavenDependency != null) { "$mavenCoordinate is not a valid classpath dependency" }

    val buildScriptDependencies = projectGradleBuildModel?.buildscript()?.dependencies() ?: return valueIfNotFound
    val targetDependencyModel = buildScriptDependencies.artifacts(CLASSPATH_CONFIGURATION_NAME).firstOrNull {
      mavenDependency.equalsIgnoreVersion(it.spec)
    }
    val unresolvedVersionModel = targetDependencyModel?.version()?.unresolvedModel ?: return valueIfNotFound

    if (unresolvedVersionModel.valueType == ValueType.REFERENCE) {
      return unresolvedVersionModel.getValue(GradlePropertyModel.STRING_TYPE) ?: valueIfNotFound
    }

    return valueIfNotFound
  }

  override fun getDependencyVarName(mavenCoordinate: String, valueIfNotFound: String) : String {
    val mavenDependency = ArtifactDependencySpec.create(mavenCoordinate)
    check(mavenDependency != null) { "$mavenCoordinate is not a valid dependency" }

    val settingsModel: GradleSettingsModel = projectSettingsModel ?: return valueIfNotFound
    val moduleModel: GradleBuildModel = moduleGradleBuildModel ?: return valueIfNotFound

    val moduleList = settingsModel.modulePaths().mapNotNull { settingsModel.moduleModel(it) }.toMutableList()
    moduleModel.apply {
      // If the current module is not the first (index is zero), move it to be first.
      val currentModuleIdx = moduleList.map { it.virtualFile }.indexOf(virtualFile)
      if (currentModuleIdx >= 1) {
        moduleList.add(0, moduleList.removeAt(currentModuleIdx))
      }
    }

    val varName = moduleList
      .flatMap { gradleBuildModel -> gradleBuildModel.dependencies().artifacts() }
      .asSequence()
      .filter { artifactDependencyModel -> mavenDependency.equalsIgnoreVersion(artifactDependencyModel.spec) }
      .map { artifactDependencyModel -> artifactDependencyModel.version().unresolvedModel }
      .filter { unresolvedVersionProperty -> unresolvedVersionProperty.valueType == ValueType.REFERENCE }
      .mapNotNull { unresolvedVersionModel -> unresolvedVersionModel.getValue(GradlePropertyModel.STRING_TYPE) }
      .filter { moduleModel.dependencies().isPropertyInScope(it) }
      .firstOrNull()

    return varName ?: valueIfNotFound
  }

  /**
   * Adds a module dependency to global settings.gradle[.kts] file.
   */
  override fun addIncludeToSettings(moduleName: String) {
    projectSettingsModel?.addModulePath(moduleName)
  }

  /**
   * Adds a new build feature to android block. For example, may enable compose.
   */
  override fun setBuildFeature(name: String, value: Boolean) {
    val buildModel = moduleGradleBuildModel ?: return
    val feature = when (name) {
      "compose" -> buildModel.android().buildFeatures().compose()
      "mlModelBinding" -> buildModel.android().buildFeatures().mlModelBinding()
      "viewBinding" -> buildModel.android().buildFeatures().viewBinding()
      "prefab" -> buildModel.android().buildFeatures().prefab()
      else -> throw IllegalArgumentException("$name is not a supported build feature.")
    }

    if (feature.valueType == ValueType.NONE) {
      feature.setValue(value)
    }
  }

  override fun setViewBinding(value: Boolean) {
    val buildModel = moduleGradleBuildModel ?: return
    buildModel.android().viewBinding().enabled().setValue(value)
  }

  /**
   * Sets Compose Options field values
   */
  override fun setComposeOptions(kotlinCompilerExtensionVersion: String?) {
    val buildModel = moduleGradleBuildModel ?: return
    val composeOptionsModel = buildModel.android().composeOptions()

    if (kotlinCompilerExtensionVersion != null) {
      composeOptionsModel.kotlinCompilerExtensionVersion().setValueIfNone(kotlinCompilerExtensionVersion)
    }

    buildModel.android().defaultConfig().vectorDrawables().useSupportLibrary().setValue(true)
    buildModel.android().packagingOptions().resources().excludes().setValueIfNone("/META-INF/{AL2.0,LGPL2.1}")
  }

  /**
   * Sets Cpp Options field values
   */
  override fun setCppOptions(cppFlags: String, cppPath: String, cppVersion: String) {
    val buildModel = moduleGradleBuildModel ?: return
    buildModel.android().apply {
      if (cppFlags.isNotBlank()) {
        defaultConfig().externalNativeBuild().cmake().cppFlags().setValue(cppFlags)
      }

      externalNativeBuild().cmake().apply {
        path().setValue(cppPath)
        version().setValue(cppVersion)
      }
    }
  }

  /**
   * Sets sourceCompatibility and targetCompatibility in compileOptions and (if needed) jvmTarget in kotlinOptions.
   */
  override fun requireJavaVersion(version: String, kotlinSupport: Boolean) {
    var languageLevel = LanguageLevel.parse(version)!!
    // Kotlin does not support 1.7
    // See https://kotlinlang.org/docs/reference/using-gradle.html#attributes-specific-for-jvm
    if (kotlinSupport && languageLevel == LanguageLevel.JDK_1_7) {
      languageLevel = LanguageLevel.JDK_1_8
    }
    val buildModel = moduleGradleBuildModel ?: return

    fun updateCompatibility(current: LanguageLevelPropertyModel) {
      if (current.valueType == ValueType.NONE || current.toLanguageLevel()?.isAtLeast(languageLevel) != true) {
        current.setLanguageLevel(languageLevel)
      }
    }

    buildModel.android().compileOptions().run {
      updateCompatibility(sourceCompatibility())
      updateCompatibility(targetCompatibility())
    }
    if (kotlinSupport && (context.moduleTemplateData)?.isDynamic != true) {
      updateCompatibility(buildModel.android().kotlinOptions().jvmTarget())
    }
  }

  override fun addDynamicFeature(name: String, toModule: File) {
    require(name.isNotEmpty()) {
      "Module name cannot be empty"
    }
    val gradleName = ':' + name.trimStart(':')
    val buildModel = projectBuildModel?.getModuleBuildModel(toModule) ?: return
    buildModel.android().dynamicFeatures().addListValue().setValue(gradleName)
  }

  fun applyChanges() {
    if (!context.dryRun) {
      projectBuildModel?.applyChanges()
    }
  }

  private fun ResolvedPropertyModel.setValueIfNone(value: String) {
    if (valueType == ValueType.NONE) {
      if (value.startsWith('$')) ReferenceTo.createReferenceFromText(value.substring(1), this)?.let { setValue(it) }
      else setValue(value)
    }
  }

  private fun GradleBuildModel.applyPluginIfNone(plugin: String) {
    // b/193012182 - Some plugins have different names but are identical and we don't want to apply them more than once
    fun defaultPluginName(name: String) = when (name) {
      "kotlin-android" -> "org.jetbrains.kotlin.android"
      "kotlin" -> "org.jetbrains.kotlin.jvm"
      else -> name
    }

    val defaultName = defaultPluginName(plugin)
    if (plugins().none { defaultPluginName(it.name().forceString()) == defaultName }) {
      applyPlugin(plugin)
    }
  }

  private fun convertToAndroidX(mavenCoordinate: String): String =
    if (projectTemplateData.androidXSupport)
      AndroidxNameUtils.getVersionedCoordinateMapping(mavenCoordinate)
    else
      mavenCoordinate

  /**
   * [VfsUtil.copyDirectory] messes up the undo stack, most likely by trying to create a directory even if it already exists.
   * This is an undo-friendly replacement.
   */
  private fun copyDirectory(src: VirtualFile, dest: File) = TemplateUtils.copyDirectory(src, dest, ::copyFile)

  private fun copyFile(file: VirtualFile, src: VirtualFile, destinationFile: File): Boolean {
    val relativePath = VfsUtilCore.getRelativePath(file, src, File.separatorChar)
    check(relativePath != null) { "${file.path} is not a child of $src" }
    if (file.isDirectory) {
      io.mkDir(File(destinationFile, relativePath))
      return true
    }
    val target = File(destinationFile, relativePath)
    if (target.exists()) {
      if (!file.contentEquals(target)) {
        addFileAlreadyExistWarning(target)
      }
    }
    else {
      io.copyFile(this, file, target)
      referencesExecutor.addTargetFile(target)
    }
    return true
  }

  /**
   * Returns the absolute path to the file which will get written to.
   */
  private fun getTargetFile(file: File): File = if (file.isAbsolute)
    file
  else
    File(context.outputRoot, file.path)

  private fun readTextFile(file: File): String? =
    if (moduleTemplateData?.isNewModule != false)
      readTextFromDisk(file)
    else
      readTextFromDocument(project, file)

  /**
   * Shorten all fully qualified Layout names that belong to the same package as the manifest's package attribute value.
   *
   * @See [com.android.manifmerger.ManifestMerger2.extractFqcns]
   */
  private fun extractFullyQualifiedNames(to: File, content: String): String {
    if (ResourceFolderType.getFolderType(to.parentFile.name) != ResourceFolderType.LAYOUT) {
      return content
    }

    val packageName: String? = projectTemplateData.applicationPackage ?: moduleTemplateData?.packageName

    val factory = XmlElementFactory.getInstance(project)
    val root = factory.createTagFromText(content)

    // Note: At the moment only root "context:tools" attribute needs to be shorten
    val contextAttr = root.getAttribute(ATTR_CONTEXT, TOOLS_URI)
    val context = contextAttr?.value
    if (packageName == null || context == null || !context.startsWith("$packageName.")) {
      return content
    }

    val newContext = context.substring(packageName.length)
    root.setAttribute(ATTR_CONTEXT, TOOLS_URI, newContext)

    return XML_PROLOG + root.text
  }

  private fun readTargetText(targetFile: File): String? {
    if (!targetFile.exists()) {
      return null
    }
    if (project.isInitialized) {
      val toFile = findFileByIoFile(targetFile, true)
      val status = readonlyStatusHandler.ensureFilesWritable(listOf(toFile!!))
      check(!status.hasReadonlyFiles()) { "Attempt to update file that is readonly: ${targetFile.absolutePath}" }
    }
    return readTextFile(targetFile)
  }

  private fun writeTargetFile(requestor: Any, contents: String?, to: File) {
    io.writeFile(requestor, contents, to, project)
    referencesExecutor.addTargetFile(to)
  }

  private fun VirtualFile.contentEquals(targetFile: File): Boolean =
    if (fileType.isBinary)
      this.contentsToByteArray() contentEquals targetFile.readBytes()
    else
      ComparisonManager.getInstance().isEquals(readTextFromDocument(project, this)!!, readTextFile(targetFile)!!, IGNORE_WHITESPACES)

  private infix fun File.contentEquals(content: String): Boolean =
    ComparisonManager.getInstance().isEquals(content, readTextFile(this)!!, IGNORE_WHITESPACES)

  private fun addFileAlreadyExistWarning(targetFile: File) =
    context.warnings.add("The following file could not be created since it already exists: ${targetFile.path}")

  private open class RecipeIO {
    /**
     * Replaces the contents of the given file with the given string. Outputs
     * text in UTF-8 character encoding. The file is created if it does not
     * already exist.
     */
    open fun writeFile(requestor: Any, contents: String?, to: File, project: Project) {
      if (contents == null) {
        return
      }

      val parentDir = checkedCreateDirectoryIfMissing(to.parentFile)
      val vf = LocalFileSystem.getInstance().findFileByIoFile(to) ?: parentDir.createChildData(requestor, to.name)
      vf.setBinaryContent(contents.toByteArray(Charsets.UTF_8), -1, -1, requestor)

      // ProjectBuildModel uses PSI, let's committed document, since it's illegal to modify PSI on uncommitted Document.
      //FileDocumentManager.getInstance()
      //  .getDocument(vf)
      //  ?.let(PsiDocumentManager.getInstance(project)::commitDocument) <==== DOESN'T WORK!! ::commitDocument thinks doc is already committed
      PsiDocumentManager.getInstance(project).commitAllDocuments()
    }

    open fun copyFile(requestor: Any, file: VirtualFile, toFile: File) {
      val toDir = checkedCreateDirectoryIfMissing(toFile.parentFile)
      VfsUtilCore.copyFile(requestor, file, toDir)
    }

    open fun copyFile(requestor: Any, file: VirtualFile, toFileDir: File, newName: String) {
      val toDir = checkedCreateDirectoryIfMissing(toFileDir)
      VfsUtilCore.copyFile(requestor, file, toDir, newName)
    }

    open fun mkDir(directory: File) {
      checkedCreateDirectoryIfMissing(directory)
    }
  }

  private class DryRunRecipeIO : RecipeIO() {
    override fun writeFile(requestor: Any, contents: String?, to: File, project: Project) {
      checkDirectoryIsWriteable(to.parentFile)
    }

    override fun copyFile(requestor: Any, file: VirtualFile, toFile: File) {
      checkDirectoryIsWriteable(toFile.parentFile)
    }

    override fun copyFile(requestor: Any, file: VirtualFile, toFileDir: File, newName: String) {
      checkDirectoryIsWriteable(toFileDir)
    }

    override fun mkDir(directory: File) {
      checkDirectoryIsWriteable(directory)
    }
  }
}

// used when some configuration is found but it is not in configuration list.
private const val OTHER_CONFIGURATION = "__other__"

/**
 * 'classpath' is the configuration name used to specify buildscript dependencies.
 */
// TODO(qumeric): make private
const val CLASSPATH_CONFIGURATION_NAME = "classpath"

@VisibleForTesting
fun CharSequence.squishEmptyLines(): String {
  var isLastBlank = false
  return this.split("\n").mapNotNull { line ->
    when {
      line.isNotBlank() -> line
      !isLastBlank -> "" // replace blank with empty
      else -> null
    }.also {
      isLastBlank = line.isBlank()
    }
  }.joinToString("\n")
}


fun getBuildModel(buildFile: File, project: Project, projectBuildModel: ProjectBuildModel? = null): GradleBuildModel? {
  if (project.isDisposed || !buildFile.exists()) {
    return null
  }
  val virtualFile = findFileByIoFile(buildFile, true) ?: throw RuntimeException("Failed to find " + buildFile.path)

  // TemplateUtils.writeTextFile saves Documents but doesn't commit them, since there might not be a Project to speak of yet.
  // ProjectBuildModel uses PSI, so let's make sure the Document is committed, since it's illegal to modify PSI for a file with
  // and uncommitted Document.
  FileDocumentManager.getInstance()
    .getCachedDocument(virtualFile)
    ?.let(PsiDocumentManager.getInstance(project)::commitDocument)

  val buildModel = projectBuildModel ?: ProjectBuildModel.getOrLog(project)

  return buildModel?.getModuleBuildModel(virtualFile)
}
<|MERGE_RESOLUTION|>--- conflicted
+++ resolved
@@ -200,16 +200,6 @@
 
       if (targetPluginModel == null) {
         pluginsBlockToModify.applyPlugin(plugin, resolvedVersion, applyFlag)
-<<<<<<< HEAD
-      }
-      else {
-        val toBeAddedVersion = GradleVersion.parse(resolvedVersion)
-        val existingVersion = GradleVersion.parse(targetPluginModel.version().toString())
-        if (toBeAddedVersion > existingVersion) {
-          targetPluginModel.version().setValue(resolvedVersion)
-        }
-=======
->>>>>>> ad5b6ee3
       }
     }
   }
@@ -237,14 +227,6 @@
     if (targetDependencyModel == null) {
       buildscriptDependencies.addArtifact(CLASSPATH_CONFIGURATION_NAME, toBeAddedDependency)
     }
-  }
-
-  private fun maybeGetPluginsFromSettings(): PluginsModel? {
-    return projectSettingsModel?.pluginManagement()?.plugins()?.takeIf { it.psiElement != null }
-  }
-
-  private fun maybeGetPluginsFromProject(): PluginsModel? {
-    return projectGradleBuildModel?.takeIf { it.pluginsPsiElement != null }
   }
 
   private fun maybeGetPluginsFromSettings(): PluginsModel? {
