<options>
<<<<<<< HEAD
  <configurable id="editor.preferences.completion" configurable_name="Code Completion">
    <option name="compose" hit="Compose" />
    <option name="auto" hit="Enable enhanced auto-completion when using Jetpack Compose" />
    <option name="completion" hit="Enable enhanced auto-completion when using Jetpack Compose" />
    <option name="compose" hit="Enable enhanced auto-completion when using Jetpack Compose" />
    <option name="enable" hit="Enable enhanced auto-completion when using Jetpack Compose" />
    <option name="enhanced" hit="Enable enhanced auto-completion when using Jetpack Compose" />
    <option name="jetpack" hit="Enable enhanced auto-completion when using Jetpack Compose" />
    <option name="using" hit="Enable enhanced auto-completion when using Jetpack Compose" />
    <option name="when" hit="Enable enhanced auto-completion when using Jetpack Compose" />
  </configurable>
=======
>>>>>>> ad5b6ee3
  <configurable id="reference.settingsdialog.IDE.editor.colors.Compose" configurable_name="Compose">
    <option name="compose" hit="Compose" />
    <option name="calls" hit="Calls to @Compose functions" />
    <option name="compose" hit="Calls to @Compose functions" />
    <option name="functions" hit="Calls to @Compose functions" />
    <option name="to" hit="Calls to @Compose functions" />
  </configurable>
  <configurable id="debugger.stepping" configurable_name="Stepping">
    <option name="compose" hit="Compose" />
    <option name="classes" hit="Do not step into Compose internal classes" />
    <option name="compose" hit="Do not step into Compose internal classes" />
    <option name="do" hit="Do not step into Compose internal classes" />
    <option name="internal" hit="Do not step into Compose internal classes" />
    <option name="into" hit="Do not step into Compose internal classes" />
    <option name="not" hit="Do not step into Compose internal classes" />
    <option name="step" hit="Do not step into Compose internal classes" />
  </configurable>
</options><|MERGE_RESOLUTION|>--- conflicted
+++ resolved
@@ -1,18 +1,4 @@
 <options>
-<<<<<<< HEAD
-  <configurable id="editor.preferences.completion" configurable_name="Code Completion">
-    <option name="compose" hit="Compose" />
-    <option name="auto" hit="Enable enhanced auto-completion when using Jetpack Compose" />
-    <option name="completion" hit="Enable enhanced auto-completion when using Jetpack Compose" />
-    <option name="compose" hit="Enable enhanced auto-completion when using Jetpack Compose" />
-    <option name="enable" hit="Enable enhanced auto-completion when using Jetpack Compose" />
-    <option name="enhanced" hit="Enable enhanced auto-completion when using Jetpack Compose" />
-    <option name="jetpack" hit="Enable enhanced auto-completion when using Jetpack Compose" />
-    <option name="using" hit="Enable enhanced auto-completion when using Jetpack Compose" />
-    <option name="when" hit="Enable enhanced auto-completion when using Jetpack Compose" />
-  </configurable>
-=======
->>>>>>> ad5b6ee3
   <configurable id="reference.settingsdialog.IDE.editor.colors.Compose" configurable_name="Compose">
     <option name="compose" hit="Compose" />
     <option name="calls" hit="Calls to @Compose functions" />
