--- conflicted
+++ resolved
@@ -98,11 +98,8 @@
     <option name="build" path="ActionManager" hit="Build Bundle(s) / APK(s)" />
     <option name="bundle" path="ActionManager" hit="Build Bundle(s) / APK(s)" />
     <option name="s" path="ActionManager" hit="Build Bundle(s) / APK(s)" />
-<<<<<<< HEAD
-=======
     <option name="button" path="ActionManager" hit="Button 1" />
     <option name="button" path="ActionManager" hit="Button 2" />
->>>>>>> ad5b6ee3
     <option name="a" path="ActionManager" hit="Change display size to match a typical desktop" />
     <option name="change" path="ActionManager" hit="Change display size to match a typical desktop" />
     <option name="desktop" path="ActionManager" hit="Change display size to match a typical desktop" />
@@ -147,8 +144,6 @@
     <option name="convert" path="ActionManager" hit="Convert to WebP..." />
     <option name="to" path="ActionManager" hit="Convert to WebP..." />
     <option name="webp" path="ActionManager" hit="Convert to WebP..." />
-<<<<<<< HEAD
-=======
     <option name="copy" path="ActionManager" hit="Copy Value" />
     <option name="value" path="ActionManager" hit="Copy Value" />
     <option name="clipboard" path="ActionManager" hit="Copy resource value to the clipboard" />
@@ -157,7 +152,6 @@
     <option name="the" path="ActionManager" hit="Copy resource value to the clipboard" />
     <option name="to" path="ActionManager" hit="Copy resource value to the clipboard" />
     <option name="value" path="ActionManager" hit="Copy resource value to the clipboard" />
->>>>>>> ad5b6ee3
     <option name="create" path="ActionManager" hit="Create 9-Patch file…" />
     <option name="file" path="ActionManager" hit="Create 9-Patch file…" />
     <option name="patch" path="ActionManager" hit="Create 9-Patch file…" />
@@ -287,6 +281,8 @@
     <option name="test" path="ActionManager" hit="Import the results of a test execution from an XML file" />
     <option name="the" path="ActionManager" hit="Import the results of a test execution from an XML file" />
     <option name="xml" path="ActionManager" hit="Import the results of a test execution from an XML file" />
+    <option name="annotations" path="ActionManager" hit="Infer Annotations..." />
+    <option name="infer" path="ActionManager" hit="Infer Annotations..." />
     <option name="infer" path="ActionManager" hit="Infer Nullity..." />
     <option name="nullity" path="ActionManager" hit="Infer Nullity..." />
     <option name="inline" path="ActionManager" hit="Inline Layout..." />
@@ -469,10 +465,7 @@
     <option name="pair" path="ActionManager" hit="Pair Devices Using Wi-Fi" />
     <option name="using" path="ActionManager" hit="Pair Devices Using Wi-Fi" />
     <option name="wi" path="ActionManager" hit="Pair Devices Using Wi-Fi" />
-<<<<<<< HEAD
-=======
     <option name="palm" path="ActionManager" hit="Palm" />
->>>>>>> ad5b6ee3
     <option name="phone" path="ActionManager" hit="Phone" />
     <option name="power" path="ActionManager" hit="Power" />
     <option name="back" path="ActionManager" hit="Press the Back button" />
@@ -710,19 +703,6 @@
     <option name="decorations" hit="Literals decorations" />
     <option name="literals" hit="Literals decorations" />
   </configurable>
-  <configurable id="reference.settingsdialog.IDE.editor.colors.Logcat Filter" configurable_name="Logcat Filter">
-    <option name="filter" hit="Logcat Filter" />
-    <option name="logcat" hit="Logcat Filter" />
-    <option name="key" hit="Key" />
-    <option name="app" hit="My app" />
-    <option name="my" hit="My app" />
-    <option name="regex" hit="Regex value" />
-    <option name="value" hit="Regex value" />
-    <option name="string" hit="String value" />
-    <option name="value" hit="String value" />
-    <option name="text" hit="Text" />
-    <option name="value" hit="Value" />
-  </configurable>
   <configurable id="project.propDebugger" configurable_name="Debugger">
     <option name="" hit=" Existing ADB server port:" />
     <option name="adb" hit=" Existing ADB server port:" />
@@ -776,26 +756,6 @@
     <option name="show" hit="Show application logcat messages in Run Console" />
   </configurable>
   <configurable id="emulator" configurable_name="Emulator">
-<<<<<<< HEAD
-    <option name="" hit="   Enabling this setting will cause Android Emulator to launch in a tool window. Otherwise Android Emulator will launch as a standalone application.   " />
-    <option name="a" hit="   Enabling this setting will cause Android Emulator to launch in a tool window. Otherwise Android Emulator will launch as a standalone application.   " />
-    <option name="android" hit="   Enabling this setting will cause Android Emulator to launch in a tool window. Otherwise Android Emulator will launch as a standalone application.   " />
-    <option name="application" hit="   Enabling this setting will cause Android Emulator to launch in a tool window. Otherwise Android Emulator will launch as a standalone application.   " />
-    <option name="as" hit="   Enabling this setting will cause Android Emulator to launch in a tool window. Otherwise Android Emulator will launch as a standalone application.   " />
-    <option name="cause" hit="   Enabling this setting will cause Android Emulator to launch in a tool window. Otherwise Android Emulator will launch as a standalone application.   " />
-    <option name="emulator" hit="   Enabling this setting will cause Android Emulator to launch in a tool window. Otherwise Android Emulator will launch as a standalone application.   " />
-    <option name="enabling" hit="   Enabling this setting will cause Android Emulator to launch in a tool window. Otherwise Android Emulator will launch as a standalone application.   " />
-    <option name="in" hit="   Enabling this setting will cause Android Emulator to launch in a tool window. Otherwise Android Emulator will launch as a standalone application.   " />
-    <option name="launch" hit="   Enabling this setting will cause Android Emulator to launch in a tool window. Otherwise Android Emulator will launch as a standalone application.   " />
-    <option name="otherwise" hit="   Enabling this setting will cause Android Emulator to launch in a tool window. Otherwise Android Emulator will launch as a standalone application.   " />
-    <option name="setting" hit="   Enabling this setting will cause Android Emulator to launch in a tool window. Otherwise Android Emulator will launch as a standalone application.   " />
-    <option name="standalone" hit="   Enabling this setting will cause Android Emulator to launch in a tool window. Otherwise Android Emulator will launch as a standalone application.   " />
-    <option name="this" hit="   Enabling this setting will cause Android Emulator to launch in a tool window. Otherwise Android Emulator will launch as a standalone application.   " />
-    <option name="to" hit="   Enabling this setting will cause Android Emulator to launch in a tool window. Otherwise Android Emulator will launch as a standalone application.   " />
-    <option name="tool" hit="   Enabling this setting will cause Android Emulator to launch in a tool window. Otherwise Android Emulator will launch as a standalone application.   " />
-    <option name="will" hit="   Enabling this setting will cause Android Emulator to launch in a tool window. Otherwise Android Emulator will launch as a standalone application.   " />
-    <option name="window" hit="   Enabling this setting will cause Android Emulator to launch in a tool window. Otherwise Android Emulator will launch as a standalone application.   " />
-=======
     <option name="" hit=" Enabling this setting will cause Android Emulator to launch in a tool window. Otherwise Android Emulator will launch as a standalone application." />
     <option name="a" hit=" Enabling this setting will cause Android Emulator to launch in a tool window. Otherwise Android Emulator will launch as a standalone application." />
     <option name="android" hit=" Enabling this setting will cause Android Emulator to launch in a tool window. Otherwise Android Emulator will launch as a standalone application." />
@@ -814,7 +774,6 @@
     <option name="tool" hit=" Enabling this setting will cause Android Emulator to launch in a tool window. Otherwise Android Emulator will launch as a standalone application." />
     <option name="will" hit=" Enabling this setting will cause Android Emulator to launch in a tool window. Otherwise Android Emulator will launch as a standalone application." />
     <option name="window" hit=" Enabling this setting will cause Android Emulator to launch in a tool window. Otherwise Android Emulator will launch as a standalone application." />
->>>>>>> ad5b6ee3
     <option name="ask" hit="Ask before deleting" />
     <option name="before" hit="Ask before deleting" />
     <option name="deleting" hit="Ask before deleting" />
@@ -832,8 +791,6 @@
     <option name="launch" hit="Launch in a tool window" />
     <option name="tool" hit="Launch in a tool window" />
     <option name="window" hit="Launch in a tool window" />
-<<<<<<< HEAD
-=======
     <option name="camera" hit="Velocity control keys for virtual scene camera:" />
     <option name="control" hit="Velocity control keys for virtual scene camera:" />
     <option name="for" hit="Velocity control keys for virtual scene camera:" />
@@ -845,7 +802,6 @@
     <option name="keyboard" hit="WASDQE (for QWERTY keyboard)" />
     <option name="qwerty" hit="WASDQE (for QWERTY keyboard)" />
     <option name="wasdqe" hit="WASDQE (for QWERTY keyboard)" />
->>>>>>> ad5b6ee3
     <option name="configuration" hit="When encountering snapshots incompatible with the current configuration:" />
     <option name="current" hit="When encountering snapshots incompatible with the current configuration:" />
     <option name="encountering" hit="When encountering snapshots incompatible with the current configuration:" />
@@ -854,8 +810,6 @@
     <option name="the" hit="When encountering snapshots incompatible with the current configuration:" />
     <option name="when" hit="When encountering snapshots incompatible with the current configuration:" />
     <option name="with" hit="When encountering snapshots incompatible with the current configuration:" />
-<<<<<<< HEAD
-=======
     <option name="azerty" hit="ZQSDAE (for AZERTY keyboard)" />
     <option name="for" hit="ZQSDAE (for AZERTY keyboard)" />
     <option name="keyboard" hit="ZQSDAE (for AZERTY keyboard)" />
@@ -867,7 +821,6 @@
     <option name="enable" hit="Enable offline mode" />
     <option name="mode" hit="Enable offline mode" />
     <option name="offline" hit="Enable offline mode" />
->>>>>>> ad5b6ee3
   </configurable>
   <configurable id="instant.run" configurable_name="Deployment">
     <option name="apply" hit="Automatically perform &quot;Run&quot; when Apply Changes fails" />
@@ -961,30 +914,6 @@
     <option name="using" hit="Run Android Instrumented Tests using Gradle." />
     <option name="testing" hit="Testing" />
   </configurable>
-<<<<<<< HEAD
-  <configurable id="android.live.literals" configurable_name="Live Edit of literals">
-    <option name="" hit="   Building is required after enabling live edit of literals so the feature can work properly.   " />
-    <option name="after" hit="   Building is required after enabling live edit of literals so the feature can work properly.   " />
-    <option name="building" hit="   Building is required after enabling live edit of literals so the feature can work properly.   " />
-    <option name="can" hit="   Building is required after enabling live edit of literals so the feature can work properly.   " />
-    <option name="edit" hit="   Building is required after enabling live edit of literals so the feature can work properly.   " />
-    <option name="enabling" hit="   Building is required after enabling live edit of literals so the feature can work properly.   " />
-    <option name="feature" hit="   Building is required after enabling live edit of literals so the feature can work properly.   " />
-    <option name="is" hit="   Building is required after enabling live edit of literals so the feature can work properly.   " />
-    <option name="literals" hit="   Building is required after enabling live edit of literals so the feature can work properly.   " />
-    <option name="live" hit="   Building is required after enabling live edit of literals so the feature can work properly.   " />
-    <option name="of" hit="   Building is required after enabling live edit of literals so the feature can work properly.   " />
-    <option name="properly" hit="   Building is required after enabling live edit of literals so the feature can work properly.   " />
-    <option name="required" hit="   Building is required after enabling live edit of literals so the feature can work properly.   " />
-    <option name="so" hit="   Building is required after enabling live edit of literals so the feature can work properly.   " />
-    <option name="the" hit="   Building is required after enabling live edit of literals so the feature can work properly.   " />
-    <option name="work" hit="   Building is required after enabling live edit of literals so the feature can work properly.   " />
-    <option name="edit" hit="Enable Live Edit of literals" />
-    <option name="enable" hit="Enable Live Edit of literals" />
-    <option name="literals" hit="Enable Live Edit of literals" />
-    <option name="live" hit="Enable Live Edit of literals" />
-    <option name="of" hit="Enable Live Edit of literals" />
-=======
   <configurable id="live.edit.configurable" configurable_name="Live Edit">
     <option name="" hit=" Experimental feature that instantaneously reflects code changes made within composable functions in the emulators and physical devices. Settings changes to Device/Emulator will require application re-run. Learn more." />
     <option name="and" hit=" Experimental feature that instantaneously reflects code changes made within composable functions in the emulators and physical devices. Settings changes to Device/Emulator will require application re-run. Learn more." />
@@ -1050,7 +979,6 @@
     <option name="work" hit=" Updates literals used in composables in the emulators and physical devices in real time. Building is required after enabling Live Edit of literals so the feature can work properly. Learn more." />
     <option name="edit" hit="Live Edit" />
     <option name="live" hit="Live Edit" />
->>>>>>> ad5b6ee3
     <option name="edit" hit="Live Edit of literals" />
     <option name="literals" hit="Live Edit of literals" />
     <option name="live" hit="Live Edit of literals" />
@@ -1058,92 +986,6 @@
     <option name="none" hit="None" />
   </configurable>
   <configurable id="AndroidSdkUpdater" configurable_name="Android SDK">
-<<<<<<< HEAD
-    <option name="" path="SDK Tools" hit=" Below are the available SDK developer tools. Once installed, the IDE will automatically check for updates. Check &quot;show package details&quot; to display available versions of an SDK Tool. " />
-    <option name="an" path="SDK Tools" hit=" Below are the available SDK developer tools. Once installed, the IDE will automatically check for updates. Check &quot;show package details&quot; to display available versions of an SDK Tool. " />
-    <option name="are" path="SDK Tools" hit=" Below are the available SDK developer tools. Once installed, the IDE will automatically check for updates. Check &quot;show package details&quot; to display available versions of an SDK Tool. " />
-    <option name="automatically" path="SDK Tools" hit=" Below are the available SDK developer tools. Once installed, the IDE will automatically check for updates. Check &quot;show package details&quot; to display available versions of an SDK Tool. " />
-    <option name="available" path="SDK Tools" hit=" Below are the available SDK developer tools. Once installed, the IDE will automatically check for updates. Check &quot;show package details&quot; to display available versions of an SDK Tool. " />
-    <option name="below" path="SDK Tools" hit=" Below are the available SDK developer tools. Once installed, the IDE will automatically check for updates. Check &quot;show package details&quot; to display available versions of an SDK Tool. " />
-    <option name="check" path="SDK Tools" hit=" Below are the available SDK developer tools. Once installed, the IDE will automatically check for updates. Check &quot;show package details&quot; to display available versions of an SDK Tool. " />
-    <option name="details" path="SDK Tools" hit=" Below are the available SDK developer tools. Once installed, the IDE will automatically check for updates. Check &quot;show package details&quot; to display available versions of an SDK Tool. " />
-    <option name="developer" path="SDK Tools" hit=" Below are the available SDK developer tools. Once installed, the IDE will automatically check for updates. Check &quot;show package details&quot; to display available versions of an SDK Tool. " />
-    <option name="display" path="SDK Tools" hit=" Below are the available SDK developer tools. Once installed, the IDE will automatically check for updates. Check &quot;show package details&quot; to display available versions of an SDK Tool. " />
-    <option name="for" path="SDK Tools" hit=" Below are the available SDK developer tools. Once installed, the IDE will automatically check for updates. Check &quot;show package details&quot; to display available versions of an SDK Tool. " />
-    <option name="ide" path="SDK Tools" hit=" Below are the available SDK developer tools. Once installed, the IDE will automatically check for updates. Check &quot;show package details&quot; to display available versions of an SDK Tool. " />
-    <option name="installed" path="SDK Tools" hit=" Below are the available SDK developer tools. Once installed, the IDE will automatically check for updates. Check &quot;show package details&quot; to display available versions of an SDK Tool. " />
-    <option name="of" path="SDK Tools" hit=" Below are the available SDK developer tools. Once installed, the IDE will automatically check for updates. Check &quot;show package details&quot; to display available versions of an SDK Tool. " />
-    <option name="once" path="SDK Tools" hit=" Below are the available SDK developer tools. Once installed, the IDE will automatically check for updates. Check &quot;show package details&quot; to display available versions of an SDK Tool. " />
-    <option name="package" path="SDK Tools" hit=" Below are the available SDK developer tools. Once installed, the IDE will automatically check for updates. Check &quot;show package details&quot; to display available versions of an SDK Tool. " />
-    <option name="sdk" path="SDK Tools" hit=" Below are the available SDK developer tools. Once installed, the IDE will automatically check for updates. Check &quot;show package details&quot; to display available versions of an SDK Tool. " />
-    <option name="show" path="SDK Tools" hit=" Below are the available SDK developer tools. Once installed, the IDE will automatically check for updates. Check &quot;show package details&quot; to display available versions of an SDK Tool. " />
-    <option name="the" path="SDK Tools" hit=" Below are the available SDK developer tools. Once installed, the IDE will automatically check for updates. Check &quot;show package details&quot; to display available versions of an SDK Tool. " />
-    <option name="to" path="SDK Tools" hit=" Below are the available SDK developer tools. Once installed, the IDE will automatically check for updates. Check &quot;show package details&quot; to display available versions of an SDK Tool. " />
-    <option name="tool" path="SDK Tools" hit=" Below are the available SDK developer tools. Once installed, the IDE will automatically check for updates. Check &quot;show package details&quot; to display available versions of an SDK Tool. " />
-    <option name="tools" path="SDK Tools" hit=" Below are the available SDK developer tools. Once installed, the IDE will automatically check for updates. Check &quot;show package details&quot; to display available versions of an SDK Tool. " />
-    <option name="updates" path="SDK Tools" hit=" Below are the available SDK developer tools. Once installed, the IDE will automatically check for updates. Check &quot;show package details&quot; to display available versions of an SDK Tool. " />
-    <option name="versions" path="SDK Tools" hit=" Below are the available SDK developer tools. Once installed, the IDE will automatically check for updates. Check &quot;show package details&quot; to display available versions of an SDK Tool. " />
-    <option name="will" path="SDK Tools" hit=" Below are the available SDK developer tools. Once installed, the IDE will automatically check for updates. Check &quot;show package details&quot; to display available versions of an SDK Tool. " />
-    <option name="" path="SDK Platforms" hit=" Each Android SDK Platform package includes the Android platform and sources pertaining to an API level by default. Once installed, the IDE will automatically check for updates. Check &quot;show package details&quot; to display individual SDK components. " />
-    <option name="an" path="SDK Platforms" hit=" Each Android SDK Platform package includes the Android platform and sources pertaining to an API level by default. Once installed, the IDE will automatically check for updates. Check &quot;show package details&quot; to display individual SDK components. " />
-    <option name="and" path="SDK Platforms" hit=" Each Android SDK Platform package includes the Android platform and sources pertaining to an API level by default. Once installed, the IDE will automatically check for updates. Check &quot;show package details&quot; to display individual SDK components. " />
-    <option name="android" path="SDK Platforms" hit=" Each Android SDK Platform package includes the Android platform and sources pertaining to an API level by default. Once installed, the IDE will automatically check for updates. Check &quot;show package details&quot; to display individual SDK components. " />
-    <option name="api" path="SDK Platforms" hit=" Each Android SDK Platform package includes the Android platform and sources pertaining to an API level by default. Once installed, the IDE will automatically check for updates. Check &quot;show package details&quot; to display individual SDK components. " />
-    <option name="automatically" path="SDK Platforms" hit=" Each Android SDK Platform package includes the Android platform and sources pertaining to an API level by default. Once installed, the IDE will automatically check for updates. Check &quot;show package details&quot; to display individual SDK components. " />
-    <option name="by" path="SDK Platforms" hit=" Each Android SDK Platform package includes the Android platform and sources pertaining to an API level by default. Once installed, the IDE will automatically check for updates. Check &quot;show package details&quot; to display individual SDK components. " />
-    <option name="check" path="SDK Platforms" hit=" Each Android SDK Platform package includes the Android platform and sources pertaining to an API level by default. Once installed, the IDE will automatically check for updates. Check &quot;show package details&quot; to display individual SDK components. " />
-    <option name="components" path="SDK Platforms" hit=" Each Android SDK Platform package includes the Android platform and sources pertaining to an API level by default. Once installed, the IDE will automatically check for updates. Check &quot;show package details&quot; to display individual SDK components. " />
-    <option name="default" path="SDK Platforms" hit=" Each Android SDK Platform package includes the Android platform and sources pertaining to an API level by default. Once installed, the IDE will automatically check for updates. Check &quot;show package details&quot; to display individual SDK components. " />
-    <option name="details" path="SDK Platforms" hit=" Each Android SDK Platform package includes the Android platform and sources pertaining to an API level by default. Once installed, the IDE will automatically check for updates. Check &quot;show package details&quot; to display individual SDK components. " />
-    <option name="display" path="SDK Platforms" hit=" Each Android SDK Platform package includes the Android platform and sources pertaining to an API level by default. Once installed, the IDE will automatically check for updates. Check &quot;show package details&quot; to display individual SDK components. " />
-    <option name="each" path="SDK Platforms" hit=" Each Android SDK Platform package includes the Android platform and sources pertaining to an API level by default. Once installed, the IDE will automatically check for updates. Check &quot;show package details&quot; to display individual SDK components. " />
-    <option name="for" path="SDK Platforms" hit=" Each Android SDK Platform package includes the Android platform and sources pertaining to an API level by default. Once installed, the IDE will automatically check for updates. Check &quot;show package details&quot; to display individual SDK components. " />
-    <option name="ide" path="SDK Platforms" hit=" Each Android SDK Platform package includes the Android platform and sources pertaining to an API level by default. Once installed, the IDE will automatically check for updates. Check &quot;show package details&quot; to display individual SDK components. " />
-    <option name="includes" path="SDK Platforms" hit=" Each Android SDK Platform package includes the Android platform and sources pertaining to an API level by default. Once installed, the IDE will automatically check for updates. Check &quot;show package details&quot; to display individual SDK components. " />
-    <option name="individual" path="SDK Platforms" hit=" Each Android SDK Platform package includes the Android platform and sources pertaining to an API level by default. Once installed, the IDE will automatically check for updates. Check &quot;show package details&quot; to display individual SDK components. " />
-    <option name="installed" path="SDK Platforms" hit=" Each Android SDK Platform package includes the Android platform and sources pertaining to an API level by default. Once installed, the IDE will automatically check for updates. Check &quot;show package details&quot; to display individual SDK components. " />
-    <option name="level" path="SDK Platforms" hit=" Each Android SDK Platform package includes the Android platform and sources pertaining to an API level by default. Once installed, the IDE will automatically check for updates. Check &quot;show package details&quot; to display individual SDK components. " />
-    <option name="once" path="SDK Platforms" hit=" Each Android SDK Platform package includes the Android platform and sources pertaining to an API level by default. Once installed, the IDE will automatically check for updates. Check &quot;show package details&quot; to display individual SDK components. " />
-    <option name="package" path="SDK Platforms" hit=" Each Android SDK Platform package includes the Android platform and sources pertaining to an API level by default. Once installed, the IDE will automatically check for updates. Check &quot;show package details&quot; to display individual SDK components. " />
-    <option name="pertaining" path="SDK Platforms" hit=" Each Android SDK Platform package includes the Android platform and sources pertaining to an API level by default. Once installed, the IDE will automatically check for updates. Check &quot;show package details&quot; to display individual SDK components. " />
-    <option name="platform" path="SDK Platforms" hit=" Each Android SDK Platform package includes the Android platform and sources pertaining to an API level by default. Once installed, the IDE will automatically check for updates. Check &quot;show package details&quot; to display individual SDK components. " />
-    <option name="sdk" path="SDK Platforms" hit=" Each Android SDK Platform package includes the Android platform and sources pertaining to an API level by default. Once installed, the IDE will automatically check for updates. Check &quot;show package details&quot; to display individual SDK components. " />
-    <option name="show" path="SDK Platforms" hit=" Each Android SDK Platform package includes the Android platform and sources pertaining to an API level by default. Once installed, the IDE will automatically check for updates. Check &quot;show package details&quot; to display individual SDK components. " />
-    <option name="sources" path="SDK Platforms" hit=" Each Android SDK Platform package includes the Android platform and sources pertaining to an API level by default. Once installed, the IDE will automatically check for updates. Check &quot;show package details&quot; to display individual SDK components. " />
-    <option name="the" path="SDK Platforms" hit=" Each Android SDK Platform package includes the Android platform and sources pertaining to an API level by default. Once installed, the IDE will automatically check for updates. Check &quot;show package details&quot; to display individual SDK components. " />
-    <option name="to" path="SDK Platforms" hit=" Each Android SDK Platform package includes the Android platform and sources pertaining to an API level by default. Once installed, the IDE will automatically check for updates. Check &quot;show package details&quot; to display individual SDK components. " />
-    <option name="updates" path="SDK Platforms" hit=" Each Android SDK Platform package includes the Android platform and sources pertaining to an API level by default. Once installed, the IDE will automatically check for updates. Check &quot;show package details&quot; to display individual SDK components. " />
-    <option name="will" path="SDK Platforms" hit=" Each Android SDK Platform package includes the Android platform and sources pertaining to an API level by default. Once installed, the IDE will automatically check for updates. Check &quot;show package details&quot; to display individual SDK components. " />
-    <option name="" path="SDK Update Sites" hit=" These are the sites checked for Android SDK Updates  Tools. When unchecked, the Android Studio SDK Manager will not check the site for updates. Adding additional add-on updates sites can add new add-ons or extra SDK packages. " />
-    <option name="add" path="SDK Update Sites" hit=" These are the sites checked for Android SDK Updates  Tools. When unchecked, the Android Studio SDK Manager will not check the site for updates. Adding additional add-on updates sites can add new add-ons or extra SDK packages. " />
-    <option name="adding" path="SDK Update Sites" hit=" These are the sites checked for Android SDK Updates  Tools. When unchecked, the Android Studio SDK Manager will not check the site for updates. Adding additional add-on updates sites can add new add-ons or extra SDK packages. " />
-    <option name="additional" path="SDK Update Sites" hit=" These are the sites checked for Android SDK Updates  Tools. When unchecked, the Android Studio SDK Manager will not check the site for updates. Adding additional add-on updates sites can add new add-ons or extra SDK packages. " />
-    <option name="android" path="SDK Update Sites" hit=" These are the sites checked for Android SDK Updates  Tools. When unchecked, the Android Studio SDK Manager will not check the site for updates. Adding additional add-on updates sites can add new add-ons or extra SDK packages. " />
-    <option name="are" path="SDK Update Sites" hit=" These are the sites checked for Android SDK Updates  Tools. When unchecked, the Android Studio SDK Manager will not check the site for updates. Adding additional add-on updates sites can add new add-ons or extra SDK packages. " />
-    <option name="can" path="SDK Update Sites" hit=" These are the sites checked for Android SDK Updates  Tools. When unchecked, the Android Studio SDK Manager will not check the site for updates. Adding additional add-on updates sites can add new add-ons or extra SDK packages. " />
-    <option name="check" path="SDK Update Sites" hit=" These are the sites checked for Android SDK Updates  Tools. When unchecked, the Android Studio SDK Manager will not check the site for updates. Adding additional add-on updates sites can add new add-ons or extra SDK packages. " />
-    <option name="checked" path="SDK Update Sites" hit=" These are the sites checked for Android SDK Updates  Tools. When unchecked, the Android Studio SDK Manager will not check the site for updates. Adding additional add-on updates sites can add new add-ons or extra SDK packages. " />
-    <option name="extra" path="SDK Update Sites" hit=" These are the sites checked for Android SDK Updates  Tools. When unchecked, the Android Studio SDK Manager will not check the site for updates. Adding additional add-on updates sites can add new add-ons or extra SDK packages. " />
-    <option name="for" path="SDK Update Sites" hit=" These are the sites checked for Android SDK Updates  Tools. When unchecked, the Android Studio SDK Manager will not check the site for updates. Adding additional add-on updates sites can add new add-ons or extra SDK packages. " />
-    <option name="manager" path="SDK Update Sites" hit=" These are the sites checked for Android SDK Updates  Tools. When unchecked, the Android Studio SDK Manager will not check the site for updates. Adding additional add-on updates sites can add new add-ons or extra SDK packages. " />
-    <option name="new" path="SDK Update Sites" hit=" These are the sites checked for Android SDK Updates  Tools. When unchecked, the Android Studio SDK Manager will not check the site for updates. Adding additional add-on updates sites can add new add-ons or extra SDK packages. " />
-    <option name="not" path="SDK Update Sites" hit=" These are the sites checked for Android SDK Updates  Tools. When unchecked, the Android Studio SDK Manager will not check the site for updates. Adding additional add-on updates sites can add new add-ons or extra SDK packages. " />
-    <option name="on" path="SDK Update Sites" hit=" These are the sites checked for Android SDK Updates  Tools. When unchecked, the Android Studio SDK Manager will not check the site for updates. Adding additional add-on updates sites can add new add-ons or extra SDK packages. " />
-    <option name="ons" path="SDK Update Sites" hit=" These are the sites checked for Android SDK Updates  Tools. When unchecked, the Android Studio SDK Manager will not check the site for updates. Adding additional add-on updates sites can add new add-ons or extra SDK packages. " />
-    <option name="or" path="SDK Update Sites" hit=" These are the sites checked for Android SDK Updates  Tools. When unchecked, the Android Studio SDK Manager will not check the site for updates. Adding additional add-on updates sites can add new add-ons or extra SDK packages. " />
-    <option name="packages" path="SDK Update Sites" hit=" These are the sites checked for Android SDK Updates  Tools. When unchecked, the Android Studio SDK Manager will not check the site for updates. Adding additional add-on updates sites can add new add-ons or extra SDK packages. " />
-    <option name="sdk" path="SDK Update Sites" hit=" These are the sites checked for Android SDK Updates  Tools. When unchecked, the Android Studio SDK Manager will not check the site for updates. Adding additional add-on updates sites can add new add-ons or extra SDK packages. " />
-    <option name="site" path="SDK Update Sites" hit=" These are the sites checked for Android SDK Updates  Tools. When unchecked, the Android Studio SDK Manager will not check the site for updates. Adding additional add-on updates sites can add new add-ons or extra SDK packages. " />
-    <option name="sites" path="SDK Update Sites" hit=" These are the sites checked for Android SDK Updates  Tools. When unchecked, the Android Studio SDK Manager will not check the site for updates. Adding additional add-on updates sites can add new add-ons or extra SDK packages. " />
-    <option name="studio" path="SDK Update Sites" hit=" These are the sites checked for Android SDK Updates  Tools. When unchecked, the Android Studio SDK Manager will not check the site for updates. Adding additional add-on updates sites can add new add-ons or extra SDK packages. " />
-    <option name="the" path="SDK Update Sites" hit=" These are the sites checked for Android SDK Updates  Tools. When unchecked, the Android Studio SDK Manager will not check the site for updates. Adding additional add-on updates sites can add new add-ons or extra SDK packages. " />
-    <option name="these" path="SDK Update Sites" hit=" These are the sites checked for Android SDK Updates  Tools. When unchecked, the Android Studio SDK Manager will not check the site for updates. Adding additional add-on updates sites can add new add-ons or extra SDK packages. " />
-    <option name="tools" path="SDK Update Sites" hit=" These are the sites checked for Android SDK Updates  Tools. When unchecked, the Android Studio SDK Manager will not check the site for updates. Adding additional add-on updates sites can add new add-ons or extra SDK packages. " />
-    <option name="unchecked" path="SDK Update Sites" hit=" These are the sites checked for Android SDK Updates  Tools. When unchecked, the Android Studio SDK Manager will not check the site for updates. Adding additional add-on updates sites can add new add-ons or extra SDK packages. " />
-    <option name="updates" path="SDK Update Sites" hit=" These are the sites checked for Android SDK Updates  Tools. When unchecked, the Android Studio SDK Manager will not check the site for updates. Adding additional add-on updates sites can add new add-ons or extra SDK packages. " />
-    <option name="when" path="SDK Update Sites" hit=" These are the sites checked for Android SDK Updates  Tools. When unchecked, the Android Studio SDK Manager will not check the site for updates. Adding additional add-on updates sites can add new add-ons or extra SDK packages. " />
-    <option name="will" path="SDK Update Sites" hit=" These are the sites checked for Android SDK Updates  Tools. When unchecked, the Android Studio SDK Manager will not check the site for updates. Adding additional add-on updates sites can add new add-ons or extra SDK packages. " />
-=======
     <option name="" path="SDK Tools" hit=" Below are the available SDK developer tools. Once installed, the IDE will automatically check for updates. Check &quot;show package details&quot; to display available versions of an SDK Tool." />
     <option name="an" path="SDK Tools" hit=" Below are the available SDK developer tools. Once installed, the IDE will automatically check for updates. Check &quot;show package details&quot; to display available versions of an SDK Tool." />
     <option name="are" path="SDK Tools" hit=" Below are the available SDK developer tools. Once installed, the IDE will automatically check for updates. Check &quot;show package details&quot; to display available versions of an SDK Tool." />
@@ -1199,7 +1041,6 @@
     <option name="to" path="SDK Platforms" hit=" Each Android SDK Platform package includes the Android platform and sources pertaining to an API level by default. Once installed, the IDE will automatically check for updates. Check &quot;show package details&quot; to display individual SDK components." />
     <option name="updates" path="SDK Platforms" hit=" Each Android SDK Platform package includes the Android platform and sources pertaining to an API level by default. Once installed, the IDE will automatically check for updates. Check &quot;show package details&quot; to display individual SDK components." />
     <option name="will" path="SDK Platforms" hit=" Each Android SDK Platform package includes the Android platform and sources pertaining to an API level by default. Once installed, the IDE will automatically check for updates. Check &quot;show package details&quot; to display individual SDK components." />
->>>>>>> ad5b6ee3
     <option name="android" hit="Android SDK" />
     <option name="sdk" hit="Android SDK" />
     <option name="android" hit="Android SDK Location:" />
@@ -1305,67 +1146,6 @@
     <option name="location" hit="Download location" />
   </configurable>
   <configurable id="memory.settings" configurable_name="Memory Settings">
-<<<<<<< HEAD
-    <option name="" hit="  Configure the maximum amount of RAM the OS should allocate for Android Studio processes, such as the core IDE or Gradle daemon. Similar to allocating too little memory, allocating too much memory might degrade performance.  " />
-    <option name="allocate" hit="  Configure the maximum amount of RAM the OS should allocate for Android Studio processes, such as the core IDE or Gradle daemon. Similar to allocating too little memory, allocating too much memory might degrade performance.  " />
-    <option name="allocating" hit="  Configure the maximum amount of RAM the OS should allocate for Android Studio processes, such as the core IDE or Gradle daemon. Similar to allocating too little memory, allocating too much memory might degrade performance.  " />
-    <option name="amount" hit="  Configure the maximum amount of RAM the OS should allocate for Android Studio processes, such as the core IDE or Gradle daemon. Similar to allocating too little memory, allocating too much memory might degrade performance.  " />
-    <option name="android" hit="  Configure the maximum amount of RAM the OS should allocate for Android Studio processes, such as the core IDE or Gradle daemon. Similar to allocating too little memory, allocating too much memory might degrade performance.  " />
-    <option name="as" hit="  Configure the maximum amount of RAM the OS should allocate for Android Studio processes, such as the core IDE or Gradle daemon. Similar to allocating too little memory, allocating too much memory might degrade performance.  " />
-    <option name="configure" hit="  Configure the maximum amount of RAM the OS should allocate for Android Studio processes, such as the core IDE or Gradle daemon. Similar to allocating too little memory, allocating too much memory might degrade performance.  " />
-    <option name="core" hit="  Configure the maximum amount of RAM the OS should allocate for Android Studio processes, such as the core IDE or Gradle daemon. Similar to allocating too little memory, allocating too much memory might degrade performance.  " />
-    <option name="daemon" hit="  Configure the maximum amount of RAM the OS should allocate for Android Studio processes, such as the core IDE or Gradle daemon. Similar to allocating too little memory, allocating too much memory might degrade performance.  " />
-    <option name="degrade" hit="  Configure the maximum amount of RAM the OS should allocate for Android Studio processes, such as the core IDE or Gradle daemon. Similar to allocating too little memory, allocating too much memory might degrade performance.  " />
-    <option name="for" hit="  Configure the maximum amount of RAM the OS should allocate for Android Studio processes, such as the core IDE or Gradle daemon. Similar to allocating too little memory, allocating too much memory might degrade performance.  " />
-    <option name="gradle" hit="  Configure the maximum amount of RAM the OS should allocate for Android Studio processes, such as the core IDE or Gradle daemon. Similar to allocating too little memory, allocating too much memory might degrade performance.  " />
-    <option name="ide" hit="  Configure the maximum amount of RAM the OS should allocate for Android Studio processes, such as the core IDE or Gradle daemon. Similar to allocating too little memory, allocating too much memory might degrade performance.  " />
-    <option name="little" hit="  Configure the maximum amount of RAM the OS should allocate for Android Studio processes, such as the core IDE or Gradle daemon. Similar to allocating too little memory, allocating too much memory might degrade performance.  " />
-    <option name="maximum" hit="  Configure the maximum amount of RAM the OS should allocate for Android Studio processes, such as the core IDE or Gradle daemon. Similar to allocating too little memory, allocating too much memory might degrade performance.  " />
-    <option name="memory" hit="  Configure the maximum amount of RAM the OS should allocate for Android Studio processes, such as the core IDE or Gradle daemon. Similar to allocating too little memory, allocating too much memory might degrade performance.  " />
-    <option name="might" hit="  Configure the maximum amount of RAM the OS should allocate for Android Studio processes, such as the core IDE or Gradle daemon. Similar to allocating too little memory, allocating too much memory might degrade performance.  " />
-    <option name="much" hit="  Configure the maximum amount of RAM the OS should allocate for Android Studio processes, such as the core IDE or Gradle daemon. Similar to allocating too little memory, allocating too much memory might degrade performance.  " />
-    <option name="of" hit="  Configure the maximum amount of RAM the OS should allocate for Android Studio processes, such as the core IDE or Gradle daemon. Similar to allocating too little memory, allocating too much memory might degrade performance.  " />
-    <option name="or" hit="  Configure the maximum amount of RAM the OS should allocate for Android Studio processes, such as the core IDE or Gradle daemon. Similar to allocating too little memory, allocating too much memory might degrade performance.  " />
-    <option name="os" hit="  Configure the maximum amount of RAM the OS should allocate for Android Studio processes, such as the core IDE or Gradle daemon. Similar to allocating too little memory, allocating too much memory might degrade performance.  " />
-    <option name="performance" hit="  Configure the maximum amount of RAM the OS should allocate for Android Studio processes, such as the core IDE or Gradle daemon. Similar to allocating too little memory, allocating too much memory might degrade performance.  " />
-    <option name="processes" hit="  Configure the maximum amount of RAM the OS should allocate for Android Studio processes, such as the core IDE or Gradle daemon. Similar to allocating too little memory, allocating too much memory might degrade performance.  " />
-    <option name="ram" hit="  Configure the maximum amount of RAM the OS should allocate for Android Studio processes, such as the core IDE or Gradle daemon. Similar to allocating too little memory, allocating too much memory might degrade performance.  " />
-    <option name="should" hit="  Configure the maximum amount of RAM the OS should allocate for Android Studio processes, such as the core IDE or Gradle daemon. Similar to allocating too little memory, allocating too much memory might degrade performance.  " />
-    <option name="similar" hit="  Configure the maximum amount of RAM the OS should allocate for Android Studio processes, such as the core IDE or Gradle daemon. Similar to allocating too little memory, allocating too much memory might degrade performance.  " />
-    <option name="studio" hit="  Configure the maximum amount of RAM the OS should allocate for Android Studio processes, such as the core IDE or Gradle daemon. Similar to allocating too little memory, allocating too much memory might degrade performance.  " />
-    <option name="such" hit="  Configure the maximum amount of RAM the OS should allocate for Android Studio processes, such as the core IDE or Gradle daemon. Similar to allocating too little memory, allocating too much memory might degrade performance.  " />
-    <option name="the" hit="  Configure the maximum amount of RAM the OS should allocate for Android Studio processes, such as the core IDE or Gradle daemon. Similar to allocating too little memory, allocating too much memory might degrade performance.  " />
-    <option name="to" hit="  Configure the maximum amount of RAM the OS should allocate for Android Studio processes, such as the core IDE or Gradle daemon. Similar to allocating too little memory, allocating too much memory might degrade performance.  " />
-    <option name="too" hit="  Configure the maximum amount of RAM the OS should allocate for Android Studio processes, such as the core IDE or Gradle daemon. Similar to allocating too little memory, allocating too much memory might degrade performance.  " />
-    <option name="" hit=" This is a global setting that applies to all projects you open using Android Studio. You need to restart the IDE before any changes to its heap size take effect. " />
-    <option name="a" hit=" This is a global setting that applies to all projects you open using Android Studio. You need to restart the IDE before any changes to its heap size take effect. " />
-    <option name="all" hit=" This is a global setting that applies to all projects you open using Android Studio. You need to restart the IDE before any changes to its heap size take effect. " />
-    <option name="android" hit=" This is a global setting that applies to all projects you open using Android Studio. You need to restart the IDE before any changes to its heap size take effect. " />
-    <option name="any" hit=" This is a global setting that applies to all projects you open using Android Studio. You need to restart the IDE before any changes to its heap size take effect. " />
-    <option name="applies" hit=" This is a global setting that applies to all projects you open using Android Studio. You need to restart the IDE before any changes to its heap size take effect. " />
-    <option name="before" hit=" This is a global setting that applies to all projects you open using Android Studio. You need to restart the IDE before any changes to its heap size take effect. " />
-    <option name="changes" hit=" This is a global setting that applies to all projects you open using Android Studio. You need to restart the IDE before any changes to its heap size take effect. " />
-    <option name="effect" hit=" This is a global setting that applies to all projects you open using Android Studio. You need to restart the IDE before any changes to its heap size take effect. " />
-    <option name="global" hit=" This is a global setting that applies to all projects you open using Android Studio. You need to restart the IDE before any changes to its heap size take effect. " />
-    <option name="heap" hit=" This is a global setting that applies to all projects you open using Android Studio. You need to restart the IDE before any changes to its heap size take effect. " />
-    <option name="ide" hit=" This is a global setting that applies to all projects you open using Android Studio. You need to restart the IDE before any changes to its heap size take effect. " />
-    <option name="is" hit=" This is a global setting that applies to all projects you open using Android Studio. You need to restart the IDE before any changes to its heap size take effect. " />
-    <option name="its" hit=" This is a global setting that applies to all projects you open using Android Studio. You need to restart the IDE before any changes to its heap size take effect. " />
-    <option name="need" hit=" This is a global setting that applies to all projects you open using Android Studio. You need to restart the IDE before any changes to its heap size take effect. " />
-    <option name="open" hit=" This is a global setting that applies to all projects you open using Android Studio. You need to restart the IDE before any changes to its heap size take effect. " />
-    <option name="projects" hit=" This is a global setting that applies to all projects you open using Android Studio. You need to restart the IDE before any changes to its heap size take effect. " />
-    <option name="restart" hit=" This is a global setting that applies to all projects you open using Android Studio. You need to restart the IDE before any changes to its heap size take effect. " />
-    <option name="setting" hit=" This is a global setting that applies to all projects you open using Android Studio. You need to restart the IDE before any changes to its heap size take effect. " />
-    <option name="size" hit=" This is a global setting that applies to all projects you open using Android Studio. You need to restart the IDE before any changes to its heap size take effect. " />
-    <option name="studio" hit=" This is a global setting that applies to all projects you open using Android Studio. You need to restart the IDE before any changes to its heap size take effect. " />
-    <option name="take" hit=" This is a global setting that applies to all projects you open using Android Studio. You need to restart the IDE before any changes to its heap size take effect. " />
-    <option name="that" hit=" This is a global setting that applies to all projects you open using Android Studio. You need to restart the IDE before any changes to its heap size take effect. " />
-    <option name="the" hit=" This is a global setting that applies to all projects you open using Android Studio. You need to restart the IDE before any changes to its heap size take effect. " />
-    <option name="this" hit=" This is a global setting that applies to all projects you open using Android Studio. You need to restart the IDE before any changes to its heap size take effect. " />
-    <option name="to" hit=" This is a global setting that applies to all projects you open using Android Studio. You need to restart the IDE before any changes to its heap size take effect. " />
-    <option name="using" hit=" This is a global setting that applies to all projects you open using Android Studio. You need to restart the IDE before any changes to its heap size take effect. " />
-    <option name="you" hit=" This is a global setting that applies to all projects you open using Android Studio. You need to restart the IDE before any changes to its heap size take effect. " />
-=======
     <option name="" hit=" Configure the maximum amount of RAM the OS should allocate for Android Studio processes, such as the core IDE or Gradle daemon. Similar to allocating too little memory, allocating too much memory might degrade performance." />
     <option name="allocate" hit=" Configure the maximum amount of RAM the OS should allocate for Android Studio processes, such as the core IDE or Gradle daemon. Similar to allocating too little memory, allocating too much memory might degrade performance." />
     <option name="allocating" hit=" Configure the maximum amount of RAM the OS should allocate for Android Studio processes, such as the core IDE or Gradle daemon. Similar to allocating too little memory, allocating too much memory might degrade performance." />
@@ -1425,7 +1205,6 @@
     <option name="to" hit=" This is a global setting that applies to all projects you open using Android Studio. You need to restart the IDE before any changes to its heap size take effect." />
     <option name="using" hit=" This is a global setting that applies to all projects you open using Android Studio. You need to restart the IDE before any changes to its heap size take effect." />
     <option name="you" hit=" This is a global setting that applies to all projects you open using Android Studio. You need to restart the IDE before any changes to its heap size take effect." />
->>>>>>> ad5b6ee3
     <option name="daemon" hit="Daemon Heap Size Settings" />
     <option name="heap" hit="Daemon Heap Size Settings" />
     <option name="settings" hit="Daemon Heap Size Settings" />
@@ -1475,98 +1254,6 @@
     <option name="resourcefile" hit="resourceFile" />
     <option name="valueresourcefile" hit="valueResourceFile" />
   </configurable>
-<<<<<<< HEAD
-  <configurable id="gradle.compiler" configurable_name="Compiler">
-    <option name="" hit="  Note:  These settings are used for  compiling  Gradle-based Android projects. " />
-    <option name="android" hit="  Note:  These settings are used for  compiling  Gradle-based Android projects. " />
-    <option name="are" hit="  Note:  These settings are used for  compiling  Gradle-based Android projects. " />
-    <option name="based" hit="  Note:  These settings are used for  compiling  Gradle-based Android projects. " />
-    <option name="compiling" hit="  Note:  These settings are used for  compiling  Gradle-based Android projects. " />
-    <option name="for" hit="  Note:  These settings are used for  compiling  Gradle-based Android projects. " />
-    <option name="gradle" hit="  Note:  These settings are used for  compiling  Gradle-based Android projects. " />
-    <option name="note" hit="  Note:  These settings are used for  compiling  Gradle-based Android projects. " />
-    <option name="projects" hit="  Note:  These settings are used for  compiling  Gradle-based Android projects. " />
-    <option name="settings" hit="  Note:  These settings are used for  compiling  Gradle-based Android projects. " />
-    <option name="these" hit="  Note:  These settings are used for  compiling  Gradle-based Android projects. " />
-    <option name="used" hit="  Note:  These settings are used for  compiling  Gradle-based Android projects. " />
-    <option name="command" hit="Command-line Options:" />
-    <option name="line" hit="Command-line Options:" />
-    <option name="options" hit="Command-line Options:" />
-    <option name="compile" hit="Compile independent modules in parallel (may require larger heap size)" />
-    <option name="heap" hit="Compile independent modules in parallel (may require larger heap size)" />
-    <option name="in" hit="Compile independent modules in parallel (may require larger heap size)" />
-    <option name="independent" hit="Compile independent modules in parallel (may require larger heap size)" />
-    <option name="larger" hit="Compile independent modules in parallel (may require larger heap size)" />
-    <option name="may" hit="Compile independent modules in parallel (may require larger heap size)" />
-    <option name="modules" hit="Compile independent modules in parallel (may require larger heap size)" />
-    <option name="parallel" hit="Compile independent modules in parallel (may require larger heap size)" />
-    <option name="require" hit="Compile independent modules in parallel (may require larger heap size)" />
-    <option name="size" hit="Compile independent modules in parallel (may require larger heap size)" />
-    <option name="compiler" hit="Compiler" />
-    <option name="after" hit="Continue the build after failures" />
-    <option name="build" hit="Continue the build after failures" />
-    <option name="continue" hit="Continue the build after failures" />
-    <option name="failures" hit="Continue the build after failures" />
-    <option name="the" hit="Continue the build after failures" />
-  </configurable>
-  <configurable id="experimental" configurable_name="Experimental">
-    <option name="" hit="  Note:  These settings are for features that are considered  experimental . " />
-    <option name="are" hit="  Note:  These settings are for features that are considered  experimental . " />
-    <option name="considered" hit="  Note:  These settings are for features that are considered  experimental . " />
-    <option name="experimental" hit="  Note:  These settings are for features that are considered  experimental . " />
-    <option name="features" hit="  Note:  These settings are for features that are considered  experimental . " />
-    <option name="for" hit="  Note:  These settings are for features that are considered  experimental . " />
-    <option name="note" hit="  Note:  These settings are for features that are considered  experimental . " />
-    <option name="settings" hit="  Note:  These settings are for features that are considered  experimental . " />
-    <option name="that" hit="  Note:  These settings are for features that are considered  experimental . " />
-    <option name="these" hit="  Note:  These settings are for features that are considered  experimental . " />
-    <option name="build" hit="Build preview on save" />
-    <option name="on" hit="Build preview on save" />
-    <option name="preview" hit="Build preview on save" />
-    <option name="save" hit="Build preview on save" />
-    <option name="allow" hit="Builds the preview on save to allow for faster preview refresh" />
-    <option name="builds" hit="Builds the preview on save to allow for faster preview refresh" />
-    <option name="faster" hit="Builds the preview on save to allow for faster preview refresh" />
-    <option name="for" hit="Builds the preview on save to allow for faster preview refresh" />
-    <option name="on" hit="Builds the preview on save to allow for faster preview refresh" />
-    <option name="preview" hit="Builds the preview on save to allow for faster preview refresh" />
-    <option name="refresh" hit="Builds the preview on save to allow for faster preview refresh" />
-    <option name="save" hit="Builds the preview on save to allow for faster preview refresh" />
-    <option name="the" hit="Builds the preview on save to allow for faster preview refresh" />
-    <option name="to" hit="Builds the preview on save to allow for faster preview refresh" />
-    <option name="default" hit="Default profile" />
-    <option name="profile" hit="Default profile" />
-    <option name="build" hit="Do not build Gradle task list during Gradle sync" />
-    <option name="do" hit="Do not build Gradle task list during Gradle sync" />
-    <option name="during" hit="Do not build Gradle task list during Gradle sync" />
-    <option name="gradle" hit="Do not build Gradle task list during Gradle sync" />
-    <option name="list" hit="Do not build Gradle task list during Gradle sync" />
-    <option name="not" hit="Do not build Gradle task list during Gradle sync" />
-    <option name="sync" hit="Do not build Gradle task list during Gradle sync" />
-    <option name="task" hit="Do not build Gradle task list during Gradle sync" />
-    <option name="enable" hit="Enable @Preview picker" />
-    <option name="picker" hit="Enable @Preview picker" />
-    <option name="preview" hit="Enable @Preview picker" />
-    <option name="enable" hit="Enable Live Layout Inspector" />
-    <option name="inspector" hit="Enable Live Layout Inspector" />
-    <option name="layout" hit="Enable Live Layout Inspector" />
-    <option name="live" hit="Enable Live Layout Inspector" />
-    <option name="animation" hit="Enable animation preview" />
-    <option name="enable" hit="Enable animation preview" />
-    <option name="preview" hit="Enable animation preview" />
-    <option name="experimental" hit="Experimental" />
-    <option name="animation" hit="Frame-by-frame inspection of animations defined using the Compose animation framework" />
-    <option name="animations" hit="Frame-by-frame inspection of animations defined using the Compose animation framework" />
-    <option name="by" hit="Frame-by-frame inspection of animations defined using the Compose animation framework" />
-    <option name="compose" hit="Frame-by-frame inspection of animations defined using the Compose animation framework" />
-    <option name="defined" hit="Frame-by-frame inspection of animations defined using the Compose animation framework" />
-    <option name="frame" hit="Frame-by-frame inspection of animations defined using the Compose animation framework" />
-    <option name="framework" hit="Frame-by-frame inspection of animations defined using the Compose animation framework" />
-    <option name="inspection" hit="Frame-by-frame inspection of animations defined using the Compose animation framework" />
-    <option name="of" hit="Frame-by-frame inspection of animations defined using the Compose animation framework" />
-    <option name="the" hit="Frame-by-frame inspection of animations defined using the Compose animation framework" />
-    <option name="using" hit="Frame-by-frame inspection of animations defined using the Compose animation framework" />
-=======
   <configurable id="experimental" configurable_name="Experimental">
     <option name="" hit=" Note: These settings are for features that are considered experimental." />
     <option name="are" hit=" Note: These settings are for features that are considered experimental." />
@@ -1601,16 +1288,11 @@
     <option name="parallel" hit="Enable parallel Gradle Sync" />
     <option name="sync" hit="Enable parallel Gradle Sync" />
     <option name="experimental" hit="Experimental" />
->>>>>>> ad5b6ee3
     <option name="gradle" hit="Gradle" />
     <option name="compose" hit="Jetpack Compose" />
     <option name="jetpack" hit="Jetpack Compose" />
     <option name="editor" hit="Layout Editor" />
     <option name="layout" hit="Layout Editor" />
-<<<<<<< HEAD
-    <option name="inspector" hit="Layout Inspector" />
-    <option name="layout" hit="Layout Inspector" />
-=======
     <option name="learn" hit="Learn more" />
     <option name="more" hit="Learn more" />
     <option name="logcat" hit="Logcat" />
@@ -1633,7 +1315,6 @@
     <option name="to" hit="Parse and write to Version Catalog files" />
     <option name="version" hit="Parse and write to Version Catalog files" />
     <option name="write" hit="Parse and write to Version Catalog files" />
->>>>>>> ad5b6ee3
     <option name="annotation" hit="Popup with editing tools for @Preview annotation from the Editor gutter" />
     <option name="editing" hit="Popup with editing tools for @Preview annotation from the Editor gutter" />
     <option name="editor" hit="Popup with editing tools for @Preview annotation from the Editor gutter" />
@@ -1662,8 +1343,6 @@
     <option name="sync" hit="Use new dependency mechanism during Gradle sync" />
     <option name="use" hit="Use new dependency mechanism during Gradle sync" />
   </configurable>
-<<<<<<< HEAD
-=======
   <configurable id="gradle.compiler" configurable_name="Compiler">
     <option name="" hit=" Note: These settings are used for compiling Gradle-based Android projects." />
     <option name="android" hit=" Note: These settings are used for compiling Gradle-based Android projects." />
@@ -1706,5 +1385,4 @@
     <option name="types" hit="Notify about new warning types" />
     <option name="warning" hit="Notify about new warning types" />
   </configurable>
->>>>>>> ad5b6ee3
 </options>