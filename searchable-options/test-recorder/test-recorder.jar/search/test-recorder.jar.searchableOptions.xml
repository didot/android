--- conflicted
+++ resolved
@@ -20,25 +20,6 @@
     <option name="selected" path="ActionManager" hit="Record Robo script for selected configuration" />
   </configurable>
   <configurable id="test.recorder" configurable_name="Espresso Test Recorder">
-<<<<<<< HEAD
-    <option name="" hit="  Warning:  changing these settings could affect the performance of Test Recorder, or impact the quality of the recorded tests. " />
-    <option name="affect" hit="  Warning:  changing these settings could affect the performance of Test Recorder, or impact the quality of the recorded tests. " />
-    <option name="changing" hit="  Warning:  changing these settings could affect the performance of Test Recorder, or impact the quality of the recorded tests. " />
-    <option name="could" hit="  Warning:  changing these settings could affect the performance of Test Recorder, or impact the quality of the recorded tests. " />
-    <option name="impact" hit="  Warning:  changing these settings could affect the performance of Test Recorder, or impact the quality of the recorded tests. " />
-    <option name="of" hit="  Warning:  changing these settings could affect the performance of Test Recorder, or impact the quality of the recorded tests. " />
-    <option name="or" hit="  Warning:  changing these settings could affect the performance of Test Recorder, or impact the quality of the recorded tests. " />
-    <option name="performance" hit="  Warning:  changing these settings could affect the performance of Test Recorder, or impact the quality of the recorded tests. " />
-    <option name="quality" hit="  Warning:  changing these settings could affect the performance of Test Recorder, or impact the quality of the recorded tests. " />
-    <option name="recorded" hit="  Warning:  changing these settings could affect the performance of Test Recorder, or impact the quality of the recorded tests. " />
-    <option name="recorder" hit="  Warning:  changing these settings could affect the performance of Test Recorder, or impact the quality of the recorded tests. " />
-    <option name="settings" hit="  Warning:  changing these settings could affect the performance of Test Recorder, or impact the quality of the recorded tests. " />
-    <option name="test" hit="  Warning:  changing these settings could affect the performance of Test Recorder, or impact the quality of the recorded tests. " />
-    <option name="tests" hit="  Warning:  changing these settings could affect the performance of Test Recorder, or impact the quality of the recorded tests. " />
-    <option name="the" hit="  Warning:  changing these settings could affect the performance of Test Recorder, or impact the quality of the recorded tests. " />
-    <option name="these" hit="  Warning:  changing these settings could affect the performance of Test Recorder, or impact the quality of the recorded tests. " />
-    <option name="warning" hit="  Warning:  changing these settings could affect the performance of Test Recorder, or impact the quality of the recorded tests. " />
-=======
     <option name="" hit=" Warning: changing these settings could affect the performance of Test Recorder, or impact the quality of the recorded tests." />
     <option name="affect" hit=" Warning: changing these settings could affect the performance of Test Recorder, or impact the quality of the recorded tests." />
     <option name="changing" hit=" Warning: changing these settings could affect the performance of Test Recorder, or impact the quality of the recorded tests." />
@@ -56,7 +37,6 @@
     <option name="the" hit=" Warning: changing these settings could affect the performance of Test Recorder, or impact the quality of the recorded tests." />
     <option name="these" hit=" Warning: changing these settings could affect the performance of Test Recorder, or impact the quality of the recorded tests." />
     <option name="warning" hit=" Warning: changing these settings could affect the performance of Test Recorder, or impact the quality of the recorded tests." />
->>>>>>> ad5b6ee3
     <option name="assertion" hit="Assertion depth" />
     <option name="depth" hit="Assertion depth" />
     <option name="after" hit="Clear app data after recording" />
