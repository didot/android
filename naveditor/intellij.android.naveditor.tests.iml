<?xml version="1.0" encoding="UTF-8"?>
<module type="JAVA_MODULE" version="4">
  <component name="NewModuleRootManager" inherit-compiler-output="true">
    <exclude-output />
    <content url="file://$MODULE_DIR$/testSrc">
      <sourceFolder url="file://$MODULE_DIR$/testSrc" isTestSource="true" />
    </content>
    <orderEntry type="inheritedJdk" />
    <orderEntry type="sourceFolder" forTests="false" />
    <orderEntry type="library" scope="TEST" name="kotlin-test" level="project" />
    <orderEntry type="module" module-name="intellij.java.testFramework" scope="TEST" />
    <orderEntry type="module" module-name="intellij.android.designer.tests" scope="TEST" />
    <orderEntry type="library" scope="TEST" name="mockito" level="project" />
    <orderEntry type="module" module-name="intellij.android.testFramework" scope="TEST" />
<<<<<<< HEAD
=======
    <orderEntry type="module" module-name="intellij.platform.serviceContainer" scope="TEST" />
>>>>>>> 368aefa1
    <orderEntry type="module" module-name="android.sdktools.analytics-shared" scope="TEST" />
    <orderEntry type="library" scope="TEST" name="truth" level="project" />
    <orderEntry type="module" module-name="android.sdktools.flags" scope="TEST" />
    <orderEntry type="module" module-name="intellij.android.common" scope="TEST" />
    <orderEntry type="module" module-name="intellij.xml.dom.impl" scope="TEST" />
    <orderEntry type="module" module-name="intellij.android.naveditor" scope="TEST" />
    <orderEntry type="module" module-name="intellij.android.designer" scope="TEST" />
    <orderEntry type="module" module-name="intellij.android.core" scope="TEST" />
    <orderEntry type="library" scope="TEST" name="studio-analytics-proto" level="project" />
    <orderEntry type="module" module-name="intellij.android.artwork" scope="TEST" />
    <orderEntry type="module" module-name="intellij.android.adt.ui" scope="TEST" />
    <orderEntry type="module" module-name="intellij.android.layout-ui" scope="TEST" />
    <orderEntry type="library" scope="TEST" name="protobuf" level="project" />
    <orderEntry type="module" module-name="android.sdktools.testutils" scope="TEST" />
    <orderEntry type="module" module-name="intellij.android.adt.testutils" scope="TEST" />
    <orderEntry type="module" module-name="intellij.platform.core" scope="TEST" />
    <orderEntry type="module" module-name="intellij.android.projectSystem" scope="TEST" />
    <orderEntry type="module" module-name="intellij.platform.core.impl" />
  </component>
</module><|MERGE_RESOLUTION|>--- conflicted
+++ resolved
@@ -12,10 +12,7 @@
     <orderEntry type="module" module-name="intellij.android.designer.tests" scope="TEST" />
     <orderEntry type="library" scope="TEST" name="mockito" level="project" />
     <orderEntry type="module" module-name="intellij.android.testFramework" scope="TEST" />
-<<<<<<< HEAD
-=======
     <orderEntry type="module" module-name="intellij.platform.serviceContainer" scope="TEST" />
->>>>>>> 368aefa1
     <orderEntry type="module" module-name="android.sdktools.analytics-shared" scope="TEST" />
     <orderEntry type="library" scope="TEST" name="truth" level="project" />
     <orderEntry type="module" module-name="android.sdktools.flags" scope="TEST" />
