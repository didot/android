// Copyright 2000-2020 JetBrains s.r.o. Use of this source code is governed by the Apache 2.0 license that can be found in the LICENSE file.
package org.jetbrains.android.util;

import org.jetbrains.annotations.NotNull;
import org.jetbrains.annotations.Nullable;

import java.util.Map;

<<<<<<< HEAD
/**
 * @author Eugene.Kudelevsky
 */
public final class AndroidBuildTestingManager {
=======
public class AndroidBuildTestingManager {
>>>>>>> 7af60d2c

  private static AndroidBuildTestingManager ourTestingManager;

  private final MyCommandExecutor myCommandExecutor;

  private AndroidBuildTestingManager(@NotNull MyCommandExecutor executor) {
    myCommandExecutor = executor;
  }

  @Nullable
  public static AndroidBuildTestingManager getTestingManager() {
    return ourTestingManager;
  }

  public static void startBuildTesting(@NotNull MyCommandExecutor commandExecutor) {
    ourTestingManager = new AndroidBuildTestingManager(commandExecutor);
  }

  @NotNull
  public static String arrayToString(@NotNull String[] array) {
    final StringBuilder builder = new StringBuilder("[");

    for (String s : array) {
      builder.append('\n').append(s);
    }
    if (array.length > 0) {
      builder.append('\n');
    }
    builder.append("]");
    return builder.toString();
  }

  @NotNull
  public MyCommandExecutor getCommandExecutor() {
    return myCommandExecutor;
  }

  public interface MyCommandExecutor {
    @NotNull
    Process createProcess(@NotNull String[] args, @NotNull Map<String, String> environment);

    void log(@NotNull String s);

    void checkJarContent(@NotNull String jarId, @NotNull String jarPath);
  }
}<|MERGE_RESOLUTION|>--- conflicted
+++ resolved
@@ -1,4 +1,3 @@
-// Copyright 2000-2020 JetBrains s.r.o. Use of this source code is governed by the Apache 2.0 license that can be found in the LICENSE file.
 package org.jetbrains.android.util;
 
 import org.jetbrains.annotations.NotNull;
@@ -6,14 +5,7 @@
 
 import java.util.Map;
 
-<<<<<<< HEAD
-/**
- * @author Eugene.Kudelevsky
- */
-public final class AndroidBuildTestingManager {
-=======
 public class AndroidBuildTestingManager {
->>>>>>> 7af60d2c
 
   private static AndroidBuildTestingManager ourTestingManager;
 
