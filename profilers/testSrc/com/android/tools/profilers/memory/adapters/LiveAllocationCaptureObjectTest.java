--- conflicted
+++ resolved
@@ -35,12 +35,12 @@
 import com.android.tools.profilers.ProfilerClient;
 import com.android.tools.profilers.ProfilersTestData;
 import com.android.tools.profilers.StudioProfilers;
+import com.android.tools.profilers.memory.CaptureSelectionAspect;
 import com.android.tools.profilers.memory.ClassGrouping;
 import com.android.tools.profilers.memory.FakeMemoryService;
 import com.android.tools.profilers.memory.MainMemoryProfilerStage;
 import com.android.tools.profilers.memory.adapters.classifiers.ClassifierSet;
 import com.android.tools.profilers.memory.adapters.classifiers.HeapSet;
-import com.android.tools.profilers.memory.CaptureSelectionAspect;
 import com.android.tools.profilers.stacktrace.NativeFrameSymbolizer;
 import com.google.common.util.concurrent.MoreExecutors;
 import java.util.LinkedList;
@@ -268,11 +268,7 @@
 
       // Adds a task that starts and blocks. This forces the subsequent selection change events to wait.
       CountDownLatch latch = new CountDownLatch(1);
-<<<<<<< HEAD
-      capture.myExecutorService.execute(() -> {
-=======
       capture.executorService.execute(() -> {
->>>>>>> 4d90afa2
         try {
           latch.await();
         }
@@ -867,11 +863,7 @@
   // NOTE - this works because myExecutorService is a single-threaded executor.
   private static void waitForLoadComplete(@NotNull LiveAllocationCaptureObject capture) throws InterruptedException, ExecutionException {
     CountDownLatch latch = new CountDownLatch(1);
-<<<<<<< HEAD
-    capture.myExecutorService.execute(() -> {
-=======
     capture.executorService.execute(() -> {
->>>>>>> 4d90afa2
       try {
         latch.countDown();
       }
