--- conflicted
+++ resolved
@@ -20,7 +20,6 @@
 import com.android.tools.idea.protobuf.ByteString
 import com.android.tools.idea.transport.faketransport.FakeGrpcChannel
 import com.android.tools.idea.transport.faketransport.FakeTransportService
-import com.android.tools.profiler.proto.Cpu
 import com.android.tools.profilers.FakeIdeProfilerServices
 import com.android.tools.profilers.FakeProfilerService
 import com.android.tools.profilers.ProfilerClient
@@ -66,23 +65,15 @@
 
   @Test
   fun defaultStateIsParsing() {
-<<<<<<< HEAD
-    val stage = CpuCaptureStage.create(profilers, ProfilersTestData.DEFAULT_CONFIG, CpuProfilerTestUtils.getTraceFile("simpleperf.trace")!!)
-=======
     val stage = CpuCaptureStage.create(profilers, ProfilersTestData.DEFAULT_CONFIG,
                                        CpuProfilerTestUtils.getTraceFile("simpleperf.trace")!!, SESSION_ID)
->>>>>>> 7af60d2c
     assertThat(stage.state).isEqualTo(CpuCaptureStage.State.PARSING)
   }
 
   @Test
   fun parsingFailureReturnsToProfilerStage() {
     val stage = CpuCaptureStage.create(profilers, ProfilersTestData.DEFAULT_CONFIG,
-<<<<<<< HEAD
-                                       CpuProfilerTestUtils.getTraceFile("corrupted_trace.trace"))
-=======
                                        CpuProfilerTestUtils.getTraceFile("corrupted_trace.trace"), SESSION_ID)
->>>>>>> 7af60d2c
     profilers.stage = stage
     assertThat(services.notification).isNotNull()
     assertThat(profilers.stage).isInstanceOf(CpuProfilerStage::class.java)
@@ -91,12 +82,8 @@
   @Test
   fun parsingSuccessTriggersAspect() {
     val aspect = AspectObserver()
-<<<<<<< HEAD
-    val stage = CpuCaptureStage.create(profilers, ProfilersTestData.DEFAULT_CONFIG, CpuProfilerTestUtils.getTraceFile("basic.trace"))
-=======
-    val stage = CpuCaptureStage.create(profilers, ProfilersTestData.DEFAULT_CONFIG,
-                                       CpuProfilerTestUtils.getTraceFile("basic.trace"), SESSION_ID)
->>>>>>> 7af60d2c
+    val stage = CpuCaptureStage.create(profilers, ProfilersTestData.DEFAULT_CONFIG,
+                                       CpuProfilerTestUtils.getTraceFile("basic.trace"), SESSION_ID)
     var stateHit = false
     stage.aspect.addDependency(aspect).onChange(CpuCaptureStage.Aspect.STATE, Runnable { stateHit = true })
     profilers.stage = stage
@@ -108,23 +95,15 @@
 
   @Test
   fun configurationNameIsSet() {
-<<<<<<< HEAD
-    val stage = CpuCaptureStage.create(profilers, ProfilersTestData.DEFAULT_CONFIG, CpuProfilerTestUtils.getTraceFile("basic.trace"))
-=======
-    val stage = CpuCaptureStage.create(profilers, ProfilersTestData.DEFAULT_CONFIG,
-                                       CpuProfilerTestUtils.getTraceFile("basic.trace"), SESSION_ID)
->>>>>>> 7af60d2c
+    val stage = CpuCaptureStage.create(profilers, ProfilersTestData.DEFAULT_CONFIG,
+                                       CpuProfilerTestUtils.getTraceFile("basic.trace"), SESSION_ID)
     assertThat(stage.captureHandler.configurationText).isEqualTo(ProfilersTestData.DEFAULT_CONFIG.name)
   }
 
   @Test
   fun trackGroupModelsAreSet() {
-<<<<<<< HEAD
-    val stage = CpuCaptureStage.create(profilers, ProfilersTestData.DEFAULT_CONFIG, CpuProfilerTestUtils.getTraceFile("basic.trace"))
-=======
-    val stage = CpuCaptureStage.create(profilers, ProfilersTestData.DEFAULT_CONFIG,
-                                       CpuProfilerTestUtils.getTraceFile("basic.trace"), SESSION_ID)
->>>>>>> 7af60d2c
+    val stage = CpuCaptureStage.create(profilers, ProfilersTestData.DEFAULT_CONFIG,
+                                       CpuProfilerTestUtils.getTraceFile("basic.trace"), SESSION_ID)
     profilers.stage = stage
 
     assertThat(stage.trackGroupModels.size).isEqualTo(1)
@@ -137,40 +116,8 @@
 
   @Test
   fun trackGroupModelsAreSetForAtrace() {
-<<<<<<< HEAD
-    val stage = CpuCaptureStage.create(profilers, ProfilersTestData.DEFAULT_CONFIG, CpuProfilerTestUtils.getTraceFile("atrace.ctrace"))
-=======
     val stage = CpuCaptureStage.create(profilers, ProfilersTestData.DEFAULT_CONFIG,
                                        CpuProfilerTestUtils.getTraceFile("atrace.ctrace"), SESSION_ID)
->>>>>>> 7af60d2c
-    profilers.stage = stage
-
-    assertThat(stage.trackGroupModels.size).isEqualTo(3)
-
-    val displayTrackGroup = stage.trackGroupModels[0]
-    assertThat(displayTrackGroup.title).isEqualTo("Display")
-    assertThat(displayTrackGroup.size).isEqualTo(1)
-    assertThat(displayTrackGroup[0].title).isEqualTo("Frames")
-<<<<<<< HEAD
-=======
-    assertThat(displayTrackGroup[1].title).isEqualTo("Surfaceflinger")
-    assertThat(displayTrackGroup[2].title).isEqualTo("VSYNC")
->>>>>>> 7af60d2c
-
-    val coresTrackGroup = stage.trackGroupModels[1]
-    assertThat(coresTrackGroup.title).isEqualTo("CPU cores (4)")
-    assertThat(coresTrackGroup.size).isEqualTo(4)
-    assertThat(coresTrackGroup[0].title).isEqualTo("CPU 0")
-
-    val threadsTrackGroup = stage.trackGroupModels[2]
-    assertThat(threadsTrackGroup.title).isEqualTo("Threads (40)")
-    assertThat(threadsTrackGroup.size).isEqualTo(40)
-  }
-
-  @Test
-  fun trackGroupModelsAreSetForPerfetto() {
-    val stage = CpuCaptureStage.create(profilers, ProfilersTestData.DEFAULT_CONFIG,
-                                       CpuProfilerTestUtils.getTraceFile("perfetto.trace"), SESSION_ID)
     profilers.stage = stage
 
     assertThat(stage.trackGroupModels.size).isEqualTo(3)
@@ -183,6 +130,31 @@
     assertThat(displayTrackGroup[2].title).isEqualTo("VSYNC")
 
     val coresTrackGroup = stage.trackGroupModels[1]
+    assertThat(coresTrackGroup.title).isEqualTo("CPU cores (4)")
+    assertThat(coresTrackGroup.size).isEqualTo(4)
+    assertThat(coresTrackGroup[0].title).isEqualTo("CPU 0")
+
+    val threadsTrackGroup = stage.trackGroupModels[2]
+    assertThat(threadsTrackGroup.title).isEqualTo("Threads (40)")
+    assertThat(threadsTrackGroup.size).isEqualTo(40)
+  }
+
+  @Test
+  fun trackGroupModelsAreSetForPerfetto() {
+    val stage = CpuCaptureStage.create(profilers, ProfilersTestData.DEFAULT_CONFIG,
+                                       CpuProfilerTestUtils.getTraceFile("perfetto.trace"), SESSION_ID)
+    profilers.stage = stage
+
+    assertThat(stage.trackGroupModels.size).isEqualTo(3)
+
+    val displayTrackGroup = stage.trackGroupModels[0]
+    assertThat(displayTrackGroup.title).isEqualTo("Display")
+    assertThat(displayTrackGroup.size).isEqualTo(3)
+    assertThat(displayTrackGroup[0].title).isEqualTo("Frames")
+    assertThat(displayTrackGroup[1].title).isEqualTo("Surfaceflinger")
+    assertThat(displayTrackGroup[2].title).isEqualTo("VSYNC")
+
+    val coresTrackGroup = stage.trackGroupModels[1]
     assertThat(coresTrackGroup.title).isEqualTo("CPU cores (8)")
     assertThat(coresTrackGroup.size).isEqualTo(8)
 
@@ -193,12 +165,8 @@
 
   @Test
   fun timelineSetsCaptureRange() {
-<<<<<<< HEAD
-    val stage = CpuCaptureStage.create(profilers, ProfilersTestData.DEFAULT_CONFIG, CpuProfilerTestUtils.getTraceFile("basic.trace"))
-=======
-    val stage = CpuCaptureStage.create(profilers, ProfilersTestData.DEFAULT_CONFIG,
-                                       CpuProfilerTestUtils.getTraceFile("basic.trace"), SESSION_ID)
->>>>>>> 7af60d2c
+    val stage = CpuCaptureStage.create(profilers, ProfilersTestData.DEFAULT_CONFIG,
+                                       CpuProfilerTestUtils.getTraceFile("basic.trace"), SESSION_ID)
     profilers.stage = stage
     assertThat(stage.captureTimeline.dataRange.length.toLong()).isEqualTo(303)
     assertThat(stage.minimapModel.captureRange.length.toLong()).isEqualTo(303)
@@ -207,12 +175,8 @@
 
   @Test
   fun minimapRangeSelectionUpdatesTrackGroups() {
-<<<<<<< HEAD
-    val stage = CpuCaptureStage.create(profilers, ProfilersTestData.DEFAULT_CONFIG, CpuProfilerTestUtils.getTraceFile("basic.trace"))
-=======
-    val stage = CpuCaptureStage.create(profilers, ProfilersTestData.DEFAULT_CONFIG,
-                                       CpuProfilerTestUtils.getTraceFile("basic.trace"), SESSION_ID)
->>>>>>> 7af60d2c
+    val stage = CpuCaptureStage.create(profilers, ProfilersTestData.DEFAULT_CONFIG,
+                                       CpuProfilerTestUtils.getTraceFile("basic.trace"), SESSION_ID)
     profilers.stage = stage
     assertThat(stage.trackGroupModels[0][0].dataModel.javaClass).isAssignableTo(CpuThreadTrackModel::class.java)
     val threadModelRange = (stage.trackGroupModels[0][0].dataModel as CpuThreadTrackModel).callChartModel.range
@@ -225,12 +189,8 @@
 
   @Test
   fun fullTraceAnalysisAddedByDefault() {
-<<<<<<< HEAD
-    val stage = CpuCaptureStage.create(profilers, ProfilersTestData.DEFAULT_CONFIG, CpuProfilerTestUtils.getTraceFile("basic.trace"))
-=======
-    val stage = CpuCaptureStage.create(profilers, ProfilersTestData.DEFAULT_CONFIG,
-                                       CpuProfilerTestUtils.getTraceFile("basic.trace"), SESSION_ID)
->>>>>>> 7af60d2c
+    val stage = CpuCaptureStage.create(profilers, ProfilersTestData.DEFAULT_CONFIG,
+                                       CpuProfilerTestUtils.getTraceFile("basic.trace"), SESSION_ID)
     profilers.stage = stage
     assertThat(stage.analysisModels.size).isEqualTo(1)
     assertThat(stage.analysisModels[0].javaClass).isEqualTo(CpuFullTraceAnalysisModel::class.java)
@@ -256,14 +216,8 @@
   @Test
   fun captureHintSelectsProperProcessStringName() {
     services.setListBoxOptionsIndex(-1)
-<<<<<<< HEAD
-    services.enablePerfetto(true)
-    val stage = CpuCaptureStage(profilers, ProfilersTestData.DEFAULT_CONFIG, CpuProfilerTestUtils.getTraceFile("perfetto.trace"),
-                                "surfaceflinger", 0)
-=======
     val stage = CpuCaptureStage(profilers, ProfilersTestData.DEFAULT_CONFIG, CpuProfilerTestUtils.getTraceFile("perfetto.trace"),
                                 SESSION_ID, "surfaceflinger", 0)
->>>>>>> 7af60d2c
     profilers.stage = stage
     assertThat(stage.capture).isNotNull()
     val mainThread = stage.capture.threads.find { it.isMainThread }
@@ -273,13 +227,8 @@
   @Test
   fun captureHintSelectsProperProcessPID() {
     services.setListBoxOptionsIndex(-1)
-<<<<<<< HEAD
-    services.enablePerfetto(true)
-    val stage = CpuCaptureStage(profilers, ProfilersTestData.DEFAULT_CONFIG, CpuProfilerTestUtils.getTraceFile("perfetto.trace"), null, 709)
-=======
     val stage = CpuCaptureStage(profilers, ProfilersTestData.DEFAULT_CONFIG, CpuProfilerTestUtils.getTraceFile("perfetto.trace"),
                                 SESSION_ID, null, 709)
->>>>>>> 7af60d2c
     profilers.stage = stage
     assertThat(stage.capture).isNotNull()
     val mainThread = stage.capture.threads.find { it.isMainThread }
@@ -289,13 +238,8 @@
   @Test
   fun nullCaptureHintSelectsCaptureFromDialog() {
     services.setListBoxOptionsIndex(1)
-<<<<<<< HEAD
-    services.enablePerfetto(true)
-    val stage = CpuCaptureStage(profilers, ProfilersTestData.DEFAULT_CONFIG, CpuProfilerTestUtils.getTraceFile("perfetto.trace"), null, 0)
-=======
     val stage = CpuCaptureStage(profilers, ProfilersTestData.DEFAULT_CONFIG, CpuProfilerTestUtils.getTraceFile("perfetto.trace"),
                                 SESSION_ID, null, 0)
->>>>>>> 7af60d2c
     profilers.stage = stage
     assertThat(stage.capture).isNotNull()
     val mainThread = stage.capture.threads.find { it.isMainThread }
@@ -304,12 +248,8 @@
 
   @Test
   fun validateThreadSelectTabsAreDisplayedOnNewCapture() {
-<<<<<<< HEAD
-    val stage = CpuCaptureStage.create(profilers, ProfilersTestData.DEFAULT_CONFIG, CpuProfilerTestUtils.getTraceFile("basic.trace"))
-=======
-    val stage = CpuCaptureStage.create(profilers, ProfilersTestData.DEFAULT_CONFIG,
-                                       CpuProfilerTestUtils.getTraceFile("basic.trace"), SESSION_ID)
->>>>>>> 7af60d2c
+    val stage = CpuCaptureStage.create(profilers, ProfilersTestData.DEFAULT_CONFIG,
+                                       CpuProfilerTestUtils.getTraceFile("basic.trace"), SESSION_ID)
     profilers.stage = stage
     assertThat(stage.analysisModels.size).isEqualTo(1)
     assertThat(stage.analysisModels[0].javaClass).isEqualTo(CpuFullTraceAnalysisModel::class.java)
