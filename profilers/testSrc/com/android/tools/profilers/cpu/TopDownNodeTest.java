--- conflicted
+++ resolved
@@ -16,20 +16,14 @@
 package com.android.tools.profilers.cpu;
 
 import com.android.tools.adtui.model.Range;
-<<<<<<< HEAD
-=======
 import com.android.tools.profilers.cpu.nodemodel.JavaMethodModel;
 import com.android.tools.profilers.cpu.nodemodel.CaptureNodeModel;
 import com.android.tools.profilers.cpu.nodemodel.SingleNameModel;
->>>>>>> 7bd3f2d2
 import org.jetbrains.annotations.NotNull;
 import org.junit.Test;
 
 import static org.junit.Assert.assertEquals;
-<<<<<<< HEAD
-=======
 import static org.junit.Assert.assertTrue;
->>>>>>> 7bd3f2d2
 
 public class TopDownNodeTest {
 
@@ -60,8 +54,6 @@
   }
 
   @Test
-<<<<<<< HEAD
-=======
   public void testTreeMergeWithFilter() {
     CaptureNode root = createTree();
     // Once merged for top down view, the tree should become:
@@ -99,7 +91,6 @@
   }
 
   @Test
->>>>>>> 7bd3f2d2
   public void testTreeTime() {
     CaptureNode root = newNode("A", 0, 10);
     root.addChild(newNode("D", 3, 5));
@@ -120,18 +111,6 @@
 
   @Test
   public void testTreeData() {
-<<<<<<< HEAD
-    MethodModel rootModel = new MethodModel("A", "com.package", "");
-    TopDownNode topDown = new TopDownNode(newNode(rootModel, 0, 10));
-
-    assertEquals("com.package", topDown.getClassName());
-    assertEquals("A", topDown.getMethodName());
-
-    // Cover the case of null data
-    topDown = new TopDownNode(new CaptureNode());
-    assertEquals("", topDown.getClassName());
-    assertEquals("", topDown.getMethodName());
-=======
     CaptureNodeModel rootModel = new JavaMethodModel("A", "com.package.Class");
     TopDownNode topDown = new TopDownNode(newNode(rootModel, 0, 10));
 
@@ -141,7 +120,6 @@
     assertTrue(model instanceof JavaMethodModel);
     assertEquals("com.package.Class", ((JavaMethodModel) model).getClassName());
     assertEquals("A", model.getName());
->>>>>>> 7bd3f2d2
   }
 
   /**
@@ -178,26 +156,15 @@
   }
 
   static CaptureNode newNode(String method, long start, long end) {
-<<<<<<< HEAD
-    return newNode(new MethodModel(method), start, end);
-  }
-
-  static CaptureNode newNode(MethodModel method, long start, long end) {
-    CaptureNode node = new CaptureNode();
-    node.setMethodModel(method);
-=======
     return newNode(new SingleNameModel(method), start, end);
   }
 
   static CaptureNode newNode(CaptureNodeModel method, long start, long end) {
     CaptureNode node = new CaptureNode(method);
->>>>>>> 7bd3f2d2
     node.setStartGlobal(start);
     node.setEndGlobal(end);
     return node;
   }
-<<<<<<< HEAD
-=======
 
   private static void checkChildrenIds(TopDownNode node, String ...ids) {
     assertEquals(ids.length, node.getChildren().size());
@@ -212,5 +179,4 @@
       assertEquals(unmatched[i], node.getChildren().get(i).isUnmatched());
     }
   }
->>>>>>> 7bd3f2d2
 }