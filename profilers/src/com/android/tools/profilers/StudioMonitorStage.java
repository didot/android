--- conflicted
+++ resolved
@@ -15,15 +15,9 @@
  */
 package com.android.tools.profilers;
 
-<<<<<<< HEAD
-import com.android.tools.adtui.model.AspectModel;
-import org.jetbrains.annotations.NotNull;
-import org.jetbrains.annotations.Nullable;
-=======
 import com.android.tools.adtui.model.Range;
 import com.android.tools.adtui.model.updater.Updatable;
 import org.jetbrains.annotations.NotNull;
->>>>>>> 7bd3f2d2
 
 import java.util.LinkedList;
 import java.util.List;
@@ -35,28 +29,8 @@
   @NotNull
   private List<ProfilerMonitor> myMonitors;
 
-<<<<<<< HEAD
-  @Nullable
-  private ProfilerMonitor myTooltip;
-
-  enum Aspect {
-    TOOLTIP
-  }
-
-  private AspectModel<Aspect> myAspect = new AspectModel<>();
-
-  public AspectModel<Aspect> getAspect() {
-    return myAspect;
-  }
-
-  @Nullable
-  public ProfilerMonitor getTooltip() {
-    return myTooltip;
-  }
-=======
   @NotNull
   private final Updatable myUpdatable;
->>>>>>> 7bd3f2d2
 
   public StudioMonitorStage(@NotNull StudioProfilers profiler) {
     super(profiler);
@@ -79,18 +53,12 @@
     myMonitors.forEach(ProfilerMonitor::enter);
 
     getStudioProfilers().getIdeServices().getFeatureTracker().trackEnterStage(getClass());
-<<<<<<< HEAD
-=======
     getStudioProfilers().getUpdater().register(myUpdatable);
->>>>>>> 7bd3f2d2
   }
 
   @Override
   public void exit() {
-<<<<<<< HEAD
-=======
     getStudioProfilers().getUpdater().unregister(myUpdatable);
->>>>>>> 7bd3f2d2
     myMonitors.forEach(ProfilerMonitor::exit);
   }
 
@@ -99,19 +67,10 @@
     return myMonitors;
   }
 
-<<<<<<< HEAD
-  public void setTooltip(@Nullable ProfilerMonitor tooltip) {
-    if (tooltip != myTooltip) {
-      myTooltip = tooltip;
-      myMonitors.forEach(monitor -> monitor.setFocus(monitor == tooltip));
-      myAspect.changed(Aspect.TOOLTIP);
-    }
-=======
   @Override
   public void setTooltip(ProfilerTooltip tooltip) {
     super.setTooltip(tooltip);
     myMonitors.forEach(monitor -> monitor
       .setFocus(getTooltip() instanceof ProfilerMonitorTooltip && ((ProfilerMonitorTooltip)getTooltip()).getMonitor() == monitor));
->>>>>>> 7bd3f2d2
   }
 }