/*
 * Copyright (C) 2018 The Android Open Source Project
 *
 * Licensed under the Apache License, Version 2.0 (the "License");
 * you may not use this file except in compliance with the License.
 * You may obtain a copy of the License at
 *
 *      http://www.apache.org/licenses/LICENSE-2.0
 *
 * Unless required by applicable law or agreed to in writing, software
 * distributed under the License is distributed on an "AS IS" BASIS,
 * WITHOUT WARRANTIES OR CONDITIONS OF ANY KIND, either express or implied.
 * See the License for the specific language governing permissions and
 * limitations under the License.
 */
package com.android.tools.profilers.cpu;

import com.android.tools.profiler.proto.Cpu;
import com.android.tools.profilers.cpu.config.ArtInstrumentedConfiguration;
import com.android.tools.profilers.cpu.config.ArtSampledConfiguration;
import com.android.tools.profilers.cpu.config.ProfilingConfiguration;
import org.jetbrains.annotations.NotNull;

public enum ProfilingTechnology {
  ART_SAMPLED("Java/Kotlin Method Sample Recording (legacy)",
              "Samples Java/Kotlin code using Android Runtime."),

<<<<<<< HEAD
  ART_INSTRUMENTED("Java/Kotlin Method Trace Recording️",
=======
  ART_INSTRUMENTED("Java/Kotlin Method Trace Recording",
>>>>>>> ad5b6ee3
                   "Instruments Java/Kotlin code using Android Runtime, tracking every method call" +
                   " (this incurs high overhead making timing information inaccurate)."),

  // This technology used by imported ART Trace configurations.
  // "Unspecified" because there is no way of telling if the trace was generated using sampling or instrumentations.
  ART_UNSPECIFIED("Java/Kotlin Method Recording",
                  "Profiles method calls using Android Runtime."),

  SIMPLEPERF("Callstack Sample Recording",
             "Samples Java/Kotlin and native code using simpleperf.",
             "Available for Android 8.0 (API level 26) and higher."),

  SYSTEM_TRACE("System Trace Recording",
               "Traces Java/Kotlin and native code at the Android platform level.",
               "Available for Android 7.0 (API level 24) and higher.");

  @NotNull private final String myName;

  /**
   * Description of the technology, e.g it is used in {@code RecordingInitiatorPane}.
   */
  @NotNull private final String myDescription;

  /**
   * An extra context for the description of the technology, e.g it is used in {@code CpuProfilingConfigPane}.
   */
  @NotNull private final String myExtraDescription;

  ProfilingTechnology(@NotNull String name, @NotNull String description, @NotNull String extraDescription) {
    myName = name;
    myDescription = description;
    myExtraDescription = extraDescription;
  }

  ProfilingTechnology(@NotNull String name, @NotNull String description) {
    this(name, description, "");
  }

  @NotNull
  public String getName() {
    return myName;
  }

  @NotNull
  public String getDescription() {
    return myDescription;
  }

  @NotNull
  public String getLongDescription() {
    return String.format("<html>%s %s</html>", myDescription, myExtraDescription);
  }

  @NotNull
  public Cpu.CpuTraceType getType() {
    switch (this) {
      case ART_SAMPLED:
        return Cpu.CpuTraceType.ART;
      case ART_INSTRUMENTED:
        return Cpu.CpuTraceType.ART;
      case ART_UNSPECIFIED:
        return Cpu.CpuTraceType.ART;
      case SIMPLEPERF:
        return Cpu.CpuTraceType.SIMPLEPERF;
      case SYSTEM_TRACE:
        return Cpu.CpuTraceType.ATRACE;
    }
    throw new IllegalArgumentException("Unreachable code");
  }

  @NotNull
  public Cpu.CpuTraceMode getMode() {
    switch (this) {
      case ART_SAMPLED:
        return Cpu.CpuTraceMode.SAMPLED;
      case ART_INSTRUMENTED:
        return Cpu.CpuTraceMode.INSTRUMENTED;
      case ART_UNSPECIFIED:
        return Cpu.CpuTraceMode.UNSPECIFIED_MODE;
      case SIMPLEPERF:
        return Cpu.CpuTraceMode.SAMPLED;
      case SYSTEM_TRACE:
        return Cpu.CpuTraceMode.INSTRUMENTED;
    }
    throw new IllegalArgumentException("Unreachable code");
  }

  @NotNull
  public static ProfilingTechnology fromTypeAndMode(@NotNull Cpu.CpuTraceType type,
                                                    @NotNull Cpu.CpuTraceMode mode) {
    switch (type) {
      case ART:
        if (mode == Cpu.CpuTraceMode.SAMPLED) {
          return ART_SAMPLED;
        }
        else if (mode == Cpu.CpuTraceMode.INSTRUMENTED) {
          return ART_INSTRUMENTED;
        }
        else {
          return ART_UNSPECIFIED;
        }
      case SIMPLEPERF:
        return SIMPLEPERF;
      case ATRACE: // fall-through
      case PERFETTO:
        return SYSTEM_TRACE;
      default:
        throw new IllegalStateException("Error while trying to get the name of an unknown profiling configuration");
    }
  }

  @NotNull
  public static ProfilingTechnology fromConfig(@NotNull ProfilingConfiguration config) {
    switch (config.getTraceType()) {
      case ART:
        if (config instanceof ArtSampledConfiguration) {
          return ART_SAMPLED;
        }
        else if (config instanceof ArtInstrumentedConfiguration) {
          return ART_INSTRUMENTED;
        }
        else {
          return ART_UNSPECIFIED;
        }
      case SIMPLEPERF:
        return SIMPLEPERF;
      case ATRACE: // fall-through
      case PERFETTO:
        return SYSTEM_TRACE;
      default:
        throw new IllegalStateException("Error while trying to get the name of an unknown profiling configuration");
    }
  }
}<|MERGE_RESOLUTION|>--- conflicted
+++ resolved
@@ -25,11 +25,7 @@
   ART_SAMPLED("Java/Kotlin Method Sample Recording (legacy)",
               "Samples Java/Kotlin code using Android Runtime."),
 
-<<<<<<< HEAD
-  ART_INSTRUMENTED("Java/Kotlin Method Trace Recording️",
-=======
   ART_INSTRUMENTED("Java/Kotlin Method Trace Recording",
->>>>>>> ad5b6ee3
                    "Instruments Java/Kotlin code using Android Runtime, tracking every method call" +
                    " (this incurs high overhead making timing information inaccurate)."),
 
