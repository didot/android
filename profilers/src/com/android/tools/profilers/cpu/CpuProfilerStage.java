--- conflicted
+++ resolved
@@ -23,31 +23,19 @@
 import com.android.tools.adtui.model.updater.Updatable;
 import com.android.tools.adtui.model.updater.UpdatableManager;
 import com.android.tools.perflib.vmtrace.ClockType;
-<<<<<<< HEAD
-=======
 import com.android.tools.profiler.proto.Common;
->>>>>>> 7bd3f2d2
 import com.android.tools.profiler.proto.CpuProfiler;
 import com.android.tools.profiler.proto.CpuProfiler.*;
 import com.android.tools.profiler.proto.CpuServiceGrpc;
-<<<<<<< HEAD
-import com.android.tools.profiler.proto.Profiler;
-import com.android.tools.profilers.*;
-=======
 import com.android.tools.profiler.protobuf3jarjar.ByteString;
 import com.android.tools.profilers.*;
 import com.android.tools.profilers.analytics.FeatureTracker;
 import com.android.tools.profilers.analytics.FilterMetadata;
->>>>>>> 7bd3f2d2
 import com.android.tools.profilers.event.EventMonitor;
 import com.android.tools.profilers.stacktrace.CodeLocation;
 import com.android.tools.profilers.stacktrace.CodeNavigator;
 import com.google.common.annotations.VisibleForTesting;
 import com.google.common.collect.ImmutableList;
-<<<<<<< HEAD
-import com.google.protobuf3jarjar.ByteString;
-=======
->>>>>>> 7bd3f2d2
 import com.intellij.openapi.diagnostic.Logger;
 import org.jetbrains.annotations.NotNull;
 import org.jetbrains.annotations.Nullable;
@@ -57,50 +45,6 @@
 import java.util.concurrent.CompletableFuture;
 import java.util.concurrent.TimeUnit;
 import java.util.function.Consumer;
-<<<<<<< HEAD
-import java.util.function.Function;
-import java.util.function.Predicate;
-import java.util.stream.Collectors;
-
-public class CpuProfilerStage extends Stage implements CodeNavigator.Listener {
-
-  private static final SingleUnitAxisFormatter CPU_USAGE_FORMATTER = new SingleUnitAxisFormatter(1, 5, 10, "%");
-  private static final SingleUnitAxisFormatter NUM_THREADS_AXIS = new SingleUnitAxisFormatter(1, 5, 1, "");
-  /**
-   * Fake configuration to represent "Edit configurations..." entry on the profiling configurations combobox.
-   */
-  static final ProfilingConfiguration EDIT_CONFIGURATIONS_ENTRY = new ProfilingConfiguration();
-  /**
-   * Fake configuration to represent a separator on the profiling configurations combobox.
-   */
-  static final ProfilingConfiguration CONFIG_SEPARATOR_ENTRY = new ProfilingConfiguration();
-  private static final long INVALID_CAPTURE_START_TIME = Long.MAX_VALUE;
-
-  private static final int O_API_LEVEL = 26;
-
-  /**
-   * Default capture details to be set after stopping a capture.
-   * {@link CaptureModel.Details.Type#CALL_CHART} is used by default because it's useful and fast to compute.
-   */
-  private static final CaptureModel.Details.Type DEFAULT_CAPTURE_DETAILS = CaptureModel.Details.Type.CALL_CHART;
-
-  private final CpuThreadsModel myThreadsStates;
-  private final AxisComponentModel myCpuUsageAxis;
-  private final AxisComponentModel myThreadCountAxis;
-  private final AxisComponentModel myTimeAxisGuide;
-  private final DetailedCpuUsage myCpuUsage;
-  private final CpuStageLegends myLegends;
-  private final DurationDataModel<CpuTraceInfo> myTraceDurations;
-  private final EventMonitor myEventMonitor;
-  private final SelectionModel mySelectionModel;
-
-  /**
-   * {@link DurationDataModel} used when a trace recording in progress.
-   */
-  @NotNull
-  private final DurationDataModel<DefaultDurationData> myInProgressTraceDuration;
-
-=======
 import java.util.regex.Pattern;
 
 public class CpuProfilerStage extends Stage implements CodeNavigator.Listener {
@@ -144,7 +88,6 @@
   @NotNull
   private final DurationDataModel<DefaultDurationData> myInProgressTraceDuration;
 
->>>>>>> 7bd3f2d2
   /**
    * Series used by {@link #myInProgressTraceDuration} when a trace recording in progress.
    * {@code myInProgressTraceSeries} will contain zero or one unfinished duration depending on the state of recording.
@@ -175,12 +118,6 @@
     CAPTURING,
     // A capture is being parsed
     PARSING,
-<<<<<<< HEAD
-    // Waiting for the service to respond a start capturing call
-    STARTING,
-    // Waiting for the service to respond a stop capturing call
-    STOPPING,
-=======
     // A capture parsing has failed
     PARSING_FAILURE,
     // Waiting for the service to respond a start capturing call
@@ -191,7 +128,6 @@
     STOPPING,
     // An attempt to stop capture has failed
     STOP_FAILURE,
->>>>>>> 7bd3f2d2
   }
 
   @NotNull
@@ -216,20 +152,6 @@
 
   private CaptureElapsedTimeUpdatable myCaptureElapsedTimeUpdatable;
 
-<<<<<<< HEAD
-  private ProfilingConfiguration myProfilingConfiguration;
-
-  private List<ProfilingConfiguration> myProfilingConfigurations;
-
-  /**
-   * {@link ProfilingConfiguration} object that stores the data (profiler type, profiling mode, sampling interval and buffer size limit)
-   * that should be used in the next stopProfiling call. This field is required because stopProfiling should receive the same profiler type
-   * as the one passed to startProfiling. Also, in stopProfiling we track the configurations used to capture.
-   * We can't use {@link #myProfilingConfiguration} because it can be changed when we exit the Stage or change its value using the combobox.
-   * Using a separate field, we can retrieve the relevant data from device in {@link #updateProfilingState()}.
-   */
-  private ProfilingConfiguration myActiveConfig;
-
   @NotNull
   private final UpdatableManager myUpdatableManager;
 
@@ -239,31 +161,15 @@
    */
   private final CpuCaptureParser myCaptureParser;
 
-  @Nullable
-  private Tooltip myTooltip;
-=======
-  @NotNull
-  private final UpdatableManager myUpdatableManager;
-
-  /**
-   * Responsible for parsing trace files into {@link CpuCapture}.
-   * Parsed captures should be obtained from this object.
-   */
-  private final CpuCaptureParser myCaptureParser;
-
   /**
    * State to track if an invalid (excluding "cancel") selection has been made.
    */
   private boolean mySelectionFailure;
->>>>>>> 7bd3f2d2
 
   public CpuProfilerStage(@NotNull StudioProfilers profilers) {
     super(profilers);
     myCpuTraceDataSeries = new CpuTraceDataSeries();
-<<<<<<< HEAD
-=======
     myProfilerModel = new CpuProfilerConfigModel(profilers, this);
->>>>>>> 7bd3f2d2
 
     Range viewRange = getStudioProfilers().getTimeline().getViewRange();
     Range dataRange = getStudioProfilers().getTimeline().getDataRange();
@@ -284,35 +190,18 @@
 
     // Create an event representing the traces within the range.
     myTraceDurations = new DurationDataModel<>(new RangedSeries<>(viewRange, getCpuTraceDataSeries()));
-<<<<<<< HEAD
-    myThreadsStates = new CpuThreadsModel(viewRange, this, getStudioProfilers().getProcessId(), getStudioProfilers().getSession());
-=======
     myThreadsStates = new CpuThreadsModel(viewRange, this, getStudioProfilers().getSession());
->>>>>>> 7bd3f2d2
 
     myInProgressTraceSeries = new DefaultDataSeries<>();
     myInProgressTraceDuration = new DurationDataModel<>(new RangedSeries<>(viewRange, myInProgressTraceSeries));
 
     myEventMonitor = new EventMonitor(profilers);
 
-<<<<<<< HEAD
-    mySelectionModel = new SelectionModel(selectionRange, viewRange);
-=======
     mySelectionModel = new SelectionModel(selectionRange);
->>>>>>> 7bd3f2d2
     mySelectionModel.addConstraint(myTraceDurations);
     mySelectionModel.addListener(new SelectionListener() {
       @Override
       public void selectionCreated() {
-<<<<<<< HEAD
-        profilers.getIdeServices().getFeatureTracker().trackSelectRange();
-      }
-    });
-
-    myCaptureElapsedTimeUpdatable = new CaptureElapsedTimeUpdatable();
-    updateProfilingState();
-    updateProfilingConfigurations();
-=======
         mySelectionFailure = false;
         profilers.getIdeServices().getFeatureTracker().trackSelectRange();
         selectionChanged();
@@ -337,7 +226,6 @@
     myCaptureElapsedTimeUpdatable = new CaptureElapsedTimeUpdatable();
     updateProfilingState();
     myProfilerModel.updateProfilingConfigurations();
->>>>>>> 7bd3f2d2
 
     myCaptureModel = new CaptureModel(this);
     myUpdatableManager = new UpdatableManager(getStudioProfilers().getUpdater());
@@ -348,26 +236,20 @@
     return Logger.getInstance(CpuProfilerStage.class);
   }
 
-<<<<<<< HEAD
-=======
   public boolean hasUserUsedCpuCapture() {
     return getStudioProfilers().getIdeServices().getTemporaryProfilerPreferences().getBoolean(HAS_USED_CPU_CAPTURE, false);
   }
 
->>>>>>> 7bd3f2d2
   @NotNull
   public SelectionModel getSelectionModel() {
     return mySelectionModel;
   }
 
-<<<<<<< HEAD
-=======
   @NotNull
   public EaseOutModel getInstructionsEaseOutModel() {
     return myInstructionsEaseOutModel;
   }
 
->>>>>>> 7bd3f2d2
   public AxisComponentModel getCpuUsageAxis() {
     return myCpuUsageAxis;
   }
@@ -388,31 +270,6 @@
     return myLegends;
   }
 
-<<<<<<< HEAD
-  public void setTooltip(@Nullable Tooltip.Type type) {
-    if (type != null && myTooltip != null && type.equals(myTooltip.getType())) {
-      return;
-    }
-    if (myTooltip != null) {
-      myTooltip.dispose();
-    }
-
-    if (type != null) {
-      myTooltip = type.build(this);
-    } else {
-      myTooltip = null;
-    }
-
-    getAspect().changed(CpuProfilerAspect.TOOLTIP);
-  }
-
-  @Nullable
-  public Tooltip getTooltip() {
-    return myTooltip;
-  }
-
-=======
->>>>>>> 7bd3f2d2
   public DurationDataModel<CpuTraceInfo> getTraceDurations() {
     return myTraceDurations;
   }
@@ -430,7 +287,10 @@
     return myEventMonitor;
   }
 
-<<<<<<< HEAD
+  public boolean isSelectionFailure() {
+    return mySelectionFailure;
+  }
+
   @Override
   public void enter() {
     myEventMonitor.enter();
@@ -447,37 +307,10 @@
     getStudioProfilers().getIdeServices().getCodeNavigator().addListener(this);
     getStudioProfilers().getIdeServices().getFeatureTracker().trackEnterStage(getClass());
 
-    getStudioProfilers().addDependency(this).onChange(ProfilerAspect.DEVICES, this::updateProfilingConfigurations);
-    getStudioProfilers().getTimeline().getSelectionRange().addDependency(this).onChange(Range.Aspect.RANGE, this::selectionChanged);
+    getStudioProfilers().addDependency(this).onChange(ProfilerAspect.DEVICES, myProfilerModel::updateProfilingConfigurations);
   }
 
   @Override
-=======
-  public boolean isSelectionFailure() {
-    return mySelectionFailure;
-  }
-
-  @Override
-  public void enter() {
-    myEventMonitor.enter();
-    getStudioProfilers().getUpdater().register(myCpuUsage);
-    getStudioProfilers().getUpdater().register(myInProgressTraceDuration);
-    getStudioProfilers().getUpdater().register(myTraceDurations);
-    getStudioProfilers().getUpdater().register(myCpuUsageAxis);
-    getStudioProfilers().getUpdater().register(myThreadCountAxis);
-    getStudioProfilers().getUpdater().register(myTimeAxisGuide);
-    getStudioProfilers().getUpdater().register(myLegends);
-    getStudioProfilers().getUpdater().register(myThreadsStates);
-    getStudioProfilers().getUpdater().register(myCaptureElapsedTimeUpdatable);
-
-    getStudioProfilers().getIdeServices().getCodeNavigator().addListener(this);
-    getStudioProfilers().getIdeServices().getFeatureTracker().trackEnterStage(getClass());
-
-    getStudioProfilers().addDependency(this).onChange(ProfilerAspect.DEVICES, myProfilerModel::updateProfilingConfigurations);
-  }
-
-  @Override
->>>>>>> 7bd3f2d2
   public void exit() {
     myEventMonitor.exit();
     getStudioProfilers().getUpdater().unregister(myCpuUsage);
@@ -493,10 +326,6 @@
     getStudioProfilers().getIdeServices().getCodeNavigator().removeListener(this);
 
     getStudioProfilers().removeDependencies(this);
-<<<<<<< HEAD
-    getStudioProfilers().getTimeline().getSelectionRange().removeDependencies(this);
-=======
->>>>>>> 7bd3f2d2
 
     mySelectionModel.clearListeners();
 
@@ -513,16 +342,6 @@
   }
 
   public void startCapturing() {
-<<<<<<< HEAD
-    CpuServiceGrpc.CpuServiceBlockingStub cpuService = getStudioProfilers().getClient().getCpuClient();
-    CpuProfiler.CpuProfilingAppStartRequest request = CpuProfiler.CpuProfilingAppStartRequest.newBuilder()
-      .setProcessId(getStudioProfilers().getProcessId())
-      .setSession(getStudioProfilers().getSession())
-      .setMode(myProfilingConfiguration.getMode())
-      .setProfilerType(myProfilingConfiguration.getProfilerType())
-      .setBufferSizeInMb(myProfilingConfiguration.getProfilingBufferSizeInMb())
-      .setSamplingIntervalUs(myProfilingConfiguration.getProfilingSamplingIntervalUs())
-=======
     ProfilingConfiguration config = myProfilerModel.getProfilingConfiguration();
     CpuServiceGrpc.CpuServiceBlockingStub cpuService = getStudioProfilers().getClient().getCpuClient();
     CpuProfilingAppStartRequest request = CpuProfilingAppStartRequest.newBuilder()
@@ -532,23 +351,11 @@
       .setBufferSizeInMb(config.getProfilingBufferSizeInMb())
       .setSamplingIntervalUs(config.getProfilingSamplingIntervalUs())
       .setAbiCpuArch(getStudioProfilers().getProcess().getAbiCpuArch())
->>>>>>> 7bd3f2d2
       .build();
 
     setCaptureState(CaptureState.STARTING);
     CompletableFuture.supplyAsync(
       () -> cpuService.startProfilingApp(request), getStudioProfilers().getIdeServices().getPoolExecutor())
-<<<<<<< HEAD
-      .thenAcceptAsync(response -> this.startCapturingCallback(response, myProfilingConfiguration),
-                       getStudioProfilers().getIdeServices().getMainExecutor());
-  }
-
-  private void startCapturingCallback(CpuProfiler.CpuProfilingAppStartResponse response,
-                                      ProfilingConfiguration profilingConfiguration) {
-    if (response.getStatus().equals(CpuProfiler.CpuProfilingAppStartResponse.Status.SUCCESS)) {
-      setActiveConfig(profilingConfiguration.getProfilerType(), profilingConfiguration.getMode(),
-                      profilingConfiguration.getProfilingBufferSizeInMb(), profilingConfiguration.getProfilingSamplingIntervalUs());
-=======
       .thenAcceptAsync(response -> this.startCapturingCallback(response, config),
                        getStudioProfilers().getIdeServices().getMainExecutor());
 
@@ -562,7 +369,6 @@
       myProfilerModel.setActiveConfig(profilingConfiguration.getProfilerType(), profilingConfiguration.getMode(),
                                       profilingConfiguration.getProfilingBufferSizeInMb(),
                                       profilingConfiguration.getProfilingSamplingIntervalUs());
->>>>>>> 7bd3f2d2
       setCaptureState(CaptureState.CAPTURING);
       myCaptureStartTimeNs = currentTimeNs();
       myInProgressTraceSeries.clear();
@@ -573,26 +379,17 @@
     else {
       getLogger().warn("Unable to start tracing: " + response.getStatus());
       getLogger().warn(response.getErrorMessage());
-<<<<<<< HEAD
-=======
       setCaptureState(CaptureState.START_FAILURE);
       getStudioProfilers().getIdeServices().showErrorBalloon("Recording failed to start", "Try recording again, or report a bug by selecting Help > Submit Feedback.");
       // START_FAILURE is a transient state. After notifying the listeners that the parser has failed, we set the status to IDLE.
->>>>>>> 7bd3f2d2
       setCaptureState(CaptureState.IDLE);
     }
   }
 
   public void stopCapturing() {
     CpuServiceGrpc.CpuServiceBlockingStub cpuService = getStudioProfilers().getClient().getCpuClient();
-<<<<<<< HEAD
-    CpuProfiler.CpuProfilingAppStopRequest request = CpuProfiler.CpuProfilingAppStopRequest.newBuilder()
-      .setProcessId(getStudioProfilers().getProcessId())
-      .setProfilerType(myActiveConfig.getProfilerType())
-=======
     CpuProfilingAppStopRequest request = CpuProfilingAppStopRequest.newBuilder()
       .setProfilerType(myProfilerModel.getActiveConfig().getProfilerType())
->>>>>>> 7bd3f2d2
       .setSession(getStudioProfilers().getSession())
       .build();
 
@@ -607,13 +404,6 @@
     return TimeUnit.NANOSECONDS.toMicros(currentTimeNs() - myCaptureStartTimeNs);
   }
 
-<<<<<<< HEAD
-  private void stopCapturingCallback(CpuProfiler.CpuProfilingAppStopResponse response) {
-    CpuCaptureMetadata captureMetadata = new CpuCaptureMetadata(myActiveConfig);
-    if (!response.getStatus().equals(CpuProfiler.CpuProfilingAppStopResponse.Status.SUCCESS)) {
-      getLogger().warn("Unable to stop tracing: " + response.getStatus());
-      getLogger().warn(response.getErrorMessage());
-=======
   private void stopCapturingCallback(CpuProfilingAppStopResponse response) {
     CpuCaptureMetadata captureMetadata = new CpuCaptureMetadata(myProfilerModel.getActiveConfig());
     if (!response.getStatus().equals(CpuProfilingAppStopResponse.Status.SUCCESS)) {
@@ -622,7 +412,6 @@
       setCaptureState(CaptureState.STOP_FAILURE);
       getStudioProfilers().getIdeServices().showErrorBalloon("Recording failed to stop", "Try recording another method trace, or report a bug by selecting Help > Submit Feedback.");
       // STOP_FAILURE is a transient state. After notifying the listeners that the parser has failed, we set the status to IDLE.
->>>>>>> 7bd3f2d2
       setCaptureState(CaptureState.IDLE);
       captureMetadata.setStatus(CpuCaptureMetadata.CaptureStatus.STOP_CAPTURING_FAILURE);
       getStudioProfilers().getIdeServices().getFeatureTracker().trackCaptureTrace(captureMetadata);
@@ -632,96 +421,6 @@
       ByteString traceBytes = response.getTrace();
       captureMetadata.setTraceFileSizeBytes(traceBytes.size());
       handleCaptureParsing(response.getTraceId(), traceBytes, captureMetadata);
-<<<<<<< HEAD
-    }
-  }
-
-  /**
-   * Handles capture parsing after stopping a capture. Basically, this method checks if {@link CpuCaptureParser} has already parsed the
-   * capture and delegates the parsing to such class if it hasn't yet. After that, it waits asynchronously for the parsing to happen
-   * and sets the capture in the main executor after it's done. This method also takes care of updating the {@link CpuCaptureMetadata}
-   * corresponding to the capture after parsing is finished (successfully or not).
-   */
-  private void handleCaptureParsing(int traceId, ByteString traceBytes, CpuCaptureMetadata captureMetadata) {
-    long beforeParsingTime = System.currentTimeMillis();
-    CompletableFuture<CpuCapture> capture = myCaptureParser.parse(traceId, traceBytes, myActiveConfig.getProfilerType());
-    if (capture == null) {
-      // Capture parsing was cancelled. Return to IDLE state and don't change the current capture.
-      setCaptureState(CaptureState.IDLE);
-      captureMetadata.setStatus(CpuCaptureMetadata.CaptureStatus.USER_ABORTED_PARSING);
-      getStudioProfilers().getIdeServices().getFeatureTracker().trackCaptureTrace(captureMetadata);
-      return;
-    }
-
-    Consumer<CpuCapture> parsingCallback = (parsedCapture) -> {
-      // Intentionally not firing the aspect because it will be done by setCapture with the new capture value
-      myCaptureState = CaptureState.IDLE;
-      if (parsedCapture != null) {
-        setAndSelectCapture(parsedCapture);
-        setCaptureDetails(DEFAULT_CAPTURE_DETAILS);
-        saveTraceInfo(traceId, parsedCapture);
-
-        // Update capture metadata
-        captureMetadata.setStatus(CpuCaptureMetadata.CaptureStatus.SUCCESS);
-        captureMetadata.setParsingTimeMs(System.currentTimeMillis() - beforeParsingTime);
-        captureMetadata.setCaptureDurationMs(TimeUnit.MICROSECONDS.toMillis(parsedCapture.getDuration()));
-        captureMetadata.setRecordDurationMs(calculateRecordDurationMs(parsedCapture));
-      }
-      else {
-        captureMetadata.setStatus(CpuCaptureMetadata.CaptureStatus.PARSING_FAILURE);
-        setCapture(null);
-      }
-      getStudioProfilers().getIdeServices().getFeatureTracker().trackCaptureTrace(captureMetadata);
-    };
-
-    // Parsing is in progress. Handle it asynchronously and set the capture afterwards using the main executor.
-    capture.handleAsync((parsedCapture, exception) -> {
-      if (parsedCapture == null) {
-        assert exception != null;
-        getLogger().warn("Unable to parse capture: " + exception.getMessage());
-      }
-      parsingCallback.accept(parsedCapture);
-      return parsedCapture;
-    }, getStudioProfilers().getIdeServices().getMainExecutor());
-  }
-
-  /**
-   * Iterates the threads of the capture to find the node with the minimum start time and the one with the maximum end time.
-   * Maximum end - minimum start result in the record duration.
-   */
-  private static long calculateRecordDurationMs(CpuCapture capture) {
-    Range maxDataRange = new Range();
-    for (CpuThreadInfo thread : capture.getThreads()) {
-      CaptureNode threadMainNode = capture.getCaptureNode(thread.getId());
-      assert threadMainNode != null;
-      maxDataRange.expand(threadMainNode.getStartGlobal(), threadMainNode.getEndGlobal());
-    }
-    return TimeUnit.MICROSECONDS.toMillis((long)maxDataRange.getLength());
-  }
-
-  private void saveTraceInfo(int traceId, @NotNull CpuCapture capture) {
-    long captureFrom = TimeUnit.MICROSECONDS.toNanos((long)capture.getRange().getMin());
-    long captureTo = TimeUnit.MICROSECONDS.toNanos((long)capture.getRange().getMax());
-
-    List<CpuProfiler.Thread> threads = new ArrayList<>();
-    for (CpuThreadInfo thread : capture.getThreads()) {
-      threads.add(CpuProfiler.Thread.newBuilder()
-                          .setTid(thread.getId())
-                          .setName(thread.getName())
-                          .build());
-    }
-
-    CpuProfiler.TraceInfo traceInfo = CpuProfiler.TraceInfo.newBuilder()
-      .setTraceId(traceId)
-      .setFromTimestamp(captureFrom)
-      .setToTimestamp(captureTo)
-      .setProfilerType(myActiveConfig.getProfilerType())
-      .addAllThreads(threads).build();
-
-    CpuProfiler.SaveTraceInfoRequest request = CpuProfiler.SaveTraceInfoRequest.newBuilder()
-      .setSession(getStudioProfilers().getSession())
-      .setProcessId(getStudioProfilers().getProcessId())
-=======
     }
   }
 
@@ -813,7 +512,6 @@
 
     SaveTraceInfoRequest request = SaveTraceInfoRequest.newBuilder()
       .setSession(getStudioProfilers().getSession())
->>>>>>> 7bd3f2d2
       .setTraceInfo(traceInfo)
       .build();
 
@@ -828,21 +526,12 @@
    */
   private void updateProfilingState() {
     CpuServiceGrpc.CpuServiceBlockingStub cpuService = getStudioProfilers().getClient().getCpuClient();
-<<<<<<< HEAD
-    CpuProfiler.ProfilingStateRequest request = CpuProfiler.ProfilingStateRequest.newBuilder()
-      .setProcessId(getStudioProfilers().getProcessId())
-=======
     ProfilingStateRequest request = ProfilingStateRequest.newBuilder()
->>>>>>> 7bd3f2d2
       .setSession(getStudioProfilers().getSession())
       .setTimestamp(currentTimeNs())
       .build();
     // TODO: move this call to a separate thread if we identify it's not fast enough.
-<<<<<<< HEAD
-    CpuProfiler.ProfilingStateResponse response = cpuService.checkAppProfilingState(request);
-=======
     ProfilingStateResponse response = cpuService.checkAppProfilingState(request);
->>>>>>> 7bd3f2d2
 
     if (response.getBeingProfiled()) {
       // Make sure to consider the elapsed profiling time, obtained from the device, when setting the capture start time
@@ -853,15 +542,9 @@
       myInProgressTraceSeries.add(TimeUnit.NANOSECONDS.toMicros(myCaptureStartTimeNs), new DefaultDurationData(Long.MAX_VALUE));
 
       // Sets the properties of myActiveConfig
-<<<<<<< HEAD
-      CpuProfiler.CpuProfilingAppStartRequest startRequest = response.getStartRequest();
-      setActiveConfig(startRequest.getProfilerType(), startRequest.getMode(), startRequest.getBufferSizeInMb(),
-                      startRequest.getSamplingIntervalUs());
-=======
       CpuProfilingAppStartRequest startRequest = response.getStartRequest();
       myProfilerModel.setActiveConfig(startRequest.getProfilerType(), startRequest.getMode(), startRequest.getBufferSizeInMb(),
                                       startRequest.getSamplingIntervalUs());
->>>>>>> 7bd3f2d2
     }
     else {
       // otherwise, invalidate capture start time
@@ -870,48 +553,14 @@
     }
   }
 
-<<<<<<< HEAD
-
-  public void setActiveConfig(CpuProfiler.CpuProfilerType profilerType, CpuProfiler.CpuProfilingAppStartRequest.Mode mode,
-                              int bufferSizeLimitMb, int samplingIntervalUs) {
-    // The configuration name field is not actually used when retrieving the active configuration. The reason behind that is configurations,
-    // including their name, can be edited when a capture is still in progress. We only need to store the parameters used when starting
-    // the capture (i.e. buffer size, profiler type, profiling mode and sampling interval). The capture name is not used on the server side
-    // when starting a capture, so we simply ignore it here as well.
-    String anyConfigName = "Current config";
-    myActiveConfig = new ProfilingConfiguration(anyConfigName, profilerType, mode);
-    myActiveConfig.setProfilingBufferSizeInMb(bufferSizeLimitMb);
-    myActiveConfig.setProfilingSamplingIntervalUs(samplingIntervalUs);
-  }
-
   private void selectionChanged() {
     Range range = getStudioProfilers().getTimeline().getSelectionRange();
 
-    if (!range.isEmpty()) {
-      // Stop timeline when selection is not empty.
-      getStudioProfilers().getTimeline().setStreaming(false);
-    }
-
-=======
-  private void selectionChanged() {
-    Range range = getStudioProfilers().getTimeline().getSelectionRange();
-
->>>>>>> 7bd3f2d2
     List<SeriesData<CpuTraceInfo>> infoList = getTraceDurations().getSeries().getDataSeries().getDataForXRange(range);
     for (SeriesData<CpuTraceInfo> info : infoList) {
       Range captureRange = info.value.getRange();
       if (!captureRange.getIntersection(range).isEmpty()) {
         setCapture(info.value.getTraceId());
-<<<<<<< HEAD
-        break; // No need to check other captures if one is already selected
-      }
-    }
-  }
-
-  private long currentTimeNs() {
-    return TimeUnit.MICROSECONDS.toNanos((long)getStudioProfilers().getTimeline().getDataRange().getMax()) +
-           TimeUnit.SECONDS.toNanos(StudioProfilers.TIMELINE_BUFFER);
-=======
         return; // No need to check other captures if one is already selected
       }
     }
@@ -922,7 +571,6 @@
 
   private long currentTimeNs() {
     return TimeUnit.MICROSECONDS.toNanos((long)getStudioProfilers().getTimeline().getDataRange().getMax());
->>>>>>> 7bd3f2d2
   }
 
   void setCapture(@Nullable CpuCapture capture) {
@@ -952,17 +600,8 @@
 
   public void setAndSelectCapture(@NotNull CpuCapture capture) {
     // Setting the selection range will cause the timeline to stop.
-<<<<<<< HEAD
-    // In the case of selecting a capture, we don't want to change the streaming mode of the timeline,
-    // so we restore its streaming mode after calling selectionRange#set
-    ProfilerTimeline timeline = getStudioProfilers().getTimeline();
-    boolean wasStreaming = timeline.isStreaming();
-    timeline.getSelectionRange().set(capture.getRange());
-    timeline.setStreaming(wasStreaming);
-=======
     ProfilerTimeline timeline = getStudioProfilers().getTimeline();
     timeline.getSelectionRange().set(capture.getRange());
->>>>>>> 7bd3f2d2
     setCapture(capture);
   }
 
@@ -972,15 +611,12 @@
 
   public void setSelectedThread(int id) {
     myCaptureModel.setThread(id);
-<<<<<<< HEAD
-=======
     Range range = getStudioProfilers().getTimeline().getSelectionRange();
     if (range.isEmpty()) {
       mySelectionFailure = true;
       myAspect.changed(CpuProfilerAspect.SELECTED_THREADS);
       setProfilerMode(ProfilerMode.EXPANDED);
     }
->>>>>>> 7bd3f2d2
   }
 
   @NotNull
@@ -1004,88 +640,6 @@
   @Nullable
   public CpuCapture getCapture() {
     return myCaptureModel.getCapture();
-<<<<<<< HEAD
-  }
-
-  @NotNull
-  public CaptureState getCaptureState() {
-    return myCaptureState;
-  }
-
-  public void setCaptureState(@NotNull CaptureState captureState) {
-    myCaptureState = captureState;
-    // invalidate the capture start time when setting the capture state
-    myCaptureStartTimeNs = INVALID_CAPTURE_START_TIME;
-    myAspect.changed(CpuProfilerAspect.CAPTURE);
-  }
-
-  @NotNull
-  public ProfilingConfiguration getProfilingConfiguration() {
-    return myProfilingConfiguration;
-  }
-
-  public void setProfilingConfiguration(@NotNull ProfilingConfiguration mode) {
-    if (mode == EDIT_CONFIGURATIONS_ENTRY) {
-      openProfilingConfigurationsDialog();
-    }
-    else if (mode != CONFIG_SEPARATOR_ENTRY) {
-      myProfilingConfiguration = mode;
-    }
-    myAspect.changed(CpuProfilerAspect.PROFILING_CONFIGURATION);
-  }
-
-  @NotNull
-  public List<ProfilingConfiguration> getProfilingConfigurations() {
-    return myProfilingConfigurations;
-  }
-
-  public void openProfilingConfigurationsDialog() {
-    Consumer<ProfilingConfiguration> dialogCallback = (configuration) -> {
-      updateProfilingConfigurations();
-      // If there was a configuration selected when the dialog was closed,
-      // make sure to select it in the combobox
-      if (configuration != null) {
-        setProfilingConfiguration(configuration);
-      }
-    };
-    Profiler.Device selectedDevice = getStudioProfilers().getDevice();
-    boolean isDeviceAtLeastO =  selectedDevice != null && selectedDevice.getFeatureLevel() >= O_API_LEVEL;
-    getStudioProfilers().getIdeServices().openCpuProfilingConfigurationsDialog(myProfilingConfiguration, isDeviceAtLeastO, dialogCallback);
-    getStudioProfilers().getIdeServices().getFeatureTracker().trackOpenProfilingConfigDialog();
-  }
-
-  public void updateProfilingConfigurations() {
-    myProfilingConfigurations = new ArrayList<>();
-    // EDIT_CONFIGURATIONS_ENTRY should represent the entry to open the configurations dialog
-    myProfilingConfigurations.add(EDIT_CONFIGURATIONS_ENTRY);
-    myProfilingConfigurations.add(CONFIG_SEPARATOR_ENTRY);
-
-    List<ProfilingConfiguration> savedConfigs = getStudioProfilers().getIdeServices().getCpuProfilingConfigurations();
-    List<ProfilingConfiguration> defaultConfigs = ProfilingConfiguration.getDefaultProfilingConfigurations();
-
-    // Simpleperf profiling is not supported by devices older than O
-    Profiler.Device selectedDevice = getStudioProfilers().getDevice();
-    boolean selectedDeviceSupportsSimpleperf = selectedDevice != null && selectedDevice.getFeatureLevel() >= O_API_LEVEL;
-    if (!selectedDeviceSupportsSimpleperf || !getStudioProfilers().getIdeServices().getFeatureConfig().isSimplePerfEnabled()) {
-      Predicate<ProfilingConfiguration> simpleperfFilter = pref -> pref.getProfilerType() != CpuProfiler.CpuProfilerType.SIMPLE_PERF;
-      savedConfigs = savedConfigs.stream().filter(simpleperfFilter).collect(Collectors.toList());
-      defaultConfigs = defaultConfigs.stream().filter(simpleperfFilter).collect(Collectors.toList());
-    }
-
-    myProfilingConfigurations.addAll(savedConfigs);
-    if (!savedConfigs.isEmpty()) {
-      // Visually separate saved configs from default configs, if we have any
-      myProfilingConfigurations.add(CONFIG_SEPARATOR_ENTRY);
-    }
-    myProfilingConfigurations.addAll(defaultConfigs);
-
-    // Configurations should have more than two elements, as it contains at least
-    // EDIT_CONFIGURATIONS_ENTRY, CONFIG_SEPARATOR_ENTRY, and default configurations.
-    assert myProfilingConfigurations.size() > 2;
-    myProfilingConfiguration = myProfilingConfigurations.get(2);
-  }
-
-=======
   }
 
   @NotNull
@@ -1179,7 +733,6 @@
     return configs;
   }
 
->>>>>>> 7bd3f2d2
   @NotNull
   public CpuTraceDataSeries getCpuTraceDataSeries() {
     return myCpuTraceDataSeries;
@@ -1200,26 +753,15 @@
     if (capture == null) {
       // Parser doesn't have any information regarding the capture. We need to request
       // trace data from CPU service and tell the parser to start parsing it.
-<<<<<<< HEAD
-      CpuProfiler.GetTraceRequest request = CpuProfiler.GetTraceRequest.newBuilder()
-        .setProcessId(getStudioProfilers().getProcessId())
-=======
       GetTraceRequest request = GetTraceRequest.newBuilder()
->>>>>>> 7bd3f2d2
         .setSession(getStudioProfilers().getSession())
         .setTraceId(traceId)
         .build();
       CpuServiceGrpc.CpuServiceBlockingStub cpuService = getStudioProfilers().getClient().getCpuClient();
       // TODO: investigate if this call can take too much time as it's blocking.
-<<<<<<< HEAD
-      CpuProfiler.GetTraceResponse trace = cpuService.getTrace(request);
-      if (trace.getStatus() == CpuProfiler.GetTraceResponse.Status.SUCCESS) {
-        capture = myCaptureParser.parse(traceId, trace.getData(), trace.getProfilerType());
-=======
       GetTraceResponse trace = cpuService.getTrace(request);
       if (trace.getStatus() == GetTraceResponse.Status.SUCCESS) {
         capture = myCaptureParser.parse(getStudioProfilers().getSession(), traceId, trace.getData(), trace.getProfilerType());
->>>>>>> 7bd3f2d2
       }
     }
     return capture;
@@ -1233,7 +775,6 @@
   public CaptureModel.Details getCaptureDetails() {
     return myCaptureModel.getDetails();
   }
-<<<<<<< HEAD
 
   @Override
   public void onNavigated(@NotNull CodeLocation location) {
@@ -1252,40 +793,18 @@
   @VisibleForTesting
   class CpuTraceDataSeries implements DataSeries<CpuTraceInfo> {
     @Override
-=======
-
-  @Override
-  public void onNavigated(@NotNull CodeLocation location) {
-    setProfilerMode(ProfilerMode.NORMAL);
-  }
-
-  private class CaptureElapsedTimeUpdatable implements Updatable {
-    @Override
-    public void update(long elapsedNs) {
-      if (myCaptureState == CaptureState.CAPTURING) {
-        myAspect.changed(CpuProfilerAspect.CAPTURE_ELAPSED_TIME);
-      }
-    }
-  }
-
-  @VisibleForTesting
-  class CpuTraceDataSeries implements DataSeries<CpuTraceInfo> {
-    @Override
->>>>>>> 7bd3f2d2
     public List<SeriesData<CpuTraceInfo>> getDataForXRange(Range xRange) {
       long rangeMin = TimeUnit.MICROSECONDS.toNanos((long)xRange.getMin());
       long rangeMax = TimeUnit.MICROSECONDS.toNanos((long)xRange.getMax());
 
       CpuServiceGrpc.CpuServiceBlockingStub cpuService = getStudioProfilers().getClient().getCpuClient();
-<<<<<<< HEAD
-      CpuProfiler.GetTraceInfoResponse response = cpuService.getTraceInfo(
-        CpuProfiler.GetTraceInfoRequest.newBuilder().
-          setProcessId(getStudioProfilers().getProcessId()).
+      GetTraceInfoResponse response = cpuService.getTraceInfo(
+        GetTraceInfoRequest.newBuilder().
           setSession(getStudioProfilers().getSession()).
           setFromTimestamp(rangeMin).setToTimestamp(rangeMax).build());
 
       List<SeriesData<CpuTraceInfo>> seriesData = new ArrayList<>();
-      for (CpuProfiler.TraceInfo protoTraceInfo : response.getTraceInfoList()) {
+      for (TraceInfo protoTraceInfo : response.getTraceInfoList()) {
         CpuTraceInfo info = new CpuTraceInfo(protoTraceInfo);
         seriesData.add(new SeriesData<>((long)info.getRange().getMin(), info));
       }
@@ -1325,168 +844,4 @@
       return myThreadsLegend;
     }
   }
-
-  public interface Tooltip {
-    enum Type {
-      USAGE(UsageTooltip::new),
-      THREADS(ThreadsTooltip::new);
-
-      @NotNull
-      private final Function<CpuProfilerStage, Tooltip> myBuilder;
-
-      Type(@NotNull Function<CpuProfilerStage, Tooltip>  builder) {
-        myBuilder = builder;
-      }
-
-      public Tooltip build(@NotNull CpuProfilerStage stage) {
-        return myBuilder.apply(stage);
-      }
-    }
-
-    @NotNull
-    Type getType();
-
-    /**
-     * Invoked when the user exits the tooltip.
-     */
-    default void dispose() {
-    }
-  }
-
-
-  public static class ThreadsTooltip extends AspectModel<ThreadsTooltip.Aspect> implements Tooltip {
-    public enum Aspect {
-      // The hovering thread state changed
-      THREAD_STATE,
-    }
-
-    @NotNull private final CpuProfilerStage myStage;
-
-    @Nullable private String myThreadName;
-    @Nullable private ThreadStateDataSeries mySeries;
-    @Nullable private CpuProfilerStage.ThreadState myThreadState;
-
-    ThreadsTooltip(@NotNull CpuProfilerStage stage) {
-      myStage = stage;
-      Range tooltipRange = stage.getStudioProfilers().getTimeline().getTooltipRange();
-      tooltipRange.addDependency(this).onChange(Range.Aspect.RANGE, this::updateThreadState);
-    }
-
-    private void updateThreadState() {
-      myThreadState = null;
-      if (mySeries == null) {
-        changed(Aspect.THREAD_STATE);
-        return;
-      }
-
-      Range tooltipRange = myStage.getStudioProfilers().getTimeline().getTooltipRange();
-      // We could get data for [tooltipRange.getMin() - buffer, tooltipRange.getMin() - buffer],
-      // However it is tricky to come up with the buffer duration, a thread state can be longer than any buffer.
-      // So, lets get data what the user sees and extract the hovered state.
-      List<SeriesData<ThreadState>> series = mySeries.getDataForXRange(myStage.getStudioProfilers().getTimeline().getViewRange());
-
-      for (int i = 0; i < series.size(); ++i) {
-        if (i + 1 == series.size() || tooltipRange.getMin() < series.get(i + 1).x) {
-          myThreadState = series.get(i).value;
-          break;
-        }
-      }
-      changed(Aspect.THREAD_STATE);
-    }
-
-    @NotNull
-    @Override
-    public Type getType() {
-      return Type.THREADS;
-    }
-
-    void setThread(@Nullable String threadName, @Nullable ThreadStateDataSeries stateSeries) {
-      myThreadName = threadName;
-      mySeries = stateSeries;
-      updateThreadState();
-    }
-
-    @Nullable
-    public String getThreadName() {
-      return myThreadName;
-    }
-
-    @Nullable
-    ThreadState getThreadState() {
-      return myThreadState;
-    }
-  }
-
-  public static class UsageTooltip implements Tooltip {
-    @NotNull private final CpuProfilerStage myStage;
-    @NotNull private final CpuStageLegends myLegends;
-
-    UsageTooltip(@NotNull CpuProfilerStage stage) {
-      myStage = stage;
-      myLegends = new CpuStageLegends(stage.getCpuUsage(), stage.getStudioProfilers().getTimeline().getTooltipRange());
-      myStage.getStudioProfilers().getUpdater().register(myLegends);
-    }
-
-    @NotNull
-    @Override
-    public Type getType() {
-      return Type.USAGE;
-    }
-
-    @Override
-    public void dispose() {
-      myStage.getStudioProfilers().getUpdater().unregister(myLegends);
-    }
-
-    @NotNull
-    public CpuStageLegends getLegends() {
-      return myLegends;
-=======
-      GetTraceInfoResponse response = cpuService.getTraceInfo(
-        GetTraceInfoRequest.newBuilder().
-          setSession(getStudioProfilers().getSession()).
-          setFromTimestamp(rangeMin).setToTimestamp(rangeMax).build());
-
-      List<SeriesData<CpuTraceInfo>> seriesData = new ArrayList<>();
-      for (TraceInfo protoTraceInfo : response.getTraceInfoList()) {
-        CpuTraceInfo info = new CpuTraceInfo(protoTraceInfo);
-        seriesData.add(new SeriesData<>((long)info.getRange().getMin(), info));
-      }
-      return seriesData;
-    }
-  }
-
-  public static class CpuStageLegends extends LegendComponentModel {
-
-    @NotNull private final SeriesLegend myCpuLegend;
-    @NotNull private final SeriesLegend myOthersLegend;
-    @NotNull private final SeriesLegend myThreadsLegend;
-
-    public CpuStageLegends(@NotNull DetailedCpuUsage cpuUsage, @NotNull Range dataRange) {
-      super(ProfilerMonitor.LEGEND_UPDATE_FREQUENCY_MS);
-      myCpuLegend = new SeriesLegend(cpuUsage.getCpuSeries(), CPU_USAGE_FORMATTER, dataRange);
-      myOthersLegend = new SeriesLegend(cpuUsage.getOtherCpuSeries(), CPU_USAGE_FORMATTER, dataRange);
-      myThreadsLegend = new SeriesLegend(cpuUsage.getThreadsCountSeries(), NUM_THREADS_AXIS, dataRange,
-                                         Interpolatable.SteppedLineInterpolator);
-      add(myCpuLegend);
-      add(myOthersLegend);
-      add(myThreadsLegend);
-    }
-
-    @NotNull
-    public SeriesLegend getCpuLegend() {
-      return myCpuLegend;
-    }
-
-    @NotNull
-    public SeriesLegend getOthersLegend() {
-      return myOthersLegend;
-    }
-
-    @NotNull
-    public SeriesLegend getThreadsLegend() {
-      return myThreadsLegend;
->>>>>>> 7bd3f2d2
-    }
-  }
 }