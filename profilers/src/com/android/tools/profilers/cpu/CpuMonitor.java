--- conflicted
+++ resolved
@@ -15,12 +15,8 @@
  */
 package com.android.tools.profilers.cpu;
 
-<<<<<<< HEAD
-import com.android.tools.adtui.model.*;
-=======
 import com.android.tools.adtui.model.AxisComponentModel;
 import com.android.tools.adtui.model.Range;
->>>>>>> 7bd3f2d2
 import com.android.tools.adtui.model.formatter.SingleUnitAxisFormatter;
 import com.android.tools.adtui.model.legend.LegendComponentModel;
 import com.android.tools.adtui.model.legend.SeriesLegend;
@@ -56,14 +52,11 @@
   }
 
   @Override
-<<<<<<< HEAD
-=======
   public ProfilerTooltip buildTooltip() {
     return new CpuMonitorTooltip(this);
   }
 
   @Override
->>>>>>> 7bd3f2d2
   public void exit() {
     myProfilers.getUpdater().unregister(myThisProcessCpuUsage);
     myProfilers.getUpdater().unregister(myCpuUsageAxis);
@@ -99,10 +92,7 @@
     return myThisProcessCpuUsage;
   }
 
-<<<<<<< HEAD
-=======
   @NotNull
->>>>>>> 7bd3f2d2
   public Legends getTooltipLegends() {
     return myTooltipLegends;
   }
