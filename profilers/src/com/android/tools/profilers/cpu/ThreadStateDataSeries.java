--- conflicted
+++ resolved
@@ -20,11 +20,7 @@
 import com.android.tools.adtui.model.Range;
 import com.android.tools.adtui.model.SeriesData;
 import com.android.tools.profiler.proto.Common;
-<<<<<<< HEAD
-import com.android.tools.profiler.proto.CpuProfiler;
-=======
 import com.android.tools.profiler.proto.CpuProfiler.*;
->>>>>>> 7bd3f2d2
 import com.android.tools.profiler.proto.CpuServiceGrpc;
 import com.intellij.openapi.diagnostic.Logger;
 import org.jetbrains.annotations.NotNull;
@@ -35,25 +31,13 @@
 
 public final class ThreadStateDataSeries implements DataSeries<CpuProfilerStage.ThreadState> {
 
-<<<<<<< HEAD
-  private final int myProcessId;
-  private final Common.Session myDeviceSerial;
-=======
   @NotNull private final Common.Session mySession;
->>>>>>> 7bd3f2d2
   private final int myThreadId;
   @NotNull private final CpuProfilerStage myStage;
 
-<<<<<<< HEAD
-  public ThreadStateDataSeries(@NotNull CpuProfilerStage stage, int pid, Common.Session session, int tid) {
-    myStage = stage;
-    myProcessId = pid;
-    myDeviceSerial = session;
-=======
   public ThreadStateDataSeries(@NotNull CpuProfilerStage stage, @NotNull Common.Session session, int tid) {
     myStage = stage;
     mySession = session;
->>>>>>> 7bd3f2d2
     myThreadId = tid;
   }
 
@@ -70,21 +54,6 @@
     long min = TimeUnit.MICROSECONDS.toNanos((long)xRange.getMin());
     long max = TimeUnit.MICROSECONDS.toNanos((long)xRange.getMax());
     CpuServiceGrpc.CpuServiceBlockingStub client = myStage.getStudioProfilers().getClient().getCpuClient();
-<<<<<<< HEAD
-    CpuProfiler.GetThreadsResponse threads = client.getThreads(CpuProfiler.GetThreadsRequest.newBuilder()
-      .setProcessId(myProcessId)
-      .setSession(myDeviceSerial)
-      .setStartTimestamp(min)
-      .setEndTimestamp(max)
-      .build());
-
-    CpuProfiler.GetTraceInfoResponse traces = client.getTraceInfo(CpuProfiler.GetTraceInfoRequest.newBuilder()
-        .setProcessId(myProcessId)
-        .setSession(myDeviceSerial)
-        .setFromTimestamp(min)
-        .setToTimestamp(max)
-        .build());
-=======
     GetThreadsResponse threads = client.getThreads(GetThreadsRequest.newBuilder()
                                                      .setSession(mySession)
                                                      .setStartTimestamp(min)
@@ -96,17 +65,12 @@
                                                         .setFromTimestamp(min)
                                                         .setToTimestamp(max)
                                                         .build());
->>>>>>> 7bd3f2d2
 
     for (GetThreadsResponse.Thread thread : threads.getThreadsList()) {
       if (thread.getTid() == myThreadId) {
         // Merges information from traces and samples:
         ArrayList<Double> captureTimes = new ArrayList<>(traces.getTraceInfoCount() * 2);
-<<<<<<< HEAD
-        for (CpuProfiler.TraceInfo traceInfo : traces.getTraceInfoList()) {
-=======
         for (TraceInfo traceInfo : traces.getTraceInfoList()) {
->>>>>>> 7bd3f2d2
           if (traceInfo.getThreadsList().stream().anyMatch(t -> t.getTid() == myThreadId)) {
             captureTimes.add((double)TimeUnit.NANOSECONDS.toMicros(traceInfo.getFromTimestamp()));
             captureTimes.add((double)TimeUnit.NANOSECONDS.toMicros(traceInfo.getToTimestamp()));
@@ -136,11 +100,7 @@
             i++;
           }
           // We shouldn't add an activity if capture has started before the first activity for the current thread.
-<<<<<<< HEAD
-          if (state != CpuProfiler.GetThreadsResponse.State.UNSPECIFIED) {
-=======
           if (state != GetThreadsResponse.State.UNSPECIFIED) {
->>>>>>> 7bd3f2d2
             data.add(new SeriesData<>(time, getState(state, inCapture)));
           }
         }
