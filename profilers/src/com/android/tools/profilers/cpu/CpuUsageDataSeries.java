/*
 * Copyright (C) 2016 The Android Open Source Project
 *
 * Licensed under the Apache License, Version 2.0 (the "License");
 * you may not use this file except in compliance with the License.
 * You may obtain a copy of the License at
 *
 *      http://www.apache.org/licenses/LICENSE-2.0
 *
 * Unless required by applicable law or agreed to in writing, software
 * distributed under the License is distributed on an "AS IS" BASIS,
 * WITHOUT WARRANTIES OR CONDITIONS OF ANY KIND, either express or implied.
 * See the License for the specific language governing permissions and
 * limitations under the License.
 */
package com.android.tools.profilers.cpu;

import com.android.tools.adtui.model.DataSeries;
import com.android.tools.adtui.model.Range;
import com.android.tools.adtui.model.SeriesData;
import com.android.tools.profiler.proto.Common;
import com.android.tools.profiler.proto.CpuProfiler.CpuDataRequest;
import com.android.tools.profiler.proto.CpuProfiler.CpuDataResponse;
import com.android.tools.profiler.proto.CpuProfiler.CpuUsageData;
import com.android.tools.profiler.proto.CpuServiceGrpc;
import org.jetbrains.annotations.NotNull;

import java.util.ArrayList;
import java.util.List;
import java.util.concurrent.TimeUnit;

/**
 * This class is responsible for making an RPC call to perfd/datastore and converting the resulting proto into UI data.
 */
public class CpuUsageDataSeries implements DataSeries<Long> {
  @NotNull
  private CpuServiceGrpc.CpuServiceBlockingStub myClient;

  private boolean myOtherProcesses;
<<<<<<< HEAD
  private final int myProcessId;
  private final Common.Session mySession;

  public CpuUsageDataSeries(@NotNull CpuServiceGrpc.CpuServiceBlockingStub client, boolean otherProcesses, int id, Common.Session session) {
    myClient = client;
    myOtherProcesses = otherProcesses;
    myProcessId = id;
=======
  private final Common.Session mySession;

  public CpuUsageDataSeries(@NotNull CpuServiceGrpc.CpuServiceBlockingStub client, boolean otherProcesses, Common.Session session) {
    myClient = client;
    myOtherProcesses = otherProcesses;
>>>>>>> 7bd3f2d2
    mySession = session;
  }

  @Override
  public List<SeriesData<Long>> getDataForXRange(@NotNull Range timeCurrentRangeUs) {
    List<SeriesData<Long>> seriesData = new ArrayList<>();
    // Get an extra padding on each side, to have a smooth rendering at the edges.
    // TODO: Change the CPU API to allow specifying this padding in the request as number of samples.
    long bufferNs = TimeUnit.SECONDS.toNanos(1);
<<<<<<< HEAD
    CpuProfiler.CpuDataRequest.Builder dataRequestBuilder = CpuProfiler.CpuDataRequest.newBuilder()
      .setProcessId(myProcessId)
      .setSession(mySession)
      .setStartTimestamp(TimeUnit.MICROSECONDS.toNanos((long)timeCurrentRangeUs.getMin()) - bufferNs)
      .setEndTimestamp(TimeUnit.MICROSECONDS.toNanos((long)timeCurrentRangeUs.getMax()) + bufferNs);
    CpuProfiler.CpuDataResponse response = myClient.getData(dataRequestBuilder.build());
    CpuProfiler.CpuProfilerData lastCpuData = null;
    for (CpuProfiler.CpuProfilerData data : response.getDataList()) {
      long dataTimestamp = TimeUnit.NANOSECONDS.toMicros(data.getBasicInfo().getEndTimestamp());
=======
    CpuDataRequest.Builder dataRequestBuilder = CpuDataRequest.newBuilder()
      .setSession(mySession)
      .setStartTimestamp(TimeUnit.MICROSECONDS.toNanos((long)timeCurrentRangeUs.getMin()) - bufferNs)
      .setEndTimestamp(TimeUnit.MICROSECONDS.toNanos((long)timeCurrentRangeUs.getMax()) + bufferNs);
    CpuDataResponse response = myClient.getData(dataRequestBuilder.build());
    CpuUsageData lastCpuData = null;
    for (CpuUsageData data : response.getDataList()) {
      long dataTimestamp = TimeUnit.NANOSECONDS.toMicros(data.getEndTimestamp());
>>>>>>> 7bd3f2d2

      // If lastCpuData is null, it means the first CPU usage data was read. Assign it to lastCpuData and go to the next iteration.
      if (lastCpuData == null) {
        lastCpuData = data;
        continue;
      }
      CpuUsageDataSeries.UsageData usageData = getCpuUsageData(data, lastCpuData);
      if (myOtherProcesses) {
        seriesData.add(new SeriesData<>(dataTimestamp, (long)usageData.getOtherProcessesUsage()));
      }
      else {
        seriesData.add(new SeriesData<>(dataTimestamp, (long)usageData.getAppUsage()));
      }
      lastCpuData = data;
    }
    return seriesData;
  }

  private static UsageData getCpuUsageData(CpuUsageData data, CpuUsageData lastData) {
    long elapsed = (data.getElapsedTimeInMillisec() - lastData.getElapsedTimeInMillisec());
    // TODO: consider using raw data instead of percentage to improve efficiency.
    double app = 100.0 * (data.getAppCpuTimeInMillisec() - lastData.getAppCpuTimeInMillisec()) / elapsed;
    double system = 100.0 * (data.getSystemCpuTimeInMillisec() - lastData.getSystemCpuTimeInMillisec()) / elapsed;

    // System and app usages are read from them device in slightly different times. That can cause app usage to be slightly higher than
    // system usage and we need to adjust our values to cover these scenarios. Also, we use iowait (time waiting for I/O to complete) when
    // calculating the total elapsed CPU time. The problem is this value is not reliable (http://man7.org/linux/man-pages/man5/proc.5.html)
    // and can actually decrease. In these case we could end up with slightly negative system and app usages. That also needs adjustment and
    // we should make sure that 0% <= appUsage <= systemUsage <= 100%
    system = Math.max(0, Math.min(system, 100.0));
    app = Math.max(0, Math.min(app, system));

    return new UsageData(app, system);
  }

  private static final class UsageData {
    /**
     * App usage (in %) at a given point.
     */
    private double myAppUsage;

    /**
     * System usage (in %), including applications, at a given point.
     */
    private double mySystemUsage;

    UsageData(double appUsage, double systemUsage) {
      myAppUsage = appUsage;
      mySystemUsage = systemUsage;
    }

    double getAppUsage() {
      return myAppUsage;
    }

    double getOtherProcessesUsage() {
      return mySystemUsage - myAppUsage;
    }
  }
}<|MERGE_RESOLUTION|>--- conflicted
+++ resolved
@@ -37,21 +37,11 @@
   private CpuServiceGrpc.CpuServiceBlockingStub myClient;
 
   private boolean myOtherProcesses;
-<<<<<<< HEAD
-  private final int myProcessId;
-  private final Common.Session mySession;
-
-  public CpuUsageDataSeries(@NotNull CpuServiceGrpc.CpuServiceBlockingStub client, boolean otherProcesses, int id, Common.Session session) {
-    myClient = client;
-    myOtherProcesses = otherProcesses;
-    myProcessId = id;
-=======
   private final Common.Session mySession;
 
   public CpuUsageDataSeries(@NotNull CpuServiceGrpc.CpuServiceBlockingStub client, boolean otherProcesses, Common.Session session) {
     myClient = client;
     myOtherProcesses = otherProcesses;
->>>>>>> 7bd3f2d2
     mySession = session;
   }
 
@@ -61,17 +51,6 @@
     // Get an extra padding on each side, to have a smooth rendering at the edges.
     // TODO: Change the CPU API to allow specifying this padding in the request as number of samples.
     long bufferNs = TimeUnit.SECONDS.toNanos(1);
-<<<<<<< HEAD
-    CpuProfiler.CpuDataRequest.Builder dataRequestBuilder = CpuProfiler.CpuDataRequest.newBuilder()
-      .setProcessId(myProcessId)
-      .setSession(mySession)
-      .setStartTimestamp(TimeUnit.MICROSECONDS.toNanos((long)timeCurrentRangeUs.getMin()) - bufferNs)
-      .setEndTimestamp(TimeUnit.MICROSECONDS.toNanos((long)timeCurrentRangeUs.getMax()) + bufferNs);
-    CpuProfiler.CpuDataResponse response = myClient.getData(dataRequestBuilder.build());
-    CpuProfiler.CpuProfilerData lastCpuData = null;
-    for (CpuProfiler.CpuProfilerData data : response.getDataList()) {
-      long dataTimestamp = TimeUnit.NANOSECONDS.toMicros(data.getBasicInfo().getEndTimestamp());
-=======
     CpuDataRequest.Builder dataRequestBuilder = CpuDataRequest.newBuilder()
       .setSession(mySession)
       .setStartTimestamp(TimeUnit.MICROSECONDS.toNanos((long)timeCurrentRangeUs.getMin()) - bufferNs)
@@ -80,7 +59,6 @@
     CpuUsageData lastCpuData = null;
     for (CpuUsageData data : response.getDataList()) {
       long dataTimestamp = TimeUnit.NANOSECONDS.toMicros(data.getEndTimestamp());
->>>>>>> 7bd3f2d2
 
       // If lastCpuData is null, it means the first CPU usage data was read. Assign it to lastCpuData and go to the next iteration.
       if (lastCpuData == null) {
