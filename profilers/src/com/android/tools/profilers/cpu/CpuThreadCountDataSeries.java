/*
 * Copyright (C) 2016 The Android Open Source Project
 *
 * Licensed under the Apache License, Version 2.0 (the "License");
 * you may not use this file except in compliance with the License.
 * You may obtain a copy of the License at
 *
 *      http://www.apache.org/licenses/LICENSE-2.0
 *
 * Unless required by applicable law or agreed to in writing, software
 * distributed under the License is distributed on an "AS IS" BASIS,
 * WITHOUT WARRANTIES OR CONDITIONS OF ANY KIND, either express or implied.
 * See the License for the specific language governing permissions and
 * limitations under the License.
 */
package com.android.tools.profilers.cpu;

import com.android.tools.adtui.model.DataSeries;
import com.android.tools.adtui.model.Range;
import com.android.tools.adtui.model.SeriesData;
import com.android.tools.profiler.proto.Common;
import com.android.tools.profiler.proto.CpuProfiler;
import com.android.tools.profiler.proto.CpuServiceGrpc;
import org.jetbrains.annotations.NotNull;

import java.util.ArrayList;
import java.util.List;
import java.util.Map;
import java.util.TreeMap;
import java.util.concurrent.TimeUnit;

/**
 * This class is responsible for making an RPC call to perfd/datastore and converting the resulting proto into UI data.
 */
public class CpuThreadCountDataSeries implements DataSeries<Long> {
  @NotNull
  private CpuServiceGrpc.CpuServiceBlockingStub myClient;

  private final Common.Session mySession;

<<<<<<< HEAD
  private final Common.Session mySession;

  public CpuThreadCountDataSeries(@NotNull CpuServiceGrpc.CpuServiceBlockingStub client, int id, Common.Session session) {
    myClient = client;
    myProcessId = id;
=======
  public CpuThreadCountDataSeries(@NotNull CpuServiceGrpc.CpuServiceBlockingStub client, Common.Session session) {
    myClient = client;
>>>>>>> 7bd3f2d2
    mySession = session;
  }

  @Override
  public List<SeriesData<Long>> getDataForXRange(@NotNull Range timeCurrentRangeUs) {
    long bufferNs = TimeUnit.SECONDS.toNanos(1);
    CpuProfiler.GetThreadsRequest.Builder request = CpuProfiler.GetThreadsRequest.newBuilder()
<<<<<<< HEAD
      .setProcessId(myProcessId)
=======
>>>>>>> 7bd3f2d2
      .setSession(mySession)
      .setStartTimestamp(TimeUnit.MICROSECONDS.toNanos((long)timeCurrentRangeUs.getMin()) - bufferNs)
      .setEndTimestamp(TimeUnit.MICROSECONDS.toNanos((long)timeCurrentRangeUs.getMax()) + bufferNs);

    CpuProfiler.GetThreadsResponse response = myClient.getThreads(request.build());

    TreeMap<Long, Long> count = new TreeMap<>();
    for (CpuProfiler.GetThreadsResponse.Thread thread : response.getThreadsList()) {
      if (thread.getActivitiesCount() > 0) {
        CpuProfiler.GetThreadsResponse.ThreadActivity first = thread.getActivities(0);
        CpuProfiler.GetThreadsResponse.ThreadActivity last = thread.getActivities(thread.getActivitiesCount() - 1);
        Long current = count.get(first.getTimestamp());
        count.put(first.getTimestamp(), current == null ? 1 : current + 1);
        if (last.getNewState() == CpuProfiler.GetThreadsResponse.State.DEAD) {
          current = count.get(last.getTimestamp());
          count.put(last.getTimestamp(), current == null ? -1 : current - 1);
        }
      }
    }

    List<SeriesData<Long>> data = new ArrayList<>();
    long total = 0;
    for (Map.Entry<Long, Long> entry : count.entrySet()) {
      total += entry.getValue();
      data.add(new SeriesData<>(TimeUnit.NANOSECONDS.toMicros(entry.getKey()), total));
    }
    // When no threads are found within the requested range, we add the threads count (0)
    // to both range's min and max. Otherwise we wouldn't add any information to the data series
    // within timeCurrentRangeUs and nothing would be added to the chart.
    if (count.isEmpty()) {
      data.add(new SeriesData<>((long)timeCurrentRangeUs.getMin(), total));
      data.add(new SeriesData<>((long)timeCurrentRangeUs.getMax(), total));
    }
    // If the last timestamp added to the data series is less than timeCurrentRangeUs.getMax(),
    // we need to replicate the last value in timeCurrentRangeUs.getMax(), so the chart renders this value
    // until the end of the selected range.
    else if (data.get(data.size() - 1).x < timeCurrentRangeUs.getMax()) {
      data.add(new SeriesData<>((long)timeCurrentRangeUs.getMax(), total));
    }

    return data;
  }
}<|MERGE_RESOLUTION|>--- conflicted
+++ resolved
@@ -38,16 +38,8 @@
 
   private final Common.Session mySession;
 
-<<<<<<< HEAD
-  private final Common.Session mySession;
-
-  public CpuThreadCountDataSeries(@NotNull CpuServiceGrpc.CpuServiceBlockingStub client, int id, Common.Session session) {
-    myClient = client;
-    myProcessId = id;
-=======
   public CpuThreadCountDataSeries(@NotNull CpuServiceGrpc.CpuServiceBlockingStub client, Common.Session session) {
     myClient = client;
->>>>>>> 7bd3f2d2
     mySession = session;
   }
 
@@ -55,10 +47,6 @@
   public List<SeriesData<Long>> getDataForXRange(@NotNull Range timeCurrentRangeUs) {
     long bufferNs = TimeUnit.SECONDS.toNanos(1);
     CpuProfiler.GetThreadsRequest.Builder request = CpuProfiler.GetThreadsRequest.newBuilder()
-<<<<<<< HEAD
-      .setProcessId(myProcessId)
-=======
->>>>>>> 7bd3f2d2
       .setSession(mySession)
       .setStartTimestamp(TimeUnit.MICROSECONDS.toNanos((long)timeCurrentRangeUs.getMin()) - bufferNs)
       .setEndTimestamp(TimeUnit.MICROSECONDS.toNanos((long)timeCurrentRangeUs.getMax()) + bufferNs);
