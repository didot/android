/*
 * Copyright (C) 2016 The Android Open Source Project
 *
 * Licensed under the Apache License, Version 2.0 (the "License");
 * you may not use this file except in compliance with the License.
 * You may obtain a copy of the License at
 *
 *      http://www.apache.org/licenses/LICENSE-2.0
 *
 * Unless required by applicable law or agreed to in writing, software
 * distributed under the License is distributed on an "AS IS" BASIS,
 * WITHOUT WARRANTIES OR CONDITIONS OF ANY KIND, either express or implied.
 * See the License for the specific language governing permissions and
 * limitations under the License.
 */
package com.android.tools.profilers;

import com.android.tools.adtui.model.AspectObserver;
import org.jetbrains.annotations.NotNull;
import org.jetbrains.annotations.Nullable;

import java.util.concurrent.TimeUnit;

/**
 * One of the stages the profiler tool goes through. It models a "state" in the profiler tool itself.
 */
public abstract class Stage extends AspectObserver {
<<<<<<< HEAD
=======

  protected static final long PROFILING_INSTRUCTIONS_EASE_OUT_NS = TimeUnit.SECONDS.toNanos(3);
>>>>>>> 7bd3f2d2

  private final StudioProfilers myProfilers;

  private ProfilerMode myProfilerMode = ProfilerMode.NORMAL;

<<<<<<< HEAD
=======
  /**
   * The active tooltip for stages that contain more than one tooltips.
   */
  @Nullable
  private ProfilerTooltip myTooltip;

>>>>>>> 7bd3f2d2
  public Stage(@NotNull StudioProfilers profilers) {
    myProfilers = profilers;
  }

  public StudioProfilers getStudioProfilers() {
    return myProfilers;
  }

  abstract public void enter();

  abstract public void exit();

  @NotNull
  public final ProfilerMode getProfilerMode() { return myProfilerMode; }

<<<<<<< HEAD
=======
  @Nullable
  public ProfilerTooltip getTooltip() {
    return myTooltip;
  }

>>>>>>> 7bd3f2d2
  /**
   * Allow inheriting classes to modify the {@link ProfilerMode}.
   *
   * Note that this method is intentionally not public, as only the stages themselves should
   * contain the logic for setting their profiler mode. If a view finds itself needing to
   * toggle the profiler mode, it should do it indirectly, either by modifying a model class
   * inside the stage or by calling a public method on the stage which changes the mode as a
   * side effect.
   */
  protected final void setProfilerMode(@NotNull ProfilerMode profilerMode) {
    if (myProfilerMode != profilerMode) {
      myProfilerMode = profilerMode;
      getStudioProfilers().modeChanged();
    }
  }
<<<<<<< HEAD
=======

  /**
   * Changes the active tooltip to the given type.
   * @param tooltip
   */
  public void setTooltip(ProfilerTooltip tooltip) {
    if (tooltip != null && myTooltip != null && tooltip.getClass().equals(myTooltip.getClass())) {
      return;
    }
    if (myTooltip != null) {
      myTooltip.dispose();
    }
    myTooltip = tooltip;
    getStudioProfilers().changed(ProfilerAspect.TOOLTIP);
  }
>>>>>>> 7bd3f2d2
}<|MERGE_RESOLUTION|>--- conflicted
+++ resolved
@@ -25,25 +25,19 @@
  * One of the stages the profiler tool goes through. It models a "state" in the profiler tool itself.
  */
 public abstract class Stage extends AspectObserver {
-<<<<<<< HEAD
-=======
 
   protected static final long PROFILING_INSTRUCTIONS_EASE_OUT_NS = TimeUnit.SECONDS.toNanos(3);
->>>>>>> 7bd3f2d2
 
   private final StudioProfilers myProfilers;
 
   private ProfilerMode myProfilerMode = ProfilerMode.NORMAL;
 
-<<<<<<< HEAD
-=======
   /**
    * The active tooltip for stages that contain more than one tooltips.
    */
   @Nullable
   private ProfilerTooltip myTooltip;
 
->>>>>>> 7bd3f2d2
   public Stage(@NotNull StudioProfilers profilers) {
     myProfilers = profilers;
   }
@@ -59,14 +53,11 @@
   @NotNull
   public final ProfilerMode getProfilerMode() { return myProfilerMode; }
 
-<<<<<<< HEAD
-=======
   @Nullable
   public ProfilerTooltip getTooltip() {
     return myTooltip;
   }
 
->>>>>>> 7bd3f2d2
   /**
    * Allow inheriting classes to modify the {@link ProfilerMode}.
    *
@@ -82,8 +73,6 @@
       getStudioProfilers().modeChanged();
     }
   }
-<<<<<<< HEAD
-=======
 
   /**
    * Changes the active tooltip to the given type.
@@ -99,5 +88,4 @@
     myTooltip = tooltip;
     getStudioProfilers().changed(ProfilerAspect.TOOLTIP);
   }
->>>>>>> 7bd3f2d2
 }