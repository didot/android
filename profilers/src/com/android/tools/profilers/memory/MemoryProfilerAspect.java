/*
 * Copyright (C) 2016 The Android Open Source Project
 *
 * Licensed under the Apache License, Version 2.0 (the "License");
 * you may not use this file except in compliance with the License.
 * You may obtain a copy of the License at
 *
 *      http://www.apache.org/licenses/LICENSE-2.0
 *
 * Unless required by applicable law or agreed to in writing, software
 * distributed under the License is distributed on an "AS IS" BASIS,
 * WITHOUT WARRANTIES OR CONDITIONS OF ANY KIND, either express or implied.
 * See the License for the specific language governing permissions and
 * limitations under the License.
 */
package com.android.tools.profilers.memory;

public enum MemoryProfilerAspect {
  TRACKING_ENABLED,
  CLASS_GROUPING,
  CURRENT_CAPTURE_ELAPSED_TIME,
  CURRENT_LOADING_CAPTURE,
  CURRENT_LOADED_CAPTURE,
  CURRENT_HEAP,
  CURRENT_HEAP_UPDATING,
  CURRENT_HEAP_UPDATED,
  CURRENT_HEAP_CONTENTS,
  CURRENT_CLASS,
  CURRENT_INSTANCE,
<<<<<<< HEAD
  CURRENT_FIELD_PATH
=======
  CURRENT_FIELD_PATH,
  CURRENT_FILTER,
>>>>>>> 7bd3f2d2
}<|MERGE_RESOLUTION|>--- conflicted
+++ resolved
@@ -27,10 +27,6 @@
   CURRENT_HEAP_CONTENTS,
   CURRENT_CLASS,
   CURRENT_INSTANCE,
-<<<<<<< HEAD
-  CURRENT_FIELD_PATH
-=======
   CURRENT_FIELD_PATH,
   CURRENT_FILTER,
->>>>>>> 7bd3f2d2
 }