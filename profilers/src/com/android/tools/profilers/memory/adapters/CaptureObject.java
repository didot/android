--- conflicted
+++ resolved
@@ -225,13 +225,6 @@
     return CaptureObjectUtils.makeEmptyTask();
   }
 
-<<<<<<< HEAD
-  default void removeInstanceFilter(@NotNull CaptureObjectInstanceFilter filter, @NotNull Executor analyzeJoiner) {}
-
-  default void setSingleFilter(@NotNull CaptureObjectInstanceFilter filter, @NotNull Executor analyzeJoiner) {}
-
-  default void removeAllFilters(@NotNull Executor analyzeJoiner) {}
-=======
   default ListenableFuture<Void> removeAllFilters(@NotNull Executor analyzeJoiner) {
     return CaptureObjectUtils.makeEmptyTask();
   }
@@ -248,18 +241,14 @@
         return false;
     }
   }
->>>>>>> 7af60d2c
 
   default boolean canSafelyLoad() {
     return true;
   }
-<<<<<<< HEAD
-=======
 }
 
 class CaptureObjectUtils {
   static ListenableFutureTask<Void> makeEmptyTask() {
     return ListenableFutureTask.create(() -> null);
   }
->>>>>>> 7af60d2c
 }