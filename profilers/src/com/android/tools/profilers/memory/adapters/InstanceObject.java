/*
 * Copyright (C) 2016 The Android Open Source Project
 *
 * Licensed under the Apache License, Version 2.0 (the "License");
 * you may not use this file except in compliance with the License.
 * You may obtain a copy of the License at
 *
 *      http://www.apache.org/licenses/LICENSE-2.0
 *
 * Unless required by applicable law or agreed to in writing, software
 * distributed under the License is distributed on an "AS IS" BASIS,
 * WITHOUT WARRANTIES OR CONDITIONS OF ANY KIND, either express or implied.
 * See the License for the specific language governing permissions and
 * limitations under the License.
 */
package com.android.tools.profilers.memory.adapters;

import com.android.tools.profiler.proto.MemoryProfiler.AllocationStack;
import com.android.tools.profilers.stacktrace.CodeLocation;
import com.android.tools.profilers.stacktrace.ThreadId;
import org.jetbrains.annotations.NotNull;
import org.jetbrains.annotations.Nullable;

import java.util.Collections;
import java.util.List;
import java.util.stream.Collectors;

public interface InstanceObject extends ValueObject {
  int getHeapId();

  @NotNull
  default ThreadId getAllocationThreadId() {
    return ThreadId.INVALID_THREAD_ID;
  }

  @NotNull
  ClassDb.ClassEntry getClassEntry();

  @Nullable
  InstanceObject getClassObject();

  default int getFieldCount() {
    return 0;
  }

  @NotNull
  default List<FieldObject> getFields() {
    return Collections.emptyList();
  }

  // Specialized getter for array access (if and only if this instance represents an array).
  @Nullable
  default ArrayObject getArrayObject() {
    return null;
  }

  default long getAllocTime() {
    return Long.MIN_VALUE;
  }

  default long getDeallocTime() {
    return Long.MAX_VALUE;
  }

  /**
   * @return The callstack proto associated with the Instance's allocation event.
   */
  @Nullable
<<<<<<< HEAD
  default AllocationStack getCallStack() {
=======
  default AllocationStack getAllocationCallStack() {
>>>>>>> 7bd3f2d2
    return null;
  }

  default int getCallStackDepth() {
<<<<<<< HEAD
    AllocationStack callStack = getCallStack();
=======
    AllocationStack callStack = getAllocationCallStack();
>>>>>>> 7bd3f2d2
    if (callStack == null) {
      return 0;
    }

    switch (callStack.getFrameCase()) {
      case FULL_STACK:
        return callStack.getFullStack().getFramesCount();
      case SMALL_STACK:
        return callStack.getSmallStack().getFramesCount();
      default:
        return 0;
    }
  }

  /**
   * @return The IJ-friendly callstack which can be used to navigate to the user code using the StackTraceView.
   */
  @NotNull
  default List<CodeLocation> getCodeLocations() {
<<<<<<< HEAD
    AllocationStack callStack = getCallStack();
=======
    AllocationStack callStack = getAllocationCallStack();
>>>>>>> 7bd3f2d2
    if (callStack != null && callStack.getFrameCase() == AllocationStack.FrameCase.FULL_STACK) {
      AllocationStack.StackFrameWrapper fullStack = callStack.getFullStack();
      if (!fullStack.getFramesList().isEmpty()) {
        List<CodeLocation> stackFrames = fullStack.getFramesList().stream()
          .map(AllocationStackConverter::getCodeLocation)
          .collect(Collectors.toList());

        return stackFrames;
      }
    }

    return Collections.emptyList();
  }

  @NotNull
  default List<ReferenceObject> getReferences() {
    return Collections.emptyList();
  }

  default boolean getIsRoot() {
    return false;
  }

  default boolean hasTimeData() {
    return false;
  }

<<<<<<< HEAD
  default boolean hasAllocData() {
    return false;
  }

  default boolean hasDeallocData() {
=======
  default boolean hasAllocTime() {
    return false;
  }

  default boolean hasDeallocTime() {
>>>>>>> 7bd3f2d2
    return false;
  }
}<|MERGE_RESOLUTION|>--- conflicted
+++ resolved
@@ -66,20 +66,12 @@
    * @return The callstack proto associated with the Instance's allocation event.
    */
   @Nullable
-<<<<<<< HEAD
-  default AllocationStack getCallStack() {
-=======
   default AllocationStack getAllocationCallStack() {
->>>>>>> 7bd3f2d2
     return null;
   }
 
   default int getCallStackDepth() {
-<<<<<<< HEAD
-    AllocationStack callStack = getCallStack();
-=======
     AllocationStack callStack = getAllocationCallStack();
->>>>>>> 7bd3f2d2
     if (callStack == null) {
       return 0;
     }
@@ -99,11 +91,7 @@
    */
   @NotNull
   default List<CodeLocation> getCodeLocations() {
-<<<<<<< HEAD
-    AllocationStack callStack = getCallStack();
-=======
     AllocationStack callStack = getAllocationCallStack();
->>>>>>> 7bd3f2d2
     if (callStack != null && callStack.getFrameCase() == AllocationStack.FrameCase.FULL_STACK) {
       AllocationStack.StackFrameWrapper fullStack = callStack.getFullStack();
       if (!fullStack.getFramesList().isEmpty()) {
@@ -131,19 +119,11 @@
     return false;
   }
 
-<<<<<<< HEAD
-  default boolean hasAllocData() {
-    return false;
-  }
-
-  default boolean hasDeallocData() {
-=======
   default boolean hasAllocTime() {
     return false;
   }
 
   default boolean hasDeallocTime() {
->>>>>>> 7bd3f2d2
     return false;
   }
 }