/*
 * Copyright (C) 2016 The Android Open Source Project
 *
 * Licensed under the Apache License, Version 2.0 (the "License");
 * you may not use this file except in compliance with the License.
 * You may obtain a copy of the License at
 *
 *      http://www.apache.org/licenses/LICENSE-2.0
 *
 * Unless required by applicable law or agreed to in writing, software
 * distributed under the License is distributed on an "AS IS" BASIS,
 * WITHOUT WARRANTIES OR CONDITIONS OF ANY KIND, either express or implied.
 * See the License for the specific language governing permissions and
 * limitations under the License.
 */
package com.android.tools.profilers.memory.adapters;

import com.android.annotations.VisibleForTesting;
import com.android.tools.perflib.heap.*;
import com.android.tools.perflib.heap.ClassInstance.FieldValue;
import com.android.tools.profiler.proto.MemoryProfiler.AllocationStack;
import com.google.common.collect.ImmutableMap;
import org.jetbrains.annotations.NotNull;
import org.jetbrains.annotations.Nullable;

import java.util.*;

import static com.android.tools.profilers.memory.adapters.ValueObject.ValueType.*;
<<<<<<< HEAD
import static com.android.tools.profilers.memory.adapters.ValueObject.ValueType.DOUBLE;
=======
>>>>>>> 7bd3f2d2

/**
 * A UI representation of a {@link ClassInstance}.
 */
class HeapDumpInstanceObject implements InstanceObject {
  private static final String NAME_FORMATTER = "%s@%d (0x%x)";
  private static final int MAX_VALUE_TEXT_LENGTH = 1024;
  private static final Comparator<Instance> DEPTH_COMPARATOR = Comparator.comparingInt(Instance::getDistanceToGcRoot);
  private static final String INVALID_STRING_VALUE = " ...<invalid string value>...";
  private static final Map<Type, ValueType> VALUE_TYPE_MAP = ImmutableMap.<Type, ValueObject.ValueType>builder()
    .put(Type.BOOLEAN, BOOLEAN)
    .put(Type.BYTE, BYTE)
    .put(Type.CHAR, CHAR)
    .put(Type.SHORT, SHORT)
    .put(Type.INT, INT)
    .put(Type.LONG, LONG)
    .put(Type.FLOAT, FLOAT)
    .put(Type.DOUBLE, DOUBLE)
    .put(Type.OBJECT, OBJECT)
    .build();

  @NotNull protected ValueType myValueType;

  @NotNull private final HeapDumpCaptureObject myCaptureObject;
  @Nullable private final InstanceObject myClassInstanceObject;
  @NotNull private final Instance myInstance;
  @NotNull private final ClassDb.ClassEntry myClassEntry;
  @NotNull private final String myMemoizedLabel;

  @VisibleForTesting(visibility = VisibleForTesting.Visibility.PACKAGE)
  public HeapDumpInstanceObject(@NotNull HeapDumpCaptureObject captureObject,
                                @Nullable InstanceObject classInstanceObject,
                                @NotNull Instance instance,
                                @NotNull ClassDb.ClassEntry classEntry,
                                @Nullable ValueType precomputedValueType) {
    myCaptureObject = captureObject;
    myClassInstanceObject = classInstanceObject;
    myInstance = instance;
    myClassEntry = classEntry;

    myMemoizedLabel =
      String.format(NAME_FORMATTER, myClassEntry.getSimpleClassName(), myInstance.getUniqueId(), myInstance.getUniqueId());
    if (precomputedValueType != null) {
      myValueType = precomputedValueType;
      return;
    }

    ClassObj classObj = instance.getClassObj();
    if (instance instanceof ClassObj) {
      myValueType = CLASS;
    }
    else if (instance instanceof ClassInstance && classObj.getClassName().equals(ClassDb.JAVA_LANG_STRING)) {
      myValueType = STRING;
    }
    else if (classObj.getClassName().endsWith("[]")) {
      myValueType = ARRAY;
    }
    else {
      myValueType = OBJECT;
    }
  }

  @Override
  public boolean equals(Object obj) {
    if (!(obj instanceof HeapDumpInstanceObject)) {
      return false;
    }

    HeapDumpInstanceObject otherInstance = (HeapDumpInstanceObject)obj;
    return myInstance == otherInstance.myInstance;
  }

  @Override
  public int hashCode() {
    return myInstance.hashCode();
  }

  @NotNull
  @Override
  public String getName() {
    return "";
  }

  @NotNull
  @Override
  public String getValueText() {
    // TODO show length of array instance
    return myMemoizedLabel;
  }

  @NotNull
  @Override
  public String getToStringText() {
    if (myValueType == STRING) {
      char[] stringChars = ((ClassInstance)myInstance).getStringChars(MAX_VALUE_TEXT_LENGTH);
      if (stringChars != null) {
        int charLength = stringChars.length;
        StringBuilder builder = new StringBuilder(6 + charLength);
        builder.append("\"");
        if (charLength == MAX_VALUE_TEXT_LENGTH) {
          builder.append(stringChars, 0, charLength - 1).append("...");
        }
        else {
          builder.append(stringChars);
        }
        builder.append("\"");
        return builder.toString();
      }
      else {
        return INVALID_STRING_VALUE;
      }
    }
    return "";
  }

  @Override
  public int getHeapId() {
    return myInstance.getHeap().getId();
  }

  @NotNull
  @Override
  public ClassDb.ClassEntry getClassEntry() {
    return myClassEntry;
  }

  @Nullable
  @Override
  public InstanceObject getClassObject() {
    return myClassInstanceObject;
  }

  @Override
  public int getDepth() {
    return myInstance.getDistanceToGcRoot();
  }

  @Override
  public long getNativeSize() {
    return myInstance.getNativeSize();
  }

  @Override
  public int getShallowSize() {
    return myInstance.getSize();
  }

  @Override
  public long getRetainedSize() {
    return myInstance.getTotalRetainedSize();
  }

  @Override
  public int getFieldCount() {
    if (myInstance instanceof ClassInstance) {
      ClassInstance classInstance = (ClassInstance)myInstance;
      return classInstance.getValues().size();
    }
    else if (myInstance instanceof ArrayInstance) {
      ArrayInstance arrayInstance = (ArrayInstance)myInstance;
      return arrayInstance.getLength();
    }
    else if (myInstance instanceof ClassObj) {
      ClassObj classObj = (ClassObj)myInstance;
      return classObj.getStaticFieldValues().size();
    }
    return 0;
  }

  @NotNull
  @Override
  public List<FieldObject> getFields() {
    List<FieldObject> fields = new ArrayList<>();
    if (myInstance instanceof ClassInstance) {
      ClassInstance classInstance = (ClassInstance)myInstance;
      for (FieldValue field : classInstance.getValues()) {
        fields.add(new HeapDumpFieldObject(myCaptureObject, myInstance, field));
      }
    }
    else if (myInstance instanceof ArrayInstance) {
      ArrayInstance arrayInstance = (ArrayInstance)myInstance;
      Type arrayType = arrayInstance.getArrayType();
      int arrayIndex = 0;
      for (Object value : arrayInstance.getValues()) {
        FieldValue field = new FieldValue(new Field(arrayType, Integer.toString(arrayIndex)), value);
        fields.add(new HeapDumpFieldObject(myCaptureObject, myInstance, field));
        arrayIndex++;
      }
    }
    else if (myInstance instanceof ClassObj) {
      ClassObj classObj = (ClassObj)myInstance;
      for (Map.Entry<Field, Object> entry : classObj.getStaticFieldValues().entrySet()) {
        FieldValue field = new FieldValue(entry.getKey(), entry.getValue());
        fields.add(new HeapDumpFieldObject(myCaptureObject, myInstance, field));
      }
    }

    return fields;
<<<<<<< HEAD
  }

  @Nullable
  @Override
  public ArrayObject getArrayObject() {
    if (!(myInstance instanceof ArrayInstance)) {
      return null;
    }

    ArrayInstance arrayInstance = (ArrayInstance)myInstance;
    return new ArrayObject() {
      @NotNull
      @Override
      public ValueType getArrayElementType() {
        return VALUE_TYPE_MAP.get(arrayInstance.getArrayType());
      }

      @Nullable
      @Override
      public byte[] getAsByteArray() {
        if (getArrayElementType() == BYTE) {
          return arrayInstance.asRawByteArray(0, arrayInstance.getLength());
        }
        return null;
      }

      @Nullable
      @Override
      public char[] getAsCharArray() {
        if (getArrayElementType() == CHAR) {
          return arrayInstance.asCharArray(0, arrayInstance.getLength());
        }
        return null;
      }

      @NotNull
      @Override
      public Object[] getAsArray() {
        return arrayInstance.getValues();
      }

      @Override
      public int getArrayLength() {
        return arrayInstance.getLength();
      }
    };
  }

  @Override
  @NotNull
  public ValueType getValueType() {
    return myValueType;
=======
>>>>>>> 7bd3f2d2
  }

  @Nullable
  @Override
<<<<<<< HEAD
  public AllocationStack getCallStack() {
=======
  public ArrayObject getArrayObject() {
    if (!(myInstance instanceof ArrayInstance)) {
      return null;
    }

    ArrayInstance arrayInstance = (ArrayInstance)myInstance;
    return new ArrayObject() {
      @NotNull
      @Override
      public ValueType getArrayElementType() {
        return VALUE_TYPE_MAP.get(arrayInstance.getArrayType());
      }

      @Nullable
      @Override
      public byte[] getAsByteArray() {
        if (getArrayElementType() == BYTE) {
          return arrayInstance.asRawByteArray(0, arrayInstance.getLength());
        }
        return null;
      }

      @Nullable
      @Override
      public char[] getAsCharArray() {
        if (getArrayElementType() == CHAR) {
          return arrayInstance.asCharArray(0, arrayInstance.getLength());
        }
        return null;
      }

      @NotNull
      @Override
      public Object[] getAsArray() {
        return arrayInstance.getValues();
      }

      @Override
      public int getArrayLength() {
        return arrayInstance.getLength();
      }
    };
  }

  @Override
  @NotNull
  public ValueType getValueType() {
    return myValueType;
  }

  @Nullable
  @Override
  public AllocationStack getAllocationCallStack() {
>>>>>>> 7bd3f2d2
    if (myInstance.getStack() == null) {
      return null;
    }

    AllocationStack.Builder builder = AllocationStack.newBuilder();
    AllocationStack.StackFrameWrapper.Builder frameBuilder = AllocationStack.StackFrameWrapper.newBuilder();
    for (StackFrame stackFrame : myInstance.getStack().getFrames()) {
      String fileName = stackFrame.getFilename();
      String guessedClassName = fileName.endsWith(".java") ? fileName.substring(0, fileName.length() - ".java".length()) : fileName;
      frameBuilder.addFrames(
        AllocationStack.StackFrame.newBuilder().setClassName(guessedClassName).setMethodName(stackFrame.getMethodName())
          .setLineNumber(stackFrame.getLineNumber()).setFileName(fileName).build());
    }
    builder.setFullStack(frameBuilder);
    return builder.build();
  }

  @Override
  public boolean getIsRoot() {
    return myInstance instanceof RootObj;
  }

  @NotNull
  @Override
  public List<ReferenceObject> getReferences() {
    return getIsRoot() ? Collections.EMPTY_LIST : extractReferences();
  }

  @VisibleForTesting(visibility = VisibleForTesting.Visibility.PRIVATE)
  @NotNull
  public List<ReferenceObject> extractReferences() {
    // Sort hard referrers to appear first.
    List<Instance> sortedReferences = new ArrayList<>(myInstance.getHardReverseReferences());
    sortedReferences.sort(DEPTH_COMPARATOR);

    // Sort soft referrers to appear second.
    if (myInstance.getSoftReverseReferences() != null) {
      List<Instance> sortedSoftReferences = new ArrayList<>(myInstance.getSoftReverseReferences());
      sortedSoftReferences.sort(DEPTH_COMPARATOR);
      sortedReferences.addAll(sortedSoftReferences);
    }

    List<ReferenceObject> referrers = new ArrayList<>(sortedReferences.size());

    // Determine the variable names of references.
    for (Instance reference : sortedReferences) {
      // Note that each instance can have multiple references to the same object.
      List<String> referencingFieldNames = new ArrayList<>(3);
      if (reference instanceof ClassInstance) {
        ClassInstance classInstance = (ClassInstance)reference;
        for (ClassInstance.FieldValue entry : classInstance.getValues()) {
          // This instance is referenced by a field of the referrer class
          if (entry.getField().getType() == Type.OBJECT && entry.getValue() == myInstance) {
            referencingFieldNames.add(entry.getField().getName());
          }
        }
      }
      else if (reference instanceof ArrayInstance) {
        ArrayInstance arrayInstance = (ArrayInstance)reference;
        assert arrayInstance.getArrayType() == Type.OBJECT;
        Object[] values = arrayInstance.getValues();
        for (int i = 0; i < values.length; ++i) {
          // This instance is referenced by an array
          if (values[i] == myInstance) {
            referencingFieldNames.add(String.valueOf(i));
          }
        }
      }
      else if (reference instanceof ClassObj) {
        ClassObj classObj = (ClassObj)reference;
        Map<Field, Object> staticValues = classObj.getStaticFieldValues();
        for (Map.Entry<Field, Object> entry : staticValues.entrySet()) {
          // This instance is referenced by a static field of a Class object.
          if (entry.getKey().getType() == Type.OBJECT && entry.getValue() == myInstance) {
            referencingFieldNames.add(entry.getKey().getName());
          }
        }
      }

      InstanceObject referencingInstance = myCaptureObject.findInstanceObject(reference);
      assert referencingInstance != null;
      referrers.add(new ReferenceObject(referencingFieldNames, referencingInstance));
    }

    return referrers;
  }
}<|MERGE_RESOLUTION|>--- conflicted
+++ resolved
@@ -26,10 +26,6 @@
 import java.util.*;
 
 import static com.android.tools.profilers.memory.adapters.ValueObject.ValueType.*;
-<<<<<<< HEAD
-import static com.android.tools.profilers.memory.adapters.ValueObject.ValueType.DOUBLE;
-=======
->>>>>>> 7bd3f2d2
 
 /**
  * A UI representation of a {@link ClassInstance}.
@@ -228,7 +224,6 @@
     }
 
     return fields;
-<<<<<<< HEAD
   }
 
   @Nullable
@@ -281,69 +276,11 @@
   @NotNull
   public ValueType getValueType() {
     return myValueType;
-=======
->>>>>>> 7bd3f2d2
   }
 
   @Nullable
   @Override
-<<<<<<< HEAD
-  public AllocationStack getCallStack() {
-=======
-  public ArrayObject getArrayObject() {
-    if (!(myInstance instanceof ArrayInstance)) {
-      return null;
-    }
-
-    ArrayInstance arrayInstance = (ArrayInstance)myInstance;
-    return new ArrayObject() {
-      @NotNull
-      @Override
-      public ValueType getArrayElementType() {
-        return VALUE_TYPE_MAP.get(arrayInstance.getArrayType());
-      }
-
-      @Nullable
-      @Override
-      public byte[] getAsByteArray() {
-        if (getArrayElementType() == BYTE) {
-          return arrayInstance.asRawByteArray(0, arrayInstance.getLength());
-        }
-        return null;
-      }
-
-      @Nullable
-      @Override
-      public char[] getAsCharArray() {
-        if (getArrayElementType() == CHAR) {
-          return arrayInstance.asCharArray(0, arrayInstance.getLength());
-        }
-        return null;
-      }
-
-      @NotNull
-      @Override
-      public Object[] getAsArray() {
-        return arrayInstance.getValues();
-      }
-
-      @Override
-      public int getArrayLength() {
-        return arrayInstance.getLength();
-      }
-    };
-  }
-
-  @Override
-  @NotNull
-  public ValueType getValueType() {
-    return myValueType;
-  }
-
-  @Nullable
-  @Override
   public AllocationStack getAllocationCallStack() {
->>>>>>> 7bd3f2d2
     if (myInstance.getStack() == null) {
       return null;
     }
