--- conflicted
+++ resolved
@@ -35,34 +35,11 @@
   private val hasStartedTracking get() = minTrackingTimeUs > NEGATIVE_INFINITY
   val hasEndedTracking get() = maxTrackingTimeUs < POSITIVE_INFINITY
   val isStatic get() = hasStartedTracking && hasEndedTracking
-<<<<<<< HEAD
-=======
   private var lastTrackingEvent = Common.Event.getDefaultInstance()
->>>>>>> ad5b6ee3
 
   private val allocationDurationData = makeModel(CaptureDataSeries::ofAllocationInfos)
   override val captureSeries get() = listOf(allocationDurationData)
 
-<<<<<<< HEAD
-  init {
-    if (studioProfilers.sessionsManager.isSessionAlive && isLiveAllocationTrackingSupported) {
-      // Note the max of current data range which is the current timestamp on device
-      val currentRangeMax = TimeUnit.MICROSECONDS.toNanos(profilers.timeline.dataRange.max.toLong())
-      val listener = TransportEventListener(
-        Common.Event.Kind.MEMORY_ALLOC_SAMPLING, studioProfilers.ideServices.mainExecutor,
-        // The host issues START_ALLOC_TRACKING (through trackAllocations()) and MEMORY_ALLOC_SAMPLING
-        // (through requestLiveAllocationSamplingModeUpdate()) commands to start live allocation tracking.
-        // START_ALLOC_TRACKING would make the agent generate a MEMORY_ALLOC_SAMPLING event using the
-        // previous sampling internal (which is always 0). Then, the MEMORY_ALLOC_SAMPLING command would
-        // make the agent generate another MEMORY_ALLOC_SAMPLING event of the given sampling interval
-        // (which is always DEFAULT_SAMPLING_MODE).
-        // TODO: simplify the logic by removing unnecessary MEMORY_ALLOC_SAMPLING command.
-        { event -> event.memoryAllocSampling.samplingNumInterval == DEFAULT_SAMPLING_MODE.value },
-        { sessionData.streamId }, { sessionData.pid }, null,
-        // wait for only new events, not old ones such as those from previous recordings
-        { currentRangeMax }
-      ) {
-=======
   private fun setupTrackingEventListener() {
     if (studioProfilers.sessionsManager.isSessionAlive && isLiveAllocationTrackingSupported) {
       // Note the max of current data range which is the current timestamp on device
@@ -74,15 +51,10 @@
         { currentRangeMax }
       ) {
         lastTrackingEvent = it
->>>>>>> ad5b6ee3
         aspect.changed(MemoryProfilerAspect.LIVE_ALLOCATION_STATUS)
         true
       }
       studioProfilers.transportPoller.registerListener(listener)
-<<<<<<< HEAD
-
-=======
->>>>>>> ad5b6ee3
     }
   }
 
@@ -122,13 +94,8 @@
       aspect.addDependency(this).onChange(MemoryProfilerAspect.LIVE_ALLOCATION_STATUS) {
         if (hasStartedTracking) aspect.removeDependencies(this) else startLiveDataTimeline()
       }
-<<<<<<< HEAD
-      MemoryProfiler.trackAllocations(studioProfilers, sessionData, true, null);
-      requestLiveAllocationSamplingModeUpdate(DEFAULT_SAMPLING_MODE)
-=======
       setupTrackingEventListener()
       MemoryProfiler.trackAllocations(studioProfilers, sessionData, true, null);
->>>>>>> ad5b6ee3
       // Prevent selecting outside of range
       timeline.selectionRange.apply {
         addDependency(this@AllocationStage).onChange(Range.Aspect.RANGE) {
@@ -168,10 +135,6 @@
       timeline.dataRange.removeDependencies(this)
       maxTrackingTimeUs = timeline.dataRange.max
     }
-<<<<<<< HEAD
-    requestLiveAllocationSamplingModeUpdate(NONE)
-=======
->>>>>>> ad5b6ee3
     MemoryProfiler.trackAllocations(studioProfilers, sessionData, false, null);
   }
 
@@ -196,8 +159,6 @@
   override fun getStageType() = AndroidProfilerEvent.Stage.MEMORY_JVM_RECORDING_STAGE
 
   companion object {
-    private val DEFAULT_SAMPLING_MODE = FULL  // The sampling mode when entering Allocation Stage.
-
     @JvmStatic @JvmOverloads
     fun makeLiveStage(profilers: StudioProfilers, loader: CaptureObjectLoader = CaptureObjectLoader()) =
       AllocationStage(profilers, loader, NEGATIVE_INFINITY, POSITIVE_INFINITY)
