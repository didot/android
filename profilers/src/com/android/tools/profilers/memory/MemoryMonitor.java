/*
 * Copyright (C) 2016 The Android Open Source Project
 *
 * Licensed under the Apache License, Version 2.0 (the "License");
 * you may not use this file except in compliance with the License.
 * You may obtain a copy of the License at
 *
 *      http://www.apache.org/licenses/LICENSE-2.0
 *
 * Unless required by applicable law or agreed to in writing, software
 * distributed under the License is distributed on an "AS IS" BASIS,
 * WITHOUT WARRANTIES OR CONDITIONS OF ANY KIND, either express or implied.
 * See the License for the specific language governing permissions and
 * limitations under the License.
 */
package com.android.tools.profilers.memory;

import com.android.tools.adtui.model.AxisComponentModel;
import com.android.tools.adtui.model.Range;
import com.android.tools.adtui.model.formatter.BaseAxisFormatter;
import com.android.tools.adtui.model.formatter.MemoryAxisFormatter;
import com.android.tools.adtui.model.legend.Legend;
import com.android.tools.adtui.model.legend.LegendComponentModel;
import com.android.tools.adtui.model.legend.SeriesLegend;
import com.android.tools.profilers.ProfilerMonitor;
import com.android.tools.profilers.ProfilerTooltip;
import com.android.tools.profilers.StudioProfilers;
import com.intellij.openapi.diagnostic.Logger;
import org.jetbrains.annotations.NotNull;

public class MemoryMonitor extends ProfilerMonitor {

  private static Logger getLogger() {
    return Logger.getInstance(MemoryMonitor.class);
  }

  @NotNull
  private final AxisComponentModel myMemoryAxis;

  private static final BaseAxisFormatter MEMORY_AXIS_FORMATTER = new MemoryAxisFormatter(1, 2, 5);
  private final MemoryUsage myMemoryUsage;
  private final MemoryLegend myMemoryLegend;
  private MemoryLegend myTooltipLegend;

  public MemoryMonitor(@NotNull StudioProfilers profilers) {
    super(profilers);
    myMemoryUsage = new MemoryUsage(profilers);

    myMemoryAxis = new AxisComponentModel(myMemoryUsage.getMemoryRange(), MEMORY_AXIS_FORMATTER);
    myMemoryAxis.setClampToMajorTicks(true);
<<<<<<< HEAD

    myMemoryLegend = new MemoryLegend(myMemoryUsage, getTimeline().getDataRange(), LEGEND_UPDATE_FREQUENCY_MS);
    myTooltipLegend = new MemoryLegend(myMemoryUsage, getTimeline().getTooltipRange(), 0);
  }

  @Override
  public String getName() {
    return "MEMORY";
=======

    myMemoryLegend = new MemoryLegend(myMemoryUsage, getTimeline().getDataRange(), LEGEND_UPDATE_FREQUENCY_MS);
    myTooltipLegend = new MemoryLegend(myMemoryUsage, getTimeline().getTooltipRange(), 0);
  }

  @Override
  public String getName() {
    return "MEMORY";
  }

  @Override
  public ProfilerTooltip buildTooltip() {
    return new MemoryMonitorTooltip(this);
>>>>>>> 7bd3f2d2
  }

  @Override
  public void enter() {
    myProfilers.getUpdater().register(myMemoryUsage);
    myProfilers.getUpdater().register(myMemoryAxis);
    myProfilers.getUpdater().register(myMemoryLegend);
    myProfilers.getUpdater().register(myTooltipLegend);
  }

  @Override
  public void exit() {
    myProfilers.getUpdater().unregister(myMemoryUsage);
    myProfilers.getUpdater().unregister(myMemoryAxis);
    myProfilers.getUpdater().unregister(myMemoryLegend);
    myProfilers.getUpdater().unregister(myTooltipLegend);
    myProfilers.removeDependencies(this);
  }

  @Override
  public void expand() {
    myProfilers.setStage(new MemoryProfilerStage(myProfilers));
  }

<<<<<<< HEAD
=======
  @NotNull
>>>>>>> 7bd3f2d2
  public AxisComponentModel getMemoryAxis() {
    return myMemoryAxis;
  }

  public MemoryUsage getMemoryUsage() {
    return myMemoryUsage;
  }

  public MemoryLegend getMemoryLegend() {
    return myMemoryLegend;
  }

  public MemoryLegend getTooltipLegend() {
    return myTooltipLegend;
  }

  public static class MemoryLegend extends LegendComponentModel {

    @NotNull
    private final SeriesLegend myTotalLegend;

    public MemoryLegend(@NotNull MemoryUsage usage, @NotNull Range range, int updateFrequencyMs) {
      super(updateFrequencyMs);
      myTotalLegend = new SeriesLegend(usage.getTotalMemorySeries(), MEMORY_AXIS_FORMATTER, range);
      add(myTotalLegend);
    }

    @NotNull
    public Legend getTotalLegend() {
      return myTotalLegend;
    }
  }
}<|MERGE_RESOLUTION|>--- conflicted
+++ resolved
@@ -48,16 +48,6 @@
 
     myMemoryAxis = new AxisComponentModel(myMemoryUsage.getMemoryRange(), MEMORY_AXIS_FORMATTER);
     myMemoryAxis.setClampToMajorTicks(true);
-<<<<<<< HEAD
-
-    myMemoryLegend = new MemoryLegend(myMemoryUsage, getTimeline().getDataRange(), LEGEND_UPDATE_FREQUENCY_MS);
-    myTooltipLegend = new MemoryLegend(myMemoryUsage, getTimeline().getTooltipRange(), 0);
-  }
-
-  @Override
-  public String getName() {
-    return "MEMORY";
-=======
 
     myMemoryLegend = new MemoryLegend(myMemoryUsage, getTimeline().getDataRange(), LEGEND_UPDATE_FREQUENCY_MS);
     myTooltipLegend = new MemoryLegend(myMemoryUsage, getTimeline().getTooltipRange(), 0);
@@ -71,7 +61,6 @@
   @Override
   public ProfilerTooltip buildTooltip() {
     return new MemoryMonitorTooltip(this);
->>>>>>> 7bd3f2d2
   }
 
   @Override
@@ -96,10 +85,7 @@
     myProfilers.setStage(new MemoryProfilerStage(myProfilers));
   }
 
-<<<<<<< HEAD
-=======
   @NotNull
->>>>>>> 7bd3f2d2
   public AxisComponentModel getMemoryAxis() {
     return myMemoryAxis;
   }
