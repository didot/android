--- conflicted
+++ resolved
@@ -96,10 +96,6 @@
   public static final int MEMORY_HPROF_SAFE_FACTOR =
     Math.max(1, Math.min(Integer.getInteger("profiler.memory.hprof.safeFactor", 10), 1000));
 
-  // The safe factor estimating how many times of memory is needed compared to hprof file size
-  public static final int MEMORY_HPROF_SAFE_FACTOR =
-    Math.max(1, Math.min(Integer.getInteger("profiler.memory.hprof.safeFactor", 10), 1000));
-
   private static Logger getLogger() {
     return Logger.getInstance(MemoryProfilerStage.class);
   }
@@ -700,105 +696,9 @@
         getStudioProfilers().getIdeServices().getFeatureConfig().isSeparateHeapDumpUiEnabled()) {
       profilers.setStage(new HeapDumpStage(profilers, getLoader(), durationData, joiner));
     }
-<<<<<<< HEAD
-
-    myUpdateCaptureOnSelection = false;
-    CaptureObject captureObject = mySelection.getCaptureObject();
-    Runnable clear = () -> {
-      mySelection.selectCaptureEntry(null);
-      getTimeline().getSelectionRange().clear();
-      myAspect.changed(MemoryProfilerAspect.CURRENT_LOADED_CAPTURE);
-      setProfilerMode(ProfilerMode.NORMAL);
-    };
-    if (captureObject == null) {
-      // Loading a capture can fail, in which case we reset everything.
-      clear.run();
-      return;
-    }
-
-    // Synchronize selection with the capture object. Do so only if the capture object is not ongoing.
-    if (durationData != null && durationData.getDurationUs() != Long.MAX_VALUE) {
-      // TODO: (revisit) we have an special case in interacting with RangeSelectionModel where if the user tries to select a heap dump that is on
-      // top of an ongoing live allocation capture (duration == Long.MAX_VALUE), the live capture would take precedence given it always
-      // intersects with the previous selection. Here we clear the previous selection first to avoid said interaction.
-      getTimeline().getSelectionRange().clear();
-      long startTimeUs = TimeUnit.NANOSECONDS.toMicros(captureObject.getStartTimeNs());
-      long endTimeUs = TimeUnit.NANOSECONDS.toMicros(captureObject.getEndTimeNs());
-      getTimeline().getSelectionRange().set(startTimeUs, endTimeUs);
-    }
-    myUpdateCaptureOnSelection = true;
-
-    Range queryRange = getTimeline().getSelectionRange();
-    Runnable load = () -> {
-      // TODO: (revisit) - do we want to pass in data range to loadCapture as well?
-      ListenableFuture<CaptureObject> future = myLoader.loadCapture(captureObject, queryRange, joiner);
-      future.addListener(
-        () -> {
-          try {
-            CaptureObject loadedCaptureObject = future.get();
-            if (mySelection.finishSelectingCaptureObject(loadedCaptureObject)) {
-              Collection<HeapSet> heaps = loadedCaptureObject.getHeapSets();
-              if (heaps.isEmpty()) {
-                return;
-              }
-
-              for (HeapSet heap : heaps) {
-                if (heap.getName().equals("app")) {
-                  selectHeapSet(heap);
-                  return;
-                }
-              }
-
-              for (HeapSet heap : heaps) {
-                if (heap.getName().equals("default")) {
-                  selectHeapSet(heap);
-                  return;
-                }
-              }
-
-              HeapSet heap = new ArrayList<>(heaps).get(0);
-              selectHeapSet(heap);
-            }
-            else {
-              // Capture loading failed.
-              // TODO: loading has somehow failed - we need to inform users about the error status.
-              selectCaptureDuration(null, null);
-
-              // Triggers the aspect to inform listeners that the heap content/filter has changed (become null).
-              refreshSelectedHeap();
-            }
-          }
-          catch (InterruptedException exception) {
-            Thread.currentThread().interrupt();
-            selectCaptureDuration(null, null);
-          }
-          catch (ExecutionException exception) {
-            selectCaptureDuration(null, null);
-            getLogger().error(exception);
-          }
-          catch (CancellationException ignored) {
-            // No-op: a previous load-capture task is canceled due to another capture being selected and loaded.
-          }
-        },
-        joiner == null ? MoreExecutors.directExecutor() : joiner);
-
-      setProfilerMode(ProfilerMode.EXPANDED);
-    };
-
-    if (captureObject.canSafelyLoad()) {
-      load.run();
-    } else {
-      getStudioProfilers().getIdeServices()
-        .openYesNoDialog("The hprof file is large, and Android Studio may become unresponsive while " +
-                         "it parses the data and afterwards. Do you want to continue?",
-                         "Heap Dump File Too Large",
-                         load, clear);
-    }
-=======
     else {
       doSelectCaptureDuration(durationData, joiner);
     }
->>>>>>> 7af60d2c
   }
 
   @NotNull
