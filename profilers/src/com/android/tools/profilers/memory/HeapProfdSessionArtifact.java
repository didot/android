--- conflicted
+++ resolved
@@ -57,11 +57,7 @@
     if (symbols.exists()) {
       try {
         FileUtil.copy(new FileInputStream(symbols), outputStream);
-<<<<<<< HEAD
-      } catch (IOException unused) {
-=======
       } catch (IOException ignored) {
->>>>>>> 477885a9
         //  Failed to append symbols to end of export file.
       }
     }
