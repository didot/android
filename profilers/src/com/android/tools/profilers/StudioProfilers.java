--- conflicted
+++ resolved
@@ -16,29 +16,16 @@
 package com.android.tools.profilers;
 
 import com.android.sdklib.AndroidVersion;
-<<<<<<< HEAD
-import com.android.tools.adtui.model.AspectModel;
-import com.android.tools.adtui.model.AxisComponentModel;
-import com.android.tools.adtui.model.FpsTimer;
-import com.android.tools.adtui.model.StopwatchTimer;
-=======
 import com.android.tools.adtui.model.*;
->>>>>>> 7bd3f2d2
 import com.android.tools.adtui.model.formatter.TimeAxisFormatter;
 import com.android.tools.adtui.model.updater.Updatable;
 import com.android.tools.adtui.model.updater.Updater;
 import com.android.tools.profiler.proto.Common;
-<<<<<<< HEAD
-import com.android.tools.profiler.proto.Profiler;
-import com.android.tools.profilers.cpu.CpuProfiler;
-import com.android.tools.profilers.cpu.CpuProfilerStage;
-=======
 import com.android.tools.profiler.proto.Profiler.*;
 import com.android.tools.profilers.cpu.CpuProfiler;
 import com.android.tools.profilers.cpu.CpuProfilerStage;
 import com.android.tools.profilers.energy.EnergyProfiler;
 import com.android.tools.profilers.energy.EnergyProfilerStage;
->>>>>>> 7bd3f2d2
 import com.android.tools.profilers.event.EventProfiler;
 import com.android.tools.profilers.memory.MemoryProfiler;
 import com.android.tools.profilers.memory.MemoryProfilerStage;
@@ -71,15 +58,6 @@
    */
   public static final int PROFILERS_UPDATE_RATE = 60;
 
-<<<<<<< HEAD
-  /**
-   * How much of the timeline is hidden from the main data range.
-   * A value of zero indicates that we synchronize the data max value with the current time on device.
-   */
-  public static final int TIMELINE_BUFFER = 0;
-
-=======
->>>>>>> 7bd3f2d2
   private final ProfilerClient myClient;
 
   private final ProfilerTimeline myTimeline;
@@ -89,37 +67,22 @@
   @NotNull
   private final IdeProfilerServices myIdeServices;
 
-<<<<<<< HEAD
-  private Map<Profiler.Device, List<Profiler.Process>> myProcesses;
-=======
   /**
    * Processes from devices come from the latest update, and are filtered to include only ALIVE ones and {@code myProcess}.
    */
   private Map<Common.Device, List<Common.Process>> myProcesses;
->>>>>>> 7bd3f2d2
 
   @Nullable
   private Common.Process myProcess;
 
-<<<<<<< HEAD
-  private Profiler.AgentStatusResponse.Status myAgentStatus;
+  private AgentStatusResponse.Status myAgentStatus;
 
   @Nullable
   private String myPreferredProcessName;
 
-  private Profiler.Device myDevice;
-
-  @Nullable
-=======
-  private AgentStatusResponse.Status myAgentStatus;
-
-  @Nullable
-  private String myPreferredProcessName;
-
   private Common.Device myDevice;
 
   @NotNull
->>>>>>> 7bd3f2d2
   private Common.Session mySessionData;
 
   @NotNull
@@ -127,12 +90,6 @@
 
   private Updater myUpdater;
 
-<<<<<<< HEAD
-  @NotNull
-  private RelativeTimeConverter myRelativeTimeConverter;
-
-=======
->>>>>>> 7bd3f2d2
   private AxisComponentModel myViewAxis;
 
   private long myRefreshDevices;
@@ -152,16 +109,6 @@
     myStage.enter();
 
     myUpdater = new Updater(timer);
-<<<<<<< HEAD
-    myProfilers = ImmutableList.of(
-      new EventProfiler(this),
-      new CpuProfiler(this),
-      new MemoryProfiler(this),
-      new NetworkProfiler(this));
-
-    myRelativeTimeConverter = new RelativeTimeConverter(0);
-    myTimeline = new ProfilerTimeline(myRelativeTimeConverter);
-=======
     ImmutableList.Builder<StudioProfiler> profilersBuilder = new ImmutableList.Builder<>();
     profilersBuilder.add(new EventProfiler(this));
     profilersBuilder.add(new CpuProfiler(this));
@@ -178,13 +125,13 @@
         myTimeline.setStreaming(false);
       }
     });
->>>>>>> 7bd3f2d2
 
     myProcesses = Maps.newHashMap();
     myConnected = false;
     myDevice = null;
     myProcess = null;
-<<<<<<< HEAD
+    // TODO: StudioProfilers initalizes with a default session, which a lot of tests now relies on to avoid a NPE.
+    // We should clean all the tests up to either have StudioProfilers create a proper session first or handle the null cases better.
     mySessionData = Common.Session.getDefaultInstance();
 
     myViewAxis = new AxisComponentModel(myTimeline.getViewRange(), TimeAxisFormatter.DEFAULT);
@@ -195,20 +142,6 @@
     myUpdater.register(this);
   }
 
-=======
-    // TODO: StudioProfilers initalizes with a default session, which a lot of tests now relies on to avoid a NPE.
-    // We should clean all the tests up to either have StudioProfilers create a proper session first or handle the null cases better.
-    mySessionData = Common.Session.getDefaultInstance();
-
-    myViewAxis = new AxisComponentModel(myTimeline.getViewRange(), TimeAxisFormatter.DEFAULT);
-    myViewAxis.setGlobalRange(myTimeline.getDataRange());
-
-    myUpdater.register(myTimeline);
-    myUpdater.register(myViewAxis);
-    myUpdater.register(this);
-  }
-
->>>>>>> 7bd3f2d2
 
   public boolean isStopped() {
     return !myUpdater.isRunning();
@@ -253,32 +186,12 @@
     myRefreshDevices = 0;
 
     try {
-<<<<<<< HEAD
-      Profiler.GetDevicesResponse response = myClient.getProfilerClient().getDevices(Profiler.GetDevicesRequest.getDefaultInstance());
-=======
       GetDevicesResponse response = myClient.getProfilerClient().getDevices(GetDevicesRequest.getDefaultInstance());
->>>>>>> 7bd3f2d2
       if (!myConnected) {
         this.changed(ProfilerAspect.CONNECTION);
       }
 
       myConnected = true;
-<<<<<<< HEAD
-      Set<Profiler.Device> devices = new HashSet<>(response.getDeviceList());
-      Map<Profiler.Device, List<Profiler.Process>> newProcesses = new HashMap<>();
-      for (Profiler.Device device : devices) {
-        Common.Session session = Common.Session.newBuilder()
-          .setDeviceSerial(device.getSerial())
-          .setBootId(device.getBootId())
-          .build();
-        Profiler.GetProcessesRequest request = Profiler.GetProcessesRequest.newBuilder().setSession(session).build();
-        Profiler.GetProcessesResponse processes = myClient.getProfilerClient().getProcesses(request);
-
-        int lastProcessId = myProcess == null ? 0 : myProcess.getPid();
-        List<Profiler.Process> processList = processes.getProcessList()
-          .stream()
-          .filter(process -> process.getState() == Profiler.Process.State.ALIVE ||
-=======
       Set<Common.Device> devices = new HashSet<>(response.getDeviceList());
       Map<Common.Device, List<Common.Process>> newProcesses = new HashMap<>();
       for (Common.Device device : devices) {
@@ -289,7 +202,6 @@
         List<Common.Process> processList = processes.getProcessList()
           .stream()
           .filter(process -> process.getState() == Common.Process.State.ALIVE ||
->>>>>>> 7bd3f2d2
                              process.getPid() == lastProcessId)
           .collect(Collectors.toList());
 
@@ -310,19 +222,11 @@
       // A heartbeat event may not have been sent by perfa when we first profile an app, here we keep pinging the status and
       // fire the corresponding change and tracking events.
       if (myProcess != null) {
-<<<<<<< HEAD
-        Profiler.AgentStatusResponse.Status agentStatus = getAgentStatus();
-        if (myAgentStatus != agentStatus) {
-          myAgentStatus = agentStatus;
-          changed(ProfilerAspect.AGENT);
-          if (isProcessAlive() && myAgentStatus == Profiler.AgentStatusResponse.Status.ATTACHED) {
-=======
         AgentStatusResponse.Status agentStatus = getAgentStatus();
         if (myAgentStatus != agentStatus) {
           myAgentStatus = agentStatus;
           changed(ProfilerAspect.AGENT);
           if (isProcessAlive() && myAgentStatus == AgentStatusResponse.Status.ATTACHED) {
->>>>>>> 7bd3f2d2
             getIdeServices().getFeatureTracker().trackAdvancedProfilingStarted();
           }
         }
@@ -347,32 +251,12 @@
    * Finally, currently selected device (in case its state has changed) has preference over others.
    */
   @Nullable
-<<<<<<< HEAD
-  private Profiler.Device findPreferredDevice() {
-    if (myDevice != null && myDevice.getState().equals(Profiler.Device.State.ONLINE) && deviceHasAliveProcesses(myDevice)) {
-=======
   private Common.Device findPreferredDevice() {
     if (myDevice != null && myDevice.getState().equals(Common.Device.State.ONLINE) && deviceHasAliveProcesses(myDevice)) {
->>>>>>> 7bd3f2d2
       // Current selected device is online and has alive processes that can be profiled. We don't need to change it.
       return myDevice;
     }
 
-<<<<<<< HEAD
-    Set<Profiler.Device> devices = myProcesses.keySet();
-    Set<Profiler.Device> onlineDevices =
-      devices.stream().filter(device -> device.getState().equals(Profiler.Device.State.ONLINE)).collect(Collectors.toSet());
-    if (!onlineDevices.isEmpty()) {
-      // There are online devices. First try to find a device with alive processes that can be profiled.
-      // If cant't find one, return any online device.
-      Profiler.Device anyOnlineDevice = onlineDevices.iterator().next();
-      return onlineDevices.stream().filter(this::deviceHasAliveProcesses).findAny().orElse(anyOnlineDevice);
-    }
-
-    // In case the currently selected device state has changed, it will be represented as a new Profiler.Device object.
-    // Therefore, try to find a device with same serial as the selected one. If can't find it, return any device.
-    Profiler.Device anyDevice = devices.isEmpty() ? null : devices.iterator().next();
-=======
     Set<Common.Device> devices = myProcesses.keySet();
     Set<Common.Device> onlineDevices =
       devices.stream().filter(device -> device.getState().equals(Common.Device.State.ONLINE)).collect(Collectors.toSet());
@@ -386,20 +270,10 @@
     // In case the currently selected device state has changed, it will be represented as a new Common.Device object.
     // Therefore, try to find a device with same serial as the selected one. If can't find it, return any device.
     Common.Device anyDevice = devices.isEmpty() ? null : devices.iterator().next();
->>>>>>> 7bd3f2d2
     return myDevice == null ? anyDevice :
            devices.stream().filter(device -> device.getSerial().equals(myDevice.getSerial())).findAny().orElse(anyDevice);
   }
 
-<<<<<<< HEAD
-  private boolean deviceHasAliveProcesses(@NotNull Profiler.Device device) {
-    List<Profiler.Process> deviceProcesses = myProcesses.get(device);
-    if (deviceProcesses == null) {
-      return false;
-    }
-    for (Profiler.Process process : deviceProcesses) {
-      if (process.getState().equals(Profiler.Process.State.ALIVE)) {
-=======
   private boolean deviceHasAliveProcesses(@NotNull Common.Device device) {
     List<Common.Process> deviceProcesses = myProcesses.get(device);
     if (deviceProcesses == null) {
@@ -407,7 +281,6 @@
     }
     for (Common.Process process : deviceProcesses) {
       if (process.getState().equals(Common.Process.State.ALIVE)) {
->>>>>>> 7bd3f2d2
         return true;
       }
     }
@@ -417,35 +290,6 @@
   /**
    * Chooses the given device. If the device is not known or null, the first available one will be chosen instead.
    */
-<<<<<<< HEAD
-  public void setDevice(Profiler.Device device) {
-    if (!Objects.equals(device, myDevice)) {
-      // The device has changed and we need to reset the process.
-      // First, stop profiling the current process.
-      // There might be a side effect of calling stopProfiling() twice when switching the device. First, it is called
-      // by setDevice() here; second, it is called by setProcess(null) shortly after. The second call has inconsistent
-      // arguments because it combines new session and old process, but it is harmless. Calling stopProfiling() over
-      // a dead or non-being-profiled process is noop in all of our profilers.
-      if (myDevice != null && myProcess != null &&
-          myDevice.getState() == Profiler.Device.State.ONLINE &&
-          myProcess.getState() == Profiler.Process.State.ALIVE) {
-        myProfilers.forEach(profiler -> profiler.stopProfiling(mySessionData, myProcess));
-      }
-
-      myDevice = device;
-      changed(ProfilerAspect.DEVICES);
-
-      if (myDevice != null) {
-        mySessionData = Common.Session.newBuilder()
-          .setDeviceSerial(myDevice.getSerial())
-          .setBootId(myDevice.getBootId())
-          .build();
-      }
-      else {
-        mySessionData = null;
-      }
-
-=======
   public void setDevice(Common.Device device) {
     if (!Objects.equals(device, myDevice)) {
       // The device has changed and we need to reset the process.
@@ -462,7 +306,6 @@
       myDevice = device;
       changed(ProfilerAspect.DEVICES);
 
->>>>>>> 7bd3f2d2
       // Then set a new process.
       setProcess(null);
     }
@@ -492,38 +335,17 @@
 
     if (!Objects.equals(process, myProcess)) {
       if (myDevice != null && myProcess != null &&
-<<<<<<< HEAD
-          myDevice.getState() == Profiler.Device.State.ONLINE &&
-          myProcess.getState() == Profiler.Process.State.ALIVE) {
-        myProfilers.forEach(profiler -> profiler.stopProfiling(getSession(), myProcess));
-=======
           myDevice.getState() == Common.Device.State.ONLINE &&
           // Avoids calling endSession() on a previous process if the device has already changed.
           // In those cases, endSession() should have already been called during setDevice.
           myDevice.getDeviceId() == myProcess.getDeviceId() &&
           myProcess.getState() == Common.Process.State.ALIVE) {
         endSession();
->>>>>>> 7bd3f2d2
-      }
-      boolean onlyStateChanged = isSameProcess(myProcess, process);
+      }
+
       myProcess = process;
       changed(ProfilerAspect.PROCESSES);
       myAgentStatus = getAgentStatus();
-<<<<<<< HEAD
-      changed(ProfilerAspect.AGENT);
-
-      if (myDevice != null && myProcess != null &&
-          myDevice.getState() == Profiler.Device.State.ONLINE &&
-          myProcess.getState() == Profiler.Process.State.ALIVE) {
-
-        Profiler.TimeResponse
-          response = myClient.getProfilerClient().getCurrentTime(Profiler.TimeRequest.newBuilder().setSession(mySessionData).build());
-        long currentDeviceTime = response.getTimestampNs();
-        long runTime = currentDeviceTime - myProcess.getStartTimestampNs();
-        myRelativeTimeConverter = new RelativeTimeConverter(myProcess.getStartTimestampNs() - TimeUnit.SECONDS.toNanos(TIMELINE_BUFFER));
-        myTimeline.reset(myRelativeTimeConverter, runTime);
-        myProfilers.forEach(profiler -> profiler.startProfiling(getSession(), myProcess));
-=======
       if (myDevice != null && myProcess != null &&
           myDevice.getState() == Common.Device.State.ONLINE &&
           myProcess.getState() == Common.Process.State.ALIVE) {
@@ -534,7 +356,6 @@
           myClient.getProfilerClient().getCurrentTime(TimeRequest.newBuilder().setDeviceId(myDevice.getDeviceId()).build());
         long sessionRunTime = response.getTimestampNs() - mySessionData.getStartTimestamp();
         myTimeline.reset(mySessionData.getStartTimestamp(), sessionRunTime);
->>>>>>> 7bd3f2d2
 
         // Attach agent for advanced profiling if JVMTI is enabled and not yet attached.
         if (myDevice.getFeatureLevel() >= AndroidVersion.VersionCodes.O &&
@@ -542,37 +363,17 @@
           // If an agent has been previously attached, Perfd will only re-notify the existing agent of the updated grpc target instead
           // of re-attaching an agent. See ProfilerService::AttachAgent on the Perfd side for more details.
           myClient.getProfilerClient()
-<<<<<<< HEAD
-            .attachAgent(Profiler.AgentAttachRequest.newBuilder().setSession(getSession()).setProcessId(myProcess.getPid())
-=======
             .attachAgent(AgentAttachRequest.newBuilder().setSession(getSession()).setProcessId(myProcess.getPid())
->>>>>>> 7bd3f2d2
                            .setAgentLibFileName(String.format("libperfa_%s.so", myProcess.getAbiCpuArch())).build());
         }
 
         myIdeServices.getFeatureTracker().trackProfilingStarted();
-<<<<<<< HEAD
-        if (myAgentStatus == Profiler.AgentStatusResponse.Status.ATTACHED) {
-=======
         if (myAgentStatus == AgentStatusResponse.Status.ATTACHED) {
->>>>>>> 7bd3f2d2
           getIdeServices().getFeatureTracker().trackAdvancedProfilingStarted();
         }
       }
       else {
         myTimeline.setIsPaused(true);
-<<<<<<< HEAD
-      }
-
-      if (!onlyStateChanged) {
-        if (myProcess == null) {
-          setStage(new NullMonitorStage(this));
-        }
-        else {
-          setStage(new StudioMonitorStage(this));
-        }
-      }
-=======
 
         if (myDevice != null && myProcess != null) {
           // The process is dead, find the previous session that was associated with the device and process.
@@ -598,7 +399,6 @@
       // Profilers can query data depending on whether the agent is set. Even though we set the status above, delay until after the session
       // is properly assigned before firing this aspect change.
       changed(ProfilerAspect.AGENT);
->>>>>>> 7bd3f2d2
     }
   }
 
@@ -634,24 +434,15 @@
     }
     // Prefer the project's app if available.
     if (myPreferredProcessName != null) {
-<<<<<<< HEAD
-      for (Profiler.Process process : processes) {
-        if (process.getName().equals(myPreferredProcessName) && process.getState() == Profiler.Process.State.ALIVE) {
-=======
       for (Common.Process process : processes) {
         if (process.getName().equals(myPreferredProcessName) && process.getState() == Common.Process.State.ALIVE) {
->>>>>>> 7bd3f2d2
           return process;
         }
       }
     }
     // Next, prefer the one previously used, either selected by user or automatically (even if the process has switched states)
     if (myProcess != null) {
-<<<<<<< HEAD
-      for (Profiler.Process process : processes) {
-=======
       for (Common.Process process : processes) {
->>>>>>> 7bd3f2d2
         if (isSameProcess(myProcess, process)) {
           return process;
         }
@@ -662,19 +453,6 @@
   }
 
   @NotNull
-<<<<<<< HEAD
-  private Profiler.AgentStatusResponse.Status getAgentStatus() {
-    if (myDevice == null || myProcess == null) {
-      return Profiler.AgentStatusResponse.getDefaultInstance().getStatus();
-    }
-
-    Common.Session session = Common.Session.newBuilder()
-      .setDeviceSerial(myDevice.getSerial())
-      .setBootId(myDevice.getBootId())
-      .build();
-    Profiler.AgentStatusRequest statusRequest =
-      Profiler.AgentStatusRequest.newBuilder().setProcessId(myProcess.getPid()).setSession(session).build();
-=======
   private AgentStatusResponse.Status getAgentStatus() {
     if (myDevice == null || myProcess == null) {
       return AgentStatusResponse.getDefaultInstance().getStatus();
@@ -682,7 +460,6 @@
 
     AgentStatusRequest statusRequest =
       AgentStatusRequest.newBuilder().setProcessId(myProcess.getPid()).setDeviceId(myDevice.getDeviceId()).build();
->>>>>>> 7bd3f2d2
     return myClient.getProfilerClient().getAgentStatus(statusRequest).getStatus();
   }
 
@@ -691,11 +468,7 @@
    * have changed between process1 and process2, but they should be considered the same as long as we have matching pids and names, so we
    * don't reset the stage.
    */
-<<<<<<< HEAD
-  private static boolean isSameProcess(@Nullable Profiler.Process process1, @Nullable Profiler.Process process2) {
-=======
   private static boolean isSameProcess(@Nullable Common.Process process1, @Nullable Common.Process process2) {
->>>>>>> 7bd3f2d2
     return process1 != null &&
            process2 != null &&
            process1.getPid() == process2.getPid() && process1.getName().equals(process2.getName());
@@ -719,11 +492,7 @@
     return myProcess != null ? myProcess.getPid() : INVALID_PROCESS_ID;
   }
 
-<<<<<<< HEAD
-  @Nullable
-=======
-  @NotNull
->>>>>>> 7bd3f2d2
+  @NotNull
   public Common.Session getSession() {
     return mySessionData;
   }
@@ -741,11 +510,6 @@
     return myTimeline;
   }
 
-<<<<<<< HEAD
-  @NotNull
-  public RelativeTimeConverter getRelativeTimeConverter() {
-    return myRelativeTimeConverter;
-=======
   public Common.Device getDevice() {
     return myDevice;
   }
@@ -756,7 +520,6 @@
 
   public boolean isProcessAlive() {
     return myProcess != null && myProcess.getState() == Common.Process.State.ALIVE;
->>>>>>> 7bd3f2d2
   }
 
   public boolean isLiveAllocationEnabled() {
@@ -768,26 +531,10 @@
     return myAgentStatus == AgentStatusResponse.Status.ATTACHED;
   }
 
-  public boolean isProcessAlive() {
-    return myProcess != null && myProcess.getState() == Profiler.Process.State.ALIVE;
-  }
-
-<<<<<<< HEAD
-  public boolean isLiveAllocationEnabled() {
-    return getIdeServices().getFeatureConfig().isLiveAllocationsEnabled() && getDevice() != null &&
-           getDevice().getFeatureLevel() >= AndroidVersion.VersionCodes.O && isAgentAttached();
-  }
-
-  public boolean isAgentAttached() {
-    return myAgentStatus == Profiler.AgentStatusResponse.Status.ATTACHED;
-  }
-
   public List<StudioProfiler> getProfilers() {
     return myProfilers;
   }
 
-=======
->>>>>>> 7bd3f2d2
   public ProfilerMode getMode() {
     return myStage.getProfilerMode();
   }
@@ -809,14 +556,6 @@
     return myViewAxis;
   }
 
-<<<<<<< HEAD
-  public List<Class<? extends Stage>> getDirectStages() {
-    return ImmutableList.of(
-      CpuProfilerStage.class,
-      MemoryProfilerStage.class,
-      NetworkProfilerStage.class
-    );
-=======
   /**
    * Return the list of stages that target a specific profiler, which a user might want to jump
    * between. This should exclude things like the top-level profiler stage, null stage, etc.
@@ -830,7 +569,6 @@
       listBuilder.add(EnergyProfilerStage.class);
     }
     return listBuilder.build();
->>>>>>> 7bd3f2d2
   }
 
   @NotNull
