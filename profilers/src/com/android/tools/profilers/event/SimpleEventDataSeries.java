--- conflicted
+++ resolved
@@ -36,24 +36,12 @@
  * This class is responsible for making an RPC call to perfd/datastore and converting the resulting proto into UI data.
  */
 public class SimpleEventDataSeries implements DataSeries<EventAction<SimpleEventType>> {
-<<<<<<< HEAD
-
-  @NotNull
-  private ProfilerClient myClient;
-  private final int myProcessId;
-  private final Common.Session mySession;
-
-  public SimpleEventDataSeries(@NotNull ProfilerClient client, int id, Common.Session session) {
-    myClient = client;
-    myProcessId = id;
-=======
 
   @NotNull private ProfilerClient myClient;
   @NotNull private final Common.Session mySession;
 
   public SimpleEventDataSeries(@NotNull ProfilerClient client, @NotNull Common.Session session) {
     myClient = client;
->>>>>>> 7bd3f2d2
     mySession = session;
   }
 
@@ -62,10 +50,6 @@
     List<SeriesData<EventAction<SimpleEventType>>> seriesData = new ArrayList<>();
     EventServiceGrpc.EventServiceBlockingStub eventService = myClient.getEventClient();
     EventProfiler.EventDataRequest.Builder dataRequestBuilder = EventProfiler.EventDataRequest.newBuilder()
-<<<<<<< HEAD
-      .setProcessId(myProcessId)
-=======
->>>>>>> 7bd3f2d2
       .setSession(mySession)
       .setStartTimestamp(TimeUnit.MICROSECONDS.toNanos((long)timeCurrentRangeUs.getMin()))
       .setEndTimestamp(TimeUnit.MICROSECONDS.toNanos((long)timeCurrentRangeUs.getMax()));
