/*
 * Copyright (C) 2016 The Android Open Source Project
 *
 * Licensed under the Apache License, Version 2.0 (the "License");
 * you may not use this file except in compliance with the License.
 * You may obtain a copy of the License at
 *
 *      http://www.apache.org/licenses/LICENSE-2.0
 *
 * Unless required by applicable law or agreed to in writing, software
 * distributed under the License is distributed on an "AS IS" BASIS,
 * WITHOUT WARRANTIES OR CONDITIONS OF ANY KIND, either express or implied.
 * See the License for the specific language governing permissions and
 * limitations under the License.
 */
package com.android.tools.profilers.event;

import com.android.tools.adtui.model.RangedSeries;
import com.android.tools.adtui.model.event.EventModel;
import com.android.tools.adtui.model.event.SimpleEventType;
import com.android.tools.adtui.model.event.StackedEventType;
<<<<<<< HEAD
import com.android.tools.profilers.ProfilerAspect;
import com.android.tools.profilers.ProfilerMonitor;
import com.android.tools.profilers.StudioProfilers;
=======
import com.android.tools.profilers.*;
>>>>>>> 7bd3f2d2
import org.jetbrains.annotations.NotNull;

import java.util.function.Supplier;

public class EventMonitor extends ProfilerMonitor {

  @NotNull
  private final EventModel<SimpleEventType> mySimpleEvents;

  @NotNull
  private final EventModel<StackedEventType> myActivityEvents;

  @NotNull
  private final EventModel<StackedEventType> myFragmentEvents;

  private boolean myEnabled;

<<<<<<< HEAD
  public EventMonitor(@NotNull StudioProfilers profilers) {
    super(profilers);
    SimpleEventDataSeries events = new SimpleEventDataSeries(myProfilers.getClient(),
                                                             myProfilers.getProcessId(),
=======
  private Supplier<ProfilerMonitorTooltip<EventMonitor>> myTooltipBuilder;

  public EventMonitor(@NotNull StudioProfilers profilers) {
    super(profilers);
    SimpleEventDataSeries events = new SimpleEventDataSeries(myProfilers.getClient(),
>>>>>>> 7bd3f2d2
                                                             myProfilers.getSession());
    mySimpleEvents = new EventModel<>(new RangedSeries<>(getTimeline().getViewRange(), events));

    ActivityEventDataSeries activities = new ActivityEventDataSeries(myProfilers.getClient(),
<<<<<<< HEAD
                                                                     myProfilers.getProcessId(),
=======
>>>>>>> 7bd3f2d2
                                                                     myProfilers.getSession(),
                                                                     false);
    myActivityEvents = new EventModel<>(new RangedSeries<>(getTimeline().getViewRange(), activities));

    ActivityEventDataSeries fragments = new ActivityEventDataSeries(myProfilers.getClient(),
<<<<<<< HEAD
                                                                     myProfilers.getProcessId(),
=======
>>>>>>> 7bd3f2d2
                                                                     myProfilers.getSession(),
                                                                    true);
    myFragmentEvents = new EventModel<>(new RangedSeries<>(getTimeline().getViewRange(), fragments));

    myProfilers.addDependency(this).onChange(ProfilerAspect.AGENT, this::onAgentStatusChanged);
    onAgentStatusChanged();
  }

  @Override
  public void enter() {
    myProfilers.getUpdater().register(mySimpleEvents);
    myProfilers.getUpdater().register(myActivityEvents);
    myProfilers.getUpdater().register(myFragmentEvents);
  }

  @Override
  public void exit() {
    myProfilers.getUpdater().unregister(mySimpleEvents);
    myProfilers.getUpdater().unregister(myActivityEvents);
    myProfilers.getUpdater().unregister(myFragmentEvents);
<<<<<<< HEAD
  }

  @NotNull
  public EventModel<SimpleEventType> getSimpleEvents() {
    return mySimpleEvents;
  }

  @NotNull
  public EventModel<StackedEventType> getActivityEvents() {
    return myActivityEvents;
  }

  @NotNull
=======
  }

  @NotNull
  public EventModel<SimpleEventType> getSimpleEvents() {
    return mySimpleEvents;
  }

  @NotNull
  public EventModel<StackedEventType> getActivityEvents() {
    return myActivityEvents;
  }

  @NotNull
>>>>>>> 7bd3f2d2
  public EventModel<StackedEventType> getFragmentEvents() {
    return myFragmentEvents;
  }

  @Override
  public String getName() {
    return "EVENTS";
  }

  @Override
<<<<<<< HEAD
=======
  public ProfilerTooltip buildTooltip() {
    if (myTooltipBuilder != null) {
      return myTooltipBuilder.get();
    }
    return new EventActivityTooltip(this);
  }

  public void setTooltipBuilder(Supplier<ProfilerMonitorTooltip<EventMonitor>> tooltip) {
    myTooltipBuilder = tooltip;
  }

  @Override
>>>>>>> 7bd3f2d2
  public boolean canExpand() {
    return false;
  }

  @Override
  public boolean isEnabled() {
    return myEnabled;
  }

  private void onAgentStatusChanged() {
    boolean agentAttached = myProfilers.isAgentAttached();
    if (myEnabled != agentAttached) {
      myEnabled = agentAttached;
      changed(Aspect.ENABLE);
    }
  }
}<|MERGE_RESOLUTION|>--- conflicted
+++ resolved
@@ -19,13 +19,7 @@
 import com.android.tools.adtui.model.event.EventModel;
 import com.android.tools.adtui.model.event.SimpleEventType;
 import com.android.tools.adtui.model.event.StackedEventType;
-<<<<<<< HEAD
-import com.android.tools.profilers.ProfilerAspect;
-import com.android.tools.profilers.ProfilerMonitor;
-import com.android.tools.profilers.StudioProfilers;
-=======
 import com.android.tools.profilers.*;
->>>>>>> 7bd3f2d2
 import org.jetbrains.annotations.NotNull;
 
 import java.util.function.Supplier;
@@ -43,35 +37,20 @@
 
   private boolean myEnabled;
 
-<<<<<<< HEAD
-  public EventMonitor(@NotNull StudioProfilers profilers) {
-    super(profilers);
-    SimpleEventDataSeries events = new SimpleEventDataSeries(myProfilers.getClient(),
-                                                             myProfilers.getProcessId(),
-=======
   private Supplier<ProfilerMonitorTooltip<EventMonitor>> myTooltipBuilder;
 
   public EventMonitor(@NotNull StudioProfilers profilers) {
     super(profilers);
     SimpleEventDataSeries events = new SimpleEventDataSeries(myProfilers.getClient(),
->>>>>>> 7bd3f2d2
                                                              myProfilers.getSession());
     mySimpleEvents = new EventModel<>(new RangedSeries<>(getTimeline().getViewRange(), events));
 
     ActivityEventDataSeries activities = new ActivityEventDataSeries(myProfilers.getClient(),
-<<<<<<< HEAD
-                                                                     myProfilers.getProcessId(),
-=======
->>>>>>> 7bd3f2d2
                                                                      myProfilers.getSession(),
                                                                      false);
     myActivityEvents = new EventModel<>(new RangedSeries<>(getTimeline().getViewRange(), activities));
 
     ActivityEventDataSeries fragments = new ActivityEventDataSeries(myProfilers.getClient(),
-<<<<<<< HEAD
-                                                                     myProfilers.getProcessId(),
-=======
->>>>>>> 7bd3f2d2
                                                                      myProfilers.getSession(),
                                                                     true);
     myFragmentEvents = new EventModel<>(new RangedSeries<>(getTimeline().getViewRange(), fragments));
@@ -92,7 +71,6 @@
     myProfilers.getUpdater().unregister(mySimpleEvents);
     myProfilers.getUpdater().unregister(myActivityEvents);
     myProfilers.getUpdater().unregister(myFragmentEvents);
-<<<<<<< HEAD
   }
 
   @NotNull
@@ -106,21 +84,6 @@
   }
 
   @NotNull
-=======
-  }
-
-  @NotNull
-  public EventModel<SimpleEventType> getSimpleEvents() {
-    return mySimpleEvents;
-  }
-
-  @NotNull
-  public EventModel<StackedEventType> getActivityEvents() {
-    return myActivityEvents;
-  }
-
-  @NotNull
->>>>>>> 7bd3f2d2
   public EventModel<StackedEventType> getFragmentEvents() {
     return myFragmentEvents;
   }
@@ -131,8 +94,6 @@
   }
 
   @Override
-<<<<<<< HEAD
-=======
   public ProfilerTooltip buildTooltip() {
     if (myTooltipBuilder != null) {
       return myTooltipBuilder.get();
@@ -145,7 +106,6 @@
   }
 
   @Override
->>>>>>> 7bd3f2d2
   public boolean canExpand() {
     return false;
   }
