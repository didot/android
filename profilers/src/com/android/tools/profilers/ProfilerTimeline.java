--- conflicted
+++ resolved
@@ -40,21 +40,6 @@
   @NotNull private final Range myViewRangeUs;
   @NotNull private final Range mySelectionRangeUs;
   @NotNull private final Range myTooltipRangeUs;
-<<<<<<< HEAD
-  @NotNull private RelativeTimeConverter myRelativeTimeConverter;
-
-  private boolean myStreaming;
-
-  private float myStreamingFactor;
-  private double myZoomLeft;
-
-  private boolean myCanStream = true;
-  private long myLengthNs;
-  private boolean myIsPaused = false;
-  private long myPausedTime;
-
-  public ProfilerTimeline(@NotNull RelativeTimeConverter converter) {
-=======
 
   private boolean myStreaming;
 
@@ -68,15 +53,10 @@
   private long myPausedTime;
 
   public ProfilerTimeline() {
->>>>>>> 7bd3f2d2
     myDataRangeUs = new Range(0, 0);
     myViewRangeUs = new Range(0, 0);
     mySelectionRangeUs = new Range(); // Empty range
     myTooltipRangeUs = new Range(); // Empty range
-<<<<<<< HEAD
-    myRelativeTimeConverter = converter;
-=======
->>>>>>> 7bd3f2d2
   }
 
   /**
@@ -131,11 +111,7 @@
   public void setIsPaused(boolean paused) {
     myIsPaused = paused;
     if (myIsPaused) {
-<<<<<<< HEAD
-      myPausedTime = myLengthNs;
-=======
       myPausedTime = myDataLengthNs;
->>>>>>> 7bd3f2d2
     }
   }
 
@@ -151,106 +127,6 @@
 
   public Range getSelectionRange() {
     return mySelectionRangeUs;
-<<<<<<< HEAD
-  }
-
-  public Range getTooltipRange() {
-    return myTooltipRangeUs;
-  }
-
-  @Override
-  public void update(long elapsedNs) {
-    myLengthNs += elapsedNs;
-    long maxTimelineTime = myLengthNs;
-    if (myIsPaused) {
-      maxTimelineTime = myPausedTime;
-    }
-
-    long deviceNowNs = myRelativeTimeConverter.convertToAbsoluteTime(maxTimelineTime);
-    long deviceNowUs = TimeUnit.NANOSECONDS.toMicros(deviceNowNs);
-    myDataRangeUs.setMax(deviceNowUs);
-    double viewUs = myViewRangeUs.getLength();
-    if (myStreaming) {
-      myStreamingFactor = Updater.lerp(myStreamingFactor, 1.0f, 0.95f, elapsedNs, Float.MIN_VALUE);
-      double min = Updater.lerp(myViewRangeUs.getMin(), deviceNowUs - viewUs, myStreamingFactor);
-      double max = Updater.lerp(myViewRangeUs.getMax(), deviceNowUs, myStreamingFactor);
-      myViewRangeUs.set(min, max);
-    }
-    else {
-      myStreamingFactor = 0.0f;
-    }
-    double left = Updater.lerp(myZoomLeft, 0.0, 0.95f, elapsedNs, myViewRangeUs.getLength() * 0.0001f);
-    zoom(myZoomLeft - left, myStreaming ? 1.0 : 0.5f);
-    myZoomLeft = left;
-  }
-
-  public void zoom(double deltaUs, double percent) {
-    if (deltaUs == 0.0) {
-      return;
-    }
-    if (deltaUs < 0 && percent < 1.0) {
-      setStreaming(false);
-    }
-    double minUs = myViewRangeUs.getMin() - deltaUs * percent;
-    double maxUs = myViewRangeUs.getMax() + deltaUs * (1 - percent);
-    // When the view range is not fully covered, reset minUs to data range could change zoomLeft from zero to a large number.
-    boolean isDataRangeCoverViewRange = myDataRangeUs.getMin() <= myViewRangeUs.getMin();
-    if (isDataRangeCoverViewRange && minUs < myDataRangeUs.getMin()) {
-      maxUs += myDataRangeUs.getMin() - minUs;
-      minUs = myDataRangeUs.getMin();
-    }
-    if (maxUs > myDataRangeUs.getMax()) {
-      minUs -= maxUs - myDataRangeUs.getMax();
-      maxUs = myDataRangeUs.getMax();
-    }
-    // minUs could have gone past again.
-    if (isDataRangeCoverViewRange) {
-      minUs = Math.max(minUs, myDataRangeUs.getMin());
-    }
-    myViewRangeUs.set(minUs, maxUs);
-  }
-
-  public void zoomOut() {
-    myZoomLeft += myViewRangeUs.getLength() * 0.1f;
-  }
-
-  public void zoomIn() {
-    myZoomLeft -= myViewRangeUs.getLength() * 0.1f;
-  }
-
-  public void resetZoom() {
-    myZoomLeft = DEFAULT_VIEW_LENGTH_US - myViewRangeUs.getLength();
-  }
-
-  public void pan(double deltaUs) {
-    if (deltaUs < 0) {
-      setStreaming(false);
-    }
-    if (myViewRangeUs.getMin() + deltaUs < myDataRangeUs.getMin()) {
-      deltaUs = myDataRangeUs.getMin() - myViewRangeUs.getMin();
-    } else if (myViewRangeUs.getMax() + deltaUs > myDataRangeUs.getMax()) {
-      deltaUs = myDataRangeUs.getMax() - myViewRangeUs.getMax();
-    }
-    myViewRangeUs.shift(deltaUs);
-  }
-
-  /**
-   * This function resets the internal state to the timeline.
-   * @param converter to set as a baseline for the timeline. The converter is used to 0 the timeline.
-   * @param lengthNs The initial length of the timeline. This allows us to start the timeline with length other than 0.
-   *                 This is required if we are switching between processes that have been running for a while.
-   */
-  public void reset(@NotNull RelativeTimeConverter converter, long lengthNs) {
-    myRelativeTimeConverter = converter;
-    myLengthNs = lengthNs;
-    myIsPaused = false;
-    double us = TimeUnit.NANOSECONDS.toMicros(converter.getDeviceStartTimeNs());
-    long deviceNowNs = myRelativeTimeConverter.convertToAbsoluteTime(myLengthNs);
-    long deviceNowUs = TimeUnit.NANOSECONDS.toMicros(deviceNowNs);
-    myDataRangeUs.set(us, deviceNowUs);
-    myViewRangeUs.set(deviceNowUs - DEFAULT_VIEW_LENGTH_US, deviceNowUs);
-    setStreaming(true);
-=======
   }
 
   public Range getTooltipRange() {
@@ -363,6 +239,5 @@
    */
   public long convertToRelativeTimeUs(long absoluteTimeNs) {
     return TimeUnit.NANOSECONDS.toMicros(absoluteTimeNs - myDataStartTimeNs);
->>>>>>> 7bd3f2d2
   }
 }