<?xml version="1.0" encoding="UTF-8"?>
<module type="JAVA_MODULE" version="4">
  <component name="FacetManager">
    <facet type="kotlin-language" name="Kotlin">
      <configuration version="5" platform="JVM 17" allPlatforms="JVM [17]" useProjectSettings="false">
        <compilerSettings>
<<<<<<< HEAD
          <option name="additionalArguments" value="-version -Xjvm-default=enable -Xsam-conversions=class" />
=======
          <option name="additionalArguments" value="-Xjvm-default=enable -opt-in=com.intellij.openapi.util.IntellijInternalApi" />
>>>>>>> afebed47
        </compilerSettings>
        <compilerArguments>
          <stringArguments>
            <stringArg name="jvmTarget" arg="17" />
            <stringArg name="apiVersion" arg="1.7" />
            <stringArg name="languageVersion" arg="1.7" />
          </stringArguments>
        </compilerArguments>
      </configuration>
    </facet>
  </component>
  <component name="NewModuleRootManager" inherit-compiler-output="true">
    <exclude-output />
    <content url="file://$MODULE_DIR$">
      <sourceFolder url="file://$MODULE_DIR$/src" isTestSource="false" />
    </content>
    <orderEntry type="inheritedJdk" />
    <orderEntry type="sourceFolder" forTests="false" />
    <orderEntry type="library" scope="PROVIDED" name="kotlinc.android-extensions-compiler-plugin" level="project" />
    <orderEntry type="library" scope="PROVIDED" name="kotlinc.kotlin-jps-common" level="project" />
    <orderEntry type="library" name="Gradle" level="project" />
    <orderEntry type="library" name="kotlin-stdlib-jdk8" level="project" />
    <orderEntry type="library" scope="PROVIDED" name="kotlinc.kotlin-compiler-common" level="project" />
    <orderEntry type="library" scope="PROVIDED" name="kotlinc.kotlin-compiler-fe10" level="project" />
    <orderEntry type="module" module-name="kotlin.base.fe10.analysis" />
    <orderEntry type="module" module-name="intellij.platform.lang.core" />
    <orderEntry type="module" module-name="intellij.platform.util.base" />
    <orderEntry type="module" module-name="kotlin.base.project-structure" />
    <orderEntry type="module" module-name="kotlin.idea" />
    <orderEntry type="module" module-name="intellij.platform.util.rt" />
    <orderEntry type="module" module-name="intellij.xml.psi.impl" />
    <orderEntry type="module" module-name="intellij.platform.editor" />
    <orderEntry type="module" module-name="kotlin.base.obsolete-compat" />
    <orderEntry type="module" module-name="kotlin.base.fe10.obsolete-compat" />
    <orderEntry type="module" module-name="intellij.java.psi" />
    <orderEntry type="module" module-name="intellij.platform.analysis" />
    <orderEntry type="module" module-name="intellij.platform.util" />
    <orderEntry type="module" module-name="kotlin.fir.frontend-independent" />
    <orderEntry type="module" module-name="intellij.platform.core.ui" />
<<<<<<< HEAD
    <orderEntry type="module" module-name="kotlin.base.facet" />
    <orderEntry type="module" module-name="intellij.xml.psi" />
    <orderEntry type="module" module-name="intellij.platform.indexing" />
    <orderEntry type="module" module-name="intellij.platform.analysis.impl" />
    <orderEntry type="module" module-name="intellij.platform.projectModel" />
    <orderEntry type="module" module-name="kotlin.core" />
    <orderEntry type="module" module-name="intellij.gradle.common" />
    <orderEntry type="module" module-name="kotlin.gradle.gradle-java" />
    <orderEntry type="module" module-name="intellij.gradle.toolingExtension" />
    <orderEntry type="module" module-name="intellij.platform.externalSystem" />
    <orderEntry type="module" module-name="intellij.platform.core" />
    <orderEntry type="module" module-name="intellij.platform.extensions" />
    <orderEntry type="module" module-name="kotlin.code-insight.api" />
    <orderEntry type="module" module-name="intellij.platform.core.impl" />
    <orderEntry type="module" module-name="kotlin.base.fe10.code-insight" />
=======
    <orderEntry type="module" module-name="intellij.android.kotlin.extensions.tooling" />
>>>>>>> afebed47
  </component>
</module><|MERGE_RESOLUTION|>--- conflicted
+++ resolved
@@ -4,11 +4,7 @@
     <facet type="kotlin-language" name="Kotlin">
       <configuration version="5" platform="JVM 17" allPlatforms="JVM [17]" useProjectSettings="false">
         <compilerSettings>
-<<<<<<< HEAD
-          <option name="additionalArguments" value="-version -Xjvm-default=enable -Xsam-conversions=class" />
-=======
-          <option name="additionalArguments" value="-Xjvm-default=enable -opt-in=com.intellij.openapi.util.IntellijInternalApi" />
->>>>>>> afebed47
+          <option name="additionalArguments" value="-Xjvm-default=enable -Xsam-conversions=class" />
         </compilerSettings>
         <compilerArguments>
           <stringArguments>
@@ -48,7 +44,6 @@
     <orderEntry type="module" module-name="intellij.platform.util" />
     <orderEntry type="module" module-name="kotlin.fir.frontend-independent" />
     <orderEntry type="module" module-name="intellij.platform.core.ui" />
-<<<<<<< HEAD
     <orderEntry type="module" module-name="kotlin.base.facet" />
     <orderEntry type="module" module-name="intellij.xml.psi" />
     <orderEntry type="module" module-name="intellij.platform.indexing" />
@@ -64,8 +59,6 @@
     <orderEntry type="module" module-name="kotlin.code-insight.api" />
     <orderEntry type="module" module-name="intellij.platform.core.impl" />
     <orderEntry type="module" module-name="kotlin.base.fe10.code-insight" />
-=======
     <orderEntry type="module" module-name="intellij.android.kotlin.extensions.tooling" />
->>>>>>> afebed47
   </component>
 </module>