--- conflicted
+++ resolved
@@ -1,13 +1,13 @@
-// Copyright 2000-2022 JetBrains s.r.o. and contributors. Use of this source code is governed by the Apache 2.0 license.
+/*
+ * Copyright 2000-2018 JetBrains s.r.o. Use of this source code is governed by the Apache 2.0 license
+ * that can be found in the license/LICENSE.txt file.
+ */
 
 package org.jetbrains.kotlin.android.configure
 
 import com.android.ide.common.repository.GradleCoordinate
-<<<<<<< HEAD
-=======
 import com.android.ide.common.repository.GradleVersion
 import com.android.tools.idea.gradle.dsl.api.GradleBuildModel
->>>>>>> ad5b6ee3
 import com.android.tools.idea.gradle.dsl.api.ProjectBuildModel
 import com.android.tools.idea.gradle.dsl.api.dependencies.ArtifactDependencySpec
 import com.android.tools.idea.gradle.dsl.api.ext.GradlePropertyModel.STRING_TYPE
@@ -33,33 +33,19 @@
 import com.intellij.psi.PsiFile
 import org.jetbrains.android.refactoring.isAndroidx
 import org.jetbrains.kotlin.config.LanguageFeature
-<<<<<<< HEAD
 import org.jetbrains.kotlin.idea.compiler.configuration.IdeKotlinVersion
 import org.jetbrains.kotlin.idea.configuration.BuildSystemType
+import org.jetbrains.kotlin.idea.configuration.NotificationMessageCollector
 import org.jetbrains.kotlin.idea.configuration.buildSystemType
-import org.jetbrains.kotlin.idea.gradleCodeInsightCommon.GradleBuildScriptManipulator
-import org.jetbrains.kotlin.idea.gradleCodeInsightCommon.GradleBuildScriptSupport
+import org.jetbrains.kotlin.idea.framework.ui.ConfigureDialogWithModulesAndVersion
+import org.jetbrains.kotlin.idea.gradle.KotlinIdeaGradleBundle
 import org.jetbrains.kotlin.idea.gradleCodeInsightCommon.KotlinWithGradleConfigurator
 import org.jetbrains.kotlin.idea.projectConfiguration.hasJreSpecificRuntime
+import org.jetbrains.kotlin.idea.util.application.executeCommand
 import org.jetbrains.kotlin.idea.util.projectStructure.version
 import org.jetbrains.kotlin.platform.TargetPlatform
 import org.jetbrains.kotlin.platform.jvm.JvmPlatforms
 import org.jetbrains.kotlin.utils.PathUtil
-=======
-import org.jetbrains.kotlin.idea.configuration.BuildSystemType
-import org.jetbrains.kotlin.idea.configuration.NotificationMessageCollector
-import org.jetbrains.kotlin.idea.configuration.createConfigureKotlinNotificationCollector
-import org.jetbrains.kotlin.idea.configuration.getBuildSystemType
-import org.jetbrains.kotlin.idea.framework.ui.ConfigureDialogWithModulesAndVersion
-import org.jetbrains.kotlin.idea.gradle.KotlinIdeaGradleBundle
-import org.jetbrains.kotlin.idea.gradleJava.configuration.KotlinWithGradleConfigurator
-import org.jetbrains.kotlin.idea.util.application.executeCommand
-import org.jetbrains.kotlin.idea.util.projectStructure.version
-import org.jetbrains.kotlin.idea.versions.MAVEN_STDLIB_ID_JDK7
-import org.jetbrains.kotlin.idea.versions.hasJreSpecificRuntime
-import org.jetbrains.kotlin.platform.TargetPlatform
-import org.jetbrains.kotlin.platform.jvm.JvmPlatforms
->>>>>>> ad5b6ee3
 
 class KotlinAndroidGradleModuleConfigurator : KotlinWithGradleConfigurator() {
 
@@ -69,11 +55,7 @@
 
     override val presentableText: String = "Android with Gradle"
 
-<<<<<<< HEAD
     public override fun isApplicable(module: Module): Boolean = module.buildSystemType == BuildSystemType.AndroidGradle
-=======
-    public override fun isApplicable(module: Module): Boolean = module.getBuildSystemType() == BuildSystemType.AndroidGradle
->>>>>>> ad5b6ee3
 
     override val kotlinPluginName: String = KOTLIN_ANDROID
 
@@ -160,19 +142,14 @@
         return false
     }
 
-<<<<<<< HEAD
-    override fun addElementsToFile(file: PsiFile, isTopLevelProjectFile: Boolean, version: IdeKotlinVersion): Boolean {
-        val manipulator = GradleBuildScriptSupport.getManipulator(file, false)
-        val module = ModuleUtil.findModuleForPsiElement(file)?: return false
-=======
-    override fun addElementsToFile(file: PsiFile, isTopLevelProjectFile: Boolean, version: String): Boolean {
+    override fun addElementsToFile(file: PsiFile, isTopLevelProjectFile: Boolean, originalVersion: IdeKotlinVersion): Boolean {
         val module = ModuleUtil.findModuleForPsiElement(file) ?: return false
         val project = module.project
         val projectBuildModel = ProjectBuildModel.get(project)
         val moduleBuildModel = projectBuildModel.getModuleBuildModel(module) ?: error("Build model for module $module not found")
->>>>>>> ad5b6ee3
         val sdk = ModuleRootManager.getInstance(module).sdk
-        val jvmTarget = getJvmTarget(sdk, version)
+        val jvmTarget = getJvmTarget(sdk, originalVersion)
+        val version = originalVersion.rawVersion // FIXME-ank
 
         if (isTopLevelProjectFile) {
             // We need to handle the following cases:
@@ -222,7 +199,7 @@
             moduleBuildModel.applyPlugin("org.jetbrains.kotlin.android")
             if (version == "default_version" /* for tests */ ||
                 GradleVersion.tryParse(version)?.compareTo("1.4")?.let { it < 0 } != false) {
-                val stdLibArtifactName = getStdlibArtifactName(sdk, version)
+                val stdLibArtifactName = getStdlibArtifactName(sdk, originalVersion)
                 val buildModel = projectBuildModel.projectBuildModel
                 val versionString = when (buildModel?.buildscript()?.ext()?.findProperty("kotlin_version")?.valueType) {
                       STRING -> if (file.isKtDsl()) "\${extra[\"kotlin_version\"]}" else "\$kotlin_version"
@@ -271,8 +248,8 @@
 
     fun doConfigure(project: Project, modules: List<Module>, version: String): NotificationMessageCollector {
         return project.executeCommand(KotlinIdeaGradleBundle.message("command.name.configure.kotlin")) {
-            val collector = createConfigureKotlinNotificationCollector(project)
-            val changedFiles = configureWithVersion(project, modules, version, collector)
+            val collector = NotificationMessageCollector.create(project)
+            val changedFiles = configureWithVersion(project, modules, IdeKotlinVersion.get(version), collector)
 
             for (file in changedFiles) {
                 OpenFileAction.openFile(file.virtualFile, project)
@@ -292,17 +269,8 @@
         }
     }
 
-<<<<<<< HEAD
-    private fun addDependency(manipulator: GradleBuildScriptManipulator<*>, groupId: String, artifactId: String, version: String) {
-        manipulator.addKotlinLibraryToModuleBuildScript(
-            null,
-            DependencyScope.COMPILE,
-            ExternalLibraryDescriptor(groupId, artifactId, version, version),
-        )
-=======
     private fun addDependency(moduleBuildModel: GradleBuildModel, groupId: String, artifactId: String, version: String) {
         moduleBuildModel.dependencies().addArtifact("implementation", ArtifactDependencySpec.create(artifactId, groupId, version))
->>>>>>> ad5b6ee3
     }
 
     // Return version string of the specified dependency if module depends on it, and null otherwise.
