/*
 * Copyright (C) 2017 The Android Open Source Project
 *
 * Licensed under the Apache License, Version 2.0 (the "License");
 * you may not use this file except in compliance with the License.
 * You may obtain a copy of the License at
 *
 *      http://www.apache.org/licenses/LICENSE-2.0
 *
 * Unless required by applicable law or agreed to in writing, software
 * distributed under the License is distributed on an "AS IS" BASIS,
 * WITHOUT WARRANTIES OR CONDITIONS OF ANY KIND, either express or implied.
 * See the License for the specific language governing permissions and
 * limitations under the License.
 */
package com.android.tools.idea.profilers;

import com.android.tools.idea.profilers.actions.NavigateToCodeAction;
import com.android.tools.profilers.ContextMenuInstaller;
import com.android.tools.profilers.stacktrace.CodeLocation;
import com.android.tools.profilers.stacktrace.CodeNavigator;
import com.android.tools.profilers.stacktrace.ContextMenuItem;
import com.intellij.ide.actions.CopyAction;
import com.intellij.openapi.actionSystem.*;
import com.intellij.ui.PopupHandler;
import org.jetbrains.annotations.NotNull;

import javax.swing.*;
import java.awt.*;
import java.awt.event.InputEvent;
import java.awt.event.KeyEvent;
import java.util.Arrays;
import java.util.function.IntConsumer;
import java.util.function.IntPredicate;
import java.util.function.Supplier;

public class IntellijContextMenuInstaller implements ContextMenuInstaller {
  private static final String COMPONENT_CONTEXT_MENU = "ComponentContextMenu";

  /**
   * Cache of the X mouse coordinate where the {@link JPopupMenu} is opened.
   */
  private int myCachedX = -1;

  @Override
  public void installGenericContextMenu(@NotNull JComponent component, @NotNull ContextMenuItem contextMenuItem,
                                        @NotNull IntPredicate itemEnabled, @NotNull IntConsumer callback) {
    DefaultActionGroup popupGroup = createOrGetActionGroup(component);
    if (contextMenuItem.equals(ContextMenuItem.SEPARATOR)) {
      popupGroup.addSeparator();
      return;
    }

    // Reuses the IDE CopyAction, it makes the action component provides the data without exposing the internal implementation.
    if (contextMenuItem.equals(ContextMenuItem.COPY)) {
      popupGroup.add(new CopyAction() {
        {
          getTemplatePresentation().setText(contextMenuItem.getText());
          getTemplatePresentation().setIcon(contextMenuItem.getIcon());
          registerCustomShortcutSet(CommonShortcuts.getCopy(), component);
        }
      });
      return;
    }

    AnAction action = new AnAction() {
      @Override
      public void update(@NotNull AnActionEvent e) {
        super.update(e);

        Presentation presentation = e.getPresentation();
        presentation.setText(contextMenuItem.getText());
        presentation.setIcon(contextMenuItem.getIcon());
        presentation.setEnabled(itemEnabled.test(myCachedX));
      }

      @Override
<<<<<<< HEAD
      public void actionPerformed(@NotNull AnActionEvent e) {
        contextMenuItem.run();
=======
      public void actionPerformed(AnActionEvent e) {
        callback.accept(myCachedX);
      }
    };

    action.registerCustomShortcutSet(new ShortcutSet() {
      @NotNull
      @Override
      public Shortcut[] getShortcuts() {
        return Arrays.stream(contextMenuItem.getKeyStrokes()).filter(keyStroke -> keyStroke != null)
          .map(keyStroke -> new KeyboardShortcut(keyStroke, null)).toArray(size -> new Shortcut[size]);
>>>>>>> 213d2092
      }
    }, component);
    popupGroup.add(action);
  }

  @Override
  public void installNavigationContextMenu(@NotNull JComponent component,
                                           @NotNull CodeNavigator navigator,
                                           @NotNull Supplier<CodeLocation> codeLocationSupplier) {
    DefaultActionGroup popupGroup = createOrGetActionGroup(component);
    popupGroup.add(new NavigateToCodeAction(codeLocationSupplier, navigator));
  }

  @NotNull
  private DefaultActionGroup createOrGetActionGroup(@NotNull JComponent component) {
    DefaultActionGroup actionGroup = (DefaultActionGroup)component.getClientProperty(COMPONENT_CONTEXT_MENU);
    if (actionGroup == null) {
      final DefaultActionGroup newActionGroup = new DefaultActionGroup();
      component.putClientProperty(COMPONENT_CONTEXT_MENU, newActionGroup);
      component.addMouseListener(new PopupHandler() {
        @Override
        public void invokePopup(Component comp, int x, int y) {
          myCachedX = x;
          ActionManager.getInstance().createActionPopupMenu(ActionPlaces.UNKNOWN, newActionGroup).getComponent().show(comp, x, y);
        }
      });
      actionGroup = newActionGroup;
    }

    return actionGroup;
  }
}<|MERGE_RESOLUTION|>--- conflicted
+++ resolved
@@ -65,7 +65,7 @@
 
     AnAction action = new AnAction() {
       @Override
-      public void update(@NotNull AnActionEvent e) {
+      public void update(AnActionEvent e) {
         super.update(e);
 
         Presentation presentation = e.getPresentation();
@@ -75,10 +75,6 @@
       }
 
       @Override
-<<<<<<< HEAD
-      public void actionPerformed(@NotNull AnActionEvent e) {
-        contextMenuItem.run();
-=======
       public void actionPerformed(AnActionEvent e) {
         callback.accept(myCachedX);
       }
@@ -90,7 +86,6 @@
       public Shortcut[] getShortcuts() {
         return Arrays.stream(contextMenuItem.getKeyStrokes()).filter(keyStroke -> keyStroke != null)
           .map(keyStroke -> new KeyboardShortcut(keyStroke, null)).toArray(size -> new Shortcut[size]);
->>>>>>> 213d2092
       }
     }, component);
     popupGroup.add(action);
