/*
 * Copyright (C) 2016 The Android Open Source Project
 *
 * Licensed under the Apache License, Version 2.0 (the "License");
 * you may not use this file except in compliance with the License.
 * You may obtain a copy of the License at
 *
 *      http://www.apache.org/licenses/LICENSE-2.0
 *
 * Unless required by applicable law or agreed to in writing, software
 * distributed under the License is distributed on an "AS IS" BASIS,
 * WITHOUT WARRANTIES OR CONDITIONS OF ANY KIND, either express or implied.
 * See the License for the specific language governing permissions and
 * limitations under the License.
 */
package com.android.tools.idea.profilers;

import com.intellij.openapi.project.DumbAware;
import com.intellij.openapi.project.Project;
import com.intellij.openapi.util.Disposer;
import com.intellij.openapi.wm.ToolWindow;
import com.intellij.openapi.wm.ToolWindowFactory;
import com.intellij.openapi.wm.ToolWindowManager;
import com.intellij.openapi.wm.ex.ToolWindowManagerListener;
import com.intellij.ui.content.Content;
import com.intellij.ui.content.ContentFactory;
import com.intellij.ui.content.ContentManager;
import icons.StudioIcons;
import java.util.HashMap;
import java.util.Map;
import org.jetbrains.annotations.NotNull;
import org.jetbrains.annotations.Nullable;

public class AndroidProfilerToolWindowFactory implements DumbAware, ToolWindowFactory {
  public static final String ID = "Android Profiler";
  private static final String PROFILER_TOOL_WINDOW_TITLE = "Profiler";
  private static final Map<Content, AndroidProfilerToolWindow> PROJECT_PROFILER_MAP = new HashMap<>();

  @Override
  public void createToolWindowContent(@NotNull Project project, @NotNull ToolWindow toolWindow) {
    project.getMessageBus().connect().subscribe(ToolWindowManagerListener.TOPIC, new ToolWindowManagerListener() {
      @Override
      public void stateChanged(@NotNull ToolWindowManager toolWindowManager) {
        // We need to query the tool window again, because it might have been unregistered when closing the project.
        ToolWindow window = toolWindowManager.getToolWindow(ID);
        if (window == null) {
          return;
        }

        AndroidProfilerToolWindow profilerToolWindow = getProfilerToolWindow(project);
        if (window.isVisible() && profilerToolWindow == null) {
          createContent(project, window);
        }
      }
    });
  }

  @Override
  public void init(@NotNull ToolWindow toolWindow) {
    toolWindow.setStripeTitle(PROFILER_TOOL_WINDOW_TITLE);
    // Android Studio wants to always show the stripe button for profiler. It's a common entry point into
    // profiler for Studio users.
    // In IDEA there is JAVA profiler which should have priority
    toolWindow.setShowStripeButton(false);

    // When we initialize the ToolWindow we call to the profiler service to also make sure it is initialized.
    // The default behavior for intellij is to lazy load services so having this call here forces intellij to
    // load the AndroidProfilerService registering the data and callbacks required for initializing the profilers.
    // Note: The AndroidProfilerService is where all application level components should be managed. This means if
    // we have something that impacts the TransportPipeline or should be done only once for X instances of
    // profilers or projects it will need to be handled there.
    AndroidProfilerService.getInstance();
  }

  private static void createContent(@NotNull Project project, @NotNull ToolWindow toolWindow) {
<<<<<<< HEAD
    ToolWindowWrapper wrapper = new ToolWindowWrapperImpl(project, toolWindow);
    AndroidProfilerToolWindow view = new AndroidProfilerToolWindow(wrapper, project);

    ContentFactory contentFactory = ContentFactory.SERVICE.getInstance();
=======
    AndroidProfilerToolWindow view = new AndroidProfilerToolWindow(new ToolWindowWrapperImpl(project, toolWindow), project);
    ContentFactory contentFactory = ContentFactory.getInstance();
>>>>>>> 227c4e19
    Content content = contentFactory.createContent(view.getComponent(), "", false);
    Disposer.register(project, view);
    toolWindow.getContentManager().addContent(content);
    toolWindow.setIcon(StudioIcons.Shell.ToolWindows.ANDROID_PROFILER);

    PROJECT_PROFILER_MAP.put(content, view);
    Disposer.register(content, () -> PROJECT_PROFILER_MAP.remove(content));

    // Forcibly synchronize the Tool Window to a visible state. Otherwise, the Tool Window may not auto-hide correctly.
    toolWindow.show(null);
  }

  /**
   * Gets the {@link AndroidProfilerToolWindow} corresponding to a given {@link Project} if it was already created by
   * {@link #createContent(Project, ToolWindow)}. Otherwise, returns null.
   */
  @Nullable
  public static AndroidProfilerToolWindow getProfilerToolWindow(@NotNull Project project) {
    ToolWindow window = ToolWindowManager.getInstance(project).getToolWindow(ID);
    if (window == null) {
      return null;
    }

    ContentManager contentManager = window.getContentManager();
    if (contentManager == null || contentManager.getContentCount() == 0) {
      return null;
    }

    return PROJECT_PROFILER_MAP.get(contentManager.getContent(0));
  }

  public static void removeContent(@NotNull ToolWindow toolWindow) {
    if (toolWindow.getContentManager().getContentCount() > 0) {
      Content content = toolWindow.getContentManager().getContent(0);
      PROJECT_PROFILER_MAP.remove(content);
      toolWindow.getContentManager().removeAllContents(true);
    }
  }
}
<|MERGE_RESOLUTION|>--- conflicted
+++ resolved
@@ -73,15 +73,10 @@
   }
 
   private static void createContent(@NotNull Project project, @NotNull ToolWindow toolWindow) {
-<<<<<<< HEAD
     ToolWindowWrapper wrapper = new ToolWindowWrapperImpl(project, toolWindow);
     AndroidProfilerToolWindow view = new AndroidProfilerToolWindow(wrapper, project);
 
-    ContentFactory contentFactory = ContentFactory.SERVICE.getInstance();
-=======
-    AndroidProfilerToolWindow view = new AndroidProfilerToolWindow(new ToolWindowWrapperImpl(project, toolWindow), project);
     ContentFactory contentFactory = ContentFactory.getInstance();
->>>>>>> 227c4e19
     Content content = contentFactory.createContent(view.getComponent(), "", false);
     Disposer.register(project, view);
     toolWindow.getContentManager().addContent(content);
