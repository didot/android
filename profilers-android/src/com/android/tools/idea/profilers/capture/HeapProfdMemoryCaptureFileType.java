/*
 * Copyright (C) 2020 The Android Open Source Project
 *
 * Licensed under the Apache License, Version 2.0 (the "License");
 * you may not use this file except in compliance with the License.
 * You may obtain a copy of the License at
 *
 *      http://www.apache.org/licenses/LICENSE-2.0
 *
 * Unless required by applicable law or agreed to in writing, software
 * distributed under the License is distributed on an "AS IS" BASIS,
 * WITHOUT WARRANTIES OR CONDITIONS OF ANY KIND, either express or implied.
 * See the License for the specific language governing permissions and
 * limitations under the License.
 */
package com.android.tools.idea.profilers.capture;

import org.jetbrains.annotations.Nls;
import org.jetbrains.annotations.NotNull;

/**
 * Represents a heapprofd recording file that can be imported into memory profiler.
 */
public class HeapProfdMemoryCaptureFileType extends AndroidProfilerCaptureFileType {
  public static final HeapProfdMemoryCaptureFileType INSTANCE = new HeapProfdMemoryCaptureFileType();
  public static final String EXTENSION = "heapprofd";

  private HeapProfdMemoryCaptureFileType(){
    // Singleton. Use INSTANCE field.
  }

  @NotNull
  @Override
  public String getName() {
    return "HeapProfd";
  }

  @Nls
<<<<<<< HEAD
  @Override
  public @NotNull String getDisplayName() {
=======
  @NotNull
  @Override
  public String getDisplayName() {
>>>>>>> 477885a9
    return "Android Profiler Memory capture (.heapprofd)";
  }

  @NotNull
  @Override
  public String getDescription() {
    return "Android Profiler Memory capture file (.heapprofd)";
  }

  @NotNull
  @Override
  public String getDefaultExtension() {
    return EXTENSION;
  }
}<|MERGE_RESOLUTION|>--- conflicted
+++ resolved
@@ -36,14 +36,9 @@
   }
 
   @Nls
-<<<<<<< HEAD
-  @Override
-  public @NotNull String getDisplayName() {
-=======
   @NotNull
   @Override
   public String getDisplayName() {
->>>>>>> 477885a9
     return "Android Profiler Memory capture (.heapprofd)";
   }
 
