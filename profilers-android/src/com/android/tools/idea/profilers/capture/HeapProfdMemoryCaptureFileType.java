--- conflicted
+++ resolved
@@ -36,14 +36,9 @@
   }
 
   @Nls
-<<<<<<< HEAD
   @NotNull
   @Override
   public String getDisplayName() {
-=======
-  @Override
-  public @NotNull String getDisplayName() {
->>>>>>> 2dc52685
     return "Android Profiler Memory capture (.heapprofd)";
   }
 
