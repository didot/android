/*
 * Copyright (C) 2018 The Android Open Source Project
 *
 * Licensed under the Apache License, Version 2.0 (the "License");
 * you may not use this file except in compliance with the License.
 * You may obtain a copy of the License at
 *
 *      http://www.apache.org/licenses/LICENSE-2.0
 *
 * Unless required by applicable law or agreed to in writing, software
 * distributed under the License is distributed on an "AS IS" BASIS,
 * WITHOUT WARRANTIES OR CONDITIONS OF ANY KIND, either express or implied.
 * See the License for the specific language governing permissions and
 * limitations under the License.
 */

package com.android.tools.idea.run.tasks

import com.android.ddmlib.IDevice
import com.android.sdklib.AndroidVersion
import com.android.tools.deployer.Deployer
import com.android.tools.deployer.InstallOptions
import com.android.tools.deployer.model.App
import com.android.tools.deployer.tasks.Canceller
import com.android.tools.idea.run.ApkInfo
import com.android.utils.ILogger
import com.intellij.mock.MockApplication
import com.intellij.notification.NotificationGroupManager
import com.intellij.openapi.Disposable
import com.intellij.openapi.application.ApplicationManager
import com.intellij.openapi.project.Project
import com.intellij.openapi.util.Computable
import com.intellij.openapi.util.Disposer
import com.intellij.ui.IdeUICustomization
import org.junit.After
import org.junit.Before
import org.junit.Test
import org.mockito.ArgumentMatchers.any
import org.mockito.ArgumentMatchers.eq
import org.mockito.Mock
import org.mockito.Mockito
import org.mockito.Mockito.`when`
import org.mockito.Mockito.atLeast
import org.mockito.Mockito.mock
import org.mockito.Mockito.never
import org.mockito.Mockito.times
import org.mockito.Mockito.verify
import org.mockito.MockitoAnnotations
import org.mockito.Spy

class DeployTaskTest {
  private val rootDisposable: Disposable = Disposer.newDisposable()
  private val application: MockApplication = MockApplication(rootDisposable)

  @Mock private lateinit var project: Project
  @Mock private lateinit var logger: ILogger
  @Mock private lateinit var device: IDevice
  @Mock private lateinit var deployer: Deployer
  @Mock private lateinit var notificationGroupManager: NotificationGroupManager
<<<<<<< HEAD
  private var installPathProvider = Computable { "" }
=======
  @Spy private lateinit var canceller: Canceller
>>>>>>> 477885a9

  @Before
  fun setup() {
    ApplicationManager.setApplication(application, rootDisposable)
    application.registerService(IdeUICustomization::class.java)
    MockitoAnnotations.initMocks(this)
    application.registerService(NotificationGroupManager::class.java, notificationGroupManager)
    `when`(deployer.install(any(), any(), any(), any())).thenReturn(
      Deployer.Result(false, false, false, App("id", emptyList(), device, logger))
    )
    `when`(canceller.cancelled()).thenReturn(false)
  }

  @After
  fun shutdown() {
    Disposer.dispose(rootDisposable)
  }

  @Test
  fun testDeploy() {
    Mockito.`when`(device.supportsFeature(IDevice.HardwareFeature.EMBEDDED)).thenReturn(false)
    Mockito.`when`(device.version).thenReturn(AndroidVersion(AndroidVersion.VersionCodes.BASE))
    val expectedOptions = InstallOptions.builder().setAllowDebuggable().build()

<<<<<<< HEAD
    val deployTask = DeployTask(project, listOf(), null, true, false, installPathProvider)
    deployTask.perform(device, deployer, mock(ApkInfo::class.java))
=======
    val deployTask = DeployTask(project, listOf(), null, true, false)
    deployTask.perform(device, deployer, mock(ApkInfo::class.java), canceller )
>>>>>>> 477885a9
    verify(deployer, atLeast(1)).install(any(), any(), eq(expectedOptions), any())
  }

  @Test
  fun testDeployWithUserPmOptions() {
    Mockito.`when`(device.supportsFeature(IDevice.HardwareFeature.EMBEDDED)).thenReturn(false)
    Mockito.`when`(device.version).thenReturn(AndroidVersion(AndroidVersion.VersionCodes.BASE))
    val expectedOptions = InstallOptions.builder().setAllowDebuggable().setUserInstallOptions("-v").build()

<<<<<<< HEAD
    val deployTask = DeployTask(project, listOf(), "-v", true, false, installPathProvider)
    deployTask.perform(device, deployer, mock(ApkInfo::class.java))
=======
    val deployTask = DeployTask(project, listOf(), "-v", true, false)
    deployTask.perform(device, deployer, mock(ApkInfo::class.java), canceller)
>>>>>>> 477885a9
    verify(deployer, atLeast(1)).install(any(), any(), eq(expectedOptions), any())
  }

  @Test
  fun testDeployEmbedded() {
    Mockito.`when`(device.supportsFeature(IDevice.HardwareFeature.EMBEDDED)).thenReturn(true)
    Mockito.`when`(device.version).thenReturn(AndroidVersion(AndroidVersion.VersionCodes.BASE))
    val expectedOptions = InstallOptions.builder().setAllowDebuggable().setGrantAllPermissions().build()

<<<<<<< HEAD
    val deployTask = DeployTask(project, listOf(), null, true, false, installPathProvider)
    deployTask.perform(device, deployer, mock(ApkInfo::class.java))
=======
    val deployTask = DeployTask(project, listOf(), null, true, false)
    deployTask.perform(device, deployer, mock(ApkInfo::class.java), canceller)
>>>>>>> 477885a9
    verify(deployer, atLeast(1)).install(any(), any(), eq(expectedOptions), any())
  }

  @Test
  fun testDeployEmbeddedWithUserPmOptions() {
    Mockito.`when`(device.supportsFeature(IDevice.HardwareFeature.EMBEDDED)).thenReturn(true)
    Mockito.`when`(device.version).thenReturn(AndroidVersion(AndroidVersion.VersionCodes.BASE))
    val expectedOptions = InstallOptions.builder().setAllowDebuggable().setGrantAllPermissions().setUserInstallOptions("-v").build()

<<<<<<< HEAD
    val deployTask = DeployTask(project, listOf(), "-v", true, false, installPathProvider)
    deployTask.perform(device, deployer, mock(ApkInfo::class.java))
=======
    val deployTask = DeployTask(project, listOf(), "-v", true, false)
    deployTask.perform(device, deployer, mock(ApkInfo::class.java), canceller)
>>>>>>> 477885a9
    verify(deployer, atLeast(1)).install(any(), any(), eq(expectedOptions), any())
  }

  @Test
  fun testDeployApi28() {
    Mockito.`when`(device.supportsFeature(IDevice.HardwareFeature.EMBEDDED)).thenReturn(false)
    Mockito.`when`(device.version).thenReturn(AndroidVersion(AndroidVersion.VersionCodes.P))
    val expectedOptions = InstallOptions.builder().setAllowDebuggable().setInstallFullApk().setDontKill().build()

<<<<<<< HEAD
    val deployTask = DeployTask(project, listOf(), null, true, false, installPathProvider)
    deployTask.perform(device, deployer, mock(ApkInfo::class.java))
=======
    val deployTask = DeployTask(project, listOf(), null, true, false)
    deployTask.perform(device, deployer, mock(ApkInfo::class.java), canceller)
>>>>>>> 477885a9
    verify(deployer, atLeast(1)).install(any(), any(), eq(expectedOptions), any())
  }

  @Test
  fun testDeployApi28WithUserPmOptions() {
    Mockito.`when`(device.supportsFeature(IDevice.HardwareFeature.EMBEDDED)).thenReturn(false)
    Mockito.`when`(device.version).thenReturn(AndroidVersion(AndroidVersion.VersionCodes.P))
    val expectedOptions =
      InstallOptions.builder().setAllowDebuggable().setInstallFullApk().setDontKill().setUserInstallOptions("-v").build()

<<<<<<< HEAD
    val deployTask = DeployTask(project, listOf(), "-v", true, false, installPathProvider)
    deployTask.perform(device, deployer, mock(ApkInfo::class.java))
=======
    val deployTask = DeployTask(project, listOf(), "-v", true, false)
    deployTask.perform(device, deployer, mock(ApkInfo::class.java), canceller)
>>>>>>> 477885a9
    verify(deployer, atLeast(1)).install(any(), any(), eq(expectedOptions), any())
  }

  @Test
  fun testDeployToCurrentUserOnly() {
    Mockito.`when`(device.supportsFeature(IDevice.HardwareFeature.EMBEDDED)).thenReturn(false)
    Mockito.`when`(device.version).thenReturn(AndroidVersion(AndroidVersion.VersionCodes.P))
    val expectedOptions = InstallOptions.builder().setAllowDebuggable().setInstallOnUser(InstallOptions.CURRENT_USER).setInstallFullApk().setDontKill().build()

<<<<<<< HEAD
    val deployTask = DeployTask(project, listOf(), null, false, false, installPathProvider)
    deployTask.perform(device, deployer, mock(ApkInfo::class.java))
=======
    val deployTask = DeployTask(project, listOf(), null, false, false)
    deployTask.perform(device, deployer, mock(ApkInfo::class.java), canceller)
>>>>>>> 477885a9
    verify(deployer, atLeast(1)).install(any(), any(), eq(expectedOptions), any())
  }

  @Test
  fun testDeployPostInstallForceStopPreN() {
    Mockito.`when`(device.supportsFeature(IDevice.HardwareFeature.EMBEDDED)).thenReturn(false)
    Mockito.`when`(device.version).thenReturn(AndroidVersion(AndroidVersion.VersionCodes.BASE))

<<<<<<< HEAD
    val deployTask = DeployTask(project, listOf(), null, true, false, installPathProvider)
    deployTask.perform(device, deployer, mock(ApkInfo::class.java))
=======
    val deployTask = DeployTask(project, listOf(), null, true, false)
    deployTask.perform(device, deployer, mock(ApkInfo::class.java), canceller)
>>>>>>> 477885a9
    verify(device, never()).forceStop(any())
  }

  @Test
  fun testDeployPostInstallForceStopPostN() {
    Mockito.`when`(device.supportsFeature(IDevice.HardwareFeature.EMBEDDED)).thenReturn(false)
    Mockito.`when`(device.version).thenReturn(AndroidVersion(AndroidVersion.VersionCodes.N))

<<<<<<< HEAD
    val deployTask = DeployTask(project, listOf(), null, true, false, installPathProvider)
    deployTask.perform(device, deployer, mock(ApkInfo::class.java))
=======
    val deployTask = DeployTask(project, listOf(), null, true, false)
    deployTask.perform(device, deployer, mock(ApkInfo::class.java), canceller)
>>>>>>> 477885a9
    verify(device, times(1)).forceStop(any())
  }

  @Test
  fun testDeployApkWithRequiredInstallOptionsOnApi30() {
    val expectedOptions = InstallOptions.builder()
      .setAllowDebuggable()
      .setGrantAllPermissions()
      .setForceQueryable()
      .setInstallFullApk()
      .setDontKill()
      .build()

    deployApkWithRequiredInstallOptions(AndroidVersion.VersionCodes.R)

    verify(deployer).install(any(), any(), eq(expectedOptions), any())
  }

  @Test
  fun testDeployApkWithRequiredInstallOptionsOnApi29() {
    val expectedOptions = InstallOptions.builder()
      .setAllowDebuggable()
      .setGrantAllPermissions()
      .setInstallFullApk()
      .setDontKill()
      .build()

    deployApkWithRequiredInstallOptions(AndroidVersion.VersionCodes.Q)

    verify(deployer).install(any(), any(), eq(expectedOptions), any())
  }

  @Test
  fun testDeployApkWithRequiredInstallOptionsOnApi22() {
    val expectedOptions = InstallOptions.builder()
      .setAllowDebuggable()
      .build()

    deployApkWithRequiredInstallOptions(AndroidVersion.VersionCodes.LOLLIPOP_MR1)

    verify(deployer).install(any(), any(), eq(expectedOptions), any())
  }

  private fun deployApkWithRequiredInstallOptions(deviceApiLevel: Int) {
    `when`(device.supportsFeature(IDevice.HardwareFeature.EMBEDDED)).thenReturn(false)
    `when`(device.version).thenReturn(AndroidVersion(deviceApiLevel))
    val mockApkInfo = mock(ApkInfo::class.java)
    `when`(mockApkInfo.requiredInstallOptions).thenReturn(
      setOf(ApkInfo.AppInstallOption.FORCE_QUERYABLE, ApkInfo.AppInstallOption.GRANT_ALL_PERMISSIONS))

<<<<<<< HEAD
    val deployTask = DeployTask(project, listOf(mockApkInfo), null, true, false, installPathProvider)
    deployTask.perform(device, deployer, mockApkInfo)
=======
    val deployTask = DeployTask(project, listOf(mockApkInfo), null, true, false)
    deployTask.perform(device, deployer, mockApkInfo, canceller)
>>>>>>> 477885a9
  }
}<|MERGE_RESOLUTION|>--- conflicted
+++ resolved
@@ -35,16 +35,16 @@
 import org.junit.After
 import org.junit.Before
 import org.junit.Test
-import org.mockito.ArgumentMatchers.any
-import org.mockito.ArgumentMatchers.eq
 import org.mockito.Mock
 import org.mockito.Mockito
-import org.mockito.Mockito.`when`
+import org.mockito.Mockito.any
 import org.mockito.Mockito.atLeast
+import org.mockito.Mockito.eq
 import org.mockito.Mockito.mock
 import org.mockito.Mockito.never
 import org.mockito.Mockito.times
 import org.mockito.Mockito.verify
+import org.mockito.Mockito.`when`
 import org.mockito.MockitoAnnotations
 import org.mockito.Spy
 
@@ -57,11 +57,8 @@
   @Mock private lateinit var device: IDevice
   @Mock private lateinit var deployer: Deployer
   @Mock private lateinit var notificationGroupManager: NotificationGroupManager
-<<<<<<< HEAD
-  private var installPathProvider = Computable { "" }
-=======
   @Spy private lateinit var canceller: Canceller
->>>>>>> 477885a9
+  private val installPathProvider = Computable { "" }
 
   @Before
   fun setup() {
@@ -86,13 +83,8 @@
     Mockito.`when`(device.version).thenReturn(AndroidVersion(AndroidVersion.VersionCodes.BASE))
     val expectedOptions = InstallOptions.builder().setAllowDebuggable().build()
 
-<<<<<<< HEAD
-    val deployTask = DeployTask(project, listOf(), null, true, false, installPathProvider)
-    deployTask.perform(device, deployer, mock(ApkInfo::class.java))
-=======
-    val deployTask = DeployTask(project, listOf(), null, true, false)
+    val deployTask = DeployTask(project, listOf(), null, true, false, installPathProvider)
     deployTask.perform(device, deployer, mock(ApkInfo::class.java), canceller )
->>>>>>> 477885a9
     verify(deployer, atLeast(1)).install(any(), any(), eq(expectedOptions), any())
   }
 
@@ -102,13 +94,8 @@
     Mockito.`when`(device.version).thenReturn(AndroidVersion(AndroidVersion.VersionCodes.BASE))
     val expectedOptions = InstallOptions.builder().setAllowDebuggable().setUserInstallOptions("-v").build()
 
-<<<<<<< HEAD
     val deployTask = DeployTask(project, listOf(), "-v", true, false, installPathProvider)
-    deployTask.perform(device, deployer, mock(ApkInfo::class.java))
-=======
-    val deployTask = DeployTask(project, listOf(), "-v", true, false)
-    deployTask.perform(device, deployer, mock(ApkInfo::class.java), canceller)
->>>>>>> 477885a9
+    deployTask.perform(device, deployer, mock(ApkInfo::class.java), canceller)
     verify(deployer, atLeast(1)).install(any(), any(), eq(expectedOptions), any())
   }
 
@@ -118,13 +105,8 @@
     Mockito.`when`(device.version).thenReturn(AndroidVersion(AndroidVersion.VersionCodes.BASE))
     val expectedOptions = InstallOptions.builder().setAllowDebuggable().setGrantAllPermissions().build()
 
-<<<<<<< HEAD
-    val deployTask = DeployTask(project, listOf(), null, true, false, installPathProvider)
-    deployTask.perform(device, deployer, mock(ApkInfo::class.java))
-=======
-    val deployTask = DeployTask(project, listOf(), null, true, false)
-    deployTask.perform(device, deployer, mock(ApkInfo::class.java), canceller)
->>>>>>> 477885a9
+    val deployTask = DeployTask(project, listOf(), null, true, false, installPathProvider)
+    deployTask.perform(device, deployer, mock(ApkInfo::class.java), canceller)
     verify(deployer, atLeast(1)).install(any(), any(), eq(expectedOptions), any())
   }
 
@@ -134,13 +116,8 @@
     Mockito.`when`(device.version).thenReturn(AndroidVersion(AndroidVersion.VersionCodes.BASE))
     val expectedOptions = InstallOptions.builder().setAllowDebuggable().setGrantAllPermissions().setUserInstallOptions("-v").build()
 
-<<<<<<< HEAD
     val deployTask = DeployTask(project, listOf(), "-v", true, false, installPathProvider)
-    deployTask.perform(device, deployer, mock(ApkInfo::class.java))
-=======
-    val deployTask = DeployTask(project, listOf(), "-v", true, false)
-    deployTask.perform(device, deployer, mock(ApkInfo::class.java), canceller)
->>>>>>> 477885a9
+    deployTask.perform(device, deployer, mock(ApkInfo::class.java), canceller)
     verify(deployer, atLeast(1)).install(any(), any(), eq(expectedOptions), any())
   }
 
@@ -150,13 +127,8 @@
     Mockito.`when`(device.version).thenReturn(AndroidVersion(AndroidVersion.VersionCodes.P))
     val expectedOptions = InstallOptions.builder().setAllowDebuggable().setInstallFullApk().setDontKill().build()
 
-<<<<<<< HEAD
-    val deployTask = DeployTask(project, listOf(), null, true, false, installPathProvider)
-    deployTask.perform(device, deployer, mock(ApkInfo::class.java))
-=======
-    val deployTask = DeployTask(project, listOf(), null, true, false)
-    deployTask.perform(device, deployer, mock(ApkInfo::class.java), canceller)
->>>>>>> 477885a9
+    val deployTask = DeployTask(project, listOf(), null, true, false, installPathProvider)
+    deployTask.perform(device, deployer, mock(ApkInfo::class.java), canceller)
     verify(deployer, atLeast(1)).install(any(), any(), eq(expectedOptions), any())
   }
 
@@ -167,13 +139,8 @@
     val expectedOptions =
       InstallOptions.builder().setAllowDebuggable().setInstallFullApk().setDontKill().setUserInstallOptions("-v").build()
 
-<<<<<<< HEAD
     val deployTask = DeployTask(project, listOf(), "-v", true, false, installPathProvider)
-    deployTask.perform(device, deployer, mock(ApkInfo::class.java))
-=======
-    val deployTask = DeployTask(project, listOf(), "-v", true, false)
-    deployTask.perform(device, deployer, mock(ApkInfo::class.java), canceller)
->>>>>>> 477885a9
+    deployTask.perform(device, deployer, mock(ApkInfo::class.java), canceller)
     verify(deployer, atLeast(1)).install(any(), any(), eq(expectedOptions), any())
   }
 
@@ -183,13 +150,8 @@
     Mockito.`when`(device.version).thenReturn(AndroidVersion(AndroidVersion.VersionCodes.P))
     val expectedOptions = InstallOptions.builder().setAllowDebuggable().setInstallOnUser(InstallOptions.CURRENT_USER).setInstallFullApk().setDontKill().build()
 
-<<<<<<< HEAD
     val deployTask = DeployTask(project, listOf(), null, false, false, installPathProvider)
-    deployTask.perform(device, deployer, mock(ApkInfo::class.java))
-=======
-    val deployTask = DeployTask(project, listOf(), null, false, false)
-    deployTask.perform(device, deployer, mock(ApkInfo::class.java), canceller)
->>>>>>> 477885a9
+    deployTask.perform(device, deployer, mock(ApkInfo::class.java), canceller)
     verify(deployer, atLeast(1)).install(any(), any(), eq(expectedOptions), any())
   }
 
@@ -198,13 +160,8 @@
     Mockito.`when`(device.supportsFeature(IDevice.HardwareFeature.EMBEDDED)).thenReturn(false)
     Mockito.`when`(device.version).thenReturn(AndroidVersion(AndroidVersion.VersionCodes.BASE))
 
-<<<<<<< HEAD
-    val deployTask = DeployTask(project, listOf(), null, true, false, installPathProvider)
-    deployTask.perform(device, deployer, mock(ApkInfo::class.java))
-=======
-    val deployTask = DeployTask(project, listOf(), null, true, false)
-    deployTask.perform(device, deployer, mock(ApkInfo::class.java), canceller)
->>>>>>> 477885a9
+    val deployTask = DeployTask(project, listOf(), null, true, false, installPathProvider)
+    deployTask.perform(device, deployer, mock(ApkInfo::class.java), canceller)
     verify(device, never()).forceStop(any())
   }
 
@@ -213,13 +170,8 @@
     Mockito.`when`(device.supportsFeature(IDevice.HardwareFeature.EMBEDDED)).thenReturn(false)
     Mockito.`when`(device.version).thenReturn(AndroidVersion(AndroidVersion.VersionCodes.N))
 
-<<<<<<< HEAD
-    val deployTask = DeployTask(project, listOf(), null, true, false, installPathProvider)
-    deployTask.perform(device, deployer, mock(ApkInfo::class.java))
-=======
-    val deployTask = DeployTask(project, listOf(), null, true, false)
-    deployTask.perform(device, deployer, mock(ApkInfo::class.java), canceller)
->>>>>>> 477885a9
+    val deployTask = DeployTask(project, listOf(), null, true, false, installPathProvider)
+    deployTask.perform(device, deployer, mock(ApkInfo::class.java), canceller)
     verify(device, times(1)).forceStop(any())
   }
 
@@ -270,12 +222,7 @@
     `when`(mockApkInfo.requiredInstallOptions).thenReturn(
       setOf(ApkInfo.AppInstallOption.FORCE_QUERYABLE, ApkInfo.AppInstallOption.GRANT_ALL_PERMISSIONS))
 
-<<<<<<< HEAD
     val deployTask = DeployTask(project, listOf(mockApkInfo), null, true, false, installPathProvider)
-    deployTask.perform(device, deployer, mockApkInfo)
-=======
-    val deployTask = DeployTask(project, listOf(mockApkInfo), null, true, false)
     deployTask.perform(device, deployer, mockApkInfo, canceller)
->>>>>>> 477885a9
   }
 }