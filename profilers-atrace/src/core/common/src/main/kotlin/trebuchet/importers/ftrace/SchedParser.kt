--- conflicted
+++ resolved
@@ -81,20 +81,12 @@
     }
 
     private fun PreviewReader.readSchedulingState(): SchedulingState {
-<<<<<<< HEAD
-      return when (readByte()) {
-            'S'.toByte() -> SchedulingState.SLEEPING
-            'R'.toByte() -> SchedulingState.RUNNABLE
-            'D'.toByte() -> {
-                if (peek() == '|'.toByte()) {
-=======
         val byte = readByte()
         return when (byte) {
             'S'.code.toByte() -> SchedulingState.SLEEPING
             'R'.code.toByte() -> SchedulingState.RUNNABLE
             'D'.code.toByte() -> {
                 if (peek() == '|'.code.toByte()) {
->>>>>>> ad5b6ee3
                     skip()
                     return when (readByte()) {
                         'K'.code.toByte() -> SchedulingState.UNINTR_SLEEP_WAKE_KILL
