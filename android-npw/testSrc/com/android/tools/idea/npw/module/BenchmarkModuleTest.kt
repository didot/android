/*
 * Copyright (C) 2021 The Android Open Source Project
 *
 * Licensed under the Apache License, Version 2.0 (the "License");
 * you may not use this file except in compliance with the License.
 * You may obtain a copy of the License at
 *
 *      http://www.apache.org/licenses/LICENSE-2.0
 *
 * Unless required by applicable law or agreed to in writing, software
 * distributed under the License is distributed on an "AS IS" BASIS,
 * WITHOUT WARRANTIES OR CONDITIONS OF ANY KIND, either express or implied.
 * See the License for the specific language governing permissions and
 * limitations under the License.
 */
package com.android.tools.idea.npw.module

import com.android.sdklib.SdkVersionInfo.HIGHEST_KNOWN_STABLE_API
import com.android.tools.idea.npw.benchmark.BenchmarkModuleType.MACROBENCHMARK
import com.android.tools.idea.npw.benchmark.BenchmarkModuleType.MICROBENCHMARK
import com.android.tools.idea.npw.benchmark.NewBenchmarkModuleModel
import com.android.tools.idea.npw.model.ProjectSyncInvoker
import com.android.tools.idea.npw.platform.AndroidVersionsInfo
import com.android.tools.idea.testing.AndroidGradleProjectRule
import com.android.tools.idea.testing.TestProjectPaths
import com.android.tools.idea.testing.findAppModule
import org.junit.Assert.assertTrue
import org.junit.Rule
import org.junit.Test
import org.junit.runner.RunWith
import org.junit.runners.Parameterized

@RunWith(Parameterized::class)
class BenchmarkModuleTest(private val useGradleKts: Boolean) {
  companion object {
    @JvmStatic
    @Parameterized.Parameters(name = "useGradleKts={0}")
    fun data() = listOf(false, true)
  }

  @get:Rule
  val projectRule = AndroidGradleProjectRule()

  @Test
  fun addNewMicrobenchmarkModule() {
    projectRule.load(TestProjectPaths.SIMPLE_APPLICATION)

    val project = projectRule.project
    val model = NewBenchmarkModuleModel(
      project = project,
      moduleParent = ":",
      projectSyncInvoker = ProjectSyncInvoker.DefaultProjectSyncInvoker(),
    ).apply {
      androidSdkInfo.value = AndroidVersionsInfo.VersionItem.fromStableVersion(HIGHEST_KNOWN_STABLE_API)
<<<<<<< HEAD
=======
      packageName.set("template.test.pkg")
>>>>>>> ad5b6ee3
      benchmarkModuleType.set(MICROBENCHMARK)
      useGradleKts.set(this@BenchmarkModuleTest.useGradleKts)
    }

    model.handleFinished() // Generate module files

    projectRule.invokeTasks("assembleDebug").apply {
      buildError?.printStackTrace()
      assertTrue("Project didn't compile correctly", isBuildSuccessful)
    }
  }

  @Test
  fun addNewMacrobenchmarkModule() {
    projectRule.load(TestProjectPaths.SIMPLE_APPLICATION)

    val project = projectRule.project
    val model = NewBenchmarkModuleModel(
      project = project,
      moduleParent = ":",
      projectSyncInvoker = ProjectSyncInvoker.DefaultProjectSyncInvoker(),
    ).apply {
      androidSdkInfo.value = AndroidVersionsInfo.VersionItem.fromStableVersion(HIGHEST_KNOWN_STABLE_API)
      benchmarkModuleType.set(MACROBENCHMARK)
      targetModule.value = project.findAppModule()
      useGradleKts.set(this@BenchmarkModuleTest.useGradleKts)
    }

    model.handleFinished() // Generate module files

    projectRule.invokeTasks("assembleDebug").apply {
      buildError?.printStackTrace()
      assertTrue("Project didn't compile correctly", isBuildSuccessful)
    }
  }
}<|MERGE_RESOLUTION|>--- conflicted
+++ resolved
@@ -52,10 +52,7 @@
       projectSyncInvoker = ProjectSyncInvoker.DefaultProjectSyncInvoker(),
     ).apply {
       androidSdkInfo.value = AndroidVersionsInfo.VersionItem.fromStableVersion(HIGHEST_KNOWN_STABLE_API)
-<<<<<<< HEAD
-=======
       packageName.set("template.test.pkg")
->>>>>>> ad5b6ee3
       benchmarkModuleType.set(MICROBENCHMARK)
       useGradleKts.set(this@BenchmarkModuleTest.useGradleKts)
     }
