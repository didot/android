/*
 * Copyright (C) 2015 The Android Open Source Project
 *
 * Licensed under the Apache License, Version 2.0 (the "License");
 * you may not use this file except in compliance with the License.
 * You may obtain a copy of the License at
 *
 *      http://www.apache.org/licenses/LICENSE-2.0
 *
 * Unless required by applicable law or agreed to in writing, software
 * distributed under the License is distributed on an "AS IS" BASIS,
 * WITHOUT WARRANTIES OR CONDITIONS OF ANY KIND, either express or implied.
 * See the License for the specific language governing permissions and
 * limitations under the License.
 */

/**
 * A handful of utility methods useful for suggesting package names when creating new files inside an Android project.
 */
@file:JvmName("AndroidPackageUtils")

package com.android.tools.idea.npw.project

import com.android.tools.idea.projectsystem.NamedModuleTemplate
import com.android.tools.idea.projectsystem.getModuleSystem
import com.android.tools.idea.util.toIoFile
import com.intellij.openapi.roots.ProjectRootManager
import com.intellij.openapi.vfs.VirtualFile
import org.jetbrains.android.facet.AndroidFacet
<<<<<<< HEAD

/**
 * Return the top-level package associated with this project.
 */
fun AndroidFacet.getPackageForApplication(): String? = getPackageName(this)
=======
>>>>>>> ad5b6ee3

/**
 * Return the package associated with the target directory.
 */
fun AndroidFacet.getPackageForPath(moduleTemplates: List<NamedModuleTemplate>, targetDirectory: VirtualFile): String? {
  val moduleSystem = this.getModuleSystem()
  if (moduleTemplates.isEmpty()) {
    return moduleSystem.getPackageName()
  }

  val srcDirectory = moduleTemplates[0].paths.getSrcDirectory(null) ?: return moduleSystem.getPackageName()

  // We generate a package name relative to the source root, but if the target path is not under the source root, we should just
  // fall back to the default application package.
  val srcPath = srcDirectory.toPath().toAbsolutePath()
  val targetPath = targetDirectory.toIoFile().toPath().toAbsolutePath()
  if (targetPath.startsWith(srcPath)) {
    val suggestedPackage = ProjectRootManager.getInstance(module.project).fileIndex.getPackageNameByDirectory(targetDirectory)

    if (!suggestedPackage.isNullOrEmpty()) {
      return suggestedPackage
    }
  }
  return moduleSystem.getPackageName()
}

/**
 * Convenience method to get [NamedModuleTemplate]s from the current project.
 */
fun AndroidFacet.getModuleTemplates(targetDirectory: VirtualFile?): List<NamedModuleTemplate> =
  module.getModuleSystem().getModuleTemplates(targetDirectory)<|MERGE_RESOLUTION|>--- conflicted
+++ resolved
@@ -27,14 +27,6 @@
 import com.intellij.openapi.roots.ProjectRootManager
 import com.intellij.openapi.vfs.VirtualFile
 import org.jetbrains.android.facet.AndroidFacet
-<<<<<<< HEAD
-
-/**
- * Return the top-level package associated with this project.
- */
-fun AndroidFacet.getPackageForApplication(): String? = getPackageName(this)
-=======
->>>>>>> ad5b6ee3
 
 /**
  * Return the package associated with the target directory.
