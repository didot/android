/*
 * Copyright (C) 2017 The Android Open Source Project
 *
 * Licensed under the Apache License, Version 2.0 (the "License");
 * you may not use this file except in compliance with the License.
 * You may obtain a copy of the License at
 *
 *      http://www.apache.org/licenses/LICENSE-2.0
 *
 * Unless required by applicable law or agreed to in writing, software
 * distributed under the License is distributed on an "AS IS" BASIS,
 * WITHOUT WARRANTIES OR CONDITIONS OF ANY KIND, either express or implied.
 * See the License for the specific language governing permissions and
 * limitations under the License.
 */
package com.android.tools.idea.npw.validator

import com.android.tools.adtui.validation.Validator
import com.android.tools.adtui.validation.Validator.Result
import com.android.tools.adtui.validation.Validator.Severity
import com.android.tools.idea.gradle.npw.project.GradleAndroidModuleTemplate.getModuleRootForNewModule
import com.android.tools.idea.projectsystem.gradle.GradleHolderProjectPath
import com.android.tools.idea.projectsystem.gradle.resolveIn
import com.android.tools.idea.ui.validation.validators.PathValidator
import com.google.common.base.CharMatcher.anyOf
import com.google.common.base.CharMatcher.inRange
import com.intellij.openapi.project.Project
import com.intellij.openapi.project.guessProjectDir
import org.jetbrains.android.util.AndroidBundle.message
import org.jetbrains.annotations.SystemIndependent

/**
 * Validates the module name and its location.
 */
class ModuleValidator(
  val project: Project
) : Validator<String> {
  private val projectPath: @SystemIndependent String = project.guessProjectDir()!!.path
  private val pathValidator: PathValidator = PathValidator.createDefault("module location")
  private val ILLEGAL_CHAR_MATCHER =
    inRange('a', 'z').or(inRange('A', 'Z')).or(inRange('0', '9')).or(anyOf("_-: ")).negate()

  override fun validate(moduleGradlePath: String): Result {
    val illegalCharIdx = ILLEGAL_CHAR_MATCHER.indexIn(moduleGradlePath)
    val rootedModuleGradlePath = if (moduleGradlePath.startsWith(":")) moduleGradlePath else ":" + moduleGradlePath
    // TODO(b/149203281): Fix support for composite projects. This code assumes that `moduleGradlePath` is for a Gradle build at the root
    //                    of the IDE project.
    val gradleProjectPath = GradleHolderProjectPath(projectPath, rootedModuleGradlePath)
    return when {
      moduleGradlePath.isEmpty() ->
        Result(Severity.ERROR, message("android.wizard.validate.empty.module.name"))
      illegalCharIdx >= 0 ->
        Result(Severity.ERROR,
               message("android.wizard.validate.module.illegal.character", moduleGradlePath[illegalCharIdx], moduleGradlePath))
      gradleProjectPath.resolveIn(project) != null ->
        Result(Severity.ERROR, message("android.wizard.validate.module.already.exists", moduleGradlePath))
<<<<<<< HEAD
      else -> pathValidator.validate(getModuleRoot(projectPath, moduleGradlePath).toPath())
=======
      else -> pathValidator.validate(getModuleRootForNewModule(projectPath, moduleGradlePath).toPath())
>>>>>>> ad5b6ee3
    }
  }
}<|MERGE_RESOLUTION|>--- conflicted
+++ resolved
@@ -54,11 +54,7 @@
                message("android.wizard.validate.module.illegal.character", moduleGradlePath[illegalCharIdx], moduleGradlePath))
       gradleProjectPath.resolveIn(project) != null ->
         Result(Severity.ERROR, message("android.wizard.validate.module.already.exists", moduleGradlePath))
-<<<<<<< HEAD
-      else -> pathValidator.validate(getModuleRoot(projectPath, moduleGradlePath).toPath())
-=======
       else -> pathValidator.validate(getModuleRootForNewModule(projectPath, moduleGradlePath).toPath())
->>>>>>> ad5b6ee3
     }
   }
 }