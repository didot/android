--- conflicted
+++ resolved
@@ -119,19 +119,14 @@
           }
         }
 
-<<<<<<< HEAD
-    val openProjectTask = OpenProjectTask {
-      this.project = project
-      isNewProject = false  // We have already created a new project.
-      forceOpenInNewFrame = true
-    }
-    ProjectManagerEx.getInstanceEx().openProject(projectBaseDirectory.toPath(), openProjectTask)
-=======
-        val openProjectTask = OpenProjectTask(project = newProject, isNewProject = false, forceOpenInNewFrame = true)
+        val openProjectTask = OpenProjectTask {
+          this.project = project
+          isNewProject = false  // We have already created a new project.
+          forceOpenInNewFrame = true
+        }
         ProjectManagerEx.getInstanceEx().openProject(projectBaseDirectory.toPath(), openProjectTask)
       }
     }.queue()
->>>>>>> ad5b6ee3
   }
   override val projectTemplateDataBuilder = ProjectTemplateDataBuilder(true)
 
