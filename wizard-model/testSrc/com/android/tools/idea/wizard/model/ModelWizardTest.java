/*
 * Copyright (C) 2016 The Android Open Source Project
 *
 * Licensed under the Apache License, Version 2.0 (the "License");
 * you may not use this file except in compliance with the License.
 * You may obtain a copy of the License at
 *
 *      http://www.apache.org/licenses/LICENSE-2.0
 *
 * Unless required by applicable law or agreed to in writing, software
 * distributed under the License is distributed on an "AS IS" BASIS,
 * WITHOUT WARRANTIES OR CONDITIONS OF ANY KIND, either express or implied.
 * See the License for the specific language governing permissions and
 * limitations under the License.
 */
package com.android.tools.idea.wizard.model;

import static com.google.common.truth.Truth.assertThat;
import static org.junit.Assert.fail;

import com.android.tools.idea.observable.BatchInvokerStrategyRule;
import com.android.tools.idea.observable.TestInvokeStrategy;
import com.android.tools.idea.observable.core.ObservableBool;
import com.intellij.openapi.util.Disposer;
import java.util.ArrayList;
import java.util.Collection;
import java.util.Collections;
import java.util.List;
import javax.swing.*;
import org.jetbrains.annotations.NotNull;
import org.junit.Rule;
import org.junit.Test;

public class ModelWizardTest {

  private final TestInvokeStrategy myInvokeStrategy = new TestInvokeStrategy();

  @Rule
  public final BatchInvokerStrategyRule myStrategyRule = new BatchInvokerStrategyRule(myInvokeStrategy);

  @Test
  public void wizardCanProgressThroughAllStepsAsExpected() {
    PersonModel personModel = new PersonModel();
    OccupationModel occupationModel = new OccupationModel();
    ModelWizard.Builder wizardBuilder = new ModelWizard.Builder();

    wizardBuilder.addStep(new NameStep(personModel, "John Doe"));
    wizardBuilder.addStep(new AgeStep(personModel, 25));
    wizardBuilder.addStep(new TitleStep(occupationModel, "Code Monkey"));

    ModelWizard wizard = wizardBuilder.build();
    final ModelWizard.WizardResult[] wizardResult = new ModelWizard.WizardResult[1];
    wizard.addResultListener(new ModelWizard.WizardListener() {
      @Override
      public void onWizardFinished(@NotNull ModelWizard.WizardResult result) {
        wizardResult[0] = result;
      }
    });

    myInvokeStrategy.updateAllSteps();
    assertThat(wizard.getCurrentStep().getClass()).isEqualTo(NameStep.class);
    assertThat(wizard.canGoBack().get()).isFalse();
    assertThat(wizard.canGoForward().get()).isTrue();
    assertThat(wizard.onFirstStep().get()).isTrue();
    assertThat(wizard.onLastStep().get()).isFalse();

    runInvokerAndGoForward(wizard);
    assertThat(wizard.getCurrentStep().getClass()).isEqualTo(AgeStep.class);
    myInvokeStrategy.updateAllSteps();
    assertThat(wizard.canGoBack().get()).isTrue();
    assertThat(wizard.canGoForward().get()).isTrue();
    assertThat(wizard.onFirstStep().get()).isFalse();
    assertThat(wizard.onLastStep().get()).isFalse();

    runInvokerAndGoForward(wizard);
    assertThat(wizard.getCurrentStep().getClass()).isEqualTo(TitleStep.class);
    myInvokeStrategy.updateAllSteps();
    assertThat(wizard.canGoBack().get()).isTrue();
    assertThat(wizard.canGoForward().get()).isTrue();
    assertThat(wizard.onFirstStep().get()).isFalse();
    assertThat(wizard.onLastStep().get()).isTrue();

    assertThat(wizardResult[0]).isNull();
    runInvokerAndGoForward(wizard);
    myInvokeStrategy.updateAllSteps();

    assertThat(wizard.isFinished()).isTrue();
    assertThat(wizard.canGoBack().get()).isFalse();
    assertThat(wizard.canGoForward().get()).isFalse();
    assertThat(wizard.onFirstStep().get()).isFalse();
    assertThat(wizard.onLastStep().get()).isFalse();

    assertThat(personModel.isFinished()).isTrue();
    assertThat(occupationModel.isFinished()).isTrue();

    assertThat(personModel.getName()).isEqualTo("John Doe");
    assertThat(personModel.getAge()).isEqualTo(25);
    assertThat(occupationModel.getTitle()).isEqualTo("Code Monkey");

    assertThat(wizardResult[0].isFinished()).isTrue();

    Disposer.dispose(wizard);
  }

  @Test
  public void wizardCanGoForwardAndBack() {
    ModelWizard.Builder wizardBuilder = new ModelWizard.Builder();

    PersonModel personModel = new PersonModel();
    SampleModel sampleModel = new SampleModel();
    OccupationModel occupationModel = new OccupationModel();
    wizardBuilder.addStep(new NameStep(personModel, "John Doe"));
    wizardBuilder.addStep(new ShouldSkipStep(sampleModel));
    wizardBuilder.addStep(new AgeStep(personModel, 25));
    wizardBuilder.addStep(new TitleStep(occupationModel, "Code Monkey"));

    ModelWizard wizard = wizardBuilder.build();
    assertThat(wizard.getCurrentStep().getClass()).isEqualTo(NameStep.class);
    runInvokerAndGoForward(wizard); // Skips skippable step
    assertThat(wizard.getCurrentStep().getClass()).isEqualTo(AgeStep.class);
    runInvokerAndGoForward(wizard);
    assertThat(wizard.getCurrentStep().getClass()).isEqualTo(TitleStep.class);
    runInvokerAndGoBack(wizard); // Skips skippable step
    assertThat(wizard.getCurrentStep().getClass()).isEqualTo(AgeStep.class);
    runInvokerAndGoBack(wizard);
    assertThat(wizard.getCurrentStep().getClass()).isEqualTo(NameStep.class);

    Disposer.dispose(wizard);
  }

  @Test
  public void wizardCanBeCancelled() {
    ModelWizard.Builder wizardBuilder = new ModelWizard.Builder();

    SampleModel model = new SampleModel();
    wizardBuilder.addStep(new SampleStep(model));

    ModelWizard wizard = wizardBuilder.build();
    final ModelWizard.WizardResult[] wizardResult = new ModelWizard.WizardResult[1];
    wizard.addResultListener(new ModelWizard.WizardListener() {
      @Override
      public void onWizardFinished(@NotNull ModelWizard.WizardResult result) {
        wizardResult[0] = result;
      }
    });

    assertThat(wizard.isFinished()).isFalse();
    assertThat(wizardResult[0]).isNull();

    wizard.cancel();
    assertThat(wizard.isFinished()).isTrue();
    assertThat(model.myIsFinished).isFalse(); // Models are not finished when cancelled
    assertThat(wizardResult[0].isFinished()).isFalse();

    Disposer.dispose(wizard);
  }

  @Test
<<<<<<< HEAD
  public void wizardRunsFinishOnModelsInOrder() throws Exception {
    List<RecordFinishedModel> finishList = new ArrayList<>();
=======
  public void wizardRunsFinishOnModelsInOrder() {
    List<RecordFinishedModel> finishList = Lists.newArrayList();
>>>>>>> 4ae98eb0
    RecordFinishedStep step1 = new RecordFinishedStep(new RecordFinishedModel(finishList));
    RecordFinishedStep step2 = new RecordFinishedStep(new RecordFinishedModel(finishList));
    RecordFinishedStep step3 = new RecordFinishedStep(new RecordFinishedModel(finishList));
    RecordFinishedStep step4 = new RecordFinishedStep(new RecordFinishedModel(finishList));
    RecordFinishedStep extraStep1 = new RecordFinishedStep(step1.getModel());
    RecordFinishedStep extraStep3 = new RecordFinishedStep(step3.getModel());

    ModelWizard.Builder wizardBuilder = new ModelWizard.Builder(step1, step2, step3, step4);
    wizardBuilder.addStep(extraStep1);
    wizardBuilder.addStep(extraStep3);

    ModelWizard wizard = wizardBuilder.build();
    runInvokerAndGoForward(wizard); // Step1
    runInvokerAndGoForward(wizard); // Step2
    runInvokerAndGoForward(wizard); // Step3
    runInvokerAndGoForward(wizard); // Step4
    runInvokerAndGoForward(wizard); // ExtraStep1
    runInvokerAndGoForward(wizard); // ExtraStep3

    assertThat(finishList).containsExactly(step1.getModel(), step2.getModel(), step3.getModel(), step4.getModel());

    Disposer.dispose(wizard);
  }

  @Test
  public void wizardInformsModelsTheyWereSkipped() {
    SampleModel modelFinished1 = new SampleModel();
    SampleModel modelFinished2 = new SampleModel();
    SampleModel modelFinished3 = new SampleModel();
    SampleModel modelSkipped1 = new SampleModel();
    SampleModel modelSkipped2 = new SampleModel();

    SampleStep step1 = new SampleStep(modelFinished1);
    ShouldSkipStep step2 = new ShouldSkipStep(modelSkipped1);
    SampleStep step3 = new SampleStep(modelFinished2);
    ShouldSkipStep step4 = new ShouldSkipStep(modelSkipped2);
    ShouldSkipStep step5 = new ShouldSkipStep(modelSkipped2);

    // If a model is associated with two steps, one which is skipped and one which isn't, it will
    // still be marked as finished.
    ShouldSkipStep step6 = new ShouldSkipStep(modelFinished3);
    SampleStep step7 = new SampleStep(modelFinished3);

    ModelWizard wizard = new ModelWizard.Builder(step1, step2, step3, step4, step5, step6, step7).build();

    runInvokerAndGoForward(wizard); // Step1
    // Step 2 skipped
    runInvokerAndGoForward(wizard); // Step3
    // Step 4 - 6 skipped
    runInvokerAndGoForward(wizard); // Step7

    assertThat(wizard.isFinished()).isTrue();
    assertThat(modelFinished1.myIsFinished).isTrue();
    assertThat(modelFinished1.myIsSkipped).isFalse();
    assertThat(modelFinished2.myIsFinished).isTrue();
    assertThat(modelFinished2.myIsSkipped).isFalse();
    assertThat(modelFinished3.myIsFinished).isTrue();
    assertThat(modelFinished3.myIsSkipped).isFalse();

    assertThat(modelSkipped1.myIsSkipped).isTrue();
    assertThat(modelSkipped1.myIsFinished).isFalse();
    assertThat(modelSkipped2.myIsSkipped).isTrue();
    assertThat(modelSkipped2.myIsFinished).isFalse();

    Disposer.dispose(wizard);
  }

  @Test(expected = IllegalStateException.class)
  public void cantCreateWizardWithoutSteps() {
    new ModelWizard.Builder().build();
  }

  @Test(expected = IllegalStateException.class)
  public void cantCreateWizardWithoutAtLeastOneVisibleStep() {
    SampleModel model = new SampleModel();
    ModelWizard.Builder wizardBuilder = new ModelWizard.Builder();
    // Creates parent, which creates child
    GrandparentStep grandparentStep = new GrandparentStep(model);
    grandparentStep.setShouldSkip();

    wizardBuilder.addStep(grandparentStep);
    wizardBuilder.build();
  }

  @Test(expected = IllegalStateException.class)
  public void wizardCantGoForwardAfterFinishing() {
    ModelWizard wizard = new ModelWizard.Builder(new SampleStep(new SampleModel())).build();
    try {
      runInvokerAndGoForward(wizard);
      assertThat(wizard.isFinished()).isTrue();
      runInvokerAndGoForward(wizard);
    }
    finally {
      Disposer.dispose(wizard);
    }
  }

  @Test(expected = IllegalStateException.class)
  public void wizardCantGoBackAfterFinishing() {
    ModelWizard wizard = new ModelWizard.Builder(new SampleStep(new SampleModel())).build();
    try {
      runInvokerAndGoForward(wizard);
      assertThat(wizard.isFinished()).isTrue();
      runInvokerAndGoBack(wizard);
    }
    finally {
      Disposer.dispose(wizard);
    }
  }

  @Test(expected = IllegalStateException.class)
  public void wizardCantCancelAfterFinishing() {
    ModelWizard wizard = new ModelWizard.Builder(new SampleStep(new SampleModel())).build();
    try {
      runInvokerAndGoForward(wizard);
      assertThat(wizard.isFinished()).isTrue();
      wizard.cancel();
    }
    finally {
      Disposer.dispose(wizard);
    }
  }

  @Test(expected = IllegalStateException.class)
  public void wizardCantGoBackIfNoPreviousSteps() {
    SampleModel model = new SampleModel();
    ModelWizard wizard = new ModelWizard.Builder(new SampleStep(model), new SampleStep(model)).build();
    try {
      runInvokerAndGoForward(wizard);
      runInvokerAndGoBack(wizard);
      runInvokerAndGoBack(wizard);
    }
    finally {
      Disposer.dispose(wizard);
    }
  }

  @Test
  public void wizardCanSkipOverSteps() {
    SampleModel sampleModel = new SampleModel();
    ShouldSkipStep shouldSkipStep = new ShouldSkipStep(sampleModel);

    ModelWizard.Builder wizardBuilder = new ModelWizard.Builder();
    wizardBuilder.addStep(new SampleStep(sampleModel));
    wizardBuilder.addStep(shouldSkipStep);
    wizardBuilder.addStep(new SampleStep(sampleModel));

    ModelWizard wizard = wizardBuilder.build();
    runInvokerAndGoForward(wizard);
    runInvokerAndGoForward(wizard);

    assertThat(wizard.isFinished()).isTrue();
    assertThat(shouldSkipStep.isEntered()).isFalse();

    Disposer.dispose(wizard);
  }

  @Test
  public void wizardCantContinueIfStepPreventsIt() {
    SampleModel sampleModel = new SampleModel();

    ModelWizard.Builder wizardBuilder = new ModelWizard.Builder();
    wizardBuilder.addStep(new PreventNavigatingForwardStep(sampleModel));
    wizardBuilder.addStep(new SampleStep(sampleModel));

    ModelWizard wizard = wizardBuilder.build();
    assertThat(runInvokerAndGoForward(wizard)).isFalse();

    Disposer.dispose(wizard);
  }

  @Test
  public void wizardCantGoBackIfStepPreventsIt() {
    SampleModel sampleModel = new SampleModel();

    ModelWizard.Builder wizardBuilder = new ModelWizard.Builder();
    wizardBuilder.addStep(new SampleStep(sampleModel));
    wizardBuilder.addStep(new PreventNavigatingBackwardStep(sampleModel));

    ModelWizard wizard = wizardBuilder.build();
    assertThat(runInvokerAndGoForward(wizard)).isTrue();
    assertThat(runInvokerAndGoBack(wizard)).isFalse();

    Disposer.dispose(wizard);
  }

  @Test
  public void stepCanCreateSubSteps() {
    SampleModel model = new SampleModel();
    ModelWizard.Builder wizardBuilder = new ModelWizard.Builder();
    // Creates parent, which creates child
    wizardBuilder.addStep(new GrandparentStep(model));

    ModelWizard wizard = wizardBuilder.build();
    assertThat(wizard.getCurrentStep().getClass()).isEqualTo(GrandparentStep.class);
    runInvokerAndGoForward(wizard);
    assertThat(wizard.getCurrentStep().getClass()).isEqualTo(ParentStep.class);
    runInvokerAndGoForward(wizard);
    assertThat(wizard.getCurrentStep().getClass()).isEqualTo(ChildStep.class);

    Disposer.dispose(wizard);
  }

  @Test
  public void hidingAStepHidesItsSubStepsRecursively() {
    SampleModel model = new SampleModel();
    ModelWizard.Builder wizardBuilder = new ModelWizard.Builder();
    // Creates parent, which creates child
    GrandparentStep grandparentStep = new GrandparentStep(model);
    grandparentStep.setShouldSkip();

    // Add at least one visible step or the wizard will be fail to start
    wizardBuilder.addStep(new SampleStep(model));
    wizardBuilder.addStep(grandparentStep);

    ModelWizard wizard = wizardBuilder.build();
    assertThat(wizard.onLastStep().get()).isTrue();
    assertThat(wizard.onFirstStep().get()).isTrue();

    Disposer.dispose(wizard);
  }

  @Test
<<<<<<< HEAD
  public void finishedWizardsSkipModelsOfHiddenSteps() throws Exception {
    List<RecordFinishedModel> finishList = new ArrayList<>();
=======
  public void finishedWizardsSkipModelsOfHiddenSteps() {
    List<RecordFinishedModel> finishList = Lists.newArrayList();
>>>>>>> 4ae98eb0
    RecordFinishedModel recordModel = new RecordFinishedModel(finishList);
    RecordFinishedStep recordStep = new RecordFinishedStep(recordModel);
    recordStep.setShouldSkip();

    ModelWizard.Builder wizardBuilder = new ModelWizard.Builder(recordStep);
    wizardBuilder.addStep(new SampleStep(new SampleModel())); // Ensure we have at least one shown step

    ModelWizard wizard = wizardBuilder.build();
    runInvokerAndGoForward(wizard);

    assertThat(wizard.isFinished()).isTrue();

    assertThat(finishList).isEmpty();

    Disposer.dispose(wizard);
  }

  @Test
  public void stepGetsDisposedWhenWizardGetsDisposed() {
    DisposedStep disposedStep = new DisposedStep(new SampleModel());

    ModelWizard.Builder wizardBuilder = new ModelWizard.Builder(disposedStep);

    ModelWizard wizard = wizardBuilder.build();
    runInvokerAndGoForward(wizard);

    assertThat(wizard.isFinished()).isTrue();

    assertThat(disposedStep.isDisposed()).isFalse();
    Disposer.dispose(wizard);
    assertThat(disposedStep.isDisposed()).isTrue();
  }

  @Test
  public void allModelsGetDisposedWhenWizardGetsDisposed() {
    SampleModel modelA = new SampleModel();
    SampleModel modelB = new SampleModel();
    SampleModel modelC = new SampleModel();

    SampleStep step1A = new SampleStep(modelA);
    SampleStep step2A = new SampleStep(modelA);
    ShouldSkipStep step3B = new ShouldSkipStep(modelB);
    ShouldSkipStep step4C = new ShouldSkipStep(modelC);
    SampleStep step5C = new SampleStep(modelC);

    ModelWizard.Builder wizardBuilder = new ModelWizard.Builder(step1A, step2A, step3B, step4C, step5C);
    ModelWizard wizard = wizardBuilder.build();
    runInvokerAndGoForward(wizard);
    runInvokerAndGoForward(wizard);
    runInvokerAndGoForward(wizard);

    assertThat(wizard.isFinished()).isTrue();

    assertThat(modelA.myIsDisposed).isFalse();
    assertThat(modelB.myIsDisposed).isFalse();
    assertThat(modelC.myIsDisposed).isFalse();
    Disposer.dispose(wizard);
    assertThat(modelA.myIsDisposed).isTrue();
    assertThat(modelB.myIsDisposed).isTrue();
    assertThat(modelC.myIsDisposed).isTrue();
  }

  @Test
  public void wizardCanRecoverFromOnProceedingThrowingException() {
    SampleModel modelA = new SampleModel();
    SampleModel modelB = new SampleModel();
    SampleModel modelC = new SampleModel();

    SampleStep step1 = new SampleStep(modelA);
    ExceptionThrowingStep step2 = new ExceptionThrowingStep(modelB).throwOnProceeding(true);
    SampleStep step3 = new SampleStep(modelC);

    ModelWizard.Builder wizardBuilder = new ModelWizard.Builder(step1, step2, step3);
    ModelWizard wizard = wizardBuilder.build();

    final ModelWizardStep<?>[] badStep = {null};
    wizard.addResultListener(new ModelWizard.WizardListener() {
      @Override
      public void onWizardAdvanceError(@NotNull Exception e) {
        badStep[0] = ((FakeStepException)e).getStep();
      }
    });

    runInvokerAndGoForward(wizard);
    assertThat(badStep[0]).isNull();
    try {
      runInvokerAndGoForward(wizard);
      fail(); // Guarantees that a exception is thrown, as expected.
    }
    catch (FakeStepException ignored) {
    }

    assertThat(badStep[0]).isEqualTo(step2);
    assertThat(wizard.getCurrentStep()).isEqualTo(step2);

    step2.throwOnProceeding(false);
    runInvokerAndGoForward(wizard);
    assertThat(wizard.getCurrentStep()).isEqualTo(step3);

    Disposer.dispose(wizard);
  }

  @Test
  public void wizardCanRecoverFromOnEnteringThrowingException() {
    SampleModel modelA = new SampleModel();
    SampleModel modelB = new SampleModel();
    SampleModel modelC = new SampleModel();

    SampleStep step1 = new SampleStep(modelA);
    ExceptionThrowingStep step2 = new ExceptionThrowingStep(modelB).throwOnEntering(true);
    SampleStep step3 = new SampleStep(modelC);

    ModelWizard.Builder wizardBuilder = new ModelWizard.Builder(step1, step2, step3);
    ModelWizard wizard = wizardBuilder.build();

    final ModelWizardStep<?>[] badStep = {null};
    wizard.addResultListener(new ModelWizard.WizardListener() {
      @Override
      public void onWizardAdvanceError(@NotNull Exception e) {
        badStep[0] = ((FakeStepException)e).getStep();
      }
    });

    try {
      runInvokerAndGoForward(wizard);
      fail(); // Guarantees that a exception is thrown, as expected.
    }
    catch (FakeStepException ignored) {
    }

    assertThat(badStep[0]).isEqualTo(step2);
    assertThat(wizard.getCurrentStep()).isEqualTo(step1);

    step2.throwOnEntering(false);
    runInvokerAndGoForward(wizard);
    assertThat(wizard.getCurrentStep()).isEqualTo(step2);

    Disposer.dispose(wizard);
  }

  @Test
  public void wizardStaysClosedEvenIfModelThrowsException() {
    SampleModel modelA = new SampleModel();
    SampleExceptionModel modelB = new SampleExceptionModel();
    SampleModel modelC = new SampleModel();

    SampleStep step1 = new SampleStep(modelA);
    SampleStep step2 = new SampleStep(modelB);
    SampleStep step3 = new SampleStep(modelC);

    ModelWizard.Builder wizardBuilder = new ModelWizard.Builder(step1, step2, step3);
    ModelWizard wizard = wizardBuilder.build();
    final boolean[] onFinished = {false};
    wizard.addResultListener(new ModelWizard.WizardListener() {
      @Override
      public void onWizardFinished(@NotNull ModelWizard.WizardResult result) {
        onFinished[0] = true;
      }
    });

    runInvokerAndGoForward(wizard);
    runInvokerAndGoForward(wizard);

    try {
      runInvokerAndGoForward(wizard);
      fail();
    }
    catch (FakeModelException e) {
      assertThat(e.getModel()).isEqualTo(modelB);
    }

    assertThat(onFinished[0]).isTrue();

    Disposer.dispose(wizard);
  }

  /**
   * Note: The wizard waits for internal bindings to settle before being able to go forward. Tests
   * should therefore call this method instead of {@link ModelWizard#goForward()} directly.
   */
  private boolean runInvokerAndGoForward(ModelWizard wizard) {
    myInvokeStrategy.updateAllSteps();
    return wizard.goForward();
  }

  /**
   * Note: The wizard waits for internal bindings to settle before being able to go back. Tests
   * should therefore call this method instead of {@link ModelWizard#goBack()} directly.
   */
  private boolean runInvokerAndGoBack(ModelWizard wizard) {
    myInvokeStrategy.updateAllSteps();
    return wizard.goBack();
  }

  private static class SampleModel extends WizardModel {
    private boolean myIsFinished;
    private boolean myIsSkipped;
    private boolean myIsDisposed;

    @Override
    public void handleFinished() {
      assertThat(myIsFinished).isFalse(); // This is only ever called once
      assertThat(myIsSkipped).isFalse(); // Skipped and finished are mutually exclusive
      myIsFinished = true;
    }

    @Override
    protected void handleSkipped() {
      assertThat(myIsSkipped).isFalse(); // This is only ever called once
      assertThat(myIsFinished).isFalse(); // Skipped and finished are mutually exclusive
      myIsSkipped = true;
    }

    @Override
    public void dispose() {
      myIsDisposed = true;
    }
  }

  private static class FakeModelException extends RuntimeException {
    private final WizardModel myModel;

    FakeModelException(WizardModel model) {
      myModel = model; }

    public WizardModel getModel() {
      return myModel;
    }
  }


  /**
   * Extends {@link SampleModel} so it can be used with {@link SampleStep}
   */
  private static class SampleExceptionModel extends SampleModel {
    @Override
    public void handleFinished() {
      super.handleFinished();
      throw new FakeModelException(this);
    }
  }

  /**
   * None of these tests show UI so we just stub out the UI related methods in this helper base
   * class.
   */
  private static abstract class NoUiStep<M extends WizardModel> extends ModelWizardStep<M> {
    NoUiStep(@NotNull M model) {
      super(model, "");
    }

    @NotNull
    @Override
    protected final JComponent getComponent() {
      return new JPanel();
    }
  }

  private static class SampleStep extends NoUiStep<SampleModel> {
    SampleStep(@NotNull ModelWizardTest.SampleModel model) {
      super(model);
    }
  }

  private static class ShouldSkipStep extends NoUiStep<SampleModel> {
    private boolean myEntered;

    ShouldSkipStep(@NotNull ModelWizardTest.SampleModel model) {
      super(model);
    }

    @Override
    protected boolean shouldShow() {
      return false;
    }

    @Override
    protected void onEntering() {
      myEntered = true; // Should never get called!
    }

    public boolean isEntered() {
      return myEntered;
    }
  }

  private static class PreventNavigatingForwardStep extends NoUiStep<SampleModel> {
    PreventNavigatingForwardStep(@NotNull ModelWizardTest.SampleModel model) {
      super(model);
    }

    @NotNull
    @Override
    protected ObservableBool canGoForward() {
      return ObservableBool.FALSE;
    }
  }

  private static class PreventNavigatingBackwardStep extends NoUiStep<SampleModel> {
    PreventNavigatingBackwardStep(@NotNull ModelWizardTest.SampleModel model) {
      super(model);
    }

    @Override
    protected boolean canGoBack() {
      return false;
    }
  }

  private static class DisposedStep extends NoUiStep<SampleModel> {
    private boolean myDisposed;

    DisposedStep(@NotNull ModelWizardTest.SampleModel model) {
      super(model);
    }

    @Override
    public void dispose() {
      myDisposed = true;
    }

    public boolean isDisposed() {
      return myDisposed;
    }
  }

  private static class RecordFinishedModel extends WizardModel {
    private final List<RecordFinishedModel> myRecordInto;

    RecordFinishedModel(List<RecordFinishedModel> recordInto) {
      myRecordInto = recordInto;
    }

    @Override
    public void handleFinished() {
      myRecordInto.add(this);
    }
  }

  private static class RecordFinishedStep extends NoUiStep<RecordFinishedModel> {
    private boolean myShouldShow = true;

    RecordFinishedStep(@NotNull RecordFinishedModel model) {
      super(model);
    }

    @Override
    protected boolean shouldShow() {
      return myShouldShow;
    }

    public void setShouldSkip() {
      myShouldShow = false;
    }
  }

  private static class PersonModel extends WizardModel {
    private String myName;
    private int myAge;
    private boolean myIsFinished;

    public int getAge() {
      return myAge;
    }

    public void setAge(int age) {
      myAge = age;
    }

    public String getName() {
      return myName;
    }

    public void setName(String name) {
      myName = name;
    }

    public boolean isFinished() {
      return myIsFinished;
    }

    @Override
    public void handleFinished() {
      myIsFinished = true;
    }
  }

  private static class OccupationModel extends WizardModel {
    private String myTitle;
    private boolean myIsFinished;

    public String getTitle() {
      return myTitle;
    }

    public void setTitle(String title) {
      myTitle = title;
    }

    public boolean isFinished() {
      return myIsFinished;
    }

    @Override
    public void handleFinished() {
      myIsFinished = true;
    }
  }

  private static class NameStep extends NoUiStep<PersonModel> {
    private final String myName;

    private NameStep(PersonModel model, String name) {
      super(model);
      myName = name; // Normally, this would be set in some UI, but this is just a test
    }

    @Override
    protected void onEntering() {
      getModel().setName(myName);
    }
  }

  private static class AgeStep extends NoUiStep<PersonModel> {
    private final int myAge;

    private AgeStep(PersonModel model, int age) {
      super(model);
      myAge = age; // Normally, this would be set in some UI, but this is just a test
    }

    @Override
    protected void onEntering() {
      getModel().setAge(myAge);
    }
  }

  private static class TitleStep extends NoUiStep<OccupationModel> {
    private final String myTitle;

    private TitleStep(OccupationModel model, String title) {
      super(model);
      myTitle = title; // Normally, this would be set in some UI, but this is just a test
    }

    @Override
    protected void onEntering() {
      getModel().setTitle(myTitle);
    }
  }

  private static class ChildStep extends NoUiStep<SampleModel> {
    protected ChildStep(@NotNull ModelWizardTest.SampleModel model) {
      super(model);
    }
  }

  private static class ParentStep extends NoUiStep<SampleModel> {
    protected ParentStep(@NotNull ModelWizardTest.SampleModel model) {
      super(model);
    }

    @NotNull
    @Override
    protected Collection<? extends ModelWizardStep<?>> createDependentSteps() {
      return Collections.singletonList(new ChildStep(getModel()));
    }
  }

  private static class GrandparentStep extends NoUiStep<SampleModel> {
    private boolean myShouldShow = true;

    protected GrandparentStep(@NotNull ModelWizardTest.SampleModel model) {
      super(model);
    }

    @NotNull
    @Override
    protected Collection<? extends ModelWizardStep<?>> createDependentSteps() {
      return Collections.singletonList(new ParentStep(getModel()));
    }

    @Override
    protected boolean shouldShow() {
      return myShouldShow;
    }

    public void setShouldSkip() {
      myShouldShow = false;
    }
  }

  private static class FakeStepException extends RuntimeException {
    private final ModelWizardStep<?> myStep;

    private FakeStepException(ModelWizardStep<?> step) {
      myStep = step;
    }

    public ModelWizardStep<?> getStep() {
      return myStep;
    }
  }

  private static class ExceptionThrowingStep extends NoUiStep<SampleModel> {
    private boolean myThrowOnProceeding;
    private boolean myThrowOnEntering;

    protected ExceptionThrowingStep(@NotNull ModelWizardTest.SampleModel model) {
      super(model);
    }

    public ExceptionThrowingStep throwOnProceeding(boolean throwOnProceeding) {
      myThrowOnProceeding = throwOnProceeding;
      return this;
    }

    public ExceptionThrowingStep throwOnEntering(boolean throwOnEntering) {
      myThrowOnEntering = throwOnEntering;
      return this;
    }

    @Override
    protected void onProceeding() {
      if (myThrowOnProceeding) {
        throw new FakeStepException(this);
      }
    }

    @Override
    protected void onEntering() {
      if (myThrowOnEntering) {
        throw new FakeStepException(this);
      }
    }
  }
}<|MERGE_RESOLUTION|>--- conflicted
+++ resolved
@@ -156,13 +156,8 @@
   }
 
   @Test
-<<<<<<< HEAD
-  public void wizardRunsFinishOnModelsInOrder() throws Exception {
+  public void wizardRunsFinishOnModelsInOrder() {
     List<RecordFinishedModel> finishList = new ArrayList<>();
-=======
-  public void wizardRunsFinishOnModelsInOrder() {
-    List<RecordFinishedModel> finishList = Lists.newArrayList();
->>>>>>> 4ae98eb0
     RecordFinishedStep step1 = new RecordFinishedStep(new RecordFinishedModel(finishList));
     RecordFinishedStep step2 = new RecordFinishedStep(new RecordFinishedModel(finishList));
     RecordFinishedStep step3 = new RecordFinishedStep(new RecordFinishedModel(finishList));
@@ -386,13 +381,8 @@
   }
 
   @Test
-<<<<<<< HEAD
-  public void finishedWizardsSkipModelsOfHiddenSteps() throws Exception {
+  public void finishedWizardsSkipModelsOfHiddenSteps() {
     List<RecordFinishedModel> finishList = new ArrayList<>();
-=======
-  public void finishedWizardsSkipModelsOfHiddenSteps() {
-    List<RecordFinishedModel> finishList = Lists.newArrayList();
->>>>>>> 4ae98eb0
     RecordFinishedModel recordModel = new RecordFinishedModel(finishList);
     RecordFinishedStep recordStep = new RecordFinishedStep(recordModel);
     recordStep.setShouldSkip();
