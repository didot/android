--- conflicted
+++ resolved
@@ -26,7 +26,6 @@
 import org.mockito.Mockito.mock
 import org.mockito.Mockito.spy
 import org.mockito.Mockito.verify
-import org.mockito.Mockito.`when`
 import java.util.concurrent.CompletableFuture
 
 class AutoArrangeActionTest : NavTestCase() {
@@ -47,11 +46,7 @@
         TestCase.assertEquals(true, component.nlComponent.getClientProperty(SKIP_PERSISTED_LAYOUT))
       }
       CompletableFuture.completedFuture(null)
-<<<<<<< HEAD
-    }.`when`(manager).requestRenderAsync()
-=======
     }.whenever(manager).requestRenderAsync()
->>>>>>> ad5b6ee3
 
     whenever(surface.sceneManager).thenReturn(manager)
     val actionEvent = mock(AnActionEvent::class.java)
