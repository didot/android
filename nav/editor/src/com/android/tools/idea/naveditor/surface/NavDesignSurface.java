/*
 * Copyright (C) 2017 The Android Open Source Project
 *
 * Licensed under the Apache License, Version 2.0 (the "License");
 * you may not use this file except in compliance with the License.
 * You may obtain a copy of the License at
 *
 *      http://www.apache.org/licenses/LICENSE-2.0
 *
 * Unless required by applicable law or agreed to in writing, software
 * distributed under the License is distributed on an "AS IS" BASIS,
 * WITHOUT WARRANTIES OR CONDITIONS OF ANY KIND, either express or implied.
 * See the License for the specific language governing permissions and
 * limitations under the License.
 */
package com.android.tools.idea.naveditor.surface;

import static com.android.SdkConstants.ATTR_GRAPH;
import static com.android.tools.idea.projectsystem.ProjectSystemSyncUtil.PROJECT_SYSTEM_SYNC_TOPIC;
import static com.google.wireless.android.sdk.stats.NavEditorEvent.NavEditorEventType.ACTIVATE_CLASS;
import static com.google.wireless.android.sdk.stats.NavEditorEvent.NavEditorEventType.ACTIVATE_INCLUDE;
import static com.google.wireless.android.sdk.stats.NavEditorEvent.NavEditorEventType.ACTIVATE_LAYOUT;
import static com.google.wireless.android.sdk.stats.NavEditorEvent.NavEditorEventType.ACTIVATE_NESTED;
import static com.google.wireless.android.sdk.stats.NavEditorEvent.NavEditorEventType.OPEN_FILE;

import com.android.SdkConstants;
import com.android.annotations.concurrency.UiThread;
import com.android.ide.common.rendering.api.ResourceValue;
import com.android.ide.common.repository.GradleCoordinate;
import com.android.ide.common.resources.ResourceResolver;
import com.android.tools.adtui.actions.ZoomType;
import com.android.tools.adtui.common.SwingCoordinate;
import com.android.tools.idea.AndroidStudioKotlinPluginUtils;
import com.android.tools.idea.common.editor.DesignerEditorPanel;
import com.android.tools.idea.common.model.AndroidDpCoordinate;
import com.android.tools.idea.common.model.Coordinates;
import com.android.tools.idea.common.model.DnDTransferComponent;
import com.android.tools.idea.common.model.DnDTransferItem;
import com.android.tools.idea.common.model.ItemTransferable;
import com.android.tools.idea.common.model.NlComponent;
import com.android.tools.idea.common.model.NlModel;
import com.android.tools.idea.common.scene.LerpDouble;
import com.android.tools.idea.common.scene.LerpPoint;
import com.android.tools.idea.common.scene.LerpValue;
import com.android.tools.idea.common.scene.Scene;
import com.android.tools.idea.common.scene.SceneComponent;
import com.android.tools.idea.common.scene.SceneContext;
import com.android.tools.idea.common.scene.SceneManager;
import com.android.tools.idea.common.surface.DesignSurface;
import com.android.tools.idea.common.surface.SceneView;
import com.android.tools.idea.common.surface.SinglePositionableContentLayoutManager;
import com.android.tools.idea.configurations.Configuration;
import com.android.tools.idea.configurations.ConfigurationManager;
import com.android.tools.idea.configurations.ConfigurationStateManager;
import com.android.tools.idea.naveditor.analytics.NavUsageTracker;
import com.android.tools.idea.naveditor.editor.NavActionManager;
import com.android.tools.idea.naveditor.model.ActionType;
import com.android.tools.idea.naveditor.model.NavComponentHelperKt;
import com.android.tools.idea.naveditor.model.NavCoordinate;
import com.android.tools.idea.naveditor.scene.NavActionHelperKt;
import com.android.tools.idea.naveditor.scene.NavSceneManager;
import com.android.tools.idea.naveditor.scene.NavSceneManagerKt;
import com.android.tools.idea.projectsystem.GoogleMavenArtifactId;
import com.android.tools.idea.projectsystem.ProjectSystemSyncManager;
import com.android.tools.idea.projectsystem.ProjectSystemUtil;
import com.android.tools.idea.rendering.parsers.TagSnapshot;
import com.android.tools.idea.util.DependencyManagementUtil;
import com.android.utils.ImmutableCollectors;
import com.google.common.annotations.VisibleForTesting;
import com.google.common.collect.ImmutableList;
import com.google.common.collect.Iterables;
import com.google.common.util.concurrent.FutureCallback;
import com.google.common.util.concurrent.Futures;
import com.google.common.util.concurrent.ListenableFuture;
import com.google.common.util.concurrent.MoreExecutors;
import com.google.wireless.android.sdk.stats.NavEditorEvent.NavEditorEventType;
import com.intellij.openapi.Disposable;
import com.intellij.openapi.actionSystem.PlatformDataKeys;
import com.intellij.openapi.application.Application;
import com.intellij.openapi.application.ApplicationManager;
import com.intellij.openapi.fileEditor.FileEditorManager;
import com.intellij.openapi.module.Module;
import com.intellij.openapi.project.DumbService;
import com.intellij.openapi.project.Project;
import com.intellij.openapi.ui.Messages;
import com.intellij.openapi.vfs.VfsUtil;
import com.intellij.openapi.vfs.VirtualFile;
import com.intellij.psi.JavaPsiFacade;
import com.intellij.psi.PsiClass;
import com.intellij.psi.PsiFile;
import com.intellij.psi.search.GlobalSearchScope;
import com.intellij.reference.SoftReference;
import com.intellij.util.concurrency.AppExecutorUtil;
import com.intellij.util.messages.MessageBusConnection;
import com.intellij.util.ui.UIUtil;
import java.awt.Dimension;
import java.awt.Point;
import java.awt.Rectangle;
import java.awt.event.ComponentAdapter;
import java.awt.event.ComponentEvent;
import java.awt.geom.Point2D;
import java.io.File;
import java.util.List;
import java.util.Objects;
import java.util.WeakHashMap;
import java.util.concurrent.CompletableFuture;
import java.util.concurrent.Future;
import java.util.concurrent.TimeUnit;
import java.util.concurrent.atomic.AtomicBoolean;
import java.util.concurrent.atomic.AtomicReference;
import java.util.function.Consumer;
import java.util.stream.Collectors;
import org.jetbrains.android.dom.navigation.NavigationSchema;
import org.jetbrains.android.facet.AndroidFacet;
import org.jetbrains.android.refactoring.MigrateToAndroidxUtil;
import org.jetbrains.annotations.NonNls;
import org.jetbrains.annotations.NotNull;
import org.jetbrains.annotations.Nullable;
import org.jetbrains.annotations.TestOnly;

/**
 * {@link DesignSurface} for the navigation editor.
 */
public class NavDesignSurface extends DesignSurface {
  private static final int SCROLL_DURATION_MS = 300;
  private static final Object CONNECTION_CLIENT_PROPERTY_KEY = new Object();
  private static final String FAILED_DEPENDENCY = "Failed to add navigation dependency";
  private static final String FAILED_DEPENDENCY_TITLE = "Failed to Add Dependency";

  private NlComponent myCurrentNavigation;
  @VisibleForTesting
  AtomicReference<Future<?>> myScheduleRef = new AtomicReference<>();
  private DesignerEditorPanel myEditorPanel;

  private static final WeakHashMap<AndroidFacet, SoftReference<ConfigurationManager>> ourConfigurationManagers = new WeakHashMap<>();

  private static final List<GradleCoordinate> NAVIGATION_DEPENDENCIES = ImmutableList.of(
    GoogleMavenArtifactId.NAVIGATION_FRAGMENT.getCoordinate("+"),
    GoogleMavenArtifactId.NAVIGATION_UI.getCoordinate("+"));

  private static final List<GradleCoordinate> NAVIGATION_DEPENDENCIES_KTX = ImmutableList.of(
    GoogleMavenArtifactId.NAVIGATION_FRAGMENT_KTX.getCoordinate("+"),
    GoogleMavenArtifactId.NAVIGATION_UI_KTX.getCoordinate("+"));

  private static final List<GradleCoordinate> ANDROIDX_NAVIGATION_DEPENDENCIES = ImmutableList.of(
    GoogleMavenArtifactId.ANDROIDX_NAVIGATION_FRAGMENT.getCoordinate("+"),
    GoogleMavenArtifactId.ANDROIDX_NAVIGATION_UI.getCoordinate("+"));

  private static final List<GradleCoordinate> ANDROIDX_NAVIGATION_DEPENDENCIES_KTX = ImmutableList.of(
    GoogleMavenArtifactId.ANDROIDX_NAVIGATION_FRAGMENT_KTX.getCoordinate("+"),
    GoogleMavenArtifactId.ANDROIDX_NAVIGATION_UI_KTX.getCoordinate("+"));

  @TestOnly
  public NavDesignSurface(@NotNull Project project, @NotNull Disposable parentDisposable) {
    this(project, null, parentDisposable);
  }

  /**
   * {@code editorPanel} should only be null in tests
   */
  public NavDesignSurface(@NotNull Project project, @Nullable DesignerEditorPanel editorPanel, @NotNull Disposable parentDisposable) {
    super(project, parentDisposable, surface -> new NavActionManager((NavDesignSurface)surface), NavInteractionHandler::new,
          (surface) -> new SinglePositionableContentLayoutManager(),
          (surface) -> new NavDesignSurfaceActionHandler((NavDesignSurface)surface),
          ZoomControlsPolicy.VISIBLE);
    // TODO: add nav-specific issues
    // getIssueModel().addIssueProvider(new NavIssueProvider(project));
    myEditorPanel = editorPanel;

    addComponentListener(new ComponentAdapter() {
      @Override
      public void componentResized(ComponentEvent e) {
        removeComponentListener(this);
        requestRender();
      }
    });

    getSelectionModel().addListener((unused, selection) -> updateCurrentNavigation(selection));
  }

  @NotNull
  @Override
  public CompletableFuture<Void> requestRender() {
    // TODO: According to the documentation of this function -- "Invalidates all models and request a render of the layout. This will
    //  re-inflate the NlModel ...", we should implement NavSceneManager#requestLayoutAndRender() and call it because
    //  SceneManager#requestRender() doesn't re-inflate the NlModel.
    SceneManager manager = Iterables.getFirst(getSceneManagers(), null);
    return manager != null ? manager.requestRenderAsync() : CompletableFuture.completedFuture(null);
  }

  @Override
  public void dispose() {
    Future<?> future = getScheduleRef().get();
    if (future != null) {
      future.cancel(false);
    }
    getScheduleRef().set(null);
    super.dispose();
  }


  @Override
  public Object getData(@NotNull @NonNls String dataId) {
    if (PlatformDataKeys.CONTEXT_MENU_POINT.is(dataId)) {
      NlComponent selection = getSelectionModel().getPrimary();
      if (selection != null && NavComponentHelperKt.isAction(selection)) {
        Scene scene = getScene();
        if (scene != null) {
          SceneComponent sceneComponent = scene.getSceneComponent(selection);
          if (sceneComponent != null) {
            Point2D.Float p2d = NavActionHelperKt.getAnyPoint(sceneComponent, SceneContext.get(getFocusedSceneView()));
            if (p2d != null) {
              return new Point((int)p2d.x, (int)p2d.y);
            }
          }
        }
      }
    }
    return super.getData(dataId);
  }

  @NotNull
  @Override
  public CompletableFuture<Void> forceUserRequestedRefresh() {
    return forceRefresh();
  }

  @Override
  public @NotNull CompletableFuture<Void> forceRefresh() {
    // Ignored for nav editor
    return CompletableFuture.completedFuture(null);
  }

  @NotNull
  @Override
  protected SceneManager createSceneManager(@NotNull NlModel model) {
    return new NavSceneManager(model, this);
  }

  @Nullable
  @Override
  public NavSceneManager getSceneManager() {
    return (NavSceneManager)super.getSceneManager();
  }

  /**
   * Before we can set the model we need to ensure that the {@link NavigationSchema} has been created.
   * Try to create it, adding the nav library dependency if necessary.
   */
  @Override
  public CompletableFuture<?> goingToSetModel(NlModel model) {
    // So it's cached in the future
    model.getConfiguration().getResourceResolver();

    AndroidFacet facet = model.getFacet();
    CompletableFuture<?> result = new CompletableFuture<>();
    Application application = ApplicationManager.getApplication();
    application.executeOnPooledThread(() -> {
      // First, try to create the schema. It should work if our project depends on the nav library.
      if (tryToCreateSchema(facet)) {
        result.complete(null);
      }
      // If it didn't work, it's probably because the nav library isn't included. Prompt for it to be added.
      else if (requestAddDependency(facet)) {
        ListenableFuture<?> syncResult = ProjectSystemUtil.getSyncManager(getProject())
          .syncProject(ProjectSystemSyncManager.SyncReason.PROJECT_MODIFIED);
        // When sync is done, try to create the schema again.
        Futures.addCallback(syncResult, new FutureCallback<Object>() {
          @Override
          public void onSuccess(@Nullable Object unused) {
            application.executeOnPooledThread(() -> {
              if (!tryToCreateSchema(facet)) {
                showFailToAddMessage(result, model);
              }
              else {
                result.complete(null);
              }
            });
          }

          @Override
          public void onFailure(@Nullable Throwable t) {
            showFailToAddMessage(result, model);
          }
        }, MoreExecutors.directExecutor());
      }
      else {
        showFailToAddMessage(result, model);
      }
    });
    return result;
  }

  @Override
  public CompletableFuture<Void> setModel(@Nullable NlModel model) {
    CompletableFuture<Void> future = super.setModel(model);
    NavUsageTracker.Companion.getInstance(model)
      .createEvent(OPEN_FILE)
      .withNavigationContents()
      .log();
    return future;
  }

  private void showFailToAddMessage(@NotNull CompletableFuture<?> result, @NotNull NlModel model) {
    if (myEditorPanel != null) {
      ProjectSystemSyncManager.SyncResultListener syncFailedListener = new ProjectSystemSyncManager.SyncResultListener() {
        @Override
        public void syncEnded(@NotNull ProjectSystemSyncManager.SyncResult result) {
          ApplicationManager.getApplication().executeOnPooledThread(() -> {
            if (tryToCreateSchema(model.getFacet())) {
              myEditorPanel.initNeleModel();
              ((MessageBusConnection)myEditorPanel.getClientProperty(CONNECTION_CLIENT_PROPERTY_KEY)).disconnect();
              myEditorPanel.putClientProperty(CONNECTION_CLIENT_PROPERTY_KEY, null);
            }
          });
        }
      };
      MessageBusConnection connection = getProject().getMessageBus().connect(this);
      myEditorPanel.putClientProperty(CONNECTION_CLIENT_PROPERTY_KEY, connection);
      connection.subscribe(PROJECT_SYSTEM_SYNC_TOPIC, syncFailedListener);
    }
    ApplicationManager.getApplication().invokeLater(() -> onFailedToAddDependency());
    result.completeExceptionally(new Exception(FAILED_DEPENDENCY));
  }

  private void onFailedToAddDependency() {
    Messages.showErrorDialog(getProject(), FAILED_DEPENDENCY, FAILED_DEPENDENCY_TITLE);
    if (myEditorPanel != null) {
      myEditorPanel.getWorkBench().loadingStopped(FAILED_DEPENDENCY);
    }
  }

  private boolean requestAddDependency(@NotNull AndroidFacet facet) {
    List<GradleCoordinate> dependencies = getDependencies(facet.getModule());

    AtomicBoolean didAdd = new AtomicBoolean(false);
    ApplicationManager.getApplication().invokeAndWait(
      () -> didAdd.set(DependencyManagementUtil.addDependenciesWithUiConfirmation(
        facet.getModule(), dependencies, true, false).isEmpty()));
    return didAdd.get();
  }

  @NotNull
  public static List<GradleCoordinate> getDependencies(@NotNull Module module) {
    boolean isKotlin = AndroidStudioKotlinPluginUtils.hasKotlinFacet(module);

    if (MigrateToAndroidxUtil.isAndroidx(module.getProject())) {
      return isKotlin ? ANDROIDX_NAVIGATION_DEPENDENCIES_KTX : ANDROIDX_NAVIGATION_DEPENDENCIES;
    }

    return isKotlin ? NAVIGATION_DEPENDENCIES_KTX : NAVIGATION_DEPENDENCIES;
  }

  private static boolean tryToCreateSchema(@NotNull AndroidFacet facet) {
    Module module = facet.getModule();
    return DumbService.getInstance(module.getProject()).runReadActionInSmartMode(() -> {
      try {
        NavigationSchema.createIfNecessary(module);
        return true;
      }
      catch (ClassNotFoundException e) {
        return false;
      }
    });
  }

  @Override
  public void activate() {
    super.activate();
    NlModel model = getModel();
    if (model != null) {
      Module module = model.getModule();
      try {
        NavigationSchema.createIfNecessary(module);
      }
      catch (ClassNotFoundException e) {
        // We don't have a schema at all, no need to try to update.
        return;
      }

      NavigationSchema schema = NavigationSchema.get(module);
      if (!schema.quickValidate()) {
        if (myEditorPanel == null) {
          return;
        }
        myEditorPanel.getWorkBench().showLoading("Refreshing Navigators...");
        ApplicationManager.getApplication().executeOnPooledThread(() -> {
          try {
            schema.rebuildSchema().get();
            ApplicationManager.getApplication().invokeLater(() -> myEditorPanel.getWorkBench().hideLoading());
          }
          catch (Exception e) {
            ApplicationManager.getApplication().invokeLater(
              () -> myEditorPanel.getWorkBench().loadingStopped("Error refreshing Navigators"));
          }
        });
      }
      else {
        schema.rebuildSchema();
      }
    }
  }

  @Override
  @NotNull
  public ItemTransferable getSelectionAsTransferable() {
    NlModel model = getModel();

    ImmutableList<DnDTransferComponent> components =
      getSelectionModel().getSelection().stream()
        .map(component -> new DnDTransferComponent(component.getTagName(), component.getTagDeprecated().getText(), 0, 0))
        .collect(
          ImmutableCollectors.toImmutableList());
    return new ItemTransferable(new DnDTransferItem(model != null ? model.getId() : 0, components));
  }

  @NotNull
  public NlComponent getCurrentNavigation() {
    if (!validateCurrentNavigation()) {
      refreshRoot();
    }
    return myCurrentNavigation;
  }

  private Boolean validateCurrentNavigation() {
    NlComponent current = myCurrentNavigation;
    if (current == null || current.getModel() != getModel()) {
      return false;
    }

    while (current.getParent() != null) {
      NlComponent parent = current.getParent();
      if (!parent.getChildren().contains(current)) {
        return false;
      }

      current = parent;
    }

    List<NlComponent> components = getModel().getComponents();
    assert (components.size() == 1);

    return (current == components.get(0));
  }

  public void setCurrentNavigation(@NotNull NlComponent currentNavigation) {
    myCurrentNavigation = currentNavigation;
    //noinspection ConstantConditions  If the model is not null (which it must be if we're here), the sceneManager will also not be null.
    getSceneManager().update();
    getSceneManager().layout(false);
    zoomToFit();
    currentNavigation.getModel().notifyModified(NlModel.ChangeType.UPDATE_HIERARCHY);
    repaint();
  }

  @Override
  protected Dimension getDefaultOffset() {
    return new Dimension(0, 0);
  }

  @NavCoordinate
  @Override
  @NotNull
  protected Dimension getPreferredContentSize(int availableWidth, int availableHeight) {
    SceneView view = getFocusedSceneView();
    if (view == null) {
      return new Dimension(0, 0);
    }

    SceneComponent root = view.getScene().getRoot();
    if (root == null) {
      return new Dimension(0, 0);
    }

    @NavCoordinate Rectangle boundingBox = NavSceneManagerKt.getBoundingBox(root);
    return boundingBox.getSize();
  }

  @Override
  public boolean isLayoutDisabled() {
    return false;
  }

  @Override
  public boolean setScale(double scale, int x, int y) {
    SceneView view = getFocusedSceneView();
    if (view == null) {
      // There is no scene view. Nothing we can do.
      return false;
    }

    Point oldViewPosition = getScrollPosition();
    if (x < 0 || y < 0) {
      x = oldViewPosition.x + getViewport().getViewportComponent().getWidth() / 2;
      y = oldViewPosition.y + getViewport().getViewportComponent().getHeight() / 2;
    }

    @AndroidDpCoordinate int androidX = Coordinates.getAndroidXDip(view, x);
    @AndroidDpCoordinate int androidY = Coordinates.getAndroidYDip(view, y);

    boolean ret = super.setScale(scale, x, y);

    @SwingCoordinate int shiftedX = Coordinates.getSwingXDip(view, androidX);
    @SwingCoordinate int shiftedY = Coordinates.getSwingYDip(view, androidY);
    getViewport().setViewPosition(new Point(oldViewPosition.x + shiftedX - x, oldViewPosition.y + shiftedY - y));

    return ret;
  }

  @Override
  protected boolean isKeepingScaleWhenReopen() {
    // TODO: Keeping same scale for Navigation Editor and remove this function from DesignSurface
    // Navigation Editors calls zoom-to-fit automatically when NlModel is set. Some zoom-to-fit functions is called when editor is empty,
    // which makes the scale value become 0%. We don't want to keep this 0% scale value here.
    // To resolve this issue, the zoomToFit() function should be removed from NavSceneManager.requestRender().
    return false;
  }

  @Override
  protected double getMinScale() {
    return isEmpty() ? 1.0 : 0.1;
  }

  @Override
  protected double getMaxScale() {
    return isEmpty() ? 1.0 : 3.0;
  }

  @Override
  public boolean canZoomToFit() {
    if (isEmpty()) {
      return false;
    }

    Double fitScale = getFitScale(true);
    Double scale = getScale();

    return Math.abs(fitScale - scale) > SCALING_THRESHOLD;
  }

  @Override
  public double getFitScale(boolean fitInto) {
    return Math.min(super.getFitScale(fitInto), 1.0);
  }

  private boolean isEmpty() {
    NavSceneManager sceneManager = getSceneManager();
    return sceneManager == null || sceneManager.isEmpty();
  }

  @Override
  public void notifyComponentActivate(@NotNull NlComponent component) {
    if (myCurrentNavigation == component) {
      return;
    }
    String id;
    NavEditorEventType metricsEventType;

    if (NavComponentHelperKt.isNavigation(component)) {
      if (NavComponentHelperKt.isInclude(component)) {
        id = component.getAttribute(SdkConstants.AUTO_URI, ATTR_GRAPH);
        metricsEventType = ACTIVATE_INCLUDE;
        if (id == null) {
          // includes are always supposed to have a graph specified, but if not, give up.
          return;
        }
      }
      else {
        setCurrentNavigation(component);
        NavUsageTracker.Companion.getInstance(getModel()).createEvent(ACTIVATE_NESTED).log();
        return;
      }
    }
    else {
      id = component.getAttribute(SdkConstants.TOOLS_URI, SdkConstants.ATTR_LAYOUT);
      metricsEventType = ACTIVATE_LAYOUT;
    }
    if (id != null) {
      Configuration configuration = Iterables.getOnlyElement(getConfigurations(), null);
      ResourceResolver resolver = configuration != null ? configuration.getResourceResolver() : null;
      ResourceValue value = resolver != null ? resolver.findResValue(id, false) : null;
      String fileName = value != null ? value.getValue() : null;
      if (fileName != null) {
        File file = new File(fileName);
        if (file.exists()) {
          VirtualFile virtualFile = VfsUtil.findFileByIoFile(file, false);
          if (virtualFile != null) {
            FileEditorManager.getInstance(getProject()).openFile(virtualFile, true);
            NavUsageTracker.Companion.getInstance(getModel()).createEvent(metricsEventType).log();
            return;
          }
        }
      }
    }

    String className = component.getAttribute(SdkConstants.ANDROID_URI, SdkConstants.ATTR_NAME);
    if (className != null) {
      PsiClass psiClass = JavaPsiFacade.getInstance(getProject()).findClass(className, GlobalSearchScope.allScope(getProject()));
      if (psiClass != null) {
        PsiFile file = psiClass.getContainingFile();
        if (file != null) {
          VirtualFile virtualFile = file.getVirtualFile();
          if (virtualFile != null) {
            FileEditorManager.getInstance(getProject()).openFile(virtualFile, true);
            NavUsageTracker.Companion.getInstance(getModel()).createEvent(ACTIVATE_CLASS).log();
            return;
          }
        }
      }
    }
    super.notifyComponentActivate(component);
  }

<<<<<<< HEAD
  @NotNull
  @Override
  public Consumer<NlComponent> getComponentRegistrar() {
    return (component) -> NavComponentHelper.INSTANCE.registerComponent(component);
  }

=======
>>>>>>> 477885a9
  @UiThread
  @Override
  public boolean zoom(@NotNull ZoomType type, @SwingCoordinate int x, @SwingCoordinate int y) {
    // track user triggered change
    getAnalyticsManager().trackZoom(type);
    boolean scaled = super.zoom(type, x, y);
    boolean isFitZoom = type == ZoomType.FIT || type == ZoomType.FIT_INTO;

    if (scaled || isFitZoom) {
      // The padding around the nav editor is calculated when NavSceneManager.requestLayout is called. If we have changed the scale
      // or we will re-center the area, we need to re-calculate the bounding box.
      NavSceneManager sceneManager = getSceneManager();

      if (sceneManager != null) {
        sceneManager.layout(false);
        // If the Scene size has changed, we might need to resize the viewport dimensions. Ask the scroll panel to revalidate.
        validateScrollArea();
      }
    }

    if (isFitZoom) {
      // The navigation design surface differs from the other design surfaces in that there are
      // still scroll bars visible after doing a zoom to fit. As a result we need to explicitly
      // center the viewport.
      Dimension visibleSize = getExtentSize();
      Dimension size = getViewSize();

      setScrollPosition((size.width - visibleSize.width) / 2, (size.height - visibleSize.height) / 2);
    }
    return scaled;
  }

  @Override
  public void scrollToCenter(@NotNull List<NlComponent> list) {
    Scene scene = getScene();
    SceneView view = getFocusedSceneView();
    if (list.isEmpty() || scene == null || view == null) {
      return;
    }

    @NavCoordinate Rectangle selectionBounds =
      NavSceneManagerKt.getBoundingBox(list.stream().map(nlComponent -> scene.getSceneComponent(nlComponent))
                                         .filter(sceneComponent -> sceneComponent != null)
                                         .collect(Collectors.toList()));
    @SwingCoordinate Dimension swingViewportSize = getExtentSize();

    @SwingCoordinate int swingStartCenterXInViewport =
      Coordinates.getSwingX(view, (int)selectionBounds.getCenterX()) - getScrollPosition().x;
    @SwingCoordinate int swingStartCenterYInViewport =
      Coordinates.getSwingY(view, (int)selectionBounds.getCenterY()) - getScrollPosition().y;

    @SwingCoordinate Point start = new Point(swingStartCenterXInViewport, swingStartCenterYInViewport);
    @SwingCoordinate Point end = new Point(swingViewportSize.width / 2, swingViewportSize.height / 2);
    @SwingCoordinate LerpPoint lerpPoint = new LerpPoint(start, end, getScrollDurationMs());
    LerpValue zoomLerp = new LerpDouble(view.getScale(), getFitScale(selectionBounds.getSize(), true),
                                        getScrollDurationMs());

    if (getScheduleRef().get() != null) {
      getScheduleRef().get().cancel(false);
    }

    Runnable action = () -> UIUtil.invokeAndWaitIfNeeded((Runnable)() -> {
      long time = System.currentTimeMillis();
      @SwingCoordinate Point pointSwingValue = lerpPoint.getValue(time);
      @SwingCoordinate int targetSwingX = Coordinates.getSwingX(view, (int)selectionBounds.getCenterX());
      @SwingCoordinate int targetSwingY = Coordinates.getSwingY(view, (int)selectionBounds.getCenterY());

      setScrollPosition(targetSwingX - pointSwingValue.x, targetSwingY - pointSwingValue.y);
      setScale((double)zoomLerp.getValue(time), targetSwingX, targetSwingY);
      if (lerpPoint.isComplete(time)) {
        getScheduleRef().get().cancel(false);
        getScheduleRef().set(null);
      }
    });

    getScheduleRef().set(AppExecutorUtil.getAppScheduledExecutorService().scheduleWithFixedDelay(action, 0, 10, TimeUnit.MILLISECONDS));
  }

  @VisibleForTesting
  @NotNull
  AtomicReference<Future<?>> getScheduleRef() {
    return myScheduleRef;
  }

  @VisibleForTesting
  int getScrollDurationMs() {
    return SCROLL_DURATION_MS;
  }

  /**
   * Sometimes the model gets regenerated and we need to update the current view root component. This tries to do that as best as possible.
   */
  public void refreshRoot() {
    NlModel model = getModel();
    if (model == null) {
      return;
    }
    NlComponent match = model.getComponents().get(0);
    if (myCurrentNavigation != null) {
      boolean includingParent = false;
      TagSnapshot currentSnapshot = myCurrentNavigation.getSnapshot();
      NlComponent currentParent = myCurrentNavigation.getParent();
      for (NlComponent component : (Iterable<NlComponent>)model.flattenComponents()::iterator) {
        if (!NavComponentHelperKt.isNavigation(component)) {
          continue;
        }
        if (component == myCurrentNavigation) {
          // The old component still exists, so don't change anything
          return;
        }
        TagSnapshot componentSnapshot = component.getSnapshot();
        if (currentSnapshot != null && currentSnapshot == componentSnapshot) {
          // This corresponds exactly to the old component, and is surely the best we can do.
          match = component;
          break;
        }
        // We might not have found the best match yet, keep looking
        if (!includingParent) {
          if (Objects.equals(component.getId(), myCurrentNavigation.getId())) {
            match = component;
            NlComponent componentParent = component.getParent();
            if ((componentParent == null) != (currentParent == null)) {
              continue;
            }
            if (componentParent == null || Objects.equals(componentParent.getId(), currentParent.getId())) {
              // Both the component ids and the parent ids match, so this is a pretty good match.
              includingParent = true;
            }
          }
        }
      }
    }

    if (myCurrentNavigation != match) {
      myCurrentNavigation = match;
      getSelectionModel().setSelection((ImmutableList.of(myCurrentNavigation)));
    }
  }

  @NotNull
  @Override
  public ConfigurationManager getConfigurationManager(@NotNull AndroidFacet facet) {
    SoftReference<ConfigurationManager> ref = ourConfigurationManagers.get(facet);
    ConfigurationManager result = null;
    if (ref != null) {
      result = ref.get();
    }
    if (result == null) {
      result = new MyConfigurationManager(facet.getModule());
      ourConfigurationManagers.put(facet, new SoftReference<>(result));
    }
    return result;
  }

  @Override
  protected boolean getSupportPinchAndZoom() {
    // TODO: Enable pinch and zoom for navigation editor
    return false;
  }

  /**
   * Returns all the components under the current navigation
   * that are selectable in the design surface
   * Contains:
   * Current root navigation
   * Global actions under current root
   * Destinations under current root
   * Actions under the above destinations that point to a visible destination
   *
   * @return the list of destinations
   */
  @NotNull
  @Override
  public List<NlComponent> getSelectableComponents() {
    NlComponent root = getCurrentNavigation();
    return root.flatten().filter(component ->
                                   component == root ||
                                   (NavComponentHelperKt.isDestination(component) && component.getParent() == root) ||
                                   (NavComponentHelperKt.isAction(component) &&
                                    (component.getParent() == root ||
                                     (component.getParent() != null && component.getParent().getParent() == root) ||
                                     NavComponentHelperKt.getActionType(component, root) == ActionType.EXIT_DESTINATION))
    ).collect(Collectors.toList());
  }

  /*
   * If none of the newly selected item are visible, update the current navigation so that the first one is visible.
   */
  private void updateCurrentNavigation(@NotNull List<NlComponent> selection) {
    if (selection.isEmpty()) {
      return;
    }

    if (getSelectableComponents().stream().anyMatch(selection::contains)) {
      return;
    }

    NlComponent selected = selection.get(0);

    NlComponent next = selected.getParent();
    if (next == null) {
      next = selected;
    }

    while (next != null && !NavComponentHelperKt.isNavigation(next)) {
      next = next.getParent();
    }

    if (next != null) {
      setCurrentNavigation(next);
    }
  }

  private static class MyConfigurationManager extends ConfigurationManager {
    MyConfigurationManager(@NotNull Module module) {
      super(module);
    }

    @Override
    public ConfigurationStateManager getStateManager() {
      // Nav editor doesn't want persistent configuration state.
      return new ConfigurationStateManager();
    }
  }
}<|MERGE_RESOLUTION|>--- conflicted
+++ resolved
@@ -108,7 +108,6 @@
 import java.util.concurrent.TimeUnit;
 import java.util.concurrent.atomic.AtomicBoolean;
 import java.util.concurrent.atomic.AtomicReference;
-import java.util.function.Consumer;
 import java.util.stream.Collectors;
 import org.jetbrains.android.dom.navigation.NavigationSchema;
 import org.jetbrains.android.facet.AndroidFacet;
@@ -611,15 +610,6 @@
     super.notifyComponentActivate(component);
   }
 
-<<<<<<< HEAD
-  @NotNull
-  @Override
-  public Consumer<NlComponent> getComponentRegistrar() {
-    return (component) -> NavComponentHelper.INSTANCE.registerComponent(component);
-  }
-
-=======
->>>>>>> 477885a9
   @UiThread
   @Override
   public boolean zoom(@NotNull ZoomType type, @SwingCoordinate int x, @SwingCoordinate int y) {
