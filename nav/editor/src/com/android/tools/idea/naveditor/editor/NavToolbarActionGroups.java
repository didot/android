--- conflicted
+++ resolved
@@ -39,10 +39,6 @@
   protected ActionGroup getEastGroup() {
     DefaultActionGroup group = new DefaultActionGroup();
     group.add(IssueNotificationAction.getInstance());
-<<<<<<< HEAD
-    // FIXME-ank4: IDEA-247246: add assistant to IDEA
-=======
->>>>>>> 477885a9
     AnAction assistantAction = ActionManager.getInstance().getAction(NAV_EDITOR_BUNDLE_ID);
     if (assistantAction != null) {
       group.add(assistantAction);
