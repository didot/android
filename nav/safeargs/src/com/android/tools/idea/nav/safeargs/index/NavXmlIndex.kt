/*
 * Copyright (C) 2020 The Android Open Source Project
 *
 * Licensed under the Apache License, Version 2.0 (the "License");
 * you may not use this file except in compliance with the License.
 * You may obtain a copy of the License at
 *
 *      http://www.apache.org/licenses/LICENSE-2.0
 *
 * Unless required by applicable law or agreed to in writing, software
 * distributed under the License is distributed on an "AS IS" BASIS,
 * WITHOUT WARRANTIES OR CONDITIONS OF ANY KIND, either express or implied.
 * See the License for the specific language governing permissions and
 * limitations under the License.
 */
package com.android.tools.idea.nav.safeargs.index

import com.android.tools.idea.flags.StudioFlags
import com.intellij.ide.highlighter.XmlFileType
import com.intellij.openapi.application.ApplicationManager
import com.intellij.openapi.diagnostic.Logger
import com.intellij.openapi.project.Project
import com.intellij.openapi.vfs.VirtualFile
import com.intellij.util.indexing.DefaultFileTypeSpecificInputFilter
import com.intellij.util.indexing.FileBasedIndex
import com.intellij.util.indexing.FileContent
import com.intellij.util.indexing.ID
import com.intellij.util.indexing.SingleEntryFileBasedIndexExtension
import com.intellij.util.indexing.SingleEntryIndexer
import com.intellij.util.io.DataExternalizer
import com.intellij.util.text.CharArrayUtil
import java.io.ByteArrayInputStream
import java.io.ByteArrayOutputStream
import java.io.DataInput
import java.io.DataOutput
import java.io.StringReader
import javax.xml.bind.JAXBContext

/**
 * File based index for the parts of navigation xml files relevant to generating Safe Args classes.
 */
class NavXmlIndex : SingleEntryFileBasedIndexExtension<NavXmlData>() {
  companion object {
    private fun getLog() = Logger.getInstance(NavXmlIndex::class.java)

    @JvmField
    val NAME = ID.create<Int, NavXmlData>("NavXmlIndex")

    fun getDataForFile(project: Project, file: VirtualFile): NavXmlData? {
      ApplicationManager.getApplication().assertReadAccessAllowed()
      return FileBasedIndex.getInstance().getSingleEntryIndexData(NAME, file, project)
    }
  }

  private val jaxbContext = JAXBContext.newInstance(MutableNavNavigationData::class.java)
  // JAXB marshallers / unmarshallers are not thread-safe, so create a new one each time
  private val jaxbSerializer get() = jaxbContext.createMarshaller()
  private val jaxbDeserializer get() = jaxbContext.createUnmarshaller()

  override fun getVersion() = 10
  override fun dependsOnFileContent() = true
  override fun getName(): ID<Int, NavXmlData> = NAME

  override fun getInputFilter(): FileBasedIndex.InputFilter {
    return object : DefaultFileTypeSpecificInputFilter(XmlFileType.INSTANCE) {
      override fun acceptInput(file: VirtualFile): Boolean {
        if (!StudioFlags.NAV_SAFE_ARGS_SUPPORT.get()) {
          return false
        }
        return "xml" == file.extension
      }
    }
  }

  /**
   * Defines the data externalizer handling the serialization/de-serialization of indexed information.
   */
  override fun getValueExternalizer(): DataExternalizer<NavXmlData> {
    return object : DataExternalizer<NavXmlData> {
      override fun save(out: DataOutput, value: NavXmlData) {
        val outBytes = ByteArrayOutputStream().use { writer ->
          jaxbSerializer.marshal(value.root, writer)
          writer.toByteArray()
        }
        out.writeInt(outBytes.size)
        out.write(outBytes)
      }

      override fun read(`in`: DataInput): NavXmlData {
        val inBytes = ByteArray(`in`.readInt())
        `in`.readFully(inBytes)
        val rootNav = ByteArrayInputStream(inBytes).use { bytes -> jaxbDeserializer.unmarshal(bytes) as NavNavigationData }
        return NavXmlData(rootNav)
      }
    }
  }

  override fun getIndexer(): SingleEntryIndexer<NavXmlData> {
    return object : SingleEntryIndexer<NavXmlData>(false) {
      private fun FileContent.looksLikeNavigationXml(): Boolean {
        val text = contentAsText
        var idx = 0

        while (true) {
          // find open tag
          idx = CharArrayUtil.indexOf(text, "<", idx)
          if (idx == -1) return false

          // ignore processing & comment tags
          if (CharArrayUtil.regionMatches(text, idx, "<!--") ||
              CharArrayUtil.regionMatches(text, idx, "<?")) {
            idx++
            continue
          }
          return CharArrayUtil.regionMatches(text, idx, "<navigation")
        }
      }

      override fun computeValue(inputData: FileContent): NavXmlData? {
        if (!inputData.looksLikeNavigationXml()) return null
        return try {
          val rootNav = jaxbDeserializer.unmarshal(StringReader(inputData.contentAsText.toString())) as NavNavigationData
          NavXmlData(rootNav)
        }
        // Normally we'd just catch explicit exceptions, like UnmarshalException, but JAXB also
        // throws AssertionErrors, which isn't documented. Since we don't really care why the parse
        // failed, and we definitely don't want any exceptions to leak to our users here, to be safe
        // we just catch and log all possible problems.
        catch (e: Throwable) {
<<<<<<< HEAD
          getLog().infoWithDebug("${NavXmlIndex::class.java.simpleName} skipping over \"${inputData.file.path}\": ${e.message}", e)
          return null
=======
          getLog().info("${NavXmlIndex::class.java.simpleName} skipping over \"${inputData.file.path}\": ${e.message}")
          null
>>>>>>> ad5b6ee3
        }
      }
    }
  }
}<|MERGE_RESOLUTION|>--- conflicted
+++ resolved
@@ -127,13 +127,8 @@
         // failed, and we definitely don't want any exceptions to leak to our users here, to be safe
         // we just catch and log all possible problems.
         catch (e: Throwable) {
-<<<<<<< HEAD
           getLog().infoWithDebug("${NavXmlIndex::class.java.simpleName} skipping over \"${inputData.file.path}\": ${e.message}", e)
-          return null
-=======
-          getLog().info("${NavXmlIndex::class.java.simpleName} skipping over \"${inputData.file.path}\": ${e.message}")
           null
->>>>>>> ad5b6ee3
         }
       }
     }
