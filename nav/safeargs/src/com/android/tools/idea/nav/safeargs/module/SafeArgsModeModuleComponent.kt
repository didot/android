--- conflicted
+++ resolved
@@ -50,15 +50,11 @@
 
   init {
     if (StudioFlags.NAV_SAFE_ARGS_SUPPORT.get()) {
-<<<<<<< HEAD
-      val connection = module.project.messageBus.connect(module)
-=======
       // As this class is a (lazily instantiated) service, it's possible Gradle was already
       // initialized before here, so call update immediately just in case.
       updateSafeArgsMode()
 
-      val connection = module.messageBus.connect(module)
->>>>>>> 4ae98eb0
+      val connection = module.project.messageBus.connect(module)
       connection.subscribe(GradleSyncState.GRADLE_SYNC_TOPIC, object : GradleSyncListener {
         override fun syncSucceeded(project: Project) {
           updateSafeArgsMode()
