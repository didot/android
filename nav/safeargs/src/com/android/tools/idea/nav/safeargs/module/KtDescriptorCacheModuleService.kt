/*
 * Copyright (C) 2020 The Android Open Source Project
 *
 * Licensed under the Apache License, Version 2.0 (the "License");
 * you may not use this file except in compliance with the License.
 * You may obtain a copy of the License at
 *
 *      http://www.apache.org/licenses/LICENSE-2.0
 *
 * Unless required by applicable law or agreed to in writing, software
 * distributed under the License is distributed on an "AS IS" BASIS,
 * WITHOUT WARRANTIES OR CONDITIONS OF ANY KIND, either express or implied.
 * See the License for the specific language governing permissions and
 * limitations under the License.
 */
package com.android.tools.idea.nav.safeargs.module

import com.android.ide.common.rendering.api.ResourceNamespace
import com.android.ide.common.repository.GradleVersion
import com.android.resources.ResourceType
import com.android.tools.idea.nav.safeargs.SafeArgsMode
import com.android.tools.idea.nav.safeargs.index.NavXmlData
import com.android.tools.idea.nav.safeargs.index.NavXmlIndex
import com.android.tools.idea.nav.safeargs.psi.findNavigationVersion
import com.android.tools.idea.nav.safeargs.psi.kotlin.KtArgsPackageDescriptor
import com.android.tools.idea.nav.safeargs.psi.kotlin.KtDirectionsPackageDescriptor
import com.android.tools.idea.nav.safeargs.psi.kotlin.getKotlinType
import com.android.tools.idea.nav.safeargs.psi.xml.SafeArgsXmlTag
import com.android.tools.idea.nav.safeargs.psi.xml.XmlSourceElement
import com.android.tools.idea.nav.safeargs.psi.xml.findXmlTagById
import com.android.tools.idea.nav.safeargs.safeArgsMode
import com.android.tools.idea.res.ResourceRepositoryManager
import com.android.tools.idea.res.getSourceAsVirtualFile
import com.android.tools.idea.util.androidFacet
import com.intellij.openapi.diagnostic.Logger
import com.intellij.openapi.module.Module
import com.intellij.openapi.progress.ProgressManager
import com.intellij.openapi.project.DumbService
import com.intellij.openapi.vfs.VirtualFile
import com.intellij.psi.PsiManager
import com.intellij.psi.impl.source.xml.XmlTagImpl
import com.intellij.psi.xml.XmlFile
import com.intellij.util.PlatformIcons
import org.jetbrains.android.dom.manifest.getPackageName
import org.jetbrains.android.facet.AndroidFacet
import org.jetbrains.kotlin.descriptors.ModuleDescriptor
import org.jetbrains.kotlin.descriptors.PackageFragmentDescriptor
import org.jetbrains.kotlin.descriptors.SourceElement
import org.jetbrains.kotlin.descriptors.impl.PackageFragmentDescriptorImpl
import org.jetbrains.kotlin.name.FqName
import org.jetbrains.kotlin.name.Name
import org.jetbrains.kotlin.resolve.descriptorUtil.builtIns
import org.jetbrains.kotlin.resolve.descriptorUtil.module
import org.jetbrains.kotlin.resolve.source.getPsi
import org.jetbrains.kotlin.storage.LockBasedStorageManager
import org.jetbrains.kotlin.storage.StorageManager

/**
 * A module service which stores safe args kt package descriptors([KtArgsPackageDescriptor]s and
 * [KtDirectionsPackageDescriptor]s) by querying from [NavXmlIndex].
 *
 */
class KtDescriptorCacheModuleService(val module: Module) {
  private val LOG get() = Logger.getInstance(KtDescriptorCacheModuleService::class.java)

  private data class QualifiedDescriptor(val fqName: FqName, val descriptor: PackageFragmentDescriptor)

  class NavEntryKt(
    val file: VirtualFile,
    val data: NavXmlData
  )

  companion object {
    @JvmStatic
    fun getInstance(module: Module) = module.getService(KtDescriptorCacheModuleService::class.java)!!
  }

  fun getDescriptors(moduleDescriptor: ModuleDescriptor): Map<FqName, List<PackageFragmentDescriptor>> {
    ProgressManager.checkCanceled()

    if (module.androidFacet?.safeArgsMode != SafeArgsMode.KOTLIN) return emptyMap()
    val facet = module.androidFacet!!

    if (DumbService.isDumb(module.project)) {
      LOG.warn("Safe Args classes may be temporarily unavailable due to indices not being ready right now.")
      return emptyMap()
    }

    val packageFqName = getPackageName(facet)?.let { packageName -> FqName(packageName) }
                        ?: return emptyMap()
<<<<<<< HEAD

    val currVersion = facet.findNavigationVersion()

    val moduleNavResources = getNavResourceFromIndex()
    val packageResourceData = SafeArgSyntheticPackageResourceData(moduleNavResources)
    // TODO(b/159950623): Consolidate with SafeArgsCacheModuleService
    return packageResourceData.moduleNavResource
      .asSequence()
      .flatMap { navEntry ->
        val backingXmlFile = PsiManager.getInstance(module.project).findFile(navEntry.file)
        val sourceElement = backingXmlFile?.let { XmlSourceElement(it) } ?: SourceElement.NO_SOURCE

        val packages =
          createArgsPackages(moduleDescriptor, currVersion, navEntry, sourceElement, packageFqName.asString()) +
          createDirectionsPackages(moduleDescriptor, navEntry, sourceElement, packageFqName.asString())
=======

    val currVersion = facet.findNavigationVersion()

    val moduleNavResources = getNavResourceFromIndex()
    val packageResourceData = SafeArgSyntheticPackageResourceData(moduleNavResources)
    // TODO(b/159950623): Consolidate with SafeArgsCacheModuleService
    return packageResourceData.moduleNavResource
      .asSequence()
      .flatMap { navEntry ->
        val backingXmlFile = PsiManager.getInstance(module.project).findFile(navEntry.file)
        val sourceElement = backingXmlFile?.let { XmlSourceElement(it) } ?: SourceElement.NO_SOURCE

        val packages =
          createArgsPackages(moduleDescriptor, currVersion, navEntry, sourceElement, packageFqName.asString()) +
          createDirectionsPackages(moduleDescriptor, currVersion, navEntry, sourceElement, packageFqName.asString())
>>>>>>> 477885a9

        packages.asSequence()
      }
      .groupBy({ it.fqName }, { it.descriptor })
  }

  private fun createDirectionsPackages(
    moduleDescriptor: ModuleDescriptor,
    navigationVersion: GradleVersion,
    entry: NavEntryKt,
    sourceElement: SourceElement,
    modulePackage: String,
    storageManager: StorageManager = LockBasedStorageManager.NO_LOCKS
  ): Collection<QualifiedDescriptor> {
    return entry.data.resolvedDestinations
      .asSequence()
      .filter { destination -> destination.actions.isNotEmpty() }
      .mapNotNull { destination ->
        val fqName = destination.name.let { name ->
          val resolvedName = if (!name.startsWith('.')) name else "$modulePackage$name"
          resolvedName + "Directions"
        }

        val className = fqName.substringAfterLast('.').let { Name.identifier(it) }
        val packageName = FqName(fqName.substringBeforeLast('.'))

        val resolvedSourceElement = (sourceElement.getPsi() as? XmlFile)
                                      ?.findXmlTagById(destination.id)
                                      ?.let {
                                        XmlSourceElement(
                                          SafeArgsXmlTag(
                                            it as XmlTagImpl,
                                            PlatformIcons.CLASS_ICON,
                                            className.asString(),
                                            packageName.asString()
                                          )
                                        )
                                      }
                                    ?: sourceElement

        val packageDescriptor = KtDirectionsPackageDescriptor(
          SafeArgsModuleInfo(moduleDescriptor, module),
          navigationVersion,
          packageName,
          className,
          destination,
          entry.data,
          resolvedSourceElement,
          storageManager
        )

        QualifiedDescriptor(packageName, packageDescriptor)
      }
      .toList()
  }

  private fun createArgsPackages(
    moduleDescriptor: ModuleDescriptor,
    navigationVersion: GradleVersion,
    entry: NavEntryKt,
    sourceElement: SourceElement,
    modulePackage: String,
    storageManager: StorageManager = LockBasedStorageManager.NO_LOCKS
  ): Collection<QualifiedDescriptor> {
    return entry.data.resolvedDestinations
      .asSequence()
      .filter { destination -> destination.arguments.isNotEmpty() }
      .mapNotNull { destination ->

        val fqName = destination.name.let { name ->
          val resolvedName = if (!name.startsWith('.')) name else "$modulePackage$name"
          resolvedName + "Args"
        }

        val className = fqName.substringAfterLast('.').let { Name.identifier(it) }
        val packageName = FqName(fqName.substringBeforeLast('.'))

        val resolvedSourceElement = (sourceElement.getPsi() as? XmlFile)
                                      ?.findXmlTagById(destination.id)
                                      ?.let {
                                        XmlSourceElement(
                                          SafeArgsXmlTag(
                                            it as XmlTagImpl,
                                            PlatformIcons.CLASS_ICON,
                                            className.asString(),
                                            packageName.asString()
                                          )
                                        )
                                      }
                                    ?: sourceElement

        val superTypesProvider = { packageDescriptor: PackageFragmentDescriptorImpl ->
          val ktType = packageDescriptor.builtIns.getKotlinType("androidx.navigation.NavArgs", null, packageDescriptor.module)
          listOf(ktType)
        }

        val packageDescriptor = KtArgsPackageDescriptor(
          SafeArgsModuleInfo(moduleDescriptor, module),
          navigationVersion, packageName,
          className,
          destination,
          superTypesProvider,
          resolvedSourceElement,
          storageManager
        )

        QualifiedDescriptor(packageName, packageDescriptor)
      }
      .toList()
  }

  private fun getNavResourceFromIndex(): List<NavEntryKt> {
    val facet = AndroidFacet.getInstance(module) ?: return emptyList()
    val moduleResources = ResourceRepositoryManager.getModuleResources(facet)
    val navResources = moduleResources.getResources(ResourceNamespace.RES_AUTO, ResourceType.NAVIGATION)

    return navResources.values()
      .mapNotNull { resource ->
        val file = resource.getSourceAsVirtualFile() ?: return@mapNotNull null
        val project = facet.module.project
        val data = NavXmlIndex.getDataForFile(project, file) ?: return@mapNotNull null
        NavEntryKt(file, data)
      }
  }
}

class SafeArgSyntheticPackageResourceData(val moduleNavResource: Collection<KtDescriptorCacheModuleService.NavEntryKt>)
class SafeArgsModuleInfo(val moduleDescriptor: ModuleDescriptor, val module: Module)<|MERGE_RESOLUTION|>--- conflicted
+++ resolved
@@ -88,7 +88,6 @@
 
     val packageFqName = getPackageName(facet)?.let { packageName -> FqName(packageName) }
                         ?: return emptyMap()
-<<<<<<< HEAD
 
     val currVersion = facet.findNavigationVersion()
 
@@ -103,24 +102,7 @@
 
         val packages =
           createArgsPackages(moduleDescriptor, currVersion, navEntry, sourceElement, packageFqName.asString()) +
-          createDirectionsPackages(moduleDescriptor, navEntry, sourceElement, packageFqName.asString())
-=======
-
-    val currVersion = facet.findNavigationVersion()
-
-    val moduleNavResources = getNavResourceFromIndex()
-    val packageResourceData = SafeArgSyntheticPackageResourceData(moduleNavResources)
-    // TODO(b/159950623): Consolidate with SafeArgsCacheModuleService
-    return packageResourceData.moduleNavResource
-      .asSequence()
-      .flatMap { navEntry ->
-        val backingXmlFile = PsiManager.getInstance(module.project).findFile(navEntry.file)
-        val sourceElement = backingXmlFile?.let { XmlSourceElement(it) } ?: SourceElement.NO_SOURCE
-
-        val packages =
-          createArgsPackages(moduleDescriptor, currVersion, navEntry, sourceElement, packageFqName.asString()) +
           createDirectionsPackages(moduleDescriptor, currVersion, navEntry, sourceElement, packageFqName.asString())
->>>>>>> 477885a9
 
         packages.asSequence()
       }
