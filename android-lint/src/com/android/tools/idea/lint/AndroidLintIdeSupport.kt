/*
 * Copyright (C) 2019 The Android Open Source Project
 *
 * Licensed under the Apache License, Version 2.0 (the "License");
 * you may not use this file except in compliance with the License.
 * You may obtain a copy of the License at
 *
 *      http://www.apache.org/licenses/LICENSE-2.0
 *
 * Unless required by applicable law or agreed to in writing, software
 * distributed under the License is distributed on an "AS IS" BASIS,
 * WITHOUT WARRANTIES OR CONDITIONS OF ANY KIND, either express or implied.
 * See the License for the specific language governing permissions and
 * limitations under the License.
 */
package com.android.tools.idea.lint

import com.android.SdkConstants.ANDROID_MANIFEST_XML
import com.android.ide.common.repository.GradleCoordinate
import com.android.ide.common.repository.GradleVersion
import com.android.ide.common.repository.SdkMavenRepository
import com.android.tools.idea.gradle.plugin.LatestKnownPluginVersionProvider
import com.android.tools.idea.gradle.project.model.GradleAndroidModel
import com.android.tools.idea.gradle.project.upgrade.AssistantInvoker
import com.android.tools.idea.gradle.project.upgrade.GradlePluginUpgradeState.Importance.RECOMMEND
import com.android.tools.idea.gradle.project.upgrade.computeGradlePluginUpgradeState
import com.android.tools.idea.gradle.project.upgrade.findPluginInfo
import com.android.tools.idea.gradle.project.upgrade.performRecommendedPluginUpgrade
import com.android.tools.idea.gradle.project.upgrade.shouldRecommendPluginUpgrade
import com.android.tools.idea.gradle.repositories.IdeGoogleMavenRepository
import com.android.tools.idea.gradle.repositories.RepositoryUrlManager
import com.android.tools.idea.lint.common.LintBatchResult
import com.android.tools.idea.lint.common.LintEditorResult
import com.android.tools.idea.lint.common.LintIdeClient
import com.android.tools.idea.lint.common.LintIdeSupport
import com.android.tools.idea.lint.common.LintResult
import com.android.tools.idea.lint.common.getModuleDir
<<<<<<< HEAD
import com.android.tools.idea.progress.StudioLoggerProgressIndicator
import com.android.tools.idea.project.AndroidProjectInfo
=======
>>>>>>> ad5b6ee3
import com.android.tools.idea.projectsystem.ProjectSystemSyncManager
import com.android.tools.idea.projectsystem.getModuleSystem
import com.android.tools.idea.projectsystem.getProjectSystem
import com.android.tools.idea.res.AndroidFileChangeListener
import com.android.tools.idea.sdk.AndroidSdks
import com.android.tools.idea.sdk.StudioSdkUtil
<<<<<<< HEAD
=======
import com.android.tools.idea.progress.StudioLoggerProgressIndicator
import com.android.tools.idea.projectsystem.requiresAndroidModel
>>>>>>> ad5b6ee3
import com.android.tools.lint.client.api.IssueRegistry
import com.android.tools.lint.client.api.LintDriver
import com.android.tools.lint.detector.api.Issue
import com.android.tools.lint.detector.api.Platform
import com.google.wireless.android.sdk.stats.LintSession
import com.intellij.codeInsight.intention.IntentionAction
import com.intellij.codeInspection.LocalQuickFix
import com.intellij.facet.ProjectFacetManager
import com.intellij.ide.highlighter.JavaFileType
import com.intellij.ide.highlighter.XmlFileType
import com.intellij.lang.properties.PropertiesFileType
import com.intellij.openapi.application.ApplicationManager
import com.intellij.openapi.fileTypes.FileTypes
import com.intellij.openapi.module.Module
import com.intellij.openapi.project.Project
import com.intellij.openapi.ui.Messages
import com.intellij.openapi.util.Pair
import com.intellij.openapi.vfs.VirtualFile
import com.intellij.psi.PsiElement
import com.intellij.psi.PsiFile
import com.intellij.psi.xml.XmlFile
import org.jetbrains.android.facet.AndroidFacet
import org.jetbrains.android.resourceManagers.ModuleResourceManagers
import org.jetbrains.annotations.VisibleForTesting
import org.jetbrains.kotlin.idea.KotlinFileType
import org.jetbrains.plugins.gradle.config.isGradleFile
import java.io.File
import java.util.EnumSet

class AndroidLintIdeSupport : LintIdeSupport() {
  override fun getIssueRegistry(): IssueRegistry {
    return AndroidLintIdeIssueRegistry()
  }

  override fun getBaselineFile(client: LintIdeClient, module: Module): File? {
<<<<<<< HEAD
    val model = AndroidModuleModel.get(module) ?: return null
=======
    val model = GradleAndroidModel.get(module) ?: return null
>>>>>>> ad5b6ee3
    val version = model.agpVersion ?: return null
    if (version.isAtLeast(2, 3, 1)) {
      val options = model.androidProject.lintOptions
      try {
        val baselineFile = options.baselineFile
        if (baselineFile != null) {
          return baselineFile
        }
      }
      catch (unsupported: Throwable) {
      }
    }

    // Baselines can also be configured via lint.xml
    module.getModuleDir()?.let { dir ->
      client.getConfiguration(dir)?.baselineFile?.let { baseline -> return baseline }
    }

    return null
  }

  override fun getSeverityOverrides(module: Module): Map<String, Int>? {
<<<<<<< HEAD
    val model = AndroidModuleModel.get(module) ?: return null
=======
    val model = GradleAndroidModel.get(module) ?: return null
>>>>>>> ad5b6ee3
    val version = model.agpVersion ?: return null
    if (version.isAtLeast(2, 3, 1)) {
      val options = model.androidProject.lintOptions
      try {
        return options.severityOverrides
      }
      catch (unsupported: Throwable) {
      }
    }
    return null
  }

  override fun askForAttributeValue(attributeName: String, context: PsiElement): String? {
    val facet = AndroidFacet.getInstance(context)
    val message = "Specify value of attribute '$attributeName'"
    val title = "Set Attribute Value"
    if (facet != null) {
      val srm = ModuleResourceManagers.getInstance(facet).frameworkResourceManager
      if (srm != null) {
        val attrDefs = srm.attributeDefinitions
        if (attrDefs != null) {
          val def = attrDefs.getAttrDefByName(attributeName)
          if (def != null) {
            val variants = def.values
            if (variants.isNotEmpty()) {
              return Messages.showEditableChooseDialog(message, title, Messages.getQuestionIcon(), variants, variants[0], null)
            }
          }
        }
      }
    }
    return Messages.showInputDialog(context.project, message, title, Messages.getQuestionIcon())
  }

  override fun canAnnotate(file: PsiFile, module: Module): Boolean {
    // Limit checks to Android modules
    val facet = AndroidFacet.getInstance(module)
    if (facet == null && !AndroidLintIdeProject.hasAndroidModule(module.project)) {
      return false
    }
    val fileType = file.fileType
    if (fileType === JavaFileType.INSTANCE
        || fileType === KotlinFileType.INSTANCE
        || fileType === PropertiesFileType.INSTANCE) {
      return true
    }
    if (fileType === XmlFileType.INSTANCE) {
      return facet != null && (ModuleResourceManagers.getInstance(
        facet).localResourceManager.getFileResourceFolderType(file) != null || ANDROID_MANIFEST_XML == file.name)
    }
    else if (fileType === FileTypes.PLAIN_TEXT) {
      return super.canAnnotate(file, module)
    }
    else if (file.isGradleFile()) {
      // Ensure that we're listening to the PSI structure for Gradle file edit notifications
      val project = file.project
<<<<<<< HEAD
      if (AndroidProjectInfo.getInstance(project).requiresAndroidModel()) {
=======
      if (project.requiresAndroidModel()) {
>>>>>>> ad5b6ee3
        AndroidFileChangeListener.getInstance(project)
      }
      return true
    }
    return false
  }

  override fun canAnalyze(project: Project): Boolean {
    // Only run in Android projects. This is relevant when the Android plugin is
    // enabled in IntelliJ.
    if (!ProjectFacetManager.getInstance(project).hasFacets(AndroidFacet.ID)) {
      return false
    }
    return true
  }

  // Projects
  override fun createProject(client: LintIdeClient,
                             files: List<VirtualFile>?,
                             vararg modules: Module): List<com.android.tools.lint.detector.api.Project> {
    return AndroidLintIdeProject.create(client, files, *modules)
  }

  override fun createProjectForSingleFile(client: LintIdeClient,
                                          file: VirtualFile?,
                                          module: Module): Pair<com.android.tools.lint.detector.api.Project, com.android.tools.lint.detector.api.Project> {
    return AndroidLintIdeProject.createForSingleFile(client, file, module)
  }

  override fun createClient(project: Project, lintResult: LintResult): LintIdeClient {
    return AndroidLintIdeClient(project, lintResult)
  }

  override fun createBatchClient(lintResult: LintBatchResult): LintIdeClient {
    return AndroidLintIdeClient(lintResult.project, lintResult)
  }

  override fun createEditorClient(lintResult: LintEditorResult): LintIdeClient {
    return AndroidLintIdeClient(lintResult.getModule().project, lintResult)
  }

  // Gradle
  override fun updateToLatest(module: Module, gc: GradleCoordinate) {
    // Based on UpgradeConstraintLayoutFix
    StudioSdkUtil.reloadRemoteSdkWithModalProgress()
    val sdkHandler = AndroidSdks.getInstance().tryToChooseSdkHandler()
    val progress = StudioLoggerProgressIndicator(AndroidLintIdeSupport::class.java)
    val p = SdkMavenRepository.findLatestVersion(gc, sdkHandler, null, progress)
    if (p != null) {
      val latest = SdkMavenRepository.getCoordinateFromSdkPath(p.path)
      if (latest != null) { // should always be the case unless the version suffix is somehow wrong
        module.getModuleSystem().updateLibrariesToVersion(listOf(latest))
        module.project.getProjectSystem().getSyncManager().syncProject(ProjectSystemSyncManager.SyncReason.PROJECT_DEPENDENCY_UPDATED)
      }
    }
  }

  override fun recommendedAgpVersion(project: Project): GradleVersion? {
    val current = project.findPluginInfo()?.pluginVersion ?: return null
    val latestKnown = GradleVersion.parse(LatestKnownPluginVersionProvider.INSTANCE.get())
    val published = IdeGoogleMavenRepository.getVersions("com.android.tools.build", "gradle")
    val state = computeGradlePluginUpgradeState(current, latestKnown, published)
    return when (state.importance) {
      RECOMMEND -> state.target
      else -> null
    }
  }
  override fun shouldRecommendUpdateAgpToLatest(project: Project): Boolean {
    return shouldRecommendPluginUpgrade(project)
  }
  override fun updateAgpToLatest(project: Project) {
    ApplicationManager.getApplication().executeOnPooledThread { performRecommendedPluginUpgrade(project) }
  }

  override fun shouldOfferUpgradeAssistantForDeprecatedConfigurations(project: Project) = true

  override fun updateDeprecatedConfigurations(project: Project, element: PsiElement) {
    ApplicationManager.getApplication().executeOnPooledThread {
      project.getService(AssistantInvoker::class.java).performDeprecatedConfigurationsUpgrade(project, element)
    }
  }

  override fun resolveDynamic(project: Project, gc: GradleCoordinate): String? {
    val sdkHandler = AndroidSdks.getInstance().tryToChooseSdkHandler()
    return RepositoryUrlManager.get().resolveDynamicCoordinateVersion(gc, project, sdkHandler)
  }

  override fun getPlatforms(): EnumSet<Platform> = Platform.ANDROID_SET

  // Analytics
  override fun canRequestFeedback(): Boolean = ProvideLintFeedbackPanel.canRequestFeedback()

  override fun requestFeedbackFix(issue: Issue): LocalQuickFix = ProvideLintFeedbackFix(issue.id)
  override fun requestFeedbackIntentionAction(issue: Issue): IntentionAction = ProvideLintFeedbackIntentionAction(issue.id)

  // Random number generator used by logSession below. We're using a seed of 0 because
  // we don't need true randomness, just an even distribution. This generator is
  // visible such that tests can reset the seed each time such that the test order
  // does not matter (and therefore we're using java.util.Random instead of kotlin.Random
  // to get access to setSeed()
  @VisibleForTesting
  val random: java.util.Random = java.util.Random(0)

  override fun logSession(lint: LintDriver, lintResult: LintEditorResult) {
    // Lint creates a LOT of session data (since it runs after every edit pause in the editor.
    // Let's only submit 1 out of every 100 reports; the results will still express trends and
    // relative importance of lint checks.
    if (random.nextDouble() < 0.01) { // nextDouble() ~20% faster than nextInt()
      val analytics = LintIdeAnalytics(lintResult.getModule().project)
      analytics.logSession(LintSession.AnalysisType.IDE_FILE, lint, lintResult.getModule(), lintResult.problems, null)
    }
  }

  override fun logSession(lint: LintDriver, module: Module?, lintResult: LintBatchResult) {
    val analytics = LintIdeAnalytics(lintResult.project)
    analytics.logSession(LintSession.AnalysisType.IDE_BATCH, lint, module, null, lintResult.problemMap)
  }

  override fun ensureNamespaceImported(file: XmlFile, namespaceUri: String, suggestedPrefix: String?): String {
    return com.android.tools.idea.res.ensureNamespaceImported(file, namespaceUri, suggestedPrefix)
  }
}<|MERGE_RESOLUTION|>--- conflicted
+++ resolved
@@ -35,22 +35,14 @@
 import com.android.tools.idea.lint.common.LintIdeSupport
 import com.android.tools.idea.lint.common.LintResult
 import com.android.tools.idea.lint.common.getModuleDir
-<<<<<<< HEAD
 import com.android.tools.idea.progress.StudioLoggerProgressIndicator
-import com.android.tools.idea.project.AndroidProjectInfo
-=======
->>>>>>> ad5b6ee3
 import com.android.tools.idea.projectsystem.ProjectSystemSyncManager
 import com.android.tools.idea.projectsystem.getModuleSystem
 import com.android.tools.idea.projectsystem.getProjectSystem
+import com.android.tools.idea.projectsystem.requiresAndroidModel
 import com.android.tools.idea.res.AndroidFileChangeListener
 import com.android.tools.idea.sdk.AndroidSdks
 import com.android.tools.idea.sdk.StudioSdkUtil
-<<<<<<< HEAD
-=======
-import com.android.tools.idea.progress.StudioLoggerProgressIndicator
-import com.android.tools.idea.projectsystem.requiresAndroidModel
->>>>>>> ad5b6ee3
 import com.android.tools.lint.client.api.IssueRegistry
 import com.android.tools.lint.client.api.LintDriver
 import com.android.tools.lint.detector.api.Issue
@@ -86,11 +78,7 @@
   }
 
   override fun getBaselineFile(client: LintIdeClient, module: Module): File? {
-<<<<<<< HEAD
-    val model = AndroidModuleModel.get(module) ?: return null
-=======
     val model = GradleAndroidModel.get(module) ?: return null
->>>>>>> ad5b6ee3
     val version = model.agpVersion ?: return null
     if (version.isAtLeast(2, 3, 1)) {
       val options = model.androidProject.lintOptions
@@ -113,11 +101,7 @@
   }
 
   override fun getSeverityOverrides(module: Module): Map<String, Int>? {
-<<<<<<< HEAD
-    val model = AndroidModuleModel.get(module) ?: return null
-=======
     val model = GradleAndroidModel.get(module) ?: return null
->>>>>>> ad5b6ee3
     val version = model.agpVersion ?: return null
     if (version.isAtLeast(2, 3, 1)) {
       val options = model.androidProject.lintOptions
@@ -174,11 +158,7 @@
     else if (file.isGradleFile()) {
       // Ensure that we're listening to the PSI structure for Gradle file edit notifications
       val project = file.project
-<<<<<<< HEAD
-      if (AndroidProjectInfo.getInstance(project).requiresAndroidModel()) {
-=======
       if (project.requiresAndroidModel()) {
->>>>>>> ad5b6ee3
         AndroidFileChangeListener.getInstance(project)
       }
       return true
@@ -199,7 +179,7 @@
   override fun createProject(client: LintIdeClient,
                              files: List<VirtualFile>?,
                              vararg modules: Module): List<com.android.tools.lint.detector.api.Project> {
-    return AndroidLintIdeProject.create(client, files, *modules)
+    return AndroidLintIdeProject.create(client, files, *modules);
   }
 
   override fun createProjectForSingleFile(client: LintIdeClient,
