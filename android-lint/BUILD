--- conflicted
+++ resolved
@@ -64,14 +64,9 @@
         "//prebuilts/studio/sdk:platforms/latest",
         "//tools/adt/idea/android-lint/testData",
         "//tools/adt/idea/android/testData",
-<<<<<<< HEAD
-        "//tools/base/build-system:gradle-distrib",
-        "//tools/base/build-system:studio_repo",
-=======
         "//tools/base/build-system:android_gradle_plugin.zip",
         "//tools/base/build-system:android_gradle_plugin_runtime_dependencies",
         "//tools/base/build-system:gradle-distrib",
->>>>>>> ad5b6ee3
         "//tools/base/build-system/integration-test:kotlin_gradle_plugin_prebuilts",
     ],
     test_srcs = ["testSrc"],
@@ -80,8 +75,7 @@
     visibility = ["//visibility:public"],
     # do not sort: must match IML order
     deps = [
-        "//prebuilts/studio/intellij-sdk:studio-sdk",
-        "//prebuilts/studio/intellij-sdk:studio-sdk-plugin-gradle",
+        "//prebuilts/studio/intellij-sdk:studio-sdk[test]",
         "//tools/base/repository:studio.android.sdktools.repository[module, test]",
         "//tools/adt/idea/android-test-framework:intellij.android.testFramework[module, test]",
         "//tools/adt/idea/android-lint:intellij.android.lint[module, test]",
@@ -101,14 +95,10 @@
         "//tools/adt/idea/adt-testutils:intellij.android.adt.testutils[module, test]",
         "//tools/adt/idea/android:intellij.android.core[module, test]",
         "//tools/adt/idea/project-system:intellij.android.projectSystem[module, test]",
-<<<<<<< HEAD
-        "//prebuilts/studio/intellij-sdk:studio-sdk-plugin-Kotlin[test]",
-=======
         "//tools/adt/idea/project-system-gradle:intellij.android.projectSystem.gradle[module, test]",
         "//tools/adt/idea/project-system-gradle-upgrade:intellij.android.projectSystem.gradle.upgrade[module, test]",
         "//prebuilts/studio/intellij-sdk:studio-sdk-plugin-Kotlin[test]",
         "//prebuilts/studio/intellij-sdk:studio-sdk-plugin-gradle[test]",
->>>>>>> ad5b6ee3
     ],
 )
 
@@ -132,11 +122,7 @@
         "@maven//:com.android.support.multidex-instrumentation_1.0.2",
         "@maven//:com.android.support.support-v13_28.0.0",
         "@maven//:com.android.support.test.espresso.espresso-core_3.0.2",
-<<<<<<< HEAD
-        "@maven//:com.android.tools.desugar_jdk_libs_1.0.5",
-=======
         "@maven//:com.android.tools.desugar_jdk_libs_1.1.5",
->>>>>>> ad5b6ee3
         "@maven//:com.google.code.gson.gson_2.2.4",
         "@maven//:com.google.dagger.dagger-compiler_2.6",
         "@maven//:com.google.errorprone.error_prone_annotations_2.3.1",
