--- conflicted
+++ resolved
@@ -157,11 +157,7 @@
     final StringBuilder outBuilder = new StringBuilder();
     try {
       createdStore = KeystoreHelper
-<<<<<<< HEAD
-        .createNewStore(null, new File(keystoreLocation), keystorePassword, keyPassword, keyAlias, dname, getValidity());
-=======
         .createNewStore(null, new File(keystoreLocation), keystorePassword, keyPassword, keyAlias, dname, getValidity(), 2048);
->>>>>>> 773588ee
     }
     catch (Exception e) {
       LOG.info(e);
