--- conflicted
+++ resolved
@@ -143,27 +143,27 @@
     val sourceProviders = sourceProvidersFor(artifact)
 
     val missingSourceDirs = sourceSets.flatMap { it.sourceDirs }.toSet() -
-                            sourceProviders.flatMap { it.javaDirectories + it.kotlinDirectories }.toSet()
+      sourceProviders.flatMap { it.javaDirectories + it.kotlinDirectories }.toSet()
 
     val missingResourceDirs = sourceSets.flatMap { it.resourceDirs }.toSet() -
-                              sourceProviders.flatMap { it.resourcesDirectories }.toSet()
+      sourceProviders.flatMap { it.resourcesDirectories }.toSet()
 
     if (missingSourceDirs.isEmpty() && missingResourceDirs.isEmpty()) return this
 
     val thisOrNewProvider = this
-                            ?: IdeSourceProviderImpl().copy(
-                              // We cannot use [variantName] directly because it is likely to clash with its build type if the variant specific source provider
-                              // is null
-                              myName = "${variantName}_KotlinMPP",
-                              // The location of this root folder does not really matter. It is used as an anchor for relative paths stored inside the object,
-                              // but paths returned are absolute anyway. Redirecting it to a non-existent subdirectory allows us to avoid conflicting content
-                              // roots set up for non-existent manifest files.
-                              myFolder = root?.resolve("__KotlinMPP__"),
-
-                              // This is unfortunately a required property, and it is already meaningless in unit test artifacts. Here, we return a second copy
-                              // of the same file returned by the default configuration to avoid NPEs in various places.
-                              myManifestFile = "AndroidManifest.xml"
-                            )
+      ?: IdeSourceProviderImpl().copy(
+        // We cannot use [variantName] directly because it is likely to clash with its build type if the variant specific source provider
+        // is null
+        myName = "${variantName}_KotlinMPP",
+        // The location of this root folder does not really matter. It is used as an anchor for relative paths stored inside the object,
+        // but paths returned are absolute anyway. Redirecting it to a non-existent subdirectory allows us to avoid conflicting content
+        // roots set up for non-existent manifest files.
+        myFolder = root?.resolve("__KotlinMPP__"),
+
+        // This is unfortunately a required property, and it is already meaningless in unit test artifacts. Here, we return a second copy
+        // of the same file returned by the default configuration to avoid NPEs in various places.
+        myManifestFile = "AndroidManifest.xml"
+      )
 
     return thisOrNewProvider.appendDirectories(
       javaDirectories = missingSourceDirs,
@@ -273,14 +273,14 @@
 
   val orphanAndroidSourceSetNames =
     sourceSetsByName.values
-      .filter { sourceSet -> sourceSet.actualPlatforms.any { it == KotlinPlatform.ANDROID } }
+      .filter { sourceSet -> sourceSet.actualPlatforms.any { it == KotlinPlatform.ANDROID} }
       .map { it.name }
       .toSet() -
-    targets
-      .flatMap { it.compilations }
-      .flatMap { it.allSourceSets }
-      .map { it.name }
-      .toSet()
+      targets
+        .flatMap { it.compilations }
+        .flatMap { it.allSourceSets }
+        .map { it.name }
+        .toSet()
 
   val wrongSourceSetNames = pureAndroidSourceSetNames - validAndroidSourceSetNames + orphanAndroidSourceSetNames
 
@@ -298,16 +298,11 @@
  * there might be `androidAndroidTest` and `androidAndroidTestDebug`.
  */
 private fun IdeModuleWellKnownSourceSet.getRootKotlinSourceSet(compilation: KotlinCompilation): KotlinSourceSet? {
-<<<<<<< HEAD
   val knownKpmSourceSetSuffixes = kmpSourceSetSuffixes()
   val potentialSourceSetNames = knownKpmSourceSetSuffixes.map { suffix ->
     compilation.disambiguationClassifier.orEmpty().appendCapitalized(suffix)
   }
   return compilation.declaredSourceSets.singleOrNull { it.name in potentialSourceSetNames }
-=======
-  val sourceSetNames = kmpSourceSetSuffix().map { compilation.disambiguationClassifier.orEmpty().appendCapitalized(it) }
-  return compilation.declaredSourceSets.singleOrNull { it.name in sourceSetNames }
->>>>>>> 773588ee
 }
 
 private fun IdeModuleWellKnownSourceSet.androidCompilationNameSuffix() = when (this) {
@@ -317,12 +312,8 @@
   IdeModuleWellKnownSourceSet.TEST_FIXTURES -> "TestFixtures"
 }
 
-<<<<<<< HEAD
+// TODO(b/246924347): Add an integration test for KMP v2 source layout.
 private fun IdeModuleWellKnownSourceSet.kmpSourceSetSuffixes() = when (this) {
-=======
-// TODO(b/246924347): Add an integration test for KMP v2 source layout.
-private fun IdeModuleWellKnownSourceSet.kmpSourceSetSuffix() = when (this) {
->>>>>>> 773588ee
   IdeModuleWellKnownSourceSet.MAIN -> setOf("main")
   IdeModuleWellKnownSourceSet.ANDROID_TEST -> setOf("androidTest", "instrumentedTest")
   IdeModuleWellKnownSourceSet.UNIT_TEST -> setOf("test", "unitTest")
