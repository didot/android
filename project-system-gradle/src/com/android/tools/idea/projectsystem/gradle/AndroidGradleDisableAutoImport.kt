/*
 * Copyright (C) 2020 The Android Open Source Project
 *
 * Licensed under the Apache License, Version 2.0 (the "License");
 * you may not use this file except in compliance with the License.
 * You may obtain a copy of the License at
 *
 *      http://www.apache.org/licenses/LICENSE-2.0
 *
 * Unless required by applicable law or agreed to in writing, software
 * distributed under the License is distributed on an "AS IS" BASIS,
 * WITHOUT WARRANTIES OR CONDITIONS OF ANY KIND, either express or implied.
 * See the License for the specific language governing permissions and
 * limitations under the License.
 */
package com.android.tools.idea.projectsystem.gradle

import com.intellij.ide.ApplicationInitializedListener
import com.intellij.openapi.Disposable
import com.intellij.openapi.externalSystem.autoimport.ExternalSystemProjectAware
import com.intellij.openapi.externalSystem.autoimport.ExternalSystemProjectId
import com.intellij.openapi.externalSystem.autoimport.ExternalSystemProjectTracker
import com.intellij.openapi.util.registry.Registry

class AndroidGradleDisableAutoImportInitializer : ApplicationInitializedListener {
  override fun componentsInitialized() {
    Registry.get("external.system.auto.import.disabled").setValue(true)
  }
}

class RefreshOnlyAutoImportProjectTracker : ExternalSystemProjectTracker {
  override fun activate(id: ExternalSystemProjectId) = Unit
  override fun markDirty(id: ExternalSystemProjectId) = Unit
  override fun markDirtyAllProjects() = Unit
  override fun register(projectAware: ExternalSystemProjectAware) = Unit
  override fun register(projectAware: ExternalSystemProjectAware, parentDisposable: Disposable) = Unit
  override fun remove(id: ExternalSystemProjectId) = Unit
<<<<<<< HEAD
=======
  override fun scheduleChangeProcessing() = Unit
>>>>>>> ad5b6ee3
  override fun scheduleProjectRefresh() = Unit
  override fun scheduleChangeProcessing() = Unit
}<|MERGE_RESOLUTION|>--- conflicted
+++ resolved
@@ -28,17 +28,13 @@
   }
 }
 
-class RefreshOnlyAutoImportProjectTracker : ExternalSystemProjectTracker {
+class RefreshOnlyAutoImportProjectTracker(): ExternalSystemProjectTracker {
   override fun activate(id: ExternalSystemProjectId) = Unit
   override fun markDirty(id: ExternalSystemProjectId) = Unit
   override fun markDirtyAllProjects() = Unit
   override fun register(projectAware: ExternalSystemProjectAware) = Unit
   override fun register(projectAware: ExternalSystemProjectAware, parentDisposable: Disposable) = Unit
   override fun remove(id: ExternalSystemProjectId) = Unit
-<<<<<<< HEAD
-=======
   override fun scheduleChangeProcessing() = Unit
->>>>>>> ad5b6ee3
   override fun scheduleProjectRefresh() = Unit
-  override fun scheduleChangeProcessing() = Unit
 }