/*
 * Copyright (C) 2021 The Android Open Source Project
 *
 * Licensed under the Apache License, Version 2.0 (the "License");
 * you may not use this file except in compliance with the License.
 * You may obtain a copy of the License at
 *
 *      http://www.apache.org/licenses/LICENSE-2.0
 *
 * Unless required by applicable law or agreed to in writing, software
 * distributed under the License is distributed on an "AS IS" BASIS,
 * WITHOUT WARRANTIES OR CONDITIONS OF ANY KIND, either express or implied.
 * See the License for the specific language governing permissions and
 * limitations under the License.
 */
package com.android.tools.idea.projectsystem.gradle.sync

import com.android.AndroidProjectTypes
import com.android.tools.idea.IdeInfo
import com.android.tools.idea.facet.AndroidArtifactFacet
<<<<<<< HEAD
import com.android.tools.idea.flags.StudioFlags
=======
>>>>>>> 477885a9
import com.android.tools.idea.gradle.model.IdeAndroidProjectType
import com.android.tools.idea.gradle.model.IdeVariant
import com.android.tools.idea.gradle.plugin.AndroidPluginInfo
import com.android.tools.idea.gradle.project.GradleProjectInfo
import com.android.tools.idea.gradle.project.ProjectStructure
import com.android.tools.idea.gradle.project.SupportedModuleChecker
import com.android.tools.idea.gradle.project.model.GradleAndroidModel
import com.android.tools.idea.gradle.project.sync.PROJECT_SYNC_REQUEST
import com.android.tools.idea.gradle.project.sync.idea.ModuleUtil.linkAndroidModuleGroup
import com.android.tools.idea.gradle.project.sync.idea.computeSdkReloadingAsNeeded
import com.android.tools.idea.gradle.project.sync.idea.data.service.AndroidProjectKeys.ANDROID_MODEL
import com.android.tools.idea.gradle.project.sync.idea.data.service.ModuleModelDataService
import com.android.tools.idea.gradle.project.sync.setup.Facets.removeAllFacets
import com.android.tools.idea.gradle.project.sync.setup.post.MemorySettingsPostSyncChecker
import com.android.tools.idea.gradle.project.sync.setup.post.ProjectSetup
import com.android.tools.idea.gradle.project.sync.setup.post.ProjectStructureUsageTracker
import com.android.tools.idea.gradle.project.sync.setup.post.TimeBasedReminder
import com.android.tools.idea.gradle.project.sync.setup.post.setUpModules
import com.android.tools.idea.gradle.project.sync.validation.android.AndroidModuleValidator
import com.android.tools.idea.gradle.project.upgrade.maybeRecommendPluginUpgrade
<<<<<<< HEAD
import com.android.tools.idea.gradle.util.GradleUtil.GRADLE_SYSTEM_ID
import com.android.tools.idea.gradle.variant.conflict.ConflictSet.findConflicts
=======
import com.android.tools.idea.gradle.variant.conflict.ConflictSet.Companion.findConflicts
>>>>>>> 477885a9
import com.android.tools.idea.model.AndroidModel
import com.android.tools.idea.projectsystem.getAllLinkedModules
import com.android.tools.idea.run.RunConfigurationChecker
import com.android.tools.idea.sdk.AndroidSdks
import com.android.tools.idea.sdk.IdeSdks
import com.google.common.annotations.VisibleForTesting
import com.google.wireless.android.sdk.stats.GradleSyncStats.Trigger.TRIGGER_AGP_VERSION_UPDATED
import com.google.wireless.android.sdk.stats.GradleSyncStats.Trigger.TRIGGER_VARIANT_SELECTION_CHANGED_BY_USER
import com.intellij.facet.ModifiableFacetModel
import com.intellij.openapi.externalSystem.model.DataNode
import com.intellij.openapi.externalSystem.model.Key
import com.intellij.openapi.externalSystem.model.ProjectKeys
import com.intellij.openapi.externalSystem.model.project.ProjectData
import com.intellij.openapi.externalSystem.service.project.IdeModelsProvider
import com.intellij.openapi.externalSystem.service.project.IdeModifiableModelsProvider
import com.intellij.openapi.externalSystem.util.ExternalSystemApiUtil
import com.intellij.openapi.module.Module
import com.intellij.openapi.progress.ProgressIndicator
import com.intellij.openapi.progress.ProgressManager
import com.intellij.openapi.progress.Task.Backgroundable
import com.intellij.openapi.project.Project
import com.intellij.openapi.projectRoots.Sdk
import com.intellij.openapi.roots.LanguageLevelModuleExtension
import com.intellij.openapi.util.Computable
import com.intellij.openapi.util.io.FileUtil.getRelativePath
import com.intellij.openapi.util.io.FileUtil.toSystemIndependentName
import com.intellij.openapi.vfs.VfsUtilCore
import com.intellij.pom.java.LanguageLevel
import org.jetbrains.android.facet.AndroidFacet
import org.jetbrains.android.facet.AndroidFacetProperties.PATH_LIST_SEPARATOR_IN_FACET_CONFIGURATION
<<<<<<< HEAD
=======
import org.jetbrains.plugins.gradle.util.GradleConstants.SYSTEM_ID
>>>>>>> 477885a9
import java.io.File
import java.util.concurrent.TimeUnit

/**
 * Service that sets an Android SDK and facets to the modules of a project that has been imported from an Android-Gradle project.
 */
class AndroidModuleDataService @VisibleForTesting
internal constructor(private val myModuleValidatorFactory: AndroidModuleValidator.Factory) : ModuleModelDataService<GradleAndroidModel>() {

  // This constructor is called by the IDE. See this module's plugin.xml file, implementation of extension 'externalProjectDataService'.
  constructor() : this(AndroidModuleValidator.Factory())

  override fun getTargetDataKey(): Key<GradleAndroidModel> = ANDROID_MODEL

  /**
   * This method is responsible for managing the presence of both the [AndroidFacet] and [AndroidArtifactFacet] across all modules.
   *
   * It also sets up the SDKs and language levels for all modules that stem from an [GradleAndroidModel]
   */
  public override fun importData(toImport: Collection<DataNode<GradleAndroidModel>>,
                                 project: Project,
                                 modelsProvider: IdeModifiableModelsProvider,
                                 modelsByModuleName: Map<String, DataNode<GradleAndroidModel>>) {
    val moduleValidator = myModuleValidatorFactory.create(project)

    for (nodeToImport in toImport) {
      val mainModuleDataNode = ExternalSystemApiUtil.findParent(
        nodeToImport,
        ProjectKeys.MODULE
      ) ?: continue
      val mainModuleData = mainModuleDataNode.data
      val mainIdeModule = modelsProvider.findIdeModule(mainModuleData) ?: continue

      val androidModel = nodeToImport.data
      androidModel.setModule(mainIdeModule)

<<<<<<< HEAD
      var mainArtifactModule : Module? = null
      val modules = listOf(mainIdeModule)
      /* FIXME-ank6: this does not work with MPP projects, because source sets of main module are: common, jvm, ios, etc.
      val modules = listOf(mainIdeModule) + findAll(mainModuleDataNode, GradleSourceSetData.KEY).mapNotNull { dataNode ->
        modelsProvider.findIdeModule(dataNode.data).also { module ->
          if (dataNode.data.externalName.substringAfterLast(":") == "main") {
            mainArtifactModule = module
          }
        }
      }
      */
=======
      mainModuleDataNode.linkAndroidModuleGroup(modelsProvider)
>>>>>>> 477885a9

      val modules = mainIdeModule.getAllLinkedModules()
      modules.forEach { module ->
        val facetModel = modelsProvider.getModifiableFacetModel(module)

<<<<<<< HEAD
        // If we only have one module then module per source set must be disabled as no GradleSourceSetData was found.
        if (!StudioFlags.USE_MODULE_PER_SOURCE_SET.get() || module == mainArtifactModule) {
          val androidFacet = modelsProvider.getModifiableFacetModel(module).getFacetByType(AndroidFacet.ID)
                             ?: createAndroidFacet(module, facetModel)
          // Configure that Android facet from the information in the AndroidModuleModel.
          configureFacet(androidFacet, androidModel)
        }
=======
        val androidFacet = modelsProvider.getModifiableFacetModel(module).getFacetByType(AndroidFacet.ID)
                           ?: createAndroidFacet(module, facetModel)
        // Configure that Android facet from the information in the AndroidModuleModel.
        configureFacet(androidFacet, androidModel)
>>>>>>> 477885a9

        moduleValidator.validate(module, androidModel)
      }
    }

    if (modelsByModuleName.isNotEmpty()) {
      moduleValidator.fixAndReportFoundIssues()
    }
  }

  override fun removeData(toRemoveComputable: Computable<out MutableCollection<out Module>>?,
                          toIgnore: MutableCollection<out DataNode<AndroidModuleModel>>,
                          projectData: ProjectData,
                          project: Project,
                          modelsProvider: IdeModifiableModelsProvider) {
    toRemoveComputable?.get()?.forEach {module ->
      val facetModel = modelsProvider.getModifiableFacetModel(module)
      removeAllFacets(facetModel, AndroidFacet.ID)
    }
  }

  private fun Module.setupSdkAndLanguageLevel(
    modelsProvider: IdeModifiableModelsProvider,
    languageLevel: LanguageLevel?,
    sdkToUse: Sdk?)  {
    val rootModel = modelsProvider.getModifiableRootModel(this)
    if (languageLevel != null) {
      rootModel.getModuleExtension(
        LanguageLevelModuleExtension::class.java).languageLevel = languageLevel
    }
    if (sdkToUse != null) {
      rootModel.sdk = sdkToUse
    }
  }

  /**
   * This may be called from either the EDT or a background thread depending on if the project import is being run synchronously.
   */
  override fun onSuccessImport(imported: Collection<DataNode<GradleAndroidModel>>,
                               projectData: ProjectData?,
                               project: Project,
                               modelsProvider: IdeModelsProvider) {
    GradleProjectInfo.getInstance(project).isNewProject = false
    GradleProjectInfo.getInstance(project).isImportedProject = false

    // TODO(b/200268010): this only triggers when we have actually run sync, as opposed to having loaded models from cache.  That means
    //  that we should be able to move this to some kind of sync listener.
    val data = project.getUserData(PROJECT_SYNC_REQUEST)
    val trigger = data?.takeIf { it.projectRoot == project.basePath }?.trigger
    if (trigger != null) {
      project.putUserData(PROJECT_SYNC_REQUEST, null)
      if (trigger != TRIGGER_AGP_VERSION_UPDATED && trigger != TRIGGER_VARIANT_SELECTION_CHANGED_BY_USER) {
        AndroidPluginInfo.findFromModel(project)?.maybeRecommendPluginUpgrade(project)
      }
    }

    if (IdeInfo.getInstance().isAndroidStudio) {
      MemorySettingsPostSyncChecker
        .checkSettings(project, TimeBasedReminder(project, "memory.settings.postsync", TimeUnit.DAYS.toMillis(1)))
    }

    ProjectStructureUsageTracker(project).trackProjectStructure()

    SupportedModuleChecker.getInstance().checkForSupportedModules(project)

    findConflicts(project).showSelectionConflicts()
    ProjectSetup(project).setUpProject(false /* sync successful */)

    RunConfigurationChecker.getInstance(project).ensureRunConfigsInvokeBuild()

    ProjectStructure.getInstance(project).analyzeProjectStructure()
    ProgressManager.getInstance().run(object : Backgroundable(project, "Setting up modules...") {
      override fun run(indicator: ProgressIndicator) {
        setUpModules(project)
      }
    })
  }

<<<<<<< HEAD
  override fun postProcess(toImport: MutableCollection<out DataNode<AndroidModuleModel>>,
=======
  override fun postProcess(toImport: Collection<DataNode<GradleAndroidModel>>,
>>>>>>> 477885a9
                           projectData: ProjectData?,
                           project: Project,
                           modelsProvider: IdeModifiableModelsProvider) {
    super.postProcess(toImport, projectData, project, modelsProvider)
    // We need to set the SDK in postProcess since we need to ensure that this is run after the code in
    // KotlinGradleAndroidModuleModelProjectDataService.
    for (nodeToImport in toImport) {
      val mainModuleDataNode = ExternalSystemApiUtil.findParent(
        nodeToImport,
        ProjectKeys.MODULE
      ) ?: continue
      val mainModuleData = mainModuleDataNode.data
      val mainIdeModule = modelsProvider.findIdeModule(mainModuleData) ?: continue

      val androidModel = nodeToImport.data
      // The SDK needs to be set here for Android modules, unfortunately we can't use intellijs
      // code to set this us as we need to reload the SDKs in case AGP has just downloaded it.
      // Android model is null for the root project module.
      val sdkToUse = AndroidSdks.getInstance().computeSdkReloadingAsNeeded(
        project,
        androidModel.androidProject.name,
        androidModel.androidProject.compileTarget,
        androidModel.androidProject.bootClasspath,
        IdeSdks.getInstance()
      )

<<<<<<< HEAD
      val modules = listOf(mainIdeModule)
      /* FIXME-ank6: this does not work with MPP projects, because source sets of main module are: common, jvm, ios, etc.
       * and they may need their own sdks like JDK, Kotlin SDK, etc.
      val modules = listOf(mainIdeModule) + findAll(mainModuleDataNode, GradleSourceSetData.KEY).mapNotNull { dataNode ->
        modelsProvider.findIdeModule(dataNode.data)
      }
       */
=======
      val modules = mainIdeModule.getAllLinkedModules()
>>>>>>> 477885a9
      modules.forEach { module ->
        module.setupSdkAndLanguageLevel(modelsProvider, androidModel.javaLanguageLevel, sdkToUse)
      }
    }
  }
}

/**
 * Creates an [AndroidFacet] on the given [module] with the default facet configuration.
 */
private fun createAndroidFacet(module: Module, facetModel: ModifiableFacetModel): AndroidFacet {
  val facetType = AndroidFacet.getFacetType()
  val facet = facetType.createFacet(module, AndroidFacet.NAME, facetType.createDefaultConfiguration(), null)
  @Suppress("UnstableApiUsage")
  facetModel.addFacet(facet, ExternalSystemApiUtil.toExternalSource(SYSTEM_ID))
  return facet
}

/**
 * Configures the given [androidFacet] with the information that is present in the given [androidModuleModel].
 *
 * Note: we use the currently selected variant of the [androidModuleModel] to perform the configuration.
 */
private fun configureFacet(androidFacet: AndroidFacet, androidModuleModel: GradleAndroidModel) {
  @Suppress("DEPRECATION") // One of the legitimate assignments to the property.
  androidFacet.properties.ALLOW_USER_CONFIGURATION = false
  @Suppress("DEPRECATION")
  androidFacet.properties.PROJECT_TYPE = when(androidModuleModel.androidProject.projectType) {
    IdeAndroidProjectType.PROJECT_TYPE_ATOM -> AndroidProjectTypes.PROJECT_TYPE_ATOM
    IdeAndroidProjectType.PROJECT_TYPE_APP -> AndroidProjectTypes.PROJECT_TYPE_APP
    IdeAndroidProjectType.PROJECT_TYPE_DYNAMIC_FEATURE -> AndroidProjectTypes.PROJECT_TYPE_DYNAMIC_FEATURE
    IdeAndroidProjectType.PROJECT_TYPE_FEATURE -> AndroidProjectTypes.PROJECT_TYPE_FEATURE
    IdeAndroidProjectType.PROJECT_TYPE_INSTANTAPP -> AndroidProjectTypes.PROJECT_TYPE_INSTANTAPP
    IdeAndroidProjectType.PROJECT_TYPE_LIBRARY -> AndroidProjectTypes.PROJECT_TYPE_LIBRARY
    IdeAndroidProjectType.PROJECT_TYPE_TEST -> AndroidProjectTypes.PROJECT_TYPE_TEST
  }

  val modulePath = androidModuleModel.rootDirPath
  val sourceProvider = androidModuleModel.defaultSourceProvider
  androidFacet.properties.MANIFEST_FILE_RELATIVE_PATH = relativePath(modulePath, sourceProvider.manifestFile)
  androidFacet.properties.RES_FOLDER_RELATIVE_PATH = relativePath(modulePath, sourceProvider.resDirectories.firstOrNull())
  androidFacet.properties.ASSETS_FOLDER_RELATIVE_PATH = relativePath(modulePath, sourceProvider.assetsDirectories.firstOrNull())

  androidFacet.properties.RES_FOLDERS_RELATIVE_PATH = (androidModuleModel.activeSourceProviders.flatMap { provider ->
    provider.resDirectories
  } + androidModuleModel.mainArtifact.generatedResourceFolders).joinToString(PATH_LIST_SEPARATOR_IN_FACET_CONFIGURATION) { file ->
    VfsUtilCore.pathToUrl(file.absolutePath)
  }

  val testGenResources = androidModuleModel.artifactForAndroidTest?.generatedResourceFolders ?: listOf()
  // Why don't we include the standard unit tests source providers here?
  val testSourceProviders = androidModuleModel.androidTestSourceProviders
  androidFacet.properties.TEST_RES_FOLDERS_RELATIVE_PATH = (testSourceProviders.flatMap { provider ->
    provider.resDirectories
  } + testGenResources).joinToString(PATH_LIST_SEPARATOR_IN_FACET_CONFIGURATION) { file ->
    VfsUtilCore.pathToUrl(file.absolutePath)
  }

  AndroidModel.set(androidFacet, androidModuleModel)
  syncSelectedVariant(androidFacet, androidModuleModel.selectedVariant)
}

// It is safe to use "/" instead of File.separator. JpsAndroidModule uses it.
private const val SEPARATOR = "/"

private fun relativePath(basePath: File, file: File?): String {
  val relativePath = if (file != null) getRelativePath(basePath, file) else null
  if (relativePath != null && !relativePath.startsWith(SEPARATOR)) {
    return SEPARATOR + toSystemIndependentName(relativePath)
  }
  return ""
}

fun syncSelectedVariant(facet: AndroidFacet, variant: IdeVariant) {
  val state = facet.properties
  state.SELECTED_BUILD_VARIANT = variant.name
  val mainArtifact = variant.mainArtifact

  // When multi test artifacts are enabled, test tasks are computed dynamically.
  state.ASSEMBLE_TASK_NAME = mainArtifact.buildInformation.assembleTaskName
  state.COMPILE_JAVA_TASK_NAME = mainArtifact.compileTaskName
  state.AFTER_SYNC_TASK_NAMES = HashSet(mainArtifact.ideSetupTaskNames)
  state.ASSEMBLE_TEST_TASK_NAME = ""
  state.COMPILE_JAVA_TEST_TASK_NAME = ""
}<|MERGE_RESOLUTION|>--- conflicted
+++ resolved
@@ -18,10 +18,6 @@
 import com.android.AndroidProjectTypes
 import com.android.tools.idea.IdeInfo
 import com.android.tools.idea.facet.AndroidArtifactFacet
-<<<<<<< HEAD
-import com.android.tools.idea.flags.StudioFlags
-=======
->>>>>>> 477885a9
 import com.android.tools.idea.gradle.model.IdeAndroidProjectType
 import com.android.tools.idea.gradle.model.IdeVariant
 import com.android.tools.idea.gradle.plugin.AndroidPluginInfo
@@ -42,12 +38,7 @@
 import com.android.tools.idea.gradle.project.sync.setup.post.setUpModules
 import com.android.tools.idea.gradle.project.sync.validation.android.AndroidModuleValidator
 import com.android.tools.idea.gradle.project.upgrade.maybeRecommendPluginUpgrade
-<<<<<<< HEAD
-import com.android.tools.idea.gradle.util.GradleUtil.GRADLE_SYSTEM_ID
-import com.android.tools.idea.gradle.variant.conflict.ConflictSet.findConflicts
-=======
 import com.android.tools.idea.gradle.variant.conflict.ConflictSet.Companion.findConflicts
->>>>>>> 477885a9
 import com.android.tools.idea.model.AndroidModel
 import com.android.tools.idea.projectsystem.getAllLinkedModules
 import com.android.tools.idea.run.RunConfigurationChecker
@@ -78,10 +69,7 @@
 import com.intellij.pom.java.LanguageLevel
 import org.jetbrains.android.facet.AndroidFacet
 import org.jetbrains.android.facet.AndroidFacetProperties.PATH_LIST_SEPARATOR_IN_FACET_CONFIGURATION
-<<<<<<< HEAD
-=======
 import org.jetbrains.plugins.gradle.util.GradleConstants.SYSTEM_ID
->>>>>>> 477885a9
 import java.io.File
 import java.util.concurrent.TimeUnit
 
@@ -118,40 +106,16 @@
       val androidModel = nodeToImport.data
       androidModel.setModule(mainIdeModule)
 
-<<<<<<< HEAD
-      var mainArtifactModule : Module? = null
-      val modules = listOf(mainIdeModule)
-      /* FIXME-ank6: this does not work with MPP projects, because source sets of main module are: common, jvm, ios, etc.
-      val modules = listOf(mainIdeModule) + findAll(mainModuleDataNode, GradleSourceSetData.KEY).mapNotNull { dataNode ->
-        modelsProvider.findIdeModule(dataNode.data).also { module ->
-          if (dataNode.data.externalName.substringAfterLast(":") == "main") {
-            mainArtifactModule = module
-          }
-        }
-      }
-      */
-=======
       mainModuleDataNode.linkAndroidModuleGroup(modelsProvider)
->>>>>>> 477885a9
 
       val modules = mainIdeModule.getAllLinkedModules()
       modules.forEach { module ->
         val facetModel = modelsProvider.getModifiableFacetModel(module)
 
-<<<<<<< HEAD
-        // If we only have one module then module per source set must be disabled as no GradleSourceSetData was found.
-        if (!StudioFlags.USE_MODULE_PER_SOURCE_SET.get() || module == mainArtifactModule) {
-          val androidFacet = modelsProvider.getModifiableFacetModel(module).getFacetByType(AndroidFacet.ID)
-                             ?: createAndroidFacet(module, facetModel)
-          // Configure that Android facet from the information in the AndroidModuleModel.
-          configureFacet(androidFacet, androidModel)
-        }
-=======
         val androidFacet = modelsProvider.getModifiableFacetModel(module).getFacetByType(AndroidFacet.ID)
                            ?: createAndroidFacet(module, facetModel)
         // Configure that Android facet from the information in the AndroidModuleModel.
         configureFacet(androidFacet, androidModel)
->>>>>>> 477885a9
 
         moduleValidator.validate(module, androidModel)
       }
@@ -163,7 +127,7 @@
   }
 
   override fun removeData(toRemoveComputable: Computable<out MutableCollection<out Module>>?,
-                          toIgnore: MutableCollection<out DataNode<AndroidModuleModel>>,
+                          toIgnore: MutableCollection<out DataNode<GradleAndroidModel>>,
                           projectData: ProjectData,
                           project: Project,
                           modelsProvider: IdeModifiableModelsProvider) {
@@ -197,6 +161,12 @@
     GradleProjectInfo.getInstance(project).isNewProject = false
     GradleProjectInfo.getInstance(project).isImportedProject = false
 
+    if (imported.isEmpty() && !IdeInfo.getInstance().isAndroidStudio){
+      // in IDEA Android Plugin should not do anything, if there are no Android Modules in the project.
+      // not sure why Android Studio wants to do something (maybe it's OK to skip the remaining in Android Studio as well).
+      return;
+    }
+    
     // TODO(b/200268010): this only triggers when we have actually run sync, as opposed to having loaded models from cache.  That means
     //  that we should be able to move this to some kind of sync listener.
     val data = project.getUserData(PROJECT_SYNC_REQUEST)
@@ -230,11 +200,7 @@
     })
   }
 
-<<<<<<< HEAD
-  override fun postProcess(toImport: MutableCollection<out DataNode<AndroidModuleModel>>,
-=======
   override fun postProcess(toImport: Collection<DataNode<GradleAndroidModel>>,
->>>>>>> 477885a9
                            projectData: ProjectData?,
                            project: Project,
                            modelsProvider: IdeModifiableModelsProvider) {
@@ -261,17 +227,7 @@
         IdeSdks.getInstance()
       )
 
-<<<<<<< HEAD
-      val modules = listOf(mainIdeModule)
-      /* FIXME-ank6: this does not work with MPP projects, because source sets of main module are: common, jvm, ios, etc.
-       * and they may need their own sdks like JDK, Kotlin SDK, etc.
-      val modules = listOf(mainIdeModule) + findAll(mainModuleDataNode, GradleSourceSetData.KEY).mapNotNull { dataNode ->
-        modelsProvider.findIdeModule(dataNode.data)
-      }
-       */
-=======
       val modules = mainIdeModule.getAllLinkedModules()
->>>>>>> 477885a9
       modules.forEach { module ->
         module.setupSdkAndLanguageLevel(modelsProvider, androidModel.javaLanguageLevel, sdkToUse)
       }
