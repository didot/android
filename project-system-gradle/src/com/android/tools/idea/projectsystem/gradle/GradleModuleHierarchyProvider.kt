--- conflicted
+++ resolved
@@ -68,13 +68,8 @@
     val moduleManager = ModuleManager.getInstance(project)
     val grouper = moduleManager.getModuleGrouper(null)
 
-<<<<<<< HEAD
-    fun moduleHierarchyId(module: Module?): List<String>? {
-      if (!isExternalSystemAwareModule(GRADLE_SYSTEM_ID, module ?: return null)) return null
-=======
     fun moduleHierarchyId(module: Module): List<String>? {
       if (!isExternalSystemAwareModule(GRADLE_SYSTEM_ID, module)) return null
->>>>>>> 7af60d2c
       return grouper.getModuleAsGroupPath(module) ?: grouper.getGroupPath(module)
     }
 
