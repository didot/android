--- conflicted
+++ resolved
@@ -17,6 +17,7 @@
 
 import static com.android.tools.idea.gradle.project.sync.SelectedVariantCollectorKt.getModuleIdForSyncRequest;
 import static com.android.tools.idea.gradle.project.sync.idea.GradleSyncExecutor.ALWAYS_SKIP_SYNC;
+import static com.android.tools.idea.gradle.project.sync.idea.KotlinPropertiesKt.restoreKotlinUserDataFromDataNodes;
 import static com.google.wireless.android.sdk.stats.GradleSyncStats.Trigger.TRIGGER_VARIANT_SELECTION_CHANGED_BY_USER;
 import static com.intellij.util.ThreeState.YES;
 
@@ -122,21 +123,12 @@
       return;
     }
 
-<<<<<<< HEAD
-    if (variantsExpectedAfterSwitch != null) {
-      DataNode<ProjectData> variantProjectDataNode = VariantSwitcher.findAndSetupSelectedCachedVariantData(data, variantsExpectedAfterSwitch);
-      if (variantProjectDataNode != null) {
-        setupCachedVariant(project, variantProjectDataNode, invokeVariantSelectionChangeListeners);
-        return true;
-      }
-=======
     if (data != null && variantProjectDataNode != null) {
       VariantSwitcher.findAndSetupSelectedCachedVariantData(data, variantProjectDataNode);
       disableKotlinCompilerPluginImportHandlers(myProject); // TODO(b/215522894)
       restoreKotlinUserDataFromDataNodes(variantProjectDataNode);
       setupCachedVariant(myProject, variantProjectDataNode);
       return;
->>>>>>> ad5b6ee3
     }
 
     // Build file is not changed, the cached variants should be cached and reused.
