/*
 * Copyright (C) 2021 The Android Open Source Project
 *
 * Licensed under the Apache License, Version 2.0 (the "License");
 * you may not use this file except in compliance with the License.
 * You may obtain a copy of the License at
 *
 *      http://www.apache.org/licenses/LICENSE-2.0
 *
 * Unless required by applicable law or agreed to in writing, software
 * distributed under the License is distributed on an "AS IS" BASIS,
 * WITHOUT WARRANTIES OR CONDITIONS OF ANY KIND, either express or implied.
 * See the License for the specific language governing permissions and
 * limitations under the License.
 */
@file:Suppress("RemoveRedundantQualifierName")

package com.android.tools.idea.gradle.project.sync

import com.android.annotations.concurrency.UiThread
import com.android.ide.common.repository.GradleVersion
import com.android.tools.analytics.UsageTracker
import com.android.tools.idea.IdeInfo
import com.android.tools.idea.gradle.project.AndroidStudioGradleInstallationManager
import com.android.tools.idea.gradle.project.sync.GradleSyncState.Companion.JDK_LOCATION_WARNING_NOTIFICATION_GROUP
import com.android.tools.idea.gradle.project.sync.hyperlink.DoNotShowJdkHomeWarningAgainHyperlink
import com.android.tools.idea.gradle.project.sync.hyperlink.OpenUrlHyperlink
import com.android.tools.idea.gradle.project.sync.hyperlink.SelectJdkFromFileSystemHyperlink
import com.android.tools.idea.gradle.project.sync.messages.GradleSyncMessages
import com.android.tools.idea.gradle.ui.SdkUiStrings.JDK_LOCATION_WARNING_URL
import com.android.tools.idea.gradle.util.GradleUtil.GRADLE_SYSTEM_ID
import com.android.tools.idea.project.hyperlink.NotificationHyperlink
import com.android.tools.idea.projectsystem.PROJECT_SYSTEM_SYNC_TOPIC
import com.android.tools.idea.projectsystem.ProjectSystemSyncManager
import com.android.tools.idea.sdk.IdeSdks
import com.google.wireless.android.sdk.stats.AndroidStudioEvent
import com.google.wireless.android.sdk.stats.GradleSyncStats
import com.intellij.build.BuildProgressListener
import com.intellij.build.SyncViewManager
import com.intellij.build.events.BuildEvent
import com.intellij.build.events.FailureResult
import com.intellij.build.events.FinishBuildEvent
import com.intellij.build.events.SuccessResult
import com.intellij.ide.util.PropertiesComponent
import com.intellij.notification.NotificationGroup
import com.intellij.notification.NotificationListener
import com.intellij.notification.impl.NotificationsConfigurationImpl
import com.intellij.openapi.Disposable
import com.intellij.openapi.application.ApplicationManager
import com.intellij.openapi.components.Service
import com.intellij.openapi.diagnostic.Logger
import com.intellij.openapi.extensions.PluginId
import com.intellij.openapi.externalSystem.model.task.ExternalSystemTaskId
import com.intellij.openapi.externalSystem.model.task.ExternalSystemTaskNotificationEvent
import com.intellij.openapi.externalSystem.model.task.ExternalSystemTaskNotificationListener
import com.intellij.openapi.externalSystem.model.task.ExternalSystemTaskType
import com.intellij.openapi.externalSystem.service.project.manage.ProjectDataImportListener
import com.intellij.openapi.externalSystem.util.ExternalSystemApiUtil
import com.intellij.openapi.progress.ProgressManager
import com.intellij.openapi.project.Project
import com.intellij.openapi.ui.MessageType
import com.intellij.openapi.util.Disposer
import com.intellij.openapi.util.Key
import com.intellij.openapi.util.UserDataHolderEx
import com.intellij.openapi.util.text.StringUtil.formatDuration
import com.intellij.ui.AppUIUtil.invokeLaterIfProjectAlive
import com.intellij.util.PathUtil.toSystemIndependentName
import com.intellij.util.ThreeState
import com.intellij.util.messages.MessageBusConnection
import com.intellij.util.messages.Topic
import org.jetbrains.android.util.AndroidBundle
import org.jetbrains.annotations.SystemIndependent
import org.jetbrains.annotations.VisibleForTesting
import org.jetbrains.plugins.gradle.service.GradleInstallationManager
import java.util.concurrent.ConcurrentHashMap
import java.util.concurrent.ConcurrentMap
import java.util.concurrent.locks.ReentrantLock
import kotlin.concurrent.withLock

private val SYNC_NOTIFICATION_GROUP =
  NotificationGroup.logOnlyGroup("Gradle Sync", PluginId.getId("org.jetbrains.android"))

/**
 * This class manages the state of Gradle sync for a project.
 *
*
 * This class records information from various sources about the current state of sync (e.g time taken for each stage) and passes these
 * events to any registered [GradleSyncListener]s via the projects messageBus or any one-time sync listeners passed into a specific
 * invocation of sync.
 */
class GradleSyncStateImpl constructor(project: Project) : GradleSyncState {
  private val delegate = GradleSyncStateHolder.getInstance(project)
  override val isSyncInProgress: Boolean
    get() = delegate.isSyncInProgress
  override val externalSystemTaskId: ExternalSystemTaskId?
    get() = delegate.externalSystemTaskId
  override val lastSyncFinishedTimeStamp: Long
    get() = delegate.lastSyncFinishedTimeStamp
  override val lastSyncedGradleVersion: GradleVersion?
    get() = delegate.lastSyncedGradleVersion

  override fun lastSyncFailed(): Boolean = delegate.lastSyncFailed()
  override fun isSyncNeeded(): ThreeState = delegate.isSyncNeeded()

  override fun subscribe(project: Project, listener: GradleSyncListenerWithRoot, disposable: Disposable): MessageBusConnection {
    val connection = project.messageBus.connect(disposable)
    connection.subscribe(GRADLE_SYNC_TOPIC, listener)
    return connection
  }
}

@VisibleForTesting
val GRADLE_SYNC_TOPIC = Topic("Project sync with Gradle", GradleSyncListenerWithRoot::class.java)

/**
 * A real implementation of [GradleSyncStateImpl] service which, unlike [GradleSyncStateImpl], can be accessed by various listeners in this
 * file as an implementing class type.
 */
class GradleSyncStateHolder constructor(private val project: Project)  {

  companion object {
    @JvmStatic
    fun getInstance(project: Project): GradleSyncStateHolder = project.getService(GradleSyncStateHolder::class.java)
  }

  private enum class LastSyncState(val isInProgress: Boolean = false, val isSuccessful: Boolean = false, val isFailed: Boolean = false) {
    UNKNOWN,
    SKIPPED(isSuccessful = true),
    IN_PROGRESS(isInProgress = true),
    SUCCEEDED(isSuccessful = true),
    FAILED(isFailed = true);

    init {
      assert(!(isSuccessful && isFailed))
    }
  }

  /**
   * Indicates whether the last started Gradle sync has failed.
   *
   * Possible failure causes:
   *   *An error occurred in Gradle (e.g. a missing dependency, or a missing Android platform in the SDK)
   *   *An error occurred while setting up a project using the models obtained from Gradle during sync (e.g. invoking a method that
   *    doesn't exist in an old version of the Android plugin)
   *   *An error in the structure of the project after sync (e.g. more than one module with the same path in the file system)
   */
  fun lastSyncFailed(): Boolean = state.get { state.isFailed }

  val lastSyncedGradleVersion: GradleVersion? get() = state.get { lastSyncedGradleVersion }
  val lastSyncFinishedTimeStamp: Long get() = state.get { lastSyncFinishedTimeStamp }
  val externalSystemTaskId: ExternalSystemTaskId? get() = state.get { externalSystemTaskId }
  val isSyncInProgress: Boolean get() = state.get { state.isInProgress }

  val syncResult: ProjectSystemSyncManager.SyncResult
    get() = state.get {
      when (state) {
        LastSyncState.IN_PROGRESS -> stateBeforeSyncStarted.toSyncResult()
        else -> state.toSyncResult()
      }
    }

  private class Holder {
    private val lock = ReentrantLock()
    private var state: HolderData = HolderData()

    inline fun <T> get(block: HolderData.() -> T): T    {
      return lock.withLock {
        state.block()
      }
    }

    inline fun set(block: HolderData.() -> HolderData)    {
      return lock.withLock {
        state = state.block()
      }
    }
  }

  private data class HolderData(
    val lastSyncedGradleVersion: GradleVersion? = null,
    val state: LastSyncState = LastSyncState.UNKNOWN,
    val stateBeforeSyncStarted: LastSyncState = LastSyncState.UNKNOWN,
    val externalSystemTaskId: ExternalSystemTaskId? = null,
    val lastSyncFinishedTimeStamp: Long = -1L
  )

  private val state: Holder = Holder()

  /**
   * Triggered at the start of a sync.
   */
  private fun syncStarted(trigger: GradleSyncStats.Trigger, rootProjectPath: @SystemIndependent String): Boolean {
    state.set {
      if (state.isInProgress) {
<<<<<<< HEAD
        LOG.warnWithDebug("Sync already in progress for project '${project.name}'.", Throwable())
        return false
=======
        LOG.error("Sync already in progress for project '${project.name}'.", Throwable())
        return@syncStarted false
>>>>>>> 773588ee
      }
      copy(stateBeforeSyncStarted = state, state = LastSyncState.IN_PROGRESS)
    }

    LOG.info("Started ($trigger) sync with Gradle for project '${project.name}'.")

    eventLogger.syncStarted(GradleSyncStats.GradleSyncType.GRADLE_SYNC_TYPE_SINGLE_VARIANT, trigger)

    addToEventLog(SYNC_NOTIFICATION_GROUP, "Gradle sync started", MessageType.INFO, null)

    GradleFiles.getInstance(project).maybeProcessSyncStarted()

    logSyncEvent(AndroidStudioEvent.EventKind.GRADLE_SYNC_STARTED, rootProjectPath)
    syncPublisher() { syncStarted(project, rootProjectPath) }
    return true
  }

  /**
   * Triggered at the start of setup, after the models have been fetched.
   */
  private fun setupStarted(rootProjectPath: @SystemIndependent String) {
    eventLogger.setupStarted()

    LOG.info("Started setup of project '${project.name}'.")

    logSyncEvent(AndroidStudioEvent.EventKind.GRADLE_SYNC_SETUP_STARTED, rootProjectPath)
  }

  /**
   * Triggered at the end of a successful sync, once the models have been fetched.
   */
  private fun syncSucceeded(rootProjectPath: @SystemIndependent String) {
    val millisTook = eventLogger.syncEnded()

    val message = "Gradle sync finished in ${formatDuration(millisTook)}"
    addToEventLog(SYNC_NOTIFICATION_GROUP,
                  message,
                  MessageType.INFO,
                  null
    )
    LOG.info(message)

    logSyncEvent(AndroidStudioEvent.EventKind.GRADLE_SYNC_ENDED, rootProjectPath)

    syncFinished(LastSyncState.SUCCEEDED)
    syncPublisher { syncSucceeded(project, rootProjectPath) }
  }

  /**
   * Triggered when a sync has been found to have failed.
   */
  private fun syncFailed(message: String?, error: Throwable?, rootProjectPath: @SystemIndependent String) {
    val millisTook = eventLogger.syncEnded()
    val throwableMessage = error?.message
    // Find a none null message from either the provided message or the given throwable.
    val causeMessage: String = when {
      !message.isNullOrBlank() -> message
      !throwableMessage.isNullOrBlank() -> throwableMessage
      GradleSyncMessages.getInstance(project).errorDescription.isNotEmpty() -> GradleSyncMessages.getInstance(project).errorDescription
      else -> "Unknown cause".also { LOG.warn(IllegalStateException("No error message given")) }
    }
    val resultMessage = "Gradle sync failed in ${formatDuration(millisTook)}"
    addToEventLog(SYNC_NOTIFICATION_GROUP, resultMessage, MessageType.ERROR, null)
    LOG.warn("$resultMessage. $causeMessage")

    // Log the error to ideas log
    // Note: we log this as well as message above so the stack trace is present in the logs.
    if (error != null) LOG.warn(error)

    // If we are in use tests also log to stdout to help debugging.
    if (ApplicationManager.getApplication().isUnitTestMode) {
      println("***** sync error ${if (error == null) message else error.message}")
    }

    logSyncEvent(AndroidStudioEvent.EventKind.GRADLE_SYNC_FAILURE, rootProjectPath)

    syncFinished(LastSyncState.FAILED)
    syncPublisher { syncFailed(project, causeMessage, rootProjectPath) }
  }

  /**
   * Triggered when a sync has been found to have been cancelled.
   */
  private fun syncCancelled(@Suppress("UNUSED_PARAMETER") rootProjectPath: @SystemIndependent String) {
    val resultMessage = "Gradle sync cancelled"
    addToEventLog(SYNC_NOTIFICATION_GROUP, resultMessage, MessageType.INFO, null)
    LOG.info(resultMessage)

    // TODO(b/239800883): logSyncEvent(AndroidStudioEvent.EventKind.GRADLE_SYNC_CANCELLED)

    // If the initial sync has been cancelled we do not have any models, but we cannot stay in the unknown state forever as it blocks
    // various UI features.
    val newStateAfterCancellation =
      state.get { stateBeforeSyncStarted.takeUnless { it == LastSyncState.UNKNOWN } ?: LastSyncState.FAILED }

    syncFinished(newStateAfterCancellation)
    syncPublisher { syncCancelled(project, rootProjectPath) }
  }

  /**
   * Triggered when a sync have been skipped, this happens when the project is setup by models from the cache.
   */
  fun syncSkipped(listener: GradleSyncListener?) {
    syncFinished(LastSyncState.SKIPPED)
    listener?.syncSkipped(project)
    syncPublisher { syncSkipped(project) }
  }

  fun isSyncNeeded(): ThreeState {
    return when {
      PropertiesComponent.getInstance().getBoolean(ANDROID_GRADLE_SYNC_NEEDED_PROPERTY_NAME) -> ThreeState.YES
      GradleFiles.getInstance(project).areGradleFilesModified() -> ThreeState.YES
      else -> ThreeState.NO
    }
  }

  /**
   * Common code to (re)set state once the sync has completed, all successful/failed/skipped syncs should run through this method.
   */
  private fun syncFinished(newState: LastSyncState) {

    state.set {
      copy(state = newState, externalSystemTaskId = null, lastSyncFinishedTimeStamp = System.currentTimeMillis())
    }

    PropertiesComponent.getInstance().setValue(ANDROID_GRADLE_SYNC_NEEDED_PROPERTY_NAME, !newState.isSuccessful)

    // TODO: Move out of GradleSyncState, create a ProjectCleanupTask to show this warning?
    if (newState != LastSyncState.SKIPPED) {
      ApplicationManager.getApplication().invokeLater { warnIfNotJdkHome() }
    }
  }

  fun recordGradleVersion(gradleVersion: GradleVersion) {
    state.set {
      copy(lastSyncedGradleVersion = gradleVersion)
    }
  }

  @UiThread
  private fun warnIfNotJdkHome() {
    if (project.isDisposed) return
    if (!IdeInfo.getInstance().isAndroidStudio) return
    if (!NotificationsConfigurationImpl.getSettings(JDK_LOCATION_WARNING_NOTIFICATION_GROUP.displayId).isShouldLog) return

    // Using the IdeSdks requires us to be on the dispatch thread
    ApplicationManager.getApplication().assertIsDispatchThread()

    val gradleInstallation = (GradleInstallationManager.getInstance() as AndroidStudioGradleInstallationManager)
    if (gradleInstallation.isUsingJavaHomeJdk(project)) {
      return
    }
    val quickFixes = mutableListOf<NotificationHyperlink>(OpenUrlHyperlink(JDK_LOCATION_WARNING_URL, "More info..."))
    val selectJdkHyperlink = SelectJdkFromFileSystemHyperlink.create(project)
    if (selectJdkHyperlink != null) quickFixes += selectJdkHyperlink
    quickFixes.add(DoNotShowJdkHomeWarningAgainHyperlink())

    val message = AndroidBundle.message("project.sync.warning.multiple.gradle.daemons",
      project.name,
      gradleInstallation.getGradleJvmPath(project, project.basePath.orEmpty()) ?: "Undefined",
      IdeSdks.getJdkFromJavaHome() ?: "Undefined"
    )
    addToEventLog(JDK_LOCATION_WARNING_NOTIFICATION_GROUP, message, MessageType.WARNING, quickFixes)
  }

  private val eventLogger = GradleSyncEventLogger()

  fun generateSyncEvent(eventKind: AndroidStudioEvent.EventKind, rootProjectPath: @SystemIndependent String): AndroidStudioEvent.Builder {
    return eventLogger.generateSyncEvent(project, rootProjectPath, eventKind)
  }

  /**
   * Logs a sync event using [UsageTracker]
   */
  private fun logSyncEvent(kind: AndroidStudioEvent.EventKind, rootProjectPath: @SystemIndependent String) {
    // Do not log an event if the project has been closed, working out the sync type for a disposed project results in
    // an error.
    if (project.isDisposed) return

    val event = eventLogger.generateSyncEvent(project, rootProjectPath, kind)

    UsageTracker.log(event)
  }

  private fun addToEventLog(
    notificationGroup: NotificationGroup,
    message: String,
    type: MessageType,
    quickFixes: List<NotificationHyperlink>?
  ) {
    var resultMessage = message
    var listener: NotificationListener? = null
    if (quickFixes != null) {
      quickFixes.forEach { quickFix ->
        resultMessage += "<br>${quickFix.toHtml()}"
      }
      listener = NotificationListener { _, event ->
        quickFixes.forEach { link -> link.executeIfClicked(project, event) }
      }
    }
    val notification = notificationGroup.createNotification("", resultMessage, type.toNotificationType())
    if (listener != null) notification.setListener(listener)
    notification.notify(project)
  }

  private fun syncPublisher(block: GradleSyncListenerWithRoot.() -> Unit) {
    fun publish() {
      with(project.messageBus.syncPublisher(GRADLE_SYNC_TOPIC)) { block() }
      // Publish to the project-system-wide topic after publishing to our internal topic unless it is an in-progress-state. There is no
      // reason for our callers to handle in-progress states and `SyncResultListener` has `syncEnded()` method only.
      if (state.get { !state.isInProgress }) {
        project.messageBus.syncPublisher(PROJECT_SYSTEM_SYNC_TOPIC).syncEnded(syncResult)
      }
    }
    if (ApplicationManager.getApplication().isUnitTestMode) {
      publish()
    } else {
      invokeLaterIfProjectAlive(project, ::publish)
    }
  }

  /**
   * A helper project level service to keep track of external system sync related tasks and to detect and report any mismatched or
   * unexpected events.
   */
  @Service
  class SyncStateUpdaterService : Disposable {
    val runningTasks: ConcurrentMap<ExternalSystemTaskId, Pair<String, Disposable>> = ConcurrentHashMap()

    fun trackTask(id: ExternalSystemTaskId, projectPath: String): Disposable? {
      LOG.info("trackTask($id, $projectPath)")
      val normalizedProjectPath = normalizePath(projectPath)
      val disposable = Disposer.newDisposable()
      val old = runningTasks.putIfAbsent(id, normalizedProjectPath to disposable)
      if (old != null) {
        LOG.warn("External task $id has been already started")
        Disposer.dispose(disposable)
        return null
      }
      return disposable
    }

    fun stopTrackingTask(id: ExternalSystemTaskId): @SystemIndependent String? {
      LOG.info("stopTrackingTask($id)")
      val info = runningTasks.remove(id)
      if (info == null) {
        LOG.warn("Unknown build $id finished")
        return null
      }
      Disposer.dispose(info.second) // Unsubscribe from notifications.
      return info.first
    }

    fun stopTrackingTask(projectDir: String): @SystemIndependent String? {
      LOG.info("stopTrackingTask($projectDir)")
      val normalizedProjectPath = normalizePath(projectDir)
      val task = runningTasks.entries.find { it.value.first == normalizedProjectPath }?.key ?: return null
      return stopTrackingTask(task)
    }

    override fun dispose() {
      runningTasks.toList().forEach { (key, value) ->
        runCatching {
          Disposer.dispose(value.second)
          runningTasks.remove(key)
        }
      }
    }
  }

  class DataImportListener(val project: Project) : ProjectDataImportListener {
    override fun onImportFinished(projectPath: String?) {
      LOG.info("onImportFinished($projectPath)")
      val syncStateUpdaterService = project.getService(SyncStateUpdaterService::class.java)
      if (syncStateUpdaterService.stopTrackingTask(projectPath!!) != null) {
        GradleSyncStateHolder.getInstance(project).syncSucceeded(projectPath)
      }
    }

    @Suppress("UnstableApiUsage")
    override fun onImportFailed(projectPath: String?) {
      LOG.info("onImportFailed($projectPath)")
      val syncStateUpdaterService = project.getService(SyncStateUpdaterService::class.java)
      if (syncStateUpdaterService.stopTrackingTask(projectPath!!) != null) {
        // If `onImportFailed` is called because of `ProcessCancelledException`, it results in `isCancelled == true`, and this is the way
        // we detect this case since we don't have access to the exception instance itself here.
        if (ProgressManager.getGlobalProgressIndicator()?.isCanceled == true) {
          ProgressManager.getInstance().executeNonCancelableSection {
            GradleSyncStateHolder.getInstance(project).syncCancelled(projectPath)
          }
        } else {
          // Unfortunately, the exact exception is not passed but this is an unexpected error indicating a bug in the code, and it is logged
          // as an error by the handler calling this callback in the IntelliJ platform. The error message below is used for logging and in
          // tests only, while the user still sees the actual exception in the build output window.
          GradleSyncStateHolder.getInstance(project).syncFailed("Failed to import project structure", null, projectPath)
        }
      }
    }
  }

  class SyncStateUpdater : ExternalSystemTaskNotificationListener, BuildProgressListener {

    private fun ExternalSystemTaskId.findProjectOrLog(): Project? {
      val project = findProject()
      if (project == null) {
        LOG.warn("No project found for $this")
      }
      return project
    }

    override fun onStart(id: ExternalSystemTaskId, workingDir: String) {
      if (!id.isGradleResolveProjectTask()) return
      val project = id.findProjectOrLog() ?: return
      val syncStateImpl = getInstance(project)
      syncStateImpl.state.set { copy(externalSystemTaskId = id) }
      LOG.info("onStart($id, $workingDir)")
      val syncStateUpdaterService = project.getService(SyncStateUpdaterService::class.java)
      val disposable = syncStateUpdaterService.trackTask(id, workingDir) ?: return
      val trigger =
        project.getProjectSyncRequest(workingDir)?.trigger
      if (!GradleSyncStateHolder.getInstance(project)
          .syncStarted(trigger ?: GradleSyncStats.Trigger.TRIGGER_UNKNOWN, rootProjectPath = workingDir)
      ) {
        stopTrackingTask(project, id)
        return
      }
      project.getService(SyncViewManager::class.java).addListener(this, disposable)
    }


    override fun onSuccess(id: ExternalSystemTaskId) {
      if (!id.isGradleResolveProjectTask()) return
      LOG.info("onSuccess($id)")
      val project = id.findProjectOrLog() ?: return
      val runningTasks = project.getService(SyncStateUpdaterService::class.java).runningTasks
      val (rootProjectPath, _) = runningTasks[id] ?: return
      GradleSyncStateHolder.getInstance(project).setupStarted(rootProjectPath)
    }

    override fun onFailure(id: ExternalSystemTaskId, e: Exception) {
      if (!id.isGradleResolveProjectTask()) return
      LOG.info("onFailure($id, $e)")
      val project = id.findProjectOrLog() ?: return
      val rootProjectPath = stopTrackingTask(project, id) ?: return
      GradleSyncStateHolder.getInstance(project).syncFailed(null, e, rootProjectPath)
    }

    override fun onStart(id: ExternalSystemTaskId) = error("Not expected to be called. onStart with a different signature is implemented")

    override fun onEnd(id: ExternalSystemTaskId) = Unit
    override fun onStatusChange(event: ExternalSystemTaskNotificationEvent) = Unit
    override fun onTaskOutput(id: ExternalSystemTaskId, text: String, stdOut: Boolean) = Unit
    override fun beforeCancel(id: ExternalSystemTaskId) = Unit

    override fun onCancel(id: ExternalSystemTaskId) {
      if (!id.isGradleResolveProjectTask()) return
      LOG.info("onCancel($id)")
      val project = id.findProjectOrLog() ?: return
      val rootProjectPath = stopTrackingTask(project, id) ?: return

      GradleSyncStateHolder.getInstance(project).syncCancelled(rootProjectPath)
    }

    override fun onEvent(buildId: Any, event: BuildEvent) {
      if (event !is FinishBuildEvent) return
      if (buildId !is ExternalSystemTaskId) {
        LOG.warn("Unexpected buildId $buildId of type ${buildId::class.java} encountered")
        return
      }
      val project = buildId.findProjectOrLog() ?: return
      val rootProjectPath = stopTrackingTask(project, buildId) ?: return

      if (event.result is SuccessResult) {
        // A successful result at this point without first reaching `onImportFinished` currently means that data import was cancelled.
        LOG.info("Unreported sync success detected. Sync cancelled?")
        GradleSyncStateHolder.getInstance(project).syncCancelled(rootProjectPath)
      } else {

        // Regardless of the result report sync failure. A successful sync would have already removed the task via ProjectDataImportListener.
        val failure = event.result as? FailureResult
        val message = failure?.failures?.mapNotNull { it.message }?.joinToString(separator = "\n") ?: "Sync failed: reason unknown"
        val throwable = failure?.failures?.map { it.error }?.firstOrNull { it != null }

        // Log if a not yet finalised sync detected. An error in Gradle phase is supposed to be reported via `onFailure` method and
        // exceptions in data services are reported via `GradleSyncStateHolder.DataImportListener.onImportFailed`.
        LOG.error("Unreported sync failure detected", Throwable())

        GradleSyncStateHolder.getInstance(project).syncFailed(message, throwable, rootProjectPath)
      }
    }

    private fun stopTrackingTask(project: Project, buildId: ExternalSystemTaskId): @SystemIndependent String? {
      val syncStateUpdaterService = project.getService(SyncStateUpdaterService::class.java)
      return syncStateUpdaterService.stopTrackingTask(buildId)
    }
  }

  private fun GradleSyncStateHolder.LastSyncState.toSyncResult(): ProjectSystemSyncManager.SyncResult {
    return when (this) {
      LastSyncState.UNKNOWN -> ProjectSystemSyncManager.SyncResult.UNKNOWN
      GradleSyncStateHolder.LastSyncState.SKIPPED -> ProjectSystemSyncManager.SyncResult.SKIPPED
      GradleSyncStateHolder.LastSyncState.IN_PROGRESS -> ProjectSystemSyncManager.SyncResult.UNKNOWN
      GradleSyncStateHolder.LastSyncState.SUCCEEDED -> ProjectSystemSyncManager.SyncResult.SUCCESS
      GradleSyncStateHolder.LastSyncState.FAILED -> ProjectSystemSyncManager.SyncResult.FAILURE
    }
  }
}

private val PROJECT_SYNC_REQUESTS = Key.create<Map<String, GradleSyncInvoker.Request>>("PROJECT_SYNC_REQUESTS")

internal fun Project.getProjectSyncRequest(rootPath: String): GradleSyncInvoker.Request? {
  return getUserData(PROJECT_SYNC_REQUESTS)?.get(toSystemIndependentName(toSystemIndependentName(rootPath)))
}

@JvmName("setProjectSyncRequest")
internal fun Project.setProjectSyncRequest(rootPath: String, request: GradleSyncInvoker.Request?) {
  val systemIndependentRootPath = toSystemIndependentName(rootPath)
  do {
    val currentRequests = getUserData(PROJECT_SYNC_REQUESTS)
    val newRequests =
      when {
        request != null -> currentRequests.orEmpty() + (systemIndependentRootPath to request)
        else -> currentRequests.orEmpty() - systemIndependentRootPath
      }
  } while (!(this as UserDataHolderEx).replace(PROJECT_SYNC_REQUESTS, currentRequests, newRequests))
}

private fun ExternalSystemTaskId.isGradleResolveProjectTask() =
  projectSystemId == GRADLE_SYSTEM_ID && type == ExternalSystemTaskType.RESOLVE_PROJECT

private fun normalizePath(projectPath: String) = ExternalSystemApiUtil.toCanonicalPath(projectPath)

private val Any.LOG get() = Logger.getInstance(this::class.java)  // Used for non-frequent logging.
private const val ANDROID_GRADLE_SYNC_NEEDED_PROPERTY_NAME = "android.gradle.sync.needed"<|MERGE_RESOLUTION|>--- conflicted
+++ resolved
@@ -110,7 +110,8 @@
 }
 
 @VisibleForTesting
-val GRADLE_SYNC_TOPIC = Topic("Project sync with Gradle", GradleSyncListenerWithRoot::class.java)
+@Topic.AppLevel
+val GRADLE_SYNC_TOPIC = Topic("Project sync with Gradle", GradleSyncListenerWithRoot::class.java, Topic.BroadcastDirection.NONE)
 
 /**
  * A real implementation of [GradleSyncStateImpl] service which, unlike [GradleSyncStateImpl], can be accessed by various listeners in this
@@ -192,13 +193,8 @@
   private fun syncStarted(trigger: GradleSyncStats.Trigger, rootProjectPath: @SystemIndependent String): Boolean {
     state.set {
       if (state.isInProgress) {
-<<<<<<< HEAD
         LOG.warnWithDebug("Sync already in progress for project '${project.name}'.", Throwable())
-        return false
-=======
-        LOG.error("Sync already in progress for project '${project.name}'.", Throwable())
         return@syncStarted false
->>>>>>> 773588ee
       }
       copy(stateBeforeSyncStarted = state, state = LastSyncState.IN_PROGRESS)
     }
