--- conflicted
+++ resolved
@@ -27,12 +27,6 @@
 import com.intellij.notification.NotificationType
 import com.intellij.openapi.project.Project
 import org.jetbrains.annotations.VisibleForTesting
-<<<<<<< HEAD
-import org.jetbrains.plugins.gradle.service.GradleInstallationManager
-import java.io.File
-import java.nio.file.Paths
-=======
->>>>>>> 477885a9
 
 fun showNeededNotifications(project: Project) {
   if (IdeInfo.getInstance().isAndroidStudio) {
@@ -72,10 +66,6 @@
   val jdkInvalidReason = getInvalidJdkReason(project)
   if (jdkInvalidReason != null) {
     val ideSdks = IdeSdks.getInstance()
-<<<<<<< HEAD
-    if (ideSdks.validateJdkPath(Paths.get(jdkPath)) == null) {
-      errorMessage = "Could not find a valid JDK at $jdkPath"
-=======
     val embeddedJdkPath = ideSdks.embeddedJdkPath
     val errorResolution: String
     val notificationType: NotificationType
@@ -85,7 +75,6 @@
       errorResolution = "Gradle JVM setting was changed to use Embedded JDK."
       notificationType = NotificationType.WARNING
       shouldUseEmbedded = true
->>>>>>> 477885a9
     }
     else {
       // Cannot use embedded, notify as error
