--- conflicted
+++ resolved
@@ -15,14 +15,13 @@
  */
 package com.android.tools.idea.gradle.project.sync.idea;
 
+import static com.android.SdkConstants.DOT_JAR;
 import static com.android.SdkConstants.GRADLE_PLUGIN_MINIMUM_VERSION;
 import static com.android.tools.idea.flags.StudioFlags.DISABLE_FORCED_UPGRADES;
 import static com.android.tools.idea.gradle.project.sync.IdeAndroidModelsKt.ideAndroidSyncErrorToException;
 import static com.android.tools.idea.gradle.project.sync.Modules.createUniqueModuleId;
 import static com.android.tools.idea.gradle.project.sync.SimulatedSyncErrors.simulateRegisteredSyncError;
 import static com.android.tools.idea.gradle.project.sync.errors.GradleDistributionInstallIssueCheckerKt.COULD_NOT_INSTALL_GRADLE_DISTRIBUTION_PREFIX;
-import static com.android.tools.idea.gradle.project.sync.errors.UnsupportedModelVersionIssueCheckerKt.READ_MIGRATION_GUIDE_MSG;
-import static com.android.tools.idea.gradle.project.sync.errors.UnsupportedModelVersionIssueCheckerKt.UNSUPPORTED_MODEL_VERSION_ERROR_PREFIX;
 import static com.android.tools.idea.gradle.project.sync.idea.SdkSyncUtil.syncAndroidSdks;
 import static com.android.tools.idea.gradle.project.sync.idea.data.service.AndroidProjectKeys.ANDROID_MODEL;
 import static com.android.tools.idea.gradle.project.sync.idea.data.service.AndroidProjectKeys.GRADLE_MODULE_MODEL;
@@ -35,21 +34,22 @@
 import static com.android.tools.idea.gradle.project.upgrade.GradlePluginUpgrade.expireProjectUpgradeNotifications;
 import static com.android.tools.idea.gradle.util.AndroidGradleSettings.ANDROID_HOME_JVM_ARG;
 import static com.android.tools.idea.gradle.util.GradleUtil.GRADLE_SYSTEM_ID;
+import static com.android.tools.idea.testartifacts.scopes.ExcludedRoots.getAllSourceFolders;
 import static com.android.utils.BuildScriptUtil.findGradleSettingsFile;
-import static com.google.common.base.Strings.isNullOrEmpty;
 import static com.google.wireless.android.sdk.stats.AndroidStudioEvent.EventCategory.GRADLE_SYNC;
 import static com.google.wireless.android.sdk.stats.AndroidStudioEvent.EventKind.GRADLE_SYNC_FAILURE_DETAILS;
-import static com.google.wireless.android.sdk.stats.AndroidStudioEvent.GradleSyncFailure.UNSUPPORTED_ANDROID_MODEL_VERSION;
 import static com.intellij.openapi.externalSystem.model.ProjectKeys.LIBRARY_DEPENDENCY;
 import static com.intellij.openapi.externalSystem.util.ExternalSystemApiUtil.find;
 import static com.intellij.openapi.externalSystem.util.ExternalSystemApiUtil.findAll;
 import static com.intellij.openapi.externalSystem.util.ExternalSystemApiUtil.isInProcessMode;
+import static com.intellij.openapi.util.text.StringUtil.endsWithIgnoreCase;
 import static com.intellij.util.ExceptionUtil.getRootCause;
 import static com.intellij.util.PathUtil.getJarPathForClass;
 import static java.util.Collections.emptyList;
 import static java.util.Collections.emptySet;
 import static org.jetbrains.plugins.gradle.service.project.GradleProjectResolverUtil.getModuleId;
 
+import android.annotation.SuppressLint;
 import com.android.ide.common.repository.GradleVersion;
 import com.android.ide.gradle.model.GradlePluginModel;
 import com.android.ide.gradle.model.artifacts.AdditionalClassifierArtifacts;
@@ -61,20 +61,22 @@
 import com.android.tools.idea.gradle.LibraryFilePaths;
 import com.android.tools.idea.gradle.LibraryFilePaths.ArtifactPaths;
 import com.android.tools.idea.gradle.model.IdeAndroidProject;
+import com.android.tools.idea.gradle.model.IdeArtifactName;
 import com.android.tools.idea.gradle.model.IdeBaseArtifact;
+import com.android.tools.idea.gradle.model.IdeModuleSourceSet;
+import com.android.tools.idea.gradle.model.IdeSourceProvider;
 import com.android.tools.idea.gradle.model.IdeSyncIssue;
 import com.android.tools.idea.gradle.model.IdeVariant;
 import com.android.tools.idea.gradle.model.ndk.v1.IdeNativeVariantAbi;
-import com.android.tools.idea.gradle.plugin.LatestKnownPluginVersionProvider;
-import com.android.tools.idea.gradle.project.model.AndroidModuleModel;
+import com.android.tools.idea.gradle.project.model.GradleAndroidModel;
 import com.android.tools.idea.gradle.project.model.GradleModuleModel;
 import com.android.tools.idea.gradle.project.model.IdeaJavaModuleModelFactory;
 import com.android.tools.idea.gradle.project.model.JavaModuleModel;
 import com.android.tools.idea.gradle.project.model.NdkModuleModel;
 import com.android.tools.idea.gradle.project.model.V2NdkModel;
 import com.android.tools.idea.gradle.project.sync.AdditionalClassifierArtifactsActionOptions;
+import com.android.tools.idea.gradle.project.sync.AllVariantsSyncActionOptions;
 import com.android.tools.idea.gradle.project.sync.AndroidExtraModelProvider;
-import com.android.tools.idea.gradle.project.sync.AllVariantsSyncActionOptions;
 import com.android.tools.idea.gradle.project.sync.GradleSyncStudioFlags;
 import com.android.tools.idea.gradle.project.sync.IdeAndroidModels;
 import com.android.tools.idea.gradle.project.sync.IdeAndroidNativeVariantsModels;
@@ -88,16 +90,12 @@
 import com.android.tools.idea.gradle.project.sync.common.CommandLineArgs;
 import com.android.tools.idea.gradle.project.sync.idea.data.model.ProjectCleanupModel;
 import com.android.tools.idea.gradle.project.sync.idea.data.service.AndroidProjectKeys;
-import com.android.tools.idea.gradle.project.sync.idea.issues.AgpUpgradeRequiredException;
 import com.android.tools.idea.gradle.project.sync.idea.issues.JdkImportCheck;
-import com.android.tools.idea.gradle.project.upgrade.GradlePluginUpgrade;
+import com.android.tools.idea.gradle.run.AndroidGradleTestTasksProvider;
 import com.android.tools.idea.gradle.util.AndroidGradleSettings;
 import com.android.tools.idea.gradle.util.LocalProperties;
 import com.android.tools.idea.io.FilePaths;
-<<<<<<< HEAD
 import com.android.tools.idea.projectsystem.gradle.GradleProjectPath;
-=======
->>>>>>> 2dc52685
 import com.android.tools.idea.sdk.IdeSdks;
 import com.android.tools.idea.stats.UsageTrackerUtils;
 import com.google.common.annotations.VisibleForTesting;
@@ -121,8 +119,8 @@
 import com.intellij.openapi.externalSystem.model.project.LibraryLevel;
 import com.intellij.openapi.externalSystem.model.project.LibraryPathType;
 import com.intellij.openapi.externalSystem.model.project.ModuleData;
-import com.intellij.openapi.externalSystem.model.project.ModuleDependencyData;
 import com.intellij.openapi.externalSystem.model.project.ProjectData;
+import com.intellij.openapi.externalSystem.model.project.TestData;
 import com.intellij.openapi.externalSystem.service.project.ProjectDataManager;
 import com.intellij.openapi.externalSystem.util.ExternalSystemApiUtil;
 import com.intellij.openapi.externalSystem.util.ExternalSystemConstants;
@@ -135,9 +133,9 @@
 import com.intellij.pom.java.LanguageLevel;
 import com.intellij.serviceContainer.NonInjectable;
 import com.intellij.util.PathsList;
+import com.intellij.util.SystemProperties;
 import java.io.File;
 import java.io.IOException;
-import java.nio.file.Path;
 import java.util.ArrayList;
 import java.util.Collection;
 import java.util.HashSet;
@@ -164,7 +162,6 @@
 import org.jetbrains.plugins.gradle.model.ProjectImportModelProvider;
 import org.jetbrains.plugins.gradle.model.data.GradleSourceSetData;
 import org.jetbrains.plugins.gradle.service.project.AbstractProjectResolverExtension;
-import org.jetbrains.plugins.gradle.service.project.GradleProjectResolver;
 import org.jetbrains.plugins.gradle.service.project.GradleProjectResolverUtil;
 import org.jetbrains.plugins.gradle.service.project.ProjectResolverContext;
 import org.jetbrains.plugins.gradle.settings.GradleExecutionSettings;
@@ -185,19 +182,6 @@
     CACHED_VARIANTS_FROM_PREVIOUS_GRADLE_SYNCS =
     com.intellij.openapi.externalSystem.model.Key.create(VariantProjectDataNodes.class, 1 /* not used */);
 
-<<<<<<< HEAD
-  /**
-   * Stores a collection of internal in-memory properties used by Kotlin 1.4/1.5 IDE plugin so that they can be restored when the data node
-   * tree is re-used to re-import a build variant it represents.
-   * <p>
-   * NOTE: This key/data is not directly processed by any data importers.
-   */
-  @NotNull public static final com.intellij.openapi.externalSystem.model.Key<KotlinProperties>
-    KOTLIN_PROPERTIES =
-    com.intellij.openapi.externalSystem.model.Key.create(KotlinProperties.class, 1 /* not used */);
-
-=======
->>>>>>> 2dc52685
   public static final GradleVersion MINIMUM_SUPPORTED_VERSION = GradleVersion.parse(GRADLE_PLUGIN_MINIMUM_VERSION);
   public static final String BUILD_SYNC_ORPHAN_MODULES_NOTIFICATION_GROUP_NAME = "Build sync orphan modules";
 
@@ -209,13 +193,15 @@
   private static final Key<Boolean> IS_ANDROID_PLUGIN_REQUESTING_KAPT_GRADLE_MODEL_KEY =
     Key.create("IS_ANDROID_PLUGIN_REQUESTING_KAPT_GRADLE_MODEL_KEY");
 
+  static final Key<Boolean> IS_JAR_WRAPPED_MODULE =
+    Key.create("JAR_WRAPPED_LIBRARY_MODULE");
+
   @NotNull private final CommandLineArgs myCommandLineArgs;
   @NotNull private final IdeaJavaModuleModelFactory myIdeaJavaModuleModelFactory;
-  private boolean myShouldExportDependencies;
 
   private @Nullable Project myProject;
   private boolean myIsModulePerSourceSetMode;
-  private final Map<GradleProjectPath, ModuleData> myModuleDataByGradlePath = new LinkedHashMap<>();
+  private final Map<GradleProjectPath, DataNode<? extends ModuleData>> myModuleDataByGradlePath = new LinkedHashMap<>();
 
   public AndroidGradleProjectResolver() {
     this(new CommandLineArgs(), new IdeaJavaModuleModelFactory());
@@ -250,11 +236,6 @@
     }
 
     IdeAndroidModels androidModels = resolverCtx.getExtraProject(gradleModule, IdeAndroidModels.class);
-    if (androidModels != null) {
-      String modelVersionString = androidModels.getAndroidProject().getModelVersion();
-      validateModelVersion(modelVersionString);
-    }
-
     DataNode<ModuleData> moduleDataNode = nextResolver.createModule(gradleModule, projectDataNode);
     if (moduleDataNode == null) {
       return null;
@@ -270,31 +251,42 @@
   private void registerModuleData(@NotNull IdeaModule gradleModule,
                                   DataNode<ModuleData> moduleDataNode) {
     ProjectIdentifier projectIdentifier = gradleModule.getGradleProject().getProjectIdentifier();
-    GradleProjectPath gradleProjectPath = new GradleProjectPath(
-      projectIdentifier.getBuildIdentifier().getRootDir(),
-      projectIdentifier.getProjectPath()
-    );
-
-    DataNode<? extends ModuleData> targetData = null;
+
     if (isModulePerSourceSetEnabled()) {
       Collection<DataNode<GradleSourceSetData>> sourceSetNodes = findAll(moduleDataNode, GradleSourceSetData.KEY);
 
-      // TODO: Generate entries for each source set/capability when the notion is added to GradleProjectPath.
-      //       This should result in correct dependency resolution in `DependencyUtil.kt`
       if (!sourceSetNodes.isEmpty()) {
         // ":" and similar holder projects do not have any source sets and should not be a target of module dependencies.
-        targetData = sourceSetNodes.stream()
-          .filter(it -> it.getData().getModuleName().equals("main"))
-          .findFirst()
-          .orElseThrow(
-            () -> new IllegalStateException(
-              String.format("Source set 'main' not found in '%s'", gradleModule.getGradleProject().getPath())));
+        sourceSetNodes.forEach(node -> {
+          IdeModuleSourceSet sourceSet = ModuleUtil.getIdeModuleSourceSet(node.getData());
+
+          if (sourceSet != null && sourceSet.getCanBeConsumed()) {
+            GradleProjectPath gradleProjectPath = new GradleProjectPath(
+              projectIdentifier.getBuildIdentifier().getRootDir(),
+              projectIdentifier.getProjectPath(),
+              sourceSet
+            );
+            myModuleDataByGradlePath.put(gradleProjectPath, node);
+          }
+        });
+      } else {
+        // We may need to link modules without a source set
+        GradleProjectPath gradleProjectPath = new GradleProjectPath(
+          projectIdentifier.getBuildIdentifier().getRootDir().getPath(),
+          projectIdentifier.getProjectPath(),
+          null
+        );
+        myModuleDataByGradlePath.put(gradleProjectPath, moduleDataNode);
       }
     } else {
-      targetData = moduleDataNode;
-    }
-    if (targetData != null) {
-      myModuleDataByGradlePath.put(gradleProjectPath, targetData.getData());
+      if (moduleDataNode != null) {
+        GradleProjectPath gradleProjectPath = new GradleProjectPath(
+          projectIdentifier.getBuildIdentifier().getRootDir(),
+          projectIdentifier.getProjectPath(),
+          IdeModuleSourceSet.MAIN
+        );
+        myModuleDataByGradlePath.put(gradleProjectPath, moduleDataNode);
+      }
     }
   }
 
@@ -328,35 +320,6 @@
     }
   }
 
-  private void validateModelVersion(@NotNull String modelVersionString) {
-    GradleVersion modelVersion = !isNullOrEmpty(modelVersionString)
-                                 ? GradleVersion.tryParseAndroidGradlePluginVersion(modelVersionString)
-                                 : null;
-    boolean result = modelVersion != null && modelVersion.compareTo(MINIMUM_SUPPORTED_VERSION) >= 0;
-    Project project = getProject();
-    if (!result) {
-      AndroidStudioEvent.Builder event = AndroidStudioEvent.newBuilder();
-      // @formatter:off
-      event.setCategory(GRADLE_SYNC)
-           .setKind(GRADLE_SYNC_FAILURE_DETAILS)
-           .setGradleSyncFailure(UNSUPPORTED_ANDROID_MODEL_VERSION)
-           .setGradleVersion(modelVersionString);
-      // @formatter:on
-      UsageTrackerUtils.withProjectId(event, project);
-      UsageTracker.log(event);
-
-      String msg = getUnsupportedModelVersionErrorMsg(modelVersion);
-      throw new IllegalStateException(msg);
-    }
-
-    // Before anything, check to see if what we have is compatible with this version of studio.
-    GradleVersion currentAgpVersion = GradleVersion.tryParse(modelVersionString);
-    GradleVersion latestVersion = GradleVersion.parse(LatestKnownPluginVersionProvider.INSTANCE.get());
-    if (currentAgpVersion != null && GradlePluginUpgrade.shouldForcePluginUpgrade(project, currentAgpVersion, latestVersion)) {
-      throw new AgpUpgradeRequiredException(project, currentAgpVersion);
-    }
-  }
-
   @Override
   public void populateModuleCompileOutputSettings(@NotNull IdeaModule gradleModule,
                                                   @NotNull DataNode<ModuleData> ideModule) {
@@ -372,7 +335,7 @@
   /**
    * Creates and attaches the following models to the moduleNode depending on the type of module:
    * <ul>
-   *   <li>AndroidModuleModel</li>
+   *   <li>GradleAndroidModel</li>
    *   <li>NdkModuleModel</li>
    *   <li>GradleModuleModel</li>
    *   <li>JavaModuleModel</li>
@@ -387,42 +350,36 @@
                                                @NotNull IdeaModule gradleModule,
                                                @Nullable IdeAndroidModels androidModels) {
     String moduleName = moduleNode.getData().getInternalName();
-<<<<<<< HEAD
     File rootModulePath = FilePaths.stringToFile(moduleNode.getData().getLinkedExternalProjectPath());
-=======
-    Path rootModulePath = toSystemDependentPath(moduleNode.getData().getLinkedExternalProjectPath());
->>>>>>> 2dc52685
 
     ExternalProject externalProject = resolverCtx.getExtraProject(gradleModule, ExternalProject.class);
-    KaptGradleModel kaptGradleModel = resolverCtx.getExtraProject(gradleModule, KaptGradleModel.class);
+    KaptGradleModel kaptGradleModel =
+      (androidModels != null) ? androidModels.getKaptGradleModel() : resolverCtx.getExtraProject(gradleModule, KaptGradleModel.class);
     GradlePluginModel gradlePluginModel = resolverCtx.getExtraProject(gradleModule, GradlePluginModel.class);
     BuildScriptClasspathModel buildScriptClasspathModel = resolverCtx.getExtraProject(gradleModule, BuildScriptClasspathModel.class);
 
-    AndroidModuleModel androidModel = null;
+    GradleAndroidModel androidModel = null;
     JavaModuleModel javaModuleModel = null;
     NdkModuleModel ndkModuleModel = null;
     GradleModuleModel gradleModel = null;
     Collection<IdeSyncIssue> issueData = null;
 
     if (androidModels != null) {
-      androidModel = createAndroidModuleModel(moduleName, rootModulePath.toFile(), androidModels);
+      androidModel = createGradleAndroidModel(moduleName, rootModulePath, androidModels);
       issueData = androidModels.getSyncIssues();
-      ndkModuleModel = maybeCreateNdkModuleModel(moduleName, rootModulePath.toFile(), androidModels);
-
-      // Set whether or not we have seen an old (pre 3.0) version of the AndroidProject. If we have seen one
-      // Then we require all Java modules to export their dependencies.
-      myShouldExportDependencies |= androidModel.getFeatures().shouldExportDependencies();
+      String ndkModuleName = moduleName + ((isModulePerSourceSetEnabled()) ? "." + ModuleUtil.getModuleName(androidModel.getMainArtifact()) : "");
+      ndkModuleModel = maybeCreateNdkModuleModel(ndkModuleName, rootModulePath, androidModels);
     }
 
     Collection<String> gradlePluginList = (gradlePluginModel == null) ? ImmutableList.of() : gradlePluginModel.getGradlePluginList();
-    File gradleSettingsFile = findGradleSettingsFile(rootModulePath.toFile());
+    File gradleSettingsFile = findGradleSettingsFile(rootModulePath);
     boolean hasArtifactsOrNoRootSettingsFile = !(gradleSettingsFile.isFile() && !hasArtifacts(externalProject));
 
     if (hasArtifactsOrNoRootSettingsFile || androidModel != null) {
       gradleModel =
         createGradleModuleModel(moduleName,
                                 gradleModule,
-                                androidModels == null ? null : androidModels.getAndroidProject().getModelVersion(),
+                                androidModels == null ? null : androidModels.getAndroidProject().getAgpVersion(),
                                 kaptGradleModel,
                                 buildScriptClasspathModel,
                                 gradlePluginList);
@@ -451,19 +408,41 @@
     // If we have module per sourceSet turned on we need to fill in the GradleSourceSetData for each of the artifacts.
     if (isModulePerSourceSetEnabled() && androidModel != null) {
       IdeVariant variant = androidModel.getSelectedVariant();
-      createAndSetupGradleSourceSetDataNode(moduleNode, gradleModule, variant.getMainArtifact());
+      GradleSourceSetData prodModule = createAndSetupGradleSourceSetDataNode(moduleNode, gradleModule, variant.getMainArtifact(), null);
       IdeBaseArtifact unitTest = variant.getUnitTestArtifact();
       if (unitTest != null) {
-        createAndSetupGradleSourceSetDataNode(moduleNode, gradleModule, unitTest);
+        createAndSetupGradleSourceSetDataNode(moduleNode, gradleModule, unitTest, prodModule);
       }
       IdeBaseArtifact androidTest = variant.getAndroidTestArtifact();
       if (androidTest != null) {
-        createAndSetupGradleSourceSetDataNode(moduleNode, gradleModule, androidTest);
-      }
+        createAndSetupGradleSourceSetDataNode(moduleNode, gradleModule, androidTest, prodModule);
+      }
+      IdeBaseArtifact testFixtures = variant.getTestFixturesArtifact();
+      if (testFixtures != null) {
+        createAndSetupGradleSourceSetDataNode(moduleNode, gradleModule, testFixtures, prodModule);
+      }
+    }
+
+    // Setup testData nodes for testing sources used by Gradle test runners.
+    if (androidModel != null) {
+      createAndSetupTestDataNode(moduleNode, androidModel);
     }
 
     // Ensure the kapt module is stored on the datanode so that dependency setup can use it
     moduleNode.putUserData(AndroidGradleProjectResolverKeys.KAPT_GRADLE_MODEL_KEY, kaptGradleModel);
+
+    if (androidModel == null) {
+      // Maybe set Jar wrapper marker for non-android modules
+      ExternalProject project = resolverCtx.getExtraProject(gradleModule, ExternalProject.class);
+      if (project != null && project.getArtifactsByConfiguration().size() == 1) {
+        Set<File> artifacts = project.getArtifactsByConfiguration().get("default");
+        if (artifacts != null) {
+          moduleNode.putUserData(IS_JAR_WRAPPED_MODULE, artifacts.stream()
+            .anyMatch(artifact -> artifact.isFile() && endsWithIgnoreCase(artifact.getName(), DOT_JAR)));
+        }
+      }
+    }
+
     patchMissingKaptInformationOntoModelAndDataNode(androidModel, moduleNode, kaptGradleModel);
 
     // Populate extra things
@@ -519,7 +498,7 @@
                                 rootModulePath,
                                 ideModels.getSelectedVariantName(),
                                 selectedAbiName,
-                                new V2NdkModel(ideModels.getAndroidProject().getModelVersion(), ideModels.getV2NativeModule()));
+                                new V2NdkModel(ideModels.getAndroidProject().getAgpVersion(), ideModels.getV2NativeModule()));
     }
     // V2 model not available, fallback to V1 model.
     if (ideModels.getV1NativeProject() != null) {
@@ -539,20 +518,37 @@
   }
 
   @NotNull
-  private static AndroidModuleModel createAndroidModuleModel(String moduleName,
+  private static GradleAndroidModel createGradleAndroidModel(String moduleName,
                                                              File rootModulePath,
                                                              @NotNull IdeAndroidModels ideModels) {
 
-    return AndroidModuleModel.create(moduleName,
+    return GradleAndroidModel.create(moduleName,
                                      rootModulePath,
                                      ideModels.getAndroidProject(),
                                      ideModels.getFetchedVariants(),
                                      ideModels.getSelectedVariantName());
   }
 
-  private void createAndSetupGradleSourceSetDataNode(@NotNull DataNode<ModuleData> parentDataNode,
-                                                     @NotNull IdeaModule gradleModule,
-                                                     @NotNull IdeBaseArtifact artifact) {
+  @SuppressLint("NewApi")
+  private void createAndSetupTestDataNode(@NotNull DataNode<ModuleData> moduleDataNode,
+                                          @NotNull GradleAndroidModel GradleAndroidModel) {
+    // TODO(b/205094187): We can also do setUp androidTest tasks from here and they will then be shown as an option when right clicking run tests.
+    // Get the unit test task for the current module.
+    String testTaskName = AndroidGradleTestTasksProvider.getTasksFromAndroidModuleData(GradleAndroidModel);
+    Set<String> sourceFolders = new HashSet<>();
+    for (IdeSourceProvider sourceProvider : GradleAndroidModel.getTestSourceProviders(IdeArtifactName.UNIT_TEST)) {
+      for (File sourceFolder : getAllSourceFolders(sourceProvider)) {
+        sourceFolders.add(sourceFolder.getPath());
+      }
+    }
+    TestData testData = new TestData(GradleConstants.SYSTEM_ID, testTaskName, testTaskName, sourceFolders);
+    moduleDataNode.createChild(ProjectKeys.TEST, testData);
+  }
+
+  private GradleSourceSetData createAndSetupGradleSourceSetDataNode(@NotNull DataNode<ModuleData> parentDataNode,
+                                                                    @NotNull IdeaModule gradleModule,
+                                                                    @NotNull IdeBaseArtifact artifact,
+                                                                    @Nullable GradleSourceSetData productionModule) {
     String moduleId = computeModuleIdForArtifact(resolverCtx, gradleModule, artifact);
     String readableArtifactName = ModuleUtil.getModuleName(artifact);
     String moduleExternalName = gradleModule.getName() + ":" + readableArtifactName;
@@ -563,7 +559,12 @@
       new GradleSourceSetData(moduleId, moduleExternalName, moduleInternalName, parentDataNode.getData().getModuleFileDirectoryPath(),
                               parentDataNode.getData().getLinkedExternalProjectPath());
 
+    if (productionModule != null) {
+      sourceSetData.setProductionModuleId(productionModule.getInternalName());
+    }
+
     parentDataNode.createChild(GradleSourceSetData.KEY, sourceSetData);
+    return sourceSetData;
   }
 
   private static String computeModuleIdForArtifact(@NotNull ProjectResolverContext resolverCtx,
@@ -581,7 +582,7 @@
    * KaptProjectResolverExtension, however as of now this class only works when module per source set is
    * enabled.
    */
-  public static void patchMissingKaptInformationOntoModelAndDataNode(@Nullable AndroidModuleModel androidModel,
+  public static void patchMissingKaptInformationOntoModelAndDataNode(@Nullable GradleAndroidModel androidModel,
                                                                      @NotNull DataNode<ModuleData> moduleDataNode,
                                                                      @Nullable KaptGradleModel kaptGradleModel) {
     if (kaptGradleModel == null || !kaptGradleModel.isEnabled()) {
@@ -655,7 +656,7 @@
 
   @Nullable
   private static Pair<IdeVariant, IdeBaseArtifact> findVariantAndArtifact(@NotNull KaptSourceSetModel sourceSetModel,
-                                                                          @NotNull AndroidModuleModel androidModel) {
+                                                                          @NotNull GradleAndroidModel androidModel) {
     String sourceSetName = sourceSetModel.getSourceSetName();
     if (!sourceSetModel.isTest()) {
       IdeVariant variant = androidModel.findVariantByName(sourceSetName);
@@ -670,6 +671,14 @@
       return variant == null ? null : Pair.create(variant, variant.getAndroidTestArtifact());
     }
 
+    // Check if it's test fixtures source set.
+    String testFixturesSuffix = "TestFixtures";
+    if (sourceSetName.endsWith(testFixturesSuffix)) {
+      String variantName = sourceSetName.substring(0, sourceSetName.length() - testFixturesSuffix.length());
+      IdeVariant variant = androidModel.findVariantByName(variantName);
+      return variant == null ? null : Pair.create(variant, variant.getTestFixturesArtifact());
+    }
+
     // Check if it's unit test source set.
     String unitTestSuffix = "UnitTest";
     if (sourceSetName.endsWith(unitTestSuffix)) {
@@ -691,9 +700,9 @@
 
   @Override
   public void populateModuleContentRoots(@NotNull IdeaModule gradleModule, @NotNull DataNode<ModuleData> ideModule) {
-    DataNode<AndroidModuleModel> androidModuleModelNode = ExternalSystemApiUtil.find(ideModule, AndroidProjectKeys.ANDROID_MODEL);
+    DataNode<GradleAndroidModel> GradleAndroidModelNode = ExternalSystemApiUtil.find(ideModule, AndroidProjectKeys.ANDROID_MODEL);
     // Only process android modules.
-    if (androidModuleModelNode == null) {
+    if (GradleAndroidModelNode == null) {
       super.populateModuleContentRoots(gradleModule, ideModule);
       return;
     }
@@ -703,7 +712,7 @@
     if (isModulePerSourceSetEnabled()) {
       ContentRootUtilKt.setupAndroidContentEntriesPerSourceSet(
         ideModule,
-        androidModuleModelNode.getData()
+        GradleAndroidModelNode.getData()
       );
     } else {
       ContentRootUtilKt.setupAndroidContentEntries(ideModule, null);
@@ -718,7 +727,7 @@
   public void populateModuleDependencies(@NotNull IdeaModule gradleModule,
                                          @NotNull DataNode<ModuleData> ideModule,
                                          @NotNull DataNode<ProjectData> ideProject) {
-    DataNode<AndroidModuleModel> androidModelNode = ExternalSystemApiUtil.find(ideModule, AndroidProjectKeys.ANDROID_MODEL);
+    DataNode<GradleAndroidModel> androidModelNode = ExternalSystemApiUtil.find(ideModule, AndroidProjectKeys.ANDROID_MODEL);
     // Don't process non-android modules here.
     if (androidModelNode == null) {
       super.populateModuleDependencies(gradleModule, ideModule, ideProject);
@@ -727,18 +736,6 @@
 
     // Call all the other resolvers to ensure that any dependencies that they need to provide are added.
     nextResolver.populateModuleDependencies(gradleModule, ideModule, ideProject);
-    // In AndroidStudio pre-3.0 all dependencies need to be exported, the common resolvers do not set this.
-    // to remedy this we need to go through all data nodes added by other resolvers and set this flag.
-    if (myShouldExportDependencies) {
-      Collection<DataNode<LibraryDependencyData>> libraryDataNodes = findAll(ideModule, LIBRARY_DEPENDENCY);
-      for (DataNode<LibraryDependencyData> libraryDataNode : libraryDataNodes) {
-        libraryDataNode.getData().setExported(true);
-      }
-      Collection<DataNode<ModuleDependencyData>> moduleDataNodes = findAll(ideModule, ProjectKeys.MODULE_DEPENDENCY);
-      for (DataNode<ModuleDependencyData> moduleDataNode : moduleDataNodes) {
-        moduleDataNode.getData().setExported(true);
-      }
-    }
 
     AdditionalClassifierArtifactsModel additionalArtifacts =
       resolverCtx.getExtraProject(gradleModule, AdditionalClassifierArtifactsModel.class);
@@ -771,34 +768,15 @@
       libraryFilePaths = LibraryFilePaths.getInstance(project);
     }
 
-<<<<<<< HEAD
-    Function<GradleProjectPath, ModuleData> moduleDataLookup = myModuleDataByGradlePath::get;
-=======
-    Function<String, ModuleData> moduleDataLookup = (id) -> {
-      if (workspace != null) {
-        if (resolverCtx.isResolveModulePerSourceSet()){
-          // This block is adapted from AOSP/DependencyUtil.kt: Change-Id: Ib67b8cd552866322e5566719d58a9d70421f3865.
-          // There is no need to merge this back into AOSP. When merging AOSP (?4.3?) > IJ, it should also go away.
-
-          Map<String, Pair<DataNode<GradleSourceSetData>, ExternalSourceSet>> sourceSetMap =
-            ideProject.getUserData(GradleProjectResolver.RESOLVED_SOURCE_SETS);
-          if (sourceSetMap == null) return workspace.findModuleDataByModuleId(id);
-
-          Pair<DataNode<GradleSourceSetData>, ExternalSourceSet> mainSourceSet = sourceSetMap.get(id + ":main");
-          if (mainSourceSet != null) {
-            return mainSourceSet.first.getData();
-          } else {
-            // Assume that modules per source set are disabled (e.g. android modules). In rare cases this may also mean that
-            //  the module should depend on some source set other than "main". We don't know exactly on which one anyway.
-            return workspace.findModuleDataByModuleId(id);
-          }
-        } else {
-          return workspace.findModuleDataByModuleId(id);
-        }
-      }
-      return null;
+    Function<GradleProjectPath, DataNode<? extends ModuleData>> moduleDataLookup = (gradleProjectPath) -> {
+      // In the case when model v2 is enabled and module per source set is disabled, we might get a query to resolve a dependency on
+      // a testFixtures module. As testFixtures relies on module per source set, we resolve the dependency to the main module instead.
+      if (!isModulePerSourceSetEnabled() && gradleProjectPath.getSourceSet() == IdeModuleSourceSet.TEST_FIXTURES) {
+        return myModuleDataByGradlePath.get(
+          new GradleProjectPath(gradleProjectPath.getBuildRoot(), gradleProjectPath.getPath(), IdeModuleSourceSet.MAIN));
+      }
+      return myModuleDataByGradlePath.get(gradleProjectPath);
     };
->>>>>>> 2dc52685
 
     Function<String, AdditionalArtifactsPaths> artifactLookup = (artifactId) -> {
       // First check to see if we just obtained any paths from Gradle. Since we don't request all the paths this can be null
@@ -916,24 +894,15 @@
     String projectPath = resolverCtx.getProjectPath();
     syncAndroidSdks(SdkSync.getInstance(), projectPath);
 
-<<<<<<< HEAD
     Project project = getProject();
-    JdkImportCheck.validateProjectGradleJdk(project, projectPath);
-    validateGradleWrapper(projectPath);
-
-    displayInternalWarningIfForcedUpgradesAreDisabled();
-=======
-    Project project = myProjectFinder.findProject(resolverCtx);
+
     if (IdeInfo.getInstance().isAndroidStudio()) {
       // do not confuse IDEA users with warnings and quick fixes that suggest something about Android Studio in pure gradle-java projects (IDEA-266355)
 
       // TODO: check if we should move JdkImportCheck to platform (IDEA-268384)
       JdkImportCheck.validateProjectGradleJdk(project, projectPath);
-
       displayInternalWarningIfForcedUpgradesAreDisabled();
     }
-
->>>>>>> 2dc52685
     expireProjectUpgradeNotifications(project);
 
     if (IdeInfo.getInstance().isAndroidStudio()) {
@@ -995,7 +964,7 @@
                                                       @NotNull String projectPath,
                                                       @Nullable String buildFilePath) {
     String msg = error.getMessage();
-    if (msg != null && !msg.contains(UNSUPPORTED_MODEL_VERSION_ERROR_PREFIX)) {
+    if (msg != null) {
       Throwable rootCause = getRootCause(error);
       if (rootCause instanceof ClassNotFoundException) {
         msg = rootCause.getMessage();
@@ -1028,28 +997,7 @@
   }
 
   @NotNull
-  private static String getUnsupportedModelVersionErrorMsg(@Nullable GradleVersion modelVersion) {
-    StringBuilder builder = new StringBuilder();
-    builder.append(UNSUPPORTED_MODEL_VERSION_ERROR_PREFIX);
-    String recommendedVersion = String.format("The recommended version is %1$s.", LatestKnownPluginVersionProvider.INSTANCE.get());
-    if (modelVersion != null) {
-      builder.append(String.format(" (%1$s).", modelVersion.toString())).append(" ").append(recommendedVersion);
-      if (modelVersion.getMajor() == 0 && modelVersion.getMinor() <= 8) {
-        // @formatter:off
-        builder.append("\n\nStarting with version 0.9.0 incompatible changes were introduced in the build language.\n")
-               .append(READ_MIGRATION_GUIDE_MSG)
-               .append(" to learn how to update your project.");
-        // @formatter:on
-      }
-    }
-    else {
-      builder.append(". ").append(recommendedVersion);
-    }
-    return builder.toString();
-  }
-
-  @NotNull
-  private ProjectImportModelProvider configureAndGetExtraModelProvider() {
+  private AndroidExtraModelProvider configureAndGetExtraModelProvider() {
     GradleExecutionSettings gradleExecutionSettings = resolverCtx.getSettings();
     ProjectResolutionMode projectResolutionMode = getRequestedSyncMode(gradleExecutionSettings);
     SyncActionOptions syncOptions;
@@ -1059,7 +1007,8 @@
     GradleSyncStudioFlags studioFlags = new GradleSyncStudioFlags(
       parallelSync,
       parallelSyncPrefetchVariants,
-      StudioFlags.GRADLE_SYNC_USE_V2_MODEL.get()
+      StudioFlags.GRADLE_SYNC_USE_V2_MODEL.get(),
+      shouldDisableForceUpgrades()
     );
 
     if (projectResolutionMode == ProjectResolutionMode.SyncProjectMode.INSTANCE) {
@@ -1102,6 +1051,13 @@
     return new AndroidExtraModelProvider(syncOptions);
   }
 
+  public static boolean shouldDisableForceUpgrades() {
+    if (ApplicationManager.getApplication().isUnitTestMode()) return true;
+    if (SystemProperties.getBooleanProperty("studio.skip.agp.upgrade", false)) return true;
+    if (StudioFlags.DISABLE_FORCED_UPGRADES.get()) return true;
+    return false;
+  }
+
   @NotNull
   private static ProjectResolutionMode getRequestedSyncMode(GradleExecutionSettings gradleExecutionSettings) {
     ProjectResolutionMode projectResolutionMode =
