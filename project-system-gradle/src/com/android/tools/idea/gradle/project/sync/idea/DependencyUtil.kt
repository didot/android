--- conflicted
+++ resolved
@@ -20,20 +20,11 @@
 import com.android.SdkConstants.DOT_JAR
 import com.android.SdkConstants.FD_RES
 import com.android.SdkConstants.FN_ANNOTATIONS_ZIP
-<<<<<<< HEAD
-import com.android.SdkConstants.FN_FRAMEWORK_LIBRARY
-import com.android.ide.common.repository.GradleCoordinate
-import com.android.tools.idea.IdeInfo
-import com.android.tools.idea.gradle.LibraryFilePaths
-import com.android.tools.idea.gradle.dsl.api.dependencies.ArtifactDependencySpec
-import com.android.tools.idea.gradle.model.IdeAndroidLibrary
-=======
 import com.android.ide.common.repository.GradleCoordinate
 import com.android.tools.idea.gradle.dsl.api.dependencies.ArtifactDependencySpec
 import com.android.tools.idea.gradle.model.IdeAndroidLibrary
 import com.android.tools.idea.gradle.model.IdeAndroidLibraryDependency
 import com.android.tools.idea.gradle.model.IdeArtifactDependency
->>>>>>> ad5b6ee3
 import com.android.tools.idea.gradle.model.IdeArtifactLibrary
 import com.android.tools.idea.gradle.model.IdeBaseArtifact
 import com.android.tools.idea.gradle.model.IdeBaseArtifactCore
@@ -46,8 +37,6 @@
 import com.android.tools.idea.gradle.model.IdePreResolvedModuleLibrary
 import com.android.tools.idea.gradle.model.IdeUnresolvedModuleLibrary
 import com.android.tools.idea.gradle.model.IdeVariant
-<<<<<<< HEAD
-=======
 import com.android.tools.idea.gradle.model.buildId
 import com.android.tools.idea.gradle.model.impl.IdeJavaLibraryImpl
 import com.android.tools.idea.gradle.model.impl.IdeModuleLibraryImpl
@@ -57,12 +46,9 @@
 import com.android.tools.idea.gradle.model.impl.IdeUnresolvedLibraryTable
 import com.android.tools.idea.gradle.model.projectPath
 import com.android.tools.idea.gradle.model.sourceSet
->>>>>>> ad5b6ee3
-import com.android.tools.idea.gradle.project.model.AndroidModuleModel
 import com.android.tools.idea.projectsystem.gradle.GradleProjectPath
 import com.android.tools.idea.projectsystem.gradle.GradleSourceSetProjectPath
 import com.intellij.openapi.diagnostic.Logger
-import com.intellij.openapi.diagnostic.logger
 import com.intellij.openapi.externalSystem.model.DataNode
 import com.intellij.openapi.externalSystem.model.ExternalSystemException
 import com.intellij.openapi.externalSystem.model.ProjectKeys
@@ -80,11 +66,10 @@
 import com.intellij.openapi.project.Project
 import com.intellij.openapi.roots.DependencyScope
 import com.intellij.openapi.util.io.FileUtil
-import com.intellij.openapi.util.io.FileUtil.toSystemIndependentName
+import com.intellij.openapi.util.io.FileUtilRt.toSystemIndependentName
 import org.gradle.tooling.model.UnsupportedMethodException
 import org.jetbrains.kotlin.idea.gradle.configuration.KotlinSourceSetData
 import org.jetbrains.plugins.gradle.model.data.GradleSourceSetData
-import org.jetbrains.plugins.gradle.service.project.GradleProjectResolver
 import org.jetbrains.plugins.gradle.service.project.GradleProjectResolverUtil
 import org.jetbrains.plugins.gradle.service.project.GradleProjectResolverUtil.linkProjectLibrary
 import org.jetbrains.plugins.gradle.settings.GradleExecutionWorkspace
@@ -101,101 +86,6 @@
 data class AdditionalArtifactsPaths(val sources: SourcesPath, val javadoc: JavadocPath, val sampleSources: SampleSourcePath)
 
 /**
-<<<<<<< HEAD
- * Sets up the [LibraryDependencyData] and [ModuleDependencyData] on the receiving [ModuleData] node.
- *
- * This uses the information provided in the given [variant] if no variant is given then the selected
- * variant from the [AndroidModuleModel] is used. This method assumes that this module has an attached
- * [AndroidModuleModel] data node (given by the key [AndroidProjectKeys.ANDROID_MODEL]).
- *
- * [additionalArtifactsMapper] is used to obtain the respective sources and Javadocs which are attached to the
- * libraries. TODO: Replace with something that makes the call sites nicer and shouldn't rely on the project object.
- *
- * The [gradleProjectPathToModuleData] map must be provided and must correctly map module ids created in the same form
- * as [GradleProjectResolverUtil.getModuleId] to the [ModuleData]. This is used to set up
- * [ModuleDependencyData].
- */
-@JvmOverloads
-fun DataNode<ModuleData>.setupAndroidDependenciesForModule(
-  gradleProjectPathToModuleData: (GradleProjectPath) -> DataNode<out ModuleData>?,
-  additionalArtifactsMapper: (ArtifactId) -> AdditionalArtifactsPaths,
-  variant: IdeVariant? = null,
-  project: Project?
-) {
-  val androidModel = ExternalSystemApiUtil.find(this, AndroidProjectKeys.ANDROID_MODEL)?.data ?: return // TODO: Error here
-  // The DataNode tree should have a ProjectData node as a parent of the ModuleData node. We don't throw an
-  // exception here as other intellij plugins can manipulate the tree, we do not want to break an import
-  // completely due to a badly behaved plugin.
-  @Suppress("UNCHECKED_CAST") val projectDataNode = parent as? DataNode<ProjectData>
-  if (projectDataNode == null) {
-    LOG.error(
-      "Couldn't find project data for module ${data.moduleName}, incorrect tree structure."
-    )
-    return
-  }
-
-  // These maps keep track of all the dependencies that we have already seen. This allows us to skip over processing
-  // dependencies multiple times with more specific scopes.
-  val processedLibraries = mutableMapOf<String, LibraryDependencyData>()
-  val processedModuleDependencies = mutableMapOf<GradleProjectPath, ModuleDependencyData>()
-
-  val selectedVariant = variant ?: androidModel.selectedVariant
-
-  // First set up any extra sdk libraries as these should really be in the SDK.
-  getExtraSdkLibraries(projectDataNode, this, androidModel.androidProject.bootClasspath).forEach { sdkLibraryDependency ->
-    processedLibraries[sdkLibraryDependency.target.externalName] = sdkLibraryDependency
-  }
-
-  val dependenciesSetupContext = AndroidDependenciesSetupContext(
-    this,
-    projectDataNode,
-    gradleProjectPathToModuleData,
-    additionalArtifactsMapper,
-    processedLibraries,
-    processedModuleDependencies,
-    project
-  )
-
-  // Setup the dependencies for the main artifact, the main dependencies are done first since there scope is more permissive.
-  // This allows us to just skip the dependency if it is already present.
-  dependenciesSetupContext.setupForArtifact(selectedVariant.mainArtifact, DependencyScope.COMPILE)
-  val endCompileIndex = processedLibraries.size
-
-  // Setup the dependencies of the test artifact.
-  listOfNotNull(selectedVariant.unitTestArtifact, selectedVariant.androidTestArtifact).forEach { testArtifact ->
-    dependenciesSetupContext.setupForArtifact(testArtifact, DependencyScope.TEST)
-  }
-
-  // Determine an order for the dependencies, for now we put the modules first and the libraries after.
-  // The order of the libraries and modules is the same order as we obtain them from AGP, with the
-  // dependencies from the main artifact coming first (java libs then android) and the test artifacts
-  // coming after (java libs then android).
-  // TODO(rework-12): What is the correct order
-  var orderIndex = 0
-
-  val processedLibrarySize = processedLibraries.size
-  var tempOrderIndex = 0
-  processedLibraries.forEach { (_, libraryDependencyData) ->
-    // We want the Test scope artifacts to appear on the classpath before the compile type artifacts. This is to prevent ensure that
-    // if the same dependency (with a different version) is present as both a test and compile dependency then we use the Test version
-    // when running tests. This should become irrelevant once we switch to running unit tests through Gradle.
-    libraryDependencyData.order = orderIndex + Math.floorMod((tempOrderIndex++ - endCompileIndex), processedLibrarySize)
-    createChild(ProjectKeys.LIBRARY_DEPENDENCY, libraryDependencyData)
-  }
-  orderIndex += tempOrderIndex
-
-  // Due to the way intellij collects classpaths for test (using all transitive deps) we are putting all module dependencies last so that
-  // their dependencies will be last on the classpath and not overwrite actual dependencies of the module being tested.
-  // This should be removed once we have a way to correct the order of the classpath, or we start running tests via Gradle.
-  processedModuleDependencies.forEach { (_, moduleDependencyData) ->
-    moduleDependencyData.order = orderIndex++
-    createChild(ProjectKeys.MODULE_DEPENDENCY, moduleDependencyData)
-  }
-}
-
-/**
-=======
->>>>>>> ad5b6ee3
  * Removes name extension or qualifier or classifier from the given [libraryName]. If the given [libraryName]
  * can't be parsed as a [GradleCoordinate] this method returns the [libraryName] un-edited.
  */
@@ -229,21 +119,13 @@
   library: IdeModuleDependency
 ): GradleSourceSetProjectPath {
   val libraryBuildId = toSystemIndependentName(library.buildId)
-<<<<<<< HEAD
-  return GradleProjectPath(libraryBuildId, library.projectPath, library.sourceSet)
-=======
   return GradleSourceSetProjectPath(libraryBuildId, library.projectPath, library.sourceSet)
->>>>>>> ad5b6ee3
 }
 
 private class AndroidDependenciesSetupContext(
   private val moduleDataNode: DataNode<out ModuleData>,
   private val projectDataNode: DataNode<ProjectData>,
-<<<<<<< HEAD
-  private val gradleProjectPathToModuleData: (GradleProjectPath) -> DataNode<out ModuleData>?,
-=======
   private val gradleProjectPathToModuleData: (GradleSourceSetProjectPath) -> ModuleData?,
->>>>>>> ad5b6ee3
   private val additionalArtifactsMapper: (ArtifactId) -> AdditionalArtifactsPaths?,
   private val processedLibraries: MutableMap<String, LibraryDependencyData>,
   private val processedModuleDependencies: MutableMap<GradleProjectPath, ModuleDependencyData>,
@@ -288,21 +170,13 @@
 
   private inner class JavaLibraryWorkItem(library: IdeJavaLibraryDependency) : LibraryWorkItem<IdeJavaLibraryDependency>(library) {
     override fun setupTarget() {
-<<<<<<< HEAD
-      ArtifactDependencySpec.create(library.artifactAddress)?.also {
-=======
       ArtifactDependencySpec.create(library.target.artifactAddress)?.also {
->>>>>>> ad5b6ee3
         libraryData.setGroup(it.group)
         libraryData.artifactId = it.name
         libraryData.version = it.version
       }
 
-<<<<<<< HEAD
-      libraryData.addPath(BINARY, library.artifact.absolutePath)
-=======
       libraryData.addPath(BINARY, library.target.artifact.absolutePath)
->>>>>>> ad5b6ee3
       setupSourcesAndJavaDocsFrom(libraryData, libraryName)
     }
   }
@@ -348,66 +222,16 @@
     }
   }
 
-<<<<<<< HEAD
-  private fun isWrappedJar(node: DataNode<out ModuleData>) : Boolean {
-    return node.getUserData(AndroidGradleProjectResolver.IS_JAR_WRAPPED_MODULE) ?: false
-  }
-
-  private fun attemptToMatchDependencyByArtifact(
-    gradlePath: GradleProjectPath,
-    projectDataNode: DataNode<ProjectData>,
-    artifact: File
-  ) : ModuleLibraryWorkItem? {
-    // Obtain the two maps we need from the project data node.
-    val artifactMap = projectDataNode.getUserData(GradleProjectResolver.CONFIGURATION_ARTIFACTS)
-    val resolvedSourceSetMap = projectDataNode.getUserData(GradleProjectResolver.RESOLVED_SOURCE_SETS)
-    if (artifactMap == null || resolvedSourceSetMap == null) return null
-
-    return artifactMap[ExternalSystemApiUtil.toCanonicalPath(artifact.path)]?.let { id ->
-      resolvedSourceSetMap[id]?.let { pair ->
-        ModuleLibraryWorkItem(gradlePath, pair.first.data)
-      }
-    }
-  }
-
-  private fun createModuleLibraryWorkItem(library: IdeModuleLibrary): ModuleLibraryWorkItem? {
-=======
   private fun createModuleLibraryWorkItem(library: IdeModuleDependency): ModuleLibraryWorkItem? {
->>>>>>> ad5b6ee3
     if (library.projectPath.isEmpty()) return null
     val targetModuleGradlePath = computeModuleIdForLibraryTarget(library)
     val targetData = gradleProjectPathToModuleData(targetModuleGradlePath)
     if (targetData == null) {
-<<<<<<< HEAD
-      val dependency = library.artifact?.let { attemptToMatchDependencyByArtifact(targetModuleGradlePath, projectDataNode, it) }
-      if (dependency != null) return dependency
-      // See if we have a module without a source set that we should depend on
-      // This will be the case for wrapped jars
-      val nonSourceSetDataNode = targetModuleGradlePath.copy(sourceSet = null)
-      val newTargetData = gradleProjectPathToModuleData(nonSourceSetDataNode)
-      if (newTargetData != null && isWrappedJar(newTargetData)) {
-        return ModuleLibraryWorkItem(nonSourceSetDataNode, newTargetData.data)
-      }
-      // We can not satisfy the dependency we obtained from the model, log a warning but avoid crashing the IDE.
-      if (newTargetData == null) {
-        val exception = ExternalSystemException(
-          "Could not match dependency with project path ${targetModuleGradlePath.path} and source set ${targetModuleGradlePath.sourceSet}")
-        val logger = logger<AndroidGradleProjectResolver>()
-        if (IdeInfo.getInstance().isAndroidStudio) {
-          logger.warnInProduction(exception)
-        }
-      }
-      return null
-    }
-
-    return ModuleLibraryWorkItem(targetModuleGradlePath, targetData.data)
-=======
       // TODO(b/208357458): Once we correct source set matching we need to revisit whether this should produce an error
       LOG.warnInProduction(ExternalSystemException("Cannot find module with id: $targetModuleGradlePath"))
       return null;
     }
     return ModuleLibraryWorkItem(targetModuleGradlePath, targetData)
->>>>>>> ad5b6ee3
   }
 
   fun setupForArtifact(artifact: IdeBaseArtifact, scope: DependencyScope) {
@@ -465,14 +289,8 @@
 }
 
 fun DataNode<ModuleData>.setupAndroidDependenciesForMpss(
-<<<<<<< HEAD
-  gradleProjectPathToModuleData: (GradleProjectPath) -> DataNode<out ModuleData>?,
-  additionalArtifactsMapper: (ArtifactId) -> AdditionalArtifactsPaths,
-  androidModel: AndroidModuleModel,
-=======
   gradleProjectPathToModuleData: (GradleSourceSetProjectPath) -> ModuleData?,
   additionalArtifactsMapper: (ArtifactId) -> AdditionalArtifactsPaths?,
->>>>>>> ad5b6ee3
   variant: IdeVariant,
   project: Project?
 ) {
