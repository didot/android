/*
 * Copyright (C) 2019 The Android Open Source Project
 *
 * Licensed under the Apache License, Version 2.0 (the "License");
 * you may not use this file except in compliance with the License.
 * You may obtain a copy of the License at
 *
 *      http://www.apache.org/licenses/LICENSE-2.0
 *
 * Unless required by applicable law or agreed to in writing, software
 * distributed under the License is distributed on an "AS IS" BASIS,
 * WITHOUT WARRANTIES OR CONDITIONS OF ANY KIND, either express or implied.
 * See the License for the specific language governing permissions and
 * limitations under the License.
 */
package com.android.tools.idea.gradle.project.sync.idea

import com.android.SdkConstants.ANDROIDX_ANNOTATIONS_ARTIFACT
import com.android.SdkConstants.ANNOTATIONS_LIB_ARTIFACT
import com.android.SdkConstants.DOT_JAR
import com.android.SdkConstants.FD_RES
import com.android.SdkConstants.FN_ANNOTATIONS_ZIP
import com.android.SdkConstants.FN_FRAMEWORK_LIBRARY
<<<<<<< HEAD
=======
import com.android.builder.model.level2.Library
import com.android.ide.common.repository.GradleCoordinate
import com.android.tools.idea.flags.StudioFlags
import com.android.tools.idea.gradle.LibraryFilePaths
>>>>>>> 2dc52685
import com.android.tools.idea.gradle.model.IdeAndroidLibrary
import com.android.tools.idea.gradle.model.IdeBaseArtifact
import com.android.tools.idea.gradle.model.IdeJavaLibrary
import com.android.tools.idea.gradle.model.IdeLibrary
import com.android.tools.idea.gradle.model.IdeModuleLibrary
import com.android.tools.idea.gradle.model.IdeVariant
<<<<<<< HEAD
import com.android.ide.common.repository.GradleCoordinate
import com.android.tools.idea.gradle.LibraryFilePaths
import com.android.tools.idea.gradle.model.IdeArtifactLibrary
=======
>>>>>>> 2dc52685
import com.android.tools.idea.gradle.project.model.AndroidModuleModel
import com.android.tools.idea.gradle.project.sync.idea.data.service.AndroidProjectKeys
import com.android.tools.idea.io.FilePaths
import com.android.tools.idea.projectsystem.gradle.GradleProjectPath
import com.intellij.openapi.diagnostic.Logger
import com.intellij.openapi.externalSystem.model.DataNode
import com.intellij.openapi.externalSystem.model.ExternalSystemException
import com.intellij.openapi.externalSystem.model.ProjectKeys
import com.intellij.openapi.externalSystem.model.project.LibraryData
import com.intellij.openapi.externalSystem.model.project.LibraryDependencyData
import com.intellij.openapi.externalSystem.model.project.LibraryLevel
import com.intellij.openapi.externalSystem.model.project.LibraryPathType
import com.intellij.openapi.externalSystem.model.project.LibraryPathType.BINARY
import com.intellij.openapi.externalSystem.model.project.LibraryPathType.DOC
import com.intellij.openapi.externalSystem.model.project.LibraryPathType.SOURCE
import com.intellij.openapi.externalSystem.model.project.ModuleData
import com.intellij.openapi.externalSystem.model.project.ModuleDependencyData
import com.intellij.openapi.externalSystem.model.project.ProjectData
import com.intellij.openapi.externalSystem.util.ExternalSystemApiUtil
import com.intellij.openapi.project.Project
import com.intellij.openapi.roots.DependencyScope
import com.intellij.openapi.util.io.FileUtil
import com.intellij.openapi.util.io.FileUtil.getNameWithoutExtension
import com.intellij.openapi.util.io.FileUtil.sanitizeFileName
import com.intellij.openapi.util.io.FileUtil.toSystemIndependentName
import org.gradle.tooling.model.UnsupportedMethodException
import org.jetbrains.plugins.gradle.model.data.GradleSourceSetData
import org.jetbrains.plugins.gradle.service.project.GradleProjectResolverUtil
import org.jetbrains.plugins.gradle.service.project.GradleProjectResolverUtil.linkProjectLibrary
import org.jetbrains.plugins.gradle.settings.GradleExecutionWorkspace
import org.jetbrains.plugins.gradle.util.GradleConstants
import java.io.File
import java.io.File.separatorChar

private val LOG = Logger.getInstance(AndroidDependenciesSetupContext::class.java)

typealias SourcesPath = File?
typealias JavadocPath = File?
typealias SampleSourcePath = File?
typealias ArtifactId = String

data class AdditionalArtifactsPaths(val sources: SourcesPath, val javadoc: JavadocPath, val sampleSources: SampleSourcePath)

/**
 * Sets up the [LibraryDependencyData] and [ModuleDependencyData] on the receiving [ModuleData] node.
 *
 * This uses the information provided in the given [variant] if no variant is given then the selected
 * variant from the [AndroidModuleModel] is used. This method assumes that this module has an attached
 * [AndroidModuleModel] data node (given by the key [AndroidProjectKeys.ANDROID_MODEL]).
 *
 * [additionalArtifactsMapper] is used to obtain the respective sources and Javadocs which are attached to the
 * libraries. TODO: Replace with something that makes the call sites nicer and shouldn't rely on the project object.
 *
 * The [gradleProjectPathToModuleData] map must be provided and must correctly map module ids created in the same form
 * as [GradleProjectResolverUtil.getModuleId] to the [ModuleData]. This is used to set up
 * [ModuleDependencyData].
 */
@JvmOverloads
fun DataNode<ModuleData>.setupAndroidDependenciesForModule(
  gradleProjectPathToModuleData: (GradleProjectPath) -> ModuleData?,
  additionalArtifactsMapper: (ArtifactId) -> AdditionalArtifactsPaths,
  variant: IdeVariant? = null,
  project: Project?
) {
  val androidModel = ExternalSystemApiUtil.find(this, AndroidProjectKeys.ANDROID_MODEL)?.data ?: return // TODO: Error here
  // The DataNode tree should have a ProjectData node as a parent of the ModuleData node. We don't throw an
  // exception here as other intellij plugins can manipulate the tree, we do not want to break an import
  // completely due to a badly behaved plugin.
  @Suppress("UNCHECKED_CAST") val projectDataNode = parent as? DataNode<ProjectData>
  if (projectDataNode == null) {
    LOG.error(
      "Couldn't find project data for module ${data.moduleName}, incorrect tree structure."
    )
    return
  }

  // These maps keep track of all the dependencies that we have already seen. This allows us to skip over processing
  // dependencies multiple times with more specific scopes.
  val processedLibraries = mutableMapOf<String, LibraryDependencyData>()
  val processedModuleDependencies = mutableMapOf<GradleProjectPath, ModuleDependencyData>()

  val selectedVariant = variant ?: androidModel.selectedVariant

  // First set up any extra sdk libraries as these should really be in the SDK.
  getExtraSdkLibraries(projectDataNode, this, androidModel.androidProject.bootClasspath).forEach { sdkLibraryDependency ->
    processedLibraries[sdkLibraryDependency.target.externalName] = sdkLibraryDependency
  }

  val dependenciesSetupContext = AndroidDependenciesSetupContext(
    this,
    androidModel.features.shouldExportDependencies(),
    projectDataNode,
    gradleProjectPathToModuleData,
    additionalArtifactsMapper,
    processedLibraries,
    processedModuleDependencies,
    project
  )

  // Setup the dependencies for the main artifact, the main dependencies are done first since there scope is more permissive.
  // This allows us to just skip the dependency if it is already present.
  dependenciesSetupContext.setupForArtifact(selectedVariant.mainArtifact, DependencyScope.COMPILE)
  val endCompileIndex = processedLibraries.size

  // Setup the dependencies of the test artifact.
  listOfNotNull(selectedVariant.unitTestArtifact, selectedVariant.androidTestArtifact).forEach { testArtifact ->
    dependenciesSetupContext.setupForArtifact(testArtifact, DependencyScope.TEST)
  }

  // Determine an order for the dependencies, for now we put the modules first and the libraries after.
  // The order of the libraries and modules is the same order as we obtain them from AGP, with the
  // dependencies from the main artifact coming first (java libs then android) and the test artifacts
  // coming after (java libs then android).
  // TODO(rework-12): What is the correct order
  var orderIndex = 0

  val processedLibrarySize = processedLibraries.size
  var tempOrderIndex = 0
  processedLibraries.forEach { (_, libraryDependencyData) ->
    // We want the Test scope artifacts to appear on the classpath before the compile type artifacts. This is to prevent ensure that
    // if the same dependency (with a different version) is present as both a test and compile dependency then we use the Test version
    // when running tests. This should become irrelevant once we switch to running unit tests through Gradle.
    libraryDependencyData.order = orderIndex + Math.floorMod((tempOrderIndex++ - endCompileIndex), processedLibrarySize)
    createChild(ProjectKeys.LIBRARY_DEPENDENCY, libraryDependencyData)
  }
  orderIndex += tempOrderIndex

  // Due to the way intellij collects classpaths for test (using all transitive deps) we are putting all module dependencies last so that
  // their dependencies will be last on the classpath and not overwrite actual dependencies of the module being tested.
  // This should be removed once we have a way to correct the order of the classpath, or we start running tests via Gradle.
  processedModuleDependencies.forEach { (_, moduleDependencyData) ->
    moduleDependencyData.order = orderIndex++
    createChild(ProjectKeys.MODULE_DEPENDENCY, moduleDependencyData)
  }
}

/**
 * Removes name extension or qualifier or classifier from the given [libraryName]. If the given [libraryName]
 * can't be parsed as a [GradleCoordinate] this method returns the [libraryName] un-edited.
 */
private fun stripExtensionAndClassifier(libraryName: String): String {
  val parts = libraryName.split(':')
  if (parts.size < 3) return libraryName // There is not enough parts to form a group:id:version string.
  return "${parts[0]}:${parts[1]}:${parts[2]}"
}

private fun IdeArtifactLibrary.isModuleLevel(modulePath: String) = try {
  FileUtil.isAncestor(modulePath, artifactAddress, false)
}
catch (e: UnsupportedMethodException) {
  false
}

/**
 * Computes the module ID for the given target of this [library]. We want to be able to reuse the
 * maps of module ID to [ModuleData] in the [GradleExecutionWorkspace], in order to do this we need to be able
 * to reconstruct the module ID key. It is initially computed in [GradleProjectResolverUtil.getModuleId] it's
 * format is currently as follows:
 *   1 - For projects under the main build,  the module ID will just by the Gradle path to the project.
 *       For example ":app", ":lib", ":app:nested:deepNested"
 *   2 - For other project not under the main build,  the module ID will be the name of the Gradle root
 *       project followed by the full Gradle path.
 *       For example "IncludedProject:app", "OtherBuild:lib:"
 *
 *
 */
fun computeModuleIdForLibraryTarget(
  library: IdeModuleLibrary
): GradleProjectPath {
  val libraryBuildId = toSystemIndependentName(library.buildId)
  return GradleProjectPath(libraryBuildId, library.projectPath)
}

private class AndroidDependenciesSetupContext(
  private val moduleDataNode: DataNode<out ModuleData>,
  private val shouldExportDependencies: Boolean,
  private val projectDataNode: DataNode<ProjectData>,
  private val gradleProjectPathToModuleData: (GradleProjectPath) -> ModuleData?,
  private val additionalArtifactsMapper: (ArtifactId) -> AdditionalArtifactsPaths?,
  private val processedLibraries: MutableMap<String, LibraryDependencyData>,
  private val processedModuleDependencies: MutableMap<GradleProjectPath, ModuleDependencyData>,
  private val project: Project?
) {

  private abstract inner class WorkItem<T : IdeLibrary> {
    abstract fun isAlreadyProcessed(): Boolean
    protected abstract fun setupTarget()
    protected abstract fun createDependencyData(scope: DependencyScope)

    fun setup(scope: DependencyScope) {
      setupTarget()
      createDependencyData(scope)
    }
  }

  private abstract inner class LibraryWorkItem<T : IdeArtifactLibrary>(protected val library: T) : WorkItem<T>() {
    protected val libraryName = library.name
    protected val libraryData: LibraryData = LibraryData(GradleConstants.SYSTEM_ID, libraryName, false)

    final override fun isAlreadyProcessed(): Boolean = processedLibraries.containsKey(libraryName)

    final override fun createDependencyData(scope: DependencyScope) {
      // Finally create the LibraryDependencyData
      val libraryDependencyData = LibraryDependencyData(moduleDataNode.data, libraryData, workOutLibraryLevel())
      libraryDependencyData.scope = scope
      libraryDependencyData.isExported = shouldExportDependencies
      processedLibraries[libraryName] = libraryDependencyData
    }

    private fun workOutLibraryLevel(): LibraryLevel {
      // Work out the level of the library, if the library path is inside the module directory we treat
      // this as a Module level library. Otherwise we treat it as a Project level one.
      return when {
        library.isModuleLevel(moduleDataNode.data.moduleFileDirectoryPath) -> LibraryLevel.MODULE
        !linkProjectLibrary(null, projectDataNode, libraryData) -> LibraryLevel.MODULE
        else -> LibraryLevel.PROJECT
      }
    }
  }

  private inner class JavaLibraryWorkItem(library: IdeJavaLibrary) : LibraryWorkItem<IdeJavaLibrary>(library) {
    override fun setupTarget() {
      libraryData.addPath(BINARY, library.artifact.absolutePath)
      setupSourcesAndJavaDocsFrom(libraryData, libraryName)
    }
  }

  private inner class AndroidLibraryWorkItem(library: IdeAndroidLibrary) : LibraryWorkItem<IdeAndroidLibrary>(library) {
    override fun setupTarget() {
      library.compileJarFiles.forEach { compileJar ->
        libraryData.addPath(BINARY, compileJar)
      }
      libraryData.addPath(BINARY, library.resFolder)
      // TODO: Should this be binary? Do we need the platform to allow custom types here?
      libraryData.addPath(BINARY, library.manifest)
      setupAnnotationsFrom(libraryData, libraryName, library)
      setupSourcesAndJavaDocsFrom(libraryData, libraryName)
    }
  }

  private inner class ModuleLibraryWorkItem(
    val targetModuleGradlePath: GradleProjectPath,
    val targetData: ModuleData
  ) : WorkItem<IdeModuleLibrary>() {
    override fun isAlreadyProcessed(): Boolean = processedModuleDependencies.containsKey(targetModuleGradlePath)

    override fun setupTarget() {
      // Module has been already set up.
    }

    override fun createDependencyData(scope: DependencyScope) {
      // Skip if the dependency is a dependency on itself, this can be produced by Gradle when the a module
      // dependency on the module in a different scope ie test code depending on the production code.
      // In IDEA this dependency is implicit.
      // TODO(rework-14): Do we need this special case, is it handled by IDEAs data service.
      // See https://issuetracker.google.com/issues/68016998.
      if (targetData == moduleDataNode.data) return
      val moduleDependencyData = ModuleDependencyData(moduleDataNode.data, targetData)
      moduleDependencyData.scope = scope
      moduleDependencyData.isExported = shouldExportDependencies
      processedModuleDependencies[targetModuleGradlePath] = moduleDependencyData
    }
  }

  private fun createModuleLibraryWorkItem(library: IdeModuleLibrary): ModuleLibraryWorkItem? {
    if (library.projectPath.isEmpty()) return null
    val targetModuleGradlePath = computeModuleIdForLibraryTarget(library)
    val targetData =
      (gradleProjectPathToModuleData(targetModuleGradlePath)
       ?: error("Cannot find module with id: $targetModuleGradlePath")) // uncomment and see what we gte in IdeaProject
    return ModuleLibraryWorkItem(targetModuleGradlePath, targetData)
  }

  fun setupForArtifact(artifact: IdeBaseArtifact, scope: DependencyScope) {
    val dependencies = artifact.level2Dependencies

    // TODO(rework-12): Sort out the order of dependencies.
    (dependencies.javaLibraries.map(::JavaLibraryWorkItem) +
     dependencies.androidLibraries.map(::AndroidLibraryWorkItem) +
     dependencies.moduleDependencies.mapNotNull(::createModuleLibraryWorkItem)
    )
      .forEach { workItem ->
        if (workItem.isAlreadyProcessed()) return@forEach
        workItem.setup(scope)
      }
  }

  private fun setupSourcesAndJavaDocsFrom(
    libraryData: LibraryData,
    libraryName: String
  ) {
    val (sources, javadocs, sampleSources) =
      additionalArtifactsMapper(stripExtensionAndClassifier(libraryName)) ?: return

    sources?.also { libraryData.addPath(SOURCE, it.absolutePath) }
    javadocs?.also { libraryData.addPath(DOC, it.absolutePath) }
    sampleSources?.also { libraryData.addPath(SOURCE, it.absolutePath) }
  }

  private fun setupAnnotationsFrom(
    libraryData: LibraryData,
    libraryName: String,
    library: IdeAndroidLibrary
  ) {
    // Add external annotations.
    // TODO: Why do we only do this for Android modules?
    // TODO: Add this to the model instead!
    (library.compileJarFiles + library.resFolder).distinct().mapNotNull {
      FilePaths.stringToFile(it)?.path
    }.forEach { binaryPath ->
      if (binaryPath.endsWith(separatorChar + FD_RES)) {
        val annotationsFile = File(binaryPath.removeSuffix(FD_RES) + FN_ANNOTATIONS_ZIP)
        if (annotationsFile.isFile) {
          libraryData.addPath(LibraryPathType.ANNOTATION, annotationsFile.absolutePath)
        }
      }
      else if ((libraryName.startsWith(ANDROIDX_ANNOTATIONS_ARTIFACT) ||
                libraryName.startsWith(ANNOTATIONS_LIB_ARTIFACT)) &&
               binaryPath.endsWith(DOT_JAR)) {
        val annotationsFile = File(binaryPath.removeSuffix(DOT_JAR) + "-" + FN_ANNOTATIONS_ZIP)
        if (annotationsFile.isFile) {
          libraryData.addPath(LibraryPathType.ANNOTATION, annotationsFile.absolutePath)
        }
      }
    }
  }
}

/**
 * Sets the 'useLibrary' libraries or SDK add-ons as library dependencies.
 *
 * These libraries are set at the project level, which makes it impossible to add them to a IDE SDK definition because the IDE SDK is
 * global to the whole IDE. To work around this limitation, we set these libraries as module dependencies instead.
 *
 * TODO: The priority of these is wrong, they should be part of the SDK.
 *
 */
private fun getExtraSdkLibraries(
  projectDataNode: DataNode<ProjectData>,
  moduleDataNode: DataNode<ModuleData>,
  bootClasspath: Collection<String>
): List<LibraryDependencyData> {
  return bootClasspath.filter { path ->
    File(path).name != FN_FRAMEWORK_LIBRARY
  }.map { path ->
    val filePath = File(path)
    val name = if (filePath.isFile) getNameWithoutExtension(filePath) else sanitizeFileName(path)

    val libraryData = LibraryData(GradleConstants.SYSTEM_ID, name, false)
    libraryData.addPath(BINARY, path)

    // Attempt to find JavaDocs and Sources for the SDK additional lib
    // TODO: Do we actually need this, where are these sources/javadocs located.
    val sources = LibraryFilePaths.findArtifactFilePathInRepository(filePath, "-sources.jar", true)
    if (sources != null) {
      libraryData.addPath(SOURCE, sources.absolutePath)
    }
    val javaDocs = LibraryFilePaths.findArtifactFilePathInRepository(filePath, "-javadoc.jar", true)
    if (javaDocs != null) {
      libraryData.addPath(DOC, javaDocs.absolutePath)
    }

    val libraryLevel = if (linkProjectLibrary(null, projectDataNode, libraryData)) LibraryLevel.PROJECT else LibraryLevel.MODULE

    LibraryDependencyData(moduleDataNode.data, libraryData, libraryLevel).apply {
      scope = DependencyScope.COMPILE
      isExported = false
    }
  }
}

//****************************************************************************************************************************
/* Below are methods related to the processing of dependencies for Android modules when module per source set is being used */
//****************************************************************************************************************************

fun DataNode<ModuleData>.setupAndroidDependenciesForMpss(
  gradleProjectPathToModuleData: (GradleProjectPath) -> ModuleData?,
  additionalArtifactsMapper: (ArtifactId) -> AdditionalArtifactsPaths,
  androidModel: AndroidModuleModel,
  variant: IdeVariant,
  project: Project?
) {
  // The DataNode tree should have a ProjectData node as a parent of the ModuleData node. We don't throw an
  // exception here as other intellij plugins can manipulate the tree, we do not want to break an import
  // completely due to a badly behaved plugin.
  @Suppress("UNCHECKED_CAST") val projectDataNode = parent as? DataNode<ProjectData>
  if (projectDataNode == null) {
    LOG.error(
      "Couldn't find project data for module ${data.moduleName}, incorrect tree structure."
    )
    return
  }

  fun populateDependenciesFromArtifact(
    gradleSourceSetData: DataNode<GradleSourceSetData>,
    ideBaseArtifact: IdeBaseArtifact,
    dependencyScope: DependencyScope
  ) {
    val processedLibraries = mutableMapOf<String, LibraryDependencyData>()
    val processedModuleDependencies = mutableMapOf<GradleProjectPath, ModuleDependencyData>()

    // Setup the dependencies for the main artifact, the main dependencies are done first since there scope is more permissive.
    // This allows us to just skip the dependency if it is already present.
    AndroidDependenciesSetupContext(
      gradleSourceSetData,
      androidModel.features.shouldExportDependencies(),
      projectDataNode,
      gradleProjectPathToModuleData,
      additionalArtifactsMapper,
      processedLibraries,
      processedModuleDependencies,
      project
    )
      .setupForArtifact(ideBaseArtifact, dependencyScope)

    var orderIndex = 0
    processedModuleDependencies.forEach { (_, moduleDependencyData) ->
      moduleDependencyData.order = orderIndex++
      gradleSourceSetData.createChild(ProjectKeys.MODULE_DEPENDENCY, moduleDependencyData)
    }
    processedLibraries.forEach { (_, libraryDependencyData) ->
      libraryDependencyData.order = orderIndex++
      gradleSourceSetData.createChild(ProjectKeys.LIBRARY_DEPENDENCY, libraryDependencyData)
    }
  }

  populateDependenciesFromArtifact(findSourceSetDataForArtifact(variant.mainArtifact), variant.mainArtifact,
                                   DependencyScope.COMPILE)
  variant.unitTestArtifact?.also {
    populateDependenciesFromArtifact(findSourceSetDataForArtifact(it), it, DependencyScope.TEST)
  }
  variant.androidTestArtifact?.also {
    populateDependenciesFromArtifact(findSourceSetDataForArtifact(it), it, DependencyScope.TEST)
  }
}

fun DataNode<ModuleData>.findSourceSetDataForArtifact(ideBaseArtifact: IdeBaseArtifact): DataNode<GradleSourceSetData> {
  return ExternalSystemApiUtil.find(this, GradleSourceSetData.KEY) {
    it.data.externalName.substringAfterLast(":") == ModuleUtil.getModuleName(ideBaseArtifact)
  } ?: throw ExternalSystemException("Missing GradleSourceSetData data for artifact!")
}
<|MERGE_RESOLUTION|>--- conflicted
+++ resolved
@@ -21,30 +21,22 @@
 import com.android.SdkConstants.FD_RES
 import com.android.SdkConstants.FN_ANNOTATIONS_ZIP
 import com.android.SdkConstants.FN_FRAMEWORK_LIBRARY
-<<<<<<< HEAD
-=======
-import com.android.builder.model.level2.Library
 import com.android.ide.common.repository.GradleCoordinate
-import com.android.tools.idea.flags.StudioFlags
 import com.android.tools.idea.gradle.LibraryFilePaths
->>>>>>> 2dc52685
+import com.android.tools.idea.gradle.dsl.api.dependencies.ArtifactDependencySpec
 import com.android.tools.idea.gradle.model.IdeAndroidLibrary
+import com.android.tools.idea.gradle.model.IdeArtifactLibrary
 import com.android.tools.idea.gradle.model.IdeBaseArtifact
 import com.android.tools.idea.gradle.model.IdeJavaLibrary
 import com.android.tools.idea.gradle.model.IdeLibrary
 import com.android.tools.idea.gradle.model.IdeModuleLibrary
 import com.android.tools.idea.gradle.model.IdeVariant
-<<<<<<< HEAD
-import com.android.ide.common.repository.GradleCoordinate
-import com.android.tools.idea.gradle.LibraryFilePaths
-import com.android.tools.idea.gradle.model.IdeArtifactLibrary
-=======
->>>>>>> 2dc52685
 import com.android.tools.idea.gradle.project.model.AndroidModuleModel
 import com.android.tools.idea.gradle.project.sync.idea.data.service.AndroidProjectKeys
 import com.android.tools.idea.io.FilePaths
 import com.android.tools.idea.projectsystem.gradle.GradleProjectPath
 import com.intellij.openapi.diagnostic.Logger
+import com.intellij.openapi.diagnostic.logger
 import com.intellij.openapi.externalSystem.model.DataNode
 import com.intellij.openapi.externalSystem.model.ExternalSystemException
 import com.intellij.openapi.externalSystem.model.ProjectKeys
@@ -67,6 +59,7 @@
 import com.intellij.openapi.util.io.FileUtil.toSystemIndependentName
 import org.gradle.tooling.model.UnsupportedMethodException
 import org.jetbrains.plugins.gradle.model.data.GradleSourceSetData
+import org.jetbrains.plugins.gradle.service.project.GradleProjectResolver
 import org.jetbrains.plugins.gradle.service.project.GradleProjectResolverUtil
 import org.jetbrains.plugins.gradle.service.project.GradleProjectResolverUtil.linkProjectLibrary
 import org.jetbrains.plugins.gradle.settings.GradleExecutionWorkspace
@@ -99,7 +92,7 @@
  */
 @JvmOverloads
 fun DataNode<ModuleData>.setupAndroidDependenciesForModule(
-  gradleProjectPathToModuleData: (GradleProjectPath) -> ModuleData?,
+  gradleProjectPathToModuleData: (GradleProjectPath) -> DataNode<out ModuleData>?,
   additionalArtifactsMapper: (ArtifactId) -> AdditionalArtifactsPaths,
   variant: IdeVariant? = null,
   project: Project?
@@ -130,7 +123,6 @@
 
   val dependenciesSetupContext = AndroidDependenciesSetupContext(
     this,
-    androidModel.features.shouldExportDependencies(),
     projectDataNode,
     gradleProjectPathToModuleData,
     additionalArtifactsMapper,
@@ -210,14 +202,13 @@
   library: IdeModuleLibrary
 ): GradleProjectPath {
   val libraryBuildId = toSystemIndependentName(library.buildId)
-  return GradleProjectPath(libraryBuildId, library.projectPath)
+  return GradleProjectPath(libraryBuildId, library.projectPath, library.sourceSet)
 }
 
 private class AndroidDependenciesSetupContext(
   private val moduleDataNode: DataNode<out ModuleData>,
-  private val shouldExportDependencies: Boolean,
   private val projectDataNode: DataNode<ProjectData>,
-  private val gradleProjectPathToModuleData: (GradleProjectPath) -> ModuleData?,
+  private val gradleProjectPathToModuleData: (GradleProjectPath) -> DataNode<out ModuleData>?,
   private val additionalArtifactsMapper: (ArtifactId) -> AdditionalArtifactsPaths?,
   private val processedLibraries: MutableMap<String, LibraryDependencyData>,
   private val processedModuleDependencies: MutableMap<GradleProjectPath, ModuleDependencyData>,
@@ -245,7 +236,7 @@
       // Finally create the LibraryDependencyData
       val libraryDependencyData = LibraryDependencyData(moduleDataNode.data, libraryData, workOutLibraryLevel())
       libraryDependencyData.scope = scope
-      libraryDependencyData.isExported = shouldExportDependencies
+      libraryDependencyData.isExported = false
       processedLibraries[libraryName] = libraryDependencyData
     }
 
@@ -262,6 +253,12 @@
 
   private inner class JavaLibraryWorkItem(library: IdeJavaLibrary) : LibraryWorkItem<IdeJavaLibrary>(library) {
     override fun setupTarget() {
+      ArtifactDependencySpec.create(library.artifactAddress)?.also {
+        libraryData.setGroup(it.group)
+        libraryData.artifactId = it.name
+        libraryData.version = it.version
+      }
+
       libraryData.addPath(BINARY, library.artifact.absolutePath)
       setupSourcesAndJavaDocsFrom(libraryData, libraryName)
     }
@@ -299,18 +296,56 @@
       if (targetData == moduleDataNode.data) return
       val moduleDependencyData = ModuleDependencyData(moduleDataNode.data, targetData)
       moduleDependencyData.scope = scope
-      moduleDependencyData.isExported = shouldExportDependencies
+      moduleDependencyData.isExported = false
       processedModuleDependencies[targetModuleGradlePath] = moduleDependencyData
+    }
+  }
+
+  private fun isWrappedJar(node: DataNode<out ModuleData>) : Boolean {
+    return node.getUserData(AndroidGradleProjectResolver.IS_JAR_WRAPPED_MODULE) ?: false
+  }
+
+  private fun attemptToMatchDependencyByArtifact(
+    gradlePath: GradleProjectPath,
+    projectDataNode: DataNode<ProjectData>,
+    artifact: File
+  ) : ModuleLibraryWorkItem? {
+    // Obtain the two maps we need from the project data node.
+    val artifactMap = projectDataNode.getUserData(GradleProjectResolver.CONFIGURATION_ARTIFACTS)
+    val resolvedSourceSetMap = projectDataNode.getUserData(GradleProjectResolver.RESOLVED_SOURCE_SETS)
+    if (artifactMap == null || resolvedSourceSetMap == null) return null
+
+    return artifactMap[ExternalSystemApiUtil.toCanonicalPath(artifact.path)]?.let { id ->
+      resolvedSourceSetMap[id]?.let { pair ->
+        ModuleLibraryWorkItem(gradlePath, pair.first.data)
+      }
     }
   }
 
   private fun createModuleLibraryWorkItem(library: IdeModuleLibrary): ModuleLibraryWorkItem? {
     if (library.projectPath.isEmpty()) return null
     val targetModuleGradlePath = computeModuleIdForLibraryTarget(library)
-    val targetData =
-      (gradleProjectPathToModuleData(targetModuleGradlePath)
-       ?: error("Cannot find module with id: $targetModuleGradlePath")) // uncomment and see what we gte in IdeaProject
-    return ModuleLibraryWorkItem(targetModuleGradlePath, targetData)
+    val targetData = gradleProjectPathToModuleData(targetModuleGradlePath)
+    if (targetData == null) {
+      val dependency = library.artifact?.let { attemptToMatchDependencyByArtifact(targetModuleGradlePath, projectDataNode, it) }
+      if (dependency != null) return dependency
+      // See if we have a module without a source set that we should depend on
+      // This will be the case for wrapped jars
+      val nonSourceSetDataNode = targetModuleGradlePath.copy(sourceSet = null)
+      val newTargetData = gradleProjectPathToModuleData(nonSourceSetDataNode)
+      if (newTargetData != null && isWrappedJar(newTargetData)) {
+        return ModuleLibraryWorkItem(nonSourceSetDataNode, newTargetData.data)
+      }
+      // We can not satisfy the dependency we obtained from the model, log a warning but avoid crashing the IDE.
+      if (newTargetData == null) {
+        val exception = ExternalSystemException(
+          "Could not match dependency with project path ${targetModuleGradlePath.path} and source set ${targetModuleGradlePath.sourceSet}")
+        logger<AndroidGradleProjectResolver>().warnInProduction(exception)
+      }
+      return null
+    }
+
+    return ModuleLibraryWorkItem(targetModuleGradlePath, targetData.data)
   }
 
   fun setupForArtifact(artifact: IdeBaseArtifact, scope: DependencyScope) {
@@ -416,7 +451,7 @@
 //****************************************************************************************************************************
 
 fun DataNode<ModuleData>.setupAndroidDependenciesForMpss(
-  gradleProjectPathToModuleData: (GradleProjectPath) -> ModuleData?,
+  gradleProjectPathToModuleData: (GradleProjectPath) -> DataNode<out ModuleData>?,
   additionalArtifactsMapper: (ArtifactId) -> AdditionalArtifactsPaths,
   androidModel: AndroidModuleModel,
   variant: IdeVariant,
@@ -445,7 +480,6 @@
     // This allows us to just skip the dependency if it is already present.
     AndroidDependenciesSetupContext(
       gradleSourceSetData,
-      androidModel.features.shouldExportDependencies(),
       projectDataNode,
       gradleProjectPathToModuleData,
       additionalArtifactsMapper,
@@ -468,6 +502,9 @@
 
   populateDependenciesFromArtifact(findSourceSetDataForArtifact(variant.mainArtifact), variant.mainArtifact,
                                    DependencyScope.COMPILE)
+  variant.testFixturesArtifact?.also {
+    populateDependenciesFromArtifact(findSourceSetDataForArtifact(it), it, DependencyScope.COMPILE)
+  }
   variant.unitTestArtifact?.also {
     populateDependenciesFromArtifact(findSourceSetDataForArtifact(it), it, DependencyScope.TEST)
   }
