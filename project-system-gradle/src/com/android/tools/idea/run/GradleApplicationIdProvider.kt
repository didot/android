/*
 * Copyright (C) 2020 The Android Open Source Project
 *
 * Licensed under the Apache License, Version 2.0 (the "License");
 * you may not use this file except in compliance with the License.
 * You may obtain a copy of the License at
 *
 *      http://www.apache.org/licenses/LICENSE-2.0
 *
 * Unless required by applicable law or agreed to in writing, software
 * distributed under the License is distributed on an "AS IS" BASIS,
 * WITHOUT WARRANTIES OR CONDITIONS OF ANY KIND, either express or implied.
 * See the License for the specific language governing permissions and
 * limitations under the License.
 */
package com.android.tools.idea.run

import com.android.tools.idea.gradle.model.IdeAndroidArtifact
import com.android.tools.idea.gradle.model.IdeAndroidProjectType.PROJECT_TYPE_APP
import com.android.tools.idea.gradle.model.IdeAndroidProjectType.PROJECT_TYPE_ATOM
import com.android.tools.idea.gradle.model.IdeAndroidProjectType.PROJECT_TYPE_DYNAMIC_FEATURE
import com.android.tools.idea.gradle.model.IdeAndroidProjectType.PROJECT_TYPE_FEATURE
import com.android.tools.idea.gradle.model.IdeAndroidProjectType.PROJECT_TYPE_INSTANTAPP
import com.android.tools.idea.gradle.model.IdeAndroidProjectType.PROJECT_TYPE_LIBRARY
import com.android.tools.idea.gradle.model.IdeAndroidProjectType.PROJECT_TYPE_TEST
import com.android.tools.idea.gradle.model.IdeVariant
import com.android.tools.idea.gradle.project.model.GradleAndroidModel
import com.android.tools.idea.gradle.util.DynamicAppUtils
<<<<<<< HEAD
import com.android.tools.idea.gradle.util.GradleUtil.findModuleByGradlePath
import com.android.tools.idea.model.AndroidModel
=======
import com.android.tools.idea.instantapp.InstantApps
>>>>>>> ad5b6ee3
import com.android.tools.idea.model.AndroidModuleInfo
import com.android.tools.idea.projectsystem.getModuleSystem
import com.android.tools.idea.projectsystem.gradle.GradleHolderProjectPath
import com.android.tools.idea.projectsystem.gradle.getGradleProjectPath
import com.android.tools.idea.projectsystem.gradle.resolveIn
import com.android.tools.idea.util.androidFacet
import com.intellij.openapi.diagnostic.Logger
import com.intellij.openapi.module.Module
import com.intellij.util.text.nullize
import org.jetbrains.android.facet.AndroidFacet

/**
 * Application id provider for Gradle projects.
 */
class GradleApplicationIdProvider(
  private val androidFacet: AndroidFacet,
  private val forTests: Boolean,
  private val androidModel: GradleAndroidModel,
  private val variant: IdeVariant
) : ApplicationIdProvider {

  /** Returns the application ID (manifest package attribute) of the main APK - the app to launch, or the app under test. */
  override fun getPackageName(): String {

    fun getBaseFeatureApplicationIdProvider(baseFeatureGetter: (AndroidFacet) -> Module?): ApplicationIdProvider {
      if (variant !== androidModel.selectedVariant) error("Variant ${variant.name} expected to be ${androidModel.selectedVariant.name}")
      val baseModule =
        baseFeatureGetter(androidFacet) ?: throw ApkProvisionException("Can't get base-app module for ${androidFacet.module.name}")
      val baseFacet = AndroidFacet.getInstance(baseModule)
        ?: throw ApkProvisionException("Can't get base-app Android Facet for ${androidFacet.module.name}")
      val baseModel =
        GradleAndroidModel.get(baseFacet) ?: throw ApkProvisionException("Can't get base-app Android Facet for ${androidFacet.module.name}")
      return GradleApplicationIdProvider(baseFacet, forTests = false, baseModel, baseModel.selectedVariant)
    }
    // Android library project doesn't produce APK except for instrumentation tests. And for instrumentation test,
    // AGP creates instrumentation APK only. Both test code and library code will be packaged into an instrumentation APK.
    // This is called self-instrumenting test: https://source.android.com/compatibility/tests/development/instr-self-e2e
    // For this reason, this method should return test package name for Android library project.
    val projectType = androidModel.androidProject.projectType
    val applicationId = when (projectType) {
      PROJECT_TYPE_LIBRARY -> testPackageName
      PROJECT_TYPE_TEST -> getTargetApplicationIdProvider()?.packageName
      PROJECT_TYPE_INSTANTAPP -> getBaseFeatureApplicationIdProvider(InstantApps::findBaseFeature).packageName
      PROJECT_TYPE_DYNAMIC_FEATURE -> getBaseFeatureApplicationIdProvider { DynamicAppUtils.getBaseFeature(it.holderModule) }.packageName
      PROJECT_TYPE_APP -> androidModel.selectedVariant.mainArtifact.applicationId.nullize()
      PROJECT_TYPE_ATOM -> null
      PROJECT_TYPE_FEATURE -> if (androidModel.androidProject.isBaseSplit) androidModel.selectedVariant.mainArtifact.applicationId.nullize()
                              else getBaseFeatureApplicationIdProvider(InstantApps::findBaseFeature).packageName
    }
    if (applicationId == null) {
      val errorMessage = "Could not get applicationId for ${androidFacet.module.name}. Project type: $projectType"
      logger.error(errorMessage, Throwable())
      throw ApkProvisionException(errorMessage)
    }
<<<<<<< HEAD
    return applicationId ?: getApplicationIdFromModelOrManifest(androidFacet)
  }

  private fun tryToGetDynamicFeatureApplicationId(): String? {
    if (androidModel.androidProject.projectType !== PROJECT_TYPE_DYNAMIC_FEATURE) error("PROJECT_TYPE_DYNAMIC_FEATURE expected")
    val baseAppModule = DynamicAppUtils.getBaseFeature(androidFacet.module)
                        ?: return null.also { logger.warn("Can't get base-app module for ${androidFacet.module.name}") }
    val baseAppFacet = baseAppModule.androidFacet
                       ?: return null.also { logger.warn("Can't get base-app Android Facet for ${androidFacet.module.name}") }
    return getApplicationIdFromModelOrManifest(baseAppFacet)
  }

  private fun tryToGetInstantAppApplicationId(): String {
    if (androidModel.androidProject.projectType !== PROJECT_TYPE_INSTANTAPP) error("PROJECT_TYPE_INSTANTAPP expected")
    return getApplicationIdFromModelOrManifest(androidFacet)
=======
    return applicationId
>>>>>>> ad5b6ee3
  }

  /* Returns the application ID (manifest package attribute) of the test APK, or null if none. */
  override fun getTestPackageName(): String? {
    if (!forTests) return null

<<<<<<< HEAD
    if (androidModel.features.isBuildOutputFileSupported) {
      val artifactForAndroidTest = getArtifactForAndroidTest() ?: return null
      androidModel.getApplicationIdUsingCache(artifactForAndroidTest.buildInformation)
        .takeUnless { it == AndroidModel.UNINITIALIZED_APPLICATION_ID }
        ?.let { return it }
    }

    val projectType = androidModel.androidProject.projectType
    if (projectType === PROJECT_TYPE_TEST) {
      return variant.testApplicationId.nullize()
             ?: getPackageName(androidFacet).nullize()
             ?: throw ApkProvisionException("[" + androidFacet.module.name + "] Unable to obtain test package.")
    }

    // This is a Gradle project, there must be an AndroidGradleModel, but to avoid NPE we gracefully handle a null androidModel.
    // In the case of Gradle projects, either the merged flavor provides a test package name,
    // or we just append ".test" to the source package name.
    variant.testApplicationId?.let { return it }

    return when (projectType) {
      PROJECT_TYPE_DYNAMIC_FEATURE, PROJECT_TYPE_LIBRARY -> getApplicationIdFromModelOrManifest(androidFacet) + DEFAULT_TEST_PACKAGE_SUFFIX
      else -> packageName + DEFAULT_TEST_PACKAGE_SUFFIX
    }
=======
    return getArtifactForAndroidTest()?.applicationId?.nullize()
      ?: throw ApkProvisionException("[${androidFacet.module.name}] Unable to obtain test package.")
        .also { logger.error(it) }
>>>>>>> ad5b6ee3
  }

  // There is no tested variant or more than one (what should never happen currently) and then we can't get package name.

  // Note: Even though our project is a test module project we request an application id provider for the target module which is
  //       not a test module and the return provider is supposed to be used to obtain the non-test application id only and hence
  //       we create a `GradleApplicationIdProvider` instance in `forTests = false` mode.
  private fun getTargetApplicationIdProvider(): ApplicationIdProvider? {
    val testedTargetVariant =
      variant.testedTargetVariants.singleOrNull()
      ?: return null // There is no tested variant or more than one (what should never happen currently) and then we can't get package name.

    val targetFacet =
<<<<<<< HEAD
      findModuleByGradlePath(androidFacet.module.project, testedTargetVariant.targetProjectPath)?.androidFacet
      ?: return null
=======
      androidFacet
        .holderModule
        .getGradleProjectPath()
        ?.let { GradleHolderProjectPath(it.buildRoot, testedTargetVariant.targetProjectPath) }
        ?.resolveIn(androidFacet.module.project)
        ?.androidFacet
        ?: return null
>>>>>>> ad5b6ee3

    val targetModel = GradleAndroidModel.get(targetFacet) ?: return null
    val targetVariant = targetModel.variants.find { it.name == testedTargetVariant.targetVariant } ?: return null

    // Note: Even though our project is a test module project we request an application id provider for the target module which is
    //       not a test module and the return provider is supposed to be used to obtain the non-test application id only and hence
    //       we create a `GradleApplicationIdProvider` instance in `forTests = false` mode.
    return GradleApplicationIdProvider(targetFacet, forTests = false, targetModel, targetVariant)
<<<<<<< HEAD
  }

  private fun getApplicationIdFromModelOrManifest(facet: AndroidFacet): String {
    return AndroidModuleInfo.getInstance(facet).getPackage().nullize()
           ?: throw ApkProvisionException("[" + androidFacet.module.name + "] Unable to obtain main package from manifest.")
=======
>>>>>>> ad5b6ee3
  }

  private fun getArtifactForAndroidTest(): IdeAndroidArtifact? =
    if (androidModel.androidProject.projectType === PROJECT_TYPE_TEST) variant.mainArtifact else variant.androidTestArtifact

}

/**
 * Default suffix for test packages (as added by Android Gradle plugin).
 */
private val logger = Logger.getInstance(GradleApplicationIdProvider::class.java)<|MERGE_RESOLUTION|>--- conflicted
+++ resolved
@@ -26,14 +26,7 @@
 import com.android.tools.idea.gradle.model.IdeVariant
 import com.android.tools.idea.gradle.project.model.GradleAndroidModel
 import com.android.tools.idea.gradle.util.DynamicAppUtils
-<<<<<<< HEAD
-import com.android.tools.idea.gradle.util.GradleUtil.findModuleByGradlePath
-import com.android.tools.idea.model.AndroidModel
-=======
 import com.android.tools.idea.instantapp.InstantApps
->>>>>>> ad5b6ee3
-import com.android.tools.idea.model.AndroidModuleInfo
-import com.android.tools.idea.projectsystem.getModuleSystem
 import com.android.tools.idea.projectsystem.gradle.GradleHolderProjectPath
 import com.android.tools.idea.projectsystem.gradle.getGradleProjectPath
 import com.android.tools.idea.projectsystem.gradle.resolveIn
@@ -86,60 +79,16 @@
       logger.error(errorMessage, Throwable())
       throw ApkProvisionException(errorMessage)
     }
-<<<<<<< HEAD
-    return applicationId ?: getApplicationIdFromModelOrManifest(androidFacet)
-  }
-
-  private fun tryToGetDynamicFeatureApplicationId(): String? {
-    if (androidModel.androidProject.projectType !== PROJECT_TYPE_DYNAMIC_FEATURE) error("PROJECT_TYPE_DYNAMIC_FEATURE expected")
-    val baseAppModule = DynamicAppUtils.getBaseFeature(androidFacet.module)
-                        ?: return null.also { logger.warn("Can't get base-app module for ${androidFacet.module.name}") }
-    val baseAppFacet = baseAppModule.androidFacet
-                       ?: return null.also { logger.warn("Can't get base-app Android Facet for ${androidFacet.module.name}") }
-    return getApplicationIdFromModelOrManifest(baseAppFacet)
-  }
-
-  private fun tryToGetInstantAppApplicationId(): String {
-    if (androidModel.androidProject.projectType !== PROJECT_TYPE_INSTANTAPP) error("PROJECT_TYPE_INSTANTAPP expected")
-    return getApplicationIdFromModelOrManifest(androidFacet)
-=======
     return applicationId
->>>>>>> ad5b6ee3
   }
 
   /* Returns the application ID (manifest package attribute) of the test APK, or null if none. */
   override fun getTestPackageName(): String? {
     if (!forTests) return null
 
-<<<<<<< HEAD
-    if (androidModel.features.isBuildOutputFileSupported) {
-      val artifactForAndroidTest = getArtifactForAndroidTest() ?: return null
-      androidModel.getApplicationIdUsingCache(artifactForAndroidTest.buildInformation)
-        .takeUnless { it == AndroidModel.UNINITIALIZED_APPLICATION_ID }
-        ?.let { return it }
-    }
-
-    val projectType = androidModel.androidProject.projectType
-    if (projectType === PROJECT_TYPE_TEST) {
-      return variant.testApplicationId.nullize()
-             ?: getPackageName(androidFacet).nullize()
-             ?: throw ApkProvisionException("[" + androidFacet.module.name + "] Unable to obtain test package.")
-    }
-
-    // This is a Gradle project, there must be an AndroidGradleModel, but to avoid NPE we gracefully handle a null androidModel.
-    // In the case of Gradle projects, either the merged flavor provides a test package name,
-    // or we just append ".test" to the source package name.
-    variant.testApplicationId?.let { return it }
-
-    return when (projectType) {
-      PROJECT_TYPE_DYNAMIC_FEATURE, PROJECT_TYPE_LIBRARY -> getApplicationIdFromModelOrManifest(androidFacet) + DEFAULT_TEST_PACKAGE_SUFFIX
-      else -> packageName + DEFAULT_TEST_PACKAGE_SUFFIX
-    }
-=======
     return getArtifactForAndroidTest()?.applicationId?.nullize()
       ?: throw ApkProvisionException("[${androidFacet.module.name}] Unable to obtain test package.")
         .also { logger.error(it) }
->>>>>>> ad5b6ee3
   }
 
   // There is no tested variant or more than one (what should never happen currently) and then we can't get package name.
@@ -153,10 +102,6 @@
       ?: return null // There is no tested variant or more than one (what should never happen currently) and then we can't get package name.
 
     val targetFacet =
-<<<<<<< HEAD
-      findModuleByGradlePath(androidFacet.module.project, testedTargetVariant.targetProjectPath)?.androidFacet
-      ?: return null
-=======
       androidFacet
         .holderModule
         .getGradleProjectPath()
@@ -164,7 +109,6 @@
         ?.resolveIn(androidFacet.module.project)
         ?.androidFacet
         ?: return null
->>>>>>> ad5b6ee3
 
     val targetModel = GradleAndroidModel.get(targetFacet) ?: return null
     val targetVariant = targetModel.variants.find { it.name == testedTargetVariant.targetVariant } ?: return null
@@ -173,14 +117,6 @@
     //       not a test module and the return provider is supposed to be used to obtain the non-test application id only and hence
     //       we create a `GradleApplicationIdProvider` instance in `forTests = false` mode.
     return GradleApplicationIdProvider(targetFacet, forTests = false, targetModel, targetVariant)
-<<<<<<< HEAD
-  }
-
-  private fun getApplicationIdFromModelOrManifest(facet: AndroidFacet): String {
-    return AndroidModuleInfo.getInstance(facet).getPackage().nullize()
-           ?: throw ApkProvisionException("[" + androidFacet.module.name + "] Unable to obtain main package from manifest.")
-=======
->>>>>>> ad5b6ee3
   }
 
   private fun getArtifactForAndroidTest(): IdeAndroidArtifact? =
