<!--
  ~ Copyright (C) 2017 The Android Open Source Project
  ~
  ~ Licensed under the Apache License, Version 2.0 (the "License");
  ~ you may not use this file except in compliance with the License.
  ~ You may obtain a copy of the License at
  ~
  ~      http://www.apache.org/licenses/LICENSE-2.0
  ~
  ~ Unless required by applicable law or agreed to in writing, software
  ~ distributed under the License is distributed on an "AS IS" BASIS,
  ~ WITHOUT WARRANTIES OR CONDITIONS OF ANY KIND, either express or implied.
  ~ See the License for the specific language governing permissions and
  ~ limitations under the License.
  -->
<idea-plugin xmlns:xi="http://www.w3.org/2001/XInclude">
  <xi:include href="/META-INF/project-system-gradle-sync.xml" xpointer="xpointer(/idea-plugin/*)"/>
  <depends>com.intellij.gradle</depends>
  <extensions defaultExtensionNs="com.android.project">
    <projectsystem implementation="com.android.tools.idea.projectsystem.gradle.GradleProjectSystemProvider"/>
  </extensions>
  <extensions defaultExtensionNs="com.intellij">
<<<<<<< HEAD
    <stepsBeforeRunProvider implementation="com.android.tools.idea.gradle.run.MakeBeforeRunTaskProvider" />
=======
    <applicationService serviceInterface="com.android.tools.idea.gradle.dsl.api.GradleModelProvider"
                        serviceImplementation="com.android.tools.idea.projectsystem.gradle.GradleModelSource"/>
    <stepsBeforeRunProvider implementation="com.android.tools.idea.gradle.run.MakeBeforeRunTaskProvider"/>
    <androidStudioInitializer id="Startup.DisableKaptProjectResolverExtensionInitializer"
                              implementation="com.android.tools.idea.projectsystem.gradle.DisableKaptProjectResolverExtensionInitializer"/>
>>>>>>> 4d90afa2
    <androidStudioInitializer id="Startup.AndroidGradleOpenProjectProcessorInitializer"
                              implementation="com.android.tools.idea.projectsystem.gradle.AndroidGradleOpenProjectProcessorInitializer"/>
    <androidStudioInitializer id="Startup.AndroidGradleDisableAutoImportInitializer"
                              implementation="com.android.tools.idea.projectsystem.gradle.AndroidGradleDisableAutoImportInitializer"/>
<<<<<<< HEAD
=======
    <projectTaskRunner implementation="com.android.tools.idea.gradle.project.build.AndroidProjectTaskRunner"
                       id="android"
                       order="first, before gradle"/>
    <projectService serviceInterface="com.android.tools.idea.gradle.actions.BuildsToPathsMapper"
                    serviceImplementation="com.android.tools.idea.gradle.project.build.BuildsToPathsMapperImpl"/>
    <projectService serviceImplementation="com.android.tools.idea.gradle.variant.view.BuildVariantView"/>
    <projectService serviceImplementation="com.android.tools.idea.gradle.variant.view.BuildVariantUpdater"/>
    <facet.toolWindow id="Build Variants"
                      facetIdList="android,android-gradle"
                      anchor="left"
                      secondary="true"
                      icon="StudioIcons.Shell.ToolWindows.BUILD_VARIANTS"
                      factoryClass="com.android.tools.idea.gradle.variant.view.BuildVariantToolWindowFactory"/>
    <notificationGroup id="Android Gradle Tasks" displayType="BALLOON"/>
    <externalSystemViewContributor id="android" order="before com.intellij.openapi.externalSystem.view.ExternalSystemViewDefaultContributor"
                                   implementation="com.android.tools.idea.projectsystem.gradle.GradleTaskEmptyContributor"/>
  </extensions>
  <extensions defaultExtensionNs="org.jetbrains.plugins.gradle">
    <projectResolve implementation="com.android.tools.idea.gradle.project.sync.idea.AndroidGradleProjectResolver" order="first"/>
>>>>>>> 4d90afa2
  </extensions>
  <actions>
    <group id="Internal.Android.Gradle" internal="true">
      <action id="Android.FixAndroidRunConfigurations"
              class="com.android.tools.idea.projectsystem.gradle.actions.FixAndroidRunConfigurationsAction"
              text="Fix Android Run Configurations"
              description="Add &quot;Gradle-aware Make&quot; launch task to Android Run Configuration(s) if it is missing">
      </action>
      <add-to-group group-id="Internal.Android" anchor="last"/>
    </group>
  </actions>
</idea-plugin><|MERGE_RESOLUTION|>--- conflicted
+++ resolved
@@ -20,21 +20,13 @@
     <projectsystem implementation="com.android.tools.idea.projectsystem.gradle.GradleProjectSystemProvider"/>
   </extensions>
   <extensions defaultExtensionNs="com.intellij">
-<<<<<<< HEAD
-    <stepsBeforeRunProvider implementation="com.android.tools.idea.gradle.run.MakeBeforeRunTaskProvider" />
-=======
-    <applicationService serviceInterface="com.android.tools.idea.gradle.dsl.api.GradleModelProvider"
-                        serviceImplementation="com.android.tools.idea.projectsystem.gradle.GradleModelSource"/>
     <stepsBeforeRunProvider implementation="com.android.tools.idea.gradle.run.MakeBeforeRunTaskProvider"/>
     <androidStudioInitializer id="Startup.DisableKaptProjectResolverExtensionInitializer"
                               implementation="com.android.tools.idea.projectsystem.gradle.DisableKaptProjectResolverExtensionInitializer"/>
->>>>>>> 4d90afa2
     <androidStudioInitializer id="Startup.AndroidGradleOpenProjectProcessorInitializer"
                               implementation="com.android.tools.idea.projectsystem.gradle.AndroidGradleOpenProjectProcessorInitializer"/>
     <androidStudioInitializer id="Startup.AndroidGradleDisableAutoImportInitializer"
                               implementation="com.android.tools.idea.projectsystem.gradle.AndroidGradleDisableAutoImportInitializer"/>
-<<<<<<< HEAD
-=======
     <projectTaskRunner implementation="com.android.tools.idea.gradle.project.build.AndroidProjectTaskRunner"
                        id="android"
                        order="first, before gradle"/>
@@ -54,7 +46,6 @@
   </extensions>
   <extensions defaultExtensionNs="org.jetbrains.plugins.gradle">
     <projectResolve implementation="com.android.tools.idea.gradle.project.sync.idea.AndroidGradleProjectResolver" order="first"/>
->>>>>>> 4d90afa2
   </extensions>
   <actions>
     <group id="Internal.Android.Gradle" internal="true">
