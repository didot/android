--- conflicted
+++ resolved
@@ -21,13 +21,6 @@
                     serviceImplementation="com.android.tools.idea.projectsystem.gradle.RefreshOnlyAutoImportProjectTracker"
                     overrides="true"
     />
-<<<<<<< HEAD
-  </extensions>
-  <actions>
-    <action id="GenerateSourcesModuleAction" class="com.android.tools.idea.gradle.actions.GenerateSourcesModuleAction">
-      <add-to-group group-id="BuildMenu" anchor="after" relative-to-action="MakeGradleModule" />
-    </action>
-=======
     <actionConfigurationCustomizer id="Startup.GradleSpecificInitializer" order="after Startup.AndroidStudioInitializer" implementation="com.android.tools.idea.startup.GradleSpecificInitializer" />
   </extensions>
   <actions>
@@ -42,6 +35,5 @@
     <action id="RebuildGradleProject" class="com.android.tools.idea.gradle.actions.RebuildGradleProjectAction">
       <add-to-group group-id="BuildMenu" anchor="after" relative-to-action="CompileProject"/>
     </action>
->>>>>>> ad5b6ee3
   </actions>
 </idea-plugin>