--- conflicted
+++ resolved
@@ -37,12 +37,9 @@
     <orderEntry type="module" module-name="intellij.android.artwork" />
     <orderEntry type="module" module-name="intellij.android.apkanalyzer" />
     <orderEntry type="module" module-name="intellij.gradle.common" />
-<<<<<<< HEAD
     <orderEntry type="module" module-name="intellij.android.gradle.dsl" />
     <orderEntry type="module" module-name="intellij.android.gradle.dsl.impl" />
     <orderEntry type="module" module-name="intellij.platform.core.ui" />
-=======
     <orderEntry type="library" name="studio-proto" level="project" />
->>>>>>> 4ae98eb0
   </component>
 </module>