<?xml version="1.0" encoding="UTF-8"?>
<module type="JAVA_MODULE" version="4">
  <component name="NewModuleRootManager" inherit-compiler-output="true">
    <exclude-output />
    <content url="file://$MODULE_DIR$/testSrc">
      <sourceFolder url="file://$MODULE_DIR$/testSrc" isTestSource="true" />
      <sourceFolder url="file://$MODULE_DIR$/testSrc/resources" type="java-test-resource" />
    </content>
    <orderEntry type="inheritedJdk" />
<<<<<<< HEAD
=======
    <orderEntry type="library" name="studio-sdk" level="project" />
    <orderEntry type="library" scope="TEST" name="kotlin-test" level="project" />
    <orderEntry type="library" name="studio-plugin-gradle" level="project" />
    <orderEntry type="library" name="studio-plugin-Kotlin" level="project" />
    <orderEntry type="library" name="studio-plugin-java-i18n" level="project" />
    <orderEntry type="library" name="studio-plugin-java-ide-customization" level="project" />
>>>>>>> ad5b6ee3
    <orderEntry type="sourceFolder" forTests="false" />
    <orderEntry type="module" module-name="intellij.android.common" scope="TEST" />
    <orderEntry type="module" module-name="intellij.android.jps.model" scope="TEST" />
    <orderEntry type="module" module-name="intellij.android.core" scope="TEST" />
    <orderEntry type="module" module-name="intellij.android.projectSystem" scope="TEST" />
    <orderEntry type="module" module-name="intellij.android.projectSystem.gradle" scope="TEST" />
    <orderEntry type="module" module-name="intellij.android.testFramework" scope="TEST" />
    <orderEntry type="module" module-name="android.sdktools.flags" scope="TEST" />
    <orderEntry type="module" module-name="android.sdktools.testutils" scope="TEST" />
    <orderEntry type="library" scope="TEST" name="mockito" level="project" />
    <orderEntry type="library" scope="TEST" name="truth" level="project" />
    <orderEntry type="module" module-name="intellij.android.adt.testutils" scope="TEST" />
    <orderEntry type="module" module-name="intellij.android.gradle.dsl" scope="TEST" />
    <orderEntry type="module" module-name="intellij.android.gradle.dsl.kotlin" scope="RUNTIME" />
    <orderEntry type="library" scope="TEST" name="studio-analytics-proto" level="project" />
    <orderEntry type="library" scope="TEST" name="studio-proto" level="project" />
    <orderEntry type="module" module-name="intellij.android.deploy" scope="TEST" />
<<<<<<< HEAD
=======
    <orderEntry type="module" module-name="intellij.android.lint" scope="TEST" />
>>>>>>> ad5b6ee3
    <orderEntry type="module" module-name="intellij.android.navigator.testutils" scope="TEST" />
    <orderEntry type="module" module-name="intellij.android.projectSystem.gradle.models" scope="TEST" />
    <orderEntry type="module" module-name="intellij.android.projectSystem.gradle.psd" scope="TEST" />
    <orderEntry type="module" module-name="intellij.android.projectSystem.gradle.repositorySearch" scope="TEST" />
    <orderEntry type="module" module-name="intellij.android.projectSystem.gradle.sync" scope="TEST" />
<<<<<<< HEAD
    <orderEntry type="module" module-name="android.sdktools.analytics-testing" scope="TEST" />
    <orderEntry type="module" module-name="android.sdktools.analytics-tracker" scope="TEST" />
    <orderEntry type="library" scope="TEST" name="kotlin-stdlib-jdk8" level="project" />
    <orderEntry type="library" scope="TEST" name="protobuf" level="project" />
    <orderEntry type="library" scope="TEST" name="Guava" level="project" />
    <orderEntry type="library" scope="TEST" name="jetbrains-annotations" level="project" />
    <orderEntry type="library" scope="TEST" name="Gradle" level="project" />
    <orderEntry type="library" scope="TEST" name="commons-io" level="project" />
    <orderEntry type="library" scope="TEST" name="hamcrest" level="project" />
    <orderEntry type="library" scope="TEST" name="JUnit4" level="project" />
    <orderEntry type="module" module-name="intellij.platform.util.jdom" scope="TEST" />
    <orderEntry type="module" module-name="intellij.platform.lang.core" scope="TEST" />
    <orderEntry type="module" module-name="intellij.platform.util.base" scope="TEST" />
    <orderEntry type="module" module-name="intellij.platform.lang.impl" scope="TEST" />
    <orderEntry type="module" module-name="intellij.platform.util.rt" scope="TEST" />
    <orderEntry type="module" module-name="intellij.platform.testFramework" scope="TEST" />
    <orderEntry type="module" module-name="intellij.platform.projectModel.impl" scope="TEST" />
    <orderEntry type="module" module-name="intellij.platform.editor" scope="TEST" />
    <orderEntry type="module" module-name="intellij.platform.analysis" scope="TEST" />
    <orderEntry type="module" module-name="intellij.platform.ide" scope="TEST" />
    <orderEntry type="module" module-name="intellij.platform.util" scope="TEST" />
    <orderEntry type="module" module-name="intellij.platform.core.ui" scope="TEST" />
    <orderEntry type="module" module-name="intellij.java.testFramework" scope="TEST" />
    <orderEntry type="module" module-name="intellij.platform.indexing" scope="TEST" />
    <orderEntry type="module" module-name="intellij.platform.projectModel" scope="TEST" />
    <orderEntry type="module" module-name="kotlin.gradle.gradle-tooling" scope="TEST" />
    <orderEntry type="module" module-name="intellij.platform.execution.impl" scope="TEST" />
    <orderEntry type="module" module-name="intellij.gradle.common" scope="TEST" />
    <orderEntry type="module" module-name="intellij.java.impl" scope="TEST" />
    <orderEntry type="module" module-name="kotlin.base.util" scope="TEST" />
    <orderEntry type="module" module-name="intellij.xml.dom" scope="TEST" />
    <orderEntry type="module" module-name="intellij.java" scope="TEST" />
    <orderEntry type="module" module-name="intellij.platform.execution" scope="TEST" />
    <orderEntry type="module" module-name="intellij.platform.externalSystem" scope="TEST" />
    <orderEntry type="module" module-name="intellij.java.execution" scope="TEST" />
    <orderEntry type="module" module-name="intellij.platform.core" scope="TEST" />
    <orderEntry type="module" module-name="intellij.platform.extensions" scope="TEST" />
    <orderEntry type="module" module-name="intellij.platform.ide.impl" scope="TEST" />
    <orderEntry type="module" module-name="intellij.platform.util.ex" scope="TEST" />
    <orderEntry type="module" module-name="intellij.platform.ide.core" scope="TEST" />
    <orderEntry type="module" module-name="intellij.platform.externalSystem.testFramework" scope="TEST" />
    <orderEntry type="module" module-name="intellij.gradle.tests" scope="TEST" />
=======
    <orderEntry type="module" module-name="intellij.android.projectSystem.gradle.upgrade" scope="TEST" />
    <orderEntry type="module" module-name="android.sdktools.analytics-testing" scope="TEST" />
    <orderEntry type="module" module-name="analytics-tracker" scope="TEST" />
    <orderEntry type="module" module-name="intellij.android.adt.ui" scope="TEST" />
    <orderEntry type="library" scope="TEST" name="studio-plugin-Groovy" level="project" />
    <orderEntry type="module" module-name="android.sdktools.manifest-merger" scope="TEST" />
    <orderEntry type="module" module-name="android.sdktools.lint-checks" scope="TEST" />
>>>>>>> ad5b6ee3
  </component>
</module><|MERGE_RESOLUTION|>--- conflicted
+++ resolved
@@ -7,15 +7,7 @@
       <sourceFolder url="file://$MODULE_DIR$/testSrc/resources" type="java-test-resource" />
     </content>
     <orderEntry type="inheritedJdk" />
-<<<<<<< HEAD
-=======
-    <orderEntry type="library" name="studio-sdk" level="project" />
     <orderEntry type="library" scope="TEST" name="kotlin-test" level="project" />
-    <orderEntry type="library" name="studio-plugin-gradle" level="project" />
-    <orderEntry type="library" name="studio-plugin-Kotlin" level="project" />
-    <orderEntry type="library" name="studio-plugin-java-i18n" level="project" />
-    <orderEntry type="library" name="studio-plugin-java-ide-customization" level="project" />
->>>>>>> ad5b6ee3
     <orderEntry type="sourceFolder" forTests="false" />
     <orderEntry type="module" module-name="intellij.android.common" scope="TEST" />
     <orderEntry type="module" module-name="intellij.android.jps.model" scope="TEST" />
@@ -33,66 +25,85 @@
     <orderEntry type="library" scope="TEST" name="studio-analytics-proto" level="project" />
     <orderEntry type="library" scope="TEST" name="studio-proto" level="project" />
     <orderEntry type="module" module-name="intellij.android.deploy" scope="TEST" />
-<<<<<<< HEAD
-=======
     <orderEntry type="module" module-name="intellij.android.lint" scope="TEST" />
->>>>>>> ad5b6ee3
     <orderEntry type="module" module-name="intellij.android.navigator.testutils" scope="TEST" />
     <orderEntry type="module" module-name="intellij.android.projectSystem.gradle.models" scope="TEST" />
     <orderEntry type="module" module-name="intellij.android.projectSystem.gradle.psd" scope="TEST" />
     <orderEntry type="module" module-name="intellij.android.projectSystem.gradle.repositorySearch" scope="TEST" />
     <orderEntry type="module" module-name="intellij.android.projectSystem.gradle.sync" scope="TEST" />
-<<<<<<< HEAD
+    <orderEntry type="module" module-name="intellij.android.projectSystem.gradle.upgrade" scope="TEST" />
     <orderEntry type="module" module-name="android.sdktools.analytics-testing" scope="TEST" />
-    <orderEntry type="module" module-name="android.sdktools.analytics-tracker" scope="TEST" />
-    <orderEntry type="library" scope="TEST" name="kotlin-stdlib-jdk8" level="project" />
+    <orderEntry type="module" module-name="analytics-tracker" scope="TEST" />
+    <orderEntry type="module" module-name="intellij.android.adt.ui" scope="TEST" />
+    <orderEntry type="module" module-name="android.sdktools.manifest-merger" scope="TEST" />
+    <orderEntry type="module" module-name="android.sdktools.lint-checks" scope="TEST" />
+    <orderEntry type="library" name="kotlin-stdlib-jdk8" level="project" />
     <orderEntry type="library" scope="TEST" name="protobuf" level="project" />
     <orderEntry type="library" scope="TEST" name="Guava" level="project" />
+    <orderEntry type="library" scope="TEST" name="kotlinc.kotlin-jps-common" level="project" />
+    <orderEntry type="library" scope="TEST" name="kotlin-reflect" level="project" />
     <orderEntry type="library" scope="TEST" name="jetbrains-annotations" level="project" />
     <orderEntry type="library" scope="TEST" name="Gradle" level="project" />
     <orderEntry type="library" scope="TEST" name="commons-io" level="project" />
     <orderEntry type="library" scope="TEST" name="hamcrest" level="project" />
+    <orderEntry type="library" scope="TEST" name="kotlinc.kotlin-compiler-common" level="project" />
+    <orderEntry type="library" scope="TEST" name="jackson-module-kotlin" level="project" />
     <orderEntry type="library" scope="TEST" name="JUnit4" level="project" />
     <orderEntry type="module" module-name="intellij.platform.util.jdom" scope="TEST" />
+    <orderEntry type="module" module-name="intellij.platform.testFramework.common" scope="TEST" />
+    <orderEntry type="module" module-name="intellij.platform.usageView" scope="TEST" />
+    <orderEntry type="module" module-name="kotlin.idea" scope="TEST" />
+    <orderEntry type="module" module-name="intellij.groovy.psi" scope="TEST" />
+    <orderEntry type="module" module-name="intellij.platform.testFramework" scope="TEST" />
+    <orderEntry type="module" module-name="intellij.platform.ide.core.impl" scope="TEST" />
+    <orderEntry type="module" module-name="intellij.platform.editor" scope="TEST" />
+    <orderEntry type="module" module-name="intellij.platform.analysis" scope="TEST" />
+    <orderEntry type="module" module-name="intellij.platform.ide" scope="TEST" />
+    <orderEntry type="module" module-name="intellij.platform.core.ui" scope="TEST" />
+    <orderEntry type="module" module-name="intellij.platform.usageView.impl" scope="TEST" />
+    <orderEntry type="module" module-name="intellij.platform.util.ui" scope="TEST" />
+    <orderEntry type="module" module-name="intellij.platform.analysis.impl" scope="TEST" />
+    <orderEntry type="module" module-name="intellij.platform.execution.impl" scope="TEST" />
+    <orderEntry type="module" module-name="intellij.java.impl" scope="TEST" />
+    <orderEntry type="module" module-name="intellij.java.analysis.impl" scope="TEST" />
+    <orderEntry type="module" module-name="kotlin.base.scripting" scope="TEST" />
+    <orderEntry type="module" module-name="intellij.gradle.toolingExtension" scope="TEST" />
+    <orderEntry type="module" module-name="intellij.java.execution" scope="TEST" />
+    <orderEntry type="module" module-name="intellij.gradle.java" scope="TEST" />
+    <orderEntry type="module" module-name="intellij.platform.core" scope="TEST" />
+    <orderEntry type="module" module-name="intellij.platform.extensions" scope="TEST" />
+    <orderEntry type="module" module-name="intellij.platform.core.impl" scope="TEST" />
+    <orderEntry type="module" module-name="intellij.platform.util.ex" scope="TEST" />
+    <orderEntry type="module" module-name="intellij.platform.externalSystem.testFramework" scope="TEST" />
+    <orderEntry type="module" module-name="intellij.platform.workspaceModel.storage" scope="TEST" />
     <orderEntry type="module" module-name="intellij.platform.lang.core" scope="TEST" />
     <orderEntry type="module" module-name="intellij.platform.util.base" scope="TEST" />
     <orderEntry type="module" module-name="intellij.platform.lang.impl" scope="TEST" />
     <orderEntry type="module" module-name="intellij.platform.util.rt" scope="TEST" />
-    <orderEntry type="module" module-name="intellij.platform.testFramework" scope="TEST" />
     <orderEntry type="module" module-name="intellij.platform.projectModel.impl" scope="TEST" />
-    <orderEntry type="module" module-name="intellij.platform.editor" scope="TEST" />
-    <orderEntry type="module" module-name="intellij.platform.analysis" scope="TEST" />
-    <orderEntry type="module" module-name="intellij.platform.ide" scope="TEST" />
+    <orderEntry type="module" module-name="kotlin.base.obsolete-compat" scope="TEST" />
+    <orderEntry type="module" module-name="intellij.xml.analysis.impl" scope="TEST" />
+    <orderEntry type="module" module-name="intellij.java.impl.refactorings" scope="TEST" />
+    <orderEntry type="module" module-name="intellij.java.psi" scope="TEST" />
+    <orderEntry type="module" module-name="intellij.platform.refactoring" scope="TEST" />
     <orderEntry type="module" module-name="intellij.platform.util" scope="TEST" />
-    <orderEntry type="module" module-name="intellij.platform.core.ui" scope="TEST" />
     <orderEntry type="module" module-name="intellij.java.testFramework" scope="TEST" />
-    <orderEntry type="module" module-name="intellij.platform.indexing" scope="TEST" />
+    <orderEntry type="module" module-name="kotlin.base.facet" scope="TEST" />
+    <orderEntry type="module" module-name="intellij.xml.psi" scope="TEST" />
+    <orderEntry type="module" module-name="kotlin.base.resources" scope="TEST" />
     <orderEntry type="module" module-name="intellij.platform.projectModel" scope="TEST" />
     <orderEntry type="module" module-name="kotlin.gradle.gradle-tooling" scope="TEST" />
-    <orderEntry type="module" module-name="intellij.platform.execution.impl" scope="TEST" />
     <orderEntry type="module" module-name="intellij.gradle.common" scope="TEST" />
-    <orderEntry type="module" module-name="intellij.java.impl" scope="TEST" />
+    <orderEntry type="module" module-name="intellij.platform.lang" scope="TEST" />
     <orderEntry type="module" module-name="kotlin.base.util" scope="TEST" />
     <orderEntry type="module" module-name="intellij.xml.dom" scope="TEST" />
-    <orderEntry type="module" module-name="intellij.java" scope="TEST" />
     <orderEntry type="module" module-name="intellij.platform.execution" scope="TEST" />
+    <orderEntry type="module" module-name="intellij.platform.externalSystem.rt" scope="TEST" />
     <orderEntry type="module" module-name="intellij.platform.externalSystem" scope="TEST" />
-    <orderEntry type="module" module-name="intellij.java.execution" scope="TEST" />
-    <orderEntry type="module" module-name="intellij.platform.core" scope="TEST" />
-    <orderEntry type="module" module-name="intellij.platform.extensions" scope="TEST" />
+    <orderEntry type="module" module-name="intellij.platform.externalSystem.impl" scope="TEST" />
     <orderEntry type="module" module-name="intellij.platform.ide.impl" scope="TEST" />
-    <orderEntry type="module" module-name="intellij.platform.util.ex" scope="TEST" />
     <orderEntry type="module" module-name="intellij.platform.ide.core" scope="TEST" />
-    <orderEntry type="module" module-name="intellij.platform.externalSystem.testFramework" scope="TEST" />
+    <orderEntry type="module" module-name="kotlin.code-insight.api" scope="TEST" />
     <orderEntry type="module" module-name="intellij.gradle.tests" scope="TEST" />
-=======
-    <orderEntry type="module" module-name="intellij.android.projectSystem.gradle.upgrade" scope="TEST" />
-    <orderEntry type="module" module-name="android.sdktools.analytics-testing" scope="TEST" />
-    <orderEntry type="module" module-name="analytics-tracker" scope="TEST" />
-    <orderEntry type="module" module-name="intellij.android.adt.ui" scope="TEST" />
-    <orderEntry type="library" scope="TEST" name="studio-plugin-Groovy" level="project" />
-    <orderEntry type="module" module-name="android.sdktools.manifest-merger" scope="TEST" />
-    <orderEntry type="module" module-name="android.sdktools.lint-checks" scope="TEST" />
->>>>>>> ad5b6ee3
   </component>
 </module>