--- conflicted
+++ resolved
@@ -48,13 +48,8 @@
 
 
   fun testFirstSyncFailedStructure() {
-<<<<<<< HEAD
-    prepareProjectForImport(TestProjectPaths.SIMPLE_APPLICATION, null, null, null, null)
+    prepareProjectForImport(TestProjectPaths.SIMPLE_APPLICATION, null, null, null, null, null)
     val buildFile = PlatformTestUtil.getOrCreateProjectBaseDir(project).findChild("build.gradle")!!
-=======
-    prepareProjectForImport(TestProjectPaths.SIMPLE_APPLICATION, null, null, null, null, null)
-    val buildFile = @Suppress("DEPRECATION") project.baseDir.findChild("build.gradle")!!
->>>>>>> 773588ee
     runWriteAction {
       buildFile.setBinaryContent("*** this is an error ***".toByteArray())
     }
