/*
 * Copyright (C) 2020 The Android Open Source Project
 *
 * Licensed under the Apache License, Version 2.0 (the "License");
 * you may not use this file except in compliance with the License.
 * You may obtain a copy of the License at
 *
 *      http://www.apache.org/licenses/LICENSE-2.0
 *
 * Unless required by applicable law or agreed to in writing, software
 * distributed under the License is distributed on an "AS IS" BASIS,
 * WITHOUT WARRANTIES OR CONDITIONS OF ANY KIND, either express or implied.
 * See the License for the specific language governing permissions and
 * limitations under the License.
 */
package com.android.tools.idea.gradle.model.impl

import com.android.tools.idea.gradle.model.IdeAndroidLibraryDependency
import com.android.tools.idea.gradle.model.IdeDependencies
import com.android.tools.idea.gradle.model.IdeDependenciesCore
import com.android.tools.idea.gradle.model.IdeJavaLibraryDependency
import com.android.tools.idea.gradle.model.IdeLibraryModelResolver
import com.android.tools.idea.gradle.model.IdeModuleDependency
import java.io.Serializable

data class IdeDependenciesCoreImpl(
  override val dependencies: Collection<IdeDependencyCoreImpl>
) : IdeDependenciesCore, Serializable

data class IdeDependenciesImpl(
<<<<<<< HEAD
  override val androidLibraries: Collection<IdeAndroidLibrary>,
  override val javaLibraries: Collection<IdeJavaLibrary>,
  override val moduleDependencies: Collection<IdeModuleLibrary>,
  override val runtimeOnlyClasses: Collection<File>
) : IdeDependencies, Serializable

class ThrowingIdeDependencies : IdeDependencies, Serializable {
  override val androidLibraries: Collection<IdeAndroidLibrary> get() = throw NotImplementedError()
  override val javaLibraries: Collection<IdeJavaLibrary> get() = throw NotImplementedError()
  override val moduleDependencies: Collection<IdeModuleLibrary> get() = throw NotImplementedError()
  override val runtimeOnlyClasses: Collection<File> get() = throw NotImplementedError()
=======
  private val classpath: IdeDependenciesCore,
  private val resolver: IdeLibraryModelResolver
) : IdeDependencies {
  override val androidLibraries: Collection<IdeAndroidLibraryDependency> =
    classpath.dependencies.flatMap(resolver::resolveAndroidLibrary)
  override val javaLibraries: Collection<IdeJavaLibraryDependency> =
    classpath.dependencies.flatMap(resolver::resolveJavaLibrary)
  override val moduleDependencies: Collection<IdeModuleDependency> =
    classpath.dependencies.flatMap(resolver::resolveModule)
}

fun throwingIdeDependencies(): IdeDependenciesCoreImpl {
  return IdeDependenciesCoreImpl(object : Collection<IdeDependencyCoreImpl> {
    override val size: Int get() = unexpected()
    override fun isEmpty(): Boolean = unexpected()
    override fun iterator(): Iterator<IdeDependencyCoreImpl> = unexpected()
    override fun containsAll(elements: Collection<IdeDependencyCoreImpl>): Boolean = unexpected()
    override fun contains(element: IdeDependencyCoreImpl): Boolean = unexpected()

    private fun unexpected(): Nothing {
      error("Should not be called")
    }

  })
>>>>>>> ad5b6ee3
}<|MERGE_RESOLUTION|>--- conflicted
+++ resolved
@@ -28,19 +28,6 @@
 ) : IdeDependenciesCore, Serializable
 
 data class IdeDependenciesImpl(
-<<<<<<< HEAD
-  override val androidLibraries: Collection<IdeAndroidLibrary>,
-  override val javaLibraries: Collection<IdeJavaLibrary>,
-  override val moduleDependencies: Collection<IdeModuleLibrary>,
-  override val runtimeOnlyClasses: Collection<File>
-) : IdeDependencies, Serializable
-
-class ThrowingIdeDependencies : IdeDependencies, Serializable {
-  override val androidLibraries: Collection<IdeAndroidLibrary> get() = throw NotImplementedError()
-  override val javaLibraries: Collection<IdeJavaLibrary> get() = throw NotImplementedError()
-  override val moduleDependencies: Collection<IdeModuleLibrary> get() = throw NotImplementedError()
-  override val runtimeOnlyClasses: Collection<File> get() = throw NotImplementedError()
-=======
   private val classpath: IdeDependenciesCore,
   private val resolver: IdeLibraryModelResolver
 ) : IdeDependencies {
@@ -65,5 +52,4 @@
     }
 
   })
->>>>>>> ad5b6ee3
 }