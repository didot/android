--- conflicted
+++ resolved
@@ -22,11 +22,7 @@
 
 data class IdeAndroidProjectImpl(
   override val agpVersion: String,
-<<<<<<< HEAD
-  override val name: String,
-=======
   override val projectPath: IdeProjectPathImpl,
->>>>>>> ad5b6ee3
   override val projectType: IdeAndroidProjectType,
   override val defaultConfig: IdeProductFlavorContainerImpl,
   override val buildTypes: Collection<IdeBuildTypeContainerImpl>,
