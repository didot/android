/*
 * Copyright (C) 2020 The Android Open Source Project
 *
 * Licensed under the Apache License, Version 2.0 (the "License");
 * you may not use this file except in compliance with the License.
 * You may obtain a copy of the License at
 *
 *      http://www.apache.org/licenses/LICENSE-2.0
 *
 * Unless required by applicable law or agreed to in writing, software
 * distributed under the License is distributed on an "AS IS" BASIS,
 * WITHOUT WARRANTIES OR CONDITIONS OF ANY KIND, either express or implied.
 * See the License for the specific language governing permissions and
 * limitations under the License.
 */
package com.android.tools.idea.gradle.model.impl

import com.android.tools.idea.gradle.model.IdeBuildTypeContainer
import java.io.Serializable

data class IdeBuildTypeContainerImpl(
<<<<<<< HEAD
  override val buildType: IdeBuildType,
  override val sourceProvider: IdeSourceProvider?,
  override val extraSourceProviders: Collection<IdeSourceProviderContainer>
=======
  override val buildType: IdeBuildTypeImpl,
  override val sourceProvider: IdeSourceProviderImpl?,
  override val extraSourceProviders: Collection<IdeSourceProviderContainerImpl>
>>>>>>> ad5b6ee3
) : IdeBuildTypeContainer, Serializable<|MERGE_RESOLUTION|>--- conflicted
+++ resolved
@@ -19,13 +19,7 @@
 import java.io.Serializable
 
 data class IdeBuildTypeContainerImpl(
-<<<<<<< HEAD
-  override val buildType: IdeBuildType,
-  override val sourceProvider: IdeSourceProvider?,
-  override val extraSourceProviders: Collection<IdeSourceProviderContainer>
-=======
   override val buildType: IdeBuildTypeImpl,
   override val sourceProvider: IdeSourceProviderImpl?,
   override val extraSourceProviders: Collection<IdeSourceProviderContainerImpl>
->>>>>>> ad5b6ee3
 ) : IdeBuildTypeContainer, Serializable