--- conflicted
+++ resolved
@@ -37,14 +37,12 @@
 import com.intellij.refactoring.suggested.endOffset
 import com.intellij.refactoring.suggested.startOffset
 import com.intellij.ui.popup.list.ListPopupImpl
-import org.jetbrains.kotlin.idea.core.util.CodeInsightUtils
+import org.jetbrains.kotlin.idea.util.ElementKind
+import org.jetbrains.kotlin.idea.util.findElements
 import org.jetbrains.kotlin.idea.util.isLineBreak
 import org.jetbrains.kotlin.psi.KtCallExpression
 import org.jetbrains.kotlin.psi.KtFile
-<<<<<<< HEAD
-=======
 import org.jetbrains.kotlin.psi.KtNamedFunction
->>>>>>> ad5b6ee3
 
 /**
  * Intention action that includes [ComposeSurroundWithBoxAction], [ComposeSurroundWithRowAction], [ComposeSurroundWithColumnAction].
@@ -129,10 +127,10 @@
   val startSelectionOffset = findNearestSurroundableElement(file, editor.selectionModel.selectionStart)?.startOffset ?: Int.MAX_VALUE
   val endSelectionOffset = findNearestSurroundableElement(file, editor.selectionModel.selectionEnd)?.endOffset ?: -1
 
-  val statements = CodeInsightUtils.findElements(file,
+  val statements = findElements(file,
                                                  minOf(editor.selectionModel.selectionStart, startSelectionOffset),
                                                  maxOf(editor.selectionModel.selectionEnd, endSelectionOffset),
-                                                 CodeInsightUtils.ElementKind.EXPRESSION)
+                                                 ElementKind.EXPRESSION)
     .filter { it.isInsideComposableCode() }
   if (statements.isNotEmpty()) {
     return TextRange.create(statements.minOf { it.startOffset }, statements.maxOf { it.endOffset })
