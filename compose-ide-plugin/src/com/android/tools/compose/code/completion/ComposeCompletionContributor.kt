--- conflicted
+++ resolved
@@ -108,8 +108,6 @@
     return !lastParameter.hasDefaultValue() && lastParameter.isLambdaWithNoParameters
   }
 
-<<<<<<< HEAD
-=======
 
 /**
  * Find the [CallType] from the [InsertionContext]. The [CallType] can be used to detect if the completion is being done in a regular
@@ -123,7 +121,6 @@
   return CallTypeAndReceiver.detect(namedExpression).callType
 }
 
->>>>>>> 477885a9
 /**
  * Modifies [LookupElement]s for composable functions, to improve Compose editing UX.
  */
