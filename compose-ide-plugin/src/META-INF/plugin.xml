<!--
  Copyright 2019 The Android Open Source Project

  Licensed under the Apache License, Version 2.0 (the "License");
  you may not use this file except in compliance with the License.
  You may obtain a copy of the License at

       http://www.apache.org/licenses/LICENSE-2.0

  Unless required by applicable law or agreed to in writing, software
  distributed under the License is distributed on an "AS IS" BASIS,
  WITHOUT WARRANTIES OR CONDITIONS OF ANY KIND, either express or implied.
  See the License for the specific language governing permissions and
  limitations under the License.
  -->

<idea-plugin>
  <id>androidx.compose.plugins.idea</id>
<<<<<<< HEAD

  <name>Jetpack Compose</name>
=======
  <name>Compose</name>
>>>>>>> 477885a9
  <description><![CDATA[The Jetpack Compose IDE plugin]]></description>
  <vendor url="http://www.android.com">Android, JetBrains</vendor>

  <depends>org.jetbrains.android</depends>
  <depends>org.jetbrains.kotlin</depends>

  <extensions defaultExtensionNs="org.jetbrains.kotlin">
    <storageComponentContainerContributor implementation="com.android.tools.compose.ComposableCallChecker"/>
    <storageComponentContainerContributor implementation="com.android.tools.compose.ComposableDeclarationChecker"/>
    <diagnosticSuppressor implementation="com.android.tools.compose.ComposeDiagnosticSuppressor"/>
  </extensions>

  <extensions defaultExtensionNs="com.intellij">
    <dependencySupport coordinate="androidx.compose.runtime:runtime" kind="java" displayName="Jetpack Compose"/>

    <annotator language="kotlin" implementationClass="com.android.tools.compose.ComposeColorAnnotator"/>

    <annotator
        language="kotlin"
        implementationClass="com.android.tools.compose.ComposableAnnotator"/>
    <additionalTextAttributes scheme="Default" file="colorschemes/IdeComposableAnnotatorColorSchemeDefault.xml"/>
    <colorSettingsPage implementation="com.android.tools.compose.ComposeColorSettingsPage"/>

    <intentionAction>
      <className>com.android.tools.compose.intentions.ComposeSurroundWithWidgetActionGroup</className>
      <category>Compose Android</category>
    </intentionAction>

    <intentionAction>
      <className>com.android.tools.compose.intentions.ComposeCreatePreviewAction</className>
      <category>Compose Android</category>
    </intentionAction>

    <intentionAction>
      <className>com.android.tools.compose.intentions.ComposeUnwrapAction</className>
      <category>Compose Android</category>
    </intentionAction>

    <intentionAction>
      <className>com.android.tools.compose.intentions.ComposeWrapModifiersAction</className>
      <category>Compose Android</category>
    </intentionAction>

    <lang.foldingBuilder language="kotlin" implementationClass="com.android.tools.compose.ComposeFoldingBuilder"/>


    <defaultLiveTemplates file="templates/AndroidCompose.xml"/>
    <defaultLiveTemplates file="templates/AndroidComposePreview.xml"/>

    <codeCompletionConfigurable instance="com.android.tools.compose.ComposeCodeCompletionConfigurable"/>
    <codeStyleSettingsProvider implementation="com.android.tools.compose.settings.ComposeFormattingCodeStyleSettingsProvider"/>

    <projectService serviceImplementation="com.android.tools.compose.ComposeAutoDocumentation"/>
    <projectService serviceInterface="org.jetbrains.kotlin.idea.kdoc.KDocLinkResolutionService"
                    serviceImplementation="com.android.tools.compose.ComposeKDocLinkResolutionService"
                    overrides="true"
    />
    <postStartupActivity implementation="com.android.tools.compose.ComposeAutoDocumentation$MyStartupActivity"/>

    <completion.contributor language="kotlin"
                            id="ComposeCompletionContributor"
                            implementationClass="com.android.tools.compose.code.completion.ComposeCompletionContributor"
                            order="first, before KotlinCompletionContributor"/>

    <completion.contributor language="kotlin"
                            id="ComposeAlignmentCompletionContributor"
                            implementationClass="com.android.tools.compose.code.completion.ComposeImplementationsCompletionContributor"
                            order="first, before KotlinCompletionContributor"/>

    <completion.contributor language="kotlin"
                            implementationClass="com.android.tools.compose.code.completion.ComposeModifierCompletionContributor"
                            order="first, before ComposeCompletionContributor"/>
    <completion.contributor language="JSON"
                            id="MotionSceneCompletionContributor"
                            implementationClass="com.android.tools.compose.code.completion.constraintlayout.ConstraintLayoutJsonCompletionContributor"
                            order="first, before JsonCompletionContributor"/>

    <weigher key="completion"
             implementationClass="com.android.tools.compose.code.completion.ComposeCompletionWeigher"
             id="android.compose"
             order="first"/>

    <lang.inspectionSuppressor language="kotlin" implementationClass="com.android.tools.compose.ComposeSuppressor"/>
    <lang.inspectionSuppressor language="Groovy" implementationClass="com.android.tools.compose.ComposeGradleInspectionSuppressor"/>

    <postFormatProcessor implementation="com.android.tools.compose.formatting.ComposePostFormatProcessor"/>

    <automaticRenamerFactory implementation="com.android.tools.compose.ComposableElementAutomaticRenamerFactory"/>

    <debugger.positionManagerFactory implementation="com.android.tools.compose.debug.ComposePositionManagerFactory"/>
    <debuggerClassFilterProvider implementation="com.android.tools.compose.debug.ComposeDebuggerClassesFilterProvider"/>
    <xdebugger.settings implementation="com.android.tools.compose.debug.ComposeDebuggerSettings"/>
<<<<<<< HEAD
=======
    <debugger.compoundRendererProvider id="SnapshotMutableStateImplRenderer"
                                       implementation="com.android.tools.compose.debug.render.SnapshotMutableStateImplRendererProvider"
                                       order="first"/>

    <debugger.compoundRendererProvider id="DerivedSnapshotStateRenderer"
                                       implementation="com.android.tools.compose.debug.render.DerivedSnapshotStateRendererProvider"
                                       order="first"/>

    <debugger.compoundRendererProvider id="ComposeStateObjectListRenderer"
                                       implementation="com.android.tools.compose.debug.render.ComposeStateObjectListRendererProvider"
                                       order="first"/>

    <debugger.compoundRendererProvider id="ComposeStateObjectMapRenderer"
                                       implementation="com.android.tools.compose.debug.render.ComposeStateObjectMapRendererProvider"
                                       order="first"/>

    <debugger.compoundRendererProvider id="KotlinMapEntryRenderer"
                                       implementation="com.android.tools.compose.debug.render.KotlinMapEntryRenderer"
                                       order="first"/>
>>>>>>> 477885a9
  </extensions>

  <extensions defaultExtensionNs="org.jetbrains.kotlin.extensions.internal">
    <typeResolutionInterceptorExtension implementation="com.android.tools.compose.ComposePluginTypeResolutionInterceptorExtension"/>
  </extensions>

  <extensions defaultExtensionNs="org.jetbrains.kotlin">
    <quickFixContributor implementation="com.android.tools.compose.intentions.ComposeDelegateStateImportFixContributor"/>
    <quickFixContributor implementation="com.android.tools.compose.intentions.ComposeUnresolvedFunctionFixContributor"/>
    <additionalExtractableAnalyser implementation="com.android.tools.compose.ComposableFunctionExtractableAnalyser"/>
    <irGenerationExtension implementation="com.android.tools.compose.ComposePluginIrGenerationExtension"/>
  </extensions>

</idea-plugin><|MERGE_RESOLUTION|>--- conflicted
+++ resolved
@@ -16,12 +16,7 @@
 
 <idea-plugin>
   <id>androidx.compose.plugins.idea</id>
-<<<<<<< HEAD
-
   <name>Jetpack Compose</name>
-=======
-  <name>Compose</name>
->>>>>>> 477885a9
   <description><![CDATA[The Jetpack Compose IDE plugin]]></description>
   <vendor url="http://www.android.com">Android, JetBrains</vendor>
 
@@ -114,8 +109,6 @@
     <debugger.positionManagerFactory implementation="com.android.tools.compose.debug.ComposePositionManagerFactory"/>
     <debuggerClassFilterProvider implementation="com.android.tools.compose.debug.ComposeDebuggerClassesFilterProvider"/>
     <xdebugger.settings implementation="com.android.tools.compose.debug.ComposeDebuggerSettings"/>
-<<<<<<< HEAD
-=======
     <debugger.compoundRendererProvider id="SnapshotMutableStateImplRenderer"
                                        implementation="com.android.tools.compose.debug.render.SnapshotMutableStateImplRendererProvider"
                                        order="first"/>
@@ -135,7 +128,6 @@
     <debugger.compoundRendererProvider id="KotlinMapEntryRenderer"
                                        implementation="com.android.tools.compose.debug.render.KotlinMapEntryRenderer"
                                        order="first"/>
->>>>>>> 477885a9
   </extensions>
 
   <extensions defaultExtensionNs="org.jetbrains.kotlin.extensions.internal">
