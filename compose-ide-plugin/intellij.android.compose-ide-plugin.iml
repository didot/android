<?xml version="1.0" encoding="UTF-8"?>
<module type="JAVA_MODULE" version="4">
  <component name="FacetManager">
    <facet type="kotlin-language" name="Kotlin">
      <configuration version="3" platform="JVM 11" allPlatforms="JVM [11]" useProjectSettings="false">
        <compilerSettings>
          <option name="additionalArguments" value="-version -Xopt-in=org.jetbrains.kotlin.extensions.internal.InternalNonStableExtensionPoints" />
        </compilerSettings>
        <compilerArguments>
<<<<<<< HEAD
          <option name="jvmTarget" value="1.8" />
          <option name="languageVersion" value="1.5" />
          <option name="apiVersion" value="1.5" />
=======
          <option name="jvmTarget" value="11" />
          <option name="languageVersion" value="1.4" />
          <option name="apiVersion" value="1.4" />
>>>>>>> 2dc52685
        </compilerArguments>
      </configuration>
    </facet>
  </component>
  <component name="NewModuleRootManager" inherit-compiler-output="true">
    <exclude-output />
    <content url="file://$MODULE_DIR$">
      <sourceFolder url="file://$MODULE_DIR$/src" isTestSource="false" />
      <sourceFolder url="file://$MODULE_DIR$/resources" type="java-resource" />
    </content>
    <orderEntry type="inheritedJdk" />
    <orderEntry type="sourceFolder" forTests="false" />
    <orderEntry type="library" name="kotlin-stdlib-jdk8" level="project" />
    <orderEntry type="module" module-name="intellij.kotlin.plugin.community.main" scope="PROVIDED" />
    <orderEntry type="module" module-name="intellij.java.psi" />
    <orderEntry type="module" module-name="intellij.platform.core.impl" />
    <orderEntry type="module" module-name="intellij.platform.lang" />
    <orderEntry type="module" module-name="intellij.platform.projectModel" />
    <orderEntry type="module" module-name="intellij.android.projectSystem" />
    <orderEntry type="module" module-name="intellij.android.common" />
    <orderEntry type="module" module-name="android.sdktools.flags" />
    <orderEntry type="module" module-name="intellij.android.compose-common" />
    <orderEntry type="module" module-name="intellij.android.artwork" />
    <orderEntry type="module" module-name="intellij.android.adt.ui" />
    <orderEntry type="module" module-name="android.sdktools.layoutlib-api" />
<<<<<<< HEAD
    <orderEntry type="module-library">
      <library>
        <CLASSES>
          <root url="jar://$MODULE_DIR$/lib/compiler-hosted-1.1.0-SNAPSHOT.jar!/" />
        </CLASSES>
        <JAVADOC />
        <SOURCES />
      </library>
    </orderEntry>
=======
    <orderEntry type="module" module-name="intellij.java.impl" />
    <orderEntry type="module" module-name="intellij.java.analysis.impl" />
    <orderEntry type="module" module-name="intellij.platform.codeStyle.impl" />
    <orderEntry type="module" module-name="intellij.java.debugger" />
    <orderEntry type="module" module-name="kotlin.idea" />
    <orderEntry type="module" module-name="intellij.java" />
    <orderEntry type="module" module-name="intellij.java.debugger.impl" />
    <orderEntry type="module" module-name="intellij.platform.core.ui" />
>>>>>>> 2dc52685
  </component>
</module><|MERGE_RESOLUTION|>--- conflicted
+++ resolved
@@ -7,15 +7,9 @@
           <option name="additionalArguments" value="-version -Xopt-in=org.jetbrains.kotlin.extensions.internal.InternalNonStableExtensionPoints" />
         </compilerSettings>
         <compilerArguments>
-<<<<<<< HEAD
-          <option name="jvmTarget" value="1.8" />
+          <option name="jvmTarget" value="11" />
           <option name="languageVersion" value="1.5" />
           <option name="apiVersion" value="1.5" />
-=======
-          <option name="jvmTarget" value="11" />
-          <option name="languageVersion" value="1.4" />
-          <option name="apiVersion" value="1.4" />
->>>>>>> 2dc52685
         </compilerArguments>
       </configuration>
     </facet>
@@ -28,12 +22,6 @@
     </content>
     <orderEntry type="inheritedJdk" />
     <orderEntry type="sourceFolder" forTests="false" />
-    <orderEntry type="library" name="kotlin-stdlib-jdk8" level="project" />
-    <orderEntry type="module" module-name="intellij.kotlin.plugin.community.main" scope="PROVIDED" />
-    <orderEntry type="module" module-name="intellij.java.psi" />
-    <orderEntry type="module" module-name="intellij.platform.core.impl" />
-    <orderEntry type="module" module-name="intellij.platform.lang" />
-    <orderEntry type="module" module-name="intellij.platform.projectModel" />
     <orderEntry type="module" module-name="intellij.android.projectSystem" />
     <orderEntry type="module" module-name="intellij.android.common" />
     <orderEntry type="module" module-name="android.sdktools.flags" />
@@ -41,7 +29,6 @@
     <orderEntry type="module" module-name="intellij.android.artwork" />
     <orderEntry type="module" module-name="intellij.android.adt.ui" />
     <orderEntry type="module" module-name="android.sdktools.layoutlib-api" />
-<<<<<<< HEAD
     <orderEntry type="module-library">
       <library>
         <CLASSES>
@@ -51,15 +38,59 @@
         <SOURCES />
       </library>
     </orderEntry>
-=======
+    <orderEntry type="library" name="kotlinc.kotlin-compiler-ir" level="project" />
+    <orderEntry type="library" name="jetbrains-annotations" level="project" />
+    <orderEntry type="library" name="kotlinc.kotlin-compiler-common" level="project" />
+    <orderEntry type="library" name="kotlin-stdlib-jdk8" level="project" />
+    <orderEntry type="library" name="kotlinc.kotlin-compiler-fe10" level="project" />
+    <orderEntry type="module" module-name="kotlin.jvm-debugger.sequence" />
+    <orderEntry type="module" module-name="intellij.platform.util.jdom" />
+    <orderEntry type="module" module-name="kotlin.base.fe10.analysis" />
+    <orderEntry type="module" module-name="kotlin.idea" />
+    <orderEntry type="module" module-name="intellij.platform.editor" />
+    <orderEntry type="module" module-name="intellij.platform.debugger" />
+    <orderEntry type="module" module-name="intellij.platform.analysis" />
+    <orderEntry type="module" module-name="intellij.java.psi.impl" />
+    <orderEntry type="module" module-name="kotlin.base.indices" />
+    <orderEntry type="module" module-name="intellij.platform.ide" />
+    <orderEntry type="module" module-name="kotlin.fir.frontend-independent" />
+    <orderEntry type="module" module-name="intellij.platform.core.ui" />
+    <orderEntry type="module" module-name="intellij.platform.util.ui" />
+    <orderEntry type="module" module-name="intellij.platform.indexing" />
+    <orderEntry type="module" module-name="intellij.platform.analysis.impl" />
+    <orderEntry type="module" module-name="kotlin.core" />
     <orderEntry type="module" module-name="intellij.java.impl" />
+    <orderEntry type="module" module-name="intellij.java.debugger" />
     <orderEntry type="module" module-name="intellij.java.analysis.impl" />
+    <orderEntry type="module" module-name="intellij.platform.debugger.impl" />
+    <orderEntry type="module" module-name="intellij.java" />
+    <orderEntry type="module" module-name="kotlin.common" />
     <orderEntry type="module" module-name="intellij.platform.codeStyle.impl" />
-    <orderEntry type="module" module-name="intellij.java.debugger" />
-    <orderEntry type="module" module-name="kotlin.idea" />
-    <orderEntry type="module" module-name="intellij.java" />
+    <orderEntry type="module" module-name="kotlin.formatter" />
+    <orderEntry type="module" module-name="intellij.platform.core" />
+    <orderEntry type="module" module-name="intellij.platform.extensions" />
     <orderEntry type="module" module-name="intellij.java.debugger.impl" />
-    <orderEntry type="module" module-name="intellij.platform.core.ui" />
->>>>>>> 2dc52685
+    <orderEntry type="module" module-name="intellij.platform.core.impl" />
+    <orderEntry type="module" module-name="intellij.platform.util.ex" />
+    <orderEntry type="module" module-name="intellij.platform.lang.core" />
+    <orderEntry type="module" module-name="intellij.platform.util.base" />
+    <orderEntry type="module" module-name="intellij.platform.lang.impl" />
+    <orderEntry type="module" module-name="intellij.platform.util.rt" />
+    <orderEntry type="module" module-name="intellij.java.psi" />
+    <orderEntry type="module" module-name="intellij.platform.refactoring" />
+    <orderEntry type="module" module-name="intellij.platform.util" />
+    <orderEntry type="module" module-name="kotlin.jvm-debugger.core" />
+    <orderEntry type="module" module-name="kotlin.base.fe10.kdoc" />
+    <orderEntry type="module" module-name="intellij.platform.concurrency" />
+    <orderEntry type="module" module-name="intellij.platform.projectModel" />
+    <orderEntry type="module" module-name="intellij.platform.codeStyle" />
+    <orderEntry type="module" module-name="intellij.json" />
+    <orderEntry type="module" module-name="intellij.platform.lang" />
+    <orderEntry type="module" module-name="kotlin.j2k.services" />
+    <orderEntry type="module" module-name="intellij.platform.uast" />
+    <orderEntry type="module" module-name="kotlin.base.util" />
+    <orderEntry type="module" module-name="intellij.java.guiForms.rt" />
+    <orderEntry type="module" module-name="intellij.platform.ide.impl" />
+    <orderEntry type="module" module-name="intellij.platform.ide.core" />
   </component>
 </module>