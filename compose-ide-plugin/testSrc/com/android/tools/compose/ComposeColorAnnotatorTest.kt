--- conflicted
+++ resolved
@@ -24,8 +24,7 @@
 import com.android.tools.idea.testing.moveCaret
 import com.android.tools.idea.ui.resourcemanager.rendering.MultipleColorIcon
 import com.google.common.truth.Truth.assertThat
-import com.intellij.codeInsight.daemon.impl.AnnotationHolderImpl
-import com.intellij.lang.annotation.AnnotationSession
+import com.intellij.lang.annotation.Annotation
 import com.intellij.openapi.application.ApplicationManager
 import com.intellij.openapi.command.WriteCommandAction
 import com.intellij.psi.PsiElement
@@ -33,6 +32,7 @@
 import com.intellij.testFramework.EdtRule
 import com.intellij.testFramework.PlatformTestUtil
 import com.intellij.testFramework.RunsInEdt
+import com.intellij.testFramework.fixtures.CodeInsightTestUtil
 import com.intellij.testFramework.fixtures.JavaCodeInsightTestFixture
 import com.intellij.testFramework.runInEdtAndWait
 import org.jetbrains.android.AndroidAnnotatorUtil
@@ -99,19 +99,12 @@
       package com.android.test
       import androidx.compose.ui.graphics.Color
       class A {
-        val other = Color(0xFFC20029L)
-        fun () {
-<<<<<<< HEAD
+        val other = Color(0xFFC20029)
+        fun () {
           val primary = Color(0xA84A8A7B)
           val secondary = Color(0xFF4A8A7B)
           val primaryVariant = Color(color = 0xFF57AD28)
           val secondaryVariant = Color(color = 0x8057AD28)
-=======
-          val primary = Color(0x4A8A7BL)
-          val secondary = Color(0xFF4A8A7BL)
-          val primaryVariant = Color(color = 0xFF57AD28L)
-          val secondaryVariant = Color(color = 0x8057AD28L)
->>>>>>> 2dc52685
         }
       }
       """.trimIndent())
@@ -119,43 +112,27 @@
     checkGutterIconInfos(
       listOf(
         Color(194, 0, 41, 255),
-<<<<<<< HEAD
         Color(74, 138, 123, 168),
-=======
-        Color(74, 138, 123, 0),
->>>>>>> 2dc52685
         Color(74, 138, 123, 255),
         Color(87, 173, 40, 255),
         Color(87, 173, 40, 128)
       ),
       includeClickAction = true
     )
-<<<<<<< HEAD
     setNewColor("Co|lor(0xFF4A8A7B)", Color(0xFFAABBCC.toInt()))
     setNewColor("Co|lor(color = 0xFF57AD28)", Color(0xFFAABBCC.toInt()))
-=======
-    setNewColor("Co|lor(0xFF4A8A7BL)", Color(0xFFAABBCC.toInt()))
-    setNewColor("Co|lor(color = 0xFF57AD28L)", Color(0xFFAABBCC.toInt()))
->>>>>>> 2dc52685
-    assertThat(myFixture.editor.document.text).isEqualTo(
-      //language=kotlin
-      """
-      package com.android.test
-      import androidx.compose.ui.graphics.Color
-      class A {
-        val other = Color(0xFFC20029L)
-        fun () {
-<<<<<<< HEAD
+    assertThat(myFixture.editor.document.text).isEqualTo(
+      //language=kotlin
+      """
+      package com.android.test
+      import androidx.compose.ui.graphics.Color
+      class A {
+        val other = Color(0xFFC20029)
+        fun () {
           val primary = Color(0xA84A8A7B)
           val secondary = Color(0xFFAABBCC)
           val primaryVariant = Color(color = 0xFFAABBCC)
           val secondaryVariant = Color(color = 0x8057AD28)
-=======
-          val primary = Color(0x4A8A7BL)
-          val secondary = Color(0xFFAABBCC)
-          val primaryVariant = Color(color = 0xFFAABBCC)
-          val secondaryVariant = Color(color = 0x8057AD28L)
->>>>>>> 2dc52685
         }
       }
       """.trimIndent()
@@ -428,9 +405,9 @@
   private fun setNewColor(window: String, newColor: Color) {
     runInEdtAndWait {
       val element = myFixture.moveCaret(window)
-      val annotationHolder = AnnotationHolderImpl(AnnotationSession(myFixture.file))
-      annotationHolder.runAnnotatorWithContext(element.parentOfType<KtCallExpression>()!! as PsiElement, ComposeColorAnnotator())
-      val iconRenderer = annotationHolder[0].gutterIconRenderer as ColorIconRenderer
+      val annotator = ComposeColorAnnotator()
+      val annotations: List<Annotation> = CodeInsightTestUtil.testAnnotator(annotator, element.parentOfType<KtCallExpression>()!! as PsiElement)
+      val iconRenderer = annotations[0].gutterIconRenderer as ColorIconRenderer
       val project = myFixture.project
 
       val setColorTask = iconRenderer.getSetColorTask() ?: return@runInEdtAndWait
