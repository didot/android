--- conflicted
+++ resolved
@@ -20,13 +20,7 @@
 import com.android.tools.adtui.flat.FlatSeparator;
 import com.android.tools.adtui.flat.FlatToggleButton;
 import com.android.tools.adtui.model.AspectObserver;
-<<<<<<< HEAD
-import com.intellij.util.ui.JBEmptyBorder;
-import icons.StudioIcons;
-import com.android.tools.profiler.proto.Profiler;
-=======
 import com.android.tools.profiler.proto.Common;
->>>>>>> 7bd3f2d2
 import com.android.tools.profilers.cpu.CpuProfilerStage;
 import com.android.tools.profilers.cpu.CpuProfilerStageView;
 import com.android.tools.profilers.energy.EnergyProfilerStage;
@@ -37,35 +31,21 @@
 import com.android.tools.profilers.network.NetworkProfilerStageView;
 import com.google.common.annotations.VisibleForTesting;
 import com.google.common.collect.ImmutableMap;
-<<<<<<< HEAD
-import com.intellij.icons.AllIcons;
-=======
->>>>>>> 7bd3f2d2
 import com.intellij.openapi.util.IconLoader;
 import com.intellij.openapi.util.text.StringUtil;
 import com.intellij.ui.ColoredListCellRenderer;
 import com.intellij.ui.SimpleTextAttributes;
-<<<<<<< HEAD
-import com.intellij.util.ui.JBUI;
-=======
 import com.intellij.util.ui.JBEmptyBorder;
 import com.intellij.util.ui.JBUI;
 import icons.StudioIcons;
->>>>>>> 7bd3f2d2
 import org.jetbrains.annotations.NotNull;
 
 import javax.swing.*;
 import java.awt.*;
 import java.util.function.BiFunction;
-<<<<<<< HEAD
 
 import static com.android.tools.adtui.common.AdtUiUtils.DEFAULT_BOTTOM_BORDER;
 
-=======
-
-import static com.android.tools.adtui.common.AdtUiUtils.DEFAULT_BOTTOM_BORDER;
-
->>>>>>> 7bd3f2d2
 public class StudioProfilersView extends AspectObserver {
   private final StudioProfilers myProfiler;
   private final ViewBinder<StudioProfilersView, Stage, StageView> myBinder;
@@ -95,7 +75,7 @@
     myBinder.bind(MemoryProfilerStage.class, MemoryProfilerStageView::new);
     myBinder.bind(NetworkProfilerStage.class, NetworkProfilerStageView::new);
     myBinder.bind(NullMonitorStage.class, NullMonitorStageView::new);
-<<<<<<< HEAD
+    myBinder.bind(EnergyProfilerStage.class, EnergyProfilerStageView::new);
 
     myProfiler.addDependency(this).onChange(ProfilerAspect.STAGE, this::updateStageView);
     updateStageView();
@@ -110,31 +90,10 @@
   @VisibleForTesting
   public StageView getStageView() {
     return myStageView;
-=======
-    myBinder.bind(EnergyProfilerStage.class, EnergyProfilerStageView::new);
-
-    myProfiler.addDependency(this).onChange(ProfilerAspect.STAGE, this::updateStageView);
-    updateStageView();
->>>>>>> 7bd3f2d2
-  }
-
-  @VisibleForTesting
-  public <S extends Stage, T extends StageView> void bind(@NotNull Class<S> clazz,
-                                                          @NotNull BiFunction<StudioProfilersView, S, T> constructor) {
-    myBinder.bind(clazz, constructor);
-  }
-
-<<<<<<< HEAD
-    JComboBox<Profiler.Device> deviceCombo = new FlatComboBox<>();
-=======
-  @VisibleForTesting
-  public StageView getStageView() {
-    return myStageView;
   }
 
   private void initializeUi() {
     JComboBox<Common.Device> deviceCombo = new FlatComboBox<>();
->>>>>>> 7bd3f2d2
     JComboBoxView devices = new JComboBoxView<>(deviceCombo, myProfiler, ProfilerAspect.DEVICES,
                                                 myProfiler::getDevices,
                                                 myProfiler::getDevice,
@@ -144,11 +103,7 @@
     devices.bind();
     deviceCombo.setRenderer(new DeviceComboBoxRenderer());
 
-<<<<<<< HEAD
-    JComboBox<Profiler.Process> processCombo = new FlatComboBox<>();
-=======
     JComboBox<Common.Process> processCombo = new FlatComboBox<>();
->>>>>>> 7bd3f2d2
     JComboBoxView processes = new JComboBoxView<>(processCombo, myProfiler, ProfilerAspect.PROCESSES,
                                                   myProfiler::getProcesses,
                                                   myProfiler::getProcess,
@@ -165,13 +120,12 @@
     toolbar.setBorder(DEFAULT_BOTTOM_BORDER);
     // There is a border of 5 pixels that is not scaled.
     toolbar.setPreferredSize(new Dimension(15, JBUI.scale(25) + 5));
-<<<<<<< HEAD
-
-    myMonitoringToolbar = new JPanel(ProfilerLayout.TOOLBAR_LAYOUT);
+
+    myMonitoringToolbar = new JPanel(ProfilerLayout.createToolbarLayout());
     myMonitoringToolbar.add(deviceCombo);
     myMonitoringToolbar.add(processCombo);
 
-    myCommonToolbar = new JPanel(ProfilerLayout.TOOLBAR_LAYOUT);
+    myCommonToolbar = new JPanel(ProfilerLayout.createToolbarLayout());
     JButton button = new FlatButton(StudioIcons.Common.BACK_ARROW);
     button.addActionListener(action -> {
       myProfiler.setMonitoringStage();
@@ -198,48 +152,6 @@
     leftToolbar.add(myCommonToolbar);
     toolbar.add(leftToolbar, BorderLayout.WEST);
 
-    JPanel rightToolbar = new JPanel(ProfilerLayout.TOOLBAR_LAYOUT);
-    toolbar.add(rightToolbar, BorderLayout.EAST);
-    rightToolbar.setBorder(new JBEmptyBorder(0, 0, 0, 2));
-
-    FlatButton close = new FlatButton(AllIcons.Actions.Cancel);
-    close.setDisabledIcon(IconLoader.getDisabledIcon(AllIcons.Actions.Cancel));
-    close.addActionListener(event -> myProfiler.stop());
-    close.setToolTipText("Close");
-    rightToolbar.add(close);
-=======
-
-    myMonitoringToolbar = new JPanel(ProfilerLayout.createToolbarLayout());
-    myMonitoringToolbar.add(deviceCombo);
-    myMonitoringToolbar.add(processCombo);
-
-    myCommonToolbar = new JPanel(ProfilerLayout.createToolbarLayout());
-    JButton button = new FlatButton(StudioIcons.Common.BACK_ARROW);
-    button.addActionListener(action -> {
-      myProfiler.setMonitoringStage();
-      myProfiler.getIdeServices().getFeatureTracker().trackGoBack();
-    });
-    myCommonToolbar.add(button);
-    myCommonToolbar.add(new FlatSeparator());
-
-    JComboBox<Class<? extends Stage>> stageCombo = new FlatComboBox<>();
-    JComboBoxView stages = new JComboBoxView<>(stageCombo, myProfiler, ProfilerAspect.STAGE,
-                                               myProfiler::getDirectStages,
-                                               myProfiler::getStageClass,
-                                               stage -> {
-                                                 // Track first, so current stage is sent with the event
-                                                 myProfiler.getIdeServices().getFeatureTracker().trackSelectMonitor();
-                                                 myProfiler.setNewStage(stage);
-                                               });
-    stageCombo.setRenderer(new StageComboBoxRenderer());
-    stages.bind();
-    myCommonToolbar.add(stageCombo);
-    myCommonToolbar.add(new FlatSeparator());
-
-    leftToolbar.add(myMonitoringToolbar);
-    leftToolbar.add(myCommonToolbar);
-    toolbar.add(leftToolbar, BorderLayout.WEST);
-
     JPanel rightToolbar = new JPanel(ProfilerLayout.createToolbarLayout());
     toolbar.add(rightToolbar, BorderLayout.EAST);
     rightToolbar.setBorder(new JBEmptyBorder(0, 0, 0, 2));
@@ -250,7 +162,6 @@
     endSession.addActionListener(event -> myProfiler.stop());
     endSession.setToolTipText("Stop profiling and close tab");
     rightToolbar.add(endSession);
->>>>>>> 7bd3f2d2
 
     rightToolbar.add(new FlatSeparator());
 
@@ -347,11 +258,7 @@
   }
 
   @VisibleForTesting
-<<<<<<< HEAD
-  public static class DeviceComboBoxRenderer extends ColoredListCellRenderer<Profiler.Device> {
-=======
   public static class DeviceComboBoxRenderer extends ColoredListCellRenderer<Common.Device> {
->>>>>>> 7bd3f2d2
 
     @NotNull
     private final String myEmptyText = "No connected devices";
@@ -367,11 +274,7 @@
       }
     }
 
-<<<<<<< HEAD
-    public void renderDeviceName(@NotNull Profiler.Device d) {
-=======
     public void renderDeviceName(@NotNull Common.Device d) {
->>>>>>> 7bd3f2d2
       // TODO: Share code between here and DeviceRenderer#renderDeviceName
       String manufacturer = d.getManufacturer();
       String model = d.getModel();
@@ -386,13 +289,8 @@
       append(model, SimpleTextAttributes.REGULAR_BOLD_ATTRIBUTES);
       append(String.format(" (%1$s)", serial), SimpleTextAttributes.GRAY_ATTRIBUTES);
 
-<<<<<<< HEAD
-      Profiler.Device.State state = d.getState();
-      if (state != Profiler.Device.State.ONLINE && state != Profiler.Device.State.UNSPECIFIED) {
-=======
       Common.Device.State state = d.getState();
       if (state != Common.Device.State.ONLINE && state != Common.Device.State.UNSPECIFIED) {
->>>>>>> 7bd3f2d2
         append(String.format(" [%s]", state), SimpleTextAttributes.GRAYED_BOLD_ATTRIBUTES);
       }
     }
@@ -405,11 +303,7 @@
   }
 
   @VisibleForTesting
-<<<<<<< HEAD
-  public static class ProcessComboBoxRenderer extends ColoredListCellRenderer<Profiler.Process> {
-=======
   public static class ProcessComboBoxRenderer extends ColoredListCellRenderer<Common.Process> {
->>>>>>> 7bd3f2d2
 
     @NotNull
     private final String myEmptyText = "No debuggable processes";
@@ -425,11 +319,7 @@
       }
     }
 
-<<<<<<< HEAD
-    private void renderProcessName(@NotNull Profiler.Process process) {
-=======
     private void renderProcessName(@NotNull Common.Process process) {
->>>>>>> 7bd3f2d2
       // TODO: Share code between here and ClientCellRenderer#renderClient
       String name = process.getName();
       // Highlight the last part of the process name.
@@ -439,11 +329,6 @@
 
       append(String.format(" (%1$d)", process.getPid()), SimpleTextAttributes.GRAY_ATTRIBUTES);
 
-<<<<<<< HEAD
-      if (process.getState() != Profiler.Process.State.ALIVE) {
-        append(" [DEAD]", SimpleTextAttributes.GRAYED_BOLD_ATTRIBUTES);
-      }
-=======
       if (process.getState() != Common.Process.State.ALIVE) {
         append(" [DEAD]", SimpleTextAttributes.GRAYED_BOLD_ATTRIBUTES);
       }
@@ -453,35 +338,7 @@
     @VisibleForTesting
     public String getEmptyText() {
       return myEmptyText;
->>>>>>> 7bd3f2d2
-    }
-
-    @NotNull
-    @VisibleForTesting
-    public String getEmptyText() {
-      return myEmptyText;
-    }
-  }
-
-  @VisibleForTesting
-  public static class StageComboBoxRenderer extends ColoredListCellRenderer<Class> {
-
-    private static ImmutableMap<Class<? extends Stage>, String> CLASS_TO_NAME = ImmutableMap.of(
-      CpuProfilerStage.class, "CPU",
-      MemoryProfilerStage.class, "MEMORY",
-      NetworkProfilerStage.class, "NETWORK");
-
-    @Override
-    protected void customizeCellRenderer(@NotNull JList list, Class value, int index, boolean selected, boolean hasFocus) {
-      String name = CLASS_TO_NAME.get(value);
-      append(name == null ? "[UNKNOWN]" : name, SimpleTextAttributes.REGULAR_ATTRIBUTES);
-    }
-  }
-
-
-  @NotNull
-  public IdeProfilerComponents getIdeProfilerComponents() {
-    return myIdeProfilerComponents;
+    }
   }
 
   @VisibleForTesting
