/*
 * Copyright (C) 2016 The Android Open Source Project
 *
 * Licensed under the Apache License, Version 2.0 (the "License");
 * you may not use this file except in compliance with the License.
 * You may obtain a copy of the License at
 *
 *      http://www.apache.org/licenses/LICENSE-2.0
 *
 * Unless required by applicable law or agreed to in writing, software
 * distributed under the License is distributed on an "AS IS" BASIS,
 * WITHOUT WARRANTIES OR CONDITIONS OF ANY KIND, either express or implied.
 * See the License for the specific language governing permissions and
 * limitations under the License.
 */
package com.android.tools.profilers.memory;

import static com.android.tools.profilers.ProfilerLayout.createToolbarLayout;

import com.android.tools.adtui.RangeSelectionComponent;
import com.android.tools.adtui.common.AdtUiUtils;
import com.android.tools.adtui.flat.FlatSeparator;
import com.android.tools.adtui.model.Range;
import com.android.tools.adtui.model.formatter.TimeFormatter;
import com.android.tools.adtui.stdui.CommonButton;
import com.android.tools.profilers.ContextMenuInstaller;
import com.android.tools.profilers.IdeProfilerComponents;
import com.android.tools.profilers.JComboBoxView;
import com.android.tools.profilers.ProfilerAction;
import com.android.tools.profilers.ProfilerColors;
import com.android.tools.profilers.ProfilerCombobox;
import com.android.tools.profilers.ProfilerComboboxCellRenderer;
import com.android.tools.profilers.ProfilerFonts;
import com.android.tools.profilers.StudioProfilers;
import com.android.tools.profilers.StudioProfilersView;
import com.android.tools.profilers.event.LifecycleTooltip;
import com.android.tools.profilers.event.LifecycleTooltipView;
import com.android.tools.profilers.event.UserEventTooltip;
import com.android.tools.profilers.event.UserEventTooltipView;
import com.android.tools.profilers.memory.MemoryProfilerStage.LiveAllocationSamplingMode;
import com.android.tools.profilers.memory.adapters.CaptureObject;
<<<<<<< HEAD
import com.android.tools.profilers.memory.adapters.FieldObject;
import com.android.tools.profilers.memory.adapters.InstanceObject;
import com.android.tools.profilers.memory.adapters.ReferenceObject;
import com.android.tools.profilers.memory.adapters.ValueObject;
import com.android.tools.profilers.*;
import com.android.tools.profilers.event.*;
import com.android.tools.profilers.memory.adapters.*;
import com.android.tools.profilers.memory.MemoryProfilerStage.LiveAllocationSamplingMode;
=======
>>>>>>> 4ae98eb0
import com.android.tools.profilers.sessions.SessionAspect;
import com.android.tools.profilers.stacktrace.ContextMenuItem;
import com.android.tools.profilers.stacktrace.LoadingPanel;
import com.google.common.annotations.VisibleForTesting;
import com.intellij.icons.AllIcons;
import com.intellij.openapi.diagnostic.Logger;
import com.intellij.openapi.ui.Splitter;
import com.intellij.openapi.util.IconLoader;
import com.intellij.ui.SimpleTextAttributes;
import com.intellij.util.ui.JBUI;
<<<<<<< HEAD
import com.intellij.util.ui.StartupUiUtil;
import com.intellij.util.ui.UIUtilities;
=======
>>>>>>> 4ae98eb0
import icons.StudioIcons;
import java.awt.BorderLayout;
import java.awt.event.KeyEvent;
import java.io.IOException;
import java.util.concurrent.TimeUnit;
import javax.swing.JButton;
import javax.swing.JComboBox;
import javax.swing.JComponent;
import javax.swing.JLabel;
import javax.swing.JList;
import javax.swing.JPanel;
import javax.swing.KeyStroke;
import javax.swing.SwingUtilities;
import org.jetbrains.annotations.NotNull;
import org.jetbrains.annotations.Nullable;

public class MemoryProfilerStageView extends BaseMemoryProfilerStageView<MemoryProfilerStage> {
  private static Logger getLogger() {
    return Logger.getInstance(MemoryProfilerStageView.class);
  }

  private static final String RECORD_TEXT = "Record";
  private static final String STOP_TEXT = "Stop";
  private static final String LIVE_ALLOCATION_TRACKING_NOT_READY_TOOLTIP =
    "Allocation tracking isn't ready. Please wait.";
  @VisibleForTesting
  static final String RECORD_NATIVE_TEXT = "Record native allocations";
  @VisibleForTesting
  static final String X86_RECORD_NATIVE_TOOLTIP = "Native memory recording is unavailable on x86 or x86_64 devices";
  @VisibleForTesting
  static final String STOP_NATIVE_TEXT = "Stop recording";

  private final MemoryProfilerStageLayout myLayout;

  @Nullable private final MemoryTimelineComponent myTimelineComponent;
  @Nullable private CaptureObject myCaptureObject = null;

  @NotNull private JButton myForceGarbageCollectionButton;
  @NotNull private JButton myHeapDumpButton;
  @NotNull private JButton myAllocationButton;
  @NotNull private final JButton myNativeAllocationButton;
  @NotNull private JComboBox myAllocationSamplingRateDropDown;
  @NotNull private ProfilerAction myForceGarbageCollectionAction;
  @NotNull private ProfilerAction myHeapDumpAction;
  @NotNull private ProfilerAction myAllocationAction;
  @NotNull private ProfilerAction myStopAllocationAction;
  @NotNull private ProfilerAction myNativeAllocationAction;
  @NotNull private ProfilerAction myStopNativeAllocationAction;
  @NotNull private final JLabel myCaptureElapsedTime;
  @NotNull private final JLabel myAllocationSamplingRateLabel;
  @NotNull private final LoadingPanel myHeapDumpLoadingPanel;

  public MemoryProfilerStageView(@NotNull StudioProfilersView profilersView, @NotNull MemoryProfilerStage stage) {
    super(profilersView, stage);

    // Turns on the auto-capture selection functionality - this would select the latest user-triggered heap dump/allocation tracking
    // capture object if an existing one has not been selected.
    getStage().enableSelectLatestCapture(true, SwingUtilities::invokeLater);

    getTooltipBinder().bind(MemoryUsageTooltip.class, MemoryUsageTooltipView::new);
    getTooltipBinder().bind(LifecycleTooltip.class, (stageView, tooltip) -> new LifecycleTooltipView(stageView.getComponent(), tooltip));
    getTooltipBinder().bind(UserEventTooltip.class, (stageView, tooltip) -> new UserEventTooltipView(stageView.getComponent(), tooltip));

    // Do not initialize the monitor UI if it only contains heap dump data.
    // In this case, myRangeSelectionComponent is null and we will not build the context menu.
    myTimelineComponent = getStage().isMemoryCaptureOnly() ?
                          null :
                          new MemoryTimelineComponent(this, buildTimeAxis(profilersView.getStudioProfilers()));
    CapturePanel capturePanel = new CapturePanel(getProfilersView(),
                                                 getStage().getCaptureSelection(),
                                                 getStage().isMemoryCaptureOnly() ? null : getSelectionTimeLabel(),
                                                 getStage().getRangeSelectionModel().getSelectionRange(),
                                                 getIdeComponents(),
                                                 getStage().getTimeline(),
                                                 false);

    myLayout = new MemoryProfilerStageLayout(myTimelineComponent, capturePanel, this::makeLoadingPanel);
    getComponent().add(myLayout.getComponent(), BorderLayout.CENTER);

    myHeapDumpLoadingPanel = getIdeComponents().createLoadingPanel(-1);
    myHeapDumpLoadingPanel.setLoadingText("Capturing heap dump");

    myForceGarbageCollectionButton = new CommonButton(StudioIcons.Profiler.Toolbar.FORCE_GARBAGE_COLLECTION);
    myForceGarbageCollectionButton.setDisabledIcon(IconLoader.getDisabledIcon(StudioIcons.Profiler.Toolbar.FORCE_GARBAGE_COLLECTION));
    myForceGarbageCollectionButton.addActionListener(e -> {
      getStage().forceGarbageCollection();
      getStage().getStudioProfilers().getIdeServices().getFeatureTracker().trackForceGc();
    });
    myForceGarbageCollectionAction =
      new ProfilerAction.Builder("Force garbage collection")
        .setContainerComponent(getComponent())
        .setIcon(myForceGarbageCollectionButton.getIcon())
        .setActionRunnable(() -> myForceGarbageCollectionButton.doClick(0))
        .setKeyStrokes(KeyStroke.getKeyStroke(KeyEvent.VK_G, AdtUiUtils.getActionMask())).build();
    myForceGarbageCollectionButton.setToolTipText(myForceGarbageCollectionAction.getDefaultToolTipText());


    myHeapDumpButton = new CommonButton(StudioIcons.Profiler.Toolbar.HEAP_DUMP);
    myHeapDumpButton.setDisabledIcon(IconLoader.getDisabledIcon(StudioIcons.Profiler.Toolbar.HEAP_DUMP));
    myHeapDumpButton.addActionListener(e -> {
      getStage().requestHeapDump();
      getStage().getStudioProfilers().getIdeServices().getFeatureTracker().trackDumpHeap();
    });
    myHeapDumpAction =
      new ProfilerAction.Builder("Dump Java heap")
        .setContainerComponent(getComponent())
        .setIcon(myHeapDumpButton.getIcon())
        .setActionRunnable(() -> myHeapDumpButton.doClick(0))
        .setKeyStrokes(KeyStroke.getKeyStroke(KeyEvent.VK_D, AdtUiUtils.getActionMask())).build();
    myHeapDumpButton.setToolTipText(myHeapDumpAction.getDefaultToolTipText());

    myCaptureElapsedTime = new JLabel("");
    myCaptureElapsedTime.setFont(ProfilerFonts.STANDARD_FONT);
    myCaptureElapsedTime.setBorder(JBUI.Borders.emptyLeft(5));
    myCaptureElapsedTime.setForeground(ProfilerColors.CPU_CAPTURE_STATUS);

    // Set to the longest text this button will show as to initialize the persistent size properly.
    // Call setPreferredSize to avoid the initialized size being overwritten.
    // TODO: b/80546414 Use common button instead.
    myAllocationButton = new JButton(RECORD_TEXT);
    myAllocationButton.setPreferredSize(myAllocationButton.getPreferredSize());

    myAllocationButton
      .addActionListener(e -> {
        if (getStage().isTrackingAllocations()) {
          getStage().getStudioProfilers().getIdeServices().getFeatureTracker().trackRecordAllocations();
        }
        getStage().trackAllocations(!getStage().isTrackingAllocations());
      });
    myAllocationButton.setVisible(!getStage().isLiveAllocationTrackingSupported());
    myAllocationAction =
      new ProfilerAction.Builder("Record allocations")
        .setIcon(StudioIcons.Profiler.Toolbar.RECORD)
        .setContainerComponent(getComponent())
        .setEnableBooleanSupplier(() -> !getStage().isTrackingAllocations())
        .setActionRunnable(() -> myAllocationButton.doClick(0)).
        setKeyStrokes(KeyStroke.getKeyStroke(KeyEvent.VK_R, AdtUiUtils.getActionMask())).build();
    myStopAllocationAction =
      new ProfilerAction.Builder("Stop recording")
        .setIcon(StudioIcons.Profiler.Toolbar.STOP_RECORDING)
        .setContainerComponent(getComponent())
        .setEnableBooleanSupplier(() -> getStage().isTrackingAllocations())
        .setActionRunnable(() -> myAllocationButton.doClick(0)).
        setKeyStrokes(KeyStroke.getKeyStroke(KeyEvent.VK_S, AdtUiUtils.getActionMask())).build();

    myNativeAllocationButton = new JButton(RECORD_NATIVE_TEXT);
    myNativeAllocationButton.setPreferredSize(myNativeAllocationButton.getPreferredSize());
    myNativeAllocationButton
      .addActionListener(e -> {
        getStage().toggleNativeAllocationTracking();
        disableRecordingButtons();
      });
    myNativeAllocationButton.setVisible(getStage().isNativeAllocationSamplingEnabled());
    myNativeAllocationAction =
      new ProfilerAction.Builder(RECORD_NATIVE_TEXT)
        .setIcon(StudioIcons.Profiler.Toolbar.RECORD)
        .setContainerComponent(getComponent())
        .setEnableBooleanSupplier(() -> !getStage().isTrackingAllocations())
        .setActionRunnable(() -> myNativeAllocationButton.doClick(0)).
        setKeyStrokes(KeyStroke.getKeyStroke(KeyEvent.VK_R, AdtUiUtils.getActionMask())).build();
    myStopNativeAllocationAction =
      new ProfilerAction.Builder(STOP_NATIVE_TEXT)
        .setIcon(StudioIcons.Profiler.Toolbar.STOP_RECORDING)
        .setContainerComponent(getComponent())
        .setEnableBooleanSupplier(() -> getStage().isTrackingAllocations())
        .setActionRunnable(() -> myNativeAllocationButton.doClick(0)).
        setKeyStrokes(KeyStroke.getKeyStroke(KeyEvent.VK_S, AdtUiUtils.getActionMask())).build();

    myAllocationSamplingRateLabel = new JLabel("Allocation Tracking");
    myAllocationSamplingRateLabel.setBorder(JBUI.Borders.empty(0, 8));
    myAllocationSamplingRateDropDown = new ProfilerCombobox();

    getStage().getAspect().addDependency(this)
      .onChange(MemoryProfilerAspect.TRACKING_ENABLED, this::allocationTrackingChanged)
      .onChange(MemoryProfilerAspect.HEAP_DUMP_STARTED, this::showHeapDumpInProgress)
      .onChange(MemoryProfilerAspect.HEAP_DUMP_FINISHED, this::hideHeapDumpInProgress);
    getStage().getCaptureSelection().getAspect().addDependency(this)
      .onChange(CaptureSelectionAspect.CURRENT_LOADING_CAPTURE, this::captureObjectChanged)
      .onChange(CaptureSelectionAspect.CURRENT_LOADED_CAPTURE, this::captureObjectFinishedLoading)

      .onChange(CaptureSelectionAspect.CURRENT_CAPTURE_ELAPSED_TIME, this::updateCaptureElapsedTime);

    captureObjectChanged();
    allocationTrackingChanged();
    buildContextMenu();
  }

  @Override
  public boolean isToolbarVisible() {
    return !getStage().isMemoryCaptureOnly();
  }

  @VisibleForTesting
  MemoryProfilerStageLayout getLayout() {
    return myLayout;
  }

  @VisibleForTesting
  JButton getGarbageCollectionButtion() {
    return myForceGarbageCollectionButton;
  }

  @VisibleForTesting
  @NotNull
  JButton getHeapDumpButton() {
    return myHeapDumpButton;
  }

  @VisibleForTesting
  @NotNull
  JButton getAllocationButton() {
    return myAllocationButton;
  }

  @VisibleForTesting
  @NotNull
  JButton getNativeAllocationButton() {
    return myNativeAllocationButton;
  }

  @VisibleForTesting
  JLabel getAllocationCaptureElaspedTimeLabel() {
    return myCaptureElapsedTime;
  }

  @VisibleForTesting
  @NotNull
  JComboBox getAllocationSamplingRateDropDown() {
    return myAllocationSamplingRateDropDown;
  }

  @VisibleForTesting
  @NotNull
  JLabel getAllocationSamplingRateLabel() {
    return myAllocationSamplingRateLabel;
  }

  @VisibleForTesting
  @Nullable
  MemoryTimelineComponent getTimelineComponent() {
    return myTimelineComponent;
  }

  @Override
  public JComponent getToolbar() {
    JPanel panel = new JPanel(new BorderLayout());
    JPanel toolbar = new JPanel(createToolbarLayout());
    panel.add(toolbar, BorderLayout.WEST);
    toolbar.removeAll();
    toolbar.add(myForceGarbageCollectionButton);
    toolbar.add(myHeapDumpButton);
    if (getStage().isLiveAllocationTrackingSupported() &&
        getStage().getStudioProfilers().getIdeServices().getFeatureConfig().isLiveAllocationsSamplingEnabled()) {
      toolbar.add(myAllocationSamplingRateLabel);
      toolbar.add(myAllocationSamplingRateDropDown);
      if (getStage().isNativeAllocationSamplingEnabled()) {
        toolbar.add(new FlatSeparator());
        toolbar.add(myNativeAllocationButton);
        toolbar.add(myCaptureElapsedTime);
      }

      JComboBoxView<LiveAllocationSamplingMode, MemoryProfilerAspect> sampleRateComboView =
        new JComboBoxView<>(myAllocationSamplingRateDropDown,
                            getStage().getAspect(),
                            MemoryProfilerAspect.LIVE_ALLOCATION_SAMPLING_MODE,
                            getStage()::getSupportedLiveAllocationSamplingMode,
                            getStage()::getLiveAllocationSamplingMode,
                            getStage()::requestLiveAllocationSamplingModeUpdate);
      sampleRateComboView.bind();
      myAllocationSamplingRateDropDown.setRenderer(new LiveAllocationSamplingModeRenderer());
    }
    else {
      // useLiveAllocationTracking can return false if the user previously set live allocation tracking to "None". In this case
      // no live allocation tracking events are returned and false is returned. As such we enter this case and we still need to check
      // if we should be using native allocation tracking or not.
      // TODO (b/150651682): Remove this condition when useLiveAllocationTracking bug is fixed.
      if (getStage().isNativeAllocationSamplingEnabled()) {
        toolbar.add(new FlatSeparator());
        toolbar.add(myNativeAllocationButton);
      }
      else {
        toolbar.add(myAllocationButton);
      }
      toolbar.add(myCaptureElapsedTime);
    }

    StudioProfilers profilers = getStage().getStudioProfilers();
    Runnable toggleButtons = () -> {
      resetRecordingButtons();
      liveAllocationStatusChanged();  // update myAllocationSamplingRateLabel and myAllocationSamplingRateDropDown
    };
    profilers.getSessionsManager().addDependency(this).onChange(SessionAspect.SELECTED_SESSION, toggleButtons);
    getStage().getAspect().addDependency(this).onChange(MemoryProfilerAspect.LIVE_ALLOCATION_STATUS,
                                                        this::liveAllocationStatusChanged);
    toggleButtons.run();
    return panel;
  }

  private void resetRecordingButtons() {
    boolean isAlive = getStage().getStudioProfilers().getSessionsManager().isSessionAlive();
    myForceGarbageCollectionButton.setEnabled(isAlive);
    myHeapDumpButton.setEnabled(isAlive && !getStage().isTrackingAllocations());
    myAllocationButton.setEnabled(isAlive);
    myNativeAllocationButton.setEnabled(isAlive && !isSelectedSessionDeviceX86OrX64());
  }

  private void disableRecordingButtons() {
    myAllocationButton.setEnabled(false);
    myNativeAllocationButton.setEnabled(false);
    myHeapDumpButton.setEnabled(false);
  }

  @VisibleForTesting
  @NotNull
  public Splitter getMainSplitter() {
    return myLayout.getMainSplitter();
  }

  @VisibleForTesting
  @NotNull
  public Splitter getChartCaptureSplitter() {
    return myLayout.getChartCaptureSplitter();
  }

  @VisibleForTesting
  @NotNull
  public JPanel getCapturePanel() {
    return myLayout.getCapturePanel().getComponent();
  }

  @VisibleForTesting
  @NotNull
  MemoryCaptureView getCaptureView() {
    return myLayout.getCapturePanel().getCaptureView();
  }

  @VisibleForTesting
  @NotNull
  MemoryHeapView getHeapView() {
    return myLayout.getCapturePanel().getHeapView();
  }

  @VisibleForTesting
  @NotNull
  MemoryClassGrouping getClassGrouping() {
    return myLayout.getCapturePanel().getClassGrouping();
  }

  @VisibleForTesting
  @NotNull
  MemoryClassifierView getClassifierView() {
    return myLayout.getCapturePanel().getClassifierView();
  }

  @VisibleForTesting
  @NotNull
  MemoryClassSetView getClassSetView() {
    return myLayout.getCapturePanel().getClassSetView();
  }

  @VisibleForTesting
  @NotNull
  MemoryInstanceDetailsView getInstanceDetailsView() {
    return myLayout.getCapturePanel().getInstanceDetailsView();
  }

  @VisibleForTesting
  @NotNull
  JLabel getCaptureElapsedTimeLabel() {
    return myCaptureElapsedTime;
  }

  @VisibleForTesting
  @NotNull
  JLabel getCaptureInfoMessage() {
    return myLayout.getCapturePanel().getCaptureInfoMessage();
  }

  private void liveAllocationStatusChanged() {
    boolean isAlive = getStage().getStudioProfilers().getSessionsManager().isSessionAlive();
    boolean isReady = getStage().isLiveAllocationTrackingReady();
    if (isAlive) {
      if (isReady) {
        myAllocationSamplingRateLabel.setEnabled(true);
        myAllocationSamplingRateDropDown.setEnabled(true);
        myAllocationSamplingRateLabel.setToolTipText(null);
        myAllocationSamplingRateDropDown.setToolTipText(null);
      }
      else {
        myAllocationSamplingRateLabel.setEnabled(false);
        myAllocationSamplingRateDropDown.setEnabled(false);
        myAllocationSamplingRateLabel.setToolTipText(LIVE_ALLOCATION_TRACKING_NOT_READY_TOOLTIP);
        myAllocationSamplingRateDropDown.setToolTipText(LIVE_ALLOCATION_TRACKING_NOT_READY_TOOLTIP);
      }
    }
    else {
      myAllocationSamplingRateLabel.setEnabled(false);
      myAllocationSamplingRateDropDown.setEnabled(false);
    }
  }

  private boolean isSelectedSessionDeviceX86OrX64() {
    String abi = getStage().getStudioProfilers().getSessionsManager().getSelectedSessionMetaData().getProcessAbi();
    return abi.equalsIgnoreCase("x86") || abi.equalsIgnoreCase("x86_64");
  }

  private void allocationTrackingChanged() {
    if (getStage().isTrackingAllocations()) {
      myAllocationButton.setText(STOP_TEXT);
      myAllocationButton.setDisabledIcon(IconLoader.getDisabledIcon(StudioIcons.Profiler.Toolbar.STOP_RECORDING));
      myAllocationButton.setToolTipText("Stop recording");
      myNativeAllocationButton.setText(STOP_NATIVE_TEXT);
      myNativeAllocationButton.setDisabledIcon(IconLoader.getDisabledIcon(StudioIcons.Profiler.Toolbar.STOP_RECORDING));
      myNativeAllocationButton.setToolTipText(STOP_NATIVE_TEXT);
      myCaptureElapsedTime.setText(TimeFormatter.getSemiSimplifiedClockString(0));
    }
    else {
      myCaptureElapsedTime.setText("");
      myAllocationButton.setText(RECORD_TEXT);
      myAllocationButton.setDisabledIcon(IconLoader.getDisabledIcon(StudioIcons.Profiler.Toolbar.RECORD));
      myAllocationButton.setToolTipText("Record memory allocations");
      myNativeAllocationButton.setText(RECORD_NATIVE_TEXT);
      myNativeAllocationButton.setDisabledIcon(IconLoader.getDisabledIcon(StudioIcons.Profiler.Toolbar.RECORD));
      myNativeAllocationButton.setToolTipText(isSelectedSessionDeviceX86OrX64() ? X86_RECORD_NATIVE_TOOLTIP : RECORD_NATIVE_TEXT);
    }
    resetRecordingButtons();
  }

  private void updateCaptureElapsedTime() {
    if (getStage().isTrackingAllocations() &&
        (!getStage().isLiveAllocationTrackingReady() || getStage().isNativeAllocationSamplingEnabled())) {
      long elapsedTimeUs = TimeUnit.NANOSECONDS.toMicros(getStage().getAllocationTrackingElapsedTimeNs());
      myCaptureElapsedTime.setText(TimeFormatter.getSemiSimplifiedClockString(elapsedTimeUs));
    }
  }

  private void buildContextMenu() {
    if (myTimelineComponent == null) {
      return;
    }

    RangeSelectionComponent rangeSelectionComponent = myTimelineComponent.getRangeSelectionComponent();

    IdeProfilerComponents ideProfilerComponents = getIdeComponents();
    ContextMenuInstaller contextMenuInstaller = ideProfilerComponents.createContextMenuInstaller();

    ProfilerAction exportHeapDumpAction = new ProfilerAction.Builder("Export...").setIcon(AllIcons.ToolbarDecorator.Export).build();
    contextMenuInstaller.installGenericContextMenu(
      rangeSelectionComponent, exportHeapDumpAction,
      x -> getCaptureIntersectingWithMouseX(x) != null &&
           getCaptureIntersectingWithMouseX(x).isExportable(),
      x -> getIdeComponents().createExportDialog().open(
        () -> "Export capture to file",
        () -> MemoryProfiler.generateCaptureFileName(),
        () -> getCaptureIntersectingWithMouseX(x).getExportableExtension(),
        file -> getStage().getStudioProfilers().getIdeServices().saveFile(
          file,
          (output) -> {
            try {
              getCaptureIntersectingWithMouseX(x).saveToFile(output);
            }
            catch (IOException e) {
              getLogger().warn(e);
            }
          }, null)));
    contextMenuInstaller.installGenericContextMenu(rangeSelectionComponent, ContextMenuItem.SEPARATOR);

    if (!getStage().isLiveAllocationTrackingReady()) {
      contextMenuInstaller.installGenericContextMenu(rangeSelectionComponent, myAllocationAction);
      contextMenuInstaller.installGenericContextMenu(rangeSelectionComponent, myStopAllocationAction);
    }
    if (getStage().isNativeAllocationSamplingEnabled()) {
      contextMenuInstaller.installGenericContextMenu(rangeSelectionComponent, myNativeAllocationAction);
      contextMenuInstaller.installGenericContextMenu(rangeSelectionComponent, myStopNativeAllocationAction);
    }
    contextMenuInstaller.installGenericContextMenu(rangeSelectionComponent, myForceGarbageCollectionAction);
    contextMenuInstaller.installGenericContextMenu(rangeSelectionComponent, ContextMenuItem.SEPARATOR);
    contextMenuInstaller.installGenericContextMenu(rangeSelectionComponent, myHeapDumpAction);
    contextMenuInstaller.installGenericContextMenu(rangeSelectionComponent, ContextMenuItem.SEPARATOR);

    getProfilersView().installCommonMenuItems(rangeSelectionComponent);
  }

  /**
   * Returns the memory capture object that intersects with the mouse X coordinate within {@link #myRangeSelectionComponent}.
   */
  @Nullable
  private CaptureObject getCaptureIntersectingWithMouseX(int mouseXLocation) {
    assert myTimelineComponent != null;
    Range range = getStage().getTimeline().getViewRange();
    double pos = mouseXLocation / myTimelineComponent.getRangeSelectionComponent().getSize().getWidth() * range.getLength() + range.getMin();
    CaptureDurationData<? extends CaptureObject> durationData = getStage().getIntersectingCaptureDuration(new Range(pos, pos));
    return durationData == null ? null : durationData.getCaptureEntry().getCaptureObject();
  }

<<<<<<< HEAD
  private void installProfilingInstructions(@NotNull JPanel parent) {
    assert parent.getLayout().getClass() == TabularLayout.class;
    // The heap dump icon's contrast does not stand out as well as the record icon so we use a higher tones value.
    Icon heapDumpIcon = StartupUiUtil.isUnderDarcula()
                        ? IconUtil.darker(StudioIcons.Profiler.Toolbar.HEAP_DUMP, 6)
                        : IconUtil.brighter(StudioIcons.Profiler.Toolbar.HEAP_DUMP, 6);
    RenderInstruction[] instructions;
    FontMetrics metrics = UIUtilities.getFontMetrics(parent, ProfilerFonts.H2_FONT);
    if (getStage().isLiveAllocationTrackingReady()) {
      instructions = new RenderInstruction[]{
        new TextInstruction(metrics, "Select a range to inspect allocations"),
        new NewRowInstruction(NewRowInstruction.DEFAULT_ROW_MARGIN),
        new TextInstruction(metrics, "or click "),
        new IconInstruction(heapDumpIcon, PROFILING_INSTRUCTIONS_ICON_PADDING, null),
        new TextInstruction(metrics, " for a heap dump")
      };
    }
    else {
      instructions = new RenderInstruction[]{
        new TextInstruction(metrics, "Click the record button to inspect allocations"),
        new NewRowInstruction(NewRowInstruction.DEFAULT_ROW_MARGIN),
        new TextInstruction(metrics, "or "),
        new IconInstruction(heapDumpIcon, PROFILING_INSTRUCTIONS_ICON_PADDING, null),
        new TextInstruction(metrics, " for a heap dump")
      };
    }
    InstructionsPanel panel = new InstructionsPanel.Builder(instructions)
      .setEaseOut(getStage().getInstructionsEaseOutModel(), instructionsPanel -> parent.remove(instructionsPanel))
      .setBackgroundCornerRadius(PROFILING_INSTRUCTIONS_BACKGROUND_ARC_DIAMETER, PROFILING_INSTRUCTIONS_BACKGROUND_ARC_DIAMETER)
      .build();
    parent.add(panel, new TabularLayout.Constraint(0, 0));
  }

=======
>>>>>>> 4ae98eb0
  private void captureObjectChanged() {
    // Forcefully ends the previous loading operation if it is still ongoing.
    stopLoadingUi();
    myCaptureObject = getStage().getCaptureSelection().getSelectedCapture();
    if (myCaptureObject == null) {
      resetRecordingButtons();
      myLayout.setShowingCaptureUi(false);
      return;
    }

    if (myCaptureObject.isDoneLoading()) {
      // If a capture is initiated on stage enter, we will not have gotten a chance to listen in on the capture done loading event.``
      captureObjectFinishedLoading();
    }
    else {
      disableRecordingButtons();
      myLayout.setLoadingUiVisible(true);
    }
  }

  private void captureObjectFinishedLoading() {
    resetRecordingButtons();
    // If the capture is an imported file, myRangeSelectionComponent is null.
    // If it is part of a profiler session, myRangeSelectionComponent is not null and should obtain the focus.
    if (myTimelineComponent != null) {
      myTimelineComponent.getRangeSelectionComponent().requestFocus();
    }

    if (myCaptureObject != getStage().getCaptureSelection().getSelectedCapture() || myCaptureObject == null) {
      return;
    }

    myLayout.setShowingCaptureUi(true);
  }

  private void stopLoadingUi() {
    if (myCaptureObject != null && myLayout.isLoadingUiVisible()) {
      myLayout.setLoadingUiVisible(false);
    }
  }

  private void showHeapDumpInProgress() {
    getComponent().removeAll();
    myHeapDumpLoadingPanel.setChildComponent(myLayout.getComponent());
    getComponent().add(myHeapDumpLoadingPanel.getComponent(), BorderLayout.CENTER);
    myHeapDumpLoadingPanel.startLoading();
  }

  private void hideHeapDumpInProgress() {
    myHeapDumpLoadingPanel.stopLoading();
    getComponent().removeAll();
    myHeapDumpLoadingPanel.setChildComponent(null);
    getComponent().add(myLayout.getComponent());
  }

  @VisibleForTesting
  static class LiveAllocationSamplingModeRenderer extends ProfilerComboboxCellRenderer<LiveAllocationSamplingMode> {
    @Override
    protected void customizeCellRenderer(@NotNull JList list,
                                         LiveAllocationSamplingMode value,
                                         int index,
                                         boolean selected,
                                         boolean hasFocus) {
      append(value.getDisplayName(), SimpleTextAttributes.REGULAR_ATTRIBUTES);
    }
  }
}<|MERGE_RESOLUTION|>--- conflicted
+++ resolved
@@ -39,17 +39,6 @@
 import com.android.tools.profilers.event.UserEventTooltipView;
 import com.android.tools.profilers.memory.MemoryProfilerStage.LiveAllocationSamplingMode;
 import com.android.tools.profilers.memory.adapters.CaptureObject;
-<<<<<<< HEAD
-import com.android.tools.profilers.memory.adapters.FieldObject;
-import com.android.tools.profilers.memory.adapters.InstanceObject;
-import com.android.tools.profilers.memory.adapters.ReferenceObject;
-import com.android.tools.profilers.memory.adapters.ValueObject;
-import com.android.tools.profilers.*;
-import com.android.tools.profilers.event.*;
-import com.android.tools.profilers.memory.adapters.*;
-import com.android.tools.profilers.memory.MemoryProfilerStage.LiveAllocationSamplingMode;
-=======
->>>>>>> 4ae98eb0
 import com.android.tools.profilers.sessions.SessionAspect;
 import com.android.tools.profilers.stacktrace.ContextMenuItem;
 import com.android.tools.profilers.stacktrace.LoadingPanel;
@@ -60,24 +49,12 @@
 import com.intellij.openapi.util.IconLoader;
 import com.intellij.ui.SimpleTextAttributes;
 import com.intellij.util.ui.JBUI;
-<<<<<<< HEAD
-import com.intellij.util.ui.StartupUiUtil;
-import com.intellij.util.ui.UIUtilities;
-=======
->>>>>>> 4ae98eb0
 import icons.StudioIcons;
-import java.awt.BorderLayout;
+import java.awt.*;
 import java.awt.event.KeyEvent;
 import java.io.IOException;
 import java.util.concurrent.TimeUnit;
-import javax.swing.JButton;
-import javax.swing.JComboBox;
-import javax.swing.JComponent;
-import javax.swing.JLabel;
-import javax.swing.JList;
-import javax.swing.JPanel;
-import javax.swing.KeyStroke;
-import javax.swing.SwingUtilities;
+import javax.swing.*;
 import org.jetbrains.annotations.NotNull;
 import org.jetbrains.annotations.Nullable;
 
@@ -560,42 +537,6 @@
     return durationData == null ? null : durationData.getCaptureEntry().getCaptureObject();
   }
 
-<<<<<<< HEAD
-  private void installProfilingInstructions(@NotNull JPanel parent) {
-    assert parent.getLayout().getClass() == TabularLayout.class;
-    // The heap dump icon's contrast does not stand out as well as the record icon so we use a higher tones value.
-    Icon heapDumpIcon = StartupUiUtil.isUnderDarcula()
-                        ? IconUtil.darker(StudioIcons.Profiler.Toolbar.HEAP_DUMP, 6)
-                        : IconUtil.brighter(StudioIcons.Profiler.Toolbar.HEAP_DUMP, 6);
-    RenderInstruction[] instructions;
-    FontMetrics metrics = UIUtilities.getFontMetrics(parent, ProfilerFonts.H2_FONT);
-    if (getStage().isLiveAllocationTrackingReady()) {
-      instructions = new RenderInstruction[]{
-        new TextInstruction(metrics, "Select a range to inspect allocations"),
-        new NewRowInstruction(NewRowInstruction.DEFAULT_ROW_MARGIN),
-        new TextInstruction(metrics, "or click "),
-        new IconInstruction(heapDumpIcon, PROFILING_INSTRUCTIONS_ICON_PADDING, null),
-        new TextInstruction(metrics, " for a heap dump")
-      };
-    }
-    else {
-      instructions = new RenderInstruction[]{
-        new TextInstruction(metrics, "Click the record button to inspect allocations"),
-        new NewRowInstruction(NewRowInstruction.DEFAULT_ROW_MARGIN),
-        new TextInstruction(metrics, "or "),
-        new IconInstruction(heapDumpIcon, PROFILING_INSTRUCTIONS_ICON_PADDING, null),
-        new TextInstruction(metrics, " for a heap dump")
-      };
-    }
-    InstructionsPanel panel = new InstructionsPanel.Builder(instructions)
-      .setEaseOut(getStage().getInstructionsEaseOutModel(), instructionsPanel -> parent.remove(instructionsPanel))
-      .setBackgroundCornerRadius(PROFILING_INSTRUCTIONS_BACKGROUND_ARC_DIAMETER, PROFILING_INSTRUCTIONS_BACKGROUND_ARC_DIAMETER)
-      .build();
-    parent.add(panel, new TabularLayout.Constraint(0, 0));
-  }
-
-=======
->>>>>>> 4ae98eb0
   private void captureObjectChanged() {
     // Forcefully ends the previous loading operation if it is still ongoing.
     stopLoadingUi();
