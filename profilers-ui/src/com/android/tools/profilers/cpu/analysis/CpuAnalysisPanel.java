/*
 * Copyright (C) 2019 The Android Open Source Project
 *
 * Licensed under the Apache License, Version 2.0 (the "License");
 * you may not use this file except in compliance with the License.
 * You may obtain a copy of the License at
 *
 *      http://www.apache.org/licenses/LICENSE-2.0
 *
 * Unless required by applicable law or agreed to in writing, software
 * distributed under the License is distributed on an "AS IS" BASIS,
 * WITHOUT WARRANTIES OR CONDITIONS OF ANY KIND, either express or implied.
 * See the License for the specific language governing permissions and
 * limitations under the License.
 */
package com.android.tools.profilers.cpu.analysis;

import com.android.tools.adtui.TabbedToolbar;
import com.android.tools.adtui.common.StudioColorsKt;
import com.android.tools.adtui.model.AspectObserver;
import com.android.tools.adtui.model.MultiSelectionModel;
import com.android.tools.adtui.model.ViewBinder;
import com.android.tools.profilers.SoftHashMap;
import com.android.tools.profilers.StudioProfilersView;
import com.android.tools.profilers.cpu.CpuCaptureStage;
import com.google.common.annotations.VisibleForTesting;
import com.intellij.ui.components.JBTabbedPane;
import com.intellij.util.ui.JBUI;
import java.awt.BorderLayout;
import java.util.List;
<<<<<<< HEAD
=======
import java.util.Map;
>>>>>>> ad5b6ee3
import java.util.stream.Stream;
import javax.swing.JComponent;
import javax.swing.JLabel;
import javax.swing.JPanel;
import javax.swing.event.ChangeEvent;
import javax.swing.event.ChangeListener;
import kotlin.collections.CollectionsKt;
import org.jetbrains.annotations.NotNull;

/**
 * This class is responsible for creating the view associated with the current capture. The class looks at the {@link CpuCaptureStage} and
 * adds a {@link TabbedToolbar} tab for each {@link CpuAnalysisModel}. Multiple {@link CpuAnalysisModel}'s are expected. We always have a
 * base of "Full Trace" then additional can be added when selection is made.
 */
public class CpuAnalysisPanel extends AspectObserver {

  private final TabbedToolbar myTabs;
  private final JBTabbedPane myTabView = new JBTabbedPane();
  private final JPanel myPanel = new JPanel(new BorderLayout());
  private final CpuCaptureStage myStage;
  private final StudioProfilersView myProfilersView;
  private CpuAnalysisModel mySelectedModel;
  private ViewBinder<StudioProfilersView, CpuAnalysisTabModel, CpuAnalysisTab> myTabViewsBinder;

  public CpuAnalysisPanel(@NotNull StudioProfilersView view, @NotNull CpuCaptureStage stage) {
    myStage = stage;
    myProfilersView = view;
    JLabel tabsTitle = new JLabel("Analysis");
    tabsTitle.setBorder(JBUI.Borders.empty(5));
    myTabs = new TabbedToolbar(tabsTitle);
    setupBindings();
    stage.getAspect().addDependency(this).onChange(CpuCaptureStage.Aspect.ANALYSIS_MODEL_UPDATED, this::updateComponents);
    stage.getMultiSelectionModel().addDependency(this).onChange(MultiSelectionModel.Aspect.SELECTIONS_CHANGED,
                                                                this::updateComponents);
    stage.getMultiSelectionModel().addDependency(this).onChange(MultiSelectionModel.Aspect.ACTIVE_SELECTION_CHANGED,
                                                                this::onSelectedTabChanged);
    // TODO (b/139295622): Add action items and actions to analysis panel.
    // Need proper icons for configure and minimize.
    // myTabs.addAction(StudioIcons.Logcat.Toolbar.SETTINGS, (e) -> { });
    myTabs.setBorder(JBUI.Borders.customLine(StudioColorsKt.getBorder(), 0, 0, 1, 0));
    myPanel.add(myTabs, BorderLayout.NORTH);
    myPanel.add(myTabView, BorderLayout.CENTER);
    // Remove default border added by JBTabbedPane.
    myTabView.setTabComponentInsets(JBUI.insets(0));
    myTabView.addChangeListener(new TabChangeListener());
  }

  private void setupBindings() {
    myTabViewsBinder = new ViewBinder<>();
    myTabViewsBinder.bind(CpuAnalysisChartModel.class, CpuAnalysisChart::new);
    myTabViewsBinder.bind(FullTraceAnalysisSummaryTabModel.class, CpuAnalysisSummaryTab::new);
    myTabViewsBinder.bind(CpuThreadAnalysisSummaryTabModel.class, CpuAnalysisSummaryTab::new);
    myTabViewsBinder.bind(CaptureNodeAnalysisSummaryTabModel.class, CpuAnalysisSummaryTab::new);
    myTabViewsBinder.bind(CpuThreadAnalysisEventsTabModel.class, CpuAnalysisEventsTab::new);
    myTabViewsBinder.bind(CaptureNodeAnalysisEventsTabModel.class, CpuAnalysisEventsTab::new);
    myTabViewsBinder.bind(CpuAnalysisFramesTabModel.class, CpuAnalysisFramesTab::new);
    myTabViewsBinder.bind(AndroidFrameTimelineAnalysisModel.Tab.class, AndroidFrameTimelineTab::new);
    myTabViewsBinder.bind(JankAnalysisModel.Summary.class, CpuAnalysisSummaryTab::new);
  }

  @NotNull
  @VisibleForTesting
  public JBTabbedPane getTabView() {
    return myTabView;
  }

  @NotNull
  @VisibleForTesting
  TabbedToolbar getTabs() {
    return myTabs;
  }

  @NotNull
  @VisibleForTesting
  public ViewBinder<StudioProfilersView, CpuAnalysisTabModel, CpuAnalysisTab> getTabViewsBinder() {
    return myTabViewsBinder;
  }

  /**
   * Update components is called when the {@link CpuCaptureStage} changes state to analyzing a capture.
   */
  private void updateComponents() {
    myTabs.clearTabs();
    List<CpuAnalysisModel<?>> pinnedModels = myStage.getPinnedAnalysisModels();
    List<MultiSelectionModel.Entry<CpuAnalyzable<?>>> selections = myStage.getMultiSelectionModel().getSelections();

    for (CpuAnalysisModel<?> model : pinnedModels) {
      myTabs.addTab(model.getName(), () -> {
        onSelectAnalysis(model);
        myStage.getMultiSelectionModel().setActiveSelection(null);
      });
    }

    for (MultiSelectionModel.Entry<CpuAnalyzable<?>> selection : selections) {
      CpuAnalysisModel<?> model = merge(selection.getValue().stream().map(CpuAnalyzable::getAnalysisModel));
      Object selectionKey = selection.getKey();
      myTabs.addTab(model.getName(),
                    () -> {
                      onSelectAnalysis(model);
                      myStage.getMultiSelectionModel().setActiveSelection(selectionKey);
                    },
                    () -> myStage.getMultiSelectionModel().removeSelection(selectionKey));
    }

    // Select the previously selected one, or the first persistent one
    Object activeSelectionKey = myStage.getMultiSelectionModel().getActiveSelectionKey();
    if (activeSelectionKey != null) {
      int selectedIndex = CollectionsKt.indexOfFirst(selections, entry -> entry.getKey().equals(activeSelectionKey));
      myTabs.selectTab(pinnedModels.size() + selectedIndex);
    } else if (myTabs.countTabs() > 0) {
      myTabs.selectTab(0);
    }
  }

  private static<T> CpuAnalysisModel<T> merge(Stream<CpuAnalysisModel<T>> models) {
    return models.reduce(CpuAnalysisModel::mergeWith).get(); // safe to reduce because the set is non-empty
  }

  private void onSelectedTabChanged() {
    int selectedIndex = myStage.getMultiSelectionModel().getActiveSelectionIndex();
    List<?> pinnedModels = myStage.getPinnedAnalysisModels();
    if (selectedIndex >= 0) {
      myTabs.selectTab(pinnedModels.size() + selectedIndex);
    } else if (myTabs.countTabs() > 0) {
      myTabs.selectTab(0);
    }
  }

  /**
   * This function is called when the user selects an analysis tab (eg "All threads").
   * We update and display the child tabs (eg "Summary", "Flame Chart").
   */
  private void onSelectAnalysis(@NotNull CpuAnalysisModel<?> model) {
    mySelectedModel = model;
    // Reset state.
    myTabView.removeAll();

    // Create new child tabs. These tabs are things like "Flame Chart", "Top Down" etc...
    model.getTabModels().forEach(
      tabModel -> {
        String typeName = tabModel.getTabType().getName();
        myTabView.insertTab(typeName, null, new JPanel(), typeName, myTabView.getTabCount());
      });
    // Need to repaint panel instead of TabView because only repainting the TabView causes artifact's on the panel.
    myPanel.revalidate();
    myPanel.repaint();
  }

  @NotNull
  public JComponent getComponent() {
    return myPanel;
  }

  /**
   * Change listener class that manages creating / destroying the views for each tab as users cycle between them.
   */
  private class TabChangeListener implements ChangeListener {
    private int myLastSelectedIndex = -1;
    private Map<CpuAnalysisTabModel<?>, CpuAnalysisTab<?>> myCachedTabs = new SoftHashMap<>();

    @Override
    public void stateChanged(ChangeEvent e) {
      int newIndex = myTabView.getSelectedIndex();
      if (newIndex == myLastSelectedIndex || mySelectedModel == null) {
        return;
      }

      // We reset the last tab to an empty panel so when range / data changes hidden panels are not updating UI.
      // In addition to resetting the tab, we also call `onRemoved` to give it a chance to clean up;
      // otherwise the tab would still continue to listen to changes until being GC'ed, and its handling can be
      // expensive.
      if (myLastSelectedIndex >= 0 && myLastSelectedIndex < myTabView.getTabCount()) {
        CpuAnalysisTab<?> tab = (CpuAnalysisTab<?>)myTabView.getComponentAt(myLastSelectedIndex);
        if (tab != null) {
          myCachedTabs.put(tab.getModel(), tab);
          tab.onRemoved();
        }
        myTabView.setComponentAt(myLastSelectedIndex, new JPanel());
      }
      if (newIndex >= 0 && newIndex < myTabView.getTabCount()) {
<<<<<<< HEAD
        myTabView.setComponentAt(newIndex, myTabViewsBinder.build(myProfilersView, mySelectedModel.getTabModelAt(newIndex)));
=======
        CpuAnalysisTab<?> cachedTab = myCachedTabs.get(mySelectedModel.getTabModelAt(newIndex));
        if (cachedTab != null) {
          cachedTab.onReattached();
          myTabView.setComponentAt(newIndex, cachedTab);
        } else {
          myTabView.setComponentAt(newIndex, myTabViewsBinder.build(myProfilersView, mySelectedModel.getTabModelAt(newIndex)));
        }
>>>>>>> ad5b6ee3
      }
      myLastSelectedIndex = newIndex;
    }
  }
}<|MERGE_RESOLUTION|>--- conflicted
+++ resolved
@@ -28,10 +28,7 @@
 import com.intellij.util.ui.JBUI;
 import java.awt.BorderLayout;
 import java.util.List;
-<<<<<<< HEAD
-=======
 import java.util.Map;
->>>>>>> ad5b6ee3
 import java.util.stream.Stream;
 import javax.swing.JComponent;
 import javax.swing.JLabel;
@@ -212,9 +209,6 @@
         myTabView.setComponentAt(myLastSelectedIndex, new JPanel());
       }
       if (newIndex >= 0 && newIndex < myTabView.getTabCount()) {
-<<<<<<< HEAD
-        myTabView.setComponentAt(newIndex, myTabViewsBinder.build(myProfilersView, mySelectedModel.getTabModelAt(newIndex)));
-=======
         CpuAnalysisTab<?> cachedTab = myCachedTabs.get(mySelectedModel.getTabModelAt(newIndex));
         if (cachedTab != null) {
           cachedTab.onReattached();
@@ -222,7 +216,6 @@
         } else {
           myTabView.setComponentAt(newIndex, myTabViewsBinder.build(myProfilersView, mySelectedModel.getTabModelAt(newIndex)));
         }
->>>>>>> ad5b6ee3
       }
       myLastSelectedIndex = newIndex;
     }
