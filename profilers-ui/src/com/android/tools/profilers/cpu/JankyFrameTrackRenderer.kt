--- conflicted
+++ resolved
@@ -64,15 +64,11 @@
         val textPadding = borderX + 1
         val active = hovered || multiSelectionModel.activeSelectionKey === event
         val duration = event.actualDurationUs
-<<<<<<< HEAD
-        val blankRectWidth = rect.width * min(event.expectedDurationUs / duration.toFloat(), 1f)
-=======
         val blankRectWidth = when {
           // Only fill the after-deadline portion for "deadline missed" jank type
           event.isActionableJank -> rect.width * min(event.expectedDurationUs / duration.toFloat(), 1f)
           else -> rect.width
         }
->>>>>>> ad5b6ee3
 
         // draw entire frame
         g.color = if (active) event.getActiveColor() else event.getPassiveColor()
