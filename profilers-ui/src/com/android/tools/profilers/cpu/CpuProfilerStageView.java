--- conflicted
+++ resolved
@@ -25,7 +25,6 @@
 import com.android.tools.adtui.stdui.StreamingScrollbar;
 import com.android.tools.profiler.proto.Common;
 import com.android.tools.profilers.DismissibleMessage;
-import com.android.tools.profilers.FeatureConfig;
 import com.android.tools.profilers.ProfilerColors;
 import com.android.tools.profilers.ProfilerFonts;
 import com.android.tools.profilers.ProfilerTooltipMouseAdapter;
@@ -102,16 +101,6 @@
   private final CpuProfilerStage myStage;
 
   @NotNull private final CpuThreadsView myThreads;
-<<<<<<< HEAD
-
-  /**
-   * The action listener of the capture button changes depending on the state of the profiler.
-   * It can be either "start capturing" or "stop capturing".
-   * This will be null if {@link FeatureConfig ::isCpuCaptureStageEnabled}
-   */
-  @NotNull private final JBSplitter mySplitter;
-=======
->>>>>>> ad5b6ee3
 
   @NotNull private final RecordingOptionsView myRecordingOptionsView;
 
@@ -121,10 +110,6 @@
     super(profilersView, stage);
     myStage = stage;
     myThreads = new CpuThreadsView(myStage);
-<<<<<<< HEAD
-    myUsageView = new CpuUsageView(myStage);
-=======
->>>>>>> ad5b6ee3
     myTooltipComponent = new RangeTooltipComponent(getStage().getTimeline(),
                                                    getTooltipPanel(),
                                                    getProfilersView().getComponent(),
