<?xml version="1.0" encoding="UTF-8"?>
<module type="JAVA_MODULE" version="4">
  <component name="NewModuleRootManager" inherit-compiler-output="true">
    <exclude-output />
    <content url="file://$MODULE_DIR$">
      <sourceFolder url="file://$MODULE_DIR$/src" isTestSource="false" />
      <sourceFolder url="file://$MODULE_DIR$/testSrc" isTestSource="true" />
    </content>
    <orderEntry type="inheritedJdk" />
    <orderEntry type="sourceFolder" forTests="false" />
    <orderEntry type="module" module-name="intellij.android.profilers" />
    <orderEntry type="library" name="jetbrains-annotations-java5" level="project" />
    <orderEntry type="module" module-name="intellij.platform.core" />
    <orderEntry type="library" name="Guava" level="project" />
    <orderEntry type="module" module-name="intellij.android.adt.ui" />
    <orderEntry type="module" module-name="intellij.android.adt.ui.model" />
    <orderEntry type="module" module-name="intellij.platform.ide" />
    <orderEntry type="module" module-name="android.sdktools.perflib" />
    <orderEntry type="library" scope="TEST" name="JUnit4" level="project" />
    <orderEntry type="library" scope="TEST" name="mockito" level="project" />
    <orderEntry type="library" scope="TEST" name="truth" level="project" />
    <orderEntry type="module" module-name="android.sdktools.testutils" scope="TEST" />
    <orderEntry type="library" scope="TEST" name="kotlin-stdlib-jdk8" level="project" />
    <orderEntry type="module" module-name="intellij.android.artwork" />
    <orderEntry type="module" module-name="intellij.platform.ide.impl" />
    <orderEntry type="library" name="Java Compatibility" level="project" />
    <orderEntry type="module" module-name="android.sdktools.common" />
    <orderEntry type="module" module-name="intellij.android.transport" scope="TEST" />
    <orderEntry type="module" module-name="perf-logger" scope="TEST" />
    <orderEntry type="library" name="studio-proto" level="project" />
    <orderEntry type="library" name="transport-proto" level="project" />
    <orderEntry type="library" name="studio-grpc" level="project" />
<<<<<<< HEAD
    <orderEntry type="module" module-name="intellij.platform.core.ui" />
=======
    <orderEntry type="module" module-name="intellij.platform.testFramework" scope="TEST" />
    <orderEntry type="module" module-name="intellij.android.common" />
>>>>>>> 7af60d2c
  </component>
</module><|MERGE_RESOLUTION|>--- conflicted
+++ resolved
@@ -30,11 +30,8 @@
     <orderEntry type="library" name="studio-proto" level="project" />
     <orderEntry type="library" name="transport-proto" level="project" />
     <orderEntry type="library" name="studio-grpc" level="project" />
-<<<<<<< HEAD
-    <orderEntry type="module" module-name="intellij.platform.core.ui" />
-=======
     <orderEntry type="module" module-name="intellij.platform.testFramework" scope="TEST" />
     <orderEntry type="module" module-name="intellij.android.common" />
->>>>>>> 7af60d2c
+    <orderEntry type="module" module-name="intellij.platform.core.ui" />
   </component>
 </module>