load("//tools/base/bazel:bazel.bzl", "iml_module")

iml_module(
    name = "profilers-ui",
    srcs = ["src"],
    iml_files = ["profilers-ui.iml"],
<<<<<<< HEAD
    resources = ["resources"],
    tags = ["managed"],
    test_data = glob(["testData/**"]),
=======
    tags = ["managed"],
    test_data = glob(["testData/**"]),
    # do not sort: must match IML order
    test_runtime_deps = [
        "//tools/idea/xml/xml-structure-view-impl",
        "//tools/idea/spellchecker",
        "//tools/idea/images",
        "//tools/idea/java/execution/impl:execution-impl",
        "//tools/idea/platform/external-system-impl",
    ],
>>>>>>> 7bd3f2d2
    test_srcs = ["testSrc"],
    visibility = ["//visibility:public"],
    # do not sort: must match IML order
    runtime_deps = [
        "//tools/idea/RegExpSupport",
        "//tools/idea/xml/xml-analysis-impl",
        "//tools/idea/platform/xdebugger-impl",
        "//tools/idea/platform/lvcs-impl",
        "//tools/idea/platform/credential-store",
        "//tools/idea/platform/configuration-store-impl",
        "//tools/idea/platform/built-in-server",
        "//tools/idea/platform/tasks-platform-impl",
        "//tools/idea/json",
        "//tools/idea/xml/relaxng",
        "//tools/idea/xml/dom-impl",
        "//tools/adt/idea/adt-branding",
        "//tools/idea/java/compiler/instrumentation-util-8",
    ],
    # do not sort: must match IML order
    deps = [
        "//tools/adt/idea/profilers[module]",
        "//tools/idea/platform/annotations[module]",
        "//tools/idea/.idea/libraries:studio-profiler-grpc-1.0-jarjar",
        "//tools/idea/platform/core-api[module]",
        "//tools/idea/.idea/libraries:Guava",
        "//tools/adt/idea/adt-ui[module]",
        "//tools/adt/idea/adt-ui-model[module]",
        "//tools/idea/platform/platform-api[module]",
        "//tools/base/perflib:studio.perflib[module]",
        "//tools/idea/.idea/libraries:JUnit4[test]",
        "//tools/idea/.idea/libraries:mockito[test]",
        "//tools/idea/.idea/libraries:truth[test]",
        "//tools/base/testutils:studio.testutils[module, test]",
        "//tools/idea/.idea/libraries:KotlinJavaRuntime[test]",
        "//tools/adt/idea/artwork[module]",
    ],
)<|MERGE_RESOLUTION|>--- conflicted
+++ resolved
@@ -4,11 +4,6 @@
     name = "profilers-ui",
     srcs = ["src"],
     iml_files = ["profilers-ui.iml"],
-<<<<<<< HEAD
-    resources = ["resources"],
-    tags = ["managed"],
-    test_data = glob(["testData/**"]),
-=======
     tags = ["managed"],
     test_data = glob(["testData/**"]),
     # do not sort: must match IML order
@@ -19,7 +14,6 @@
         "//tools/idea/java/execution/impl:execution-impl",
         "//tools/idea/platform/external-system-impl",
     ],
->>>>>>> 7bd3f2d2
     test_srcs = ["testSrc"],
     visibility = ["//visibility:public"],
     # do not sort: must match IML order
