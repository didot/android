--- conflicted
+++ resolved
@@ -258,13 +258,8 @@
   fun zoomToSelectionButtonForTimelineEvent() {
     profilersView.studioProfilers.stage = stage
     val capture = Mockito.mock(SystemTraceCpuCapture::class.java).apply {
-<<<<<<< HEAD
-      Mockito.`when`(range).thenReturn(Range(0.0, 50.0))
-      Mockito.`when`(frameRenderSequence).thenReturn { RenderSequence(null, null, null) }
-=======
       whenever(range).thenReturn(Range(0.0, 50.0))
       whenever(frameRenderSequence).thenReturn { RenderSequence(null, null, null) }
->>>>>>> ad5b6ee3
     }
     val frame = AndroidFrameTimelineEvent(42, 42, 0, 20, 30, "",
                                           PerfettoTrace.FrameTimelineEvent.PresentType.PRESENT_LATE,
