--- conflicted
+++ resolved
@@ -42,12 +42,9 @@
   @JvmField
   @Rule
   val grpcChannel = FakeGrpcChannel("BottomUpDetailsViewTest", FakeTransportService(timer))
-<<<<<<< HEAD
-=======
 
   @get:Rule
   val applicationRule = ApplicationRule()
->>>>>>> ad5b6ee3
 
   private lateinit var profilersView: StudioProfilersView
   private val capture = CpuProfilerUITestUtils.validCapture()
