--- conflicted
+++ resolved
@@ -47,12 +47,9 @@
   @JvmField
   @Rule
   val grpcChannel = FakeGrpcChannel("CallChartDetailsViewTest", FakeTransportService(timer))
-<<<<<<< HEAD
-=======
 
   @get:Rule
   val applicationRule = ApplicationRule()
->>>>>>> ad5b6ee3
 
   private lateinit var profilersView: StudioProfilersView
   private val capture = CpuProfilerUITestUtils.validCapture()
@@ -61,23 +58,6 @@
   fun setUp() {
     val profilers = StudioProfilers(ProfilerClient(grpcChannel.channel), FakeIdeProfilerServices(), timer)
     profilersView = StudioProfilersView(profilers, FakeIdeProfilerComponents())
-<<<<<<< HEAD
-  }
-
-  @Test
-  fun showsNoDataForThreadMessageWhenNodeIsNull() {
-    val callChart = CaptureDetails.Type.CALL_CHART.build(ClockType.GLOBAL, Range(), listOf(capture.getCaptureNode(1)),
-                                                         capture) as CaptureDetails.CallChart
-    val callChartView = ChartDetailsView.CallChartDetailsView(profilersView, callChart)
-
-    val noDataInstructions = TreeWalker(callChartView.component).descendants().filterIsInstance<InstructionsPanel>().first {
-      val textInstruction = it.getRenderInstructionsForComponent(0)[0] as TextInstruction
-
-      textInstruction.text == CaptureDetailsView.NO_DATA_FOR_THREAD_MESSAGE
-    }
-    assertThat(noDataInstructions.isVisible).isTrue()
-=======
->>>>>>> ad5b6ee3
   }
 
   @Test
