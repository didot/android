<?xml version="1.0" encoding="UTF-8"?>
<module type="JAVA_MODULE" version="4">
  <component name="NewModuleRootManager" inherit-compiler-output="true">
    <exclude-output />
    <content url="file://$MODULE_DIR$">
      <sourceFolder url="file://$MODULE_DIR$/src" isTestSource="false" />
    </content>
    <orderEntry type="inheritedJdk" />
    <orderEntry type="sourceFolder" forTests="false" />
    <orderEntry type="module" module-name="android.sdktools.deployer" />
    <orderEntry type="module" module-name="android.sdktools.flags" />
    <orderEntry type="module" module-name="intellij.android.adb" />
    <orderEntry type="module" module-name="intellij.android.adt.ui" />
    <orderEntry type="module" module-name="intellij.android.artwork" />
    <orderEntry type="module" module-name="intellij.android.layout-ui" />
    <orderEntry type="module" module-name="intellij.android.common" />
    <orderEntry type="module" module-name="intellij.android.core" />
    <orderEntry type="module" module-name="intellij.platform.ide" />
    <orderEntry type="module" module-name="intellij.platform.ide.impl" />
    <orderEntry type="module" module-name="intellij.platform.lang" />
    <orderEntry type="library" name="emulator-proto" level="project" />
<<<<<<< HEAD
    <orderEntry type="library" name="ffmpeg" level="project" />
    <orderEntry type="library" scope="RUNTIME" name="ffmpeg-platform" level="project" />
=======
    <orderEntry type="library" name="fastutil-min" level="project" />
    <orderEntry type="library" name="gson" level="project" />
    <orderEntry type="library" name="Guava" level="project" />
    <orderEntry type="module" module-name="intellij.kotlin.plugin.community.main" scope="PROVIDED" />
    <orderEntry type="library" name="kotlin-stdlib-jdk8" level="project" />
>>>>>>> 2dc52685
    <orderEntry type="library" name="studio-analytics-proto" level="project" />
    <orderEntry type="library" name="studio-grpc" level="project" />
    <orderEntry type="library" name="studio-proto" level="project" />
    <orderEntry type="module" module-name="intellij.platform.core.ui" />
    <orderEntry type="module" module-name="intellij.platform.ide.util.io" />
    <orderEntry type="library" name="protobuf" level="project" />
    <orderEntry type="library" name="HdrHistogram" level="project" />
  </component>
</module><|MERGE_RESOLUTION|>--- conflicted
+++ resolved
@@ -15,26 +15,35 @@
     <orderEntry type="module" module-name="intellij.android.layout-ui" />
     <orderEntry type="module" module-name="intellij.android.common" />
     <orderEntry type="module" module-name="intellij.android.core" />
-    <orderEntry type="module" module-name="intellij.platform.ide" />
-    <orderEntry type="module" module-name="intellij.platform.ide.impl" />
-    <orderEntry type="module" module-name="intellij.platform.lang" />
     <orderEntry type="library" name="emulator-proto" level="project" />
-<<<<<<< HEAD
-    <orderEntry type="library" name="ffmpeg" level="project" />
-    <orderEntry type="library" scope="RUNTIME" name="ffmpeg-platform" level="project" />
-=======
-    <orderEntry type="library" name="fastutil-min" level="project" />
-    <orderEntry type="library" name="gson" level="project" />
-    <orderEntry type="library" name="Guava" level="project" />
-    <orderEntry type="module" module-name="intellij.kotlin.plugin.community.main" scope="PROVIDED" />
-    <orderEntry type="library" name="kotlin-stdlib-jdk8" level="project" />
->>>>>>> 2dc52685
     <orderEntry type="library" name="studio-analytics-proto" level="project" />
     <orderEntry type="library" name="studio-grpc" level="project" />
     <orderEntry type="library" name="studio-proto" level="project" />
+    <orderEntry type="library" name="protobuf" level="project" />
+    <orderEntry type="library" name="Guava" level="project" />
+    <orderEntry type="library" name="fastutil-min" level="project" />
+    <orderEntry type="library" name="HdrHistogram" level="project" />
+    <orderEntry type="library" name="jetbrains-annotations" level="project" />
+    <orderEntry type="library" name="kotlinc.kotlin-compiler-common" level="project" />
+    <orderEntry type="library" name="kotlin-stdlib-jdk8" level="project" />
+    <orderEntry type="module" module-name="intellij.platform.projectModel" />
+    <orderEntry type="module" module-name="intellij.platform.util.jdom" />
+    <orderEntry type="module" module-name="intellij.platform.ide.util.io" />
+    <orderEntry type="module" module-name="intellij.platform.util.base" />
+    <orderEntry type="module" module-name="intellij.platform.util.rt" />
+    <orderEntry type="module" module-name="intellij.platform.ide.core.impl" />
+    <orderEntry type="module" module-name="intellij.platform.editor" />
+    <orderEntry type="module" module-name="intellij.platform.execution" />
+    <orderEntry type="module" module-name="intellij.platform.analysis" />
+    <orderEntry type="module" module-name="intellij.platform.ide" />
+    <orderEntry type="module" module-name="intellij.platform.core" />
+    <orderEntry type="module" module-name="intellij.platform.extensions" />
+    <orderEntry type="module" module-name="intellij.platform.ide.impl" />
+    <orderEntry type="module" module-name="intellij.platform.core.impl" />
+    <orderEntry type="module" module-name="intellij.platform.util" />
     <orderEntry type="module" module-name="intellij.platform.core.ui" />
-    <orderEntry type="module" module-name="intellij.platform.ide.util.io" />
-    <orderEntry type="library" name="protobuf" level="project" />
-    <orderEntry type="library" name="HdrHistogram" level="project" />
+    <orderEntry type="module" module-name="intellij.platform.ide.core" />
+    <orderEntry type="module" module-name="intellij.platform.concurrency" />
+    <orderEntry type="module" module-name="intellij.platform.util.ui" />
   </component>
 </module>