--- conflicted
+++ resolved
@@ -105,24 +105,16 @@
     String libName = getLibName();
     Path homePath = Paths.get(PathManager.getHomePath());
     // Installed Studio.
-<<<<<<< HEAD
     Path libFile = homePath.resolve("plugins/android/resources/native")
       .resolve(getPlatformName())
       .resolve(libName);
-=======
-    Path libFile = homePath.resolve("plugins/android/resources/native").resolve(libName);
->>>>>>> ad5b6ee3
     if (Files.exists(libFile)) {
       return libFile;
     }
 
     if (isRunningFromSources()) {
       // Dev environment.
-<<<<<<< HEAD
-      libFile = Paths.get(StudioPathManager.resolveDevPath("tools/adt/idea/emulator/native"))
-=======
       libFile = StudioPathManager.resolvePathFromSourcesRoot("tools/adt/idea/emulator/native")
->>>>>>> ad5b6ee3
           .resolve(getPlatformName()).resolve(libName);
       if (Files.exists(libFile)) {
         return libFile;
