/*
 * Copyright (C) 2019 The Android Open Source Project
 *
 * Licensed under the Apache License, Version 2.0 (the "License");
 * you may not use this file except in compliance with the License.
 * You may obtain a copy of the License at
 *
 *      http://www.apache.org/licenses/LICENSE-2.0
 *
 * Unless required by applicable law or agreed to in writing, software
 * distributed under the License is distributed on an "AS IS" BASIS,
 * WITHOUT WARRANTIES OR CONDITIONS OF ANY KIND, either express or implied.
 * See the License for the specific language governing permissions and
 * limitations under the License.
 */
package com.android.tools.idea.emulator

import com.android.adblib.AdbSession
import com.android.adblib.DeviceInfo
import com.android.adblib.DeviceList
import com.android.adblib.DevicePropertyNames.RO_BOOT_QEMU_AVD_NAME
import com.android.adblib.DevicePropertyNames.RO_KERNEL_QEMU_AVD_NAME
import com.android.adblib.DevicePropertyNames.RO_PRODUCT_CPU_ABI
import com.android.adblib.DevicePropertyNames.RO_PRODUCT_MANUFACTURER
import com.android.adblib.DevicePropertyNames.RO_PRODUCT_MODEL
import com.android.adblib.DeviceSelector
import com.android.adblib.DeviceState
import com.android.adblib.deviceProperties
import com.android.annotations.concurrency.AnyThread
import com.android.annotations.concurrency.GuardedBy
import com.android.annotations.concurrency.UiThread
import com.android.ddmlib.IDevice
import com.android.tools.idea.adblib.AdbLibService
import com.android.tools.idea.avdmanager.AvdLaunchListener
import com.android.tools.idea.concurrency.AndroidCoroutineScope
import com.android.tools.idea.concurrency.addCallback
import com.android.tools.idea.device.DeviceToolWindowPanel
import com.android.tools.idea.emulator.EmulatorController.ConnectionState
import com.android.tools.idea.emulator.EmulatorController.ConnectionStateListener
<<<<<<< HEAD
=======
import com.android.tools.idea.emulator.RunningDevicePanel.UiState
import com.android.tools.idea.flags.StudioFlags
>>>>>>> ad5b6ee3
import com.android.tools.idea.run.DeviceHeadsUpListener
import com.google.common.cache.CacheBuilder
import com.intellij.execution.configurations.GeneralCommandLine
import com.intellij.execution.runners.ExecutionUtil
import com.intellij.ide.actions.ToggleToolbarAction
import com.intellij.ide.util.PropertiesComponent
import com.intellij.openapi.Disposable
import com.intellij.openapi.actionSystem.AnActionEvent
import com.intellij.openapi.actionSystem.DefaultActionGroup
import com.intellij.openapi.actionSystem.ToggleAction
import com.intellij.openapi.diagnostic.thisLogger
import com.intellij.openapi.project.DumbAware
import com.intellij.openapi.project.Project
import com.intellij.openapi.util.Disposer
import com.intellij.openapi.util.Key
import com.intellij.openapi.util.text.StringUtil
import com.intellij.openapi.wm.ToolWindow
import com.intellij.openapi.wm.ToolWindowManager
import com.intellij.openapi.wm.ex.ToolWindowEx
import com.intellij.openapi.wm.ex.ToolWindowManagerListener
import com.intellij.ui.content.Content
import com.intellij.ui.content.ContentFactory
import com.intellij.ui.content.ContentManager
import com.intellij.ui.content.ContentManagerEvent
import com.intellij.ui.content.ContentManagerListener
import com.intellij.util.Alarm
import com.intellij.util.concurrency.EdtExecutorService
import com.intellij.util.ui.UIUtil
import icons.StudioIcons
import kotlinx.coroutines.flow.collect
import kotlinx.coroutines.launch
import java.awt.EventQueue
import java.text.Collator
import java.time.Duration

/**
 * Manages contents of the Emulator tool window. Listens to changes in [RunningEmulatorCatalog]
 * and maintains [EmulatorToolWindowPanel]s, one per running Emulator.
 */
internal class EmulatorToolWindowManager private constructor(
  private val project: Project
) : RunningEmulatorCatalog.Listener, DeviceMirroringSettingsListener, DumbAware {

  private var contentCreated = false
  private var physicalDeviceWatcher: PhysicalDeviceWatcher? = null
  private val panels = arrayListOf<RunningDevicePanel>()
  private var selectedPanel: RunningDevicePanel? = null
  /** When the tool window is hidden, the ID of the last selected Emulator, otherwise null. */
  private var lastSelectedDeviceId: DeviceId? = null
  /** When the tool window is hidden, the state of the UI for all emulators, otherwise empty. */
  private val savedUiState = hashMapOf<DeviceId, UiState>()
  private val emulators = hashSetOf<EmulatorController>()
  private val properties = PropertiesComponent.getInstance(project)
  // IDs of recently launched AVDs keyed by themselves.
  private val recentLaunches = CacheBuilder.newBuilder().expireAfterWrite(LAUNCH_INFO_EXPIRATION).build<String, String>()
  private val alarm = Alarm(Alarm.ThreadToUse.SWING_THREAD, project.earlyDisposable)

  private val contentManagerListener = object : ContentManagerListener {
    @UiThread
    override fun selectionChanged(event: ContentManagerEvent) {
      viewSelectionChanged(getToolWindow())
    }

    @UiThread
    override fun contentRemoved(event: ContentManagerEvent) {
      val panel = event.content.component as? RunningDevicePanel ?: return
      if (panel is EmulatorToolWindowPanel) {
        panel.emulator.shutdown()
      }

      panels.remove(panel)
      savedUiState.remove(panel.id)
      if (panels.isEmpty()) {
        createEmptyStatePanel()
        hideLiveIndicator(getToolWindow())
      }
    }
  }

  private val connectionStateListener = object: ConnectionStateListener {
    @AnyThread
    override fun connectionStateChanged(emulator: EmulatorController, connectionState: ConnectionState) {
      if (connectionState == ConnectionState.DISCONNECTED) {
        EventQueue.invokeLater { // This is safe because this code doesn't touch PSI or VFS.
          if (contentCreated && emulators.remove(emulator)) {
            removeEmulatorPanel(emulator)
          }
        }
      }
    }
  }

  private var deviceFrameVisible
    get() = properties.getBoolean(DEVICE_FRAME_VISIBLE_PROPERTY, DEVICE_FRAME_VISIBLE_DEFAULT)
    set(value) {
      properties.setValue(DEVICE_FRAME_VISIBLE_PROPERTY, value, DEVICE_FRAME_VISIBLE_DEFAULT)
      for (panel in panels) {
        panel.setDeviceFrameVisible(value)
      }
    }

  private var zoomToolbarIsVisible
    get() = properties.getBoolean(ZOOM_TOOLBAR_VISIBLE_PROPERTY, ZOOM_TOOLBAR_VISIBLE_DEFAULT)
    set(value) {
      properties.setValue(ZOOM_TOOLBAR_VISIBLE_PROPERTY, value, ZOOM_TOOLBAR_VISIBLE_DEFAULT)
      for (panel in panels) {
        panel.zoomToolbarVisible = value
      }
    }

  init {
    Disposer.register(project.earlyDisposable) {
      ToolWindowManager.getInstance(project).getToolWindow(EMULATOR_TOOL_WINDOW_ID)?.let { destroyContent(it) }
    }

    // Lazily initialize content since we can only have one frame.
    val messageBusConnection = project.messageBus.connect(project.earlyDisposable)
    messageBusConnection.subscribe(ToolWindowManagerListener.TOPIC, object : ToolWindowManagerListener {
      @UiThread
      override fun stateChanged(toolWindowManager: ToolWindowManager) {
        val toolWindow = toolWindowManager.getToolWindow(EMULATOR_TOOL_WINDOW_ID) ?: return

        toolWindowManager.invokeLater {
          if (!project.isDisposed) {
            if (toolWindow.isVisible) {
              createContent(toolWindow)
            }
            else {
              destroyContent(toolWindow)
            }
          }
        }
      }
    })

    messageBusConnection.subscribe(AvdLaunchListener.TOPIC,
                                   AvdLaunchListener { avd, commandLine, project ->
                                     if (project == this.project && isEmbeddedEmulator(commandLine)) {
                                       RunningEmulatorCatalog.getInstance().updateNow()
                                       EventQueue.invokeLater { // This is safe because this code doesn't touch PSI or VFS.
                                         onEmulatorUsed(avd.name)
                                       }
                                     }
                                   })

    messageBusConnection.subscribe(DeviceHeadsUpListener.TOPIC,
                                   DeviceHeadsUpListener { device, project ->
                                     if (project == this.project && device.isEmulator) {
                                       onDeploymentToEmulator(device)
                                     }
                                   })


    messageBusConnection.subscribe(DeviceMirroringSettingsListener.TOPIC, this)
  }

  @AnyThread
  private fun onDeploymentToEmulator(device: IDevice) {
    val future = RunningEmulatorCatalog.getInstance().updateNow()
    future.addCallback(EdtExecutorService.getInstance(),
                       success = { emulators ->
                         if (emulators != null) {
                           onDeploymentToEmulator(device, emulators)
                         }},
                       failure = {})
  }

  private fun onDeploymentToEmulator(device: IDevice, runningEmulators: Set<EmulatorController>) {
    val serialPort = device.serialPort
    val emulator = runningEmulators.find { it.emulatorId.serialPort == serialPort } ?: return
    // Ignore standalone emulators.
    if (emulator.emulatorId.isEmbedded) {
      onEmulatorUsed(emulator.emulatorId.avdId)
    }
  }

  private fun onEmulatorUsed(avdId: String) {
    val toolWindow = getToolWindow()
    if (!toolWindow.isVisible) {
      toolWindow.show(null)
      if (!toolWindow.isActive) {
        toolWindow.activate(null)
      }
    }

    val panel = findPanelByAvdId(avdId)
    if (panel == null) {
      RunningEmulatorCatalog.getInstance().updateNow()
      recentLaunches.put(avdId, avdId)
      alarm.addRequest(recentLaunches::cleanUp, LAUNCH_INFO_EXPIRATION.toMillis())
    }
    else if (selectedPanel != panel) {
      val contentManager = toolWindow.contentManager
      val content = contentManager.getContent(panel)
      contentManager.setSelectedContent(content)
    }
  }

  private fun createContent(toolWindow: ToolWindow) {
    if (contentCreated) {
      return
    }
    contentCreated = true

    val actionGroup = DefaultActionGroup()
    actionGroup.addAction(ToggleZoomToolbarAction())
    actionGroup.addAction(ToggleDeviceFrameAction())
    (toolWindow as ToolWindowEx).setAdditionalGearActions(actionGroup)

    val emulatorCatalog = RunningEmulatorCatalog.getInstance()
    emulatorCatalog.updateNow()
    emulatorCatalog.addListener(this, EMULATOR_DISCOVERY_INTERVAL_MILLIS)
    // Ignore standalone emulators.
    emulators.addAll(emulatorCatalog.emulators.filter { it.emulatorId.isEmbedded })

    // Create the panel for the last selected Emulator before other panels so that it becomes selected
    // unless a recently launched Emulator takes over.
    val activeEmulator = (lastSelectedDeviceId as? DeviceId.EmulatorDeviceId)?.let { lastSelected ->
      emulators.find { it.emulatorId == lastSelected.emulatorId }
    }
    if (activeEmulator != null && !activeEmulator.isShuttingDown) {
      addEmulatorPanel(activeEmulator)
    }
    for (emulator in emulators) {
      if (emulator != activeEmulator && !emulator.isShuttingDown) {
        addEmulatorPanel(emulator)
      }
    }

    if (DeviceMirroringSettings.getInstance().deviceMirroringEnabled) {
      physicalDeviceWatcher = PhysicalDeviceWatcher()
    }

    // Not maintained when the tool window is visible.
    lastSelectedDeviceId = null

    val contentManager = toolWindow.contentManager
    if (contentManager.contentCount == 0) {
      createEmptyStatePanel()
    }

    contentManager.addContentManagerListener(contentManagerListener)
    viewSelectionChanged(toolWindow)
  }

  private fun destroyContent(toolWindow: ToolWindow) {
    if (!contentCreated) {
      return
    }
    contentCreated = false
    physicalDeviceWatcher?.let { Disposer.dispose(it) }
    physicalDeviceWatcher = null

    lastSelectedDeviceId = selectedPanel?.id

    RunningEmulatorCatalog.getInstance().removeListener(this)
    for (emulator in emulators) {
      emulator.removeConnectionStateListener(connectionStateListener)
    }
    emulators.clear()
    selectedPanel?.let {
      savedUiState[it.id] = it.destroyContent()
    }
    selectedPanel = null
    panels.clear()
    recentLaunches.invalidateAll()
    val contentManager = toolWindow.contentManager
    contentManager.removeContentManagerListener(contentManagerListener)
    contentManager.removeAllContents(true)
  }

  private fun addEmulatorPanel(emulator: EmulatorController) {
    emulator.addConnectionStateListener(connectionStateListener)
    addPanel(EmulatorToolWindowPanel(project, emulator))
  }

  private fun addPhysicalDevicePanel(serialNumber: String, abi: String, title: String, deviceProperties: Map<String, String>) {
    addPanel(DeviceToolWindowPanel(project, serialNumber, abi, title, deviceProperties))
  }

  private fun addPanel(panel: RunningDevicePanel) {
    val toolWindow = getToolWindow()
    val contentManager = toolWindow.contentManager
    var placeholderContent: Content? = null
    if (panels.isEmpty()) {
      showLiveIndicator(toolWindow)
      if (!contentManager.isEmpty) {
        // Remember the placeholder panel content to remove it later. Deleting it now would leave
        // the tool window empty and cause the contentRemoved method in ToolWindowContentUi to
        // hide it.
        placeholderContent = contentManager.getContent(0)
      }
    }

<<<<<<< HEAD
    val contentFactory = ContentFactory.getInstance()
    val content = contentFactory.createContent(panel.component, panel.title, false).apply {
=======
    val contentFactory = ContentFactory.SERVICE.getInstance()
    val content = contentFactory.createContent(panel, panel.title, false).apply {
>>>>>>> ad5b6ee3
      putUserData(ToolWindow.SHOW_CONTENT_ICON, true)
      isCloseable = panel.isClosable
      tabName = panel.title
      icon = panel.icon
      popupIcon = panel.icon
      setPreferredFocusedComponent(panel::preferredFocusableComponent)
      putUserData(ID_KEY, panel.id)
    }

    panel.zoomToolbarVisible = zoomToolbarIsVisible

    val index = panels.binarySearch(panel, PANEL_COMPARATOR).inv()
    assert(index >= 0)

    if (index >= 0) {
      panels.add(index, panel)
      contentManager.addContent(content, index)

      if (selectedPanel != panel) {
        // Activate the newly added panel if it corresponds to a recently launched or used Emulator.
        val deviceId = panel.id
        if (deviceId is DeviceId.EmulatorDeviceId) {
          val avdId = deviceId.emulatorId.avdId
          if (recentLaunches.getIfPresent(avdId) != null) {
            recentLaunches.invalidate(avdId)
            contentManager.setSelectedContent(content)
          }
        }
      }

      placeholderContent?.let { contentManager.removeContent(it, true) } // Remove the placeholder panel if it was present.
    }
  }

  private fun removeEmulatorPanel(emulator: EmulatorController) {
    emulator.removeConnectionStateListener(connectionStateListener)

    val panel = findPanelByEmulatorId(emulator.emulatorId) ?: return
    removePanel(panel)
  }

  private fun removePhysicalDevicePanel(serialNumber: String) {
    val panel = findPanelBySerialNumber(serialNumber) ?: return
    removePanel(panel)
  }

  private fun removeAllPhysicalDevicePanels() {
    panels.filterIsInstance<DeviceToolWindowPanel>().forEach(::removePanel)
  }

  private fun removePanel(panel: RunningDevicePanel) {
    val toolWindow = getToolWindow()
    val contentManager = toolWindow.contentManager
    val content = contentManager.getContent(panel)
    contentManager.removeContent(content, true)
  }

<<<<<<< HEAD
  private fun createPlaceholderPanel() {
    val panel = PlaceholderPanel(project)
    val contentFactory = ContentFactory.getInstance()
    val content = contentFactory.createContent(panel, panel.title, false).apply {
      tabName = panel.title
=======
  private fun createEmptyStatePanel() {
    val panel = EmptyStatePanel(project)
    val contentFactory = ContentFactory.SERVICE.getInstance()
    val content = contentFactory.createContent(panel, null, false).apply {
>>>>>>> ad5b6ee3
      isCloseable = false
    }
    val contentManager = getContentManager()
    contentManager.addContent(content)
    contentManager.setSelectedContent(content)
  }

  private fun viewSelectionChanged(toolWindow: ToolWindow) {
    val contentManager = toolWindow.contentManager
    val content = contentManager.selectedContent
    val id = content?.getUserData(ID_KEY)
    if (id != selectedPanel?.id) {
      selectedPanel?.let { panel ->
        savedUiState[panel.id] = panel.destroyContent()
        selectedPanel = null
      }

      if (id != null) {
        selectedPanel = findPanelByDeviceId(id)
        selectedPanel?.createContent(deviceFrameVisible, savedUiState.remove(id))
        ToggleToolbarAction.setToolbarVisible(toolWindow, PropertiesComponent.getInstance(project), null)
      }
    }
  }

  @AnyThread
  private suspend fun physicalDeviceConnected(deviceSerialNumber: String, adbSession: AdbSession) {
    try {
      val properties = adbSession.deviceServices.deviceProperties(DeviceSelector.fromSerialNumber(deviceSerialNumber)).allReadonly()
      var title = (properties[RO_BOOT_QEMU_AVD_NAME] ?: properties[RO_KERNEL_QEMU_AVD_NAME])?.replace('_', ' ')
      if (title == null) {
        title = properties[RO_PRODUCT_MODEL] ?: deviceSerialNumber
        val manufacturer = properties[RO_PRODUCT_MANUFACTURER]
        if (!manufacturer.isNullOrBlank() && manufacturer != "unknown") {
          title = "$manufacturer $title"
        }
      }
      val deviceAbi = properties[RO_PRODUCT_CPU_ABI]
      if (deviceAbi == null) {
        thisLogger().warn("Unable to determine ABI of $title")
        return
      }

      UIUtil.invokeLaterIfNeeded { // This is safe because this code doesn't touch PSI or VFS.
        addPhysicalDevicePanel(deviceSerialNumber, deviceAbi, title, properties)
      }
    }
    catch (e: Exception) {
      thisLogger().warn(e)
    }
  }

  @AnyThread
  private fun physicalDeviceDisconnected(deviceSerialNumber: String) {
    UIUtil.invokeLaterIfNeeded { // This is safe because this code doesn't touch PSI or VFS.
      removePhysicalDevicePanel(deviceSerialNumber)
    }
  }

  private fun findPanelByDeviceId(deviceId: DeviceId): RunningDevicePanel? {
    return panels.firstOrNull { it.id == deviceId }
  }

  private fun findPanelByEmulatorId(emulatorId: EmulatorId): RunningDevicePanel? {
    return panels.firstOrNull { it.id is DeviceId.EmulatorDeviceId && it.id.emulatorId == emulatorId }
  }

  private fun findPanelByAvdId(avdId: String): RunningDevicePanel? {
    return panels.firstOrNull { it.id is DeviceId.EmulatorDeviceId && it.id.emulatorId.avdId == avdId }
  }

  private fun findPanelBySerialNumber(serialNumber: String): RunningDevicePanel? {
    return panels.firstOrNull { it.id.serialNumber == serialNumber }
  }

  private fun getContentManager(): ContentManager {
    return getToolWindow().contentManager
  }

  private fun getToolWindow(): ToolWindow {
    return ToolWindowManager.getInstance(project).getToolWindow(EMULATOR_TOOL_WINDOW_ID) ?:
           throw IllegalStateException("Could not find the $EMULATOR_TOOL_WINDOW_TITLE tool window")
  }

  private fun showLiveIndicator(toolWindow: ToolWindow) {
    toolWindow.setIcon(ExecutionUtil.getLiveIndicator(StudioIcons.Shell.ToolWindows.EMULATOR))
  }

  private fun hideLiveIndicator(toolWindow: ToolWindow) {
    toolWindow.setIcon(StudioIcons.Shell.ToolWindows.EMULATOR)
  }

  @AnyThread
  override fun emulatorAdded(emulator: EmulatorController) {
    if (emulator.emulatorId.isEmbedded) {
      EventQueue.invokeLater { // This is safe because this code doesn't touch PSI or VFS.
        if (contentCreated && emulators.add(emulator)) {
          addEmulatorPanel(emulator)
        }
      }
    }
    else if (StudioFlags.DEVICE_MIRRORING_STANDALONE_EMULATORS.get()) {
      val deviceWatcher = physicalDeviceWatcher ?: return
      deviceWatcher.startMirroringIfOnline(emulator.emulatorId)
    }
  }

  @AnyThread
  override fun emulatorRemoved(emulator: EmulatorController) {
    if (emulator.emulatorId.isEmbedded) {
      EventQueue.invokeLater { // This is safe because this code doesn't touch PSI or VFS.
        if (contentCreated && emulators.remove(emulator)) {
          removeEmulatorPanel(emulator)
        }
      }
    }
  }

  override fun settingsChanged(settings: DeviceMirroringSettings) {
    val toolWindow = ToolWindowManager.getInstance(project).getToolWindow(EMULATOR_TOOL_WINDOW_ID) ?: return
    toolWindow.stripeTitle = EMULATOR_TOOL_WINDOW_TITLE

    if (settings.deviceMirroringEnabled) {
      if (contentCreated && physicalDeviceWatcher == null) {
        physicalDeviceWatcher = PhysicalDeviceWatcher()
      }
    }
    else {
      physicalDeviceWatcher?.dispose()
      physicalDeviceWatcher = null
      removeAllPhysicalDevicePanels()
    }
  }

  /**
   * Extracts and returns the port number from the serial number of an Emulator device,
   * or zero if the serial number doesn't have an expected format, "emulator-<port_number>".
   */
  private val IDevice.serialPort: Int
    get() {
      require(isEmulator)
      val pos = serialNumber.indexOf('-')
      return StringUtil.parseInt(serialNumber.substring(pos + 1), 0)
    }

  private inner class ToggleDeviceFrameAction : ToggleAction("Show Device Frame"), DumbAware {

    override fun update(event: AnActionEvent) {
      super.update(event)
      val panel = selectedPanel
      event.presentation.isEnabled = panel is EmulatorToolWindowPanel && panel.emulator.emulatorConfig.skinFolder != null
    }

    override fun isSelected(event: AnActionEvent): Boolean {
      return deviceFrameVisible
    }

    override fun setSelected(event: AnActionEvent, state: Boolean) {
      deviceFrameVisible = state
    }
  }

  private inner class ToggleZoomToolbarAction : ToggleAction("Show Zoom Controls"), DumbAware {

    override fun isSelected(event: AnActionEvent): Boolean {
      return zoomToolbarIsVisible
    }

    override fun setSelected(event: AnActionEvent, state: Boolean) {
      zoomToolbarIsVisible = state
    }
  }

  companion object {
    private const val DEVICE_FRAME_VISIBLE_PROPERTY = "com.android.tools.idea.emulator.frame.visible"
    private const val DEVICE_FRAME_VISIBLE_DEFAULT = true
    private const val ZOOM_TOOLBAR_VISIBLE_PROPERTY = "com.android.tools.idea.emulator.zoom.toolbar.visible"
    private const val ZOOM_TOOLBAR_VISIBLE_DEFAULT = true
    private const val EMULATOR_DISCOVERY_INTERVAL_MILLIS = 1000

    @JvmStatic
    private val ID_KEY = Key.create<DeviceId>("device-id")

    @JvmStatic
    private val LAUNCH_INFO_EXPIRATION = Duration.ofSeconds(30)

    @JvmStatic
    private val COLLATOR = Collator.getInstance()

    @JvmStatic
    private val PANEL_COMPARATOR = compareBy<RunningDevicePanel, Any?>(COLLATOR) { it.title }.thenBy { it.id }

    @JvmStatic
    private val registeredProjects: MutableSet<Project> = hashSetOf()

    /**
     * Initializes [EmulatorToolWindowManager] for the given project. Repeated calls for the same project
     * are ignored.
     */
    @JvmStatic
    fun initializeForProject(project: Project) {
      if (registeredProjects.add(project)) {
        Disposer.register(project.earlyDisposable) { registeredProjects.remove(project) }
        EmulatorToolWindowManager(project)
      }
    }

    @JvmStatic
    private fun isEmbeddedEmulator(commandLine: GeneralCommandLine) =
      commandLine.parametersList.parameters.contains("-qt-hide-window")
  }

  private inner class PhysicalDeviceWatcher : Disposable {
    @GuardedBy("this")
    private var devices = listOf<DeviceInfo>()
    @GuardedBy("this")
    private var mirroredDevices = setOf<String>()
    private val coroutineScope = AndroidCoroutineScope(this)

    init {
      coroutineScope.launch {
        val adbSession = AdbLibService.getSession(project)
        adbSession.hostServices.trackDevices().collect { deviceList ->
          onDeviceListChanged(deviceList, adbSession)
        }
      }
    }

    fun startMirroringIfOnline(emulatorId: EmulatorId) {
      val serialNumber = emulatorId.serialNumber
      if (addToMirroredDevices(serialNumber)) {
        coroutineScope.launch {
          physicalDeviceConnected(serialNumber, AdbLibService.getSession(project))
        }
      }
    }

    private fun addToMirroredDevices(serialNumber: String): Boolean {
      synchronized(this) {
        if (devices.find { it.serialNumber == serialNumber } == null) {
          return false // Unable to mirror because the device is not yet discovered by adb.
        }

        val devices = mirroredDevices.plus(serialNumber)
        if (devices.size == mirroredDevices.size) {
          return false // The device is already being mirrored.
        }
        mirroredDevices = devices
      }
      return true
    }

    private suspend fun onDeviceListChanged(deviceList: DeviceList, adbSession: AdbSession) {
      val added: Set<String>
      val removed: Set<String>
      synchronized(this) {
        val oldDevices = mirroredDevices
        devices = deviceList.filter { it.deviceState == DeviceState.ONLINE }
        val newDevices = devices.map(DeviceInfo::serialNumber).filter(::isMirrorable).toSortedSet()
        added = newDevices.minus(oldDevices)
        removed = oldDevices.minus(newDevices)
        mirroredDevices = newDevices
      }

      for (device in added) {
        physicalDeviceConnected(device, adbSession)
      }
      for (device in removed) {
        physicalDeviceDisconnected(device)
      }
    }

    private fun isMirrorable(deviceSerialNumber: String): Boolean {
      if (deviceSerialNumber.startsWith("emulator-")) {
        if (StudioFlags.DEVICE_MIRRORING_STANDALONE_EMULATORS.get()) {
          val emulators = RunningEmulatorCatalog.getInstance().emulators
          val emulator = emulators.find { "emulator-${it.emulatorId.serialPort}" == deviceSerialNumber}
          return emulator != null && !emulator.emulatorId.isEmbedded
        }
        return false
      }
      return true
    }

    override fun dispose() {
    }
  }
}<|MERGE_RESOLUTION|>--- conflicted
+++ resolved
@@ -37,11 +37,8 @@
 import com.android.tools.idea.device.DeviceToolWindowPanel
 import com.android.tools.idea.emulator.EmulatorController.ConnectionState
 import com.android.tools.idea.emulator.EmulatorController.ConnectionStateListener
-<<<<<<< HEAD
-=======
 import com.android.tools.idea.emulator.RunningDevicePanel.UiState
 import com.android.tools.idea.flags.StudioFlags
->>>>>>> ad5b6ee3
 import com.android.tools.idea.run.DeviceHeadsUpListener
 import com.google.common.cache.CacheBuilder
 import com.intellij.execution.configurations.GeneralCommandLine
@@ -336,13 +333,8 @@
       }
     }
 
-<<<<<<< HEAD
     val contentFactory = ContentFactory.getInstance()
-    val content = contentFactory.createContent(panel.component, panel.title, false).apply {
-=======
-    val contentFactory = ContentFactory.SERVICE.getInstance()
     val content = contentFactory.createContent(panel, panel.title, false).apply {
->>>>>>> ad5b6ee3
       putUserData(ToolWindow.SHOW_CONTENT_ICON, true)
       isCloseable = panel.isClosable
       tabName = panel.title
@@ -400,18 +392,10 @@
     contentManager.removeContent(content, true)
   }
 
-<<<<<<< HEAD
-  private fun createPlaceholderPanel() {
-    val panel = PlaceholderPanel(project)
-    val contentFactory = ContentFactory.getInstance()
-    val content = contentFactory.createContent(panel, panel.title, false).apply {
-      tabName = panel.title
-=======
   private fun createEmptyStatePanel() {
     val panel = EmptyStatePanel(project)
-    val contentFactory = ContentFactory.SERVICE.getInstance()
+    val contentFactory = ContentFactory.getInstance()
     val content = contentFactory.createContent(panel, null, false).apply {
->>>>>>> ad5b6ee3
       isCloseable = false
     }
     val contentManager = getContentManager()
