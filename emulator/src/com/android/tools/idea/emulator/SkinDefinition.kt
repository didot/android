--- conflicted
+++ resolved
@@ -428,14 +428,8 @@
     }
 
     @JvmStatic
-<<<<<<< HEAD
-    private fun BufferedImage.cropped(cropBounds: Rectangle): BufferedImage {
-        return getCroppedImage(this, cropBounds, -1)
-    }
-=======
     private fun BufferedImage.cropped(cropBounds: Rectangle): BufferedImage =
       getCroppedImage(this, cropBounds, -1)
->>>>>>> ad5b6ee3
 
     @JvmStatic
     private fun getCropBounds(image: BufferedImage, initialCrop: Rectangle?): Rectangle? =
