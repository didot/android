--- conflicted
+++ resolved
@@ -34,12 +34,7 @@
 import com.android.tools.adtui.actions.ZoomType
 import com.android.tools.adtui.common.AdtUiCursorType
 import com.android.tools.adtui.common.AdtUiCursorsProvider
-<<<<<<< HEAD
-import com.android.tools.adtui.common.primaryPanelBackground
-// import com.android.tools.analytics.toProto
-=======
 import com.android.tools.analytics.toProto
->>>>>>> ad5b6ee3
 import com.android.tools.idea.concurrency.executeOnPooledThread
 import com.android.tools.idea.emulator.EmulatorConfiguration.DisplayMode
 import com.android.tools.idea.emulator.EmulatorController.ConnectionState
@@ -123,11 +118,6 @@
 import java.util.concurrent.atomic.AtomicReference
 import kotlin.math.PI
 import kotlin.math.abs
-<<<<<<< HEAD
-import kotlin.math.floor
-import kotlin.math.max
-=======
->>>>>>> ad5b6ee3
 import kotlin.math.min
 import kotlin.math.nextDown
 import kotlin.math.roundToInt
@@ -157,18 +147,6 @@
   private val displayTransform = AffineTransform()
   private val screenshotShape: DisplayShape
     get() = lastScreenshot?.displayShape ?: DisplayShape(0, 0, initialOrientation)
-<<<<<<< HEAD
-  private val initialOrientation
-    get() = if (displayId == PRIMARY_DISPLAY_ID) emulator.emulatorConfig.initialOrientation else SkinRotation.PORTRAIT
-  private val deviceDisplaySize
-    get() = displaySize ?: emulator.emulatorConfig.displaySize
-  private val currentDisplaySize
-    get() = screenshotShape.activeDisplayRegion?.size ?: deviceDisplaySize
-  private val deviceDisplayRegion
-    get() = screenshotShape.activeDisplayRegion ?: Rectangle(deviceDisplaySize)
-  internal val displayMode: DisplayMode?
-    get() = screenshotShape.displayMode ?: emulator.emulatorConfig.displayModes.firstOrNull()
-=======
   private val initialOrientation: Int
     get() = if (displayId == PRIMARY_DISPLAY_ID) emulatorConfig.initialOrientation.number else SkinRotation.PORTRAIT.number
   private val deviceDisplaySize: Dimension
@@ -179,7 +157,6 @@
     get() = screenshotShape.activeDisplayRegion ?: Rectangle(deviceDisplaySize)
   internal val displayMode: DisplayMode?
     get() = screenshotShape.displayMode ?: emulatorConfig.displayModes.firstOrNull()
->>>>>>> ad5b6ee3
 
   /** Count of received display frames. */
   @get:VisibleForTesting
@@ -477,19 +454,7 @@
 
   private fun requestScreenshotFeed() {
     if (connected) {
-<<<<<<< HEAD
-      requestScreenshotFeed(screenshotShape.rotation)
-    }
-  }
-
-  private fun requestScreenshotFeed(rotation: SkinRotation) {
-    val currentReceiver = screenshotReceiver
-    if (currentReceiver != null && currentReceiver.viewSize == size && currentReceiver.rotation == rotation &&
-        currentReceiver.deviceFrame == deviceFrameVisible) {
-      return // Keep the current screenshot feed.
-=======
       requestScreenshotFeed(currentDisplaySize, displayOrientationQuadrants)
->>>>>>> ad5b6ee3
     }
   }
 
@@ -504,19 +469,10 @@
         maxSize.height = maxSize.height.scaledDown(layout.displaySize.height, layout.frameRectangle.height)
       }
 
-<<<<<<< HEAD
-      // Limit the size of the received screenshots to the size of the device display to avoid wasting gRPC resources.
-      val scaleX = (realSize.width.toDouble() / actualSize.width).coerceAtMost(1.0)
-      val scaleY = (realSize.height.toDouble() / actualSize.height).coerceAtMost(1.0)
-      val rotatedDisplaySize = currentDisplaySize.rotated(rotation)
-      val w = rotatedDisplaySize.width.scaledDown(scaleX)
-      val h = rotatedDisplaySize.height.scaledDown(scaleY)
-=======
       // TODO: Remove the following three lines when b/238205075 is fixed.
       // Limit by the display resolution.
       maxSize.width = maxSize.width.coerceAtMost(displaySize.width)
       maxSize.height = maxSize.height.coerceAtMost(displaySize.height)
->>>>>>> ad5b6ee3
 
       val maxImageSize = maxSize.rotatedByQuadrants(orientationQuadrants)
 
@@ -975,10 +931,6 @@
       stats?.recordFrameArrival(arrivalTime - frameOriginationTime, lostFrames, imageFormat.width * imageFormat.height)
       expectedFrameNumber = response.seq + 1
 
-<<<<<<< HEAD
-      val displayMode: DisplayMode? = emulator.emulatorConfig.displayModes.firstOrNull { it.displayModeId == imageFormat.displayMode }
-=======
->>>>>>> ad5b6ee3
       if (displayMode != null && !checkAspectRatioConsistency(imageFormat, displayMode)) {
         return
       }
@@ -1119,11 +1071,7 @@
 
   private data class DisplayShape(val width: Int,
                                   val height: Int,
-<<<<<<< HEAD
-                                  val rotation: SkinRotation,
-=======
                                   val orientation: Int,
->>>>>>> ad5b6ee3
                                   val activeDisplayRegion: Rectangle? = null,
                                   val displayMode: DisplayMode? = null)
 
@@ -1193,9 +1141,9 @@
           val frameSize = (pixelCount.toDouble() / frameCount).roundToInt()
           val neverArrived = if (droppedFrameCountBeforeArrival != 0) " (${droppedFrameCountBeforeArrival} never arrived)" else ""
           val dropped = if (droppedFrameCount != 0) " dropped frames: $droppedFrameCount$neverArrived" else ""
-          //LOG.info("Frames: $frameCount $dropped average frame rate: $frameRate average frame size: $frameSize pixels\n" +
-          //         "latency: ${shortDebugString(latencyEndToEnd.toProto())}\n" +
-          //         "latency of arrival: ${shortDebugString(latencyOfArrival.toProto())}")
+          LOG.info("Frames: $frameCount $dropped average frame rate: $frameRate average frame size: $frameSize pixels\n" +
+                   "latency: ${shortDebugString(latencyEndToEnd.toProto())}\n" +
+                   "latency of arrival: ${shortDebugString(latencyOfArrival.toProto())}")
         }
       }
     }
