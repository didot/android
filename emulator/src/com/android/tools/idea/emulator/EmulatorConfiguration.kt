--- conflicted
+++ resolved
@@ -39,12 +39,8 @@
   val hasOrientationSensors: Boolean,
   val hasAudioOutput: Boolean,
   val initialOrientation: SkinRotation,
-<<<<<<< HEAD
-  val displayModes: List<DisplayMode>
-=======
   val displayModes: List<DisplayMode>,
   val api: Int,
->>>>>>> ad5b6ee3
 ) {
 
   val displayWidth
@@ -65,11 +61,7 @@
       val hardwareIni = readKeyValueFile(hardwareIniFile, keysToExtract1) ?: return null
 
       val sdkPath = hardwareIni["android.sdk.root"] ?: System.getenv(ANDROID_HOME_ENV) ?: ""
-<<<<<<< HEAD
-      val androidSdkRoot = avdFolder.fileSystem.getPath(sdkPath)
-=======
       val androidSdkRoot = avdFolder.resolve(sdkPath)
->>>>>>> ad5b6ee3
       val displayWidth = parseInt(hardwareIni["hw.lcd.width"], 0)
       val displayHeight = parseInt(hardwareIni["hw.lcd.height"], 0)
       if (displayWidth <= 0 || displayHeight <= 0) {
@@ -80,15 +72,9 @@
       val isFoldable = parseInt(hardwareIni["hw.sensor.hinge.count"], 0) > 0
       val isRollable = parseInt(hardwareIni["hw.sensor.roll.count"], 0) > 0
 
-<<<<<<< HEAD
-      val keysToExtract2 = setOf("avd.ini.displayname", "hw.resizable.configs", "hw.sensors.orientation", "hw.initialOrientation",
-                                 "showDeviceFrame", "skin.path")
-      val configIniFile = avdFolder.resolve("config.ini")
-=======
       val configIniFile = avdFolder.resolve("config.ini")
       val keysToExtract2 = setOf("avd.ini.displayname", "hw.resizable.configs", "hw.sensors.orientation", "hw.initialOrientation",
                                  "image.sysdir.1", "showDeviceFrame", "skin.path", "tag.id")
->>>>>>> ad5b6ee3
       val configIni = readKeyValueFile(configIniFile, keysToExtract2) ?: return null
 
       val avdName = configIni["avd.ini.displayname"] ?: avdId.replace('_', ' ')
@@ -116,14 +102,6 @@
       else {
         api = 0
       }
-      val displayModes = try {
-        configIni["hw.resizable.configs"]?.let(::parseDisplayModes) ?: emptyList()
-      }
-      catch (e: Exception) {
-        thisLogger().warn("Unrecognized value of the hw.resizable.configs property, \"${configIni["hw.resizable.configs"]}\"," +
-                          " in $configIniFile")
-        emptyList()
-      }
 
       return EmulatorConfiguration(avdName = avdName,
                                    avdFolder = avdFolder,
@@ -136,12 +114,8 @@
                                    hasOrientationSensors = hasOrientationSensors,
                                    hasAudioOutput = hasAudioOutput,
                                    initialOrientation = initialOrientation,
-<<<<<<< HEAD
-                                   displayModes = displayModes)
-=======
                                    displayModes = displayModes,
                                    api = api)
->>>>>>> ad5b6ee3
     }
 
     private fun getSkinPath(configIni: Map<String, String>, androidSdkRoot: Path): Path? {
