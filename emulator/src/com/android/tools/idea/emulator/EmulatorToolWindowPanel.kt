--- conflicted
+++ resolved
@@ -95,14 +95,6 @@
 
     mainToolbar = createToolbar(EMULATOR_MAIN_TOOLBAR_ID, isToolbarHorizontal)
 
-<<<<<<< HEAD
-    secondaryToolbar = createToolbar(EMULATOR_SECONDARY_TOOLBAR_ID, isToolbarHorizontal).apply {
-      setReservePlaceAutoPopupIcon(false)
-      layoutPolicy = ActionToolbar.NOWRAP_LAYOUT_POLICY
-    }
-
-=======
->>>>>>> 98d26102
     zoomControlsLayerPane = JPanel().apply {
       layout = BorderLayout()
       border = JBUI.Borders.empty(UIUtil.getScrollBarWidth())
@@ -126,13 +118,10 @@
       add(zoomControlsLayerPane, BorderLayout.CENTER)
       add(scrollPane, BorderLayout.CENTER)
     }
-<<<<<<< HEAD
-=======
   }
 
   fun getPreferredFocusableComponent(): JComponent {
     return emulatorView ?: this
->>>>>>> 98d26102
   }
 
   private fun addToolbar() {
@@ -214,10 +203,7 @@
   private fun createToolbar(toolbarId: String, horizontal: Boolean): ActionToolbar {
     val actions = listOf(CustomActionsSchema.getInstance().getCorrectedAction(toolbarId)!!)
     val toolbar = ActionManager.getInstance().createActionToolbar(toolbarId, DefaultActionGroup(actions), horizontal)
-<<<<<<< HEAD
-=======
     toolbar.layoutPolicy = ActionToolbar.AUTO_LAYOUT_POLICY
->>>>>>> 98d26102
     makeToolbarNavigable(toolbar)
     return toolbar
   }
