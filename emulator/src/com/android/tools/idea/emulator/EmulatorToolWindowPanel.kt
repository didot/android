--- conflicted
+++ resolved
@@ -346,13 +346,8 @@
           val display = displayDescriptors[layoutNode.rectangleIndex]
           val displayId = display.displayId
           displayPanels.computeIfAbsent(displayId, IntFunction {
-<<<<<<< HEAD
-            assert(displayId != PRIMARY_DISPLAY_ID)
-            EmulatorDisplayPanel(contentDisposable!!, emulator, displayId, display.size, zoomToolbarVisible)
-=======
             assert(it != PRIMARY_DISPLAY_ID)
             EmulatorDisplayPanel(contentDisposable!!, emulator, it, display.size, zoomToolbarVisible)
->>>>>>> 477885a9
           })
         }
         is SplitNode -> {
@@ -376,13 +371,8 @@
         val displayId = state.displayId ?: throw IllegalArgumentException()
         val display = displayDescriptors.find { it.displayId == displayId } ?: throw IllegalArgumentException()
         displayPanels.computeIfAbsent(displayId, IntFunction {
-<<<<<<< HEAD
-          assert(displayId != PRIMARY_DISPLAY_ID)
-          EmulatorDisplayPanel(contentDisposable!!, emulator, displayId, display.size, zoomToolbarVisible)
-=======
           assert(it != PRIMARY_DISPLAY_ID)
           EmulatorDisplayPanel(contentDisposable!!, emulator, it, display.size, zoomToolbarVisible)
->>>>>>> 477885a9
         })
       }
     }
