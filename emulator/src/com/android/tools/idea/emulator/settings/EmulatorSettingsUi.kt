/*
 * Copyright (C) 2020 The Android Open Source Project
 *
 * Licensed under the Apache License, Version 2.0 (the "License");
 * you may not use this file except in compliance with the License.
 * You may obtain a copy of the License at
 *
 *      http://www.apache.org/licenses/LICENSE-2.0
 *
 * Unless required by applicable law or agreed to in writing, software
 * distributed under the License is distributed on an "AS IS" BASIS,
 * WITHOUT WARRANTIES OR CONDITIONS OF ANY KIND, either express or implied.
 * See the License for the specific language governing permissions and
 * limitations under the License.
 */
package com.android.tools.idea.emulator.settings

import com.android.tools.idea.IdeInfo
import com.android.tools.idea.emulator.DEFAULT_CAMERA_VELOCITY_CONTROLS
import com.android.tools.idea.emulator.DEFAULT_SNAPSHOT_AUTO_DELETION_POLICY
import com.android.tools.idea.emulator.EmulatorSettings
import com.android.tools.idea.emulator.EmulatorSettings.CameraVelocityControls
import com.android.tools.idea.emulator.EmulatorSettings.SnapshotAutoDeletionPolicy
import com.intellij.openapi.options.Configurable
import com.intellij.openapi.options.ConfigurationException
import com.intellij.openapi.options.SearchableConfigurable
import com.intellij.openapi.ui.ComboBox
import com.intellij.ui.EnumComboBoxModel
import com.intellij.ui.SimpleListCellRenderer
import com.intellij.ui.dsl.builder.BottomGap
import com.intellij.ui.dsl.builder.LabelPosition
import com.intellij.ui.dsl.builder.bindItem
import com.intellij.ui.dsl.builder.panel
import com.intellij.ui.layout.selected
import org.jetbrains.annotations.Nls
import javax.swing.JCheckBox

/**
 * Implementation of Settings > Tools > Emulator preference page.
 */
class EmulatorSettingsUi : SearchableConfigurable, Configurable.NoScroll {

  private lateinit var launchInToolWindowCheckBox: JCheckBox
  private lateinit var synchronizeClipboardCheckBox: JCheckBox
  private lateinit var snapshotAutoDeletionPolicyComboBox: ComboBox<SnapshotAutoDeletionPolicy>
  private val snapshotAutoDeletionPolicyComboBoxModel = EnumComboBoxModel(SnapshotAutoDeletionPolicy::class.java)
  private lateinit var cameraVelocityControlComboBox: ComboBox<CameraVelocityControls>
  private val cameraVelocityControlComboBoxModel = EnumComboBoxModel(CameraVelocityControls::class.java)

  private val state = EmulatorSettings.getInstance()

  override fun getId() = "emulator.options"

  override fun createComponent() = panel {
    row {
      launchInToolWindowCheckBox =
        checkBox("Launch in a tool window")
          .comment("Enabling this setting will cause Android Emulator to launch in a tool window. " +
                   "Otherwise Android Emulator will launch as a standalone application.")
          .component
    }.bottomGap(BottomGap.MEDIUM)
    row {
<<<<<<< HEAD
      snapshotAutoDeletionPolicyComboBox =
        comboBox(snapshotAutoDeletionPolicyComboBoxModel,
                 renderer = SimpleListCellRenderer.create(DEFAULT_SNAPSHOT_AUTO_DELETION_POLICY.displayName) { it?.displayName })
          .bindItem({ snapshotAutoDeletionPolicyComboBoxModel.selectedItem },
                    { snapshotAutoDeletionPolicyComboBoxModel.setSelectedItem(it) })
          .enabledIf(launchInToolWindowCheckBox.selected)
          .label("When encountering snapshots incompatible with the current configuration:", LabelPosition.TOP)
          .component
=======
      synchronizeClipboardCheckBox =
          checkBox("Enable clipboard sharing")
            .enableIf(launchInToolWindowCheckBox.selected)
            .component
    }
    row {
      cell(isVerticalFlow = true) {
        label("When encountering snapshots incompatible with the current configuration:")
        snapshotAutoDeletionPolicyComboBox =
            comboBox(snapshotAutoDeletionPolicyComboBoxModel,
                     { snapshotAutoDeletionPolicyComboBoxModel.selectedItem },
                     { snapshotAutoDeletionPolicyComboBoxModel.setSelectedItem(it) },
                     renderer = SimpleListCellRenderer.create(DEFAULT_SNAPSHOT_AUTO_DELETION_POLICY.displayName) { it?.displayName })
              .enableIf(launchInToolWindowCheckBox.selected)
              .component
      }
>>>>>>> ad5b6ee3
    }
    row {
      cell(isVerticalFlow = true) {
        label("Velocity control keys for virtual scene camera:")
        cameraVelocityControlComboBox =
          comboBox(cameraVelocityControlComboBoxModel,
                   { cameraVelocityControlComboBoxModel.selectedItem },
                   { cameraVelocityControlComboBoxModel.setSelectedItem(it) },
                   renderer = SimpleListCellRenderer.create(DEFAULT_CAMERA_VELOCITY_CONTROLS.label) { it?.label })
            .enableIf(launchInToolWindowCheckBox.selected)
            .component
      }
    }
  }

  override fun isModified(): Boolean {
    return launchInToolWindowCheckBox.isSelected != state.launchInToolWindow ||
           synchronizeClipboardCheckBox.isSelected != state.synchronizeClipboard ||
           snapshotAutoDeletionPolicyComboBoxModel.selectedItem != state.snapshotAutoDeletionPolicy ||
           cameraVelocityControlComboBoxModel.selectedItem != state.cameraVelocityControls
  }

  @Throws(ConfigurationException::class)
  override fun apply() {
    state.launchInToolWindow = launchInToolWindowCheckBox.isSelected
    state.synchronizeClipboard = synchronizeClipboardCheckBox.isSelected
    state.snapshotAutoDeletionPolicy = snapshotAutoDeletionPolicyComboBoxModel.selectedItem
    state.cameraVelocityControls = cameraVelocityControlComboBoxModel.selectedItem
  }

  override fun reset() {
    launchInToolWindowCheckBox.isSelected = state.launchInToolWindow
    synchronizeClipboardCheckBox.isSelected = state.synchronizeClipboard
    snapshotAutoDeletionPolicyComboBoxModel.setSelectedItem(state.snapshotAutoDeletionPolicy)
    cameraVelocityControlComboBoxModel.setSelectedItem(state.cameraVelocityControls)
  }

  @Nls
  override fun getDisplayName() = if (IdeInfo.getInstance().isAndroidStudio) "Emulator" else "Android Emulator"
}<|MERGE_RESOLUTION|>--- conflicted
+++ resolved
@@ -60,7 +60,12 @@
           .component
     }.bottomGap(BottomGap.MEDIUM)
     row {
-<<<<<<< HEAD
+      synchronizeClipboardCheckBox =
+          checkBox("Enable clipboard sharing")
+            .enabledIf(launchInToolWindowCheckBox.selected)
+            .component
+    }
+    row {
       snapshotAutoDeletionPolicyComboBox =
         comboBox(snapshotAutoDeletionPolicyComboBoxModel,
                  renderer = SimpleListCellRenderer.create(DEFAULT_SNAPSHOT_AUTO_DELETION_POLICY.displayName) { it?.displayName })
@@ -69,36 +74,15 @@
           .enabledIf(launchInToolWindowCheckBox.selected)
           .label("When encountering snapshots incompatible with the current configuration:", LabelPosition.TOP)
           .component
-=======
-      synchronizeClipboardCheckBox =
-          checkBox("Enable clipboard sharing")
-            .enableIf(launchInToolWindowCheckBox.selected)
-            .component
     }
     row {
-      cell(isVerticalFlow = true) {
-        label("When encountering snapshots incompatible with the current configuration:")
-        snapshotAutoDeletionPolicyComboBox =
-            comboBox(snapshotAutoDeletionPolicyComboBoxModel,
-                     { snapshotAutoDeletionPolicyComboBoxModel.selectedItem },
-                     { snapshotAutoDeletionPolicyComboBoxModel.setSelectedItem(it) },
-                     renderer = SimpleListCellRenderer.create(DEFAULT_SNAPSHOT_AUTO_DELETION_POLICY.displayName) { it?.displayName })
-              .enableIf(launchInToolWindowCheckBox.selected)
-              .component
-      }
->>>>>>> ad5b6ee3
-    }
-    row {
-      cell(isVerticalFlow = true) {
-        label("Velocity control keys for virtual scene camera:")
-        cameraVelocityControlComboBox =
-          comboBox(cameraVelocityControlComboBoxModel,
-                   { cameraVelocityControlComboBoxModel.selectedItem },
-                   { cameraVelocityControlComboBoxModel.setSelectedItem(it) },
-                   renderer = SimpleListCellRenderer.create(DEFAULT_CAMERA_VELOCITY_CONTROLS.label) { it?.label })
-            .enableIf(launchInToolWindowCheckBox.selected)
-            .component
-      }
+      cameraVelocityControlComboBox =
+        comboBox(cameraVelocityControlComboBoxModel,
+                 renderer = SimpleListCellRenderer.create(DEFAULT_CAMERA_VELOCITY_CONTROLS.label) { it?.label })
+          .bindItem({ cameraVelocityControlComboBoxModel.selectedItem },
+                    { cameraVelocityControlComboBoxModel.setSelectedItem(it) })
+          .enabledIf(launchInToolWindowCheckBox.selected)
+          .component
     }
   }
 
