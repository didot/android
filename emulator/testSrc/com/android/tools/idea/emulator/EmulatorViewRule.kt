--- conflicted
+++ resolved
@@ -74,11 +74,7 @@
   }
 
   fun executeAction(actionId: String, emulatorView: EmulatorView) {
-<<<<<<< HEAD
-    executeEmulatorAction(actionId, emulatorView, projectRule.project)
-=======
     executeDeviceAction(actionId, emulatorView, projectRule.project)
->>>>>>> ad5b6ee3
   }
 
   fun getFakeEmulator(emulatorView: EmulatorView): FakeEmulator {
