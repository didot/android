--- conflicted
+++ resolved
@@ -60,20 +60,6 @@
 import com.intellij.util.containers.ContainerUtil
 import com.intellij.util.io.createDirectories
 import com.intellij.util.ui.UIUtil
-<<<<<<< HEAD
-import io.grpc.ForwardingServerCall.SimpleForwardingServerCall
-import io.grpc.ForwardingServerCallListener.SimpleForwardingServerCallListener
-import io.grpc.Metadata
-import io.grpc.Server
-import io.grpc.ServerCall
-import io.grpc.ServerCallHandler
-import io.grpc.ServerInterceptor
-import io.grpc.ServerInterceptors
-import io.grpc.Status
-import io.grpc.StatusRuntimeException
-import io.grpc.inprocess.InProcessServerBuilder
-import io.grpc.stub.StreamObserver
-=======
 import com.android.tools.idea.io.grpc.ForwardingServerCall.SimpleForwardingServerCall
 import com.android.tools.idea.io.grpc.ForwardingServerCallListener.SimpleForwardingServerCallListener
 import com.android.tools.idea.io.grpc.Metadata
@@ -86,7 +72,6 @@
 import com.android.tools.idea.io.grpc.StatusRuntimeException
 import com.android.tools.idea.io.grpc.inprocess.InProcessServerBuilder
 import com.android.tools.idea.io.grpc.stub.StreamObserver
->>>>>>> ad5b6ee3
 import org.junit.Assert.fail
 import java.awt.Color
 import java.awt.Dimension
@@ -1369,92 +1354,7 @@
     }
 
     /**
-<<<<<<< HEAD
-     * Creates a fake AVD folder for Resizable API 32.
-     */
-    @JvmStatic
-    fun createResizableAvd(parentFolder: Path, sdkFolder: Path = parentFolder.resolve("Sdk")): Path {
-      val avdId = "Resizable_API_32"
-      val avdFolder = parentFolder.resolve("${avdId}.avd")
-      val avdName = avdId.replace('_', ' ')
-
-      val configIni = """
-          AvdId=${avdId}
-          PlayStore.enabled=false
-          abi.type=x86_64
-          avd.ini.displayname=${avdName}
-          avd.ini.encoding=UTF-8
-          disk.dataPartition.size=6442450944
-          hw.accelerometer=yes
-          hw.arc=false
-          hw.audioInput=yes
-          hw.battery=yes
-          hw.camera.back=virtualscene
-          hw.camera.front=emulated
-          hw.cpu.arch=x86_64
-          hw.cpu.ncore=4
-          hw.dPad=no
-          hw.device.name = resizable
-          hw.gps=yes
-          hw.gpu.enabled=yes
-          hw.gpu.mode=auto
-          hw.initialOrientation=Portrait
-          hw.keyboard=yes
-          hw.lcd.density = 420
-          hw.lcd.height = 2340
-          hw.lcd.width = 1080
-          hw.mainKeys=no
-          hw.ramSize=1536
-          hw.sdCard=yes
-          hw.sensors.orientation=yes
-          hw.sensors.proximity=no
-          hw.trackBall=no
-          hw.resizable.configs = phone-0-1080-2340-420, foldable-1-1768-2208-420, tablet-2-1920-1200-240, desktop-3-1920-1080-160
-          image.sysdir.1 = system-images/android-32/google_apis/x86_64/
-          runtime.network.latency=none
-          runtime.network.speed=full
-          sdcard.path=${avdFolder}/sdcard.img
-          sdcard.size=512M
-          showDeviceFrame=yes
-          skin.dynamic=yes
-          skin.name=1080x2340
-          skin.path=_no_skin
-          tag.display=Google APIs
-          tag.id=google_apis
-          """.trimIndent()
-
-      val hardwareIni = """
-          hw.cpu.arch = x86_64
-          hw.cpu.ncore = 4
-          hw.lcd.width = 1080
-          hw.lcd.height = 2340
-          hw.lcd.density = 420
-          hw.ramSize = 1536
-          hw.screen = multi-touch
-          hw.dPad = false
-          hw.rotaryInput = false
-          hw.gsmModem = true
-          hw.gps = true
-          hw.battery = true
-          hw.accelerometer = false
-          hw.gyroscope = true
-          hw.audioInput = true
-          hw.audioOutput = true
-          hw.sdCard = true
-          hw.sdCard.path = ${avdFolder}/sdcard.img
-          android.sdk.root = $sdkFolder
-          hw.initialOrientation = Portrait
-          hw.device.name = resizable
-          """.trimIndent()
-
-      return createAvd(avdFolder, configIni, hardwareIni)
-    }
-
-    /**
-     * Creates a fake AVD folder for Android Wear Round API 28. The skin path in config.ini is absolute.
-=======
      * Creates a fake "Android Wear Round" AVD. The skin path in config.ini is absolute.
->>>>>>> ad5b6ee3
      */
     @JvmStatic
     fun createWatchAvd(parentFolder: Path, sdkFolder: Path = parentFolder.resolve("Sdk"), api: Int = 30): Path {
@@ -1462,11 +1362,8 @@
       val avdFolder = parentFolder.resolve("${avdId}.avd")
       val avdName = avdId.replace('_', ' ')
       val skinFolder = getSkinFolder("wearos_small_round")
-<<<<<<< HEAD
-=======
       val systemImage = "system-images/android-$api/android-wear/x86/"
       val systemImageFolder = sdkFolder.resolve(systemImage)
->>>>>>> ad5b6ee3
 
       val configIni = """
           AvdId=${avdId}
@@ -1587,11 +1484,7 @@
     fun getSkinFolder(skinName: String): Path = getRootSkinFolder().resolve(skinName)
 
     @JvmStatic
-<<<<<<< HEAD
-    fun getRootSkinFolder(): Path = TestUtils.resolveWorkspacePath(DEVICE_ART_RESOURCES_DIR)
-=======
     fun getRootSkinFolder(): Path = TestUtils.resolveWorkspacePathUnchecked(DEVICE_ART_RESOURCES_DIR)
->>>>>>> ad5b6ee3
 
     @JvmStatic
     fun grpcServerName(port: Int) = "FakeEmulator@${port}"
