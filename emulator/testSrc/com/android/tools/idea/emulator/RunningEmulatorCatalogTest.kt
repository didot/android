/*
 * Copyright (C) 2020 The Android Open Source Project
 *
 * Licensed under the Apache License, Version 2.0 (the "License");
 * you may not use this file except in compliance with the License.
 * You may obtain a copy of the License at
 *
 *      http://www.apache.org/licenses/LICENSE-2.0
 *
 * Unless required by applicable law or agreed to in writing, software
 * distributed under the License is distributed on an "AS IS" BASIS,
 * WITHOUT WARRANTIES OR CONDITIONS OF ANY KIND, either express or implied.
 * See the License for the specific language governing permissions and
 * limitations under the License.
 */
package com.android.tools.idea.emulator

import com.android.tools.idea.testing.AndroidProjectRule
import com.google.common.truth.Truth.assertThat
import com.intellij.testFramework.rules.TempDirectory
import org.junit.Rule
import org.junit.Test
import org.junit.rules.RuleChain
import java.util.concurrent.LinkedBlockingDeque
import java.util.concurrent.TimeUnit

/**
 * Tests for [RunningEmulatorCatalog].
 */
class RunningEmulatorCatalogTest {
  private val projectRule = AndroidProjectRule.inMemory()
  private val tempDirectory = TempDirectory()
  private val emulatorRule = FakeEmulatorRule(tempDirectory)
  @get:Rule val ruleChain: RuleChain = RuleChain.outerRule(projectRule).around(tempDirectory).around(emulatorRule)

  @Test
  fun testCatalogUpdates() {
    val catalog = RunningEmulatorCatalog.getInstance()
<<<<<<< HEAD
    val tempFolder = tempDirectory.root.toPath()
    val emulator1 = emulatorRule.newEmulator(FakeEmulator.createPhoneAvd(tempFolder), 8554)
    val emulator2 = emulatorRule.newEmulator(FakeEmulator.createWatchAvd(tempFolder), 8555)
=======
    val tempFolder = emulatorRule.root.toPath()
    val emulator1 = emulatorRule.newEmulator(FakeEmulator.createPhoneAvd(tempFolder), 8554, standalone = false)
    val emulator2 = emulatorRule.newEmulator(FakeEmulator.createWatchAvd(tempFolder), 8555, standalone = false)
    val emulator3 = emulatorRule.newEmulator(FakeEmulator.createPhoneAvd(tempFolder), 8556, standalone = true)
>>>>>>> 4ae98eb0

    val eventQueue = LinkedBlockingDeque<CatalogEvent>()
    catalog.addListener(object : RunningEmulatorCatalog.Listener {
      override fun emulatorAdded(emulator: EmulatorController) {
        eventQueue.add(CatalogEvent(EventType.ADDED, emulator))
      }

      override fun emulatorRemoved(emulator: EmulatorController) {
        eventQueue.add(CatalogEvent(EventType.REMOVED, emulator))
      }
    }, updateIntervalMillis = 1000)

    // Check that the catalog is empty.
    assertThat(catalog.emulators).isEmpty()

    // Start the first Emulator and check that it is reflected in the catalog after an explicit update.
    emulator1.start()
    val emulators = catalog.updateNow().get()
    val event1: CatalogEvent = eventQueue.poll(50, TimeUnit.MILLISECONDS) ?: throw AssertionError("Listener was not called")
    assertThat(event1.type).isEqualTo(EventType.ADDED)
    assertThat(event1.emulator.emulatorId.grpcPort).isEqualTo(emulator1.grpcPort)
    assertThat(event1.emulator.emulatorId.avdFolder).isEqualTo(emulator1.avdFolder)
    assertThat(catalog.emulators).containsExactly(event1.emulator)
    assertThat(emulators).isEqualTo(catalog.emulators)

    // Start the second Emulator and check that a listener gets notified.
    emulator2.start()
    val event2 = eventQueue.poll(1500, TimeUnit.MILLISECONDS) ?: throw AssertionError("Listener was not called")
    assertThat(event2.type).isEqualTo(EventType.ADDED)
    assertThat(event2.emulator.emulatorId.grpcPort).isEqualTo(emulator2.grpcPort)
    assertThat(event2.emulator.emulatorId.avdFolder).isEqualTo(emulator2.avdFolder)
    assertThat(catalog.emulators).containsExactly(event1.emulator, event2.emulator)

    // Stop the first Emulator and check that a listener gets notified.
    emulator1.stop()
    val event3 = eventQueue.poll(1500, TimeUnit.MILLISECONDS) ?: throw AssertionError("Listener was not called")
    assertThat(event3.type).isEqualTo(EventType.REMOVED)
    assertThat(event3.emulator).isEqualTo(event1.emulator)
    assertThat(catalog.emulators).containsExactly(event2.emulator)

    // Stop the second Emulator and check that a listener gets notified.
    emulator2.stop()
    val event4 = eventQueue.poll(1500, TimeUnit.MILLISECONDS) ?: throw AssertionError("Listener was not called")
    assertThat(event4.type).isEqualTo(EventType.REMOVED)
    assertThat(event4.emulator).isEqualTo(event2.emulator)
    assertThat(catalog.emulators).isEmpty()

    // Start a standalone emulator and check that it is reflected in the catalog after an explicit update.
    emulator3.start()
    val event5: CatalogEvent = eventQueue.poll(1500, TimeUnit.MILLISECONDS) ?: throw AssertionError("Listener was not called")
    assertThat(event5.type).isEqualTo(EventType.ADDED)
    assertThat(catalog.emulators).containsExactly(event5.emulator)
    assertThat(event5.emulator.emulatorId.isEmbedded).isFalse()

    emulator3.stop()
    val event6 = eventQueue.poll(1500, TimeUnit.MILLISECONDS) ?: throw AssertionError("Listener was not called")
    assertThat(event6.type).isEqualTo(EventType.REMOVED)
    assertThat(event6.emulator).isEqualTo(event5.emulator)
    assertThat(catalog.updateNow().get()).isEmpty()
  }

  private enum class EventType { ADDED, REMOVED }

  private class CatalogEvent(val type: EventType, val emulator: EmulatorController)
}<|MERGE_RESOLUTION|>--- conflicted
+++ resolved
@@ -17,7 +17,6 @@
 
 import com.android.tools.idea.testing.AndroidProjectRule
 import com.google.common.truth.Truth.assertThat
-import com.intellij.testFramework.rules.TempDirectory
 import org.junit.Rule
 import org.junit.Test
 import org.junit.rules.RuleChain
@@ -29,23 +28,16 @@
  */
 class RunningEmulatorCatalogTest {
   private val projectRule = AndroidProjectRule.inMemory()
-  private val tempDirectory = TempDirectory()
-  private val emulatorRule = FakeEmulatorRule(tempDirectory)
-  @get:Rule val ruleChain: RuleChain = RuleChain.outerRule(projectRule).around(tempDirectory).around(emulatorRule)
+  private val emulatorRule = FakeEmulatorRule()
+  @get:Rule val ruleChain: RuleChain = RuleChain.outerRule(projectRule).around(emulatorRule)
 
   @Test
   fun testCatalogUpdates() {
     val catalog = RunningEmulatorCatalog.getInstance()
-<<<<<<< HEAD
-    val tempFolder = tempDirectory.root.toPath()
-    val emulator1 = emulatorRule.newEmulator(FakeEmulator.createPhoneAvd(tempFolder), 8554)
-    val emulator2 = emulatorRule.newEmulator(FakeEmulator.createWatchAvd(tempFolder), 8555)
-=======
     val tempFolder = emulatorRule.root.toPath()
     val emulator1 = emulatorRule.newEmulator(FakeEmulator.createPhoneAvd(tempFolder), 8554, standalone = false)
     val emulator2 = emulatorRule.newEmulator(FakeEmulator.createWatchAvd(tempFolder), 8555, standalone = false)
     val emulator3 = emulatorRule.newEmulator(FakeEmulator.createPhoneAvd(tempFolder), 8556, standalone = true)
->>>>>>> 4ae98eb0
 
     val eventQueue = LinkedBlockingDeque<CatalogEvent>()
     catalog.addListener(object : RunningEmulatorCatalog.Listener {
