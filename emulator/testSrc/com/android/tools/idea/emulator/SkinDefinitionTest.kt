/*
 * Copyright (C) 2020 The Android Open Source Project
 *
 * Licensed under the Apache License, Version 2.0 (the "License");
 * you may not use this file except in compliance with the License.
 * You may obtain a copy of the License at
 *
 *      http://www.apache.org/licenses/LICENSE-2.0
 *
 * Unless required by applicable law or agreed to in writing, software
 * distributed under the License is distributed on an "AS IS" BASIS,
 * WITHOUT WARRANTIES OR CONDITIONS OF ANY KIND, either express or implied.
 * See the License for the specific language governing permissions and
 * limitations under the License.
 */
package com.android.tools.idea.emulator

import com.android.io.readImage
import com.android.testutils.ImageDiffUtil
import com.android.testutils.TestUtils
import com.android.tools.adtui.webp.WebpMetadata
import com.android.tools.idea.avdmanager.SkinLayoutDefinition
import com.android.tools.idea.emulator.FakeEmulator.Companion.getRootSkinFolder
import com.android.tools.idea.emulator.FakeEmulator.Companion.getSkinFolder
import com.google.common.truth.Truth.assertThat
import org.junit.Assert.fail
import org.junit.Before
import org.junit.Test
import java.awt.Dimension
import java.awt.Rectangle
import java.awt.image.BufferedImage
import java.awt.image.BufferedImage.TYPE_INT_ARGB
import java.nio.charset.StandardCharsets
import java.nio.file.Files
import java.nio.file.NoSuchFileException
import java.nio.file.Path
import java.util.function.Consumer
import java.util.function.Predicate

/**
 * Tests for [SkinDefinition] and related classes.
 */
class SkinDefinitionTest {

  @Before
  fun setUp() {
    WebpMetadata.ensureWebpRegistered()
  }

  @Test
  fun testPixel_2_XL() {
    val folder = getSkinFolder("pixel_2_xl")
    val skin = SkinDefinition.create(folder) ?: throw AssertionError("Expected non-null SkinDefinition")

    // Check the getRotatedFrameSize method.
    assertThat(skin.getRotatedFrameSize(0)).isEqualTo(Dimension(1623, 3322))
    assertThat(skin.getRotatedFrameSize(1)).isEqualTo(Dimension(3322, 1623))
    assertThat(skin.getRotatedFrameSize(2)).isEqualTo(Dimension(1623, 3322))
    assertThat(skin.getRotatedFrameSize(3)).isEqualTo(Dimension(3322, 1623))

    // Check the createScaledLayout method without rotation or scaling.
    var layout = skin.layout
    assertThat(layout.displaySize).isEqualTo(Dimension(1440, 2880))
    assertThat(layout.frameRectangle).isEqualTo(Rectangle(-86, -242, 1623, 3322))
    assertThat(layout.frameImages).hasSize(8)
    assertThat(layout.maskImages).hasSize(4) // Four round corners.

    // Check the createScaledLayout method with scaling.
    layout = skin.createScaledLayout(325, 650, 0)
    assertThat(layout.displaySize).isEqualTo(Dimension(325, 650))
    assertThat(layout.frameRectangle).isEqualTo(Rectangle(-19, -55, 366, 750))
    assertSkinAppearance(layout, "pixel_2_xl")

    // Check the createScaledLayout method with 90-degree rotation and scaling.
<<<<<<< HEAD
    layout = skin.createScaledLayout(650, 325, SkinRotation.LANDSCAPE)
=======
    layout = skin.createScaledLayout(650, 325, 1)
>>>>>>> ad5b6ee3
    assertThat(layout.displaySize).isEqualTo(Dimension(650, 325))
    assertThat(layout.frameRectangle).isEqualTo(Rectangle(-55, -22, 750, 366))
    assertSkinAppearance(layout, "pixel_2_xl_90")

    // Check the createScaledLayout method with 180-degree rotation and scaling.
<<<<<<< HEAD
    layout = skin.createScaledLayout(325, 650, SkinRotation.REVERSE_PORTRAIT)
=======
    layout = skin.createScaledLayout(325, 650, 2)
>>>>>>> ad5b6ee3
    assertThat(layout.displaySize).isEqualTo(Dimension(325, 650))
    assertThat(layout.frameRectangle).isEqualTo(Rectangle(-22, -45, 366, 750))
    assertSkinAppearance(layout, "pixel_2_xl_180")

    // Check the createScaledLayout method with 270-degree rotation and scaling.
<<<<<<< HEAD
    layout = skin.createScaledLayout(650, 325, SkinRotation.REVERSE_LANDSCAPE)
=======
    layout = skin.createScaledLayout(650, 325, 3)
>>>>>>> ad5b6ee3
    assertThat(layout.displaySize).isEqualTo(Dimension(650, 325))
    assertThat(layout.frameRectangle).isEqualTo(Rectangle(-45, -19, 750, 366))
    assertSkinAppearance(layout, "pixel_2_xl_270")
  }

  @Test
  fun testPixel_3_XL() {
    val folder = getSkinFolder("pixel_3_xl")
    val skin = SkinDefinition.create(folder) ?: throw AssertionError("Expected non-null SkinDefinition")

    // Check the getRotatedFrameSize method without scaling.
    assertThat(skin.getRotatedFrameSize(0)).isEqualTo(Dimension(1584, 3245))
    assertThat(skin.getRotatedFrameSize(1)).isEqualTo(Dimension(3245, 1584))
    assertThat(skin.getRotatedFrameSize(2)).isEqualTo(Dimension(1584, 3245))
    assertThat(skin.getRotatedFrameSize(3)).isEqualTo(Dimension(3245, 1584))

    // Check the getRotatedFrameSize method with scaling.
    assertThat(skin.getRotatedFrameSize(0, Dimension(1452, 2984))).isEqualTo(Dimension(1598, 3272))
    assertThat(skin.getRotatedFrameSize(1, Dimension(1452, 2984))).isEqualTo(Dimension(3272, 1598))
    assertThat(skin.getRotatedFrameSize(2, Dimension(1452, 2984))).isEqualTo(Dimension(1598, 3272))
    assertThat(skin.getRotatedFrameSize(3, Dimension(1452, 2984))).isEqualTo(Dimension(3272, 1598))

    // Check the createScaledLayout method without rotation or scaling.
    var layout = skin.layout
    assertThat(layout.displaySize).isEqualTo(Dimension(1440, 2960))
    assertThat(layout.frameRectangle).isEqualTo(Rectangle(-65, -72, 1584, 3245))
    assertThat(layout.frameImages).hasSize(8)
    assertThat(layout.maskImages).hasSize(5) // Four round corners and the cutout.

    // Check the createScaledLayout method with scaling.
    layout = skin.createScaledLayout(341, 700, 0)
    assertThat(layout.displaySize).isEqualTo(Dimension(341, 700))
    assertThat(layout.frameRectangle).isEqualTo(Rectangle(-15, -17, 375, 767))
    assertSkinAppearance(layout, "pixel_3_xl")

    // Check the createScaledLayout method with 90-degree rotation and scaling.
<<<<<<< HEAD
    layout = skin.createScaledLayout(700, 341, SkinRotation.LANDSCAPE)
=======
    layout = skin.createScaledLayout(700, 341, 1)
>>>>>>> ad5b6ee3
    assertThat(layout.displaySize).isEqualTo(Dimension(700, 341))
    assertThat(layout.frameRectangle).isEqualTo(Rectangle(-17, -19, 767, 375))
    assertSkinAppearance(layout, "pixel_3_xl_90")

    // Check the createScaledLayout method with 180-degree rotation and scaling.
<<<<<<< HEAD
    layout = skin.createScaledLayout(341, 700, SkinRotation.REVERSE_PORTRAIT)
=======
    layout = skin.createScaledLayout(341, 700, 2)
>>>>>>> ad5b6ee3
    assertThat(layout.displaySize).isEqualTo(Dimension(341, 700))
    assertThat(layout.frameRectangle).isEqualTo(Rectangle(-19, -50, 375, 767))
    assertSkinAppearance(layout, "pixel_3_xl_180")

    // Check the createScaledLayout method with 270-degree rotation and scaling.
<<<<<<< HEAD
    layout = skin.createScaledLayout(700, 341, SkinRotation.REVERSE_LANDSCAPE)
=======
    layout = skin.createScaledLayout(700, 341, 3)
>>>>>>> ad5b6ee3
    assertThat(layout.displaySize).isEqualTo(Dimension(700, 341))
    assertThat(layout.frameRectangle).isEqualTo(Rectangle(-50, -15, 767, 375))
    assertSkinAppearance(layout, "pixel_3_xl_270")
  }

  @Test
  fun testVeryTinyScale() {
    val folder = getSkinFolder("pixel_4_xl")
    val skin = SkinDefinition.create(folder) ?: throw AssertionError("Expected non-null SkinDefinition")

    // Check the createScaledLayout method with scaling.
    val layout = skin.createScaledLayout(8, 16, 0)
    assertThat(layout.displaySize).isEqualTo(Dimension(8, 16))
    assertThat(layout.frameRectangle).isEqualTo(Rectangle(-0, -1, 8, 18))
    assertSkinAppearance(layout, "tiny_pixel_4_xl")
  }

  @Test
  fun testPixel_4() {
    val folder = getSkinFolder("pixel_4")
    val skin = SkinDefinition.create(folder) ?: throw AssertionError("Expected non-null SkinDefinition")

    // Check the skin layout and consistency of its images.
    val layout = skin.layout
    assertThat(layout.displaySize).isEqualTo(Dimension(1080, 2280))
    assertThat(layout.frameRectangle.size).isEqualTo(Dimension(1178, 2498))
    assertThat(layout.frameImages).hasSize(8)
    assertThat(layout.maskImages).hasSize(4) // Four round corners.
  }

  @Test
  fun testPixel_4_xl() {
    val folder = getSkinFolder("pixel_4_xl")
    val skin = SkinDefinition.create(folder) ?: throw AssertionError("Expected non-null SkinDefinition")

    // Check the skin layout and consistency of its images.
    val layout = skin.layout
    assertThat(layout.displaySize).isEqualTo(Dimension(1440, 3040))
    assertThat(layout.frameRectangle.size).isEqualTo(Dimension(1571, 3332))
    assertThat(layout.frameImages).hasSize(8)
    assertThat(layout.maskImages).hasSize(4) // Four round corners.
  }

  @Test
<<<<<<< HEAD
=======
  fun testTwoDisplays() {
    val folder = TestUtils.resolveWorkspacePathUnchecked("${TEST_DATA_PATH}/skins/two_displays")
    val skin = SkinDefinition.create(folder) ?: throw AssertionError("Expected non-null SkinDefinition")
    // Check the skin layout.
    assertThat(skin.getRotatedFrameSize(0)).isEqualTo(Dimension(2348, 1080))
  }

  @Test
>>>>>>> ad5b6ee3
  fun testSkinConsistency() {
    // Old-style skins are not checked by this test. Please don't add any new skins to this list.
    val oldStyleSkins = listOf(
      "automotive_1024",
      "nexus_one",
      "nexus_s",
      "nexus_4",
      "nexus_5",
      "nexus_5x",
      "nexus_6",
      "nexus_6p",
      "nexus_7",
      "nexus_7_2013",
      "nexus_9",
      "nexus_10",
      "galaxy_nexus",
      "pixel",
      "pixel_xl",
      "pixel_c",
      "pixel_silver",
      "pixel_xl_silver",
      "pixel_2",
      "pixel_2_xl",
      "pixel_3",
      "pixel_3_xl",
      "pixel_3a",
      "pixel_3a_xl",
      "pixel_4",
      "pixel_4_xl",
      "tv_720p",
      "tv_1080p",
      "tv_4k",
      "wearos_large_round", // TODO: Remove exclusion when the skin is fixed.
      "wearos_small_round", // TODO: Remove exclusion when the skin is fixed.
      "wearos_square",
<<<<<<< HEAD
      "wearos_rect",
=======
>>>>>>> ad5b6ee3
    )
    val skinProblems = mutableListOf<String>()
    val dir = getRootSkinFolder()
    Files.list(dir).use { stream ->
      stream.forEach { skinFolder ->
        if (Files.isDirectory(skinFolder) && !oldStyleSkins.contains(skinFolder.fileName.toString()) &&
            Files.exists(skinFolder.resolve("layout"))) {
          val skin = SkinDefinition.create(skinFolder)
          if (skin == null) {
            skinProblems.add("Unable to create skin \"${skinFolder.fileName}\"")
          }
          else {
            val layout = skin.layout
            val problems = validateLayout(layout, skinFolder)
            if (problems.isNotEmpty()) {
              skinProblems.add("Skin \"${skinFolder.fileName}\" is inconsistent:\n${problems.joinToString("\n")}")
            }
          }
        }
      }
    }
    if (skinProblems.isNotEmpty()) {
      fail("Invalid skins found:\n\n${skinProblems.joinToString("\n\n")}\n")
    }
  }

  private fun validateLayout(skinLayout: SkinLayout, skinFolder: Path): List<String> {
<<<<<<< HEAD
    val backgroundImage: BufferedImage
    try {
      backgroundImage = readBackgroundImage(skinFolder) ?: return listOf("The skin doesn't define a background image")
=======
    val backgroundImageFile = getBackgroundImageFile(skinFolder) ?: return listOf("The skin doesn't define a background image")
    val backgroundImage = try {
      backgroundImageFile.readImage()
>>>>>>> ad5b6ee3
    }
    catch (e: NoSuchFileException) {
      return listOf("The background image \"${e.file}\" does not exist")
    }
    val center = Point(skinLayout.displaySize.width / 2 - skinLayout.frameRectangle.x,
                       skinLayout.displaySize.height / 2 - skinLayout.frameRectangle.y)
    if (!backgroundImage.isTransparent(center)) {
      return listOf("The background image is not transparent near the center of the display")
    }

    val problems = mutableListOf<String>()
    val image = skinLayout.draw()
    if (backgroundImage.width != image.width || backgroundImage.height != image.height) {
<<<<<<< HEAD
      problems.add("The background image can be cropped without loosing any information")
=======
      problems.add("The ${backgroundImageFile.fileName} image can be cropped without loosing any information")
>>>>>>> ad5b6ee3
    }

    val transparentAreaBounds = findBoundsOfContiguousArea(image, center, image::isTransparent)
    if (transparentAreaBounds.width != skinLayout.displaySize.width) {
      problems.add("The width of the display area in the skin image (${transparentAreaBounds.width})" +
                     " doesn't match the layout file (${skinLayout.displaySize.width})")
    }
    if (transparentAreaBounds.height != skinLayout.displaySize.height) {
      problems.add("The height of the display area in the skin image (${transparentAreaBounds.height})" +
                     " doesn't match the layout file (${skinLayout.displaySize.height})")
    }
    val nonOpaqueAreaBounds = findBoundsOfContiguousArea(image, center, image::isNotOpaque)
    if (nonOpaqueAreaBounds.x != transparentAreaBounds.x) {
      problems.add("Partially transparent pixels near the left edge of the display area")
    }
    if (nonOpaqueAreaBounds.x + nonOpaqueAreaBounds.width != transparentAreaBounds.x + +transparentAreaBounds.width) {
      problems.add("Partially transparent pixels near the right edge of the display area")
    }
    if (nonOpaqueAreaBounds.y != transparentAreaBounds.y) {
      problems.add("Partially transparent pixels near the top edge of the display area")
    }
    if (nonOpaqueAreaBounds.y + nonOpaqueAreaBounds.height != transparentAreaBounds.y + +transparentAreaBounds.height) {
      problems.add("Partially transparent pixels near the bottom edge of the display area")
    }
    if (transparentAreaBounds.x != -skinLayout.frameRectangle.x || transparentAreaBounds.y != -skinLayout.frameRectangle.y) {
      problems.add("Display offset in the layout file (${-skinLayout.frameRectangle.x}, ${-skinLayout.frameRectangle.y})" +
                   " doesn't match the skin image (${transparentAreaBounds.x}, ${transparentAreaBounds.y})")
    }
    return problems
  }

  private fun getBackgroundImageFile(skinFolder: Path): Path? {
    val layoutFile = skinFolder.resolve("layout")
    val contents = Files.readAllBytes(layoutFile).toString(StandardCharsets.UTF_8)
    val layoutDefinition = SkinLayoutDefinition.parseString(contents)
    val backgroundFileName = layoutDefinition.getValue("parts.portrait.background.image") ?: return null
<<<<<<< HEAD
    val backgroundFile = skinFolder.resolve(backgroundFileName)
    return backgroundFile.readImage()
=======
    return skinFolder.resolve(backgroundFileName)
>>>>>>> ad5b6ee3
  }

  private fun findBoundsOfContiguousArea(image: BufferedImage, start: Point, predicate: Predicate<Point>): Rectangle {
    var minX = start.x
    var maxX = start.x
    var minY = start.y
    var maxY = start.y

    visitContiguousArea(image, start, predicate) { point ->
      minX = minX.coerceAtMost(point.x)
      maxX = maxX.coerceAtLeast(point.x)
      minY = minY.coerceAtMost(point.y)
      maxY = maxY.coerceAtLeast(point.y)
    }
    return Rectangle(minX, minY, maxX + 1 - minX, maxY + 1 - minY)
  }

  /**
   * Calls [visitor] for every point of the contiguous area of the [image] where every pixel satisfies
   * the [predicate] and containing the [start] point.
   */
  private fun visitContiguousArea(image: BufferedImage, start: Point, predicate: Predicate<Point>, visitor: Consumer<Point>) {
    if (!predicate.test(start)) {
      return
    }
    visitor.accept(start)
    val width = image.width
    val height = image.height
    // Use the flood fill algorithm to explore the contiguous area.
    var front = mutableSetOf(start)
    var previousFront = mutableSetOf<Point>()
    while (front.isNotEmpty()) {
      var newFront = mutableSetOf<Point>()
      for (p1 in front) {
        for (neighbor in NEIGHBORS) {
          val p2 = Point(p1.x + neighbor.x, p1.y + neighbor.y)
          if (p2.x in 0 until width && p2.y in 0 until height &&
              !newFront.contains(p2) && !front.contains(p2) && !previousFront.contains(p2) && predicate.test(p2)) {
            visitor.accept(p2)
            newFront.add(p2)
          }
        }
      }
      val temp = previousFront
      previousFront = front
      front = newFront
      newFront = temp
      newFront.clear()
    }
  }

  private fun assertSkinAppearance(skinLayout: SkinLayout, goldenImageName: String) {
    val image = skinLayout.draw()
    ImageDiffUtil.assertImageSimilar(getGoldenFile(goldenImageName), image, 0.0)
  }

  private fun SkinLayout.draw(): BufferedImage {
    val image = BufferedImage(frameRectangle.width, frameRectangle.height, TYPE_INT_ARGB)
    val g = image.createGraphics()
    drawFrameAndMask(g, Rectangle(-frameRectangle.x, -frameRectangle.y, displaySize.width, displaySize.height))
    g.dispose()
    return image
  }

  private fun getGoldenFile(name: String): Path {
<<<<<<< HEAD
    return TestUtils.resolveWorkspacePath("${GOLDEN_FILE_PATH}/${name}.png")
=======
    return TestUtils.resolveWorkspacePathUnchecked("${TEST_DATA_PATH}/golden/${name}.png")
>>>>>>> ad5b6ee3
  }
}

private fun BufferedImage.isTransparent(point: Point): Boolean {
  return getRGB(point.x, point.y) and ALPHA_MASK == 0
}

private fun BufferedImage.isOpaque(point: Point): Boolean {
  return getRGB(point.x, point.y) and ALPHA_MASK == ALPHA_MASK
}

private fun BufferedImage.isNotOpaque(point: Point): Boolean {
  return !isOpaque(point)
}

data class Point(val x: Int, val y: Int) // Unlike java.awt.Point this class has an efficient hashCode method.

private val NEIGHBORS = listOf(Point(-1, -1), Point(-1, 0), Point(-1, 1), Point(0, 1),
                               Point(1, 1), Point(1, 0), Point(1, -1), Point(0, -1))

private const val ALPHA_MASK = 0xFF shl 24

private const val TEST_DATA_PATH = "tools/adt/idea/emulator/testData/SkinDefinitionTest"<|MERGE_RESOLUTION|>--- conflicted
+++ resolved
@@ -72,31 +72,19 @@
     assertSkinAppearance(layout, "pixel_2_xl")
 
     // Check the createScaledLayout method with 90-degree rotation and scaling.
-<<<<<<< HEAD
-    layout = skin.createScaledLayout(650, 325, SkinRotation.LANDSCAPE)
-=======
     layout = skin.createScaledLayout(650, 325, 1)
->>>>>>> ad5b6ee3
     assertThat(layout.displaySize).isEqualTo(Dimension(650, 325))
     assertThat(layout.frameRectangle).isEqualTo(Rectangle(-55, -22, 750, 366))
     assertSkinAppearance(layout, "pixel_2_xl_90")
 
     // Check the createScaledLayout method with 180-degree rotation and scaling.
-<<<<<<< HEAD
-    layout = skin.createScaledLayout(325, 650, SkinRotation.REVERSE_PORTRAIT)
-=======
     layout = skin.createScaledLayout(325, 650, 2)
->>>>>>> ad5b6ee3
     assertThat(layout.displaySize).isEqualTo(Dimension(325, 650))
     assertThat(layout.frameRectangle).isEqualTo(Rectangle(-22, -45, 366, 750))
     assertSkinAppearance(layout, "pixel_2_xl_180")
 
     // Check the createScaledLayout method with 270-degree rotation and scaling.
-<<<<<<< HEAD
-    layout = skin.createScaledLayout(650, 325, SkinRotation.REVERSE_LANDSCAPE)
-=======
     layout = skin.createScaledLayout(650, 325, 3)
->>>>>>> ad5b6ee3
     assertThat(layout.displaySize).isEqualTo(Dimension(650, 325))
     assertThat(layout.frameRectangle).isEqualTo(Rectangle(-45, -19, 750, 366))
     assertSkinAppearance(layout, "pixel_2_xl_270")
@@ -133,31 +121,19 @@
     assertSkinAppearance(layout, "pixel_3_xl")
 
     // Check the createScaledLayout method with 90-degree rotation and scaling.
-<<<<<<< HEAD
-    layout = skin.createScaledLayout(700, 341, SkinRotation.LANDSCAPE)
-=======
     layout = skin.createScaledLayout(700, 341, 1)
->>>>>>> ad5b6ee3
     assertThat(layout.displaySize).isEqualTo(Dimension(700, 341))
     assertThat(layout.frameRectangle).isEqualTo(Rectangle(-17, -19, 767, 375))
     assertSkinAppearance(layout, "pixel_3_xl_90")
 
     // Check the createScaledLayout method with 180-degree rotation and scaling.
-<<<<<<< HEAD
-    layout = skin.createScaledLayout(341, 700, SkinRotation.REVERSE_PORTRAIT)
-=======
     layout = skin.createScaledLayout(341, 700, 2)
->>>>>>> ad5b6ee3
     assertThat(layout.displaySize).isEqualTo(Dimension(341, 700))
     assertThat(layout.frameRectangle).isEqualTo(Rectangle(-19, -50, 375, 767))
     assertSkinAppearance(layout, "pixel_3_xl_180")
 
     // Check the createScaledLayout method with 270-degree rotation and scaling.
-<<<<<<< HEAD
-    layout = skin.createScaledLayout(700, 341, SkinRotation.REVERSE_LANDSCAPE)
-=======
     layout = skin.createScaledLayout(700, 341, 3)
->>>>>>> ad5b6ee3
     assertThat(layout.displaySize).isEqualTo(Dimension(700, 341))
     assertThat(layout.frameRectangle).isEqualTo(Rectangle(-50, -15, 767, 375))
     assertSkinAppearance(layout, "pixel_3_xl_270")
@@ -202,8 +178,6 @@
   }
 
   @Test
-<<<<<<< HEAD
-=======
   fun testTwoDisplays() {
     val folder = TestUtils.resolveWorkspacePathUnchecked("${TEST_DATA_PATH}/skins/two_displays")
     val skin = SkinDefinition.create(folder) ?: throw AssertionError("Expected non-null SkinDefinition")
@@ -212,7 +186,6 @@
   }
 
   @Test
->>>>>>> ad5b6ee3
   fun testSkinConsistency() {
     // Old-style skins are not checked by this test. Please don't add any new skins to this list.
     val oldStyleSkins = listOf(
@@ -248,10 +221,6 @@
       "wearos_large_round", // TODO: Remove exclusion when the skin is fixed.
       "wearos_small_round", // TODO: Remove exclusion when the skin is fixed.
       "wearos_square",
-<<<<<<< HEAD
-      "wearos_rect",
-=======
->>>>>>> ad5b6ee3
     )
     val skinProblems = mutableListOf<String>()
     val dir = getRootSkinFolder()
@@ -279,15 +248,9 @@
   }
 
   private fun validateLayout(skinLayout: SkinLayout, skinFolder: Path): List<String> {
-<<<<<<< HEAD
-    val backgroundImage: BufferedImage
-    try {
-      backgroundImage = readBackgroundImage(skinFolder) ?: return listOf("The skin doesn't define a background image")
-=======
     val backgroundImageFile = getBackgroundImageFile(skinFolder) ?: return listOf("The skin doesn't define a background image")
     val backgroundImage = try {
       backgroundImageFile.readImage()
->>>>>>> ad5b6ee3
     }
     catch (e: NoSuchFileException) {
       return listOf("The background image \"${e.file}\" does not exist")
@@ -301,11 +264,7 @@
     val problems = mutableListOf<String>()
     val image = skinLayout.draw()
     if (backgroundImage.width != image.width || backgroundImage.height != image.height) {
-<<<<<<< HEAD
-      problems.add("The background image can be cropped without loosing any information")
-=======
       problems.add("The ${backgroundImageFile.fileName} image can be cropped without loosing any information")
->>>>>>> ad5b6ee3
     }
 
     val transparentAreaBounds = findBoundsOfContiguousArea(image, center, image::isTransparent)
@@ -342,12 +301,7 @@
     val contents = Files.readAllBytes(layoutFile).toString(StandardCharsets.UTF_8)
     val layoutDefinition = SkinLayoutDefinition.parseString(contents)
     val backgroundFileName = layoutDefinition.getValue("parts.portrait.background.image") ?: return null
-<<<<<<< HEAD
-    val backgroundFile = skinFolder.resolve(backgroundFileName)
-    return backgroundFile.readImage()
-=======
     return skinFolder.resolve(backgroundFileName)
->>>>>>> ad5b6ee3
   }
 
   private fun findBoundsOfContiguousArea(image: BufferedImage, start: Point, predicate: Predicate<Point>): Rectangle {
@@ -413,11 +367,7 @@
   }
 
   private fun getGoldenFile(name: String): Path {
-<<<<<<< HEAD
-    return TestUtils.resolveWorkspacePath("${GOLDEN_FILE_PATH}/${name}.png")
-=======
     return TestUtils.resolveWorkspacePathUnchecked("${TEST_DATA_PATH}/golden/${name}.png")
->>>>>>> ad5b6ee3
   }
 }
 
