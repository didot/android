/*
 * Copyright (C) 2020 The Android Open Source Project
 *
 * Licensed under the Apache License, Version 2.0 (the "License");
 * you may not use this file except in compliance with the License.
 * You may obtain a copy of the License at
 *
 *      http://www.apache.org/licenses/LICENSE-2.0
 *
 * Unless required by applicable law or agreed to in writing, software
 * distributed under the License is distributed on an "AS IS" BASIS,
 * WITHOUT WARRANTIES OR CONDITIONS OF ANY KIND, either express or implied.
 * See the License for the specific language governing permissions and
 * limitations under the License.
 */
package com.android.tools.idea.emulator.dialogs

import com.android.testutils.ImageDiffUtil
import com.android.testutils.TestUtils
import com.android.tools.adtui.swing.FakeUi
import com.android.tools.adtui.swing.SetPortableUiFontRule
import com.android.tools.adtui.swing.createModalDialogAndInteractWithIt
import com.android.tools.adtui.swing.enableHeadlessDialogs
import com.android.tools.adtui.ui.ImagePanel
import com.android.tools.idea.concurrency.waitForCondition
import com.android.tools.idea.emulator.DEFAULT_SNAPSHOT_AUTO_DELETION_POLICY
import com.android.tools.idea.emulator.EmulatorSettings
import com.android.tools.idea.emulator.EmulatorSettings.SnapshotAutoDeletionPolicy
import com.android.tools.idea.emulator.EmulatorView
import com.android.tools.idea.emulator.EmulatorViewRule
import com.android.tools.idea.emulator.FakeEmulator
import com.android.tools.idea.emulator.actions.findManageSnapshotDialog
import com.android.tools.idea.protobuf.TextFormat
import com.google.common.truth.Truth.assertThat
import com.intellij.diagnostic.ThreadDumper
import com.intellij.openapi.diagnostic.thisLogger
import com.intellij.openapi.ui.DialogWrapper
import com.intellij.openapi.ui.DialogWrapper.CLOSE_EXIT_CODE
import com.intellij.openapi.util.Disposer
import com.intellij.testFramework.EdtRule
import com.intellij.testFramework.PlatformTestUtil
import com.intellij.testFramework.RunsInEdt
import com.intellij.testFramework.TestActionEvent
import com.intellij.ui.AnActionButton
import com.intellij.ui.CommonActionsPanel
import com.intellij.ui.table.TableView
import com.intellij.util.ui.UIUtil
import org.junit.Assert
import org.junit.Before
import org.junit.Rule
import org.junit.Test
import org.junit.rules.RuleChain
import org.junit.rules.Timeout
import java.nio.file.Path
import java.util.concurrent.TimeUnit
import java.util.concurrent.TimeoutException
import javax.swing.Icon
import javax.swing.JButton
import javax.swing.JCheckBox
import javax.swing.JEditorPane
import javax.swing.JLabel
import javax.swing.JLayeredPane
import javax.swing.JTextField
import javax.swing.JTextPane
import javax.swing.table.DefaultTableCellRenderer

/**
 * Tests for [ManageSnapshotsDialog].
 */
@RunsInEdt
class ManageSnapshotsDialogTest {
  private val emulatorViewRule = EmulatorViewRule()
  private val timeoutRule = Timeout.builder().withTimeout(60, TimeUnit.SECONDS).withLookingForStuckThread(true).build()

  @get:Rule
  val ruleChain: RuleChain = RuleChain.outerRule(timeoutRule).around(emulatorViewRule).around(EdtRule())

  @get:Rule
  val portableUiFontRule = SetPortableUiFontRule()

  private var nullableEmulator: FakeEmulator? = null
  private var nullableEmulatorView: EmulatorView? = null

  private var emulator: FakeEmulator
    get() = nullableEmulator ?: throw IllegalStateException()
    set(value) { nullableEmulator = value }

  private var emulatorView: EmulatorView
    get() = nullableEmulatorView ?: throw IllegalStateException()
    set(value) { nullableEmulatorView = value }

  private val testRootDisposable
    get() = emulatorViewRule.testRootDisposable

  @Before
  fun setUp() {
    enableHeadlessDialogs(testRootDisposable)
    emulatorView = emulatorViewRule.newEmulatorView()
    emulator = emulatorViewRule.getFakeEmulator(emulatorView)
    Disposer.register(testRootDisposable) {
      val dialog = findManageSnapshotDialog(emulatorView)
      dialog?.let { thisLogger().warn("The dialog was not closed by the test") }
      dialog?.disposeIfNeeded()
      if (findManageSnapshotDialog(emulatorView) != null) {
        thisLogger().warn("The dialog is still not closed after calling disposeIfNeeded")
      }

      EmulatorSettings.getInstance().snapshotAutoDeletionPolicy = DEFAULT_SNAPSHOT_AUTO_DELETION_POLICY
    }
  }

  @Test
  fun testDialog() {
    EmulatorSettings.getInstance().snapshotAutoDeletionPolicy = SnapshotAutoDeletionPolicy.DO_NOT_DELETE
    val incompatibleSnapshotId = "incompatible_snapshot"
    emulator.createIncompatibleSnapshot(incompatibleSnapshotId)

    val dialog = showManageSnapshotsDialog()
    val rootPane = dialog.rootPane
    val ui = FakeUi(rootPane)
    val table = ui.getComponent<TableView<SnapshotInfo>>()
    val actionsPanel = ui.getComponent<CommonActionsPanel>()
    val snapshotDetailsPanel = ui.getComponent<JEditorPane>()
    // Wait for the snapshot list to be populated.
    waitForCondition(4, TimeUnit.SECONDS) { table.items.isNotEmpty() }
    // Check that there is only a QuickBoot snapshot, which is a placeholder since it doesn't exist on disk.
    assertThat(table.items).hasSize(2)
    val quickBootSnapshot = table.items[0]
    assertThat(quickBootSnapshot.isQuickBoot).isTrue()
    assertThat(quickBootSnapshot.isCreated).isFalse() // It hasn't been created yet.
    val incompatibleSnapshot = table.items[1]
    assertThat(incompatibleSnapshot.isCompatible).isFalse()
    assertThat(isUseToBoot(table, 0)).isFalse() // The QuickBoot snapshot is not used to boot.
    assertThat(table.selectedObject).isEqualTo(quickBootSnapshot)
    assertThat(findPreviewImagePanel(ui)?.isVisible).isTrue()
    assertThat(findPreviewImagePanel(ui)?.image).isNull() // The QuickBoot snapshot hasn't been created yet.
    assertThat(snapshotDetailsPanel.isVisible).isTrue()
    assertThat(snapshotDetailsPanel.text).contains("Quickboot (auto-saved)")
    assertThat(snapshotDetailsPanel.text).contains("Not created yet")

    assertThat(isPresentationEnabled(getLoadSnapshotAction(actionsPanel))).isFalse()
    assertThat(isPresentationEnabled(actionsPanel.getAnActionButton(CommonActionsPanel.Buttons.EDIT))).isFalse()
    assertThat(isPresentationEnabled(actionsPanel.getAnActionButton(CommonActionsPanel.Buttons.REMOVE))).isFalse()

    val coldBootCheckBox = ui.getComponent<JCheckBox> { it.text.contains("cold boot") }
    assertThat(coldBootCheckBox.isSelected).isTrue()

    emulator.clearGrpcCallLog()
    val takeSnapshotButton = ui.getComponent<JButton> { it.text == "Take Snapshot" }
    // Create a snapshot.
    ui.clickOn(takeSnapshotButton)
    var call = emulator.getNextGrpcCall(2, TimeUnit.SECONDS)
    assertThat(call.methodName).isEqualTo("android.emulation.control.SnapshotService/SaveSnapshot")

    // Wait for the snapshot to be created and the snapshot list to be updated.
    waitForCondition(2, TimeUnit.SECONDS) { table.items.size == 3 }
    var selectedSnapshot = checkNotNull(table.selectedObject)
    assertThat(selectedSnapshot.isQuickBoot).isFalse()
    assertThat(selectedSnapshot.creationTime).isNotEqualTo(0)
    assertThat(selectedSnapshot.sizeOnDisk).isGreaterThan(0)
    assertThat(selectedSnapshot.displayName).startsWith("snap_")
    assertThat(selectedSnapshot.description).isEmpty()
    assertThat(isUseToBoot(table, table.selectedRow)).isFalse()

    assertThat(findPreviewImagePanel(ui)?.isVisible).isTrue()
    assertThat(findPreviewImagePanel(ui)?.image).isNotNull()
    ui.layout()
    ImageDiffUtil.assertImageSimilar(getGoldenFile("SnapshotPreview"), ui.render(findPreviewImagePanel(ui)!!), 0.0)
    assertThat(snapshotDetailsPanel.isVisible).isTrue()

    assertThat(isPresentationEnabled(getLoadSnapshotAction(actionsPanel))).isTrue()
    assertThat(isPresentationEnabled(actionsPanel.getAnActionButton(CommonActionsPanel.Buttons.EDIT))).isTrue()
    assertThat(isPresentationEnabled(actionsPanel.getAnActionButton(CommonActionsPanel.Buttons.REMOVE))).isTrue()

    // Rename the newly created snapshot, add a description and assign it to be used to boot.
    val firstSnapshotName = "First Snapshot"
    val description = "The first snapshot created by the test"
    editSnapshot(actionsPanel, firstSnapshotName, description, true)
    selectedSnapshot = checkNotNull(table.selectedObject)
    assertThat(selectedSnapshot.displayName).isEqualTo(firstSnapshotName)
    assertThat(selectedSnapshot.description).isEqualTo(description)
    assertThat(isUseToBoot(table, table.selectedRow)).isTrue()
    assertThat(snapshotDetailsPanel.text).contains(firstSnapshotName)
    assertThat(snapshotDetailsPanel.text).contains(description)

    // Create second snapshot.
    ui.clickOn(takeSnapshotButton)
    // Wait for the snapshot to be created and the snapshot list to be updated.
    waitForCondition(2, TimeUnit.SECONDS) { table.items.size == 4 }
    val secondSnapshot = checkNotNull(table.selectedObject)
    // Edit the second snapshot without making any changes.
    editSnapshot(actionsPanel, secondSnapshot.displayName, secondSnapshot.description, false)
    assertThat(isUseToBoot(table, 1)).isTrue() // The first snapshot is still used to boot.
    // Create third snapshot.
    ui.clickOn(takeSnapshotButton)
    // Wait for the snapshot to be created and the snapshot list to be updated.
    waitForCondition(2, TimeUnit.SECONDS) { table.items.size == 5 }
    assertThat(table.selectedRowCount).isEqualTo(1)
    assertThat(table.selectedRow).isEqualTo(3)
    // Add the second snapshot to the selection.
    val row = table.convertRowIndexToView(table.listTableModel.indexOf(secondSnapshot))
    table.selectionModel.addSelectionInterval(row, row)
    assertThat(table.selectedRowCount).isEqualTo(2)
    assertThat(findSelectionStateLabel(ui)?.isVisible).isTrue()
    assertThat(findSelectionStateLabel(ui)?.text).isEqualTo("2 snapshots selected")
    assertThat(findPreviewImagePanel(ui)).isNull()
    assertThat(snapshotDetailsPanel.isVisible).isFalse()

    assertThat(isPresentationEnabled(getLoadSnapshotAction(actionsPanel))).isFalse()
    assertThat(isPresentationEnabled(actionsPanel.getAnActionButton(CommonActionsPanel.Buttons.EDIT))).isFalse()
    assertThat(isPresentationEnabled(actionsPanel.getAnActionButton(CommonActionsPanel.Buttons.REMOVE))).isTrue()

    // Remove the two selected snapshots.
    performAction(actionsPanel.getAnActionButton(CommonActionsPanel.Buttons.REMOVE))

    assertThat(table.items.size).isEqualTo(3)
    assertThat(table.selectedRowCount).isEqualTo(1)
    selectedSnapshot = checkNotNull(table.selectedObject)
    assertThat(selectedSnapshot.snapshotId).isEqualTo(incompatibleSnapshotId)
    assertThat(isPresentationEnabled(getLoadSnapshotAction(actionsPanel))).isFalse()
    assertThat(isPresentationEnabled(actionsPanel.getAnActionButton(CommonActionsPanel.Buttons.EDIT))).isFalse()
    assertThat(isPresentationEnabled(actionsPanel.getAnActionButton(CommonActionsPanel.Buttons.REMOVE))).isTrue()

    // Remove the incompatible snapshot.
    performAction(actionsPanel.getAnActionButton(CommonActionsPanel.Buttons.REMOVE))

    assertThat(table.items.size).isEqualTo(2)
    assertThat(table.selectedRowCount).isEqualTo(1)
    selectedSnapshot = checkNotNull(table.selectedObject)
    assertThat(selectedSnapshot.displayName).isEqualTo(firstSnapshotName)
    assertThat(isPresentationEnabled(getLoadSnapshotAction(actionsPanel))).isTrue()
    assertThat(isPresentationEnabled(actionsPanel.getAnActionButton(CommonActionsPanel.Buttons.EDIT))).isTrue()
    assertThat(isPresentationEnabled(actionsPanel.getAnActionButton(CommonActionsPanel.Buttons.REMOVE))).isTrue()

    // Load the selected snapshot.
    emulator.clearGrpcCallLog()
    selectedSnapshot = checkNotNull(table.selectedObject)
    assertThat(selectedSnapshot.isLoadedLast).isFalse()
    performAction(getLoadSnapshotAction(actionsPanel))
    call = emulator.getNextGrpcCall(2, TimeUnit.SECONDS)
    assertThat(call.methodName).isEqualTo("android.emulation.control.SnapshotService/LoadSnapshot")
    assertThat(TextFormat.shortDebugString(call.request)).isEqualTo("""snapshot_id: "${selectedSnapshot.snapshotId}"""")
    waitForCondition(200, TimeUnit.SECONDS, selectedSnapshot::isLoadedLast)

    assertThat(coldBootCheckBox.isSelected).isFalse()
    assertThat(isUseToBoot(table, 0)).isFalse()
    assertThat(isUseToBoot(table, 1)).isTrue() // The first snapshot is used to boot.

    // Select the cold boot option.
    ui.clickOn(coldBootCheckBox)
    assertThat(coldBootCheckBox.isSelected).isTrue()
    assertThat(isUseToBoot(table, 0)).isFalse()
    assertThat(isUseToBoot(table, 1)).isFalse()

    // Unselect the cold boot option.
    ui.clickOn(coldBootCheckBox)
    assertThat(coldBootCheckBox.isSelected).isFalse()
    assertThat(isUseToBoot(table, 0)).isTrue() // The QuickBoot snapshot is used to boot.
    assertThat(isUseToBoot(table, 1)).isFalse()

    // Check that the snapshots have icons.
    assertThat(getIcon(table, 0)).isNotNull()
    assertThat(getIcon(table, 1)).isNotNull()

    // Close the dialog.
    assertThat(dialog.isShowing).isTrue()
    val closeButton = rootPane.defaultButton
    assertThat(closeButton.text).isEqualTo("Close")
    ui.clickOn(closeButton)
    assertThat(dialog.isShowing).isFalse()
  }

  @Test
  fun testIncompatibleSnapshotsConfirmedDeletion() {
    assertThat(EmulatorSettings.getInstance().snapshotAutoDeletionPolicy).isEqualTo(SnapshotAutoDeletionPolicy.ASK_BEFORE_DELETING)
    emulator.createSnapshot("valid_snapshot")
    emulator.createIncompatibleSnapshot("incompatible_snapshot1")
    emulator.createIncompatibleSnapshot("incompatible_snapshot2")
    emulator.pauseGrpc() // Pause emulator's gRPC to prevent the nested dialog from opening immediately.

    val dialog = showManageSnapshotsDialog()
    val rootPane1 = dialog.rootPane
    val ui1 = FakeUi(rootPane1)
    val table = ui1.getComponent<TableView<SnapshotInfo>>()
    /** The "Delete incompatible snapshots?" dialog opens when gRPC is resumed. */
    createModalDialogAndInteractWithIt(emulator::resumeGrpc) { confirmationDialog ->
      assertThat(table.items).hasSize(4) // 1 QuickBoot + 1 valid + 2 incompatible.
      val rootPane2 = confirmationDialog.rootPane
      val ui2 = FakeUi(rootPane2)
      val doNotAskCheckBox = ui2.getComponent<JCheckBox>()
      assertThat(doNotAskCheckBox.isSelected).isFalse()
      doNotAskCheckBox.isSelected = true
      val deleteButton = ui2.getComponent<JButton> { it.text == "Delete" }
      deleteButton.doClick()
      assertThat(confirmationDialog.isShowing).isFalse() // The dialog is closed.
    }
    assertThat(table.items).hasSize(2) // 1 QuickBoot + 1 valid.
    assertThat(table.items.count { !it.isCompatible }).isEqualTo(0) // The two incompatible snapshots were deleted.
    // Close the "Manage Snapshots" dialog.
    ui1.clickOn(rootPane1.defaultButton)

    PlatformTestUtil.dispatchAllEventsInIdeEventQueue()

    val snapshots = SnapshotManager(emulatorView.emulator).fetchSnapshotList()
    assertThat(snapshots.count { !it.isCompatible }).isEqualTo(0) // The two incompatible snapshots were physically deleted.
    assertThat(EmulatorSettings.getInstance().snapshotAutoDeletionPolicy).isEqualTo(SnapshotAutoDeletionPolicy.DELETE_AUTOMATICALLY)
  }

  @Test
  fun testIncompatibleSnapshotsDeclinedDeletion() {
    assertThat(EmulatorSettings.getInstance().snapshotAutoDeletionPolicy).isEqualTo(SnapshotAutoDeletionPolicy.ASK_BEFORE_DELETING)
    emulator.createSnapshot("valid_snapshot")
    emulator.createIncompatibleSnapshot("incompatible_snapshot1")
    emulator.createIncompatibleSnapshot("incompatible_snapshot2")
    emulator.pauseGrpc() // Pause emulator's gRPC to prevent the nested dialog from opening immediately.

    val dialog = showManageSnapshotsDialog()
    val rootPane1 = dialog.rootPane
    val ui1 = FakeUi(rootPane1)
    val table = ui1.getComponent<TableView<SnapshotInfo>>()
    /** The "Delete incompatible snapshots?" dialog opens when gRPC is resumed. */
    createModalDialogAndInteractWithIt(emulator::resumeGrpc) { confirmationDialog ->
      assertThat(table.items).hasSize(4) // 1 QuickBoot + 1 valid + 2 incompatible.
      val rootPane2 = confirmationDialog.rootPane
      val ui2 = FakeUi(rootPane2)
      val doNotAskCheckBox = ui2.getComponent<JCheckBox>()
      assertThat(doNotAskCheckBox.isSelected).isFalse()
      doNotAskCheckBox.isSelected = true
      val keepButton = ui2.getComponent<JButton> { it.text == "Keep" }
      keepButton.doClick()
      assertThat(confirmationDialog.isShowing).isFalse() // The dialog is closed.
    }
    assertThat(table.items).hasSize(4) // 1 QuickBoot + 1 valid + 2 incompatible.
    assertThat(table.items.count { !it.isCompatible }).isEqualTo(2) // The two incompatible snapshots were preserved.
    // Close the "Manage Snapshots" dialog.
    ui1.clickOn(rootPane1.defaultButton)
  }

  @Test
  fun testIncompatibleSnapshotsAutomaticDeletion() {
    EmulatorSettings.getInstance().snapshotAutoDeletionPolicy = SnapshotAutoDeletionPolicy.DELETE_AUTOMATICALLY
    emulator.createSnapshot("valid_snapshot")
    emulator.createIncompatibleSnapshot("incompatible_snapshot1")
    emulator.createIncompatibleSnapshot("incompatible_snapshot2")

    val dialog = showManageSnapshotsDialog()
    val rootPane = dialog.rootPane
    val ui = FakeUi(rootPane)
    val table = ui.getComponent<TableView<SnapshotInfo>>()
    // Wait for the snapshot list to be populated.
    try {
      waitForCondition(10, TimeUnit.SECONDS) { table.items.isNotEmpty() }
    }
    catch (e: TimeoutException) {
      Assert.fail(e.javaClass.name + '\n' + ThreadDumper.dumpThreadsToString())
    }
    assertThat(table.items).hasSize(2) // The two incompatible snapshots were deleted automatically.
    // Close the "Manage Snapshots" dialog.
    ui.clickOn(rootPane.defaultButton)
  }

  @Test
  fun testIncompatibleSnapshotsNoDeletion() {
    EmulatorSettings.getInstance().snapshotAutoDeletionPolicy = SnapshotAutoDeletionPolicy.DO_NOT_DELETE
    emulator.createSnapshot("valid_snapshot")
    emulator.createIncompatibleSnapshot("incompatible_snapshot1")
    emulator.createIncompatibleSnapshot("incompatible_snapshot2")

    val dialog = showManageSnapshotsDialog()
    val rootPane = dialog.rootPane
    val ui = FakeUi(rootPane)
    val table = ui.getComponent<TableView<SnapshotInfo>>()
    // Wait for the snapshot list to be populated.
    try {
      waitForCondition(10, TimeUnit.SECONDS) { table.items.isNotEmpty() }
    }
    catch (e: TimeoutException) {
      Assert.fail(e.javaClass.name + '\n' + ThreadDumper.dumpThreadsToString())
    }
    assertThat(table.items).hasSize(4) // No snapshots were deleted.
    // Close the "Manage Snapshots" dialog.
    ui.clickOn(rootPane.defaultButton)
  }

  private fun showManageSnapshotsDialog(): DialogWrapper {
    emulatorViewRule.executeAction("android.emulator.snapshots", emulatorView)
    val dialog = findManageSnapshotDialog(emulatorView)!!
    Disposer.register(testRootDisposable) {
      dialog.close(CLOSE_EXIT_CODE)
    }
    return dialog
  }

  private fun findPreviewImagePanel(ui: FakeUi) = ui.findComponent<ImagePanel>()

  private fun findSelectionStateLabel(ui: FakeUi) = ui.findComponent<JLabel> { it.name == "selectionStateLabel" }

  private fun getLoadSnapshotAction(actionsPanel: CommonActionsPanel) = actionsPanel.toolbar.actions[0] as AnActionButton

  private fun isUseToBoot(tableView: TableView<SnapshotInfo>, row: Int): Boolean {
    val cellRenderer = tableView.getCellRenderer(row, USE_TO_BOOT_COLUMN_INDEX)
    val checkBox = tableView.prepareRenderer(cellRenderer, row, USE_TO_BOOT_COLUMN_INDEX) as JCheckBox
    return checkBox.isSelected
  }

  private fun getIcon(tableView: TableView<SnapshotInfo>, row: Int): Icon? {
    val cellRenderer = tableView.getCellRenderer(row, SNAPSHOT_NAME_COLUMN_INDEX)
    return (tableView.prepareRenderer(cellRenderer, row, SNAPSHOT_NAME_COLUMN_INDEX) as DefaultTableCellRenderer).icon
  }

  @Suppress("SameParameterValue")
  private fun editSnapshot(actionsPanel: CommonActionsPanel, name: String?, description: String?, useToBoot: Boolean?) {
    val editAction = actionsPanel.getAnActionButton(CommonActionsPanel.Buttons.EDIT)
    createModalDialogAndInteractWithIt({ performAction(editAction) }) { dialog ->
      val rootPane = dialog.rootPane
      val ui = FakeUi(rootPane)
      if (name != null) {
        val nameField = ui.getComponent<JTextField>()
        nameField.text = name
      }

      if (description != null) {
        val descriptionField = ui.getComponent<JTextPane>()
        descriptionField.text = description
      }

      if (useToBoot != null) {
        val useToBootCheckbox = ui.getComponent<JCheckBox>()
        useToBootCheckbox.isSelected = useToBoot
      }

      ui.clickOn(rootPane.defaultButton)
    }
    PlatformTestUtil.dispatchAllEventsInIdeEventQueue()
  }

  private fun performAction(action: AnActionButton) {
    assertThat(isPresentationEnabled(action)).isTrue()
    action.actionPerformed(TestActionEvent(action))
  }

  private fun isPresentationEnabled(action: AnActionButton): Boolean {
    val contextComponent = action.contextComponent
    try {
      action.contextComponent = object : JLayeredPane() {
        override fun isShowing(): Boolean {
          return true
        }
      }
      val event = TestActionEvent(action)
      action.update(event)
      return event.presentation.isEnabled
    }
    finally {
      action.contextComponent = contextComponent
    }
  }

  @Suppress("SameParameterValue")
  private fun getGoldenFile(name: String): Path {
    // The image is slightly taller on Mac due to a slight layout difference.
<<<<<<< HEAD
    val platformSuffix = if (SystemInfo.isMac) "_Mac" else ""
    return TestUtils.resolveWorkspacePath("$GOLDEN_FILE_PATH/$name$platformSuffix.png")
=======
    val platformSuffix = if (UIUtil.isRetina()) "_Mac" else ""
    return TestUtils.resolveWorkspacePathUnchecked("$GOLDEN_FILE_PATH/$name$platformSuffix.png")
>>>>>>> ad5b6ee3
  }
}

private const val SNAPSHOT_NAME_COLUMN_INDEX = 0
private const val USE_TO_BOOT_COLUMN_INDEX = 3

private const val GOLDEN_FILE_PATH = "tools/adt/idea/emulator/testData/ManageSnapshotsDialogTest/golden"<|MERGE_RESOLUTION|>--- conflicted
+++ resolved
@@ -459,13 +459,8 @@
   @Suppress("SameParameterValue")
   private fun getGoldenFile(name: String): Path {
     // The image is slightly taller on Mac due to a slight layout difference.
-<<<<<<< HEAD
-    val platformSuffix = if (SystemInfo.isMac) "_Mac" else ""
-    return TestUtils.resolveWorkspacePath("$GOLDEN_FILE_PATH/$name$platformSuffix.png")
-=======
     val platformSuffix = if (UIUtil.isRetina()) "_Mac" else ""
     return TestUtils.resolveWorkspacePathUnchecked("$GOLDEN_FILE_PATH/$name$platformSuffix.png")
->>>>>>> ad5b6ee3
   }
 }
 
