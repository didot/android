/*
 * Copyright (C) 2021 The Android Open Source Project
 *
 * Licensed under the Apache License, Version 2.0 (the "License");
 * you may not use this file except in compliance with the License.
 * You may obtain a copy of the License at
 *
 *      http://www.apache.org/licenses/LICENSE-2.0
 *
 * Unless required by applicable law or agreed to in writing, software
 * distributed under the License is distributed on an "AS IS" BASIS,
 * WITHOUT WARRANTIES OR CONDITIONS OF ANY KIND, either express or implied.
 * See the License for the specific language governing permissions and
 * limitations under the License.
 */
package com.android.tools.idea.emulator.actions

import com.android.testutils.ImageDiffUtil
import com.android.testutils.TestUtils
import com.android.tools.adtui.ImageUtils
import com.android.tools.adtui.swing.FakeUi
import com.android.tools.adtui.swing.SetPortableUiFontRule
import com.android.tools.adtui.swing.enableHeadlessDialogs
import com.android.tools.adtui.swing.findModelessDialog
import com.android.tools.idea.concurrency.waitForCondition
import com.android.tools.idea.ddms.screenshot.ScreenshotViewer
import com.android.tools.idea.emulator.EmulatorView
import com.android.tools.idea.emulator.EmulatorViewRule
import com.android.tools.idea.emulator.FakeEmulator
import com.intellij.testFramework.EdtRule
import com.intellij.testFramework.PlatformTestUtil
import com.intellij.testFramework.RunsInEdt
import com.intellij.util.ui.EDT
import org.intellij.images.ui.ImageComponent
import org.junit.Before
import org.junit.Rule
import org.junit.Test
import org.junit.rules.RuleChain
import java.awt.image.BufferedImage
import java.nio.file.Path
import java.util.concurrent.TimeUnit
import javax.swing.JComboBox

/**
 * Tests for [EmulatorScreenshotAction].
 */
@RunsInEdt
class EmulatorScreenshotActionTest {
  private val emulatorViewRule = EmulatorViewRule()

  @get:Rule
  val ruleChain: RuleChain = RuleChain.outerRule(emulatorViewRule).around(EdtRule())

  private var nullableEmulator: FakeEmulator? = null
  private var nullableEmulatorView: EmulatorView? = null

  private var emulator: FakeEmulator
    get() = nullableEmulator ?: throw IllegalStateException()
    set(value) { nullableEmulator = value }

  private var emulatorView: EmulatorView
    get() = nullableEmulatorView ?: throw IllegalStateException()
    set(value) { nullableEmulatorView = value }

  private val testRootDisposable
    get() = emulatorViewRule.testRootDisposable

  @get:Rule
  val portableUiFontRule = SetPortableUiFontRule()

  @Before
  fun setUp() {
    enableHeadlessDialogs(testRootDisposable)
    emulatorView = emulatorViewRule.newEmulatorView()
    emulator = emulatorViewRule.getFakeEmulator(emulatorView)
  }

  @Test
  fun testAction() {
    emulatorViewRule.executeAction("android.emulator.screenshot", emulatorView)

    waitForCondition(500, TimeUnit.SECONDS) { findScreenshotViewer() != null }
    val screenshotViewer = findScreenshotViewer()!!
    val rootPane = screenshotViewer.rootPane
    val ui = FakeUi(rootPane)
    val clipComboBox = ui.getComponent<JComboBox<*>>()

<<<<<<< HEAD
    EDT.dispatchAllInvocationEvents()
    PlatformTestUtil.dispatchAllEventsInIdeEventQueue()
    var image = ui.getComponent<ImageComponent>().document.value
    assertAppearance(image, "WithoutFrame")
    val frameCheckbox = ui.getComponent<JCheckBox>()
    ui.clickOn(frameCheckbox)
    EDT.dispatchAllInvocationEvents()
=======
    clipComboBox.selectFirstMatch("Display Shape")
    EdtInvocationManager.dispatchAllInvocationEvents()
    PlatformTestUtil.dispatchAllEventsInIdeEventQueue()
    var image = ui.getComponent<ImageComponent>().document.value
    assertAppearance(image, "WithoutFrame")
    clipComboBox.selectFirstMatch("Show Device Frame")
    EdtInvocationManager.dispatchAllInvocationEvents()
>>>>>>> ad5b6ee3
    PlatformTestUtil.dispatchAllEventsInIdeEventQueue()
    image = ui.getComponent<ImageComponent>().document.value
    assertAppearance(image, "WithFrame")
  }

  private fun findScreenshotViewer(): ScreenshotViewer? {
    return findModelessDialog { it is ScreenshotViewer } as ScreenshotViewer?
  }

  private fun assertAppearance(image: BufferedImage, goldenImageName: String) {
    val scaledDownImage = ImageUtils.scale(image, 0.1)
    ImageDiffUtil.assertImageSimilar(getGoldenFile(goldenImageName), scaledDownImage, 0.0)
  }

  @Suppress("SameParameterValue")
  private fun getGoldenFile(name: String): Path {
<<<<<<< HEAD
    return TestUtils.resolveWorkspacePath("$GOLDEN_FILE_PATH/${name}.png")
=======
    return TestUtils.resolveWorkspacePathUnchecked("$GOLDEN_FILE_PATH/${name}.png")
  }

  private fun <E> JComboBox<E>.selectFirstMatch(text: String) {
    for (i in 0 until model.size) {
      if (model.getElementAt(i).toString() == text) {
        selectedIndex = i
        return
      }
    }
>>>>>>> ad5b6ee3
  }
}

private const val GOLDEN_FILE_PATH = "tools/adt/idea/emulator/testData/EmulatorScreenshotActionTest/golden"<|MERGE_RESOLUTION|>--- conflicted
+++ resolved
@@ -85,23 +85,13 @@
     val ui = FakeUi(rootPane)
     val clipComboBox = ui.getComponent<JComboBox<*>>()
 
-<<<<<<< HEAD
+    clipComboBox.selectFirstMatch("Display Shape")
     EDT.dispatchAllInvocationEvents()
     PlatformTestUtil.dispatchAllEventsInIdeEventQueue()
     var image = ui.getComponent<ImageComponent>().document.value
     assertAppearance(image, "WithoutFrame")
-    val frameCheckbox = ui.getComponent<JCheckBox>()
-    ui.clickOn(frameCheckbox)
+    clipComboBox.selectFirstMatch("Show Device Frame")
     EDT.dispatchAllInvocationEvents()
-=======
-    clipComboBox.selectFirstMatch("Display Shape")
-    EdtInvocationManager.dispatchAllInvocationEvents()
-    PlatformTestUtil.dispatchAllEventsInIdeEventQueue()
-    var image = ui.getComponent<ImageComponent>().document.value
-    assertAppearance(image, "WithoutFrame")
-    clipComboBox.selectFirstMatch("Show Device Frame")
-    EdtInvocationManager.dispatchAllInvocationEvents()
->>>>>>> ad5b6ee3
     PlatformTestUtil.dispatchAllEventsInIdeEventQueue()
     image = ui.getComponent<ImageComponent>().document.value
     assertAppearance(image, "WithFrame")
@@ -118,9 +108,6 @@
 
   @Suppress("SameParameterValue")
   private fun getGoldenFile(name: String): Path {
-<<<<<<< HEAD
-    return TestUtils.resolveWorkspacePath("$GOLDEN_FILE_PATH/${name}.png")
-=======
     return TestUtils.resolveWorkspacePathUnchecked("$GOLDEN_FILE_PATH/${name}.png")
   }
 
@@ -131,7 +118,6 @@
         return
       }
     }
->>>>>>> ad5b6ee3
   }
 }
 
