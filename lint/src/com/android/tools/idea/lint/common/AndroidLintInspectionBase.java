// Copyright 2000-2022 JetBrains s.r.o. and contributors. Use of this source code is governed by the Apache 2.0 license.
package com.android.tools.idea.lint.common;

import static com.android.tools.lint.client.api.LintClient.CLIENT_STUDIO;
import static com.android.tools.lint.detector.api.TextFormat.HTML;
import static com.android.tools.lint.detector.api.TextFormat.HTML_WITH_UNICODE;
import static com.android.tools.lint.detector.api.TextFormat.RAW;
import static com.android.tools.lint.detector.api.TextFormat.TEXT;
import static com.intellij.xml.CommonXmlStrings.HTML_END;
import static com.intellij.xml.CommonXmlStrings.HTML_START;

import com.android.tools.lint.checks.BuiltinIssueRegistry;
import com.android.tools.lint.client.api.IssueRegistry;
import com.android.tools.lint.client.api.LintClient;
import com.android.tools.lint.client.api.Vendor;
import com.android.tools.lint.detector.api.Category;
import com.android.tools.lint.detector.api.Implementation;
import com.android.tools.lint.detector.api.Issue;
import com.android.tools.lint.detector.api.LintFix;
import com.android.tools.lint.detector.api.LintFix.AnnotateFix;
import com.android.tools.lint.detector.api.LintFix.CreateFileFix;
import com.android.tools.lint.detector.api.LintFix.LintFixGroup;
import com.android.tools.lint.detector.api.LintFix.ReplaceString;
import com.android.tools.lint.detector.api.LintFix.SetAttribute;
import com.android.tools.lint.detector.api.LintFix.ShowUrl;
<<<<<<< HEAD
import com.android.tools.lint.detector.api.Location;
import com.android.tools.lint.detector.api.Option;
import com.android.tools.lint.detector.api.Position;
=======
import com.android.tools.lint.detector.api.Option;
>>>>>>> ad5b6ee3
import com.android.tools.lint.detector.api.Scope;
import com.android.tools.lint.detector.api.Severity;
import com.android.tools.lint.detector.api.TextFormat;
import com.intellij.analysis.AnalysisScope;
import com.intellij.codeHighlighting.HighlightDisplayLevel;
import com.intellij.codeInsight.daemon.HighlightDisplayKey;
import com.intellij.codeInsight.intention.IntentionAction;
import com.intellij.codeInsight.intention.PriorityAction;
import com.intellij.codeInspection.BatchSuppressManager;
import com.intellij.codeInspection.GlobalInspectionContext;
import com.intellij.codeInspection.GlobalInspectionTool;
import com.intellij.codeInspection.InspectionManager;
import com.intellij.codeInspection.InspectionProfile;
import com.intellij.codeInspection.InspectionProfileEntry;
import com.intellij.codeInspection.LocalQuickFix;
import com.intellij.codeInspection.ProblemDescriptionsProcessor;
import com.intellij.codeInspection.ProblemDescriptor;
import com.intellij.codeInspection.ProblemDescriptorBase;
import com.intellij.codeInspection.ProblemHighlightType;
import com.intellij.codeInspection.QuickFix;
import com.intellij.codeInspection.SuppressQuickFix;
import com.intellij.codeInspection.XmlSuppressableInspectionTool;
import com.intellij.codeInspection.ex.GlobalInspectionToolWrapper;
import com.intellij.codeInspection.ex.InspectionProfileImpl;
import com.intellij.codeInspection.ex.InspectionProfileKt;
import com.intellij.codeInspection.ex.InspectionToolWrapper;
import com.intellij.codeInspection.ex.Tools;
import com.intellij.codeInspection.ex.ToolsImpl;
import com.intellij.lang.annotation.ProblemGroup;
import com.intellij.openapi.application.ApplicationManager;
import com.intellij.openapi.diagnostic.Logger;
import com.intellij.openapi.editor.colors.TextAttributesKey;
import com.intellij.openapi.project.Project;
import com.intellij.openapi.util.Key;
import com.intellij.openapi.util.TextRange;
import com.intellij.openapi.vfs.LocalFileSystem;
import com.intellij.openapi.vfs.VirtualFile;
import com.intellij.profile.codeInspection.InspectionProjectProfileManager;
import com.intellij.psi.PsiBinaryFile;
import com.intellij.psi.PsiDirectory;
import com.intellij.psi.PsiElement;
import com.intellij.psi.PsiFile;
import com.intellij.psi.PsiFileSystemItem;
import com.intellij.psi.PsiManager;
import com.intellij.psi.util.PsiTreeUtil;
import com.intellij.psi.xml.XmlAttribute;
import com.intellij.psi.xml.XmlTag;
import com.siyeh.ig.InspectionGadgetsFix;
import gnu.trove.THashMap;
import java.io.File;
import java.util.ArrayList;
import java.util.Arrays;
import java.util.Collections;
import java.util.EnumSet;
import java.util.HashMap;
import java.util.List;
import java.util.Map;
import org.jetbrains.annotations.Nls;
import org.jetbrains.annotations.NotNull;
import org.jetbrains.annotations.Nullable;
import org.jetbrains.annotations.TestOnly;
import org.jetbrains.kotlin.idea.KotlinFileType;

// TODO: autofix should be the default, and if not set, the first one
public abstract class AndroidLintInspectionBase extends GlobalInspectionTool {
  static {
    LintClient.setClientName(CLIENT_STUDIO);
  }
  /**
   * Prefix used by the comment suppress mechanism in Studio/IntelliJ
   */
  public static final String LINT_INSPECTION_PREFIX = "AndroidLint";

  private static final Logger LOG = Logger.getInstance("#com.android.tools.idea.lint.common.AndroidLintInspectionBase");

  private static final Object ISSUE_MAP_LOCK = new Object();

  // Corresponds to an issue map for each project, which is protected by ISSUE_MAP_LOCK.
  private static final Key<Map<Issue, String>> ISSUE_MAP_KEY = Key.create(AndroidLintInspectionBase.class.getName() + ".ISSUE_MAP");

  // Corresponds to a dynamic tools list for each project, which is protected by ISSUE_MAP_LOCK.
  private static final Key<List<Tools>> DYNAMIC_TOOLS_KEY = Key.create(AndroidLintInspectionBase.class.getName() + ".DYNAMIC_TOOLS");

  private static boolean ourRegisterDynamicToolsFromTests;

  protected final Issue myIssue;
  private String[] myGroupPath;
  private final String myDisplayName;

  protected AndroidLintInspectionBase(@NotNull String displayName, @NotNull Issue issue) {
    myIssue = issue;
    myDisplayName = displayName;
  }

  @NotNull
  public LintIdeQuickFix[] getQuickFixes(@NotNull PsiElement startElement, @NotNull PsiElement endElement, @NotNull String message,
                                         @Nullable LintFix fixData) {
    LintIdeQuickFix[] fixes = getQuickFixes(startElement, endElement, message);

    if (fixData != null && fixes.length == 0) {
      return createFixes(startElement.getContainingFile(), fixData);
    }

    return fixes;
  }

  @NotNull
  public LintIdeQuickFix[] getQuickFixes(@NotNull PsiElement startElement, @NotNull PsiElement endElement, @NotNull String message) {
    return getQuickFixes(message);
  }

  @NotNull
  public LintIdeQuickFix[] getQuickFixes(@NotNull String message) {
    return LintIdeQuickFix.EMPTY_ARRAY;
  }

  @NotNull
  public IntentionAction[] getIntentions(@NotNull PsiElement startElement, @NotNull PsiElement endElement) {
    return IntentionAction.EMPTY_ARRAY;
  }

  @Override
  public boolean isGraphNeeded() {
    return false;
  }

  /**
   * Returns all the fixes for this element and message.
   * This doesn't just call the direct fix provider methods on this inspection,
   * but also consults any {@link LintIdeQuickFixProvider} implementations
   * to have their say.
   */
  @NotNull
  public LintIdeQuickFix[] getAllFixes(@NotNull PsiElement startElement,
                                       @NotNull PsiElement endElement,
                                       @NotNull String message,
                                       @Nullable LintFix fixData,
                                       @NotNull LintIdeQuickFixProvider[] fixProviders,
                                       @NotNull Issue issue) {
    List<LintIdeQuickFix> result = new ArrayList<>(4);

    // The AndroidLintQuickFixProvider interface is a generic mechanism, but currently
    // only used by the Kotlin plugin - but it currently adds in Suppress actions for
    // all file types so limit its lookup to Kotlin files for now
    PsiFile file = startElement.getContainingFile();
    if (file != null && file.getFileType() == KotlinFileType.INSTANCE) {
      for (LintIdeQuickFixProvider provider : fixProviders) {
        LintIdeQuickFix[] fixes = provider.getQuickFixes(issue, startElement, endElement, message, fixData);
        Collections.addAll(result, fixes);
      }
    }

    LintIdeQuickFix[] fixes = getQuickFixes(startElement, endElement, message, fixData);
    Collections.addAll(result, fixes);

    return result.toArray(LintIdeQuickFix.EMPTY_ARRAY);
  }

  @NotNull
  public LocalQuickFix[] getLocalQuickFixes(@NotNull PsiElement startElement,
                                            @NotNull PsiElement endElement,
                                            @NotNull String message,
                                            @Nullable LintFix fixData,
                                            @NotNull LintIdeQuickFixProvider[] fixProviders,
                                            @NotNull Issue issue) {
    LintIdeSupport ideSupport = LintIdeSupport.get();
    boolean includeFeedbackFix = ideSupport.canRequestFeedback();
    LintIdeQuickFix[] fixes = getAllFixes(startElement, endElement, message, fixData, fixProviders, issue);
    if (fixes.length == 0) {
      if (includeFeedbackFix) {
        return new LocalQuickFix[]{ideSupport.requestFeedbackFix(issue)};
      }
      else {
        return LocalQuickFix.EMPTY_ARRAY;
      }
    }
    List<LocalQuickFix> result = new ArrayList<>(fixes.length);
    for (LintIdeQuickFix fix : fixes) {
      if (fix.isApplicable(startElement, endElement, AndroidQuickfixContexts.BatchContext.TYPE)) {
        result.add(new MyLocalQuickFix(fix));
      }
    }

    if (includeFeedbackFix) {
      result.add(ideSupport.requestFeedbackFix(issue));
    }

    return result.toArray(LocalQuickFix.EMPTY_ARRAY);
  }

  @Override
  public void runInspection(@NotNull AnalysisScope scope,
                            @NotNull final InspectionManager manager,
                            @NotNull final GlobalInspectionContext globalContext,
                            @NotNull final ProblemDescriptionsProcessor problemDescriptionsProcessor) {
    final LintGlobalInspectionContext androidLintContext = globalContext.getExtension(LintGlobalInspectionContext.ID);
    if (androidLintContext == null) {
      return;
    }

    final Map<Issue, Map<File, List<LintProblemData>>> problemMap = androidLintContext.getResults();
    if (problemMap == null) {
      return;
    }

    final Map<File, List<LintProblemData>> file2ProblemList = problemMap.get(myIssue);
    if (file2ProblemList == null) {
      return;
    }

    for (final Map.Entry<File, List<LintProblemData>> entry : file2ProblemList.entrySet()) {
      final File file = entry.getKey();
      final VirtualFile vFile = LocalFileSystem.getInstance().findFileByIoFile(file);

      if (vFile == null) {
        continue;
      }
      ApplicationManager.getApplication().runReadAction(() -> {
        final PsiManager psiManager = PsiManager.getInstance(globalContext.getProject());
        final PsiFile psiFile = psiManager.findFile(vFile);

        if (psiFile != null) {
          final ProblemDescriptor[] descriptors = computeProblemDescriptors(psiFile, manager, entry.getValue());

          if (descriptors.length > 0) {
            problemDescriptionsProcessor.addProblemElement(globalContext.getRefManager().getReference(psiFile), descriptors);
          }
        }
        else if (vFile.isDirectory()) {
          final PsiDirectory psiDirectory = psiManager.findDirectory(vFile);

          if (psiDirectory != null) {
            final ProblemDescriptor[] descriptors = computeProblemDescriptors(psiDirectory, manager, entry.getValue());

            if (descriptors.length > 0) {
              problemDescriptionsProcessor.addProblemElement(globalContext.getRefManager().getReference(psiDirectory), descriptors);
            }
          }
        }
      });
    }
  }

  @NotNull
  private ProblemDescriptor[] computeProblemDescriptors(@NotNull PsiElement psiFile,
                                                        @NotNull InspectionManager manager,
                                                        @NotNull List<LintProblemData> problems) {
    final List<ProblemDescriptor> result = new ArrayList<>();

    LintIdeQuickFixProvider[] fixProviders = LintIdeQuickFixProvider.EP_NAME.getExtensions();

    for (LintProblemData problemData : problems) {
      final String originalMessage = problemData.getMessage();

      // We need to have explicit <html> and </html> tags around the text; inspection infrastructure
      // such as the {@link com.intellij.codeInspection.ex.DescriptorComposer} will call
      // {@link com.intellij.xml.util.XmlStringUtil.isWrappedInHtml}. See issue 177283 for uses.
      // Note that we also need to use HTML with unicode characters here, since the HTML display
      // in the inspections view does not appear to support numeric code character entities.
      String formattedMessage = HTML_START + RAW.convertTo(originalMessage, HTML_WITH_UNICODE) + HTML_END;
      LintFix quickfixData = problemData.getQuickfixData();

      // The inspections UI does not correctly handle

      final TextRange range = problemData.getTextRange();
      Issue issue = problemData.getIssue();

      if (range.getStartOffset() == range.getEndOffset()) {

        if (psiFile instanceof PsiBinaryFile || psiFile instanceof PsiDirectory) {
          final LocalQuickFix[] fixes = getLocalQuickFixes(psiFile, psiFile, originalMessage, quickfixData, fixProviders, issue);
          result.add(new NonTextFileProblemDescriptor((PsiFileSystemItem)psiFile, formattedMessage, fixes));
        }
        else if (!isSuppressedFor(psiFile)) {
          result.add(manager.createProblemDescriptor(psiFile, formattedMessage, false,
                                                     getLocalQuickFixes(psiFile, psiFile, originalMessage, quickfixData, fixProviders,
                                                                        issue), ProblemHighlightType.GENERIC_ERROR_OR_WARNING));
        }
      }
      else {
        final PsiElement startElement = psiFile.findElementAt(range.getStartOffset());
        final PsiElement endElement = psiFile.findElementAt(range.getEndOffset() - 1);

        if (startElement != null && endElement != null && !isSuppressedFor(startElement)) {
          result.add(manager.createProblemDescriptor(startElement, endElement, formattedMessage,
                                                     ProblemHighlightType.GENERIC_ERROR_OR_WARNING, false,
                                                     getLocalQuickFixes(startElement, endElement, originalMessage, quickfixData,
                                                                        fixProviders, issue)));
        }
      }
    }
    return result.toArray(ProblemDescriptor.EMPTY_ARRAY);
  }

  @NotNull
  @Override
  public SuppressQuickFix[] getBatchSuppressActions(@Nullable PsiElement element) {
    SuppressLintQuickFix suppressLintQuickFix = new SuppressLintQuickFix(myIssue.getId(), element);
    if (LintExternalAnnotator.INCLUDE_IDEA_SUPPRESS_ACTIONS) {
      final List<SuppressQuickFix> result = new ArrayList<>();
      result.add(suppressLintQuickFix);
      result.addAll(
        Arrays.asList(BatchSuppressManager.getInstance().createBatchSuppressActions(HighlightDisplayKey.find(getShortName()))));
      result.addAll(Arrays.asList(new XmlSuppressableInspectionTool.SuppressTagStatic(getShortName()),
                                  new XmlSuppressableInspectionTool.SuppressForFile(getShortName())));
      return result.toArray(SuppressQuickFix.EMPTY_ARRAY);
    }
    else {
      return new SuppressQuickFix[]{suppressLintQuickFix};
    }
  }

  @TestOnly
  public static void setRegisterDynamicToolsFromTests(boolean registerDynamicToolsFromTests) {
    synchronized (ISSUE_MAP_LOCK) {
      ourRegisterDynamicToolsFromTests = registerDynamicToolsFromTests;
    }
  }

  @Nullable
  public static List<Tools> getDynamicTools(@Nullable Project project) {
    if (project == null) {
      return null;
    }
    synchronized (ISSUE_MAP_LOCK) {
      List<Tools> tools = project.getUserData(DYNAMIC_TOOLS_KEY);
      return tools != null ? Collections.unmodifiableList(tools) : null;
    }
  }

  @Nullable
  public static Issue findIssueByShortName(@Nullable Project project, @NotNull String name) {
    // Look up issue by inspections (for third-party issues)
    String inspectionName = name.startsWith(LINT_INSPECTION_PREFIX) ? name : LINT_INSPECTION_PREFIX + name;

    Issue issue = null;
    List<Tools> tools = getDynamicTools(project);
    if (tools != null) {
      for (Tools tool : tools) {
        if (inspectionName.equals(tool.getShortName())) {
          InspectionProfileEntry e = tool.getTool().getTool();
          if (e instanceof AndroidLintInspectionBase) {
            issue = ((AndroidLintInspectionBase)e).getIssue();
            break;
          }
        }
      }
    }

    if (issue == null && project != null) {
      //noinspection rawtypes
      for (InspectionToolWrapper e : getInspectionTools(project)) {
        if (inspectionName.equals(e.getShortName())) {
          InspectionProfileEntry entry = e.getTool();
          if (entry instanceof AndroidLintInspectionBase) {
            issue = ((AndroidLintInspectionBase)entry).getIssue();
          }
        }
      }
    }

    return issue;
  }

  private static @NotNull List<InspectionToolWrapper<?, ?>> getInspectionTools(@NotNull Project project) {
    InspectionProfile profile = InspectionProjectProfileManager.getInstance(project).getCurrentProfile();
    try {
      return profile.getInspectionTools(null);
    } catch (Throwable t) {
      LOG.warn("Couldn't look up inspection tools", t);
      return Collections.emptyList();
    }
  }

  public static String getInspectionShortNameByIssue(@NotNull Project project, @NotNull Issue issue) {
    synchronized (ISSUE_MAP_LOCK) {
      Map<Issue, String> issue2InspectionShortName = project.getUserData(ISSUE_MAP_KEY);
      if (issue2InspectionShortName == null) {
        issue2InspectionShortName = new HashMap<>();
        project.putUserData(ISSUE_MAP_KEY, issue2InspectionShortName);

        //noinspection rawtypes
        for (InspectionToolWrapper e : getInspectionTools(project)) {
          final String shortName = e.getShortName();

          if (shortName.startsWith(LINT_INSPECTION_PREFIX)) {
            final InspectionProfileEntry entry = e.getTool();
            if (entry instanceof AndroidLintInspectionBase) {
              final Issue s = ((AndroidLintInspectionBase)entry).getIssue();
              issue2InspectionShortName.put(s, shortName);
            }
          }
        }
      }

      // Third party lint check? If so register it dynamically, but
      // not during unit tests (where we typically end up with empty
      // inspection profiles containing only the to-be-tested inspections
      // and we don't want random other inspections to show up)
      String name = issue2InspectionShortName.get(issue);
      if (name == null &&
          (!ApplicationManager.getApplication().isUnitTestMode() ||
           (ourRegisterDynamicToolsFromTests && !new BuiltinIssueRegistry().getIssues().contains(issue)))) {
        AndroidLintInspectionBase tool = createInspection(issue);
        LintInspectionFactory factory = new LintInspectionFactory(tool);
        // We have to add the tool both to the current and the base profile; otherwise, bringing up
        // the profile settings will show all these issues as modified (blue) because
        // InspectionProfileModifiableModel#isProperSetting returns true if the tool is found
        // only in the current profile, not the base profile (and returning true from that method
        // shows the setting as modified, even though the name seems totally unrelated)
        InspectionProfileImpl base = InspectionProfileKt.getBASE_PROFILE();
        InspectionProfileImpl current = InspectionProjectProfileManager.getInstance(project).getCurrentProfile();
        base.addTool(project, factory, new THashMap<>());
        current.addTool(project, factory, new THashMap<>());

        name = tool.getShortName();
        issue2InspectionShortName.put(issue, name);

        ToolsImpl tools = current.getToolsOrNull(name, project);
        if (tools != null) {
          List<Tools> ourDynamicTools = project.getUserData(DYNAMIC_TOOLS_KEY);
          if (ourDynamicTools == null) {
            ourDynamicTools = new ArrayList<>();
            project.putUserData(DYNAMIC_TOOLS_KEY, ourDynamicTools);
          }
          ourDynamicTools.add(tools);
        }
      }
      return name;
    }
  }

  private static AndroidLintInspectionBase createInspection(Issue issue) {
    return new AndroidLintInspectionBase(issue.getBriefDescription(TEXT), issue) {
    };
  }

  private static class LintInspectionFactory extends GlobalInspectionToolWrapper {
    private final AndroidLintInspectionBase myInspection;

    private LintInspectionFactory(AndroidLintInspectionBase inspection) {
      super(inspection);
      myInspection = inspection;
    }

    @Override
    public boolean isEnabledByDefault() {
      return myInspection.isEnabledByDefault();
    }

    @NotNull
    @Override
    public GlobalInspectionToolWrapper createCopy() {
      return new LintInspectionFactory(createInspection(myInspection.myIssue));
    }
  }

  @Nls
  @NotNull
  @Override
  public String getGroupDisplayName() {
    // Use root category (inspections window doesn't do nesting the way the preference window does)
    Category category = myIssue.getCategory();
    while (category.getParent() != null) {
      category = category.getParent();
    }

    return LintBundle.message("android.lint.inspections.group.name") + ": " + category.getName();
  }

  @NotNull
  @Override
  public String[] getGroupPath() {
    if (myGroupPath == null) {
      Category category = myIssue.getCategory();

      int count = 2; // "Android", "Lint"
      Category curr = category;
      while (curr != null) {
        count++;
        curr = curr.getParent();
      }

      String[] path = new String[count];
      while (category != null) {
        path[--count] = category.getName();
        category = category.getParent();
      }
      assert count == 2;

      path[0] = LintBundle.message("android.inspections.group.name");
      path[1] = LintBundle.message("android.lint.inspections.subgroup.name");

      myGroupPath = path;
    }

    return myGroupPath;
  }

  @Nls
  @NotNull
  @Override
  public String getDisplayName() {
    return myDisplayName;
  }

  @Override
  public String getStaticDescription() {
    StringBuilder sb = new StringBuilder(1000);
    sb.append("<html><body>");
    sb.append(myIssue.getBriefDescription(HTML));
    sb.append("<br><br>");
    sb.append(myIssue.getExplanation(HTML));
    sb.append("<br><br>Issue id: ").append(myIssue.getId());
    List<Option> options = myIssue.getOptions();
    if (!options.isEmpty()) {
      sb.append("<br><br>");
      String optionsHtml = Option.Companion.describe(options, TextFormat.HTML, true);
      sb.append(optionsHtml);
    }
    List<String> urls = myIssue.getMoreInfo();
    if (!urls.isEmpty()) {
      boolean separated = false;
      for (String url : urls) {
        if (!myIssue.getExplanation(RAW).contains(url)) {
          if (!separated) {
            sb.append("<br><br>");
            separated = true;
          }
          else {
            sb.append("<br>");
          }
          sb.append("<a href=\"");
          sb.append(url);
          sb.append("\">");
          sb.append(url);
          sb.append("</a>");
        }
      }
    }

    Vendor vendor = myIssue.getVendor();
    IssueRegistry registry = myIssue.getRegistry();
    if (vendor == null && registry != null) {
      vendor = registry.getVendor();
    }
    if (vendor != null && vendor != IssueRegistry.Companion.getAOSP_VENDOR()) {
      sb.append("<br/><br/>\n");
      vendor.describeInto(sb, TextFormat.HTML, "");
    }

    sb.append("</body></html>");

    return sb.toString();
  }

  @Override
  public boolean isEnabledByDefault() {
    return myIssue.isEnabledByDefault();
  }

  @NotNull
  @Override
  public String getShortName() {
    return LINT_INSPECTION_PREFIX + myIssue.getId();
  }

  @NotNull
  @Override
  public HighlightDisplayLevel getDefaultLevel() {
    final Severity defaultSeverity = myIssue.getDefaultSeverity();
    final HighlightDisplayLevel displayLevel = toHighlightDisplayLevel(defaultSeverity);
    return displayLevel != null ? displayLevel : HighlightDisplayLevel.WARNING;
  }

  @Nullable
  static HighlightDisplayLevel toHighlightDisplayLevel(@NotNull Severity severity) {
    switch (severity) {
      case ERROR:
      case FATAL:
        return HighlightDisplayLevel.ERROR;
      case WARNING:
        return HighlightDisplayLevel.WARNING;
      case INFORMATIONAL:
        return HighlightDisplayLevel.WEAK_WARNING;
      case IGNORE:
        return null;
      default:
        LOG.error("Unknown severity " + severity);
        return null;
    }
  }

  /**
   * Returns true if the given analysis scope is adequate for single-file analysis
   */
  private static boolean isSingleFileScope(EnumSet<Scope> scopes) {
    if (scopes.size() != 1) {
      return false;
    }
    final Scope scope = scopes.iterator().next();
    return scope == Scope.JAVA_FILE || scope == Scope.RESOURCE_FILE || scope == Scope.MANIFEST
           || scope == Scope.PROGUARD_FILE || scope == Scope.OTHER;
  }

  @Override
  public boolean worksInBatchModeOnly() {
    Implementation implementation = myIssue.getImplementation();
    if (isSingleFileScope(implementation.getScope())) {
      return false;
    }
    for (EnumSet<Scope> scopes : implementation.getAnalysisScopes()) {
      if (isSingleFileScope(scopes)) {
        return false;
      }
    }

    return true;
  }

  @NotNull
  public Issue getIssue() {
    return myIssue;
  }

  /**
   * Wraps quickfixes from {@link LintFix} with default implementations
   */
  public static LintIdeQuickFix[] createFixes(@Nullable PsiFile file, @Nullable LintFix lintFix) {
    if (lintFix instanceof ReplaceString) {
      LintIdeQuickFix fix = ReplaceStringQuickFix.create(file, (ReplaceString)lintFix);
      return new LintIdeQuickFix[]{fix};
    }
    else if (lintFix instanceof SetAttribute) {
      SetAttribute data = (SetAttribute)lintFix;
      if (data.getValue() == null) {
        return new LintIdeQuickFix[]{new RemoteAttributeFix(data)};
      }

      // TODO: SetAttribute can now have a custom range!
      return new LintIdeQuickFix[]{new SetAttributeQuickFix(data.getDisplayName(), data.getFamilyName(), data.getAttribute(),
                                                            data.getNamespace(), data.getValue(),
                                                            data.getDot(), data.getMark())};
    }
    else if (lintFix instanceof CreateFileFix) {
      CreateFileFix fix = (CreateFileFix)lintFix;
      return new LintIdeQuickFix[]{
        new CreateFileQuickFix(fix.getFile(), fix.getText(), fix.getBinary(), fix.getSelectPattern(), fix.getReformat(),
                               fix.getDisplayName(), fix.getFamilyName())};
    }
    else if (lintFix instanceof AnnotateFix) {
      AnnotateFix fix = (AnnotateFix)lintFix;
      return new LintIdeQuickFix[]{new AnnotateQuickFix(fix.getDisplayName(), fix.getFamilyName(), fix.getAnnotation(), fix.getReplace())};
    }
    else if (lintFix instanceof LintFixGroup) {
      LintFixGroup group = (LintFixGroup)lintFix;
      List<LintIdeQuickFix> fixList = new ArrayList<>();
      for (LintFix fix : group.getFixes()) {
        Collections.addAll(fixList, createFixes(file, fix));
      }
      LintIdeQuickFix[] fixes = fixList.toArray(LintIdeQuickFix.EMPTY_ARRAY);

      switch (group.getType()) {
        case COMPOSITE:
          return new LintIdeQuickFix[]{new CompositeLintFix(lintFix.getDisplayName(), lintFix.getFamilyName(), fixes)};
        case ALTERNATIVES: {
          if (fixes.length > 1) {
            // IntelliJ will sort fixes alphabetically -- it will NOT preserve the order fixes are registered in.
            // The only way to work around this is to arrange for the labels have the same alphabetical ordering
            // as their priorities, which can be tricky.
            //
            // However, IntelliJ later introduced a PriorityAction interface. Unfortunately, it is NOT a general
            // priority where we can just assign priorities as ordinals; instead, there are a few enums. So we'll
            // use these priorities to at a minimum force the first (presumably default) option to have the highest
            // priority.
            //
            // We don't use the full complement of priorities because we don't want these actions to be sorted
            // lower than some of the fallback/default intention actions, such as suppression, and it turns out
            // these actions are already using HIGH priority so the best we can do is to boost one of them up
            // to TOP.
            fixes[0].setPriority(PriorityAction.Priority.TOP);
          }
          return fixes;
        }
      }
    }
    else if (lintFix instanceof ShowUrl) {
      return new LintIdeQuickFix[]{new ShowUrlQuickFix((ShowUrl)lintFix)};
    }
    return LintIdeQuickFix.EMPTY_ARRAY;
  }

  static class CompositeLintFix extends DefaultLintQuickFix {
    private final LintIdeQuickFix[] myFixes;

    CompositeLintFix(String displayName, String familyName, LintIdeQuickFix[] myFixes) {
      super(displayName != null ? displayName : "Fix", familyName);
      this.myFixes = myFixes;
    }

    @Override
    public void apply(@NotNull PsiElement startElement, @NotNull PsiElement endElement, @NotNull AndroidQuickfixContexts.Context context) {
      for (LintIdeQuickFix fix : myFixes) {
        fix.apply(startElement, endElement, context);
      }
    }

    @Override
    public boolean isApplicable(@NotNull PsiElement startElement,
                                @NotNull PsiElement endElement,
                                @NotNull AndroidQuickfixContexts.ContextType contextType) {
      for (LintIdeQuickFix fix : myFixes) {
        if (!fix.isApplicable(startElement, endElement, contextType)) {
          return false;
        }
      }
      return true;
    }
  }

  static class RemoteAttributeFix extends DefaultLintQuickFix {
    private final SetAttribute myData;

    RemoteAttributeFix(SetAttribute data) {
      super(data.getDisplayName(), data.getFamilyName());
      myData = data;
    }

    @Override
    public void apply(@NotNull PsiElement startElement,
                      @NotNull PsiElement endElement,
                      @NotNull AndroidQuickfixContexts.Context context) {
      XmlAttribute attribute = findAttribute(startElement);
      if (attribute != null && attribute.isValid()) {
        attribute.delete();
      }
    }

    @Override
    public boolean isApplicable(@NotNull PsiElement startElement,
                                @NotNull PsiElement endElement,
                                @NotNull AndroidQuickfixContexts.ContextType contextType) {
      XmlAttribute attribute = findAttribute(startElement);
      return attribute != null && attribute.isValid();
    }

    @Nullable
    private XmlAttribute findAttribute(@NotNull PsiElement startElement) {
      final XmlTag tag = PsiTreeUtil.getParentOfType(startElement, XmlTag.class, false);

      if (tag == null) {
        return null;
      }

      return myData.getNamespace() != null ? tag.getAttribute(myData.getAttribute(), myData.getNamespace()) :
             tag.getAttribute(myData.getAttribute());
    }
  }

  static class MyLocalQuickFix extends InspectionGadgetsFix {
    private final LintIdeQuickFix myLintQuickFix;

    MyLocalQuickFix(@NotNull LintIdeQuickFix lintQuickFix) {
      myLintQuickFix = lintQuickFix;
    }

    @NotNull
    @Override
    public String getName() {
      return myLintQuickFix.getName();
    }

    @NotNull
    @Override
    public String getFamilyName() {
      String familyName = myLintQuickFix.getFamilyName();
      if (familyName != null) {
        return familyName;
      }
      return myLintQuickFix.getName();
    }

    @Override
    protected void doFix(Project project, ProblemDescriptor descriptor) {
      myLintQuickFix.apply(descriptor.getStartElement(), descriptor.getEndElement(), AndroidQuickfixContexts.BatchContext.getInstance());
    }

    @Override
    public boolean startInWriteAction() {
      return myLintQuickFix.startInWriteAction();
    }

    @Nullable
    @Override
    public PsiElement getElementToMakeWritable(@NotNull PsiFile currentFile) {
      return currentFile;
    }
  }

  /**
   * A {@link ProblemDescriptor} for image and directory files. This is
   * necessary because the {@link InspectionManager}'s createProblemDescriptor methods
   * all use {@link ProblemDescriptorBase} where in the constructor
   * it insists that the start and end {@link PsiElement} instances must have a valid
   * <b>text</b> range, which does not apply for images.
   * <p>
   * This custom descriptor allows the batch lint analysis to correctly handle lint errors
   * associated with image files (such as the various {@link com.android.tools.lint.checks.IconDetector}
   * warnings), as well as directory errors (such as incorrect locale folders),
   * and clicking on them will navigate to the correct icon.
   */
  private static class NonTextFileProblemDescriptor implements ProblemDescriptor {
    private final PsiFileSystemItem myFile;
    private final String myMessage;
    private final LocalQuickFix[] myFixes;
    private ProblemGroup myGroup;

    private NonTextFileProblemDescriptor(@NotNull PsiFileSystemItem file, @NotNull String message, @NotNull LocalQuickFix[] fixes) {
      myFile = file;
      myMessage = message;
      myFixes = fixes;
    }

    @Override
    public PsiElement getPsiElement() {
      return myFile;
    }

    @Override
    public PsiElement getStartElement() {
      return myFile;
    }

    @Override
    public PsiElement getEndElement() {
      return myFile;
    }

    @Override
    public TextRange getTextRangeInElement() {
      return new TextRange(0, 0);
    }

    @Override
    public int getLineNumber() {
      return 0;
    }

    @NotNull
    @Override
    public ProblemHighlightType getHighlightType() {
      return ProblemHighlightType.GENERIC_ERROR_OR_WARNING;
    }

    @Override
    public boolean isAfterEndOfLine() {
      return false;
    }

    @Override
    public void setTextAttributes(TextAttributesKey key) {
    }

    @Nullable
    @Override
    public ProblemGroup getProblemGroup() {
      return myGroup;
    }

    @Override
    public void setProblemGroup(@Nullable ProblemGroup problemGroup) {
      myGroup = problemGroup;
    }

    @Override
    public boolean showTooltip() {
      return false;
    }

    @NotNull
    @Override
    public String getDescriptionTemplate() {
      return myMessage;
    }

    @Nullable
    @Override
    public QuickFix[] getFixes() {
      return myFixes;
    }
  }
}<|MERGE_RESOLUTION|>--- conflicted
+++ resolved
@@ -1,4 +1,18 @@
-// Copyright 2000-2022 JetBrains s.r.o. and contributors. Use of this source code is governed by the Apache 2.0 license.
+/*
+ * Copyright (C) 2016 The Android Open Source Project
+ *
+ * Licensed under the Apache License, Version 2.0 (the "License");
+ * you may not use this file except in compliance with the License.
+ * You may obtain a copy of the License at
+ *
+ *      http://www.apache.org/licenses/LICENSE-2.0
+ *
+ * Unless required by applicable law or agreed to in writing, software
+ * distributed under the License is distributed on an "AS IS" BASIS,
+ * WITHOUT WARRANTIES OR CONDITIONS OF ANY KIND, either express or implied.
+ * See the License for the specific language governing permissions and
+ * limitations under the License.
+ */
 package com.android.tools.idea.lint.common;
 
 import static com.android.tools.lint.client.api.LintClient.CLIENT_STUDIO;
@@ -23,13 +37,7 @@
 import com.android.tools.lint.detector.api.LintFix.ReplaceString;
 import com.android.tools.lint.detector.api.LintFix.SetAttribute;
 import com.android.tools.lint.detector.api.LintFix.ShowUrl;
-<<<<<<< HEAD
-import com.android.tools.lint.detector.api.Location;
 import com.android.tools.lint.detector.api.Option;
-import com.android.tools.lint.detector.api.Position;
-=======
-import com.android.tools.lint.detector.api.Option;
->>>>>>> ad5b6ee3
 import com.android.tools.lint.detector.api.Scope;
 import com.android.tools.lint.detector.api.Severity;
 import com.android.tools.lint.detector.api.TextFormat;
