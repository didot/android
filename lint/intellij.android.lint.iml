<?xml version="1.0" encoding="UTF-8"?>
<module type="JAVA_MODULE" version="4">
  <component name="NewModuleRootManager" inherit-compiler-output="true">
    <exclude-output />
    <content url="file://$MODULE_DIR$">
      <sourceFolder url="file://$MODULE_DIR$/src" isTestSource="false" />
      <sourceFolder url="file://$MODULE_DIR$/resources" type="java-resource" />
    </content>
    <orderEntry type="inheritedJdk" />
    <orderEntry type="sourceFolder" forTests="false" />
    <orderEntry type="module" module-name="intellij.kotlin.plugin.community.main" scope="PROVIDED" />
    <orderEntry type="library" name="jetbrains-annotations-java5" level="project" />
    <orderEntry type="module" module-name="intellij.platform.util" />
    <orderEntry type="library" name="Trove4j" level="project" />
    <orderEntry type="module" module-name="android.sdktools.lint-checks" />
    <orderEntry type="module" module-name="intellij.platform.core" />
    <orderEntry type="module" module-name="intellij.platform.core.impl" />
    <orderEntry type="module" module-name="intellij.platform.analysis" />
    <orderEntry type="module" module-name="intellij.platform.analysis.impl" />
    <orderEntry type="module" module-name="intellij.platform.ide" />
    <orderEntry type="module" module-name="intellij.platform.ide.impl" />
    <orderEntry type="module" module-name="intellij.platform.lang.impl" />
    <orderEntry type="module" module-name="intellij.java.analysis" />
    <orderEntry type="module" module-name="intellij.java.analysis.impl" />
    <orderEntry type="module" module-name="intellij.java.psi" />
    <orderEntry type="module" module-name="intellij.java.debugger.impl" />
    <orderEntry type="module" module-name="intellij.xml.psi" />
    <orderEntry type="module" module-name="intellij.groovy.psi" />
    <orderEntry type="module" module-name="intellij.xml.psi.impl" />
    <orderEntry type="module" module-name="intellij.properties.psi" />
    <orderEntry type="module" module-name="intellij.platform.util.classLoader" />
    <orderEntry type="module" module-name="intellij.platform.core.ui" />
<<<<<<< HEAD
    <orderEntry type="library" name="Guava" level="project" />
=======
    <orderEntry type="module" module-name="intellij.gradle.java" />
>>>>>>> 0183b8a5
  </component>
</module><|MERGE_RESOLUTION|>--- conflicted
+++ resolved
@@ -30,10 +30,7 @@
     <orderEntry type="module" module-name="intellij.properties.psi" />
     <orderEntry type="module" module-name="intellij.platform.util.classLoader" />
     <orderEntry type="module" module-name="intellij.platform.core.ui" />
-<<<<<<< HEAD
+    <orderEntry type="module" module-name="intellij.gradle.java" />
     <orderEntry type="library" name="Guava" level="project" />
-=======
-    <orderEntry type="module" module-name="intellij.gradle.java" />
->>>>>>> 0183b8a5
   </component>
 </module>