--- conflicted
+++ resolved
@@ -13,12 +13,21 @@
     <orderEntry type="module" module-name="intellij.android.testFramework" />
     <orderEntry type="module" module-name="intellij.android.core" scope="TEST" />
     <orderEntry type="module" module-name="intellij.android.deploy" scope="TEST" />
-<<<<<<< HEAD
     <orderEntry type="library" scope="TEST" name="mockito" level="project" />
-=======
     <orderEntry type="library" name="kotlin-stdlib-jdk8" level="project" />
     <orderEntry type="library" scope="TEST" name="JUnit4" level="project" />
-    <orderEntry type="module" module-name="intellij.platform.testFramework" />
->>>>>>> 2dc52685
+    <orderEntry type="module" module-name="intellij.platform.util.jdom" scope="TEST" />
+    <orderEntry type="module" module-name="intellij.platform.execution.impl" scope="TEST" />
+    <orderEntry type="module" module-name="intellij.platform.testFramework" scope="TEST" />
+    <orderEntry type="module" module-name="intellij.platform.debugger" scope="TEST" />
+    <orderEntry type="module" module-name="intellij.platform.execution" scope="TEST" />
+    <orderEntry type="module" module-name="intellij.java.execution" scope="TEST" />
+    <orderEntry type="module" module-name="intellij.platform.ide" scope="TEST" />
+    <orderEntry type="module" module-name="intellij.platform.core" scope="TEST" />
+    <orderEntry type="module" module-name="intellij.platform.extensions" scope="TEST" />
+    <orderEntry type="module" module-name="intellij.platform.util" scope="TEST" />
+    <orderEntry type="module" module-name="intellij.platform.core.ui" scope="TEST" />
+    <orderEntry type="module" module-name="intellij.platform.ide.core" scope="TEST" />
+    <orderEntry type="module" module-name="intellij.platform.util.ui" scope="TEST" />
   </component>
 </module>