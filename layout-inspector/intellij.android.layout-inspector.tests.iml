--- conflicted
+++ resolved
@@ -10,13 +10,7 @@
       <sourceFolder url="file://$MODULE_DIR$/testSrc" isTestSource="true" />
     </content>
     <orderEntry type="inheritedJdk" />
-<<<<<<< HEAD
-=======
-    <orderEntry type="library" name="studio-sdk" level="project" />
     <orderEntry type="library" scope="TEST" name="kotlin-test" level="project" />
-    <orderEntry type="library" name="studio-plugin-gradle" level="project" />
-    <orderEntry type="library" name="studio-plugin-Kotlin" level="project" />
->>>>>>> ad5b6ee3
     <orderEntry type="sourceFolder" forTests="false" />
     <orderEntry type="module" module-name="android.sdktools.common" scope="TEST" />
     <orderEntry type="module" module-name="android.sdktools.layoutlib-api" scope="TEST" />
@@ -37,7 +31,7 @@
     <orderEntry type="library" scope="TEST" name="truth" level="project" />
     <orderEntry type="module" module-name="intellij.android.transport" scope="TEST" />
     <orderEntry type="module" module-name="android.sdktools.analytics-testing" scope="TEST" />
-    <orderEntry type="module" module-name="android.sdktools.analytics-tracker" scope="TEST" />
+    <orderEntry type="module" module-name="analytics-tracker" scope="TEST" />
     <orderEntry type="library" scope="TEST" name="studio-analytics-proto" level="project" />
     <orderEntry type="library" scope="TEST" name="studio-grpc" level="project" />
     <orderEntry type="module" module-name="intellij.android.transportDatabase" scope="TEST" />
@@ -45,49 +39,59 @@
     <orderEntry type="module" module-name="intellij.android.adt.ui.model" scope="TEST" />
     <orderEntry type="module" module-name="android.sdktools.flags" scope="TEST" />
     <orderEntry type="module" module-name="intellij.android.artwork" scope="TEST" />
-    <orderEntry type="module" module-name="android.sdktools.dynamic-layout-inspector.common" scope="TEST" />
-    <orderEntry type="module" module-name="intellij.android.app-inspection.api" scope="TEST" />
-    <orderEntry type="module" module-name="intellij.android.app-inspection.ide" scope="TEST" />
-    <orderEntry type="module" module-name="intellij.android.app-inspection.inspector.api" scope="TEST" />
-    <orderEntry type="module" module-name="intellij.android.projectSystem" scope="TEST" />
-    <orderEntry type="library" scope="TEST" name="layoutinspector-skia-proto" level="project" />
-    <orderEntry type="library" scope="TEST" name="layout_inspector_snapshot_java_proto" level="project" />
-    <orderEntry type="library" scope="TEST" name="layout_inspector_view_java_proto" level="project" />
-    <orderEntry type="library" scope="TEST" name="layout_inspector_compose_java_proto" level="project" />
+    <orderEntry type="module" module-name="dynamic-layout-inspector.common" />
+    <orderEntry type="module" module-name="app-inspection.api" scope="TEST" />
+    <orderEntry type="module" module-name="app-inspection.ide" scope="TEST" />
+    <orderEntry type="module" module-name="app-inspection.inspector.api" scope="TEST" />
+    <orderEntry type="module-library" scope="PROVIDED">
+      <library name="skiaparser_test_support">
+        <CLASSES />
+        <JAVADOC />
+        <NATIVE>
+          <root url="file://$MODULE_DIR$/../../../../bazel-bin/tools/adt/idea/layout-inspector" />
+        </NATIVE>
+        <SOURCES />
+      </library>
+    </orderEntry>
+    <orderEntry type="module" module-name="intellij.android.projectSystem" />
+    <orderEntry type="library" name="layoutinspector-skia-proto" level="project" />
+    <orderEntry type="library" name="layout_inspector_snapshot_java_proto" level="project" />
+    <orderEntry type="library" name="layout_inspector_view_java_proto" level="project" />
+    <orderEntry type="library" name="layout_inspector_compose_java_proto" level="project" />
     <orderEntry type="module" module-name="intellij.android.deploy" scope="TEST" />
-    <orderEntry type="library" scope="TEST" name="kotlin-stdlib-jdk8" level="project" />
+    <orderEntry type="library" name="kotlin-stdlib-jdk8" level="project" />
     <orderEntry type="library" scope="TEST" name="protobuf" level="project" />
     <orderEntry type="library" scope="TEST" name="Guava" level="project" />
     <orderEntry type="library" scope="TEST" name="kotlinx-coroutines-jdk8" level="project" />
-    <orderEntry type="library" scope="TEST" name="kotlin-test" level="project" />
     <orderEntry type="library" scope="TEST" name="kotlinc.kotlin-compiler-common" level="project" />
     <orderEntry type="library" scope="TEST" name="JUnit4" level="project" />
+    <orderEntry type="module" module-name="intellij.android.jps.model" scope="TEST" />
     <orderEntry type="module" module-name="intellij.platform.util.jdom" scope="TEST" />
     <orderEntry type="module" module-name="intellij.platform.lang.core" scope="TEST" />
-    <orderEntry type="module" module-name="intellij.platform.util.base" scope="TEST" />
+    <orderEntry type="module" module-name="intellij.platform.testFramework.common" scope="TEST" />
     <orderEntry type="module" module-name="intellij.platform.util.rt" scope="TEST" />
     <orderEntry type="module" module-name="intellij.platform.testFramework" scope="TEST" />
     <orderEntry type="module" module-name="intellij.platform.ide.core.impl" scope="TEST" />
     <orderEntry type="module" module-name="intellij.platform.editor" scope="TEST" />
     <orderEntry type="module" module-name="intellij.platform.debugger" scope="TEST" />
+    <orderEntry type="module" module-name="intellij.java.psi" scope="TEST" />
     <orderEntry type="module" module-name="intellij.platform.analysis" scope="TEST" />
     <orderEntry type="module" module-name="intellij.platform.ide" scope="TEST" />
     <orderEntry type="module" module-name="intellij.platform.util" scope="TEST" />
     <orderEntry type="module" module-name="intellij.platform.core.ui" scope="TEST" />
     <orderEntry type="module" module-name="intellij.platform.util.ui" scope="TEST" />
+    <orderEntry type="module" module-name="intellij.platform.concurrency" scope="TEST" />
     <orderEntry type="module" module-name="intellij.xml.psi" scope="TEST" />
     <orderEntry type="module" module-name="intellij.platform.projectModel" scope="TEST" />
     <orderEntry type="module" module-name="intellij.platform.ide.util.io" scope="TEST" />
     <orderEntry type="module" module-name="intellij.platform.execution.impl" scope="TEST" />
     <orderEntry type="module" module-name="intellij.java.debugger" scope="TEST" />
-    <orderEntry type="module" module-name="intellij.platform.lang" scope="TEST" />
     <orderEntry type="module" module-name="intellij.xml.dom" scope="TEST" />
     <orderEntry type="module" module-name="intellij.platform.execution" scope="TEST" />
     <orderEntry type="module" module-name="intellij.java.execution" scope="TEST" />
     <orderEntry type="module" module-name="intellij.platform.core" scope="TEST" />
     <orderEntry type="module" module-name="intellij.platform.extensions" scope="TEST" />
     <orderEntry type="module" module-name="intellij.platform.ide.impl" scope="TEST" />
-    <orderEntry type="module" module-name="intellij.platform.core.impl" scope="TEST" />
     <orderEntry type="module" module-name="intellij.platform.util.ex" scope="TEST" />
     <orderEntry type="module" module-name="intellij.platform.ide.core" scope="TEST" />
   </component>
