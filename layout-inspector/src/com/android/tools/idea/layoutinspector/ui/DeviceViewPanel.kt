/*
 * Copyright (C) 2019 The Android Open Source Project
 *
 * Licensed under the Apache License, Version 2.0 (the "License");
 * you may not use this file except in compliance with the License.
 * You may obtain a copy of the License at
 *
 *      http://www.apache.org/licenses/LICENSE-2.0
 *
 * Unless required by applicable law or agreed to in writing, software
 * distributed under the License is distributed on an "AS IS" BASIS,
 * WITHOUT WARRANTIES OR CONDITIONS OF ANY KIND, either express or implied.
 * See the License for the specific language governing permissions and
 * limitations under the License.
 */
package com.android.tools.idea.layoutinspector.ui

import com.android.sdklib.AndroidVersion
import com.android.tools.adtui.PANNABLE_KEY
import com.android.tools.adtui.Pannable
import com.android.tools.adtui.ZOOMABLE_KEY
import com.android.tools.adtui.Zoomable
import com.android.tools.adtui.actions.ZoomType
import com.android.tools.adtui.common.AdtPrimaryPanel
import com.android.tools.adtui.common.AdtUiCursorType
import com.android.tools.adtui.common.AdtUiCursorsProvider
import com.android.tools.adtui.common.helpText
import com.android.tools.adtui.util.ActionToolbarUtil
import com.android.tools.idea.appinspection.api.process.ProcessesModel
import com.android.tools.idea.appinspection.ide.ui.ICON_EMULATOR
import com.android.tools.idea.appinspection.ide.ui.ICON_PHONE
import com.android.tools.idea.appinspection.ide.ui.SelectProcessAction
import com.android.tools.idea.appinspection.ide.ui.buildDeviceName
import com.android.tools.idea.appinspection.inspector.api.process.DeviceDescriptor
import com.android.tools.idea.appinspection.inspector.api.process.ProcessDescriptor
import com.android.tools.idea.concurrency.AndroidExecutors
import com.android.tools.idea.flags.StudioFlags
import com.android.tools.idea.layoutinspector.LayoutInspector
import com.android.tools.idea.layoutinspector.model.REBOOT_FOR_LIVE_INSPECTOR_MESSAGE_KEY
import com.android.tools.idea.layoutinspector.model.ViewNode
import com.android.tools.idea.layoutinspector.pipeline.DeviceModel
import com.android.tools.idea.layoutinspector.pipeline.DisconnectedClient
import com.android.tools.idea.layoutinspector.pipeline.ForegroundProcess
import com.android.tools.idea.layoutinspector.pipeline.InspectorClient
import com.android.tools.idea.layoutinspector.pipeline.InspectorClient.Capability
import com.android.tools.idea.layoutinspector.pipeline.InspectorClientSettings
import com.android.tools.idea.layoutinspector.pipeline.matchToProcessDescriptor
import com.android.tools.idea.layoutinspector.snapshots.CaptureSnapshotAction
import com.google.common.annotations.VisibleForTesting
import com.google.wireless.android.sdk.stats.DynamicLayoutInspectorErrorInfo
import com.intellij.icons.AllIcons
import com.intellij.ide.BrowserUtil
import com.intellij.openapi.Disposable
import com.intellij.openapi.actionSystem.ActionManager
import com.intellij.openapi.actionSystem.ActionToolbar
import com.intellij.openapi.actionSystem.AnAction
import com.intellij.openapi.actionSystem.AnActionEvent
import com.intellij.openapi.actionSystem.DataProvider
import com.intellij.openapi.actionSystem.DefaultActionGroup
import com.intellij.openapi.actionSystem.Separator
import com.intellij.openapi.actionSystem.ToggleAction
import com.intellij.openapi.actionSystem.ex.TooltipDescriptionProvider
import com.intellij.openapi.actionSystem.ex.TooltipLinkProvider
import com.intellij.openapi.application.ApplicationManager
import com.intellij.ui.JBColor
import com.intellij.ui.LayeredIcon
import com.intellij.ui.components.JBLoadingPanel
import com.intellij.ui.components.JBLoadingPanelListener
import com.intellij.ui.components.JBScrollPane
import com.intellij.util.ui.JBUI
import icons.StudioIcons
import icons.StudioIcons.LayoutInspector.LIVE_UPDATES
import org.jetbrains.android.util.AndroidBundle
import org.jetbrains.annotations.TestOnly
import java.awt.BorderLayout
import java.awt.Container
import java.awt.Cursor
import java.awt.Dimension
import java.awt.FlowLayout
import java.awt.Graphics
import java.awt.LayoutManager
import java.awt.Point
import java.awt.event.KeyAdapter
import java.awt.event.KeyEvent
import java.awt.event.KeyEvent.VK_SPACE
import java.awt.event.MouseAdapter
import java.awt.event.MouseEvent
import java.util.concurrent.Executor
import java.util.concurrent.Executors.newSingleThreadExecutor
import javax.swing.BorderFactory
import javax.swing.JComponent
import javax.swing.JLabel
import javax.swing.JLayeredPane
import javax.swing.JPanel
import javax.swing.JViewport
import javax.swing.SwingUtilities
import kotlin.math.min

private const val MAX_ZOOM = 300
private const val MIN_ZOOM = 10

private const val TOOLBAR_INSET = 14

@VisibleForTesting
val ICON_LEGACY_PHONE = LayeredIcon(ICON_PHONE, AllIcons.General.WarningDecorator)

@VisibleForTesting
val ICON_LEGACY_EMULATOR = LayeredIcon(ICON_EMULATOR, AllIcons.General.WarningDecorator)

@TestOnly
const val DEVICE_VIEW_ACTION_TOOLBAR_NAME = "DeviceViewPanel.ActionToolbar"

/**
 * Panel that shows the device screen in the layout inspector.
 *
 * @param onDeviceSelected is only invoked when [deviceModel] is used.
 */
class DeviceViewPanel(
<<<<<<< HEAD
  val processes: ProcessesModel?,
=======
  deviceModel: DeviceModel?,
  val processesModel: ProcessesModel?,
  onDeviceSelected: (newDevice: DeviceDescriptor) -> Unit,
  onProcessSelected: (newProcess: ProcessDescriptor) -> Unit,
>>>>>>> ad5b6ee3
  private val layoutInspector: LayoutInspector,
  private val viewSettings: DeviceViewSettings,
  disposableParent: Disposable,
  @TestOnly private val backgroundExecutor: Executor = AndroidExecutors.getInstance().workerThreadExecutor
) : JPanel(BorderLayout()), Zoomable, DataProvider, Pannable {

  override val scale
    get() = viewSettings.scaleFraction

  override val screenScalingFactor = 1.0

  override var isPanning = false
    get() = ( field || isMiddleMousePressed || isSpacePressed ) && processesModel?.selectedProcess != null

  private var isSpacePressed = false
  private var isMiddleMousePressed = false
  private var lastPanMouseLocation: Point? = null

  private val selectDeviceAction: SelectDeviceAction? = if (deviceModel != null) {
    SelectDeviceAction(
      deviceModel = deviceModel,
      onDeviceSelected = onDeviceSelected,
      onProcessSelected = onProcessSelected,
      detachPresentation = SelectDeviceAction.DetachPresentation(
        "Stop Inspector",
        "Stop running the layout inspector against the current device"),
      onDetachAction = { stopInspectors() },
      customDeviceAttribution = ::deviceAttribution
    )
  }
  else {
    null
  }

  private val selectProcessAction: SelectProcessAction? = if (processesModel != null) {
    SelectProcessAction(
      model = processesModel,
      supportsOffline = false,
      createProcessLabel = (SelectProcessAction)::createCompactProcessLabel,
      stopPresentation = SelectProcessAction.StopPresentation(
        "Stop Inspector",
        "Stop running the layout inspector against the current process"),
      onStopAction = { stopInspectors() },
      customDeviceAttribution = ::deviceAttribution
    )
  }
  else {
    null
  }

  // TODO remove [selectedProcessAction] once the flag DYNAMIC_LAYOUT_INSPECTOR_AUTO_CONNECT_TO_FOREGROUND_PROCESS_ENABLED is removed
  private val targetSelectedAction: DropDownActionWithButton? = if (
    StudioFlags.DYNAMIC_LAYOUT_INSPECTOR_AUTO_CONNECT_TO_FOREGROUND_PROCESS_ENABLED.get()
  ) {
    if (selectDeviceAction == null) {
      null
    }
    else {
      DropDownActionWithButton(selectDeviceAction, selectDeviceAction.button)
    }
  }
  else {
    if (selectProcessAction == null) {
      null
    }
    else {
      DropDownActionWithButton(selectProcessAction, selectProcessAction.button)
    }
  }

  private val contentPanel = DeviceViewContentPanel(
    inspectorModel = layoutInspector.layoutInspectorModel,
    deviceModel = deviceModel,
    stats = layoutInspector.stats,
    treeSettings = layoutInspector.treeSettings,
    viewSettings = viewSettings,
    currentClient = { layoutInspector.currentClient },
    pannable = this,
    selectTargetAction = targetSelectedAction,
    disposableParent = disposableParent
  )

  private fun deviceAttribution(device: DeviceDescriptor, event: AnActionEvent) = when {
    device.apiLevel < AndroidVersion.VersionCodes.M -> {
      event.presentation.isEnabled = false
      event.presentation.text = "${device.buildDeviceName()} (Unsupported for API < ${AndroidVersion.VersionCodes.M})"
    }
    device.apiLevel < AndroidVersion.VersionCodes.Q -> {
      event.presentation.icon = device.toLegacyIcon()
      event.presentation.text = "${device.buildDeviceName()} (Live inspection disabled for API < ${AndroidVersion.VersionCodes.Q})"
    }
    else -> {
    }
  }

  private fun DeviceDescriptor?.toLegacyIcon() =
    if (this?.isEmulator == true) ICON_LEGACY_EMULATOR else ICON_LEGACY_PHONE

  private fun showGrab() {
    cursor = if (isPanning) {
      AdtUiCursorsProvider.getInstance().getCursor(AdtUiCursorType.GRAB)
    }
    else {
      Cursor.getDefaultCursor()
    }
  }

  private val panMouseListener: MouseAdapter = object : MouseAdapter() {
    override fun mouseEntered(e: MouseEvent) {
      showGrab()
    }

    override fun mouseMoved(e: MouseEvent) {
      showGrab()
    }

    override fun mousePressed(e: MouseEvent) {
      contentPanel.requestFocus()
      isMiddleMousePressed = SwingUtilities.isMiddleMouseButton(e)
      if (isPanning) {
        cursor = AdtUiCursorsProvider.getInstance().getCursor(AdtUiCursorType.GRABBING)
        lastPanMouseLocation = SwingUtilities.convertPoint(e.component, e.point, this@DeviceViewPanel)
        e.consume()
      }
    }

    override fun mouseDragged(e: MouseEvent) {
      val lastLocation = lastPanMouseLocation
      // convert to non-scrollable coordinates, otherwise as soon as the scroll is changed the mouse position also changes.
      val newLocation = SwingUtilities.convertPoint(e.component, e.point, this@DeviceViewPanel)
      lastPanMouseLocation = newLocation
      if (isPanning && lastLocation != null) {
        cursor = AdtUiCursorsProvider.getInstance().getCursor(AdtUiCursorType.GRABBING)
        val extent = scrollPane.viewport.extentSize
        val view = scrollPane.viewport.viewSize
        val p = scrollPane.viewport.viewPosition
        p.translate(lastLocation.x - newLocation.x, lastLocation.y - newLocation.y)
        val availableWidth = (view.width - extent.width).coerceAtLeast(0)
        val availableHeight = (view.height - extent.height).coerceAtLeast(0)
        p.x = p.x.coerceIn(0, availableWidth)
        p.y = p.y.coerceIn(0, availableHeight)

        scrollPane.viewport.viewPosition = p
        e.consume()
      }
    }

    override fun mouseReleased(e: MouseEvent) {
      isMiddleMousePressed = false
      if (lastPanMouseLocation != null) {
        cursor = if (isPanning) AdtUiCursorsProvider.getInstance().getCursor(AdtUiCursorType.GRAB) else Cursor.getDefaultCursor()
        lastPanMouseLocation = null
        e.consume()
      }
    }
  }

  private val scrollPane = JBScrollPane(contentPanel)
  private val layeredPane = JLayeredPane()
  private val loadingPane: JBLoadingPanel = JBLoadingPanel(BorderLayout(), disposableParent)
  private val deviceViewPanelActionsToolbar: DeviceViewPanelActionsToolbarProvider
  private val viewportLayoutManager = MyViewportLayoutManager(scrollPane.viewport, { contentPanel.model.layerSpacing },
                                                              { contentPanel.rootLocation })

  private val actionToolbar: ActionToolbar = createToolbar(targetSelectedAction?.dropDownAction)

  private val bubbleLabel = JLabel()

  private val bubble = object : JPanel(FlowLayout()) {
    init {
      add(JLabel(StudioIcons.Common.INFO_INLINE))
      add(bubbleLabel)
      isOpaque = false
      border = BorderFactory.createEmptyBorder(0, 5, 0, 5)
      isVisible = false
    }

    override fun paint(g: Graphics) {
      g.color = JBColor.WHITE
      g.fillRoundRect(0, 1, width, height - 2, height - 2, height - 2)
      g.color = helpText
      super.paint(g)
    }
  }

  private var infoText: String?
    get() = bubbleLabel.text
    set(text) {
      bubbleLabel.text = text
      bubble.isVisible = !text.isNullOrBlank()
    }

  /**
   * If the new [ForegroundProcess] is not debuggable (it's not present in [ProcessesModel]),
   * [DeviceViewContentPanel] will show an error message.
   */
  fun onNewForegroundProcess(foregroundProcess: ForegroundProcess) {
    if (processesModel == null) {
      contentPanel.showProcessNotDebuggableText = false
    }
    else {
      val processDescriptor = foregroundProcess.matchToProcessDescriptor(processesModel)
      contentPanel.showProcessNotDebuggableText = processDescriptor == null

      contentPanel.revalidate()
      contentPanel.repaint()
    }
  }

  init {
    loadingPane.addListener(object : JBLoadingPanelListener {
      override fun onLoadingStart() {
        contentPanel.showEmptyText = false
      }

      override fun onLoadingFinish() {
        contentPanel.showEmptyText = true
      }
    })

    scrollPane.viewport.layout = viewportLayoutManager
    contentPanel.isFocusable = true

    val mouseListeners = listOf(*contentPanel.mouseListeners)
    mouseListeners.forEach { contentPanel.removeMouseListener(it) }
    val mouseMotionListeners = listOf(*contentPanel.mouseMotionListeners)
    mouseMotionListeners.forEach { contentPanel.removeMouseMotionListener(it) }
    val keyboardListeners = listOf(*contentPanel.keyListeners)
    keyboardListeners.forEach { contentPanel.removeKeyListener(it) }
    contentPanel.addMouseListener(panMouseListener)
    contentPanel.addMouseMotionListener(panMouseListener)
    contentPanel.addKeyListener(object : KeyAdapter() {
      override fun keyPressed(e: KeyEvent) {
        if (e.keyCode == VK_SPACE) {
          isSpacePressed = true
          showGrab()
        }
      }

      override fun keyReleased(e: KeyEvent) {
        if (e.keyCode == VK_SPACE) {
          isSpacePressed = false
          showGrab()
        }
      }
    })
    mouseListeners.forEach { contentPanel.addMouseListener(it) }
    mouseMotionListeners.forEach { contentPanel.addMouseMotionListener(it) }
    keyboardListeners.forEach { contentPanel.addKeyListener(it) }

    scrollPane.border = JBUI.Borders.empty()

    val toolbarComponent = createToolbarPanel(actionToolbar)
    add(toolbarComponent, BorderLayout.NORTH)
    loadingPane.add(layeredPane, BorderLayout.CENTER)
    add(loadingPane, BorderLayout.CENTER)
    val model = layoutInspector.layoutInspectorModel

    model.attachStageListeners.add { state ->
      val text = when (state) {
        DynamicLayoutInspectorErrorInfo.AttachErrorState.UNKNOWN_ATTACH_ERROR_STATE -> "Unknown state"
        DynamicLayoutInspectorErrorInfo.AttachErrorState.NOT_STARTED -> "Starting"
        DynamicLayoutInspectorErrorInfo.AttachErrorState.ADB_PING -> "Adb ping success"
        DynamicLayoutInspectorErrorInfo.AttachErrorState.ATTACH_SUCCESS -> "Attach success"
        DynamicLayoutInspectorErrorInfo.AttachErrorState.START_REQUEST_SENT -> "Start request sent"
        DynamicLayoutInspectorErrorInfo.AttachErrorState.START_RECEIVED -> "Start request received"
        DynamicLayoutInspectorErrorInfo.AttachErrorState.STARTED -> "Started"
        DynamicLayoutInspectorErrorInfo.AttachErrorState.ROOTS_EVENT_SENT -> "Roots sent"
        DynamicLayoutInspectorErrorInfo.AttachErrorState.ROOTS_EVENT_RECEIVED -> "Roots received"
        DynamicLayoutInspectorErrorInfo.AttachErrorState.VIEW_INVALIDATION_CALLBACK -> "Capture started"
        DynamicLayoutInspectorErrorInfo.AttachErrorState.SCREENSHOT_CAPTURED -> "Screenshot captured"
        DynamicLayoutInspectorErrorInfo.AttachErrorState.VIEW_HIERARCHY_CAPTURED -> "Hierarchy captured"
        DynamicLayoutInspectorErrorInfo.AttachErrorState.RESPONSE_SENT -> "Response sent"
        DynamicLayoutInspectorErrorInfo.AttachErrorState.LAYOUT_EVENT_RECEIVED -> "View information received"
        DynamicLayoutInspectorErrorInfo.AttachErrorState.COMPOSE_REQUEST_SENT -> "Compose information request"
        DynamicLayoutInspectorErrorInfo.AttachErrorState.COMPOSE_RESPONSE_RECEIVED -> "Compose information received"
        DynamicLayoutInspectorErrorInfo.AttachErrorState.LEGACY_WINDOW_LIST_REQUESTED -> "Legacy window list requested"
        DynamicLayoutInspectorErrorInfo.AttachErrorState.LEGACY_WINDOW_LIST_RECEIVED -> "Legacy window list received"
        DynamicLayoutInspectorErrorInfo.AttachErrorState.LEGACY_HIERARCHY_REQUESTED -> "Legacy hierarchy requested"
        DynamicLayoutInspectorErrorInfo.AttachErrorState.LEGACY_HIERARCHY_RECEIVED -> "Legacy hierarchy received"
        DynamicLayoutInspectorErrorInfo.AttachErrorState.LEGACY_SCREENSHOT_REQUESTED -> "Legacy screenshot requested"
        DynamicLayoutInspectorErrorInfo.AttachErrorState.LEGACY_SCREENSHOT_RECEIVED -> "Legacy screenshot received"
        DynamicLayoutInspectorErrorInfo.AttachErrorState.PARSED_COMPONENT_TREE -> "Compose tree parsed"
        DynamicLayoutInspectorErrorInfo.AttachErrorState.MODEL_UPDATED -> "Update complete"
      }

      if (text.isNotEmpty()) {
        loadingPane.setLoadingText(text)
      }
    }

    processesModel?.addSelectedProcessListeners(newSingleThreadExecutor()) {
      if (processesModel.selectedProcess?.isRunning == true) {
        if (model.isEmpty) {
          loadingPane.startLoading()
        }
      }
      if (processesModel.selectedProcess == null) {
          loadingPane.stopLoading()
      }
    }
    model.modificationListeners.add { old, new, _ ->
      if (old == null && new != null) {
        loadingPane.stopLoading()
      }
    }
    contentPanel.model.modificationListeners.add {
      ApplicationManager.getApplication().invokeLater {
        actionToolbar.updateActionsImmediately()
        infoText = when {
          layoutInspector.currentClient.isCapturing && contentPanel.model.isRotated ->
            "Device performance reduced when inspecting in 3D mode with Live Updates enabled"
          layoutInspector.currentClient.isCapturing && model.hasHiddenNodes() ->
            "Device performance reduced when views are hidden and Live Updates are enabled"
          else -> null
        }
      }
    }

    deviceViewPanelActionsToolbar = DeviceViewPanelActionsToolbarProvider(this, disposableParent)

    val floatingToolbar = deviceViewPanelActionsToolbar.floatingToolbar

    layeredPane.setLayer(scrollPane, JLayeredPane.DEFAULT_LAYER)
    layeredPane.setLayer(floatingToolbar, JLayeredPane.PALETTE_LAYER)

    layeredPane.layout = object : BorderLayout() {
      override fun layoutContainer(parent: Container?) {
        super.layoutContainer(parent)
        // Position the floating toolbar
        updateLayeredPaneSize()
      }
    }

    layeredPane.add(floatingToolbar)

    layeredPane.setLayer(bubble, JLayeredPane.PALETTE_LAYER)

    layeredPane.add(bubble)
    layeredPane.add(scrollPane, BorderLayout.CENTER)

    // Zoom to fit on initial connect
    model.modificationListeners.add { _, new, _ ->
      if (contentPanel.model.maxWidth == 0) {
        contentPanel.model.refresh()
        if (!zoom(ZoomType.FIT)) {
          // If we didn't change the zoom, we need to refresh explicitly. Otherwise the zoom listener will do it.
          new?.refreshImages(viewSettings.scaleFraction)
          contentPanel.model.refresh()
        }
      }
      else {
        // refreshImages is done here instead of by the model itself so that we can be sure to zoom to fit first before trying to render
        // images upon first connecting.
        new?.refreshImages(viewSettings.scaleFraction)
        contentPanel.model.refresh()
      }
    }
    var prevZoom = viewSettings.scalePercent
    viewSettings.modificationListeners.add {
      val client = layoutInspector.currentClient
      if (client.isCapturing) {
        client.updateScreenshotType(null, viewSettings.scaleFraction.toFloat())
      }
      if (prevZoom != viewSettings.scalePercent) {
        backgroundExecutor.execute {
          deviceViewPanelActionsToolbar.zoomChanged(prevZoom / 100.0, viewSettings.scalePercent / 100.0)
          prevZoom = viewSettings.scalePercent
          model.windows.values.forEach {
            it.refreshImages(viewSettings.scaleFraction)
          }
          contentPanel.model.refresh()
        }
      }
    }
  }

  fun stopInspectors() {
    loadingPane.stopLoading()
    processesModel?.stop()
  }

  private fun updateLayeredPaneSize() {
    scrollPane.size = layeredPane.size
    val floatingToolbar = deviceViewPanelActionsToolbar.floatingToolbar
    floatingToolbar.size = floatingToolbar.preferredSize
    floatingToolbar.location = Point(layeredPane.width - floatingToolbar.width - TOOLBAR_INSET,
                                     layeredPane.height - floatingToolbar.height - TOOLBAR_INSET)
    bubble.size = bubble.preferredSize
    bubble.location = Point(TOOLBAR_INSET, layeredPane.height - bubble.height - TOOLBAR_INSET)
  }

  override fun zoom(type: ZoomType): Boolean {
    var newZoom = viewSettings.scalePercent
    if (layoutInspector.layoutInspectorModel.isEmpty) {
      newZoom = 100
      scrollPane.viewport.revalidate()
    }
    else {
      val root = layoutInspector.layoutInspectorModel.root
      viewportLayoutManager.currentZoomOperation = type
      when (type) {
        ZoomType.FIT -> newZoom = getFitZoom(root)
        ZoomType.ACTUAL -> newZoom = 100
        ZoomType.IN -> newZoom += 10
        ZoomType.OUT -> newZoom -= 10
      }
      newZoom = newZoom.coerceIn(MIN_ZOOM, MAX_ZOOM)
    }
    if (newZoom != viewSettings.scalePercent) {
      viewSettings.scalePercent = newZoom
      contentPanel.revalidate()
      return true
    }

    return false
  }

  private fun getFitZoom(root: ViewNode): Int {
    val availableWidth = scrollPane.width - scrollPane.verticalScrollBar.width
    val availableHeight = scrollPane.height - scrollPane.horizontalScrollBar.height
    val desiredWidth = (root.width).toDouble()
    val desiredHeight = (root.height).toDouble()
    return if (desiredHeight == 0.0 || desiredWidth == 0.0) 100
    else (90 * min(availableHeight / desiredHeight, availableWidth / desiredWidth)).toInt()
  }

  override fun canZoomIn() = viewSettings.scalePercent < MAX_ZOOM && !layoutInspector.layoutInspectorModel.isEmpty

  override fun canZoomOut() = viewSettings.scalePercent > MIN_ZOOM && !layoutInspector.layoutInspectorModel.isEmpty

  override fun canZoomToFit() = !layoutInspector.layoutInspectorModel.isEmpty &&
                                getFitZoom(layoutInspector.layoutInspectorModel.root) != viewSettings.scalePercent

  override fun canZoomToActual() = viewSettings.scalePercent < 100 && canZoomIn() || viewSettings.scalePercent > 100 && canZoomOut()

  override fun getData(dataId: String): Any? {
    if (ZOOMABLE_KEY.`is`(dataId) || PANNABLE_KEY.`is`(dataId)) {
      return this
    }
    if (DEVICE_VIEW_MODEL_KEY.`is`(dataId)) {
      return contentPanel.model
    }
    if (DEVICE_VIEW_SETTINGS_KEY.`is`(dataId)) {
      return viewSettings
    }
    if (TOGGLE_3D_ACTION_BUTTON_KEY.`is`(dataId)) {
      return deviceViewPanelActionsToolbar.toggle3dActionButton
    }
    return null
  }

  override val isPannable: Boolean
    get() = contentPanel.width > scrollPane.viewport.width || contentPanel.height > scrollPane.viewport.height
  override var scrollPosition: Point
    get() = scrollPane.viewport.viewPosition
    set(_) {}

  private fun createToolbar(selectProcessAction: AnAction?): ActionToolbar {
    val leftGroup = DefaultActionGroup()
    selectProcessAction?.let { leftGroup.add(it) }
    leftGroup.add(Separator.getInstance())
    leftGroup.add(ViewMenuAction)
    leftGroup.add(ToggleOverlayAction)
    if (!layoutInspector.isSnapshot) {
      leftGroup.add(CaptureSnapshotAction)
    }
    leftGroup.add(AlphaSliderAction)
    if (!layoutInspector.isSnapshot) {
      leftGroup.add(Separator.getInstance())
      leftGroup.add(PauseLayoutInspectorAction)
      leftGroup.add(RefreshAction)
    }
    leftGroup.add(Separator.getInstance())
    leftGroup.add(LayerSpacingSliderAction)
    val actionToolbar = ActionManager.getInstance().createActionToolbar("DynamicLayoutInspectorLeft", leftGroup, true)
    ActionToolbarUtil.makeToolbarNavigable(actionToolbar)
    actionToolbar.component.name = DEVICE_VIEW_ACTION_TOOLBAR_NAME
    actionToolbar.setTargetComponent(this)
    actionToolbar.updateActionsImmediately()
    return actionToolbar
  }

  private fun createToolbarPanel(actionToolbar: ActionToolbar): JComponent {
    val panel = AdtPrimaryPanel(BorderLayout())
    panel.border = BorderFactory.createMatteBorder(0, 0, 1, 0, com.android.tools.adtui.common.border)!!

    val leftPanel = AdtPrimaryPanel(BorderLayout())
    leftPanel.add(actionToolbar.component, BorderLayout.CENTER)
    panel.add(leftPanel, BorderLayout.CENTER)
    return panel
  }

  object PauseLayoutInspectorAction : ToggleAction({ "Live Updates" }, LIVE_UPDATES), TooltipDescriptionProvider, TooltipLinkProvider {

    override fun update(event: AnActionEvent) {
      val currentClient = client(event)
      val isLiveInspector = !currentClient.isConnected || currentClient.capabilities.contains(Capability.SUPPORTS_CONTINUOUS_MODE)
      val isLowerThenApi29 = currentClient.isConnected && currentClient.process.device.apiLevel < 29
      event.presentation.isEnabled = isLiveInspector || !currentClient.isConnected
      super.update(event)
      event.presentation.description = when {
        isLowerThenApi29 -> "Live updates not available for devices below API 29"
        !isLiveInspector -> AndroidBundle.message(REBOOT_FOR_LIVE_INSPECTOR_MESSAGE_KEY)
        else -> "Stream updates to your app's layout from your device in realtime. Enabling live updates consumes more device " +
                "resources and might impact runtime performance."
      }
    }

    @Suppress("DialogTitleCapitalization")
    override fun getTooltipLink(owner: JComponent?) = TooltipLinkProvider.TooltipLink("Learn More") {
      BrowserUtil.browse("https://d.android.com/r/studio-ui/layout-inspector-live-updates")
    }

    // When disconnected: display the default value after the inspector is connected to the device.
    override fun isSelected(event: AnActionEvent): Boolean {
      return InspectorClientSettings.isCapturingModeOn
    }

    override fun setSelected(event: AnActionEvent, state: Boolean) {
      event.getData(DEVICE_VIEW_MODEL_KEY)?.fireModified()
      val currentClient = client(event)
      if (currentClient.capabilities.contains(Capability.SUPPORTS_CONTINUOUS_MODE)) {
        when (state) {
          true -> currentClient.startFetching()
          false -> currentClient.stopFetching()
        }
      }
      InspectorClientSettings.isCapturingModeOn = state
    }

    private fun client(event: AnActionEvent): InspectorClient =
      LayoutInspector.get(event)?.currentClient ?: DisconnectedClient
  }
}

@VisibleForTesting
class MyViewportLayoutManager(
  private val viewport: JViewport,
  private val layerSpacing: () -> Int,
  private val rootLocation: () -> Point?
) : LayoutManager by viewport.layout {
  private var lastLayerSpacing = INITIAL_LAYER_SPACING
  private var lastRootLocation: Point? = null
  private val origLayout = viewport.layout
  private var lastViewSize: Dimension? = null

  var currentZoomOperation: ZoomType? = null

  override fun layoutContainer(parent: Container?) {
    when {
      layerSpacing() != lastLayerSpacing -> {
        lastLayerSpacing = layerSpacing()
        val position = viewport.viewPosition.apply { translate(-viewport.view.width / 2, -viewport.view.height / 2) }
        origLayout.layoutContainer(parent)
        viewport.viewPosition = position.apply { translate(viewport.view.width / 2, viewport.view.height / 2) }
      }
      currentZoomOperation != null -> {
        viewport.viewPosition = when (currentZoomOperation) {
          ZoomType.FIT -> {
            origLayout.layoutContainer(parent)
            val bounds = viewport.extentSize
            val size = viewport.view.preferredSize
            Point((size.width - bounds.width).coerceAtLeast(0) / 2, (size.height - bounds.height).coerceAtLeast(0) / 2)
          }
          else -> {
            val position = SwingUtilities.convertPoint(viewport, Point(viewport.width / 2, viewport.height / 2), viewport.view)
            val xPercent = position.x.toDouble() / viewport.view.width.toDouble()
            val yPercent = position.y.toDouble() / viewport.view.height.toDouble()

            origLayout.layoutContainer(parent)

            val newPosition = Point((viewport.view.width * xPercent).toInt(), (viewport.view.height * yPercent).toInt())
            newPosition.translate(-viewport.extentSize.width / 2, -viewport.extentSize.height / 2)
            newPosition
          }
        }
        currentZoomOperation = null
      }
      else -> {
        origLayout.layoutContainer(parent)
        val lastRoot = lastRootLocation
        val currentRootLocation = rootLocation()
        if (viewport.view.size != lastViewSize && lastRoot != null && currentRootLocation != null) {
          val newRootLocation = SwingUtilities.convertPoint(viewport.view, currentRootLocation, viewport)
          viewport.viewPosition = Point(viewport.viewPosition).apply {
            translate(newRootLocation.x - lastRoot.x, newRootLocation.y - lastRoot.y)
          }
        }
      }
    }
    lastRootLocation = rootLocation()?.let { SwingUtilities.convertPoint(viewport.view, it, viewport) }
    lastViewSize = viewport.view.size
  }
}<|MERGE_RESOLUTION|>--- conflicted
+++ resolved
@@ -116,14 +116,10 @@
  * @param onDeviceSelected is only invoked when [deviceModel] is used.
  */
 class DeviceViewPanel(
-<<<<<<< HEAD
-  val processes: ProcessesModel?,
-=======
   deviceModel: DeviceModel?,
   val processesModel: ProcessesModel?,
   onDeviceSelected: (newDevice: DeviceDescriptor) -> Unit,
   onProcessSelected: (newProcess: ProcessDescriptor) -> Unit,
->>>>>>> ad5b6ee3
   private val layoutInspector: LayoutInspector,
   private val viewSettings: DeviceViewSettings,
   disposableParent: Disposable,
