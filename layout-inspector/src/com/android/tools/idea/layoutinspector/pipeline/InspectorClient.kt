/*
 * Copyright (C) 2020 The Android Open Source Project
 *
 * Licensed under the Apache License, Version 2.0 (the "License");
 * you may not use this file except in compliance with the License.
 * You may obtain a copy of the License at
 *
 *      http://www.apache.org/licenses/LICENSE-2.0
 *
 * Unless required by applicable law or agreed to in writing, software
 * distributed under the License is distributed on an "AS IS" BASIS,
 * WITHOUT WARRANTIES OR CONDITIONS OF ANY KIND, either express or implied.
 * See the License for the specific language governing permissions and
 * limitations under the License.
 */
package com.android.tools.idea.layoutinspector.pipeline

import com.android.tools.idea.appinspection.inspector.api.process.DeviceDescriptor
import com.android.tools.idea.appinspection.inspector.api.process.ProcessDescriptor
import com.android.tools.idea.layoutinspector.model.AndroidWindow
import com.android.tools.idea.layoutinspector.properties.EmptyPropertiesProvider
import com.android.tools.idea.layoutinspector.properties.PropertiesProvider
import com.android.tools.idea.layoutinspector.resource.ResourceLookup
import com.google.wireless.android.sdk.stats.DynamicLayoutInspectorErrorInfo
import com.intellij.openapi.Disposable
import com.intellij.openapi.project.Project
import java.nio.file.Path
import java.util.EnumSet
import java.util.concurrent.CompletableFuture

/**
 * Client for communicating with the agent.
 *
 * When created, it is expected that [connect] should be called shortly after, and that the client
 * will be in a valid state until [disconnect] is called.
 */
interface InspectorClient: Disposable {
  enum class State {
    INITIALIZED,
    CONNECTING,
    CONNECTED,
    DISCONNECTING,
    DISCONNECTED,
  }

  enum class Capability {
    /**
     * Indicates this client supports continuous fetching via [startFetching] and [stopFetching].
     */
    SUPPORTS_CONTINUOUS_MODE,

    /**
     * Indicates that this client is able to separate user defined nodes from system defined nodes.
     */
    SUPPORTS_SYSTEM_NODES,

    /**
     * Indicates that this client is able to send [AndroidWindow.ImageType.SKP] screenshots.
     */
    SUPPORTS_SKP,

    /**
     * Indicates that this client is able to collect semantic information.
     */
    SUPPORTS_SEMANTICS,

    /**
     * Indicates that this client is able to inspect compose parts of the application.
     */
    SUPPORTS_COMPOSE,

    /**
     * Indicates that this client is able to inspect compose recomposition counts of the application.
     */
    SUPPORTS_COMPOSE_RECOMPOSITION_COUNTS,
  }

  /**
   * Register a handler that is triggered whenever this client's [state] has changed.
   */
  fun registerStateCallback(callback: (State) -> Unit)

  /**
   * Register a handler that is triggered when this client encounters an error message
   */
  fun registerErrorCallback(callback: (String) -> Unit)

  /**
   * Register a handler that is triggered when this client receives an event containing layout tree
   * data about this device.
   *
   * See also: [treeLoader], which helps consume this data
   */
  fun registerTreeEventCallback(callback: (Any) -> Unit)

  /**
   * Register a handle that is triggered when this client receives a launch event.
   */
  fun registerConnectionTimeoutCallback(callback: (DynamicLayoutInspectorErrorInfo.AttachErrorState) -> Unit)

  /**
   * Connect this client to the device.
   *
   * Use [registerStateCallback] and check for [State.CONNECTED] if you need to know when this has
   * finished. This may also get set to [State.DISCONNECTED] if the client fails to connect.
   *
   * You are only supposed to call this once.
   */
  fun connect(project: Project)

  fun updateProgress(state: DynamicLayoutInspectorErrorInfo.AttachErrorState)

  /**
   * Disconnect this client.
   *
   * Use [registerStateCallback] and check for [State.DISCONNECTED] if you need to know when this has
   * finished.
   *
   * You are only supposed to call this once.
   */
  fun disconnect()

  /**
   * Start fetching information continuously off the device.
   *
   * If this is currently happening, then [isCapturing] will be set to true.
   *
   * See also [refresh], which is used for pulling the state of the device one piece at a time
   * instead.
   *
   * Once called, you should call [stopFetching] to cancel.
   *
   * If this client does not have the [Capability.SUPPORTS_CONTINUOUS_MODE] capability, then this
   * method should not be called, and doing so is undefined.
   */
  fun startFetching(): CompletableFuture<Unit>

  /**
   * Stop fetching information off the device.
   *
   * See also: [startFetching]
   *
   * If this client does not have the [Capability.SUPPORTS_CONTINUOUS_MODE] capability, then this
   * method should not be called, and doing so is undefined.
   */
  fun stopFetching(): CompletableFuture<Unit>

  /**
   * Refresh the content of the inspector.
   *
   * This shouldn't be necessary if the client is already continuously fetching off the device, i.e.
   * [isCapturing] is true.
   */
  fun refresh()

  /**
   * Set the requested screenshot type and zoom to be provided by the device.
   */
  fun updateScreenshotType(type: AndroidWindow.ImageType?, scale: Float = 1.0f) {}

  /**
   * Some compose capabilities are discovered after receiving data from the agent.
   */
  fun addDynamicCapabilities(dynamicCapabilities: Set<Capability>) {}

  /**
   * Save a snapshot of the current view, including all data needed to reconstitute it (e.g. properties information) to the given [path].
   */
  fun saveSnapshot(path: Path)

  /**
   * Report this client's capabilities so that external systems can check what functionality is
   * available before interacting with some of this client's methods.
   */
  val capabilities: Set<Capability>
    get() = EnumSet.noneOf(Capability::class.java)

  val state: State

  /**
   * The process this client is associated with.
   *
   * If a new process is connected, a new client should be created to handle it.
   */
  val process: ProcessDescriptor

  /**
   * Weather the process was auto connected or was manually selected.
   */
  val isInstantlyAutoConnected: Boolean

  val treeLoader: TreeLoader

  /**
   * True, if the current connection is currently receiving live updates.
   */
  val isCapturing: Boolean

  /**
   * Return a provider of properties from the current agent.
   */
  val provider: PropertiesProvider

  /**
   * Return true if the current client is actively connected (or about to connect) to the current
   * process.
   */
  val isConnected: Boolean get() = (state == State.CONNECTED)

  override fun dispose() {}
}

object DisconnectedClient : InspectorClient {
  override fun connect(project: Project) {}
  override fun updateProgress(state: DynamicLayoutInspectorErrorInfo.AttachErrorState) {}

  override fun disconnect() {}

  override fun registerStateCallback(callback: (InspectorClient.State) -> Unit) = Unit
  override fun registerErrorCallback(callback: (String) -> Unit) = Unit
  override fun registerTreeEventCallback(callback: (Any) -> Unit) = Unit
<<<<<<< HEAD
=======
  override fun registerConnectionTimeoutCallback(callback: (DynamicLayoutInspectorErrorInfo.AttachErrorState) -> Unit) = Unit

>>>>>>> ad5b6ee3
  override fun startFetching(): CompletableFuture<Unit> = CompletableFuture.completedFuture(Unit)
  override fun stopFetching(): CompletableFuture<Unit> = CompletableFuture.completedFuture(Unit)
  override fun refresh() {}
  override fun saveSnapshot(path: Path) {}

  override val state = InspectorClient.State.DISCONNECTED
  override val process = object : ProcessDescriptor {
    override val device: DeviceDescriptor = object : DeviceDescriptor {
      override val manufacturer: String = ""
      override val model: String = ""
      override val serial: String = ""
      override val isEmulator: Boolean = false
      override val apiLevel: Int = 0
      override val version: String = ""
      override val codename: String? = null
    }
    override val abiCpuArch: String = ""
    override val name: String = ""
    override val isRunning: Boolean = false
    override val pid: Int = 0
    override val streamId: Long = 0
  }
  override val isInstantlyAutoConnected = false
  override val treeLoader = object : TreeLoader {
    override fun loadComponentTree(data: Any?, resourceLookup: ResourceLookup, process: ProcessDescriptor): ComponentTreeData? = null
    override fun getAllWindowIds(data: Any?): List<*> = emptyList<Any>()
  }
  override val isCapturing = false
  override val provider = EmptyPropertiesProvider
}<|MERGE_RESOLUTION|>--- conflicted
+++ resolved
@@ -219,11 +219,8 @@
   override fun registerStateCallback(callback: (InspectorClient.State) -> Unit) = Unit
   override fun registerErrorCallback(callback: (String) -> Unit) = Unit
   override fun registerTreeEventCallback(callback: (Any) -> Unit) = Unit
-<<<<<<< HEAD
-=======
   override fun registerConnectionTimeoutCallback(callback: (DynamicLayoutInspectorErrorInfo.AttachErrorState) -> Unit) = Unit
 
->>>>>>> ad5b6ee3
   override fun startFetching(): CompletableFuture<Unit> = CompletableFuture.completedFuture(Unit)
   override fun stopFetching(): CompletableFuture<Unit> = CompletableFuture.completedFuture(Unit)
   override fun refresh() {}
