/*
 * Copyright (C) 2020 The Android Open Source Project
 *
 * Licensed under the Apache License, Version 2.0 (the "License");
 * you may not use this file except in compliance with the License.
 * You may obtain a copy of the License at
 *
 *      http://www.apache.org/licenses/LICENSE-2.0
 *
 * Unless required by applicable law or agreed to in writing, software
 * distributed under the License is distributed on an "AS IS" BASIS,
 * WITHOUT WARRANTIES OR CONDITIONS OF ANY KIND, either express or implied.
 * See the License for the specific language governing permissions and
 * limitations under the License.
 */
package com.android.tools.idea.layoutinspector.pipeline.legacy

import com.android.annotations.concurrency.Slow
import com.android.ddmlib.Client
import com.android.ddmlib.DebugViewDumpHandler
import com.android.tools.idea.appinspection.inspector.api.process.ProcessDescriptor
import com.android.tools.idea.layoutinspector.model.AndroidWindow
import com.android.tools.idea.layoutinspector.model.ViewNode
import com.android.tools.idea.layoutinspector.pipeline.ComponentTreeData
import com.android.tools.idea.layoutinspector.pipeline.TreeLoader
import com.android.tools.idea.layoutinspector.pipeline.adb.AdbUtils
import com.android.tools.idea.layoutinspector.pipeline.adb.findClient
import com.android.tools.idea.layoutinspector.resource.ResourceLookup
import com.google.common.annotations.VisibleForTesting
import com.google.common.collect.Lists
<<<<<<< HEAD
import com.intellij.openapi.diagnostic.Logger
import java.io.BufferedReader
import java.io.ByteArrayInputStream
import java.io.ByteArrayOutputStream
=======
import com.google.wireless.android.sdk.stats.DynamicLayoutInspectorErrorInfo.AttachErrorState
>>>>>>> 477885a9
import java.io.IOException
import java.nio.ByteBuffer
import java.util.concurrent.TimeUnit
import java.util.concurrent.atomic.AtomicReference

/**
 * A [TreeLoader] that can handle pre-api 29 devices. Loads the view hierarchy and screenshot using DDM, and parses it into [ViewNode]s
 */
class LegacyTreeLoader(private val client: LegacyClient) : TreeLoader {
  private val LegacyClient.selectedDdmClient: Client?
    get() = ddmClientOverride ?: AdbUtils.getAdbFuture(client.model.project).get()?.findClient(process)

  @VisibleForTesting
  var ddmClientOverride: Client? = null

  override fun loadComponentTree(data: Any?, resourceLookup: ResourceLookup, process: ProcessDescriptor): ComponentTreeData? {
    val (windowName, updater, _) = data as? LegacyEvent ?: return null
    return capture(windowName, updater)?.let { ComponentTreeData(it, 0, emptySet()) }
  }

  override fun getAllWindowIds(data: Any?): List<String>? {
    client.launchMonitor.updateProgress(AttachErrorState.LEGACY_WINDOW_LIST_REQUESTED)
    val ddmClient = client.selectedDdmClient ?: return null
    val result = if (data is LegacyEvent) {
      data.allWindows
    }
    else {
      ListViewRootsHandler().getWindows(ddmClient, 5, TimeUnit.SECONDS)
    }
    client.latestScreenshots.keys.retainAll(result)
    client.latestData.keys.retainAll(result)
    client.launchMonitor.updateProgress(AttachErrorState.LEGACY_WINDOW_LIST_RECEIVED)
    return result
  }

  @Slow
  private fun capture(windowName: String, propertiesUpdater: LegacyPropertiesProvider.Updater): AndroidWindow? {
    client.launchMonitor.updateProgress(AttachErrorState.LEGACY_HIERARCHY_REQUESTED)
    val ddmClient = client.selectedDdmClient ?: return null
    val hierarchyHandler = CaptureByteArrayHandler(DebugViewDumpHandler.CHUNK_VURT)
    ddmClient.dumpViewHierarchy(windowName, false, true, false, hierarchyHandler)
    propertiesUpdater.lookup.resourceLookup.dpi = ddmClient.device.density
    val hierarchyData = hierarchyHandler.getData() ?: return null
    client.launchMonitor.updateProgress(AttachErrorState.LEGACY_HIERARCHY_RECEIVED)
    client.latestData[windowName] = hierarchyData
    val (rootNode, hash) = LegacyTreeParser.parseLiveViewNode(hierarchyData, propertiesUpdater) ?: return null
    val imageHandler = CaptureByteArrayHandler(DebugViewDumpHandler.CHUNK_VUOP)
    client.launchMonitor.updateProgress(AttachErrorState.LEGACY_SCREENSHOT_REQUESTED)
    ddmClient.captureView(windowName, hash, imageHandler)
    try {
      imageHandler.getData()?.let {
        client.latestScreenshots[windowName] = it
      }
    }
<<<<<<< HEAD
    catch (ex: Exception) {
      Logger.getInstance(LegacyTreeLoader::class.java).warn("Couldn't get screenshot from device", ex)
      return null
=======
    catch (e: IOException) {
      // We didn't get an image, but still return the hierarchy and properties
>>>>>>> 477885a9
    }
    client.launchMonitor.updateProgress(AttachErrorState.LEGACY_SCREENSHOT_RECEIVED)

    return LegacyAndroidWindow(client, rootNode, windowName)
  }

  private class CaptureByteArrayHandler(type: Int) : DebugViewDumpHandler(type) {

    private val mData = AtomicReference<ByteArray>()

    override fun handleViewDebugResult(data: ByteBuffer) {
      val b = ByteArray(data.remaining())
      data.get(b)
      mData.set(b)
    }

    fun getData(): ByteArray? {
      waitForResult(15, TimeUnit.SECONDS)
      return mData.get()
    }
  }

  private class ListViewRootsHandler : DebugViewDumpHandler(CHUNK_VULW) {

    private val viewRoots = Lists.newCopyOnWriteArrayList<String>()

    override fun handleViewDebugResult(data: ByteBuffer) {
      val nWindows = data.int

      for (i in 0 until nWindows) {
        val len = data.int
        viewRoots.add(getString(data, len))
      }
    }

    @Slow
    @Throws(IOException::class)
    fun getWindows(c: Client, timeout: Long, unit: TimeUnit): List<String> {
      c.listViewRoots(this)
      waitForResult(timeout, unit)
      return viewRoots
    }
  }
}<|MERGE_RESOLUTION|>--- conflicted
+++ resolved
@@ -28,14 +28,7 @@
 import com.android.tools.idea.layoutinspector.resource.ResourceLookup
 import com.google.common.annotations.VisibleForTesting
 import com.google.common.collect.Lists
-<<<<<<< HEAD
-import com.intellij.openapi.diagnostic.Logger
-import java.io.BufferedReader
-import java.io.ByteArrayInputStream
-import java.io.ByteArrayOutputStream
-=======
 import com.google.wireless.android.sdk.stats.DynamicLayoutInspectorErrorInfo.AttachErrorState
->>>>>>> 477885a9
 import java.io.IOException
 import java.nio.ByteBuffer
 import java.util.concurrent.TimeUnit
@@ -90,14 +83,8 @@
         client.latestScreenshots[windowName] = it
       }
     }
-<<<<<<< HEAD
-    catch (ex: Exception) {
-      Logger.getInstance(LegacyTreeLoader::class.java).warn("Couldn't get screenshot from device", ex)
-      return null
-=======
     catch (e: IOException) {
       // We didn't get an image, but still return the hierarchy and properties
->>>>>>> 477885a9
     }
     client.launchMonitor.updateProgress(AttachErrorState.LEGACY_SCREENSHOT_RECEIVED)
 
