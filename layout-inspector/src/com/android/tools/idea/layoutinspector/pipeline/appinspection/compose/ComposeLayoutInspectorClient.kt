/*
 * Copyright (C) 2021 The Android Open Source Project
 *
 * Licensed under the Apache License, Version 2.0 (the "License");
 * you may not use this file except in compliance with the License.
 * You may obtain a copy of the License at
 *
 *      http://www.apache.org/licenses/LICENSE-2.0
 *
 * Unless required by applicable law or agreed to in writing, software
 * distributed under the License is distributed on an "AS IS" BASIS,
 * WITHOUT WARRANTIES OR CONDITIONS OF ANY KIND, either express or implied.
 * See the License for the specific language governing permissions and
 * limitations under the License.
 */
package com.android.tools.idea.layoutinspector.pipeline.appinspection.compose

import com.android.tools.idea.appinspection.api.AppInspectionApiServices
import com.android.tools.idea.appinspection.api.findVersion
import com.android.tools.idea.appinspection.ide.InspectorArtifactService
import com.android.tools.idea.appinspection.ide.getOrResolveInspectorJar
import com.android.tools.idea.appinspection.inspector.api.AppInspectionAppProguardedException
import com.android.tools.idea.appinspection.inspector.api.AppInspectionArtifactNotFoundException
import com.android.tools.idea.appinspection.inspector.api.AppInspectionException
import com.android.tools.idea.appinspection.inspector.api.AppInspectionVersionIncompatibleException
import com.android.tools.idea.appinspection.inspector.api.AppInspectorJar
import com.android.tools.idea.appinspection.inspector.api.AppInspectorMessenger
import com.android.tools.idea.appinspection.inspector.api.launch.ArtifactCoordinate
import com.android.tools.idea.appinspection.inspector.api.launch.LaunchParameters
import com.android.tools.idea.appinspection.inspector.api.process.ProcessDescriptor
import com.android.tools.idea.flags.StudioFlags
import com.android.tools.idea.layoutinspector.model.InspectorModel
import com.android.tools.idea.layoutinspector.pipeline.InspectorClient
import com.android.tools.idea.layoutinspector.pipeline.InspectorClient.Capability
import com.android.tools.idea.layoutinspector.pipeline.InspectorClientLaunchMonitor
import com.android.tools.idea.layoutinspector.ui.InspectorBannerService
import com.google.common.annotations.VisibleForTesting
import com.google.wireless.android.sdk.stats.DynamicLayoutInspectorErrorInfo.AttachErrorState
import kotlinx.coroutines.cancel
import layoutinspector.compose.inspection.LayoutInspectorComposeProtocol.Command
import layoutinspector.compose.inspection.LayoutInspectorComposeProtocol.GetAllParametersCommand
import layoutinspector.compose.inspection.LayoutInspectorComposeProtocol.GetAllParametersResponse
import layoutinspector.compose.inspection.LayoutInspectorComposeProtocol.GetComposablesCommand
import layoutinspector.compose.inspection.LayoutInspectorComposeProtocol.GetComposablesResponse
import layoutinspector.compose.inspection.LayoutInspectorComposeProtocol.GetParameterDetailsCommand
import layoutinspector.compose.inspection.LayoutInspectorComposeProtocol.GetParameterDetailsResponse
import layoutinspector.compose.inspection.LayoutInspectorComposeProtocol.GetParametersCommand
import layoutinspector.compose.inspection.LayoutInspectorComposeProtocol.GetParametersResponse
import layoutinspector.compose.inspection.LayoutInspectorComposeProtocol.Response
import layoutinspector.compose.inspection.LayoutInspectorComposeProtocol.UpdateSettingsCommand
import layoutinspector.compose.inspection.LayoutInspectorComposeProtocol.UpdateSettingsResponse
import java.util.EnumSet

const val COMPOSE_LAYOUT_INSPECTOR_ID = "layoutinspector.compose.inspection"

private val DEV_JAR = AppInspectorJar("compose-ui-inspection.jar",
                                      developmentDirectory = "prebuilts/tools/common/app-inspection/androidx/compose/ui/")
private val MINIMUM_COMPOSE_COORDINATE = ArtifactCoordinate(
  "androidx.compose.ui", "ui", "1.0.0-beta02", ArtifactCoordinate.Type.AAR
)

@VisibleForTesting
val INCOMPATIBLE_LIBRARY_MESSAGE =
  "Inspecting Compose layouts is available only when connecting to apps using $MINIMUM_COMPOSE_COORDINATE or higher."

@VisibleForTesting
const val PROGUARDED_LIBRARY_MESSAGE = "Inspecting Compose layouts might not work properly with code shrinking enabled."

@VisibleForTesting
const val INSPECTOR_NOT_FOUND_USE_SNAPSHOT = "Could not resolve inspector on maven.google.com. " +
                                             "Please set use.snapshot.jar flag to use snapshot jars."

@VisibleForTesting
const val COMPOSE_INSPECTION_NOT_AVAILABLE = "Compose inspection is not available."

private const val PROGUARD_LEARN_MORE = "https://d.android.com/r/studio-ui/layout-inspector/code-shrinking"

/**
 * Result from [ComposeLayoutInspectorClient.getComposeables].
 */
class GetComposablesResult(
  /** The response received from the agent */
  val response: GetComposablesResponse,

  /** This is true, if a recomposition count reset command was sent after the GetComposables command was sent. */
  val pendingRecompositionCountReset: Boolean
)

/**
 * The client responsible for interacting with the compose layout inspector running on the target
 * device.
 *
 * @param messenger The messenger that lets us communicate with the view inspector.
 * @param capabilities Of the containing [InspectorClient]. Some capabilities may be added by this class.
 */
class ComposeLayoutInspectorClient(
  model: InspectorModel,
  private val treeSettings: TreeSettings,
  private val messenger: AppInspectorMessenger,
  private val capabilities: EnumSet<Capability>,
  private val launchMonitor: InspectorClientLaunchMonitor
) {

  companion object {
    /**
     * Helper function for launching the compose layout inspector and creating a client to interact
     * with it.
     */
    suspend fun launch(
      apiServices: AppInspectionApiServices,
      process: ProcessDescriptor,
      model: InspectorModel,
      treeSettings: TreeSettings,
      capabilities: EnumSet<Capability>,
      launchMonitor: InspectorClientLaunchMonitor
    ): ComposeLayoutInspectorClient? {
      val jar = if (StudioFlags.APP_INSPECTION_USE_DEV_JAR.get()) {
        DEV_JAR // This branch is used by tests
      }
      else {
        val version =
          apiServices.findVersion(model.project.name, process, MINIMUM_COMPOSE_COORDINATE.groupId, MINIMUM_COMPOSE_COORDINATE.artifactId)
          ?: return null

        try {
          InspectorArtifactService.instance.getOrResolveInspectorJar(model.project, MINIMUM_COMPOSE_COORDINATE.copy(version = version))
        }
        catch (e: AppInspectionArtifactNotFoundException) {
          if (version.endsWith("-SNAPSHOT")) {
            InspectorBannerService.getInstance(model.project).setNotification(INSPECTOR_NOT_FOUND_USE_SNAPSHOT)
          } else {
            InspectorBannerService.getInstance(model.project).setNotification(COMPOSE_INSPECTION_NOT_AVAILABLE)
          }
          return null
        }
      }

      // Set force = true, to be more aggressive about connecting the layout inspector if an old version was
      // left running for some reason. This is a better experience than silently falling back to a legacy client.
      val params = LaunchParameters(process, COMPOSE_LAYOUT_INSPECTOR_ID, jar, model.project.name, MINIMUM_COMPOSE_COORDINATE, force = true)
      return try {
        val messenger = apiServices.launchInspector(params)
        ComposeLayoutInspectorClient(model, treeSettings, messenger, capabilities, launchMonitor).apply { updateSettings() }
      }
      catch (ignored: AppInspectionVersionIncompatibleException) {
        InspectorBannerService.getInstance(model.project).setNotification(INCOMPATIBLE_LIBRARY_MESSAGE)
        null
      }
      catch (ignored: AppInspectionAppProguardedException) {
        val banner = InspectorBannerService.getInstance(model.project)
        banner.setNotification(
          PROGUARDED_LIBRARY_MESSAGE,
          listOf(InspectorBannerService.LearnMoreAction(PROGUARD_LEARN_MORE), banner.DISMISS_ACTION))
        null
      }
      catch (ignored: AppInspectionException) {
        null
      }
    }
  }

  val parametersCache = ComposeParametersCache(this, model)

  /**
   * The caller will supply a running (increasing) number, that can be used to coordinate the responses from
   * varies commands.
   */
  private var lastGeneration = 0

  /**
   * The value of [lastGeneration] when the last recomposition reset command was sent.
   */
  private var lastGenerationReset = 0

  suspend fun getComposeables(rootViewId: Long, newGeneration: Int, forSnapshot: Boolean): GetComposablesResult {
    lastGeneration = newGeneration
    launchMonitor.updateProgress(AttachErrorState.COMPOSE_REQUEST_SENT)
    val response = messenger.sendCommand {
      getComposablesCommand = GetComposablesCommand.newBuilder().apply {
        this.rootViewId = rootViewId
        generation = lastGeneration
        extractAllParameters = forSnapshot
      }.build()
    }
    launchMonitor.updateProgress(AttachErrorState.COMPOSE_RESPONSE_RECEIVED)
    return GetComposablesResult(response.getComposablesResponse, lastGenerationReset >= newGeneration)
  }

  suspend fun getParameters(rootViewId: Long, composableId: Long, anchorHash: Int): GetParametersResponse {
    val response = messenger.sendCommand {
      getParametersCommand = GetParametersCommand.newBuilder().apply {
        this.rootViewId = rootViewId
        this.composableId = composableId
<<<<<<< HEAD
=======
        this.anchorHash = anchorHash
>>>>>>> ad5b6ee3
        generation = lastGeneration
      }.build()
    }
    return response.getParametersResponse
  }

  suspend fun getAllParameters(rootViewId: Long): GetAllParametersResponse {
    val response = messenger.sendCommand {
      getAllParametersCommand = GetAllParametersCommand.newBuilder().apply {
        this.rootViewId = rootViewId
        generation = lastGeneration
      }.build()
    }
    return response.getAllParametersResponse
  }

  suspend fun getParameterDetails(
    rootViewId: Long,
    reference: ParameterReference,
    startIndex: Int,
    maxElements: Int
  ): GetParameterDetailsResponse {
    val response = messenger.sendCommand {
      getParameterDetailsCommand = GetParameterDetailsCommand.newBuilder().apply {
        this.rootViewId = rootViewId
        generation = lastGeneration
        this.startIndex = startIndex
        this.maxElements = maxElements
        referenceBuilder.apply {
          composableId = reference.nodeId
          anchorHash = reference.anchorHash
          kind = reference.kind.convert()
          parameterIndex = reference.parameterIndex
          addAllCompositeIndex(reference.indices.asIterable())
        }
      }.build()
    }
    return response.getParameterDetailsResponse
  }

  suspend fun updateSettings(): UpdateSettingsResponse {
    lastGenerationReset = lastGeneration
    val response = messenger.sendCommand {
      updateSettingsCommand = UpdateSettingsCommand.newBuilder().apply {
        includeRecomposeCounts = treeSettings.showRecompositions
        delayParameterExtractions = true
      }.build()
    }
    if (response.hasUpdateSettingsResponse()) {
      capabilities.add(Capability.SUPPORTS_COMPOSE_RECOMPOSITION_COUNTS)
    }
    return response.updateSettingsResponse
  }

  fun disconnect() {
    messenger.scope.cancel()
  }
}

/**
 * Convenience method for wrapping a specific view-inspector command inside a parent
 * app inspection command.
 */
private suspend fun AppInspectorMessenger.sendCommand(initCommand: Command.Builder.() -> Unit): Response {
  val command = Command.newBuilder()
  command.initCommand()
  return Response.parseFrom(sendRawCommand(command.build().toByteArray()))
}<|MERGE_RESOLUTION|>--- conflicted
+++ resolved
@@ -33,6 +33,7 @@
 import com.android.tools.idea.layoutinspector.pipeline.InspectorClient
 import com.android.tools.idea.layoutinspector.pipeline.InspectorClient.Capability
 import com.android.tools.idea.layoutinspector.pipeline.InspectorClientLaunchMonitor
+import com.android.tools.idea.layoutinspector.tree.TreeSettings
 import com.android.tools.idea.layoutinspector.ui.InspectorBannerService
 import com.google.common.annotations.VisibleForTesting
 import com.google.wireless.android.sdk.stats.DynamicLayoutInspectorErrorInfo.AttachErrorState
@@ -191,10 +192,7 @@
       getParametersCommand = GetParametersCommand.newBuilder().apply {
         this.rootViewId = rootViewId
         this.composableId = composableId
-<<<<<<< HEAD
-=======
         this.anchorHash = anchorHash
->>>>>>> ad5b6ee3
         generation = lastGeneration
       }.build()
     }
