--- conflicted
+++ resolved
@@ -76,13 +76,9 @@
    */
   fun createForViewId(id: Long, shouldInterrupt: () -> Boolean): List<ComposeViewNode>? {
     androidViews.clear()
-<<<<<<< HEAD
-    val result = roots[id]?.map { node -> node.convert(shouldInterrupt) }
-=======
     val result = ViewNode.writeAccess {
       roots[id]?.map { node -> node.convert(shouldInterrupt, this) }
     }
->>>>>>> 477885a9
     nodesCreated = nodesCreated || (result?.isNotEmpty() ?: false)
     return result
   }
@@ -112,13 +108,9 @@
     )
 
     composeFlags = composeFlags or flags
-<<<<<<< HEAD
-    childrenList.mapTo(node.children) { it.convert(shouldInterrupt).apply { parent = node } }
-=======
     access.apply {
       childrenList.mapTo(node.children) { it.convert(shouldInterrupt, access).apply { parent = node } }
     }
->>>>>>> 477885a9
     if (viewId != 0L) {
       androidViews[viewId] = node
     }
