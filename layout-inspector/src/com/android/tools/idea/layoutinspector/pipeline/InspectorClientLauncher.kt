--- conflicted
+++ resolved
@@ -54,11 +54,7 @@
   private val project: Project,
   private val parentDisposable: Disposable,
   private val metrics: LayoutInspectorMetrics? = null,
-<<<<<<< HEAD
-  @VisibleForTesting val executor: Executor = AndroidExecutors.getInstance().workerThreadExecutor
-=======
   @VisibleForTesting executor: Executor? = null
->>>>>>> ad5b6ee3
 ) {
   companion object {
 
@@ -69,10 +65,7 @@
       processes: ProcessesModel,
       model: InspectorModel,
       metrics: LayoutInspectorMetrics,
-<<<<<<< HEAD
-=======
       treeSettings: TreeSettings,
->>>>>>> ad5b6ee3
       parentDisposable: Disposable
     ): InspectorClientLauncher {
       return InspectorClientLauncher(
@@ -80,11 +73,7 @@
         listOf(
           { params ->
             if (params.process.device.apiLevel >= AndroidVersion.VersionCodes.Q) {
-<<<<<<< HEAD
-              AppInspectionInspectorClient(params.process, params.isInstantlyAutoConnected, model, metrics, parentDisposable)
-=======
               AppInspectionInspectorClient(params.process, params.isInstantlyAutoConnected, model, metrics, treeSettings, parentDisposable)
->>>>>>> ad5b6ee3
             }
             else {
               null
@@ -110,12 +99,6 @@
   private val workerExecutor = AndroidExecutors.getInstance().workerThreadExecutor
 
   init {
-<<<<<<< HEAD
-    processes.addSelectedProcessListeners(executor) {
-      if (!project.isDisposed) {
-        handleProcess(processes.selectedProcess, processes.isAutoConnected)
-      }
-=======
     val realExecutor = executor ?: object: Executor {
       private val singleThreadExecutor = Executors.newSingleThreadExecutor()
       override fun execute(command: Runnable) {
@@ -132,7 +115,6 @@
 
     processes.addSelectedProcessListeners(realExecutor) {
       handleProcessInWorkerThread(executor, processes.selectedProcess, processes.isAutoConnected)
->>>>>>> ad5b6ee3
     }
 
     Disposer.register(parentDisposable) {
