--- conflicted
+++ resolved
@@ -7,8 +7,6 @@
     </content>
     <orderEntry type="inheritedJdk" />
     <orderEntry type="sourceFolder" forTests="false" />
-    <orderEntry type="library" name="kotlin-stdlib-jdk8" level="project" />
-    <orderEntry type="module" module-name="intellij.platform.ide" />
     <orderEntry type="module" module-name="android.sdktools.flags" />
     <orderEntry type="module" module-name="intellij.android.core" />
     <orderEntry type="module" module-name="intellij.android.adt.ui" />
@@ -16,51 +14,15 @@
     <orderEntry type="module" module-name="intellij.android.adt.ui.model" />
     <orderEntry type="module" module-name="intellij.android.deploy" />
     <orderEntry type="module" module-name="intellij.android.common" />
-    <orderEntry type="module" module-name="intellij.java.psi" />
-    <orderEntry type="module" module-name="intellij.xml.psi" />
-    <orderEntry type="module" module-name="intellij.xml.psi.impl" />
-    <orderEntry type="module" module-name="intellij.xml.dom" />
     <orderEntry type="module" module-name="intellij.android.layout-ui" />
-    <orderEntry type="module" module-name="intellij.platform.ide.impl" />
     <orderEntry type="module" module-name="android.sdktools.ddmlib" />
     <orderEntry type="module" module-name="intellij.android.adb" />
     <orderEntry type="library" name="studio-grpc" level="project" />
     <orderEntry type="library" name="studio-proto" level="project" />
-<<<<<<< HEAD
-    <orderEntry type="module" module-name="intellij.platform.lang" />
-    <orderEntry type="library" name="layoutinspector-skia-proto" level="project" />
-=======
->>>>>>> 477885a9
     <orderEntry type="module" module-name="intellij.android.wizard" />
     <orderEntry type="module" module-name="intellij.android.wizard.model" />
-    <orderEntry type="module" module-name="android.sdktools.analytics-tracker" />
+    <orderEntry type="module" module-name="analytics-tracker" />
     <orderEntry type="library" name="studio-analytics-proto" level="project" />
-<<<<<<< HEAD
-    <orderEntry type="library" name="protobuf" level="project" />
-    <orderEntry type="module" module-name="intellij.platform.indexing" />
-    <orderEntry type="module" module-name="intellij.platform.indexing.impl" />
-    <orderEntry type="module" module-name="intellij.platform.core.ui" />
-    <orderEntry type="module" module-name="intellij.platform.ide.util.io" />
-    <orderEntry type="library" name="jaxb-api" level="project" />
-    <orderEntry type="library" name="fastutil-min" level="project" />
-    <orderEntry type="module" module-name="android.sdktools.dynamic-layout-inspector.common" />
-    <orderEntry type="module" module-name="intellij.android.app-inspection.api" />
-    <orderEntry type="module" module-name="intellij.android.app-inspection.ide" />
-    <orderEntry type="module" module-name="intellij.android.app-inspection.inspector.api" />
-    <orderEntry type="library" name="layoutinspector-view-proto" level="project" />
-    <orderEntry type="library" name="layoutinspector-compose-proto" level="project" />
-    <orderEntry type="module" module-name="intellij.android.projectSystem" />
-    <orderEntry type="library" name="Guava" level="project" />
-    <orderEntry type="library" name="kotlinx-coroutines-jdk8" level="project" />
-    <orderEntry type="library" name="error-prone-annotations" level="project" />
-    <orderEntry type="module" module-name="kotlin.base.util" />
-    <orderEntry type="module" module-name="kotlin.base.fe10.analysis" />
-    <orderEntry type="module" module-name="kotlin.fir.frontend-independent" />
-    <orderEntry type="module" module-name="kotlin.idea" />
-    <orderEntry type="library" scope="PROVIDED" name="kotlinc.kotlin-compiler-common" level="project" />
-    <orderEntry type="library" scope="PROVIDED" name="kotlinc.kotlin-compiler-fe10" level="project" />
-    <orderEntry type="module" module-name="kotlin.common" />
-=======
     <orderEntry type="module" module-name="dynamic-layout-inspector.common" />
     <orderEntry type="module" module-name="app-inspection.api" />
     <orderEntry type="module" module-name="app-inspection.ide" />
@@ -68,7 +30,50 @@
     <orderEntry type="module" module-name="intellij.android.projectSystem" />
     <orderEntry type="module" module-name="android-layout-inspector" />
     <orderEntry type="library" name="layoutinspector-skia-proto" level="project" />
-    <orderEntry type="library" name="layoutinspector-view-proto" level="project" />
->>>>>>> 477885a9
+    <orderEntry type="library" name="layout_inspector_snapshot_java_proto" level="project" />
+    <orderEntry type="library" name="layout_inspector_view_java_proto" level="project" />
+    <orderEntry type="library" name="layout_inspector_compose_java_proto" level="project" />
+    <orderEntry type="library" name="protobuf" level="project" />
+    <orderEntry type="library" name="Guava" level="project" />
+    <orderEntry type="library" name="kotlinx-coroutines-jdk8" level="project" />
+    <orderEntry type="library" name="kotlin-reflect" level="project" />
+    <orderEntry type="library" name="jetbrains-annotations" level="project" />
+    <orderEntry type="library" name="gson" level="project" />
+    <orderEntry type="library" name="error-prone-annotations" level="project" />
+    <orderEntry type="library" name="kotlinc.kotlin-compiler-common" level="project" />
+    <orderEntry type="library" name="kotlin-stdlib-jdk8" level="project" />
+    <orderEntry type="library" name="kotlinc.kotlin-compiler-fe10" level="project" />
+    <orderEntry type="module" module-name="intellij.platform.util.jdom" />
+    <orderEntry type="module" module-name="intellij.platform.lang.core" />
+    <orderEntry type="module" module-name="kotlin.base.fe10.analysis" />
+    <orderEntry type="module" module-name="intellij.platform.util.base" />
+    <orderEntry type="module" module-name="intellij.platform.util.rt" />
+    <orderEntry type="module" module-name="kotlin.idea" />
+    <orderEntry type="module" module-name="intellij.xml.psi.impl" />
+    <orderEntry type="module" module-name="intellij.platform.editor" />
+    <orderEntry type="module" module-name="intellij.platform.analysis" />
+    <orderEntry type="module" module-name="intellij.java.psi" />
+    <orderEntry type="module" module-name="intellij.platform.ide" />
+    <orderEntry type="module" module-name="intellij.platform.util" />
+    <orderEntry type="module" module-name="intellij.platform.core.ui" />
+    <orderEntry type="module" module-name="intellij.platform.concurrency" />
+    <orderEntry type="module" module-name="intellij.platform.util.ui" />
+    <orderEntry type="module" module-name="intellij.xml.psi" />
+    <orderEntry type="module" module-name="intellij.platform.indexing" />
+    <orderEntry type="module" module-name="intellij.platform.projectModel" />
+    <orderEntry type="module" module-name="intellij.platform.ide.util.io" />
+    <orderEntry type="module" module-name="kotlin.core" />
+    <orderEntry type="module" module-name="intellij.platform.execution.impl" />
+    <orderEntry type="module" module-name="intellij.platform.lang" />
+    <orderEntry type="module" module-name="kotlin.base.util" />
+    <orderEntry type="module" module-name="intellij.xml.dom" />
+    <orderEntry type="module" module-name="intellij.platform.execution" />
+    <orderEntry type="module" module-name="intellij.java.execution" />
+    <orderEntry type="module" module-name="intellij.platform.core" />
+    <orderEntry type="module" module-name="intellij.platform.extensions" />
+    <orderEntry type="module" module-name="intellij.platform.ide.impl" />
+    <orderEntry type="module" module-name="intellij.platform.core.impl" />
+    <orderEntry type="module" module-name="intellij.platform.util.ex" />
+    <orderEntry type="module" module-name="intellij.platform.ide.core" />
   </component>
 </module>