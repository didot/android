--- conflicted
+++ resolved
@@ -50,11 +50,7 @@
     assertEquals(expected.drawId, actual.drawId)
     ViewNode.readDrawChildren { drawChildren ->
       assertEquals("for node ${expected.drawId}", expected.drawChildren().size, actual.drawChildren().size)
-<<<<<<< HEAD
-      expected.drawChildren().zip(actual.drawChildren()).forEach { (expected, actual) -> checkTreesEqual(expected, actual) }
-=======
       expected.drawChildren().zip(actual.drawChildren()).forEach { (expected, actual) -> checkTreesEqual(expected, actual, treeSettings) }
->>>>>>> 4d90afa2
     }
   }
 
