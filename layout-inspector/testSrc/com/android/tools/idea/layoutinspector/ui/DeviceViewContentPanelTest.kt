/*
 * Copyright (C) 2019 The Android Open Source Project
 *
 * Licensed under the Apache License, Version 2.0 (the "License");
 * you may not use this file except in compliance with the License.
 * You may obtain a copy of the License at
 *
 *      http://www.apache.org/licenses/LICENSE-2.0
 *
 * Unless required by applicable law or agreed to in writing, software
 * distributed under the License is distributed on an "AS IS" BASIS,
 * WITHOUT WARRANTIES OR CONDITIONS OF ANY KIND, either express or implied.
 * See the License for the specific language governing permissions and
 * limitations under the License.
 */
package com.android.tools.idea.layoutinspector.ui

import com.android.ide.common.rendering.api.ResourceNamespace
import com.android.ide.common.rendering.api.ResourceReference
import com.android.ide.common.resources.configuration.DensityQualifier
import com.android.ide.common.resources.configuration.FolderConfiguration
import com.android.ide.common.resources.configuration.ScreenHeightQualifier
import com.android.ide.common.resources.configuration.ScreenRoundQualifier
import com.android.ide.common.resources.configuration.ScreenWidthQualifier
import com.android.resources.Density
import com.android.resources.ResourceType
import com.android.resources.ScreenRound
import com.android.testutils.AssumeUtil
import com.android.testutils.ImageDiffUtil
import com.android.testutils.MockitoKt.mock
<<<<<<< HEAD
import com.android.testutils.TestUtils
=======
import com.android.testutils.MockitoKt.whenever
import com.android.testutils.TestUtils.resolveWorkspacePathUnchecked
>>>>>>> ad5b6ee3
import com.android.tools.adtui.actions.DropDownAction
import com.android.tools.adtui.imagediff.ImageDiffTestUtil
import com.android.tools.adtui.swing.FakeMouse
import com.android.tools.adtui.swing.FakeUi
import com.android.tools.adtui.swing.IconLoaderRule
import com.android.tools.adtui.swing.SetPortableUiFontRule
import com.android.tools.adtui.workbench.PropertiesComponentMock
import com.android.tools.idea.appinspection.ide.ui.SelectProcessAction
import com.android.tools.idea.layoutinspector.LAYOUT_INSPECTOR_DATA_KEY
import com.android.tools.idea.layoutinspector.LayoutInspector
import com.android.tools.idea.layoutinspector.common.SelectViewAction
import com.android.tools.idea.layoutinspector.metrics.statistics.SessionStatistics
import com.android.tools.idea.layoutinspector.model
import com.android.tools.idea.layoutinspector.model.COMPOSE1
import com.android.tools.idea.layoutinspector.model.ComposeViewNode
import com.android.tools.idea.layoutinspector.model.DrawViewImage
import com.android.tools.idea.layoutinspector.model.InspectorModel
import com.android.tools.idea.layoutinspector.model.ROOT
import com.android.tools.idea.layoutinspector.model.SelectionOrigin
import com.android.tools.idea.layoutinspector.model.VIEW1
import com.android.tools.idea.layoutinspector.model.VIEW2
import com.android.tools.idea.layoutinspector.model.VIEW3
import com.android.tools.idea.layoutinspector.model.VIEW4
import com.android.tools.idea.layoutinspector.model.WINDOW_MANAGER_FLAG_DIM_BEHIND
import com.android.tools.idea.layoutinspector.pipeline.InspectorClient
import com.android.tools.idea.layoutinspector.pipeline.InspectorClientLauncher
import com.android.tools.idea.layoutinspector.pipeline.appinspection.Screenshot
import com.android.tools.idea.layoutinspector.pipeline.appinspection.view.ViewAndroidWindow
import com.android.tools.idea.layoutinspector.util.CheckUtil
import com.android.tools.idea.layoutinspector.util.FakeTreeSettings
import com.android.tools.idea.layoutinspector.view
import com.android.tools.idea.layoutinspector.view.inspection.LayoutInspectorViewProtocol
import com.android.tools.idea.layoutinspector.window
import com.android.tools.idea.protobuf.ByteString
import com.android.tools.layoutinspector.BitmapType
import com.google.common.truth.Truth.assertThat
import com.intellij.ide.BrowserUtil
import com.intellij.ide.DataManager
import com.intellij.ide.impl.HeadlessDataManager
import com.intellij.ide.util.PropertiesComponent
import com.intellij.openapi.actionSystem.ActionGroup
import com.intellij.openapi.actionSystem.ActionManager
import com.intellij.openapi.actionSystem.ActionPopupMenu
import com.intellij.openapi.actionSystem.AnActionEvent
import com.intellij.openapi.actionSystem.impl.ActionButton
import com.intellij.openapi.application.ApplicationManager
import com.intellij.testFramework.DisposableRule
import com.intellij.testFramework.EdtRule
import com.intellij.testFramework.ProjectRule
import com.intellij.testFramework.RunsInEdt
import com.intellij.testFramework.replaceService
import com.intellij.ui.components.JBScrollPane
import com.intellij.util.ui.UIUtil
import junit.framework.TestCase.assertEquals
import org.junit.Before
import org.junit.Rule
import org.junit.Test
import org.junit.rules.RuleChain
import org.mockito.Mockito.any
import org.mockito.Mockito.anyString
import org.mockito.Mockito.atLeastOnce
import org.mockito.Mockito.doAnswer
import org.mockito.Mockito.mockStatic
import org.mockito.Mockito.verify
import org.mockito.Mockito.`when`
import java.awt.Color
import java.awt.Cursor
import java.awt.Cursor.HAND_CURSOR
import java.awt.Dimension
import java.awt.GradientPaint
import java.awt.Graphics2D
import java.awt.Point
import java.awt.Polygon
import java.awt.image.BufferedImage
import java.awt.image.BufferedImage.TYPE_INT_ARGB
import java.nio.file.Path
import javax.imageio.ImageIO
import javax.swing.JComponent
import javax.swing.JPopupMenu

private const val TEST_DATA_PATH = "tools/adt/idea/layout-inspector/testData"
private const val DIFF_THRESHOLD = 0.01
private const val DIFF_THRESHOLD_TEXT = 0.2
private val activityMain = ResourceReference(ResourceNamespace.RES_AUTO, ResourceType.LAYOUT, "activity_main")

class DeviceViewContentPanelTest {
  private val projectRule = ProjectRule()

  @get:Rule
  val disposable = DisposableRule()

  @get:Rule
  val chain = RuleChain.outerRule(projectRule).around(EdtRule()).around(IconLoaderRule())!!

  @get:Rule
  val fontRule = SetPortableUiFontRule()

  private var testDataPath: Path = Path.of("")

  @Before
  fun before() {
    ApplicationManager.getApplication().replaceService(PropertiesComponent::class.java, PropertiesComponentMock(), disposable.disposable)
<<<<<<< HEAD
    testDataPath = TestUtils.resolveWorkspacePath(TEST_DATA_PATH)
=======
    testDataPath = resolveWorkspacePathUnchecked(TEST_DATA_PATH)
>>>>>>> ad5b6ee3
  }

  @Test
  fun testSize() {
    val model = model {
      view(ROOT, 0, 0, 100, 200) {
        view(VIEW1, 0, 0, 50, 50) {
          view(VIEW3, 30, 30, 10, 10)
        }
        view(VIEW2, 60, 160, 10, 20)
      }
    }
    val treeSettings = FakeTreeSettings()
    treeSettings.hideSystemNodes = false
    val settings = FakeDeviceViewSettings()
    settings.scalePercent = 30
    settings.drawLabel = false
    val stats = SessionStatistics(model, treeSettings)
    val panel = DeviceViewContentPanel(model, null, stats, treeSettings, settings, { mock() }, mock(), null, disposable.disposable)
    assertEquals(Dimension(130, 160), panel.preferredSize)
    panel.model.rotate(1.0, 0.0)
    assertEquals(Dimension(376, 395), panel.preferredSize)

    settings.scalePercent = 100
    assertEquals(Dimension(1020, 1084), panel.preferredSize)

    model.update(
      window(ROOT, ROOT, 0, 0, 100, 200) {
        view(VIEW1, 0, 0, 50, 50)
      }, listOf(ROOT), 0)
    // This is usually handled by a listener registered in DeviceViewPanel
    panel.model.refresh()
    assertEquals(Dimension(200, 300), panel.preferredSize)
    panel.model.rotate(1.0, 0.0)
    assertEquals(Dimension(732, 820), panel.preferredSize)
  }

  @Test
  fun testPaint() {
    val model = model {
      view(ROOT, 0, 0, 100, 150) {
        view(VIEW1, 10, 15, 25, 25) {
          image()
        }
        compose(COMPOSE1, "Text", composeCount = 15, x = 10, y = 50, width = 80, height = 50)
      }
    }
    @Suppress("UndesirableClassUsage")
    val generatedImage = BufferedImage(120, 200, TYPE_INT_ARGB)
    val settings = FakeDeviceViewSettings()
    settings.drawLabel = false
    val treeSettings = FakeTreeSettings()
    treeSettings.hideSystemNodes = false
    val panel = DeviceViewContentPanel(model, null, SessionStatistics(model, treeSettings), treeSettings, settings, { mock() }, mock(), null,
                                       disposable.disposable)
    panel.setSize(120, 200)

<<<<<<< HEAD
    panel.paint(graphics)
    ImageDiffUtil.assertImageSimilar(TestUtils.resolveWorkspacePath("$TEST_DATA_PATH/testPaint.png"), generatedImage, DIFF_THRESHOLD)

    settings.scalePercent = 50
    graphics = generatedImage.createGraphics()
    panel.paint(graphics)
    ImageDiffUtil.assertImageSimilar(TestUtils.resolveWorkspacePath("$TEST_DATA_PATH/testPaint_scaled.png"), generatedImage, DIFF_THRESHOLD)
=======
    paint(panel, generatedImage)
    ImageDiffUtil.assertImageSimilar(resolveWorkspacePathUnchecked("$TEST_DATA_PATH/testPaint.png"), generatedImage, DIFF_THRESHOLD)

    settings.scalePercent = 50
    paint(panel, generatedImage)
    ImageDiffUtil.assertImageSimilar(resolveWorkspacePathUnchecked("$TEST_DATA_PATH/testPaint_scaled.png"), generatedImage, DIFF_THRESHOLD)
>>>>>>> ad5b6ee3

    panel.model.layerSpacing = 3
    settings.scalePercent = 100
    panel.model.rotate(0.3, 0.2)
<<<<<<< HEAD
    graphics = generatedImage.createGraphics()
    panel.paint(graphics)
    ImageDiffUtil.assertImageSimilar(TestUtils.resolveWorkspacePath("$TEST_DATA_PATH/testPaint_rotated.png"), generatedImage, DIFF_THRESHOLD)

    panel.model.layerSpacing = 1
    graphics = generatedImage.createGraphics()
    panel.paint(graphics)
    ImageDiffUtil.assertImageSimilar(TestUtils.resolveWorkspacePath("$TEST_DATA_PATH/testPaint_spacing1.png"), generatedImage, DIFF_THRESHOLD)

    panel.model.layerSpacing = 15
    graphics = generatedImage.createGraphics()
    panel.paint(graphics)
    ImageDiffUtil.assertImageSimilar(TestUtils.resolveWorkspacePath("$TEST_DATA_PATH/testPaint_spacing2.png"), generatedImage, DIFF_THRESHOLD)
=======
    paint(panel, generatedImage)
    ImageDiffUtil.assertImageSimilar(resolveWorkspacePathUnchecked("$TEST_DATA_PATH/testPaint_rotated.png"), generatedImage, DIFF_THRESHOLD)

    panel.model.layerSpacing = 1
    paint(panel, generatedImage)
    ImageDiffUtil.assertImageSimilar(
      resolveWorkspacePathUnchecked("$TEST_DATA_PATH/testPaint_spacing1.png"), generatedImage, DIFF_THRESHOLD)

    panel.model.layerSpacing = 15
    paint(panel, generatedImage)
    ImageDiffUtil.assertImageSimilar(
      resolveWorkspacePathUnchecked("$TEST_DATA_PATH/testPaint_spacing2.png"), generatedImage, DIFF_THRESHOLD)
>>>>>>> ad5b6ee3

    panel.model.layerSpacing = 3
    val windowRoot = model[ROOT]!!
    model.setSelection(windowRoot, SelectionOrigin.INTERNAL)
<<<<<<< HEAD
    graphics = generatedImage.createGraphics()
    panel.paint(graphics)
    ImageDiffUtil.assertImageSimilar(TestUtils.resolveWorkspacePath("$TEST_DATA_PATH/testPaint_selected.png"), generatedImage, DIFF_THRESHOLD)
=======
    paint(panel, generatedImage)
    ImageDiffUtil.assertImageSimilar(
      resolveWorkspacePathUnchecked("$TEST_DATA_PATH/testPaint_selected.png"), generatedImage, DIFF_THRESHOLD)
>>>>>>> ad5b6ee3

    settings.drawLabel = true
    model.setSelection(model[COMPOSE1], SelectionOrigin.INTERNAL)
    paint(panel, generatedImage)
    ImageDiffUtil.assertImageSimilar(
      resolveWorkspacePathUnchecked("$TEST_DATA_PATH/testPaint_label.png"), generatedImage, DIFF_THRESHOLD_TEXT)

<<<<<<< HEAD
    panel.paint(graphics)
    CheckUtil.assertImageSimilarPerPlatform(TestUtils.resolveWorkspacePath(TEST_DATA_PATH), "testPaint_label", generatedImage, DIFF_THRESHOLD)

    settings.drawBorders = false
    graphics = generatedImage.createGraphics()
    graphics.font = Font("Droid Sans", Font.PLAIN, 12)
    panel.paint(graphics)
    CheckUtil.assertImageSimilarPerPlatform(TestUtils.resolveWorkspacePath(TEST_DATA_PATH), "testPaint_noborders", generatedImage, DIFF_THRESHOLD)

    model.hoveredNode = windowRoot
    graphics = generatedImage.createGraphics()
    graphics.font = Font("Droid Sans", Font.PLAIN, 12)
    panel.paint(graphics)
    CheckUtil.assertImageSimilarPerPlatform(TestUtils.resolveWorkspacePath(TEST_DATA_PATH), "testPaint_hovered", generatedImage, DIFF_THRESHOLD)
=======
    treeSettings.showRecompositions = true
    paint(panel, generatedImage)
    ImageDiffUtil.assertImageSimilar(
      resolveWorkspacePathUnchecked("$TEST_DATA_PATH/testPaint_count.png"), generatedImage, DIFF_THRESHOLD_TEXT)

    val compose1 = model[COMPOSE1] as ComposeViewNode
    compose1.qualifiedName = "LongName" // hides the recomposition count
    paint(panel, generatedImage)
    ImageDiffUtil.assertImageSimilar(
      resolveWorkspacePathUnchecked("$TEST_DATA_PATH/testPaint_label_hides_count.png"), generatedImage, 0.2)
    compose1.qualifiedName = "Text"

    settings.drawBorders = false
    paint(panel, generatedImage)
    ImageDiffUtil.assertImageSimilar(
      resolveWorkspacePathUnchecked("$TEST_DATA_PATH/testPaint_noborders.png"), generatedImage, DIFF_THRESHOLD_TEXT)

    model.hoveredNode = windowRoot
    paint(panel, generatedImage)
    ImageDiffUtil.assertImageSimilar(
      resolveWorkspacePathUnchecked("$TEST_DATA_PATH/testPaint_hovered.png"), generatedImage, DIFF_THRESHOLD_TEXT)

    model.setSelection(null, SelectionOrigin.INTERNAL)
    settings.drawBorders = true
    model.hoveredNode = null
    model.maxHighlight = 17f
    compose1.recompositions.highlightCount = 17f

    paint(panel, generatedImage)
    ImageDiffUtil.assertImageSimilar(
      resolveWorkspacePathUnchecked("$TEST_DATA_PATH/testPaint_highlight1.png"), generatedImage, DIFF_THRESHOLD_TEXT)

    compose1.recompositions.highlightCount = 7f
    paint(panel, generatedImage)
    ImageDiffUtil.assertImageSimilar(
      resolveWorkspacePathUnchecked("$TEST_DATA_PATH/testPaint_highlight2.png"), generatedImage, DIFF_THRESHOLD_TEXT)

    compose1.recompositions.highlightCount = 17f
    settings.highlightColor = HIGHLIGHT_COLOR_ORANGE
    paint(panel, generatedImage)
    ImageDiffUtil.assertImageSimilar(
      resolveWorkspacePathUnchecked("$TEST_DATA_PATH/testPaint_highlight3.png"), generatedImage, DIFF_THRESHOLD_TEXT)

    compose1.recompositions.highlightCount = 7f
    paint(panel, generatedImage)
    ImageDiffUtil.assertImageSimilar(
      resolveWorkspacePathUnchecked("$TEST_DATA_PATH/testPaint_highlight4.png"), generatedImage, DIFF_THRESHOLD_TEXT)

    settings.drawBorders = false
    paint(panel, generatedImage)
    ImageDiffUtil.assertImageSimilar(
      resolveWorkspacePathUnchecked("$TEST_DATA_PATH/testPaint_highlight5.png"), generatedImage, DIFF_THRESHOLD_TEXT)
>>>>>>> ad5b6ee3
  }

  @Test
  fun testPaintWithFold() {
    val model = model {
      view(ROOT, 0, 0, 20, 40) {
        view(VIEW1, 3, 3, 14, 14) {
          view(VIEW2, 6, 6, 8, 8)
          image()
        }
      }
    }
    model.foldInfo = InspectorModel.FoldInfo(97, InspectorModel.Posture.HALF_OPEN, InspectorModel.FoldOrientation.VERTICAL)
    @Suppress("UndesirableClassUsage")
    val generatedImage = BufferedImage(130, 250, TYPE_INT_ARGB)
    var graphics = generatedImage.createGraphics()

    val settings = EditorDeviceViewSettings(scalePercent = 100)
    settings.drawLabel = false
    val treeSettings = FakeTreeSettings()
    treeSettings.hideSystemNodes = false
    val client = mock<InspectorClient>()
    whenever(client.capabilities).thenReturn(setOf(InspectorClient.Capability.SUPPORTS_SKP))
    val panel = DeviceViewContentPanel(model, null, SessionStatistics(model, treeSettings), treeSettings, settings, { client }, mock(), null,
                                       disposable.disposable)
    panel.setSize(130, 250)

    panel.paint(graphics)
    ImageDiffUtil.assertImageSimilar(
      resolveWorkspacePathUnchecked("$TEST_DATA_PATH/testPaintFold.png"), generatedImage, DIFF_THRESHOLD_TEXT)

    panel.model.layerSpacing = 10
    panel.model.rotate(0.5, 0.7)
    graphics = generatedImage.createGraphics()
    panel.paint(graphics)
    ImageDiffUtil.assertImageSimilar(
      resolveWorkspacePathUnchecked("$TEST_DATA_PATH/testPaintFold_rotated.png"), generatedImage, DIFF_THRESHOLD_TEXT)

    panel.model.hoveredDrawInfo = panel.model.hitRects.find { it.node is DrawViewImage }
    graphics = generatedImage.createGraphics()
    panel.paint(graphics)
    ImageDiffUtil.assertImageSimilar(
      resolveWorkspacePathUnchecked("$TEST_DATA_PATH/testPaintFold_hovered.png"), generatedImage, DIFF_THRESHOLD_TEXT)

    model.setSelection(model[VIEW1], SelectionOrigin.INTERNAL)
    graphics = generatedImage.createGraphics()
    panel.paint(graphics)
    ImageDiffUtil.assertImageSimilar(
      resolveWorkspacePathUnchecked("$TEST_DATA_PATH/testPaintFold_hovered_selected.png"), generatedImage, DIFF_THRESHOLD_TEXT)

    panel.model.hoveredDrawInfo = null
    graphics = generatedImage.createGraphics()
    panel.paint(graphics)
    ImageDiffUtil.assertImageSimilar(
      resolveWorkspacePathUnchecked("$TEST_DATA_PATH/testPaintFold_selected.png"), generatedImage, DIFF_THRESHOLD_TEXT)

    settings.drawFold = false
    graphics = generatedImage.createGraphics()
    panel.paint(graphics)
    ImageDiffUtil.assertImageSimilar(testDataPath.resolve("testPaintFold_no_fold.png"), generatedImage, DIFF_THRESHOLD)
    settings.drawFold = true

    panel.setSize(350, 100)
    @Suppress("UndesirableClassUsage")
    val generatedImage2 = BufferedImage(350, 100, TYPE_INT_ARGB)
    model.foldInfo = InspectorModel.FoldInfo(97, InspectorModel.Posture.HALF_OPEN, InspectorModel.FoldOrientation.HORIZONTAL)
    graphics = generatedImage2.createGraphics()
    panel.paint(graphics)
    ImageDiffUtil.assertImageSimilar(
      resolveWorkspacePathUnchecked("$TEST_DATA_PATH/testPaintFold_horizontal.png"), generatedImage2, DIFF_THRESHOLD_TEXT)
  }

  @Test
  fun testPaintWithHiddenSystemViews() {
    val model = model {
      view(ROOT, 0, 0, 20, 40, layout = null) {
        view(VIEW1, 5, 6, 10, 10, layout = activityMain) {
          image()
        }
      }
    }
    @Suppress("UndesirableClassUsage")
    val generatedImage = BufferedImage(40, 60, TYPE_INT_ARGB)
    var graphics = generatedImage.createGraphics()

    val settings = FakeDeviceViewSettings()
    settings.drawLabel = false
    val treeSettings = FakeTreeSettings()
    val panel = DeviceViewContentPanel(model,  null, SessionStatistics(model, treeSettings), treeSettings, settings, { mock() }, mock(), null,
                                       disposable.disposable)
    panel.setSize(40, 60)

    panel.paint(graphics)
<<<<<<< HEAD
    ImageDiffUtil.assertImageSimilar(
      TestUtils.resolveWorkspacePath("$TEST_DATA_PATH/testPaintWithHiddenSystemViews.png"),
      generatedImage, DIFF_THRESHOLD)
=======
    ImageDiffUtil.assertImageSimilar(resolveWorkspacePathUnchecked("$TEST_DATA_PATH/testPaintWithHiddenSystemViews.png"),
                                     generatedImage, DIFF_THRESHOLD)
>>>>>>> ad5b6ee3

    settings.scalePercent = 100
    panel.model.layerSpacing = 3
    panel.model.rotate(0.3, 0.2)
    graphics = generatedImage.createGraphics()
    panel.paint(graphics)
<<<<<<< HEAD
    ImageDiffUtil.assertImageSimilar(
      TestUtils.resolveWorkspacePath("$TEST_DATA_PATH/testPaintWithHiddenSystemView_rotated.png"),
      generatedImage, DIFF_THRESHOLD)
=======
    ImageDiffUtil.assertImageSimilar(resolveWorkspacePathUnchecked("$TEST_DATA_PATH/testPaintWithHiddenSystemView_rotated.png"),
                                     generatedImage, DIFF_THRESHOLD)
>>>>>>> ad5b6ee3

    panel.model.layerSpacing = 10
    val windowRoot = model[ROOT]!!
    model.setSelection(windowRoot, SelectionOrigin.INTERNAL)
    graphics = generatedImage.createGraphics()
    panel.paint(graphics)
<<<<<<< HEAD
    ImageDiffUtil.assertImageSimilar(
      TestUtils.resolveWorkspacePath("$TEST_DATA_PATH/testPaintWithHiddenSystemView_selected.png"),
      generatedImage, DIFF_THRESHOLD)
=======
    ImageDiffUtil.assertImageSimilar(resolveWorkspacePathUnchecked("$TEST_DATA_PATH/testPaintWithHiddenSystemView_selected.png"),
                                     generatedImage, DIFF_THRESHOLD)
>>>>>>> ad5b6ee3
  }

  @Test
  fun testRotationDoesntThrow() {
    val model = model {
      view(ROOT, 0, 0, 500, 1000) {
        // Use an RTL name to force TextLayout to be used
        view(VIEW1, 125, 150, 250, 250, qualifiedName = "שמי העברי") {
          image()
        }
      }
    }

    @Suppress("UndesirableClassUsage")
    val generatedImage = BufferedImage(10, 15, TYPE_INT_ARGB)
    val graphics = generatedImage.createGraphics()

    model.setSelection(model[VIEW1], SelectionOrigin.INTERNAL)
    val treeSettings = FakeTreeSettings()
    treeSettings.hideSystemNodes = false
    val panel = DeviceViewContentPanel(model, null, SessionStatistics(model, treeSettings), treeSettings, FakeDeviceViewSettings(), { mock() },
                                       mock(), null, disposable.disposable)
    panel.setSize(10, 15)
    panel.model.rotate(-1.0, -1.0)

    for (i in 0..20) {
      panel.model.rotate(-2.0, 0.1)
      for (j in 0..20) {
        panel.model.rotate(0.1, 0.0)
        panel.paint(graphics)
      }
    }
  }

  @Test
  fun testOverlay() {
    val model = model {
      view(ROOT, 0, 0, 600, 600) {
        view(VIEW1, 125, 150, 250, 250)
      }
    }

    @Suppress("UndesirableClassUsage")
    val generatedImage = BufferedImage(1000, 1500, TYPE_INT_ARGB)
    var graphics = generatedImage.createGraphics()

    val settings = FakeDeviceViewSettings()
    settings.drawLabel = false
    val treeSettings = FakeTreeSettings()
    treeSettings.hideSystemNodes = false
    val panel = DeviceViewContentPanel(model, null, SessionStatistics(model, treeSettings), treeSettings, settings, { mock() }, mock(), null,
                                       disposable.disposable)
    panel.setSize(1000, 1500)

<<<<<<< HEAD
    panel.model.overlay = ImageIO.read(TestUtils.resolveWorkspacePath("$TEST_DATA_PATH/overlay.png").toFile())

    panel.paint(graphics)
    ImageDiffUtil.assertImageSimilar(TestUtils.resolveWorkspacePath("$TEST_DATA_PATH/testPaint_overlay-60.png"), generatedImage, DIFF_THRESHOLD)
=======
    panel.model.overlay = ImageIO.read(resolveWorkspacePathUnchecked("$TEST_DATA_PATH/overlay.png").toFile())

    panel.paint(graphics)
    ImageDiffUtil.assertImageSimilar(resolveWorkspacePathUnchecked("$TEST_DATA_PATH/testPaint_overlay-60.png"), generatedImage, DIFF_THRESHOLD)
>>>>>>> ad5b6ee3

    panel.model.overlayAlpha = 0.2f
    graphics = generatedImage.createGraphics()
    panel.paint(graphics)
<<<<<<< HEAD
    ImageDiffUtil.assertImageSimilar(TestUtils.resolveWorkspacePath("$TEST_DATA_PATH/testPaint_overlay-20.png"), generatedImage, DIFF_THRESHOLD)
=======
    ImageDiffUtil.assertImageSimilar(resolveWorkspacePathUnchecked("$TEST_DATA_PATH/testPaint_overlay-20.png"), generatedImage, DIFF_THRESHOLD)
>>>>>>> ad5b6ee3

    panel.model.overlayAlpha = 0.9f
    graphics = generatedImage.createGraphics()
    panel.paint(graphics)
<<<<<<< HEAD
    ImageDiffUtil.assertImageSimilar(TestUtils.resolveWorkspacePath("$TEST_DATA_PATH/testPaint_overlay-90.png"), generatedImage, DIFF_THRESHOLD)
=======
    ImageDiffUtil.assertImageSimilar(resolveWorkspacePathUnchecked("$TEST_DATA_PATH/testPaint_overlay-90.png"), generatedImage, DIFF_THRESHOLD)
>>>>>>> ad5b6ee3
  }

  @Test
  fun testDrag() {
    val model = model {
      view(ROOT, 0, 0, 100, 200) {
        view(VIEW1, 25, 30, 50, 50)
      }
    }

    val settings = FakeDeviceViewSettings()
    settings.drawLabel = false
    val treeSettings = FakeTreeSettings()
    treeSettings.hideSystemNodes = false
    val client: InspectorClient = mock()
    val panel = DeviceViewContentPanel(model, null, SessionStatistics(model, treeSettings), treeSettings, settings, { client }, mock(), null,
                                       disposable.disposable)
    whenever(client.capabilities).thenReturn(setOf(InspectorClient.Capability.SUPPORTS_SKP))
    val layoutInspector: LayoutInspector = mock()
    whenever(layoutInspector.currentClient).thenReturn(client)
    (DataManager.getInstance() as HeadlessDataManager).setTestDataProvider { id ->
      when (id) {
        LAYOUT_INSPECTOR_DATA_KEY.name -> layoutInspector
        TOGGLE_3D_ACTION_BUTTON_KEY.name -> mock<ActionButton>()
        else -> null
      }
    }
    panel.setSize(200, 300)
    val fakeUi = FakeUi(panel)

    fakeUi.mouse.drag(10, 10, 50, 10)
    // We're not in rotated mode, so nothing should have happened yet.
    assertEquals(0.0, panel.model.xOff)
    assertEquals(0.0, panel.model.yOff)

    // Now modify the model to be rotated and verify that dragging changes the rotation
    panel.model.xOff = 0.1
    fakeUi.mouse.drag(10, 10, 10, 10)
    assertEquals(0.11, panel.model.xOff)
    assertEquals(0.01, panel.model.yOff)

    panel.model.resetRotation()
    assertEquals(0.0, panel.model.xOff)
    assertEquals(0.0, panel.model.yOff)
  }

  @Test
  fun testClick() {
    val layoutMain = ResourceReference(ResourceNamespace.RES_AUTO, ResourceType.LAYOUT, "activity_main")
    val layoutAppcompat = ResourceReference(ResourceNamespace.APPCOMPAT, ResourceType.LAYOUT, "abc_screen_simple")
    val model = model {
      view(ROOT, 0, 0, 100, 200) {
        view(VIEW1, 25, 30, 50, 50, layout = layoutMain) {
          view(VIEW2, 30, 35, 40, 40, layout = layoutAppcompat) {
            view(VIEW3, 35, 40, 30, 30, layout = layoutAppcompat)
          }
        }
      }
    }
    val settings = FakeDeviceViewSettings()
    settings.drawLabel = false
    val treeSettings = FakeTreeSettings()
    treeSettings.hideSystemNodes = false
    val panel = DeviceViewContentPanel(model, null, SessionStatistics(model, treeSettings), treeSettings, settings, { mock() }, mock(), null,
                                       disposable.disposable)
    panel.setSize(100, 200)
    val fakeUi = FakeUi(panel)
    assertThat(model.selection).isNull()

    // Click on VIEW3 when system views are showing:
    treeSettings.hideSystemNodes = false
    fakeUi.mouse.click(40, 50)
    assertThat(model.selection).isSameAs(model[VIEW3]!!)

    // Click on VIEW3 when system views are hidden:
    treeSettings.hideSystemNodes = true
    fakeUi.mouse.click(40, 50)
    assertThat(model.selection).isSameAs(model[VIEW1]!!)
  }

  @Test
  fun testMouseMove() {
    val layoutMain = ResourceReference(ResourceNamespace.RES_AUTO, ResourceType.LAYOUT, "activity_main")
    val layoutAppcompat = ResourceReference(ResourceNamespace.APPCOMPAT, ResourceType.LAYOUT, "abc_screen_simple")
    val model = model {
      view(ROOT, 0, 0, 100, 200) {
        view(VIEW1, 25, 30, 50, 50, layout = layoutMain) {
          view(VIEW2, 30, 35, 40, 40, layout = layoutAppcompat) {
            view(VIEW3, 35, 40, 30, 30, layout = layoutAppcompat)
          }
        }
      }
    }
    val settings = FakeDeviceViewSettings()
    settings.drawLabel = false
    val treeSettings = FakeTreeSettings()
    treeSettings.hideSystemNodes = false
    val panel = DeviceViewContentPanel(model, null, SessionStatistics(model, treeSettings), treeSettings, settings, { mock() }, mock(), null,
                                       disposable.disposable)
    panel.setSize(100, 200)
    val fakeUi = FakeUi(panel)
    assertThat(model.hoveredNode).isNull()

    // Move to VIEW3 when system views are showing:
    fakeUi.mouse.moveTo(40, 50)
    assertThat(model.hoveredNode).isSameAs(model[VIEW3]!!)

    // Move to VIEW3 when system views are hidden:
    treeSettings.hideSystemNodes = true
    fakeUi.mouse.moveTo(40, 50)
    assertThat(model.hoveredNode).isSameAs(model[VIEW1]!!)
  }

  @Test
  fun testContextMenu() {
    val layoutMain = ResourceReference(ResourceNamespace.RES_AUTO, ResourceType.LAYOUT, "activity_main")
    val layoutAppcompat = ResourceReference(ResourceNamespace.APPCOMPAT, ResourceType.LAYOUT, "abc_screen_simple")
    val model = model {
      view(ROOT, 0, 0, 100, 200, layout = null) {
        view(VIEW1, 25, 30, 50, 50, layout = layoutMain) {
          view(VIEW2, 30, 35, 40, 40, layout = layoutAppcompat) {
            view(VIEW3, 35, 40, 30, 30, layout = layoutAppcompat) {
              view(VIEW4, 36, 41, 25, 25, layout = layoutMain)
            }
          }
        }
      }
    }
    val settings = FakeDeviceViewSettings()
    settings.drawLabel = false
    val treeSettings = FakeTreeSettings()
    treeSettings.hideSystemNodes = false
    val panel = DeviceViewContentPanel(model, null, SessionStatistics(model, treeSettings), treeSettings, settings, { mock() }, mock(), null,
                                       disposable.disposable)
    panel.setSize(100, 200)
    val fakeUi = FakeUi(panel)
    assertThat(model.selection).isNull()

    var latestPopup: FakeActionPopupMenu? = null
    ApplicationManager.getApplication().replaceService(ActionManager::class.java, mock(), disposable.disposable)
    doAnswer { invocation ->
      latestPopup = FakeActionPopupMenu(invocation.getArgument(1))
      latestPopup
    }.whenever(ActionManager.getInstance()).createActionPopupMenu(anyString(), any(ActionGroup::class.java))

    // Right click on VIEW4 when system views are showing:
    fakeUi.mouse.click(40, 50, FakeMouse.Button.RIGHT)
    latestPopup!!.assertSelectViewAction(5, 4, 3, 2, 1)

    // Right click on VIEW4 when system views are hidden:
    treeSettings.hideSystemNodes = true
    fakeUi.mouse.click(40, 50, FakeMouse.Button.RIGHT)
    latestPopup!!.assertSelectViewAction(5, 2)
  }

  @Test
  fun testEmptyTextVisibility() {
    val settings = FakeDeviceViewSettings()
    settings.drawLabel = false
    val model = model {}
    val launcher: InspectorClientLauncher = mock()
    val client = mock<InspectorClient>()
    whenever(launcher.activeClient).thenReturn(client)
    val treeSettings = FakeTreeSettings()
    treeSettings.hideSystemNodes = false
    val selectProcessAction = mock<SelectProcessAction>()
    whenever(selectProcessAction.templatePresentation).thenReturn(mock())
    val dropDownActionWithButton = DropDownActionWithButton(selectProcessAction, null)
    val panel = DeviceViewContentPanel(model, null, SessionStatistics(model, treeSettings), treeSettings, settings, { client }, mock(),
                                       dropDownActionWithButton, disposable.disposable)
    panel.setSize(200, 200)
    val fakeUi = FakeUi(panel)
    val hand = Cursor.getPredefinedCursor(HAND_CURSOR)
    mockStatic(BrowserUtil::class.java).use { browserUtil ->
      for (x in 0..200) {
        for (y in 0..200) {
          fakeUi.mouse.moveTo(x, y)
          if (panel.cursor == hand) {
            fakeUi.mouse.click(x, y)
          }
        }
      }
      browserUtil.verify(atLeastOnce()) { BrowserUtil.browse("https://developer.android.com/studio/debug/layout-inspector") }
      verify(selectProcessAction, atLeastOnce()).actionPerformed(any())
    }

    model.update(window(ROOT, ROOT) { view(VIEW1) }, listOf(ROOT), 1)
    for (x in 0..200) {
      for (y in 0..200) {
        fakeUi.mouse.moveTo(x, y)
        assertThat(panel.cursor).isNotEqualTo(hand)
      }
    }
  }

  @Test
  fun testPaintMultiWindow() {
    val model = model {
      view(ROOT, 0, 0, 100, 200) {
        view(VIEW1, 0, 0, 50, 50) {
          image()
        }
      }
    }

    // Second window. Root doesn't overlap with top of first window--verify they're on separate levels in the drawing.
    val window2 = window(VIEW2, VIEW2, 60, 60, 30, 30) {
      view(VIEW3, 70, 70, 10, 10)
    }

    model.update(window2, listOf(ROOT, VIEW2), 0)

    @Suppress("UndesirableClassUsage")
    val generatedImage = BufferedImage(200, 300, TYPE_INT_ARGB)
    var graphics = generatedImage.createGraphics()

    val settings = FakeDeviceViewSettings()
    settings.drawLabel = false
    val treeSettings = FakeTreeSettings()
    treeSettings.hideSystemNodes = false
    val panel = DeviceViewContentPanel(model, null, SessionStatistics(model, treeSettings), treeSettings, settings, { mock() }, mock(), null,
                                       disposable.disposable)
    panel.setSize(200, 300)

    panel.paint(graphics)
<<<<<<< HEAD
    ImageDiffUtil.assertImageSimilar(TestUtils.resolveWorkspacePath("$TEST_DATA_PATH/testPaintMultiWindow.png"), generatedImage, DIFF_THRESHOLD)
=======
    ImageDiffUtil.assertImageSimilar(resolveWorkspacePathUnchecked("$TEST_DATA_PATH/testPaintMultiWindow.png"), generatedImage, DIFF_THRESHOLD)
>>>>>>> ad5b6ee3

    model.setSelection(model[VIEW3], SelectionOrigin.INTERNAL)
    graphics = generatedImage.createGraphics()
    panel.paint(graphics)
<<<<<<< HEAD
    ImageDiffUtil.assertImageSimilar(
      TestUtils.resolveWorkspacePath("$TEST_DATA_PATH/testPaintMultiWindow_selected.png"), generatedImage,
      DIFF_THRESHOLD)
=======
    ImageDiffUtil.assertImageSimilar(resolveWorkspacePathUnchecked("$TEST_DATA_PATH/testPaintMultiWindow_selected.png"), generatedImage,
                                     DIFF_THRESHOLD)
>>>>>>> ad5b6ee3

    panel.model.rotate(0.3, 0.2)
    graphics = generatedImage.createGraphics()
    panel.paint(graphics)
<<<<<<< HEAD
    ImageDiffUtil.assertImageSimilar(
      TestUtils.resolveWorkspacePath("$TEST_DATA_PATH/testPaintMultiWindow_rotated.png"), generatedImage,
      DIFF_THRESHOLD)
=======
    ImageDiffUtil.assertImageSimilar(resolveWorkspacePathUnchecked("$TEST_DATA_PATH/testPaintMultiWindow_rotated.png"), generatedImage,
                                     DIFF_THRESHOLD)
>>>>>>> ad5b6ee3
  }

  @Test
  fun testPaintMultiWindowDimBehind() {
    val model = model {
      view(ROOT, 0, 0, 100, 200) {
        view(VIEW1, 0, 0, 50, 50) {
          image()
        }
      }
    }

    // Second window. Root doesn't overlap with top of first window--verify they're on separate levels in the drawing.
    val window2 = window(VIEW2, VIEW2, 60, 60, 30, 30, layoutFlags = WINDOW_MANAGER_FLAG_DIM_BEHIND) {
      view(VIEW3, 70, 70, 10, 10)
    }

    model.update(window2, listOf(ROOT, VIEW2), 0)

    @Suppress("UndesirableClassUsage")
    val generatedImage = BufferedImage(200, 300, TYPE_INT_ARGB)
    var graphics = generatedImage.createGraphics()

    val settings = FakeDeviceViewSettings()
    settings.drawLabel = false
    val treeSettings = FakeTreeSettings()
    treeSettings.hideSystemNodes = false
    val panel = DeviceViewContentPanel(model, null, SessionStatistics(model, treeSettings), treeSettings, settings, { mock() }, mock(), null,
                                       disposable.disposable)
    panel.setSize(200, 300)
    panel.paint(graphics)
    ImageDiffUtil.assertImageSimilar(
<<<<<<< HEAD
      TestUtils.resolveWorkspacePath("$TEST_DATA_PATH/testPaintMultiWindowDimBehind.png"), generatedImage, DIFF_THRESHOLD)
=======
      resolveWorkspacePathUnchecked("$TEST_DATA_PATH/testPaintMultiWindowDimBehind.png"), generatedImage, DIFF_THRESHOLD)
>>>>>>> ad5b6ee3

    panel.model.rotate(0.3, 0.2)
    settings.scalePercent = 50
    graphics = generatedImage.createGraphics()
    panel.paint(graphics)
<<<<<<< HEAD
    ImageDiffUtil.assertImageSimilar(
      TestUtils.resolveWorkspacePath("$TEST_DATA_PATH/testPaintMultiWindowDimBehind_rotated.png"), generatedImage,
      DIFF_THRESHOLD)
=======
    ImageDiffUtil.assertImageSimilar(resolveWorkspacePathUnchecked("$TEST_DATA_PATH/testPaintMultiWindowDimBehind_rotated.png"), generatedImage,
                                     DIFF_THRESHOLD)
>>>>>>> ad5b6ee3
  }

  @Test
  fun testPaintWithImages() {
<<<<<<< HEAD
    val image1 = ImageIO.read(TestUtils.resolveWorkspacePath("$TEST_DATA_PATH/image1.png").toFile())
    val image2 = ImageIO.read(TestUtils.resolveWorkspacePath("$TEST_DATA_PATH/image2.png").toFile())
    val image3 = ImageIO.read(TestUtils.resolveWorkspacePath("$TEST_DATA_PATH/image3.png").toFile())
=======
    val image1 = ImageIO.read(resolveWorkspacePathUnchecked("$TEST_DATA_PATH/image1.png").toFile())
    val image2 = ImageIO.read(resolveWorkspacePathUnchecked("$TEST_DATA_PATH/image2.png").toFile())
    val image3 = ImageIO.read(resolveWorkspacePathUnchecked("$TEST_DATA_PATH/image3.png").toFile())
>>>>>>> ad5b6ee3

    val model = model {
      view(ROOT, 0, 0, 585, 804) {
        image(image1)
        view(VIEW1, 0, 100, 585, 585) {
          image(image2)
        }
        view(VIEW2, 100, 400, 293, 402) {
          image(image3)
        }
      }
    }

    @Suppress("UndesirableClassUsage")
    val generatedImage = BufferedImage(350, 450, TYPE_INT_ARGB)
    var graphics = generatedImage.createGraphics()

    val settings = FakeDeviceViewSettings()
    settings.scalePercent = 50
    settings.drawLabel = false
    val treeSettings = FakeTreeSettings()
    treeSettings.hideSystemNodes = false
    val panel = DeviceViewContentPanel(model, null, SessionStatistics(model, treeSettings), treeSettings, settings, { mock() }, mock(), null,
                                       disposable.disposable)
    panel.setSize(350, 450)

    panel.paint(graphics)
<<<<<<< HEAD
    ImageDiffUtil.assertImageSimilar(TestUtils.resolveWorkspacePath("$TEST_DATA_PATH/testPaintWithImages.png"), generatedImage, DIFF_THRESHOLD)
=======
    ImageDiffUtil.assertImageSimilar(resolveWorkspacePathUnchecked("$TEST_DATA_PATH/testPaintWithImages.png"), generatedImage, DIFF_THRESHOLD)
>>>>>>> ad5b6ee3

    model.setSelection(model[ROOT], SelectionOrigin.INTERNAL)
    graphics = generatedImage.createGraphics()
    panel.paint(graphics)
    ImageDiffUtil.assertImageSimilar(
<<<<<<< HEAD
      TestUtils.resolveWorkspacePath("$TEST_DATA_PATH/testPaintWithImages_root.png"), generatedImage, DIFF_THRESHOLD)
=======
      resolveWorkspacePathUnchecked("$TEST_DATA_PATH/testPaintWithImages_root.png"), generatedImage, DIFF_THRESHOLD)
>>>>>>> ad5b6ee3

    model.setSelection(model[VIEW1], SelectionOrigin.INTERNAL)
    graphics = generatedImage.createGraphics()
    panel.paint(graphics)
    ImageDiffUtil.assertImageSimilar(
<<<<<<< HEAD
      TestUtils.resolveWorkspacePath("$TEST_DATA_PATH/testPaintWithImages_view1.png"), generatedImage, DIFF_THRESHOLD)
=======
      resolveWorkspacePathUnchecked("$TEST_DATA_PATH/testPaintWithImages_view1.png"), generatedImage, DIFF_THRESHOLD)
>>>>>>> ad5b6ee3

    model.setSelection(model[VIEW2], SelectionOrigin.INTERNAL)
    graphics = generatedImage.createGraphics()
    panel.paint(graphics)
    ImageDiffUtil.assertImageSimilar(
<<<<<<< HEAD
      TestUtils.resolveWorkspacePath("$TEST_DATA_PATH/testPaintWithImages_view2.png"), generatedImage, DIFF_THRESHOLD)
=======
      resolveWorkspacePathUnchecked("$TEST_DATA_PATH/testPaintWithImages_view2.png"), generatedImage, DIFF_THRESHOLD)
>>>>>>> ad5b6ee3

    graphics = generatedImage.createGraphics()
    panel.paint(graphics)
    ImageDiffUtil.assertImageSimilar(
<<<<<<< HEAD
      TestUtils.resolveWorkspacePath("$TEST_DATA_PATH/testPaintWithImages_view2.png"), generatedImage, DIFF_THRESHOLD)
=======
      resolveWorkspacePathUnchecked("$TEST_DATA_PATH/testPaintWithImages_view2.png"), generatedImage, DIFF_THRESHOLD)
>>>>>>> ad5b6ee3

    graphics = generatedImage.createGraphics()
    panel.paint(graphics)
    ImageDiffUtil.assertImageSimilar(
<<<<<<< HEAD
      TestUtils.resolveWorkspacePath("$TEST_DATA_PATH/testPaintWithImages_view2.png"), generatedImage, DIFF_THRESHOLD)
=======
      resolveWorkspacePathUnchecked("$TEST_DATA_PATH/testPaintWithImages_view2.png"), generatedImage, DIFF_THRESHOLD)
>>>>>>> ad5b6ee3

    settings.drawLabel = true
    graphics = generatedImage.createGraphics()
    graphics.font = ImageDiffTestUtil.getDefaultFont()
    panel.paint(graphics)
<<<<<<< HEAD
    CheckUtil.assertImageSimilarPerPlatform(
      TestUtils.resolveWorkspacePath(TEST_DATA_PATH), "testPaintWithImages_label", generatedImage, DIFF_THRESHOLD)
=======
    ImageDiffUtil.assertImageSimilar(
      resolveWorkspacePathUnchecked("$TEST_DATA_PATH/testPaintWithImages_label.png"), generatedImage, DIFF_THRESHOLD)
>>>>>>> ad5b6ee3
  }

  @Suppress("UndesirableClassUsage")
  @Test
  fun testPaintWithImagesBetweenChildren() {
    val image1 = BufferedImage(40, 40, TYPE_INT_ARGB)
    image1.graphics.run {
      color = Color.RED
      fillRect(10, 10, 20, 20)
    }
    val image2 = BufferedImage(40, 40, TYPE_INT_ARGB)
    image2.graphics.run {
      color = Color.BLUE
      fillRect(0, 0, 24, 24)
    }
    val image3 = BufferedImage(20, 20, TYPE_INT_ARGB)
    image3.graphics.run {
      color = Color.GREEN
      fillRect(0, 0, 20, 20)
    }

    val model = model {
      view(ROOT, 0, 0, 40, 40) {
        view(VIEW1, 0, 0, 40, 40) {
          image(image2)
        }
        image(image1)
        view(VIEW2, 20, 20, 20, 20) {
          image(image3)
        }
      }
    }

    @Suppress("UndesirableClassUsage")
    val generatedImage = BufferedImage(120, 140, TYPE_INT_ARGB)
    var graphics = generatedImage.createGraphics()

    val treeSettings = FakeTreeSettings()
    treeSettings.hideSystemNodes = false
    val stats = SessionStatistics(model, treeSettings)
    val panel = DeviceViewContentPanel(model, null, stats, treeSettings, FakeDeviceViewSettings(), { mock() }, mock(), null,
                                       disposable.disposable)
    panel.setSize(120, 140)

    panel.paint(graphics)
<<<<<<< HEAD
    ImageDiffUtil.assertImageSimilar(
      TestUtils.resolveWorkspacePath("$TEST_DATA_PATH/testPaintWithImagesBetweenChildren.png"), generatedImage,
      DIFF_THRESHOLD)
=======
    ImageDiffUtil.assertImageSimilar(resolveWorkspacePathUnchecked("$TEST_DATA_PATH/testPaintWithImagesBetweenChildren.png"), generatedImage,
                                     DIFF_THRESHOLD)
>>>>>>> ad5b6ee3

    panel.model.layerSpacing = 60
    panel.model.rotate(0.3, 0.2)
    graphics = generatedImage.createGraphics()
    panel.paint(graphics)
<<<<<<< HEAD
    ImageDiffUtil.assertImageSimilar(
      TestUtils.resolveWorkspacePath("$TEST_DATA_PATH/testPaintWithImagesBetweenChildren_rotated.png"),
      generatedImage, DIFF_THRESHOLD)
=======
    ImageDiffUtil.assertImageSimilar(resolveWorkspacePathUnchecked("$TEST_DATA_PATH/testPaintWithImagesBetweenChildren_rotated.png"),
                                     generatedImage, DIFF_THRESHOLD)
>>>>>>> ad5b6ee3

    model.setSelection(model[ROOT], SelectionOrigin.INTERNAL)
    graphics = generatedImage.createGraphics()
    graphics.font = ImageDiffTestUtil.getDefaultFont()
    panel.paint(graphics)
<<<<<<< HEAD
    CheckUtil.assertImageSimilarPerPlatform(
      TestUtils.resolveWorkspacePath(TEST_DATA_PATH), "testPaintWithImagesBetweenChildren_root", generatedImage, DIFF_THRESHOLD)
=======
    ImageDiffUtil.assertImageSimilar(
      resolveWorkspacePathUnchecked("$TEST_DATA_PATH/testPaintWithImagesBetweenChildren_root.png"), generatedImage, DIFF_THRESHOLD_TEXT)
>>>>>>> ad5b6ee3
  }

  @Test
  fun testPaintWithRootImageOnly() {
<<<<<<< HEAD
    val image1 = ImageIO.read(TestUtils.resolveWorkspacePath("$TEST_DATA_PATH/image1.png").toFile())
=======
    val image1 = ImageIO.read(resolveWorkspacePathUnchecked("$TEST_DATA_PATH/image1.png").toFile())
>>>>>>> ad5b6ee3

    val model = model {
      view(ROOT, 0, 0, 585, 804) {
        image(image1)
        view(VIEW1, 0, 100, 585, 585)
        view(VIEW2, 100, 400, 293, 402)
      }
    }

    @Suppress("UndesirableClassUsage")
    val generatedImage = BufferedImage(350, 450, TYPE_INT_ARGB)
    var graphics = generatedImage.createGraphics()

    val settings = FakeDeviceViewSettings()
    settings.scalePercent = 50
    settings.drawLabel = false
    val treeSettings = FakeTreeSettings()
    treeSettings.hideSystemNodes = false
    val panel = DeviceViewContentPanel(model, null, SessionStatistics(model, treeSettings), treeSettings, settings, { mock() }, mock(), null,
                                       disposable.disposable)
    panel.setSize(350, 450)

    panel.paint(graphics)
<<<<<<< HEAD
    ImageDiffUtil.assertImageSimilar(TestUtils.resolveWorkspacePath("$TEST_DATA_PATH/testPaintWithRootImageOnly.png"), generatedImage,
=======
    ImageDiffUtil.assertImageSimilar(resolveWorkspacePathUnchecked("$TEST_DATA_PATH/testPaintWithRootImageOnly.png"), generatedImage,
>>>>>>> ad5b6ee3
                                     DIFF_THRESHOLD)

    model.setSelection(model[ROOT], SelectionOrigin.INTERNAL)
    graphics = generatedImage.createGraphics()
    panel.paint(graphics)
    ImageDiffUtil.assertImageSimilar(
<<<<<<< HEAD
      TestUtils.resolveWorkspacePath("$TEST_DATA_PATH/testPaintWithRootImageOnly_root.png"), generatedImage, DIFF_THRESHOLD)
=======
      resolveWorkspacePathUnchecked("$TEST_DATA_PATH/testPaintWithRootImageOnly_root.png"), generatedImage, DIFF_THRESHOLD)
>>>>>>> ad5b6ee3

    model.setSelection(model[VIEW1], SelectionOrigin.INTERNAL)
    graphics = generatedImage.createGraphics()
    panel.paint(graphics)
    ImageDiffUtil.assertImageSimilar(
<<<<<<< HEAD
      TestUtils.resolveWorkspacePath("$TEST_DATA_PATH/testPaintWithRootImageOnly_view1.png"), generatedImage, DIFF_THRESHOLD)
=======
      resolveWorkspacePathUnchecked("$TEST_DATA_PATH/testPaintWithRootImageOnly_view1.png"), generatedImage, DIFF_THRESHOLD)
>>>>>>> ad5b6ee3
  }

  @Test
  @Suppress("UndesirableClassUsage")
  fun testPaintTransformed() {
    val image1 = BufferedImage(220, 220, TYPE_INT_ARGB)
    (image1.graphics as Graphics2D).run {
      paint = GradientPaint(0f, 40f, Color.RED, 220f, 180f, Color.BLUE)
      fill(Polygon(intArrayOf(0, 180, 220, 40), intArrayOf(40, 0, 180, 220), 4))
    }

    val model = model {
      view(ROOT, 0, 0, 400, 600) {
        view(VIEW1, 50, 100, 300, 300, bounds = Polygon(intArrayOf(90, 270, 310, 130), intArrayOf(180, 140, 320, 360), 4)) {
          image(image1)
        }
      }
    }

    val generatedImage = BufferedImage(400, 600, TYPE_INT_ARGB)
    var graphics = generatedImage.createGraphics()
    graphics.font = ImageDiffTestUtil.getDefaultFont()

    val settings = FakeDeviceViewSettings()
    settings.scalePercent = 50
    settings.drawLabel = false
    val treeSettings = FakeTreeSettings()
    treeSettings.hideSystemNodes = false
    val panel = DeviceViewContentPanel(model, null, SessionStatistics(model, treeSettings), treeSettings, settings, { mock() }, mock(), null,
                                       disposable.disposable)
    panel.setSize(400, 600)

    panel.paint(graphics)
<<<<<<< HEAD
    ImageDiffUtil.assertImageSimilar(TestUtils.resolveWorkspacePath("$TEST_DATA_PATH/testPaintTransformed.png"), generatedImage,
=======
    ImageDiffUtil.assertImageSimilar(resolveWorkspacePathUnchecked("$TEST_DATA_PATH/testPaintTransformed.png"), generatedImage,
>>>>>>> ad5b6ee3
                                     DIFF_THRESHOLD)

    model.setSelection(model[VIEW1], SelectionOrigin.INTERNAL)
    graphics = generatedImage.createGraphics()
    graphics.font = ImageDiffTestUtil.getDefaultFont()
    panel.paint(graphics)
    ImageDiffUtil.assertImageSimilar(
<<<<<<< HEAD
      TestUtils.resolveWorkspacePath("$TEST_DATA_PATH/testPaintTransformed_view1.png"), generatedImage, DIFF_THRESHOLD)
=======
      resolveWorkspacePathUnchecked("$TEST_DATA_PATH/testPaintTransformed_view1.png"), generatedImage, DIFF_THRESHOLD)
>>>>>>> ad5b6ee3

    settings.drawLabel = true
    graphics = generatedImage.createGraphics()
    graphics.font = ImageDiffTestUtil.getDefaultFont()
    panel.paint(graphics)
<<<<<<< HEAD
    CheckUtil.assertImageSimilarPerPlatform(
      TestUtils.resolveWorkspacePath(TEST_DATA_PATH), "testPaintTransformed_label", generatedImage, DIFF_THRESHOLD)
=======
    ImageDiffUtil.assertImageSimilar(
      resolveWorkspacePathUnchecked("$TEST_DATA_PATH/testPaintTransformed_label.png"), generatedImage, DIFF_THRESHOLD)
>>>>>>> ad5b6ee3

    settings.drawUntransformedBounds = true
    graphics = generatedImage.createGraphics()
    graphics.font = ImageDiffTestUtil.getDefaultFont()
    panel.paint(graphics)
<<<<<<< HEAD
    CheckUtil.assertImageSimilarPerPlatform(
      TestUtils.resolveWorkspacePath(TEST_DATA_PATH), "testPaintTransformed_untransformed", generatedImage, DIFF_THRESHOLD)
=======
    ImageDiffUtil.assertImageSimilar(
      resolveWorkspacePathUnchecked("$TEST_DATA_PATH/testPaintTransformed_untransformed.png"), generatedImage, DIFF_THRESHOLD)
>>>>>>> ad5b6ee3

    settings.drawBorders = false
    graphics = generatedImage.createGraphics()
    graphics.font = ImageDiffTestUtil.getDefaultFont()
    panel.paint(graphics)
<<<<<<< HEAD
    CheckUtil.assertImageSimilarPerPlatform(
      TestUtils.resolveWorkspacePath(TEST_DATA_PATH), "testPaintTransformed_onlyUntransformed", generatedImage, DIFF_THRESHOLD)
=======
    ImageDiffUtil.assertImageSimilar(
      resolveWorkspacePathUnchecked("$TEST_DATA_PATH/testPaintTransformed_onlyUntransformed.png"), generatedImage, DIFF_THRESHOLD)
>>>>>>> ad5b6ee3
  }

  @Test
  @Suppress("UndesirableClassUsage")
  fun testPaintTransformedOutsideRoot() {
    val image1 = BufferedImage(80, 150, TYPE_INT_ARGB)
    (image1.graphics as Graphics2D).run {
      paint = GradientPaint(0f, 0f, Color.RED, 80f, 100f, Color.BLUE)
      fillRect(0, 0, 80, 100)
    }

    val model = model {
      view(ROOT, 0, 0, 100, 100) {
        view(VIEW1, 20, 20, 60, 60, bounds = Polygon(intArrayOf(-20, 80, 80, -20), intArrayOf(-50, -50, 150, 150), 4)) {
          image(image1)
        }
      }
    }

    val generatedImage = BufferedImage(200, 200, TYPE_INT_ARGB)
    var graphics = generatedImage.createGraphics()
    graphics.font = ImageDiffTestUtil.getDefaultFont()

    val settings = FakeDeviceViewSettings()
    settings.scalePercent = 75
    settings.drawLabel = false
    val treeSettings = FakeTreeSettings()
    treeSettings.hideSystemNodes = false
    val panel = DeviceViewContentPanel(model, null, SessionStatistics(model, treeSettings), treeSettings, settings, { mock() }, mock(), null,
                                       disposable.disposable)
    panel.setSize(200, 200)

    panel.paint(graphics)
<<<<<<< HEAD
    ImageDiffUtil.assertImageSimilar(
      TestUtils.resolveWorkspacePath("$TEST_DATA_PATH/testPaintTransformedOutsideRoot.png"), generatedImage,
      DIFF_THRESHOLD)
=======
    ImageDiffUtil.assertImageSimilar(resolveWorkspacePathUnchecked("$TEST_DATA_PATH/testPaintTransformedOutsideRoot.png"), generatedImage,
                                     DIFF_THRESHOLD)
>>>>>>> ad5b6ee3

    model.setSelection(model[VIEW1], SelectionOrigin.INTERNAL)
    graphics = generatedImage.createGraphics()
    graphics.font = ImageDiffTestUtil.getDefaultFont()
    panel.paint(graphics)
    ImageDiffUtil.assertImageSimilar(
<<<<<<< HEAD
      TestUtils.resolveWorkspacePath("$TEST_DATA_PATH/testPaintTransformedOutsideRoot_view1.png"), generatedImage, DIFF_THRESHOLD)
=======
      resolveWorkspacePathUnchecked("$TEST_DATA_PATH/testPaintTransformedOutsideRoot_view1.png"), generatedImage, DIFF_THRESHOLD)
>>>>>>> ad5b6ee3
  }

  @RunsInEdt
  @Test
  fun testAutoScroll() {
    val model = model {
      view(ROOT, 0, 0, 300, 400) {
        view(VIEW1, 0, 0, 50, 50) {
          view(VIEW3, 30, 30, 10, 10)
        }
        view(VIEW2, 60, 160, 10, 20)
      }
    }
    val view1 = model[VIEW1]
    val treeSettings = FakeTreeSettings()
    treeSettings.hideSystemNodes = false
    val panel = DeviceViewContentPanel(model, null, SessionStatistics(model, treeSettings), treeSettings, FakeDeviceViewSettings(), { mock() },
                                       mock(), null, disposable.disposable)
    val scrollPane = JBScrollPane(panel)
    panel.setBounds(0, 0, 1000, 1000)
    scrollPane.setBounds(0, 0, 200, 200)
    scrollPane.viewport.viewPosition = Point(100, 100)
    UIUtil.dispatchAllInvocationEvents()

    // No auto scrolling when selection is changed from the image:
    model.setSelection(view1, SelectionOrigin.INTERNAL)
    assertThat(scrollPane.viewport.viewPosition).isEqualTo(Point(100, 100))

    // Auto scrolling will be in effect when selecting from the component tree:
    model.setSelection(view1, SelectionOrigin.COMPONENT_TREE)
    assertThat(scrollPane.viewport.viewPosition).isEqualTo(Point(348, 277))
  }

  private class FakeActionPopupMenu(private val group: ActionGroup): ActionPopupMenu {
    val popup: JPopupMenu = mock()

    override fun getComponent(): JPopupMenu = popup
    override fun getActionGroup(): ActionGroup = group
    override fun getPlace(): String = error("Not implemented")
    override fun setTargetComponent(component: JComponent) = error("Not implemented")

    fun assertSelectViewAction(vararg expected: Long) {
      val event: AnActionEvent = mock()
      whenever(event.actionManager).thenReturn(ActionManager.getInstance())
      val actions = group.getChildren(event)
      assertThat(actions.size).isEqualTo(1)
      assertThat(actions[0]).isInstanceOf(DropDownAction::class.java)
      val selectActions = (actions[0] as DropDownAction).getChildren(event)
      assertThat(selectActions.toList().filterIsInstance(SelectViewAction::class.java).map { it.view.drawId  })
        .containsExactlyElementsIn(expected.toList())
    }
  }

  @Suppress("UndesirableClassUsage")
  @Test
  fun testPaintRound() {
    val screenshot = Screenshot("wear.png", BitmapType.RGB_565)

    val viewLayoutEvent = LayoutInspectorViewProtocol.LayoutEvent.newBuilder().apply {
      screenshotBuilder.apply {
        type = LayoutInspectorViewProtocol.Screenshot.Type.BITMAP
        bytes = ByteString.copyFrom(screenshot.bytes)
      }
    }.build()

    val model = model {}
    val folderConfiguration = FolderConfiguration().apply {
      screenRoundQualifier = ScreenRoundQualifier(ScreenRound.ROUND)
      screenWidthQualifier = ScreenWidthQualifier.getQualifier("454")
      screenHeightQualifier = ScreenHeightQualifier.getQualifier("454")
      densityQualifier = DensityQualifier(Density.MEDIUM)
    }

    val window = ViewAndroidWindow(
      projectRule.project, mock(),
      view(1, 0, 0, 454, 454) {
        view(2, 10, 10, 100, 100)
        view(3, 300, 400, 50, 50)
      },
      viewLayoutEvent, folderConfiguration, { false }, {}
    )
    model.update(window, listOf(1L), 2)
    model.windows[1L]?.refreshImages(1.0)

    val generatedImage = BufferedImage(350, 450, TYPE_INT_ARGB)
    val graphics = generatedImage.createGraphics()

    val settings = FakeDeviceViewSettings()
    settings.scalePercent = 50
    settings.drawLabel = false
    val treeSettings = FakeTreeSettings()
    treeSettings.hideSystemNodes = false
    val panel = DeviceViewContentPanel(model, null, SessionStatistics(model, treeSettings), treeSettings, settings, { mock() }, mock(), null,
                                       disposable.disposable)
    panel.setSize(350, 450)

    panel.paint(graphics)
<<<<<<< HEAD
    ImageDiffUtil.assertImageSimilar(TestUtils.resolveWorkspacePath("$TEST_DATA_PATH/wear_round_expected.png"), generatedImage, DIFF_THRESHOLD)
=======
    ImageDiffUtil.assertImageSimilar(resolveWorkspacePathUnchecked("$TEST_DATA_PATH/wear_round_expected.png"), generatedImage, DIFF_THRESHOLD)
  }

  @Test
  fun testPaintWithChildrenOutsideParent() {
    val model = model {
      view(ROOT, 0, 0, 20, 40) {
        view(VIEW1, 0, 0, 20, 40)
        image()
        view(VIEW2, -23, 0, 20, 40)
        view(VIEW3, 0, 0, 20, 40)
      }
    }
    @Suppress("UndesirableClassUsage")
    val generatedImage = BufferedImage(90, 70, TYPE_INT_ARGB)
    var graphics = generatedImage.createGraphics()

    val settings = FakeDeviceViewSettings()
    settings.drawLabel = false
    val treeSettings = FakeTreeSettings()
    treeSettings.hideSystemNodes = false
    val panel = DeviceViewContentPanel(model, null, SessionStatistics(model, treeSettings), treeSettings, settings, { mock() }, mock(), null,
                                       disposable.disposable)
    panel.setSize(90, 70)
    panel.paint(graphics)
    ImageDiffUtil.assertImageSimilar(resolveWorkspacePathUnchecked("$TEST_DATA_PATH/testPaintWithChildrenOutsideParent.png"), generatedImage,
                                     DIFF_THRESHOLD)

    panel.model.layerSpacing = 30
    settings.scalePercent = 100
    panel.model.rotate(0.3, 0.2)
    graphics = generatedImage.createGraphics()
    panel.paint(graphics)
    ImageDiffUtil.assertImageSimilar(resolveWorkspacePathUnchecked("$TEST_DATA_PATH/testPaintWithChildrenOutsideParent_rotated.png"),
                                     generatedImage, DIFF_THRESHOLD)
  }

  @Test
  fun testPaintWithChildAboveSibling() {
    val model = model {
      view(ROOT, 0, 0, 20, 40) {
        view(VIEW1, 0, 0, 20, 20) {
          view(VIEW2, 0, 0, 20, 40)
        }
        view(VIEW3, 0, 20, 20, 20)
      }
    }

    val settings = FakeDeviceViewSettings()
    settings.drawLabel = false
    val treeSettings = FakeTreeSettings()
    treeSettings.hideSystemNodes = false
    val panel = DeviceViewContentPanel(model, null, SessionStatistics(model, treeSettings), treeSettings, settings, { mock() }, mock(), null,
                                       disposable.disposable)
    panel.setSize(70, 70)

    panel.model.layerSpacing = 30
    settings.scalePercent = 100
    panel.model.rotate(0.3, 0.2)

    @Suppress("UndesirableClassUsage")
    val generatedImage = BufferedImage(70, 70, TYPE_INT_ARGB)
    val graphics = generatedImage.createGraphics()
    panel.paint(graphics)
    ImageDiffUtil.assertImageSimilar(resolveWorkspacePathUnchecked("$TEST_DATA_PATH/testPaintWithChildAboveSibling.png"), generatedImage,
                                     DIFF_THRESHOLD)
  }

  private fun paint(panel: DeviceViewContentPanel, on: BufferedImage) {
    val graphics = on.createGraphics()
    // Set the font such that it will be the same across platforms
    graphics.font = ImageDiffTestUtil.getDefaultFont()
    panel.paint(graphics)
>>>>>>> ad5b6ee3
  }
}

class DeviceViewContentPanelWithScaledFontTest {
  @get:Rule
  val fontRule = SetPortableUiFontRule(2.0f)

  @get:Rule
  val disposable = DisposableRule()

  @Test
  fun testPaintEmpty() {
    AssumeUtil.assumeNotMac() // b/163289116
    val treeSettings = FakeTreeSettings()
    treeSettings.hideSystemNodes = false
    val model = model {}
    val stats = SessionStatistics(model, treeSettings)
    val panel = DeviceViewContentPanel(model, null, stats, treeSettings, FakeDeviceViewSettings(), { mock() }, mock(), mock(),
                                       disposable.disposable)
    panel.setSize(800, 400)
    @Suppress("UndesirableClassUsage")
    val generatedImage = BufferedImage(panel.width, panel.height, TYPE_INT_ARGB)
    val graphics = generatedImage.createGraphics()
    panel.paint(graphics)
<<<<<<< HEAD
    CheckUtil.assertImageSimilarPerPlatform(TestUtils.resolveWorkspacePath(TEST_DATA_PATH), "testPaintEmpty", generatedImage, DIFF_THRESHOLD)
=======
    CheckUtil.assertImageSimilarPerPlatform(
      resolveWorkspacePathUnchecked(TEST_DATA_PATH), "testPaintEmpty", generatedImage, DIFF_THRESHOLD_TEXT)
>>>>>>> ad5b6ee3
  }
}<|MERGE_RESOLUTION|>--- conflicted
+++ resolved
@@ -28,12 +28,8 @@
 import com.android.testutils.AssumeUtil
 import com.android.testutils.ImageDiffUtil
 import com.android.testutils.MockitoKt.mock
-<<<<<<< HEAD
-import com.android.testutils.TestUtils
-=======
 import com.android.testutils.MockitoKt.whenever
 import com.android.testutils.TestUtils.resolveWorkspacePathUnchecked
->>>>>>> ad5b6ee3
 import com.android.tools.adtui.actions.DropDownAction
 import com.android.tools.adtui.imagediff.ImageDiffTestUtil
 import com.android.tools.adtui.swing.FakeMouse
@@ -98,7 +94,6 @@
 import org.mockito.Mockito.doAnswer
 import org.mockito.Mockito.mockStatic
 import org.mockito.Mockito.verify
-import org.mockito.Mockito.`when`
 import java.awt.Color
 import java.awt.Cursor
 import java.awt.Cursor.HAND_CURSOR
@@ -136,11 +131,7 @@
   @Before
   fun before() {
     ApplicationManager.getApplication().replaceService(PropertiesComponent::class.java, PropertiesComponentMock(), disposable.disposable)
-<<<<<<< HEAD
-    testDataPath = TestUtils.resolveWorkspacePath(TEST_DATA_PATH)
-=======
     testDataPath = resolveWorkspacePathUnchecked(TEST_DATA_PATH)
->>>>>>> ad5b6ee3
   }
 
   @Test
@@ -198,67 +189,35 @@
                                        disposable.disposable)
     panel.setSize(120, 200)
 
-<<<<<<< HEAD
-    panel.paint(graphics)
-    ImageDiffUtil.assertImageSimilar(TestUtils.resolveWorkspacePath("$TEST_DATA_PATH/testPaint.png"), generatedImage, DIFF_THRESHOLD)
+    paint(panel, generatedImage)
+    ImageDiffUtil.assertImageSimilar(resolveWorkspacePathUnchecked("$TEST_DATA_PATH/testPaint.png"), generatedImage, DIFF_THRESHOLD)
 
     settings.scalePercent = 50
-    graphics = generatedImage.createGraphics()
-    panel.paint(graphics)
-    ImageDiffUtil.assertImageSimilar(TestUtils.resolveWorkspacePath("$TEST_DATA_PATH/testPaint_scaled.png"), generatedImage, DIFF_THRESHOLD)
-=======
-    paint(panel, generatedImage)
-    ImageDiffUtil.assertImageSimilar(resolveWorkspacePathUnchecked("$TEST_DATA_PATH/testPaint.png"), generatedImage, DIFF_THRESHOLD)
-
-    settings.scalePercent = 50
     paint(panel, generatedImage)
     ImageDiffUtil.assertImageSimilar(resolveWorkspacePathUnchecked("$TEST_DATA_PATH/testPaint_scaled.png"), generatedImage, DIFF_THRESHOLD)
->>>>>>> ad5b6ee3
 
     panel.model.layerSpacing = 3
     settings.scalePercent = 100
     panel.model.rotate(0.3, 0.2)
-<<<<<<< HEAD
-    graphics = generatedImage.createGraphics()
-    panel.paint(graphics)
-    ImageDiffUtil.assertImageSimilar(TestUtils.resolveWorkspacePath("$TEST_DATA_PATH/testPaint_rotated.png"), generatedImage, DIFF_THRESHOLD)
+    paint(panel, generatedImage)
+    ImageDiffUtil.assertImageSimilar(resolveWorkspacePathUnchecked("$TEST_DATA_PATH/testPaint_rotated.png"), generatedImage, DIFF_THRESHOLD)
 
     panel.model.layerSpacing = 1
-    graphics = generatedImage.createGraphics()
-    panel.paint(graphics)
-    ImageDiffUtil.assertImageSimilar(TestUtils.resolveWorkspacePath("$TEST_DATA_PATH/testPaint_spacing1.png"), generatedImage, DIFF_THRESHOLD)
+    paint(panel, generatedImage)
+    ImageDiffUtil.assertImageSimilar(
+      resolveWorkspacePathUnchecked("$TEST_DATA_PATH/testPaint_spacing1.png"), generatedImage, DIFF_THRESHOLD)
 
     panel.model.layerSpacing = 15
-    graphics = generatedImage.createGraphics()
-    panel.paint(graphics)
-    ImageDiffUtil.assertImageSimilar(TestUtils.resolveWorkspacePath("$TEST_DATA_PATH/testPaint_spacing2.png"), generatedImage, DIFF_THRESHOLD)
-=======
-    paint(panel, generatedImage)
-    ImageDiffUtil.assertImageSimilar(resolveWorkspacePathUnchecked("$TEST_DATA_PATH/testPaint_rotated.png"), generatedImage, DIFF_THRESHOLD)
-
-    panel.model.layerSpacing = 1
-    paint(panel, generatedImage)
-    ImageDiffUtil.assertImageSimilar(
-      resolveWorkspacePathUnchecked("$TEST_DATA_PATH/testPaint_spacing1.png"), generatedImage, DIFF_THRESHOLD)
-
-    panel.model.layerSpacing = 15
     paint(panel, generatedImage)
     ImageDiffUtil.assertImageSimilar(
       resolveWorkspacePathUnchecked("$TEST_DATA_PATH/testPaint_spacing2.png"), generatedImage, DIFF_THRESHOLD)
->>>>>>> ad5b6ee3
 
     panel.model.layerSpacing = 3
     val windowRoot = model[ROOT]!!
     model.setSelection(windowRoot, SelectionOrigin.INTERNAL)
-<<<<<<< HEAD
-    graphics = generatedImage.createGraphics()
-    panel.paint(graphics)
-    ImageDiffUtil.assertImageSimilar(TestUtils.resolveWorkspacePath("$TEST_DATA_PATH/testPaint_selected.png"), generatedImage, DIFF_THRESHOLD)
-=======
     paint(panel, generatedImage)
     ImageDiffUtil.assertImageSimilar(
       resolveWorkspacePathUnchecked("$TEST_DATA_PATH/testPaint_selected.png"), generatedImage, DIFF_THRESHOLD)
->>>>>>> ad5b6ee3
 
     settings.drawLabel = true
     model.setSelection(model[COMPOSE1], SelectionOrigin.INTERNAL)
@@ -266,22 +225,6 @@
     ImageDiffUtil.assertImageSimilar(
       resolveWorkspacePathUnchecked("$TEST_DATA_PATH/testPaint_label.png"), generatedImage, DIFF_THRESHOLD_TEXT)
 
-<<<<<<< HEAD
-    panel.paint(graphics)
-    CheckUtil.assertImageSimilarPerPlatform(TestUtils.resolveWorkspacePath(TEST_DATA_PATH), "testPaint_label", generatedImage, DIFF_THRESHOLD)
-
-    settings.drawBorders = false
-    graphics = generatedImage.createGraphics()
-    graphics.font = Font("Droid Sans", Font.PLAIN, 12)
-    panel.paint(graphics)
-    CheckUtil.assertImageSimilarPerPlatform(TestUtils.resolveWorkspacePath(TEST_DATA_PATH), "testPaint_noborders", generatedImage, DIFF_THRESHOLD)
-
-    model.hoveredNode = windowRoot
-    graphics = generatedImage.createGraphics()
-    graphics.font = Font("Droid Sans", Font.PLAIN, 12)
-    panel.paint(graphics)
-    CheckUtil.assertImageSimilarPerPlatform(TestUtils.resolveWorkspacePath(TEST_DATA_PATH), "testPaint_hovered", generatedImage, DIFF_THRESHOLD)
-=======
     treeSettings.showRecompositions = true
     paint(panel, generatedImage)
     ImageDiffUtil.assertImageSimilar(
@@ -334,7 +277,6 @@
     paint(panel, generatedImage)
     ImageDiffUtil.assertImageSimilar(
       resolveWorkspacePathUnchecked("$TEST_DATA_PATH/testPaint_highlight5.png"), generatedImage, DIFF_THRESHOLD_TEXT)
->>>>>>> ad5b6ee3
   }
 
   @Test
@@ -428,42 +370,24 @@
     panel.setSize(40, 60)
 
     panel.paint(graphics)
-<<<<<<< HEAD
-    ImageDiffUtil.assertImageSimilar(
-      TestUtils.resolveWorkspacePath("$TEST_DATA_PATH/testPaintWithHiddenSystemViews.png"),
-      generatedImage, DIFF_THRESHOLD)
-=======
     ImageDiffUtil.assertImageSimilar(resolveWorkspacePathUnchecked("$TEST_DATA_PATH/testPaintWithHiddenSystemViews.png"),
                                      generatedImage, DIFF_THRESHOLD)
->>>>>>> ad5b6ee3
 
     settings.scalePercent = 100
     panel.model.layerSpacing = 3
     panel.model.rotate(0.3, 0.2)
     graphics = generatedImage.createGraphics()
     panel.paint(graphics)
-<<<<<<< HEAD
-    ImageDiffUtil.assertImageSimilar(
-      TestUtils.resolveWorkspacePath("$TEST_DATA_PATH/testPaintWithHiddenSystemView_rotated.png"),
-      generatedImage, DIFF_THRESHOLD)
-=======
     ImageDiffUtil.assertImageSimilar(resolveWorkspacePathUnchecked("$TEST_DATA_PATH/testPaintWithHiddenSystemView_rotated.png"),
                                      generatedImage, DIFF_THRESHOLD)
->>>>>>> ad5b6ee3
 
     panel.model.layerSpacing = 10
     val windowRoot = model[ROOT]!!
     model.setSelection(windowRoot, SelectionOrigin.INTERNAL)
     graphics = generatedImage.createGraphics()
     panel.paint(graphics)
-<<<<<<< HEAD
-    ImageDiffUtil.assertImageSimilar(
-      TestUtils.resolveWorkspacePath("$TEST_DATA_PATH/testPaintWithHiddenSystemView_selected.png"),
-      generatedImage, DIFF_THRESHOLD)
-=======
     ImageDiffUtil.assertImageSimilar(resolveWorkspacePathUnchecked("$TEST_DATA_PATH/testPaintWithHiddenSystemView_selected.png"),
                                      generatedImage, DIFF_THRESHOLD)
->>>>>>> ad5b6ee3
   }
 
   @Test
@@ -518,35 +442,20 @@
                                        disposable.disposable)
     panel.setSize(1000, 1500)
 
-<<<<<<< HEAD
-    panel.model.overlay = ImageIO.read(TestUtils.resolveWorkspacePath("$TEST_DATA_PATH/overlay.png").toFile())
-
-    panel.paint(graphics)
-    ImageDiffUtil.assertImageSimilar(TestUtils.resolveWorkspacePath("$TEST_DATA_PATH/testPaint_overlay-60.png"), generatedImage, DIFF_THRESHOLD)
-=======
     panel.model.overlay = ImageIO.read(resolveWorkspacePathUnchecked("$TEST_DATA_PATH/overlay.png").toFile())
 
     panel.paint(graphics)
     ImageDiffUtil.assertImageSimilar(resolveWorkspacePathUnchecked("$TEST_DATA_PATH/testPaint_overlay-60.png"), generatedImage, DIFF_THRESHOLD)
->>>>>>> ad5b6ee3
 
     panel.model.overlayAlpha = 0.2f
     graphics = generatedImage.createGraphics()
     panel.paint(graphics)
-<<<<<<< HEAD
-    ImageDiffUtil.assertImageSimilar(TestUtils.resolveWorkspacePath("$TEST_DATA_PATH/testPaint_overlay-20.png"), generatedImage, DIFF_THRESHOLD)
-=======
     ImageDiffUtil.assertImageSimilar(resolveWorkspacePathUnchecked("$TEST_DATA_PATH/testPaint_overlay-20.png"), generatedImage, DIFF_THRESHOLD)
->>>>>>> ad5b6ee3
 
     panel.model.overlayAlpha = 0.9f
     graphics = generatedImage.createGraphics()
     panel.paint(graphics)
-<<<<<<< HEAD
-    ImageDiffUtil.assertImageSimilar(TestUtils.resolveWorkspacePath("$TEST_DATA_PATH/testPaint_overlay-90.png"), generatedImage, DIFF_THRESHOLD)
-=======
     ImageDiffUtil.assertImageSimilar(resolveWorkspacePathUnchecked("$TEST_DATA_PATH/testPaint_overlay-90.png"), generatedImage, DIFF_THRESHOLD)
->>>>>>> ad5b6ee3
   }
 
   @Test
@@ -772,35 +681,19 @@
     panel.setSize(200, 300)
 
     panel.paint(graphics)
-<<<<<<< HEAD
-    ImageDiffUtil.assertImageSimilar(TestUtils.resolveWorkspacePath("$TEST_DATA_PATH/testPaintMultiWindow.png"), generatedImage, DIFF_THRESHOLD)
-=======
     ImageDiffUtil.assertImageSimilar(resolveWorkspacePathUnchecked("$TEST_DATA_PATH/testPaintMultiWindow.png"), generatedImage, DIFF_THRESHOLD)
->>>>>>> ad5b6ee3
 
     model.setSelection(model[VIEW3], SelectionOrigin.INTERNAL)
     graphics = generatedImage.createGraphics()
     panel.paint(graphics)
-<<<<<<< HEAD
-    ImageDiffUtil.assertImageSimilar(
-      TestUtils.resolveWorkspacePath("$TEST_DATA_PATH/testPaintMultiWindow_selected.png"), generatedImage,
-      DIFF_THRESHOLD)
-=======
     ImageDiffUtil.assertImageSimilar(resolveWorkspacePathUnchecked("$TEST_DATA_PATH/testPaintMultiWindow_selected.png"), generatedImage,
                                      DIFF_THRESHOLD)
->>>>>>> ad5b6ee3
 
     panel.model.rotate(0.3, 0.2)
     graphics = generatedImage.createGraphics()
     panel.paint(graphics)
-<<<<<<< HEAD
-    ImageDiffUtil.assertImageSimilar(
-      TestUtils.resolveWorkspacePath("$TEST_DATA_PATH/testPaintMultiWindow_rotated.png"), generatedImage,
-      DIFF_THRESHOLD)
-=======
     ImageDiffUtil.assertImageSimilar(resolveWorkspacePathUnchecked("$TEST_DATA_PATH/testPaintMultiWindow_rotated.png"), generatedImage,
                                      DIFF_THRESHOLD)
->>>>>>> ad5b6ee3
   }
 
   @Test
@@ -833,37 +726,21 @@
     panel.setSize(200, 300)
     panel.paint(graphics)
     ImageDiffUtil.assertImageSimilar(
-<<<<<<< HEAD
-      TestUtils.resolveWorkspacePath("$TEST_DATA_PATH/testPaintMultiWindowDimBehind.png"), generatedImage, DIFF_THRESHOLD)
-=======
       resolveWorkspacePathUnchecked("$TEST_DATA_PATH/testPaintMultiWindowDimBehind.png"), generatedImage, DIFF_THRESHOLD)
->>>>>>> ad5b6ee3
 
     panel.model.rotate(0.3, 0.2)
     settings.scalePercent = 50
     graphics = generatedImage.createGraphics()
     panel.paint(graphics)
-<<<<<<< HEAD
-    ImageDiffUtil.assertImageSimilar(
-      TestUtils.resolveWorkspacePath("$TEST_DATA_PATH/testPaintMultiWindowDimBehind_rotated.png"), generatedImage,
-      DIFF_THRESHOLD)
-=======
     ImageDiffUtil.assertImageSimilar(resolveWorkspacePathUnchecked("$TEST_DATA_PATH/testPaintMultiWindowDimBehind_rotated.png"), generatedImage,
                                      DIFF_THRESHOLD)
->>>>>>> ad5b6ee3
   }
 
   @Test
   fun testPaintWithImages() {
-<<<<<<< HEAD
-    val image1 = ImageIO.read(TestUtils.resolveWorkspacePath("$TEST_DATA_PATH/image1.png").toFile())
-    val image2 = ImageIO.read(TestUtils.resolveWorkspacePath("$TEST_DATA_PATH/image2.png").toFile())
-    val image3 = ImageIO.read(TestUtils.resolveWorkspacePath("$TEST_DATA_PATH/image3.png").toFile())
-=======
     val image1 = ImageIO.read(resolveWorkspacePathUnchecked("$TEST_DATA_PATH/image1.png").toFile())
     val image2 = ImageIO.read(resolveWorkspacePathUnchecked("$TEST_DATA_PATH/image2.png").toFile())
     val image3 = ImageIO.read(resolveWorkspacePathUnchecked("$TEST_DATA_PATH/image3.png").toFile())
->>>>>>> ad5b6ee3
 
     val model = model {
       view(ROOT, 0, 0, 585, 804) {
@@ -891,71 +768,42 @@
     panel.setSize(350, 450)
 
     panel.paint(graphics)
-<<<<<<< HEAD
-    ImageDiffUtil.assertImageSimilar(TestUtils.resolveWorkspacePath("$TEST_DATA_PATH/testPaintWithImages.png"), generatedImage, DIFF_THRESHOLD)
-=======
     ImageDiffUtil.assertImageSimilar(resolveWorkspacePathUnchecked("$TEST_DATA_PATH/testPaintWithImages.png"), generatedImage, DIFF_THRESHOLD)
->>>>>>> ad5b6ee3
 
     model.setSelection(model[ROOT], SelectionOrigin.INTERNAL)
     graphics = generatedImage.createGraphics()
     panel.paint(graphics)
     ImageDiffUtil.assertImageSimilar(
-<<<<<<< HEAD
-      TestUtils.resolveWorkspacePath("$TEST_DATA_PATH/testPaintWithImages_root.png"), generatedImage, DIFF_THRESHOLD)
-=======
       resolveWorkspacePathUnchecked("$TEST_DATA_PATH/testPaintWithImages_root.png"), generatedImage, DIFF_THRESHOLD)
->>>>>>> ad5b6ee3
 
     model.setSelection(model[VIEW1], SelectionOrigin.INTERNAL)
     graphics = generatedImage.createGraphics()
     panel.paint(graphics)
     ImageDiffUtil.assertImageSimilar(
-<<<<<<< HEAD
-      TestUtils.resolveWorkspacePath("$TEST_DATA_PATH/testPaintWithImages_view1.png"), generatedImage, DIFF_THRESHOLD)
-=======
       resolveWorkspacePathUnchecked("$TEST_DATA_PATH/testPaintWithImages_view1.png"), generatedImage, DIFF_THRESHOLD)
->>>>>>> ad5b6ee3
 
     model.setSelection(model[VIEW2], SelectionOrigin.INTERNAL)
     graphics = generatedImage.createGraphics()
     panel.paint(graphics)
     ImageDiffUtil.assertImageSimilar(
-<<<<<<< HEAD
-      TestUtils.resolveWorkspacePath("$TEST_DATA_PATH/testPaintWithImages_view2.png"), generatedImage, DIFF_THRESHOLD)
-=======
       resolveWorkspacePathUnchecked("$TEST_DATA_PATH/testPaintWithImages_view2.png"), generatedImage, DIFF_THRESHOLD)
->>>>>>> ad5b6ee3
-
-    graphics = generatedImage.createGraphics()
-    panel.paint(graphics)
-    ImageDiffUtil.assertImageSimilar(
-<<<<<<< HEAD
-      TestUtils.resolveWorkspacePath("$TEST_DATA_PATH/testPaintWithImages_view2.png"), generatedImage, DIFF_THRESHOLD)
-=======
+
+    graphics = generatedImage.createGraphics()
+    panel.paint(graphics)
+    ImageDiffUtil.assertImageSimilar(
       resolveWorkspacePathUnchecked("$TEST_DATA_PATH/testPaintWithImages_view2.png"), generatedImage, DIFF_THRESHOLD)
->>>>>>> ad5b6ee3
-
-    graphics = generatedImage.createGraphics()
-    panel.paint(graphics)
-    ImageDiffUtil.assertImageSimilar(
-<<<<<<< HEAD
-      TestUtils.resolveWorkspacePath("$TEST_DATA_PATH/testPaintWithImages_view2.png"), generatedImage, DIFF_THRESHOLD)
-=======
+
+    graphics = generatedImage.createGraphics()
+    panel.paint(graphics)
+    ImageDiffUtil.assertImageSimilar(
       resolveWorkspacePathUnchecked("$TEST_DATA_PATH/testPaintWithImages_view2.png"), generatedImage, DIFF_THRESHOLD)
->>>>>>> ad5b6ee3
 
     settings.drawLabel = true
     graphics = generatedImage.createGraphics()
     graphics.font = ImageDiffTestUtil.getDefaultFont()
     panel.paint(graphics)
-<<<<<<< HEAD
-    CheckUtil.assertImageSimilarPerPlatform(
-      TestUtils.resolveWorkspacePath(TEST_DATA_PATH), "testPaintWithImages_label", generatedImage, DIFF_THRESHOLD)
-=======
     ImageDiffUtil.assertImageSimilar(
       resolveWorkspacePathUnchecked("$TEST_DATA_PATH/testPaintWithImages_label.png"), generatedImage, DIFF_THRESHOLD)
->>>>>>> ad5b6ee3
   }
 
   @Suppress("UndesirableClassUsage")
@@ -1001,48 +849,27 @@
     panel.setSize(120, 140)
 
     panel.paint(graphics)
-<<<<<<< HEAD
-    ImageDiffUtil.assertImageSimilar(
-      TestUtils.resolveWorkspacePath("$TEST_DATA_PATH/testPaintWithImagesBetweenChildren.png"), generatedImage,
-      DIFF_THRESHOLD)
-=======
     ImageDiffUtil.assertImageSimilar(resolveWorkspacePathUnchecked("$TEST_DATA_PATH/testPaintWithImagesBetweenChildren.png"), generatedImage,
                                      DIFF_THRESHOLD)
->>>>>>> ad5b6ee3
 
     panel.model.layerSpacing = 60
     panel.model.rotate(0.3, 0.2)
     graphics = generatedImage.createGraphics()
     panel.paint(graphics)
-<<<<<<< HEAD
-    ImageDiffUtil.assertImageSimilar(
-      TestUtils.resolveWorkspacePath("$TEST_DATA_PATH/testPaintWithImagesBetweenChildren_rotated.png"),
-      generatedImage, DIFF_THRESHOLD)
-=======
     ImageDiffUtil.assertImageSimilar(resolveWorkspacePathUnchecked("$TEST_DATA_PATH/testPaintWithImagesBetweenChildren_rotated.png"),
                                      generatedImage, DIFF_THRESHOLD)
->>>>>>> ad5b6ee3
 
     model.setSelection(model[ROOT], SelectionOrigin.INTERNAL)
     graphics = generatedImage.createGraphics()
     graphics.font = ImageDiffTestUtil.getDefaultFont()
     panel.paint(graphics)
-<<<<<<< HEAD
-    CheckUtil.assertImageSimilarPerPlatform(
-      TestUtils.resolveWorkspacePath(TEST_DATA_PATH), "testPaintWithImagesBetweenChildren_root", generatedImage, DIFF_THRESHOLD)
-=======
     ImageDiffUtil.assertImageSimilar(
       resolveWorkspacePathUnchecked("$TEST_DATA_PATH/testPaintWithImagesBetweenChildren_root.png"), generatedImage, DIFF_THRESHOLD_TEXT)
->>>>>>> ad5b6ee3
   }
 
   @Test
   fun testPaintWithRootImageOnly() {
-<<<<<<< HEAD
-    val image1 = ImageIO.read(TestUtils.resolveWorkspacePath("$TEST_DATA_PATH/image1.png").toFile())
-=======
     val image1 = ImageIO.read(resolveWorkspacePathUnchecked("$TEST_DATA_PATH/image1.png").toFile())
->>>>>>> ad5b6ee3
 
     val model = model {
       view(ROOT, 0, 0, 585, 804) {
@@ -1066,32 +893,20 @@
     panel.setSize(350, 450)
 
     panel.paint(graphics)
-<<<<<<< HEAD
-    ImageDiffUtil.assertImageSimilar(TestUtils.resolveWorkspacePath("$TEST_DATA_PATH/testPaintWithRootImageOnly.png"), generatedImage,
-=======
     ImageDiffUtil.assertImageSimilar(resolveWorkspacePathUnchecked("$TEST_DATA_PATH/testPaintWithRootImageOnly.png"), generatedImage,
->>>>>>> ad5b6ee3
                                      DIFF_THRESHOLD)
 
     model.setSelection(model[ROOT], SelectionOrigin.INTERNAL)
     graphics = generatedImage.createGraphics()
     panel.paint(graphics)
     ImageDiffUtil.assertImageSimilar(
-<<<<<<< HEAD
-      TestUtils.resolveWorkspacePath("$TEST_DATA_PATH/testPaintWithRootImageOnly_root.png"), generatedImage, DIFF_THRESHOLD)
-=======
       resolveWorkspacePathUnchecked("$TEST_DATA_PATH/testPaintWithRootImageOnly_root.png"), generatedImage, DIFF_THRESHOLD)
->>>>>>> ad5b6ee3
 
     model.setSelection(model[VIEW1], SelectionOrigin.INTERNAL)
     graphics = generatedImage.createGraphics()
     panel.paint(graphics)
     ImageDiffUtil.assertImageSimilar(
-<<<<<<< HEAD
-      TestUtils.resolveWorkspacePath("$TEST_DATA_PATH/testPaintWithRootImageOnly_view1.png"), generatedImage, DIFF_THRESHOLD)
-=======
       resolveWorkspacePathUnchecked("$TEST_DATA_PATH/testPaintWithRootImageOnly_view1.png"), generatedImage, DIFF_THRESHOLD)
->>>>>>> ad5b6ee3
   }
 
   @Test
@@ -1125,11 +940,7 @@
     panel.setSize(400, 600)
 
     panel.paint(graphics)
-<<<<<<< HEAD
-    ImageDiffUtil.assertImageSimilar(TestUtils.resolveWorkspacePath("$TEST_DATA_PATH/testPaintTransformed.png"), generatedImage,
-=======
     ImageDiffUtil.assertImageSimilar(resolveWorkspacePathUnchecked("$TEST_DATA_PATH/testPaintTransformed.png"), generatedImage,
->>>>>>> ad5b6ee3
                                      DIFF_THRESHOLD)
 
     model.setSelection(model[VIEW1], SelectionOrigin.INTERNAL)
@@ -1137,47 +948,28 @@
     graphics.font = ImageDiffTestUtil.getDefaultFont()
     panel.paint(graphics)
     ImageDiffUtil.assertImageSimilar(
-<<<<<<< HEAD
-      TestUtils.resolveWorkspacePath("$TEST_DATA_PATH/testPaintTransformed_view1.png"), generatedImage, DIFF_THRESHOLD)
-=======
       resolveWorkspacePathUnchecked("$TEST_DATA_PATH/testPaintTransformed_view1.png"), generatedImage, DIFF_THRESHOLD)
->>>>>>> ad5b6ee3
 
     settings.drawLabel = true
     graphics = generatedImage.createGraphics()
     graphics.font = ImageDiffTestUtil.getDefaultFont()
     panel.paint(graphics)
-<<<<<<< HEAD
-    CheckUtil.assertImageSimilarPerPlatform(
-      TestUtils.resolveWorkspacePath(TEST_DATA_PATH), "testPaintTransformed_label", generatedImage, DIFF_THRESHOLD)
-=======
     ImageDiffUtil.assertImageSimilar(
       resolveWorkspacePathUnchecked("$TEST_DATA_PATH/testPaintTransformed_label.png"), generatedImage, DIFF_THRESHOLD)
->>>>>>> ad5b6ee3
 
     settings.drawUntransformedBounds = true
     graphics = generatedImage.createGraphics()
     graphics.font = ImageDiffTestUtil.getDefaultFont()
     panel.paint(graphics)
-<<<<<<< HEAD
-    CheckUtil.assertImageSimilarPerPlatform(
-      TestUtils.resolveWorkspacePath(TEST_DATA_PATH), "testPaintTransformed_untransformed", generatedImage, DIFF_THRESHOLD)
-=======
     ImageDiffUtil.assertImageSimilar(
       resolveWorkspacePathUnchecked("$TEST_DATA_PATH/testPaintTransformed_untransformed.png"), generatedImage, DIFF_THRESHOLD)
->>>>>>> ad5b6ee3
 
     settings.drawBorders = false
     graphics = generatedImage.createGraphics()
     graphics.font = ImageDiffTestUtil.getDefaultFont()
     panel.paint(graphics)
-<<<<<<< HEAD
-    CheckUtil.assertImageSimilarPerPlatform(
-      TestUtils.resolveWorkspacePath(TEST_DATA_PATH), "testPaintTransformed_onlyUntransformed", generatedImage, DIFF_THRESHOLD)
-=======
     ImageDiffUtil.assertImageSimilar(
       resolveWorkspacePathUnchecked("$TEST_DATA_PATH/testPaintTransformed_onlyUntransformed.png"), generatedImage, DIFF_THRESHOLD)
->>>>>>> ad5b6ee3
   }
 
   @Test
@@ -1211,25 +1003,15 @@
     panel.setSize(200, 200)
 
     panel.paint(graphics)
-<<<<<<< HEAD
-    ImageDiffUtil.assertImageSimilar(
-      TestUtils.resolveWorkspacePath("$TEST_DATA_PATH/testPaintTransformedOutsideRoot.png"), generatedImage,
-      DIFF_THRESHOLD)
-=======
     ImageDiffUtil.assertImageSimilar(resolveWorkspacePathUnchecked("$TEST_DATA_PATH/testPaintTransformedOutsideRoot.png"), generatedImage,
                                      DIFF_THRESHOLD)
->>>>>>> ad5b6ee3
 
     model.setSelection(model[VIEW1], SelectionOrigin.INTERNAL)
     graphics = generatedImage.createGraphics()
     graphics.font = ImageDiffTestUtil.getDefaultFont()
     panel.paint(graphics)
     ImageDiffUtil.assertImageSimilar(
-<<<<<<< HEAD
-      TestUtils.resolveWorkspacePath("$TEST_DATA_PATH/testPaintTransformedOutsideRoot_view1.png"), generatedImage, DIFF_THRESHOLD)
-=======
       resolveWorkspacePathUnchecked("$TEST_DATA_PATH/testPaintTransformedOutsideRoot_view1.png"), generatedImage, DIFF_THRESHOLD)
->>>>>>> ad5b6ee3
   }
 
   @RunsInEdt
@@ -1327,9 +1109,6 @@
     panel.setSize(350, 450)
 
     panel.paint(graphics)
-<<<<<<< HEAD
-    ImageDiffUtil.assertImageSimilar(TestUtils.resolveWorkspacePath("$TEST_DATA_PATH/wear_round_expected.png"), generatedImage, DIFF_THRESHOLD)
-=======
     ImageDiffUtil.assertImageSimilar(resolveWorkspacePathUnchecked("$TEST_DATA_PATH/wear_round_expected.png"), generatedImage, DIFF_THRESHOLD)
   }
 
@@ -1403,7 +1182,6 @@
     // Set the font such that it will be the same across platforms
     graphics.font = ImageDiffTestUtil.getDefaultFont()
     panel.paint(graphics)
->>>>>>> ad5b6ee3
   }
 }
 
@@ -1428,11 +1206,7 @@
     val generatedImage = BufferedImage(panel.width, panel.height, TYPE_INT_ARGB)
     val graphics = generatedImage.createGraphics()
     panel.paint(graphics)
-<<<<<<< HEAD
-    CheckUtil.assertImageSimilarPerPlatform(TestUtils.resolveWorkspacePath(TEST_DATA_PATH), "testPaintEmpty", generatedImage, DIFF_THRESHOLD)
-=======
     CheckUtil.assertImageSimilarPerPlatform(
       resolveWorkspacePathUnchecked(TEST_DATA_PATH), "testPaintEmpty", generatedImage, DIFF_THRESHOLD_TEXT)
->>>>>>> ad5b6ee3
   }
 }