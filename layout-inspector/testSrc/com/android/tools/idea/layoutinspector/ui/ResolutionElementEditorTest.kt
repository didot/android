/*
 * Copyright (C) 2020 The Android Open Source Project
 *
 * Licensed under the Apache License, Version 2.0 (the "License");
 * you may not use this file except in compliance with the License.
 * You may obtain a copy of the License at
 *
 *      http://www.apache.org/licenses/LICENSE-2.0
 *
 * Unless required by applicable law or agreed to in writing, software
 * distributed under the License is distributed on an "AS IS" BASIS,
 * WITHOUT WARRANTIES OR CONDITIONS OF ANY KIND, either express or implied.
 * See the License for the specific language governing permissions and
 * limitations under the License.
 */
package com.android.tools.idea.layoutinspector.ui

import com.android.SdkConstants.ANDROID_URI
import com.android.SdkConstants.ATTR_ELEVATION
import com.android.SdkConstants.ATTR_TEXT_COLOR
import com.android.ide.common.rendering.api.ResourceNamespace
import com.android.ide.common.rendering.api.ResourceReference
import com.android.resources.ResourceType
import com.android.testutils.TestUtils
import com.android.tools.adtui.stdui.KeyStrokes
import com.android.tools.adtui.swing.FakeUi
import com.android.tools.adtui.swing.IconLoaderRule
import com.android.tools.adtui.swing.SetPortableUiFontRule
import com.android.tools.idea.layoutinspector.model
import com.android.tools.idea.layoutinspector.model.ResolutionStackModel
import com.android.tools.idea.layoutinspector.properties.InspectorGroupPropertyItem
import com.android.tools.idea.layoutinspector.properties.InspectorPropertiesModel
import com.android.tools.idea.layoutinspector.properties.InspectorPropertyItem
import com.android.tools.idea.layoutinspector.properties.PropertySection
import com.android.tools.idea.layoutinspector.util.CheckUtil
import com.android.tools.idea.layoutinspector.util.ComponentUtil.flatten
import com.android.tools.idea.layoutinspector.util.DemoExample
import com.android.tools.idea.layoutinspector.util.FakeTreeSettings
import com.android.tools.idea.testing.AndroidProjectRule
import com.android.tools.property.panel.api.PropertyItem
import com.android.tools.property.panel.api.TableSupport
import com.android.tools.property.panel.impl.model.TextFieldPropertyEditorModel
import com.android.tools.property.panel.impl.ui.PropertyTextField
import com.google.common.truth.Truth.assertThat
import com.intellij.ide.ui.laf.IntelliJLaf
import com.intellij.testFramework.EdtRule
import com.intellij.testFramework.RunsInEdt
import com.intellij.ui.JBColor
import org.junit.Rule
import org.junit.Test
import org.junit.rules.ExternalResource
import org.junit.rules.RuleChain
import java.awt.BorderLayout
import java.awt.Dimension
import java.awt.event.ActionEvent
import javax.swing.Box.Filler
import javax.swing.BoxLayout
import javax.swing.JComponent
import javax.swing.JPanel
import javax.swing.LookAndFeel
import javax.swing.UIManager
import javax.swing.plaf.metal.MetalLookAndFeel
import javax.swing.plaf.metal.MetalTheme
import com.android.tools.idea.layoutinspector.properties.PropertyType as Type


private const val TEST_DATA_PATH = "tools/adt/idea/layout-inspector/testData/ui"
private const val DIFF_THRESHOLD = 0.01

@RunsInEdt
class ResolutionElementEditorTest {
  private val projectRule = AndroidProjectRule.withSdk()

  @get:Rule
  val lafRuleChain = RuleChain.outerRule(IntelliJLafRule()).around(SetPortableUiFontRule())!!

  @get:Rule
  val ruleChain = RuleChain.outerRule(projectRule).around(EdtRule()).around(IconLoaderRule())!!

  @Test
  fun testPaintClosed() {
    val editors = createEditors()
    getEditor(editors, 1).isVisible = false
    checkImage(editors, "Closed")
  }

  @Test
  fun testPaintOpen() {
    val editors = createEditors()
    checkImage(editors, "Open")
  }

  @Test
  fun testPaintOpenWithDetails() {
    val editors = createEditors()
    getEditor(editors, 0).editorModel.isExpandedTableItem = true
    expandFirstLabel(getEditor(editors, 0), true)
    checkImage(editors, "OpenWithDetails")
  }

  @Test
  fun testPaintOpenWithTwoDetails() {
    val editors = createEditors()
    getEditor(editors, 0).editorModel.isExpandedTableItem = true
    expandFirstLabel(getEditor(editors, 0), true)
    expandFirstLabel(getEditor(editors, 1), true)
    checkImage(editors, "OpenWithTwoDetails")
  }

  @Test
  fun testDynamicHeight() {
    var updateCount = 0
    val editors = createEditors()
    val editor = getEditor(editors, 0)
    val model = editor.editorModel
    model.tableSupport = object : TableSupport {
      override fun updateRowHeight(scrollIntoView: Boolean) {
        updateCount++
      }
    }
    assertThat(model.isCustomHeight).isFalse()

    editor.editorModel.isExpandedTableItem = true
    assertThat(model.isCustomHeight).isTrue()
    assertThat(updateCount).isEqualTo(0)

    expandFirstLabel(editor, true)
    assertThat(model.isCustomHeight).isTrue()
    assertThat(updateCount).isEqualTo(1)

    expandFirstLabel(editor, false)
    assertThat(model.isCustomHeight).isTrue()
    assertThat(updateCount).isEqualTo(2)

    editor.editorModel.isExpandedTableItem = false
    assertThat(model.isCustomHeight).isFalse()
    assertThat(updateCount).isEqualTo(2)
  }

  @Test
  fun testHasLinkPanel() {
    val model = model(projectRule.project, FakeTreeSettings(), body = DemoExample.setUpDemo(projectRule.fixture))
    val node = model["title"]!!
    val item1 = InspectorPropertyItem(
      ANDROID_URI, ATTR_TEXT_COLOR, ATTR_TEXT_COLOR, Type.COLOR, null, PropertySection.DECLARED, node.layout, node.drawId, model)
    val item2 = InspectorPropertyItem(
      ANDROID_URI, ATTR_ELEVATION, ATTR_ELEVATION, Type.FLOAT, null, PropertySection.DEFAULT, null, node.drawId, model)

    // The "textColor" attribute is defined in the layout file, and we should have a link to the layout definition
    assertThat(ResolutionElementEditor.hasLinkPanel(item1)).isTrue()

    // The "elevation" attribute is never set so there will not be a link to follow:
    assertThat(ResolutionElementEditor.hasLinkPanel(item2)).isFalse()
  }

  @Test
  fun testDoubleClick() {
    val editors = createEditors()
    val editor = getEditor(editors, 0)
    var toggleCount = 0
    val model = editor.editorModel
    model.tableSupport = object : TableSupport {
      override fun toggleGroup() {
        toggleCount++
      }
    }
    val textEditor = (editor.layout as BorderLayout).getLayoutComponent(BorderLayout.CENTER)
    editor.size = Dimension(500, 200)
    editor.doLayout()
    val ui = FakeUi(textEditor)
    ui.mouse.doubleClick(200, 100)
    assertThat(toggleCount).isEqualTo(1)
    ui.mouse.doubleClick(200, 100)
    assertThat(toggleCount).isEqualTo(2)
  }

  private fun checkImage(editors: JPanel, expected: String) {
    editors.setBounds(0, 0, 200, 300)
    val ui = FakeUi(editors)
    val generatedImage = ui.render()
<<<<<<< HEAD
    CheckUtil.assertImageSimilarPerPlatform(TestUtils.resolveWorkspacePath(TEST_DATA_PATH), "testResolutionEditorPaint$expected",
=======
    CheckUtil.assertImageSimilarPerPlatform(TestUtils.resolveWorkspacePathUnchecked(TEST_DATA_PATH), "testResolutionEditorPaint$expected",
>>>>>>> ad5b6ee3
                                            generatedImage, DIFF_THRESHOLD)
  }

  private fun expandFirstLabel(editor: ResolutionElementEditor, open: Boolean) {
    val keyStroke = if (open) KeyStrokes.RIGHT else KeyStrokes.LEFT
    val link = findFirstLinkComponent(editor)!!
    val action = link.getActionForKeyStroke(keyStroke)!!
    val event = ActionEvent(link, ActionEvent.ACTION_PERFORMED, "open")
    action.actionPerformed(event)
  }

  private fun createEditors(): JPanel {
    val model = model(projectRule.project, FakeTreeSettings(), body = DemoExample.setUpDemo(projectRule.fixture))
    val node = model["title"]!!
    val item = InspectorPropertyItem(
      ANDROID_URI, ATTR_TEXT_COLOR, ATTR_TEXT_COLOR, Type.COLOR, null, PropertySection.DECLARED, node.layout, node.drawId, model)
    val textStyleMaterial = ResourceReference(ResourceNamespace.ANDROID, ResourceType.STYLE, "TextAppearance.Material")
    val map = listOf(textStyleMaterial).associateWith { model.resourceLookup.findAttributeValue(item, node, it) }
    val value = model.resourceLookup.findAttributeValue(item, node, item.source!!)
    val property = InspectorGroupPropertyItem(
      ANDROID_URI, item.attrName, item.type, value, null, item.section, item.source, node.drawId, model, map)
    val editors = JPanel()
    editors.layout = BoxLayout(editors, BoxLayout.PAGE_AXIS)
    val propertiesModel = InspectorPropertiesModel()
    editors.add(createEditor(property, propertiesModel))
    property.children.forEach { editors.add(createEditor(it, propertiesModel)) }
    editors.add(Filler(Dimension(0,0), Dimension(Int.MAX_VALUE, Int.MAX_VALUE), Dimension(Int.MAX_VALUE, Int.MAX_VALUE)))
    editors.background = JBColor.WHITE
    return editors
  }

  private fun getEditor(editors: JPanel, index: Int): ResolutionElementEditor {
    return editors.getComponent(index) as ResolutionElementEditor
  }

  private fun createEditor(property: PropertyItem, propertiesModel: InspectorPropertiesModel): ResolutionElementEditor {
    val model = ResolutionStackModel(propertiesModel)
    val editorModel = TextFieldPropertyEditorModel(property, true)
    val editorComponent = PropertyTextField(editorModel)
    editorModel.readOnly = true
    return ResolutionElementEditor(model, editorModel, editorComponent)
  }

  private fun findFirstLinkComponent(editor: ResolutionElementEditor): JComponent? =
    flatten(editor).filter { (it as? JComponent)?.actionMap?.get("open") != null }[0] as JComponent?
}

class IntelliJLafRule : ExternalResource() {
  private var laf: LookAndFeel? = null
  private var theme: MetalTheme? = null

  override fun before() {
    laf = UIManager.getLookAndFeel()
    // If the current LaF is MetalLookAndFeel, we also need to save away the theme, which provides the colors and fonts to MetalLookAndFeel,
    // since IntelliJLaf changes is.
    theme = MetalLookAndFeel.getCurrentTheme()
    // Clear out anything set explicitly by previous tests
    UIManager.getDefaults().clear()
    UIManager.setLookAndFeel(IntelliJLaf())
  }

  override fun after() {
    UIManager.getDefaults().clear()

    MetalLookAndFeel.setCurrentTheme(theme)
    UIManager.setLookAndFeel(laf)
    laf = null
    theme = null
  }
}<|MERGE_RESOLUTION|>--- conflicted
+++ resolved
@@ -178,11 +178,7 @@
     editors.setBounds(0, 0, 200, 300)
     val ui = FakeUi(editors)
     val generatedImage = ui.render()
-<<<<<<< HEAD
-    CheckUtil.assertImageSimilarPerPlatform(TestUtils.resolveWorkspacePath(TEST_DATA_PATH), "testResolutionEditorPaint$expected",
-=======
     CheckUtil.assertImageSimilarPerPlatform(TestUtils.resolveWorkspacePathUnchecked(TEST_DATA_PATH), "testResolutionEditorPaint$expected",
->>>>>>> ad5b6ee3
                                             generatedImage, DIFF_THRESHOLD)
   }
 
