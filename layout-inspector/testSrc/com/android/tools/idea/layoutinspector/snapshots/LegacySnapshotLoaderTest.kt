--- conflicted
+++ resolved
@@ -34,11 +34,7 @@
   @get:Rule
   val projectRule = ProjectRule()
 
-<<<<<<< HEAD
-  private val testDataPath = TestUtils.resolveWorkspacePath(TEST_DATA_PATH)
-=======
   private val testDataPath = TestUtils.resolveWorkspacePathUnchecked(TEST_DATA_PATH)
->>>>>>> ad5b6ee3
 
   @Test
   fun loadV1Snapshot() {
