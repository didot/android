--- conflicted
+++ resolved
@@ -81,11 +81,7 @@
 
   @Test
   fun saveAndLoadSnapshot() {
-<<<<<<< HEAD
-    val imageFile = TestUtils.resolveWorkspacePath("${TEST_DATA_PATH}/image1.png")
-=======
     val imageFile = TestUtils.resolveWorkspacePathUnchecked("${TEST_DATA_PATH}/image1.png")
->>>>>>> ad5b6ee3
     val legacyClient = setUpLegacyClient()
 
     val windowName = "window1"
