/*
 * Copyright (C) 2019 The Android Open Source Project
 *
 * Licensed under the Apache License, Version 2.0 (the "License");
 * you may not use this file except in compliance with the License.
 * You may obtain a copy of the License at
 *
 *      http://www.apache.org/licenses/LICENSE-2.0
 *
 * Unless required by applicable law or agreed to in writing, software
 * distributed under the License is distributed on an "AS IS" BASIS,
 * WITHOUT WARRANTIES OR CONDITIONS OF ANY KIND, either express or implied.
 * See the License for the specific language governing permissions and
 * limitations under the License.
 */
package com.android.tools.idea.layoutinspector.properties

import com.android.SdkConstants.ANDROID_URI
import com.android.SdkConstants.ATTR_BACKGROUND
import com.android.SdkConstants.ATTR_PADDING_TOP
import com.android.SdkConstants.ATTR_TEXT_SIZE
import com.android.ide.common.rendering.api.ResourceNamespace
import com.android.ide.common.rendering.api.ResourceReference
import com.android.tools.adtui.workbench.PropertiesComponentMock
import com.android.tools.idea.layoutinspector.model
import com.android.tools.idea.layoutinspector.model.ComposeViewNode
import com.android.tools.idea.layoutinspector.model.InspectorModel
import com.android.tools.idea.layoutinspector.util.DemoExample
import com.android.tools.idea.layoutinspector.util.FakeTreeSettings
import com.android.tools.idea.layoutinspector.util.FileOpenCaptureRule
import com.android.tools.idea.testing.AndroidProjectRule
import com.google.common.truth.Truth.assertThat
import com.intellij.ide.util.PropertiesComponent
import com.intellij.testFramework.EdtRule
import com.intellij.testFramework.RunsInEdt
import org.junit.After
import org.junit.Before
import org.junit.Rule
import org.junit.Test
import org.junit.rules.RuleChain
import com.android.tools.idea.layoutinspector.properties.PropertyType as Type

abstract class InspectorPropertyItemTestBase(protected val projectRule: AndroidProjectRule) {
  protected val fileOpenCaptureRule = FileOpenCaptureRule(projectRule)
  protected var model: InspectorModel? = null

  @get:Rule
  val ruleChain = RuleChain.outerRule(projectRule).around(fileOpenCaptureRule).around(EdtRule())!!

  @Before
  fun setUp() {
    val project = projectRule.project
<<<<<<< HEAD
    model = model(project, FakeTreeSettings(), DemoExample.setUpDemo(projectRule.fixture))
=======
    model = model(project, FakeTreeSettings(), body = DemoExample.setUpDemo(projectRule.fixture))
>>>>>>> ad5b6ee3
    projectRule.replaceService(PropertiesComponent::class.java, PropertiesComponentMock())
    model!!.resourceLookup.dpi = 560
    PropertiesSettings.dimensionUnits = DimensionUnits.PIXELS
  }

  @After
  fun tearDown() {
    model = null
  }

  protected fun dimensionDpPropertyOf(value: String?): InspectorPropertyItem {
    val nodeId = fakeComposeNode.drawId
    return InspectorPropertyItem(ANDROID_URI, "x", Type.DIMENSION_DP, value, PropertySection.DECLARED, null, nodeId, model!!)
  }

  protected fun dimensionSpPropertyOf(value: String?): InspectorPropertyItem {
    val nodeId = fakeComposeNode.drawId
    return InspectorPropertyItem(ANDROID_URI, "textSize", Type.DIMENSION_SP, value, PropertySection.DECLARED, null, nodeId, model!!)
  }

  protected fun dimensionEmPropertyOf(value: String?): InspectorPropertyItem {
    val nodeId = fakeComposeNode.drawId
    return InspectorPropertyItem(ANDROID_URI, "lineSpacing", Type.DIMENSION_EM, value, PropertySection.DECLARED, null, nodeId, model!!)
  }

  protected fun dimensionPropertyOf(value: String?): InspectorPropertyItem {
    val nodeId = model!!["title"]!!.drawId
    return InspectorPropertyItem(ANDROID_URI, ATTR_PADDING_TOP, Type.DIMENSION, value, PropertySection.DECLARED, null, nodeId, model!!)
  }

  protected fun dimensionFloatPropertyOf(value: String?): InspectorPropertyItem {
    val nodeId = model!!["title"]!!.drawId
    return InspectorPropertyItem(ANDROID_URI, ATTR_PADDING_TOP, Type.DIMENSION_FLOAT, value, PropertySection.DECLARED, null, nodeId,
                                 model!!)
  }

  protected fun textSizePropertyOf(value: String?): InspectorPropertyItem {
    val nodeId = model!!["title"]!!.drawId
    return InspectorPropertyItem(ANDROID_URI, ATTR_TEXT_SIZE, Type.DIMENSION_FLOAT, value, PropertySection.DECLARED, null, nodeId, model!!)
  }

  private val fakeComposeNode: ComposeViewNode =
    ComposeViewNode(-2L, "Text", null, 20, 20, 600, 200, null, null, "",
                    0, 0, 0, "Text.kt", composePackageHash = 1777, composeOffset = 420, composeLineNumber = 17, 0, 0)

  protected fun browseProperty(attrName: String, type: Type, source: ResourceReference?) {
    val node = model!!["title"]!!
    val property = InspectorPropertyItem(
      ANDROID_URI, attrName, attrName, type, null, PropertySection.DECLARED, source ?: node.layout, node.drawId, model!!)
    property.helpSupport.browse()
  }
}

@RunsInEdt
class InspectorPropertyItemTest: InspectorPropertyItemTestBase(AndroidProjectRule.onDisk()) {
  @Test
  fun testFormatDimensionInPixels() {
    assertThat(dimensionPropertyOf("").value).isEqualTo("")
    assertThat(dimensionPropertyOf("-1").value).isEqualTo("-1")
    assertThat(dimensionPropertyOf("-2147483648").value).isEqualTo("-2147483648")
    assertThat(dimensionPropertyOf("84").value).isEqualTo("84px")
    assertThat(dimensionPropertyOf("2168").value).isEqualTo("2168px")

    model!!.resourceLookup.dpi = -1
    assertThat(dimensionPropertyOf("").value).isEqualTo("")
    assertThat(dimensionPropertyOf("-1").value).isEqualTo("-1")
    assertThat(dimensionPropertyOf("-2147483648").value).isEqualTo("-2147483648")
    assertThat(dimensionPropertyOf("84").value).isEqualTo("84px")
    assertThat(dimensionPropertyOf("2168").value).isEqualTo("2168px")
  }

  @Test
  fun testFormatDimensionInDp() {
    PropertiesSettings.dimensionUnits = DimensionUnits.DP
    assertThat(dimensionPropertyOf("").value).isEqualTo("")
    assertThat(dimensionPropertyOf("-1").value).isEqualTo("-1")
    assertThat(dimensionPropertyOf("-2147483648").value).isEqualTo("-2147483648")
    assertThat(dimensionPropertyOf("84").value).isEqualTo("24dp")
    assertThat(dimensionPropertyOf("2168").value).isEqualTo("619dp")

    model!!.resourceLookup.dpi = -1
    assertThat(dimensionPropertyOf("").value).isEqualTo("")
    assertThat(dimensionPropertyOf("-1").value).isEqualTo("-1")
    assertThat(dimensionPropertyOf("-2147483648").value).isEqualTo("-2147483648")
    assertThat(dimensionPropertyOf("84").value).isEqualTo("84px")
    assertThat(dimensionPropertyOf("2168").value).isEqualTo("2168px")
  }

  @Test
  fun testFormatDimensionFloatInPixels() {
    assertThat(dimensionFloatPropertyOf("").value).isEqualTo("")
    assertThat(dimensionFloatPropertyOf("0").value).isEqualTo("0px")
    assertThat(dimensionFloatPropertyOf("0.5").value).isEqualTo("0.5px")
    assertThat(dimensionFloatPropertyOf("0.499999999").value).isEqualTo("0.5px")
    assertThat(dimensionFloatPropertyOf("0.1234567").value).isEqualTo("0.123px")

    model!!.resourceLookup.dpi = -1
    assertThat(dimensionFloatPropertyOf("").value).isEqualTo("")
    assertThat(dimensionFloatPropertyOf("0").value).isEqualTo("0px")
    assertThat(dimensionFloatPropertyOf("0.5").value).isEqualTo("0.5px")
    assertThat(dimensionFloatPropertyOf("0.499999999").value).isEqualTo("0.5px")
    assertThat(dimensionFloatPropertyOf("0.1234567").value).isEqualTo("0.123px")
  }

  @Test
  fun testFormatDimensionFloatInDp() {
    PropertiesSettings.dimensionUnits = DimensionUnits.DP
    assertThat(dimensionFloatPropertyOf("").value).isEqualTo("")
    assertThat(dimensionFloatPropertyOf("0").value).isEqualTo("0dp")
    assertThat(dimensionFloatPropertyOf("1.75").value).isEqualTo("0.5dp")
    assertThat(dimensionFloatPropertyOf("1.749").value).isEqualTo("0.5dp")
    assertThat(dimensionFloatPropertyOf("1.234567").value).isEqualTo("0.353dp")

    model!!.resourceLookup.dpi = -1
    assertThat(dimensionFloatPropertyOf("").value).isEqualTo("")
    assertThat(dimensionFloatPropertyOf("0").value).isEqualTo("0px")
    assertThat(dimensionFloatPropertyOf("0.5").value).isEqualTo("0.5px")
    assertThat(dimensionFloatPropertyOf("0.499999999").value).isEqualTo("0.5px")
    assertThat(dimensionFloatPropertyOf("0.1234567").value).isEqualTo("0.123px")
  }

  @Test
  fun testFormatTextSizeInPixels() {
    assertThat(textSizePropertyOf("").value).isEqualTo("")
    assertThat(textSizePropertyOf("49.0").value).isEqualTo("49.0px")
    model!!.resourceLookup.fontScale = 0.9f
    assertThat(textSizePropertyOf("44.0").value).isEqualTo("44.0px")

    model!!.resourceLookup.dpi = -1
    assertThat(textSizePropertyOf("").value).isEqualTo("")
    assertThat(textSizePropertyOf("49.0").value).isEqualTo("49.0px")
    model!!.resourceLookup.fontScale = 0.9f
    assertThat(textSizePropertyOf("44.0").value).isEqualTo("44.0px")
  }

  @Test
  fun testFormatTextSizeInSp() {
    PropertiesSettings.dimensionUnits = DimensionUnits.DP
    model!!.resourceLookup.fontScale = 1.0f
    assertThat(textSizePropertyOf("").value).isEqualTo("")
    assertThat(textSizePropertyOf("49.0").value).isEqualTo("14.0sp")
    model!!.resourceLookup.fontScale = 0.9f
    assertThat(textSizePropertyOf("44.0").value).isEqualTo("14.0sp")
    model!!.resourceLookup.fontScale = 1.3f
    assertThat(textSizePropertyOf("64.0").value).isEqualTo("14.1sp")

    model!!.resourceLookup.dpi = -1
    assertThat(textSizePropertyOf("").value).isEqualTo("")
    assertThat(textSizePropertyOf("49.0").value).isEqualTo("49.0px")
    model!!.resourceLookup.fontScale = 0.9f
    assertThat(textSizePropertyOf("44.0").value).isEqualTo("44.0px")
  }

  @Test
  fun testFormatDimensionDpInDp() {
    PropertiesSettings.dimensionUnits = DimensionUnits.DP
    assertThat(dimensionDpPropertyOf("").value).isEqualTo("")
    assertThat(dimensionDpPropertyOf("0").value).isEqualTo("0dp")
    assertThat(dimensionDpPropertyOf("1.75").value).isEqualTo("1.75dp")
    assertThat(dimensionDpPropertyOf("1.74978").value).isEqualTo("1.75dp")
    assertThat(dimensionDpPropertyOf("1.234567").value).isEqualTo("1.235dp")

    model!!.resourceLookup.dpi = -1
    assertThat(dimensionDpPropertyOf("").value).isEqualTo("")
    assertThat(dimensionDpPropertyOf("0").value).isEqualTo("0dp")
    assertThat(dimensionDpPropertyOf("0.5").value).isEqualTo("0.5dp")
    assertThat(dimensionDpPropertyOf("0.499999999").value).isEqualTo("0.5dp")
    assertThat(dimensionDpPropertyOf("0.1234567").value).isEqualTo("0.123dp")
  }

  @Test
  fun testFormatDimensionDpInPixels() {
    PropertiesSettings.dimensionUnits = DimensionUnits.PIXELS
    assertThat(dimensionDpPropertyOf("").value).isEqualTo("")
    assertThat(dimensionDpPropertyOf("0").value).isEqualTo("0px")
    assertThat(dimensionDpPropertyOf("0.5").value).isEqualTo("1.75px")
    assertThat(dimensionDpPropertyOf("0.4999").value).isEqualTo("1.75px")
    assertThat(dimensionDpPropertyOf("1.23456").value).isEqualTo("4.321px")

    model!!.resourceLookup.dpi = -1
    assertThat(dimensionDpPropertyOf("").value).isEqualTo("")
    assertThat(dimensionDpPropertyOf("0").value).isEqualTo("0dp")
    assertThat(dimensionDpPropertyOf("0.5").value).isEqualTo("0.5dp")
    assertThat(dimensionDpPropertyOf("0.499999999").value).isEqualTo("0.5dp")
    assertThat(dimensionDpPropertyOf("0.1234567").value).isEqualTo("0.123dp")
  }

  @Test
  fun testFormatDimensionSpInDp() {
    PropertiesSettings.dimensionUnits = DimensionUnits.DP
    assertThat(dimensionSpPropertyOf("").value).isEqualTo("")
    assertThat(dimensionSpPropertyOf("12.0").value).isEqualTo("12.0sp")
    model!!.resourceLookup.fontScale = 0.9f
    assertThat(dimensionSpPropertyOf("12.0").value).isEqualTo("12.0sp")

    model!!.resourceLookup.dpi = -1
    assertThat(dimensionSpPropertyOf("").value).isEqualTo("")
    assertThat(dimensionSpPropertyOf("12.0").value).isEqualTo("12.0sp")
    model!!.resourceLookup.fontScale = 0.9f
    assertThat(dimensionSpPropertyOf("12.0").value).isEqualTo("12.0sp")
  }

  @Test
  fun testFormatDimensionSpInPixels() {
    PropertiesSettings.dimensionUnits = DimensionUnits.PIXELS
    model!!.resourceLookup.fontScale = 1.0f
    assertThat(dimensionSpPropertyOf("").value).isEqualTo("")
    assertThat(dimensionSpPropertyOf("14.0").value).isEqualTo("49.0px")
    model!!.resourceLookup.fontScale = 0.9f
    assertThat(dimensionSpPropertyOf("14.0").value).isEqualTo("44.1px")
    model!!.resourceLookup.fontScale = 1.3f
    assertThat(dimensionSpPropertyOf("14.0").value).isEqualTo("63.7px")

    model!!.resourceLookup.dpi = -1
    assertThat(dimensionSpPropertyOf("").value).isEqualTo("")
    assertThat(dimensionSpPropertyOf("14.0").value).isEqualTo("14.0sp")
    model!!.resourceLookup.fontScale = 0.9f
    assertThat(dimensionSpPropertyOf("14.0").value).isEqualTo("14.0sp")
  }

  @Test
  fun testFormatDimensionEmInDp() {
    PropertiesSettings.dimensionUnits = DimensionUnits.DP
    assertThat(dimensionEmPropertyOf("").value).isEqualTo("")
    assertThat(dimensionEmPropertyOf("1.5").value).isEqualTo("1.5em")
    model!!.resourceLookup.fontScale = 0.9f
    assertThat(dimensionEmPropertyOf("1.5").value).isEqualTo("1.5em")

    model!!.resourceLookup.dpi = -1
    assertThat(dimensionEmPropertyOf("").value).isEqualTo("")
    assertThat(dimensionEmPropertyOf("1.5").value).isEqualTo("1.5em")
    model!!.resourceLookup.fontScale = 0.9f
    assertThat(dimensionEmPropertyOf("1.5").value).isEqualTo("1.5em")
  }

  @Test
  fun testFormatDimensionEmInPixels() {
    assertThat(dimensionEmPropertyOf("").value).isEqualTo("")
    assertThat(dimensionEmPropertyOf("1.5").value).isEqualTo("1.5em")
    model!!.resourceLookup.fontScale = 0.9f
    assertThat(dimensionEmPropertyOf("1.5").value).isEqualTo("1.5em")

    model!!.resourceLookup.dpi = -1
    assertThat(dimensionEmPropertyOf("").value).isEqualTo("")
    assertThat(dimensionEmPropertyOf("1.5").value).isEqualTo("1.5em")
    model!!.resourceLookup.fontScale = 0.9f
    assertThat(dimensionEmPropertyOf("1.5").value).isEqualTo("1.5em")
  }

  @Test
  fun testBrowseBackgroundInLayout() {
    browseProperty(ATTR_BACKGROUND, Type.DRAWABLE, null)
    fileOpenCaptureRule.checkEditor("demo.xml", 14, "framework:background=\"@drawable/battery\"")
  }
}

@RunsInEdt
class InspectorPropertyItemTestWithSdk: InspectorPropertyItemTestBase(AndroidProjectRule.withSdk()) {
  @Test
  fun testBrowseTextSizeFromTextAppearance() {
    val textAppearance = ResourceReference.style(ResourceNamespace.ANDROID, "TextAppearance.Material.Body1")
    browseProperty(ATTR_TEXT_SIZE, Type.INT32, textAppearance)
    fileOpenCaptureRule.checkEditor("styles_material.xml", 228, "<item name=\"textSize\">@dimen/text_size_body_1_material</item>")
  }
}<|MERGE_RESOLUTION|>--- conflicted
+++ resolved
@@ -50,11 +50,7 @@
   @Before
   fun setUp() {
     val project = projectRule.project
-<<<<<<< HEAD
-    model = model(project, FakeTreeSettings(), DemoExample.setUpDemo(projectRule.fixture))
-=======
     model = model(project, FakeTreeSettings(), body = DemoExample.setUpDemo(projectRule.fixture))
->>>>>>> ad5b6ee3
     projectRule.replaceService(PropertiesComponent::class.java, PropertiesComponentMock())
     model!!.resourceLookup.dpi = 560
     PropertiesSettings.dimensionUnits = DimensionUnits.PIXELS
