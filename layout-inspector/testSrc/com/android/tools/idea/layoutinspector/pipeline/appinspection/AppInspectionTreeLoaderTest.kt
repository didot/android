/*
 * Copyright (C) 2020 The Android Open Source Project
 *
 * Licensed under the Apache License, Version 2.0 (the "License");
 * you may not use this file except in compliance with the License.
 * You may obtain a copy of the License at
 *
 *      http://www.apache.org/licenses/LICENSE-2.0
 *
 * Unless required by applicable law or agreed to in writing, software
 * distributed under the License is distributed on an "AS IS" BASIS,
 * WITHOUT WARRANTIES OR CONDITIONS OF ANY KIND, either express or implied.
 * See the License for the specific language governing permissions and
 * limitations under the License.
 */
package com.android.tools.idea.layoutinspector.pipeline.appinspection

import com.android.testutils.ImageDiffUtil
import com.android.testutils.MockitoKt.any
import com.android.testutils.MockitoKt.argThat
import com.android.testutils.MockitoKt.eq
import com.android.testutils.MockitoKt.mock
<<<<<<< HEAD
import com.android.testutils.TestUtils.resolveWorkspacePath
=======
import com.android.tools.idea.layoutinspector.MODERN_DEVICE
import com.android.tools.idea.layoutinspector.createProcess
>>>>>>> 477885a9
import com.android.tools.idea.layoutinspector.model.DrawViewImage
import com.android.tools.idea.layoutinspector.model.ViewNode
import com.android.tools.idea.layoutinspector.pipeline.appinspection.dsl.ComposableNode
import com.android.tools.idea.layoutinspector.pipeline.appinspection.dsl.ComposableRoot
import com.android.tools.idea.layoutinspector.pipeline.appinspection.dsl.ComposableString
import com.android.tools.idea.layoutinspector.pipeline.appinspection.dsl.ViewBounds
import com.android.tools.idea.layoutinspector.pipeline.appinspection.dsl.ViewNode
import com.android.tools.idea.layoutinspector.pipeline.appinspection.dsl.ViewQuad
import com.android.tools.idea.layoutinspector.pipeline.appinspection.dsl.ViewRect
import com.android.tools.idea.layoutinspector.pipeline.appinspection.dsl.ViewString
import com.android.tools.idea.layoutinspector.pipeline.appinspection.view.ViewLayoutInspectorClient
import com.android.tools.idea.layoutinspector.resource.ResourceLookup
import com.android.tools.idea.layoutinspector.skia.ParsingFailedException
import com.android.tools.idea.layoutinspector.skia.SkiaParser
import com.android.tools.idea.layoutinspector.skia.UnsupportedPictureVersionException
import com.android.tools.idea.layoutinspector.ui.InspectorBanner
import com.android.tools.idea.protobuf.ByteString
import com.android.tools.layoutinspector.BitmapType
import com.android.tools.layoutinspector.InvalidPictureException
import com.android.tools.layoutinspector.SkiaViewNode
import com.google.common.truth.Truth.assertThat
import com.google.wireless.android.sdk.stats.DynamicLayoutInspectorEvent.DynamicLayoutInspectorEventType
import com.intellij.openapi.application.invokeAndWaitIfNeeded
import com.intellij.testFramework.ProjectRule
import com.intellij.util.ui.UIUtil
import layoutinspector.view.inspection.LayoutInspectorViewProtocol.Screenshot.Type.BITMAP
import org.junit.Assert.fail
import org.junit.Rule
import org.junit.Test
import org.mockito.Mockito.`when`
import java.awt.Image
import java.awt.Polygon
import layoutinspector.compose.inspection.LayoutInspectorComposeProtocol as ComposeProtocol
import layoutinspector.view.inspection.LayoutInspectorViewProtocol as ViewProtocol

class AppInspectionTreeLoaderTest {

<<<<<<< HEAD
  /**
   * Process a target image png file and create the data that normally would have been generated on a target device.
   */
  private class Screenshot(filename: String) {
    val image: BufferedImage
    val bytes: ByteArray

    init {
      val origImage = resolveWorkspacePath("$TEST_DATA_PATH/$filename").readImage()
      image = LayoutInspectorUtils.createImage565(ByteBuffer.allocate(origImage.width * origImage.height * 2), origImage.width,
                                                  origImage.height)
      val graphics = image.graphics
      graphics.drawImage(origImage, 0, 0, null)
      val dataElements = image.raster.getDataElements(0, 0, image.width, image.height,
                                                      ShortArray(image.width * image.height)) as ShortArray
      val imageBytes = ArrayList<Byte>(image.width * image.height * 2 + 8)
      dataElements.flatMapTo(imageBytes) { listOf((it.toInt() and 0xFF).toByte(), (it.toInt() ushr 8).toByte()) }
      bytes = (image.width.toBytes().asList() + image.height.toBytes().asList() + imageBytes).toByteArray().compress()
    }
  }

=======
>>>>>>> 477885a9
  @get:Rule
  val projectRule = ProjectRule()

  private val sample565 = Screenshot("partiallyTransparentImage.png", BitmapType.RGB_565)
  private val sample8888 = Screenshot("partiallyTransparentImage.png", BitmapType.ABGR_8888)

  /**
   * Generate fake data containing hand-crafted layout information that can be used for
   * generating trees.
   */
  private fun createFakeData(
    screenshotType: ViewProtocol.Screenshot.Type = ViewProtocol.Screenshot.Type.SKP,
    bitmapType: BitmapType = BitmapType.RGB_565
  )
    : ViewLayoutInspectorClient.Data {
    val viewLayoutEvent = ViewProtocol.LayoutEvent.newBuilder().apply {
      ViewString(1, "en-us")
      ViewString(2, "com.example")
      ViewString(3, "MyViewClass1")
      ViewString(4, "MyViewClass2")
      ViewString(5, "androidx.compose.ui.platform")
      ViewString(6, "ComposeView")

      appContextBuilder.apply {
        configurationBuilder.apply {
          countryCode = 1
        }
      }

      rootView = ViewNode {
        id = 1
        packageName = 2
        className = 3
        bounds = ViewBounds(
          ViewRect(sample565.image.width, sample565.image.height))

        ViewNode {
          id = 2
          packageName = 2
          className = 4
          bounds = ViewBounds(
            ViewRect(10, 10, 50, 100))

          ViewNode {
            id = 3
            packageName = 2
            className = 3
            bounds = ViewBounds(
              ViewRect(20, 20, 20, 50))
          }
        }

        ViewNode {
          id = 4
          packageName = 2
          className = 4
          bounds = ViewBounds(
            ViewRect(30, 120, 40, 50),
            ViewQuad(25, 125, 75, 127, 23, 250, 78, 253))
        }

        ViewNode {
          id = 5
          packageName = 5
          className = 6
          bounds = ViewBounds(ViewRect(300, 200))
        }
      }

      screenshotBuilder.apply {
        type = screenshotType
        bytes = ByteString.copyFrom(Screenshot("partiallyTransparentImage.png", bitmapType).bytes)
      }
    }.build()

    val composablesResponse = ComposeProtocol.GetComposablesResponse.newBuilder().apply {
      ComposableString(1, "com.example")
      ComposableString(2, "File1.kt")
      ComposableString(3, "File2.kt")
      ComposableString(4, "Surface")
      ComposableString(5, "Button")
      ComposableString(6, "Text")

      ComposableRoot {
        viewId = 5
        ComposableNode {
          id = -2 // -1 is reserved by inspectorModel
          packageHash = 1
          filename = 2
          name = 4

          ComposableNode {
            id = -3
            packageHash = 1
            filename = 2
            name = 5

            ComposableNode {
              id = -4
              packageHash = 1
              filename = 2
              name = 6
            }
          }
        }
        ComposableNode {
          id = -5
          packageHash = 1
          filename = 3
          name = 6
        }
      }
    }.build()

    return ViewLayoutInspectorClient.Data(
      11,
      listOf(123, 456),
      viewLayoutEvent,
      composablesResponse
    )
  }

  @Test
  fun testLoad() {
    val image1: Image = mock()
    val image2: Image = mock()
    val image3: Image = mock()
    val image4: Image = mock()
    val image5: Image = mock()

    val skiaResponse = SkiaViewNode(1, listOf(
      SkiaViewNode(1, image1),
      SkiaViewNode(2, listOf(
        SkiaViewNode(2, image2),
        SkiaViewNode(3, listOf(
          SkiaViewNode(3, image3)
        ))
      )),
      SkiaViewNode(4, listOf(
        SkiaViewNode(4, image4)
      )),
      SkiaViewNode(5, listOf(
        SkiaViewNode(5, image5)
      ))
    ))

    val skiaParser: SkiaParser = mock()
    `when`(
      skiaParser.getViewTree(eq(sample565.bytes), argThat { req -> req.map { it.id }.sorted() == listOf(1L, 2L, 3L, 4L, 5L) }, any(), any()))
      .thenReturn(skiaResponse)

    var loggedEvent: DynamicLayoutInspectorEventType? = null
    val treeLoader = AppInspectionTreeLoader(
      projectRule.project,
      // Initial event is only ever logged one time
      logEvent = { assertThat(loggedEvent).isNull(); loggedEvent = it },
      skiaParser
    )

    val data = createFakeData()
    val (window, generation) = treeLoader.loadComponentTree(data, ResourceLookup(projectRule.project), MODERN_DEVICE.createProcess())!!
    assertThat(data.generation).isEqualTo(generation)

    window!!.refreshImages(1.0)

    ViewNode.readAccess {
      val tree = window.root
      assertThat(tree.drawId).isEqualTo(1)
      assertThat(tree.x).isEqualTo(0)
      assertThat(tree.y).isEqualTo(0)
      assertThat(tree.width).isEqualTo(sample565.image.width)
      assertThat(tree.height).isEqualTo(sample565.image.height)
      assertThat(tree.qualifiedName).isEqualTo("com.example.MyViewClass1")
      assertThat((tree.drawChildren[0] as DrawViewImage).image).isEqualTo(image1)
      assertThat(tree.children.map { it.drawId }).containsExactly(2L, 4L, 5L).inOrder()

      val node2 = tree.children[0]
      assertThat(node2.drawId).isEqualTo(2)
      assertThat(node2.x).isEqualTo(10)
      assertThat(node2.y).isEqualTo(10)
      assertThat(node2.width).isEqualTo(50)
      assertThat(node2.height).isEqualTo(100)
      assertThat(node2.qualifiedName).isEqualTo("com.example.MyViewClass2")
      assertThat((node2.drawChildren[0] as DrawViewImage).image).isEqualTo(image2)
      assertThat(node2.children.map { it.drawId }).containsExactly(3L)

      val node3 = node2.children[0]
      assertThat(node3.drawId).isEqualTo(3)
      assertThat(node3.x).isEqualTo(20)
      assertThat(node3.y).isEqualTo(20)
      assertThat(node3.width).isEqualTo(20)
      assertThat(node3.height).isEqualTo(50)
      assertThat(node3.qualifiedName).isEqualTo("com.example.MyViewClass1")
      assertThat((node3.drawChildren[0] as DrawViewImage).image).isEqualTo(image3)
      assertThat(node3.children).isEmpty()

      val node4 = tree.children[1]
      assertThat(node4.drawId).isEqualTo(4)
      assertThat(node4.x).isEqualTo(30)
      assertThat(node4.y).isEqualTo(120)
      assertThat(node4.width).isEqualTo(40)
      assertThat(node4.height).isEqualTo(50)
      assertThat(node4.qualifiedName).isEqualTo("com.example.MyViewClass2")
      assertThat((node4.drawChildren[0] as DrawViewImage).image).isEqualTo(image4)
      assertThat(node4.children).isEmpty()
      assertThat((node4.transformedBounds as Polygon).xpoints).isEqualTo(intArrayOf(25, 75, 23, 78))
      assertThat((node4.transformedBounds as Polygon).ypoints).isEqualTo(intArrayOf(125, 127, 250, 253))

      val node5 = tree.children[2]
      assertThat(node5.drawId).isEqualTo(5)
      assertThat(node5.x).isEqualTo(0)
      assertThat(node5.y).isEqualTo(0)
      assertThat(node5.width).isEqualTo(300)
      assertThat(node5.height).isEqualTo(200)
      assertThat(node5.qualifiedName).isEqualTo("androidx.compose.ui.platform.ComposeView")
      assertThat((node5.drawChildren[0] as DrawViewImage).image).isEqualTo(image5)
      assertThat(node5.children.map { it.drawId }).containsExactly(-2L, -5L)

      assertThat(loggedEvent).isEqualTo(DynamicLayoutInspectorEventType.INITIAL_RENDER)
    }
  }

  private fun assertExpectedErrorIfSkiaRespondsWith(msg: String, skiaAnswer: () -> Any) {
    val banner = InspectorBanner(projectRule.project)

    val skiaParser: SkiaParser = mock()
    `when`(skiaParser.getViewTree(eq(sample565.bytes), any(), any(), any())).thenAnswer { skiaAnswer() }

    val treeLoader = AppInspectionTreeLoader(
      projectRule.project,
      logEvent = { fail() }, // Metrics shouldn't be logged until we come back with a screenshot
      skiaParser
    )
    val (window, _) = treeLoader.loadComponentTree(createFakeData(), ResourceLookup(projectRule.project), MODERN_DEVICE.createProcess())!!
    window!!.refreshImages(1.0)
    invokeAndWaitIfNeeded {
      UIUtil.dispatchAllInvocationEvents()
    }

    assertThat(banner.text.text).isEqualTo(msg)
  }

  @Test
  fun testUnsupportedSkpVersion() {
    assertExpectedErrorIfSkiaRespondsWith("No renderer supporting SKP version 123 found. Rotation disabled.") {
      throw UnsupportedPictureVersionException(123)
    }
  }

  @Test
  fun testSkpParsingFailed() {
    assertExpectedErrorIfSkiaRespondsWith("Invalid picture data received from device. Rotation disabled.") {
      throw ParsingFailedException()
    }
  }

  @Test
  fun testInvalidSkp() {
    assertExpectedErrorIfSkiaRespondsWith("Invalid picture data received from device. Rotation disabled.") {
      throw InvalidPictureException()
    }
  }

  @Test
  fun testGeneralException() {
    assertExpectedErrorIfSkiaRespondsWith("Problem launching renderer. Rotation disabled.") {
      throw Exception()
    }
  }

  @Test
  fun testCanProcessBitmapScreenshots() {
    val skiaParser: SkiaParser = mock()
    `when`(skiaParser.getViewTree(any(), any(), any(), any())).thenThrow(AssertionError("SKIA not used in bitmap mode"))
    val treeLoader = AppInspectionTreeLoader(
      projectRule.project,
      logEvent = { assertThat(it).isEqualTo(DynamicLayoutInspectorEventType.INITIAL_RENDER_BITMAPS) },
      skiaParser
    )

    val data = createFakeData(BITMAP)
    val (window, generation) = treeLoader.loadComponentTree(data, ResourceLookup(projectRule.project), MODERN_DEVICE.createProcess())!!
    assertThat(data.generation).isEqualTo(generation)
    window!!.refreshImages(1.0)

    val resultImage = ViewNode.readAccess { (window.root.drawChildren[0] as DrawViewImage).image }
    ImageDiffUtil.assertImageSimilar("image1.png", sample565.image, resultImage, 0.01)

    val data2 = createFakeData(BITMAP, bitmapType = BitmapType.ARGB_8888)
    val (window2, _) = treeLoader.loadComponentTree(data2, ResourceLookup(projectRule.project), MODERN_DEVICE.createProcess())!!
    window2!!.refreshImages(1.0)

    val resultImage2 = ViewNode.readAccess { (window2.root.drawChildren[0] as DrawViewImage).image }
    ImageDiffUtil.assertImageSimilar("image1.png", sample8888.image, resultImage2, 0.01)
  }
}<|MERGE_RESOLUTION|>--- conflicted
+++ resolved
@@ -20,12 +20,8 @@
 import com.android.testutils.MockitoKt.argThat
 import com.android.testutils.MockitoKt.eq
 import com.android.testutils.MockitoKt.mock
-<<<<<<< HEAD
-import com.android.testutils.TestUtils.resolveWorkspacePath
-=======
 import com.android.tools.idea.layoutinspector.MODERN_DEVICE
 import com.android.tools.idea.layoutinspector.createProcess
->>>>>>> 477885a9
 import com.android.tools.idea.layoutinspector.model.DrawViewImage
 import com.android.tools.idea.layoutinspector.model.ViewNode
 import com.android.tools.idea.layoutinspector.pipeline.appinspection.dsl.ComposableNode
@@ -63,30 +59,6 @@
 
 class AppInspectionTreeLoaderTest {
 
-<<<<<<< HEAD
-  /**
-   * Process a target image png file and create the data that normally would have been generated on a target device.
-   */
-  private class Screenshot(filename: String) {
-    val image: BufferedImage
-    val bytes: ByteArray
-
-    init {
-      val origImage = resolveWorkspacePath("$TEST_DATA_PATH/$filename").readImage()
-      image = LayoutInspectorUtils.createImage565(ByteBuffer.allocate(origImage.width * origImage.height * 2), origImage.width,
-                                                  origImage.height)
-      val graphics = image.graphics
-      graphics.drawImage(origImage, 0, 0, null)
-      val dataElements = image.raster.getDataElements(0, 0, image.width, image.height,
-                                                      ShortArray(image.width * image.height)) as ShortArray
-      val imageBytes = ArrayList<Byte>(image.width * image.height * 2 + 8)
-      dataElements.flatMapTo(imageBytes) { listOf((it.toInt() and 0xFF).toByte(), (it.toInt() ushr 8).toByte()) }
-      bytes = (image.width.toBytes().asList() + image.height.toBytes().asList() + imageBytes).toByteArray().compress()
-    }
-  }
-
-=======
->>>>>>> 477885a9
   @get:Rule
   val projectRule = ProjectRule()
 
