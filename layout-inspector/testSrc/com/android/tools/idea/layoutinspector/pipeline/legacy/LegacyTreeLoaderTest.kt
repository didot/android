/*
 * Copyright (C) 2020 The Android Open Source Project
 *
 * Licensed under the Apache License, Version 2.0 (the "License");
 * you may not use this file except in compliance with the License.
 * You may obtain a copy of the License at
 *
 *      http://www.apache.org/licenses/LICENSE-2.0
 *
 * Unless required by applicable law or agreed to in writing, software
 * distributed under the License is distributed on an "AS IS" BASIS,
 * WITHOUT WARRANTIES OR CONDITIONS OF ANY KIND, either express or implied.
 * See the License for the specific language governing permissions and
 * limitations under the License.
 */
package com.android.tools.idea.layoutinspector.pipeline.legacy

import com.android.ddmlib.ByteBufferUtil
import com.android.ddmlib.DebugViewDumpHandler
import com.android.ddmlib.DebugViewDumpHandler.CHUNK_VULW
import com.android.ddmlib.DebugViewDumpHandler.CHUNK_VURT
import com.android.ddmlib.FakeClientBuilder
import com.android.ddmlib.IDevice
import com.android.ddmlib.internal.ClientImpl
import com.android.ddmlib.internal.jdwp.chunkhandler.JdwpPacket
import com.android.ddmlib.testing.FakeAdbRule
import com.android.testutils.ImageDiffUtil
import com.android.testutils.MockitoCleanerRule
import com.android.testutils.MockitoKt.mock
<<<<<<< HEAD
=======
import com.android.testutils.MockitoKt.whenever
>>>>>>> ad5b6ee3
import com.android.testutils.TestUtils
import com.android.tools.adtui.workbench.PropertiesComponentMock
import com.android.tools.idea.layoutinspector.LEGACY_DEVICE
import com.android.tools.idea.layoutinspector.createProcess
import com.android.tools.idea.layoutinspector.metrics.LayoutInspectorMetrics
import com.android.tools.idea.layoutinspector.metrics.statistics.SessionStatistics
import com.android.tools.idea.layoutinspector.model
import com.android.tools.idea.layoutinspector.model.DrawViewImage
import com.android.tools.idea.layoutinspector.model.InspectorModel
import com.android.tools.idea.layoutinspector.model.ViewNode
import com.android.tools.idea.layoutinspector.properties.DimensionUnits
import com.android.tools.idea.layoutinspector.properties.PropertiesSettings
import com.android.tools.idea.layoutinspector.properties.ViewNodeAndResourceLookup
import com.android.tools.idea.layoutinspector.resource.ResourceLookup
import com.android.tools.idea.layoutinspector.util.CheckUtil.assertDrawTreesEqual
import com.android.tools.idea.layoutinspector.util.FakeTreeSettings
import com.android.tools.idea.layoutinspector.view
import com.android.tools.idea.testing.registerServiceInstance
import com.google.common.truth.Truth.assertThat
import com.google.wireless.android.sdk.stats.DynamicLayoutInspectorErrorInfo
import com.intellij.ide.util.PropertiesComponent
import com.intellij.openapi.application.ApplicationManager
import com.intellij.testFramework.DisposableRule
import com.intellij.util.io.readBytes
import org.junit.Before
import org.junit.ClassRule
import org.junit.Rule
import org.junit.Test
import org.junit.rules.RuleChain
import org.mockito.ArgumentMatcher
import org.mockito.ArgumentMatchers.argThat
<<<<<<< HEAD
import org.mockito.Mockito.any
import org.mockito.Mockito.anyBoolean
import org.mockito.Mockito.eq
=======
import org.mockito.ArgumentMatchers.eq
>>>>>>> ad5b6ee3
import org.mockito.Mockito.verify
import org.mockito.Mockito.`when`
import java.awt.image.BufferedImage
import java.io.ByteArrayInputStream
import java.nio.ByteBuffer
import javax.imageio.ImageIO

private const val TEST_DATA_PATH = "tools/adt/idea/layout-inspector/testData"

class LegacyTreeLoaderTest {
  private val disposableRule = DisposableRule()

  @get:Rule
  val chain = RuleChain.outerRule(FakeAdbRule()).around(MockitoCleanerRule()).around(disposableRule)!!

  companion object {
    @JvmField
    @ClassRule
    val rule = com.intellij.testFramework.ApplicationRule()
  }

  @Before
  fun init() {
    val propertiesComponent = PropertiesComponentMock()
    val application = ApplicationManager.getApplication()
    application.registerServiceInstance(PropertiesComponent::class.java, propertiesComponent, disposableRule.disposable)
    PropertiesSettings.dimensionUnits = DimensionUnits.PIXELS
  }

  private val treeSample = """
com.android.internal.policy.DecorView@41673e3 mID=5,NO_ID layout:getHeight()=4,1920 layout:getLocationOnScreen_x()=1,0 layout:getLocationOnScreen_y()=1,0 layout:getWidth()=4,1080
 android.widget.LinearLayout@8dc1681 mID=5,NO_ID layout:getHeight()=4,1794 layout:getLocationOnScreen_x()=1,0 layout:getLocationOnScreen_y()=1,0 layout:getWidth()=4,1080
  androidx.appcompat.widget.FitWindowsLinearLayout@d0e237b mID=18,id/action_bar_root layout:getHeight()=4,1794 layout:getLocationOnScreen_x()=1,0 layout:getLocationOnScreen_y()=1,0 layout:getWidth()=4,1080
  androidx.coordinatorlayout.widget.CoordinatorLayout@1d72495 mID=5,NO_ID layout:getHeight()=4,1794 layout:getLocationOnScreen_x()=1,0 layout:getLocationOnScreen_y()=1,0 layout:getWidth()=4,1080
   com.google.android.material.appbar.AppBarLayout@51a200b mID=9,id/appbar layout:getHeight()=3,730 layout:getLocationOnScreen_x()=1,0 layout:getLocationOnScreen_y()=1,0 layout:getWidth()=4,1080
   androidx.appcompat.widget.Toolbar@fbf7138 mID=10,id/toolbar layout:getHeight()=3,147 layout:getLocationOnScreen_x()=1,0 layout:getLocationOnScreen_y()=2,63 layout:getWidth()=4,1080
    androidx.appcompat.widget.AppCompatImageButton@2527511 mID=5,NO_ID layout:getHeight()=3,147 layout:getLocationOnScreen_x()=1,0 layout:getLocationOnScreen_y()=2,63 layout:getWidth()=3,147
    androidx.appcompat.widget.ActionMenuView@29668e4 mID=5,id/actionMenu layout:getHeight()=3,147 layout:getLocationOnScreen_x()=3,932 layout:getLocationOnScreen_y()=2,63 layout:getWidth()=3,148
   androidx.core.widget.NestedScrollView@5652ee8 mID=26,id/plant_detail_scrollview layout:getHeight()=4,1584 layout:getLocationOnScreen_x()=1,0 layout:getLocationOnScreen_y()=3,730 layout:getWidth()=4,1080
    com.google.android.material.textview.MaterialTextView@2d35b6f mID=20,id/plant_detail_name layout:getHeight()=2,85 layout:getLocationOnScreen_x()=2,63 layout:getLocationOnScreen_y()=3,772 layout:getWidth()=3,954
    com.google.android.material.textview.MaterialTextView@b3f07c needs mID=24,id/plant_watering_header layout:getHeight()=2,51 layout:getLocationOnScreen_x()=2,63 layout:getLocationOnScreen_y()=3,899 layout:getWidth()=3,954
   com.google.android.material.floatingactionbutton.FloatingActionButton@fcfd901 mID=6,id/fab layout:getHeight()=3,147 layout:getLocationOnScreen_x()=4,1856 layout:getLocationOnScreen_y()=4,1388 layout:getWidth()=3,147
 android.view.View@3d2ff9c mID=22,id/statusBarBackground layout:getHeight()=2,63 layout:getLocationOnScreen_x()=1,0 layout:getLocationOnScreen_y()=1,0 layout:getWidth()=4,1080
DONE.
""".trim()

  /**
   * Creates a real [LegacyClient] that's good enough for most tests and provides access to an
   * internally constructed [LegacyTreeLoader]
   */
  private fun createSimpleLegacyClient(): LegacyClient {
    val model = model {}
    val process = LEGACY_DEVICE.createProcess()
    return LegacyClient(process, isInstantlyAutoConnected = false, model,
                        LayoutInspectorMetrics(model.project, process, SessionStatistics(model, FakeTreeSettings())),
                        disposableRule.disposable).apply {
      launchMonitor = mock()
    }
  }

  /**
   * Creates a mock [LegacyClient] with tree loader and screenshots initialized.
   *
   * Callers can continue to mock the returned client if necessary.
   */
  private fun createMockLegacyClient(): LegacyClient {
    val legacyClient = mock<LegacyClient>()
    whenever(legacyClient.latestScreenshots).thenReturn(mutableMapOf())
    whenever(legacyClient.treeLoader).thenReturn(LegacyTreeLoader(legacyClient))
    whenever(legacyClient.process).thenReturn(LEGACY_DEVICE.createProcess())
    whenever(legacyClient.launchMonitor).thenReturn(mock())
    return legacyClient
  }

  @Test
  fun testParseNodes() {
    val lookup = mock<ViewNodeAndResourceLookup>()
    val resourceLookup = mock<ResourceLookup>()
    whenever(lookup.resourceLookup).thenReturn(resourceLookup)
    whenever(resourceLookup.dpi).thenReturn(-1)
    val provider = LegacyPropertiesProvider()
    val propertiesUpdater = LegacyPropertiesProvider.Updater(lookup)

    val (root, hash) = LegacyTreeParser.parseLiveViewNode(treeSample.toByteArray(Charsets.UTF_8), propertiesUpdater)!!
    propertiesUpdater.apply(provider)
    provider.requestProperties(root)
    assertThat(hash).isEqualTo("com.android.internal.policy.DecorView@41673e3")
    assertThat(root.drawId).isEqualTo(0x41673e3)
    assertThat(root.x).isEqualTo(0)
    assertThat(root.y).isEqualTo(0)
    assertThat(root.width).isEqualTo(1080)
    assertThat(root.height).isEqualTo(1920)
    assertThat(root.viewId).isNull()
    assertThat(printTree(root).trim()).isEqualTo("""
          0x41673e3
           0x8dc1681
            0xd0e237b
            0x1d72495
             0x51a200b
             0xfbf7138
              0x2527511
              0x29668e4
             0x5652ee8
              0x2d35b6f
              0xb3f07c
             0xfcfd901
           0x3d2ff9c
           """.trimIndent())
    val actionMenuView = findView(listOf(root), 0x29668e4)
    assertThat(actionMenuView.drawId).isEqualTo(0x29668e4)
    assertThat(actionMenuView.x).isEqualTo(932)
    assertThat(actionMenuView.y).isEqualTo(63)
    assertThat(actionMenuView.width).isEqualTo(148)
    assertThat(actionMenuView.height).isEqualTo(147)
    assertThat(actionMenuView.viewId.toString()).isEqualTo("ResourceReference{namespace=apk/res-auto, type=id, name=ac}")
  }

  private fun printTree(node: ViewNode, indent: Int = 0): String {
    val children = ViewNode.readAccess { node.children }
    return " ".repeat(indent) + "0x${node.drawId.toString(16)}\n${children.joinToString("") { printTree(it, indent + 1) }}"
  }

  private fun findView(nodes: List<ViewNode>, drawId: Long): ViewNode =
    ViewNode.readAccess {
      nodes.find { it.drawId == drawId } ?: findView(nodes.flatMap { it.children }, drawId)
    }

  @Test
  fun testGetAllWindowIds() {
    val requestMatcher: ArgumentMatcher<JdwpPacket> = ArgumentMatcher { it.payload.getInt(0) == CHUNK_VULW }
    val window1 = "myWindowNumberOne"
    val window2 = "theOtherWindow"
    val responseBytes = ByteBuffer.allocate(window1.length * 2 + window2.length * 2 + 4 * 3)
    responseBytes.putInt(2)
    responseBytes.putInt(window1.length)
    ByteBufferUtil.putString(responseBytes, window1)
    responseBytes.putInt(window2.length)
    ByteBufferUtil.putString(responseBytes, window2)

    val legacyClient = createSimpleLegacyClient()
    legacyClient.treeLoader.ddmClientOverride = FakeClientBuilder().registerResponse(requestMatcher, CHUNK_VULW, responseBytes).build()
    val result = legacyClient.treeLoader.getAllWindowIds(null)
    assertThat(result).containsExactly(window1, window2)
    val launchMonitor = legacyClient.launchMonitor
    verify(launchMonitor).updateProgress(DynamicLayoutInspectorErrorInfo.AttachErrorState.LEGACY_WINDOW_LIST_REQUESTED)
    verify(launchMonitor).updateProgress(DynamicLayoutInspectorErrorInfo.AttachErrorState.LEGACY_WINDOW_LIST_RECEIVED)
  }

  @Test
  fun testLoadComponentTree() {
<<<<<<< HEAD
    val imageBytes = TestUtils.resolveWorkspacePath("$TEST_DATA_PATH/image1.png").readBytes()
=======
    val imageBytes = TestUtils.resolveWorkspacePathUnchecked("$TEST_DATA_PATH/image1.png").readBytes()
>>>>>>> ad5b6ee3
    val lookup = mock<ViewNodeAndResourceLookup>()
    val resourceLookup = mock<ResourceLookup>()
    val legacyClient = createMockLegacyClient()
    val device = mock<IDevice>()
    val client = mock<ClientImpl>()
    whenever(lookup.resourceLookup).thenReturn(resourceLookup)
    whenever(device.density).thenReturn(560)
    whenever(client.device).thenReturn(device)
    whenever(client.send(argThat { argument ->
      argument?.payload?.int == CHUNK_VURT &&
      argument.payload.getInt(8) == 1 /* VURT_DUMP_HIERARCHY */
    }, any())).thenAnswer { invocation ->
      verify(legacyClient.launchMonitor).updateProgress(DynamicLayoutInspectorErrorInfo.AttachErrorState.LEGACY_HIERARCHY_REQUESTED)
      invocation
        .getArgument(1, DebugViewDumpHandler::class.java)
        .handleChunk(client, CHUNK_VURT, ByteBuffer.wrap(treeSample.toByteArray(Charsets.UTF_8)), true, 1)
    }
    whenever(client.dumpViewHierarchy(eq("window1"), anyBoolean(), anyBoolean(), anyBoolean(),
                                    any(DebugViewDumpHandler::class.java))).thenCallRealMethod()
    whenever(client.captureView(eq("window1"), any(), any())).thenAnswer { invocation ->
      verify(legacyClient.launchMonitor).updateProgress(DynamicLayoutInspectorErrorInfo.AttachErrorState.LEGACY_SCREENSHOT_REQUESTED)
      invocation
        .getArgument<DebugViewDumpHandler>(2)
        .handleChunk(client, DebugViewDumpHandler.CHUNK_VUOP, ByteBuffer.wrap(imageBytes), true, 1234)
    }
    legacyClient.treeLoader.ddmClientOverride = client
    val window = legacyClient.treeLoader.loadComponentTree(
      LegacyEvent("window1", LegacyPropertiesProvider.Updater(lookup), listOf("window1")),
      resourceLookup,
      legacyClient.process
    )!!.window!!
    window.refreshImages(1.0)

    assertThat(window.id).isEqualTo("window1")

    val expected = view(0x41673e3, width = 585, height = 804) {
      image(ImageIO.read(ByteArrayInputStream(imageBytes)))
      view(0x8dc1681) {
        view(0xd0e237b)
        view(0x1d72495) {
          view(0x51a200b)
          view(0xfbf7138) {
            view(0x2527511)
            view(0x29668e4)
          }
          view(0x5652ee8) {
            view(0x2d35b6f)
            view(0xb3f07c)
          }
          view(0xfcfd901)
        }
      }
      view(0x3d2ff9c)
    }
    assertDrawTreesEqual(expected, window.root)
    verify(resourceLookup).dpi = 560
    verify(legacyClient.launchMonitor).updateProgress(DynamicLayoutInspectorErrorInfo.AttachErrorState.LEGACY_HIERARCHY_RECEIVED)
    verify(legacyClient.launchMonitor).updateProgress(DynamicLayoutInspectorErrorInfo.AttachErrorState.LEGACY_SCREENSHOT_RECEIVED)
  }

  @Suppress("UndesirableClassUsage")
  @Test
  fun testRefreshImages() {
<<<<<<< HEAD
    val imageBytes = TestUtils.resolveWorkspacePath("$TEST_DATA_PATH/image1.png").readBytes()
=======
    val imageBytes = TestUtils.resolveWorkspacePathUnchecked("$TEST_DATA_PATH/image1.png").readBytes()
>>>>>>> ad5b6ee3
    val image1 = ImageIO.read(ByteArrayInputStream(imageBytes))
    val lookup = mock<ViewNodeAndResourceLookup>()
    val resourceLookup = mock<ResourceLookup>()
    val legacyClient = createMockLegacyClient()
    val device = mock<IDevice>()
    val client = mock<ClientImpl>()
    whenever(client.device).thenReturn(device)
    whenever(lookup.resourceLookup).thenReturn(resourceLookup)
    whenever(client.send(argThat { argument ->
      argument?.payload?.int == CHUNK_VURT &&
      argument.payload.getInt(8) == 1 /* VURT_DUMP_HIERARCHY */
    }, any())).thenAnswer { invocation ->
      invocation
        .getArgument(1, DebugViewDumpHandler::class.java)
        .handleChunk(client, CHUNK_VURT, ByteBuffer.wrap("""
          com.android.internal.policy.DecorView@41673e3 mID=5,NO_ID layout:getHeight()=4,1920 layout:getWidth()=4,1080
           android.widget.LinearLayout@8dc1681 mID=5,NO_ID layout:getHeight()=4,1794 layout:getWidth()=4,1080
          DONE.

        """.trimIndent().toByteArray(Charsets.UTF_8)), true, 1)
    }
    whenever(client.dumpViewHierarchy(eq("window1"), anyBoolean(), anyBoolean(), anyBoolean(),
                                    any(DebugViewDumpHandler::class.java))).thenCallRealMethod()
    whenever(client.captureView(eq("window1"), any(), any())).thenAnswer { invocation ->
      invocation
        .getArgument<DebugViewDumpHandler>(2)
        .handleChunk(client, DebugViewDumpHandler.CHUNK_VUOP, ByteBuffer.wrap(imageBytes), true, 1234)
    }

    legacyClient.treeLoader.ddmClientOverride = client
    val window = legacyClient.treeLoader.loadComponentTree(
      LegacyEvent("window1", LegacyPropertiesProvider.Updater(lookup), listOf("window1")),
      resourceLookup,
      legacyClient.process
    )!!.window!!
    val model = InspectorModel(mock())
    model.update(window, listOf("window1"), 0)

    window.refreshImages(1.0)

    ImageDiffUtil.assertImageSimilar("image1.png", image1, ViewNode.readAccess { window.root.drawChildren }
      .filterIsInstance<DrawViewImage>()
      .first()
      .image, 0.0)

    // Zoom and verify the image is rescaled
    window.refreshImages(0.5)
    val scaledImage1 = BufferedImage(image1.width / 2, image1.height / 2, BufferedImage.TYPE_INT_ARGB)
    scaledImage1.graphics.drawImage(image1, 0, 0, scaledImage1.width, scaledImage1.height, null)

    ImageDiffUtil.assertImageSimilar("image1.png", scaledImage1, ViewNode.readAccess { window.root.drawChildren }
      .filterIsInstance<DrawViewImage>()
      .first()
      .image, 0.0)

    // Update the image returned by the device and verify the draw image is not refreshed yet
<<<<<<< HEAD
    val image2Bytes = TestUtils.resolveWorkspacePath("$TEST_DATA_PATH/image2.png").readBytes()
=======
    val image2Bytes = TestUtils.resolveWorkspacePathUnchecked("$TEST_DATA_PATH/image2.png").readBytes()
>>>>>>> ad5b6ee3
    val image2 = ImageIO.read(ByteArrayInputStream(image2Bytes))

    whenever(client.captureView(eq("window1"), any(), any())).thenAnswer { invocation ->
      invocation
        .getArgument<DebugViewDumpHandler>(2)
        .handleChunk(client, DebugViewDumpHandler.CHUNK_VUOP, ByteBuffer.wrap(image2Bytes), true, 1234)
    }

    window.refreshImages(1.0)
    ImageDiffUtil.assertImageSimilar("image1.png", image1, ViewNode.readAccess { window.root.drawChildren }
      .filterIsInstance<DrawViewImage>()
      .first()
      .image, 0.0)

    // Update and verify the image is updated
    val (updatedWindow, _) = legacyClient.treeLoader.loadComponentTree(
      LegacyEvent("window1", LegacyPropertiesProvider.Updater(lookup), listOf("window1")), resourceLookup, legacyClient.process
    )!!
    model.update(updatedWindow, listOf("window1"), 1)

    window.refreshImages(1.0)
    ImageDiffUtil.assertImageSimilar("image2.png", image2, ViewNode.readAccess { window.root.drawChildren }
      .filterIsInstance<DrawViewImage>()
      .first()
      .image, 0.0)
  }
}<|MERGE_RESOLUTION|>--- conflicted
+++ resolved
@@ -27,10 +27,7 @@
 import com.android.testutils.ImageDiffUtil
 import com.android.testutils.MockitoCleanerRule
 import com.android.testutils.MockitoKt.mock
-<<<<<<< HEAD
-=======
 import com.android.testutils.MockitoKt.whenever
->>>>>>> ad5b6ee3
 import com.android.testutils.TestUtils
 import com.android.tools.adtui.workbench.PropertiesComponentMock
 import com.android.tools.idea.layoutinspector.LEGACY_DEVICE
@@ -62,15 +59,10 @@
 import org.junit.rules.RuleChain
 import org.mockito.ArgumentMatcher
 import org.mockito.ArgumentMatchers.argThat
-<<<<<<< HEAD
 import org.mockito.Mockito.any
 import org.mockito.Mockito.anyBoolean
 import org.mockito.Mockito.eq
-=======
-import org.mockito.ArgumentMatchers.eq
->>>>>>> ad5b6ee3
 import org.mockito.Mockito.verify
-import org.mockito.Mockito.`when`
 import java.awt.image.BufferedImage
 import java.io.ByteArrayInputStream
 import java.nio.ByteBuffer
@@ -219,11 +211,7 @@
 
   @Test
   fun testLoadComponentTree() {
-<<<<<<< HEAD
-    val imageBytes = TestUtils.resolveWorkspacePath("$TEST_DATA_PATH/image1.png").readBytes()
-=======
     val imageBytes = TestUtils.resolveWorkspacePathUnchecked("$TEST_DATA_PATH/image1.png").readBytes()
->>>>>>> ad5b6ee3
     val lookup = mock<ViewNodeAndResourceLookup>()
     val resourceLookup = mock<ResourceLookup>()
     val legacyClient = createMockLegacyClient()
@@ -287,11 +275,7 @@
   @Suppress("UndesirableClassUsage")
   @Test
   fun testRefreshImages() {
-<<<<<<< HEAD
-    val imageBytes = TestUtils.resolveWorkspacePath("$TEST_DATA_PATH/image1.png").readBytes()
-=======
     val imageBytes = TestUtils.resolveWorkspacePathUnchecked("$TEST_DATA_PATH/image1.png").readBytes()
->>>>>>> ad5b6ee3
     val image1 = ImageIO.read(ByteArrayInputStream(imageBytes))
     val lookup = mock<ViewNodeAndResourceLookup>()
     val resourceLookup = mock<ResourceLookup>()
@@ -348,11 +332,7 @@
       .image, 0.0)
 
     // Update the image returned by the device and verify the draw image is not refreshed yet
-<<<<<<< HEAD
-    val image2Bytes = TestUtils.resolveWorkspacePath("$TEST_DATA_PATH/image2.png").readBytes()
-=======
     val image2Bytes = TestUtils.resolveWorkspacePathUnchecked("$TEST_DATA_PATH/image2.png").readBytes()
->>>>>>> ad5b6ee3
     val image2 = ImageIO.read(ByteArrayInputStream(image2Bytes))
 
     whenever(client.captureView(eq("window1"), any(), any())).thenAnswer { invocation ->
