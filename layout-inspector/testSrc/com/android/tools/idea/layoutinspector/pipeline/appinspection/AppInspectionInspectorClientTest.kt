/*
 * Copyright (C) 2020 The Android Open Source Project
 *
 * Licensed under the Apache License, Version 2.0 (the "License");
 * you may not use this file except in compliance with the License.
 * You may obtain a copy of the License at
 *
 *      http://www.apache.org/licenses/LICENSE-2.0
 *
 * Unless required by applicable law or agreed to in writing, software
 * distributed under the License is distributed on an "AS IS" BASIS,
 * WITHOUT WARRANTIES OR CONDITIONS OF ANY KIND, either express or implied.
 * See the License for the specific language governing permissions and
 * limitations under the License.
 */
package com.android.tools.idea.layoutinspector.pipeline.appinspection

import com.android.fakeadbserver.DeviceState
import com.android.repository.Revision
import com.android.repository.api.LocalPackage
import com.android.repository.api.RemotePackage
import com.android.repository.impl.meta.RepositoryPackages
import com.android.repository.impl.meta.TypeDetails
import com.android.repository.testframework.FakePackage
import com.android.repository.testframework.FakeRepoManager
import com.android.resources.Density
import com.android.sdklib.internal.avd.AvdInfo
import com.android.sdklib.internal.avd.AvdManager
import com.android.sdklib.repository.AndroidSdkHandler
import com.android.sdklib.repository.IdDisplay
import com.android.sdklib.repository.targets.SystemImage
import com.android.sdklib.repository.targets.SystemImage.DEFAULT_TAG
import com.android.sdklib.repository.targets.SystemImage.GOOGLE_APIS_TAG
import com.android.sdklib.repository.targets.SystemImage.PLAY_STORE_TAG
import com.android.testutils.MockitoKt.any
import com.android.testutils.MockitoKt.mock
import com.android.testutils.MockitoKt.whenever
import com.android.testutils.file.createInMemoryFileSystemAndFolder
import com.android.testutils.file.someRoot
import com.android.tools.adtui.workbench.PropertiesComponentMock
import com.android.tools.app.inspection.AppInspection
import com.android.tools.idea.appinspection.inspector.api.AppInspectionAppProguardedException
import com.android.tools.idea.appinspection.inspector.api.AppInspectionArtifactNotFoundException
import com.android.tools.idea.appinspection.inspector.api.AppInspectionCannotFindAdbDeviceException
import com.android.tools.idea.appinspection.inspector.api.AppInspectionLibraryMissingException
import com.android.tools.idea.appinspection.inspector.api.AppInspectionProcessNoLongerExistsException
import com.android.tools.idea.appinspection.inspector.api.AppInspectionServiceException
import com.android.tools.idea.appinspection.inspector.api.AppInspectionVersionIncompatibleException
import com.android.tools.idea.appinspection.inspector.api.process.DeviceDescriptor
import com.android.tools.idea.appinspection.inspector.api.process.ProcessDescriptor
import com.android.tools.idea.appinspection.test.DEFAULT_TEST_INSPECTION_STREAM
import com.android.tools.idea.avdmanager.AvdManagerConnection
import com.android.tools.idea.concurrency.waitForCondition
import com.android.tools.idea.layoutinspector.LayoutInspectorRule
import com.android.tools.idea.layoutinspector.MODERN_DEVICE
import com.android.tools.idea.layoutinspector.createProcess
import com.android.tools.idea.layoutinspector.metrics.MetricsTrackerRule
import com.android.tools.idea.layoutinspector.model
import com.android.tools.idea.layoutinspector.model.AndroidWindow
import com.android.tools.idea.layoutinspector.model.ComposeViewNode
import com.android.tools.idea.layoutinspector.model.ViewNode
import com.android.tools.idea.layoutinspector.pipeline.InspectorClient
import com.android.tools.idea.layoutinspector.pipeline.InspectorClient.Capability
import com.android.tools.idea.layoutinspector.pipeline.InspectorClientLaunchMonitor
import com.android.tools.idea.layoutinspector.pipeline.InspectorClientSettings
import com.android.tools.idea.layoutinspector.pipeline.adb.executeShellCommand
import com.android.tools.idea.layoutinspector.pipeline.appinspection.compose.INCOMPATIBLE_LIBRARY_MESSAGE
import com.android.tools.idea.layoutinspector.pipeline.appinspection.compose.PROGUARDED_LIBRARY_MESSAGE
import com.android.tools.idea.layoutinspector.pipeline.appinspection.inspectors.sendEvent
import com.android.tools.idea.layoutinspector.pipeline.appinspection.view.ViewLayoutInspectorClient
import com.android.tools.idea.layoutinspector.resource.DEFAULT_FONT_SCALE
import com.android.tools.idea.layoutinspector.ui.InspectorBanner
import com.android.tools.idea.layoutinspector.ui.InspectorBannerService
import com.android.tools.idea.layoutinspector.util.ReportingCountDownLatch
import com.android.tools.idea.project.AndroidRunConfigurations
import com.android.tools.idea.protobuf.ByteString
import com.android.tools.idea.run.AndroidRunConfiguration
import com.android.tools.idea.testing.addManifest
import com.android.tools.idea.util.ListenerCollection
import com.google.common.truth.Truth.assertThat
import com.google.common.util.concurrent.MoreExecutors
import com.google.wireless.android.sdk.stats.AndroidStudioEvent
import com.google.wireless.android.sdk.stats.DynamicLayoutInspectorErrorInfo.AttachErrorCode
import com.google.wireless.android.sdk.stats.DynamicLayoutInspectorErrorInfo.AttachErrorState
import com.google.wireless.android.sdk.stats.DynamicLayoutInspectorEvent.DynamicLayoutInspectorEventType
import com.intellij.execution.RunManager
import com.intellij.ide.util.PropertiesComponent
import com.intellij.openapi.application.invokeAndWaitIfNeeded
import com.intellij.testFramework.DisposableRule
import com.intellij.ui.HyperlinkLabel
import com.intellij.util.ui.UIUtil
import kotlinx.coroutines.CompletableDeferred
import kotlinx.coroutines.runBlocking
import org.jetbrains.android.facet.AndroidFacet
import org.junit.Before
import org.junit.Rule
import org.junit.Test
import org.junit.rules.RuleChain
<<<<<<< HEAD
import org.mockito.Mockito.inOrder
import org.mockito.Mockito.spy
import org.mockito.Mockito.`when`
=======
import org.mockito.Mockito.doAnswer
import org.mockito.Mockito.inOrder
import org.mockito.Mockito.spy
>>>>>>> ad5b6ee3
import java.nio.file.Path
import java.nio.file.Paths
import java.util.concurrent.ArrayBlockingQueue
import java.util.concurrent.TimeUnit
import javax.swing.JPanel
import com.android.tools.idea.layoutinspector.view.inspection.LayoutInspectorViewProtocol as ViewProtocol
import layoutinspector.compose.inspection.LayoutInspectorComposeProtocol as ComposeProtocol

private val MODERN_PROCESS = MODERN_DEVICE.createProcess(streamId = DEFAULT_TEST_INSPECTION_STREAM.streamId)
private val OTHER_MODERN_PROCESS = MODERN_DEVICE.createProcess(name = "com.other", streamId = DEFAULT_TEST_INSPECTION_STREAM.streamId)

/** Timeout used in this test. While debugging, you may want to extend the timeout */
private const val TIMEOUT = 10L
private val TIMEOUT_UNIT = TimeUnit.SECONDS

class AppInspectionInspectorClientTest {
  private val monitor = mock<InspectorClientLaunchMonitor>()
  private var preferredProcess: ProcessDescriptor? = MODERN_PROCESS

  private val disposableRule = DisposableRule()
  private val inspectionRule = AppInspectionInspectorRule(disposableRule.disposable)
  private val inspectorRule = LayoutInspectorRule(listOf(inspectionRule.createInspectorClientProvider(monitor))) { it == preferredProcess}

  @get:Rule
  val ruleChain = RuleChain.outerRule(inspectionRule).around(inspectorRule).around(disposableRule)!!

  @Before
  fun before() {
    inspectorRule.projectRule.replaceService(PropertiesComponent::class.java, PropertiesComponentMock())
    inspectorRule.attachDevice(MODERN_DEVICE)
  }

  @Test
  fun clientCanConnectDisconnectAndReconnect() {
    inspectorRule.processNotifier.fireConnected(MODERN_PROCESS)
    assertThat(inspectorRule.inspectorClient.isConnected).isTrue()

    inspectorRule.processNotifier.fireDisconnected(MODERN_PROCESS)
    assertThat(inspectorRule.inspectorClient.isConnected).isFalse()

    inspectorRule.processNotifier.fireConnected(MODERN_PROCESS)
    assertThat(inspectorRule.inspectorClient.isConnected).isTrue()
  }

  @Test
  fun allStatesReachedDuringConnect() {
    // Validate all the progress events happen in order. Note that those generated on the device side are synthetic, since we're not
    // using the real agent in this test.
    // TODO(b/203712328): Because of a problem with the test framework, this test will pass even without the fix included in the same commit
<<<<<<< HEAD
    inspectorRule.processNotifier.fireConnected(MODERN_PROCESS)
    assertThat(inspectorRule.inspectorClient.isConnected).isTrue()
    val inOrder = inOrder(monitor)
    inOrder.verify(monitor).updateProgress(DynamicLayoutInspectorErrorInfo.AttachErrorState.START_REQUEST_SENT)
    inOrder.verify(monitor).updateProgress(DynamicLayoutInspectorErrorInfo.AttachErrorState.START_RECEIVED)
    inOrder.verify(monitor).updateProgress(DynamicLayoutInspectorErrorInfo.AttachErrorState.ROOTS_EVENT_SENT)
    inOrder.verify(monitor).updateProgress(DynamicLayoutInspectorErrorInfo.AttachErrorState.ROOTS_EVENT_RECEIVED)
    inOrder.verify(monitor).updateProgress(DynamicLayoutInspectorErrorInfo.AttachErrorState.VIEW_INVALIDATION_CALLBACK)
    inOrder.verify(monitor).updateProgress(DynamicLayoutInspectorErrorInfo.AttachErrorState.SCREENSHOT_CAPTURED)
    inOrder.verify(monitor).updateProgress(DynamicLayoutInspectorErrorInfo.AttachErrorState.VIEW_HIERARCHY_CAPTURED)
    inOrder.verify(monitor).updateProgress(DynamicLayoutInspectorErrorInfo.AttachErrorState.RESPONSE_SENT)
    inOrder.verify(monitor).updateProgress(DynamicLayoutInspectorErrorInfo.AttachErrorState.LAYOUT_EVENT_RECEIVED)
    inOrder.verify(monitor).updateProgress(DynamicLayoutInspectorErrorInfo.AttachErrorState.COMPOSE_REQUEST_SENT)
    inOrder.verify(monitor).updateProgress(DynamicLayoutInspectorErrorInfo.AttachErrorState.COMPOSE_RESPONSE_RECEIVED)
    inOrder.verify(monitor).updateProgress(DynamicLayoutInspectorErrorInfo.AttachErrorState.PARSED_COMPONENT_TREE)
    inOrder.verify(monitor).updateProgress(DynamicLayoutInspectorErrorInfo.AttachErrorState.MODEL_UPDATED)
=======

    val modelUpdatedLatch = ReportingCountDownLatch(1)
    inspectorRule.inspectorModel.modificationListeners.add { _, _, _ ->
      modelUpdatedLatch.countDown()
    }

    inspectorRule.processNotifier.fireConnected(MODERN_PROCESS)
    modelUpdatedLatch.await(TIMEOUT, TIMEOUT_UNIT)

    assertThat(inspectorRule.inspectorClient.isConnected).isTrue()
    val inOrder = inOrder(monitor)
    inOrder.verify(monitor).updateProgress(AttachErrorState.ADB_PING)
    inOrder.verify(monitor).updateProgress(AttachErrorState.ATTACH_SUCCESS)
    inOrder.verify(monitor).updateProgress(AttachErrorState.START_REQUEST_SENT)
    inOrder.verify(monitor).updateProgress(AttachErrorState.START_RECEIVED)
    inOrder.verify(monitor).updateProgress(AttachErrorState.ROOTS_EVENT_SENT)
    inOrder.verify(monitor).updateProgress(AttachErrorState.ROOTS_EVENT_RECEIVED)
    inOrder.verify(monitor).updateProgress(AttachErrorState.VIEW_INVALIDATION_CALLBACK)
    inOrder.verify(monitor).updateProgress(AttachErrorState.SCREENSHOT_CAPTURED)
    inOrder.verify(monitor).updateProgress(AttachErrorState.VIEW_HIERARCHY_CAPTURED)
    inOrder.verify(monitor).updateProgress(AttachErrorState.RESPONSE_SENT)
    inOrder.verify(monitor).updateProgress(AttachErrorState.LAYOUT_EVENT_RECEIVED)
    inOrder.verify(monitor).updateProgress(AttachErrorState.COMPOSE_REQUEST_SENT)
    inOrder.verify(monitor).updateProgress(AttachErrorState.COMPOSE_RESPONSE_RECEIVED)
    inOrder.verify(monitor).updateProgress(AttachErrorState.PARSED_COMPONENT_TREE)
    inOrder.verify(monitor).updateProgress(AttachErrorState.MODEL_UPDATED)
>>>>>>> ad5b6ee3
  }

  @Test
  fun inspectorStartsFetchingContinuouslyOnConnectIfLiveMode() = runBlocking {
    InspectorClientSettings.isCapturingModeOn = true

    val startFetchReceived = ReportingCountDownLatch(1)
    inspectionRule.viewInspector.listenWhen({ it.hasStartFetchCommand() }) { command ->
      assertThat(command.startFetchCommand.continuous).isTrue()
      startFetchReceived.countDown()
    }

    // Initial fetch additionally triggers requests for composables
    val composeCommands = ArrayBlockingQueue<ComposeProtocol.Command>(2)
    inspectionRule.composeInspector.listenWhen({ true }) { command ->
      composeCommands.add(command)
    }

    inspectorRule.processNotifier.fireConnected(MODERN_PROCESS)
    startFetchReceived.await(TIMEOUT, TIMEOUT_UNIT) // If here, we already successfully connected (and sent an initial command)
    assertThat(inspectorRule.inspectorClient).isInstanceOf(AppInspectionInspectorClient::class.java)
    assertThat(inspectorRule.inspectorClient.capabilities).contains(Capability.SUPPORTS_COMPOSE_RECOMPOSITION_COUNTS)

    // View Inspector layout event -> Compose Inspector update settings command
    composeCommands.take().let { command ->
      assertThat(command.specializedCase).isEqualTo(ComposeProtocol.Command.SpecializedCase.UPDATE_SETTINGS_COMMAND)
      assertThat(command.updateSettingsCommand.includeRecomposeCounts).isFalse()
      assertThat(command.updateSettingsCommand.delayParameterExtractions).isTrue()
    }
    // View Inspector layout event -> Compose Inspector get composables commands
    composeCommands.take().let { command ->
      assertThat(command.specializedCase).isEqualTo(ComposeProtocol.Command.SpecializedCase.GET_COMPOSABLES_COMMAND)
    }

    inspectorRule.inspector.treeSettings.showRecompositions = true
    (inspectorRule.inspectorClient as AppInspectionInspectorClient).updateRecompositionCountSettings()

    composeCommands.take().let { command ->
      assertThat(command.specializedCase).isEqualTo(ComposeProtocol.Command.SpecializedCase.UPDATE_SETTINGS_COMMAND)
      assertThat(command.updateSettingsCommand.includeRecomposeCounts).isTrue()
      assertThat(command.updateSettingsCommand.delayParameterExtractions).isTrue()
    }
  }

  @Test
  fun recomposingNotSupported() = runBlocking {
    val inspectorState = FakeInspectorState(inspectionRule.viewInspector, inspectionRule.composeInspector)
    inspectorState.simulateComposeVersionWithoutUpdateSettingsCommand()

    InspectorClientSettings.isCapturingModeOn = true
    inspectorRule.inspector.treeSettings.showRecompositions = true

    val startFetchReceived = ReportingCountDownLatch(1)
    inspectionRule.viewInspector.listenWhen({ it.hasStartFetchCommand() }) { command ->
      assertThat(command.startFetchCommand.continuous).isTrue()
      startFetchReceived.countDown()
    }

    // Initial fetch additionally triggers requests for composables
    val composeCommands = ArrayBlockingQueue<ComposeProtocol.Command>(2)
    inspectionRule.composeInspector.listenWhen({ true }) { command ->
      composeCommands.add(command)
    }

    inspectorRule.processNotifier.fireConnected(MODERN_PROCESS)
    startFetchReceived.await(TIMEOUT, TIMEOUT_UNIT) // If here, we already successfully connected (and sent an initial command)
    assertThat(inspectorRule.inspectorClient).isInstanceOf(AppInspectionInspectorClient::class.java)
    assertThat(inspectorRule.inspectorClient.capabilities).doesNotContain(Capability.SUPPORTS_COMPOSE_RECOMPOSITION_COUNTS)

    // View Inspector layout event -> Compose Inspector update settings command
    composeCommands.take().let { command ->
      assertThat(command.specializedCase).isEqualTo(ComposeProtocol.Command.SpecializedCase.UPDATE_SETTINGS_COMMAND)
      assertThat(command.updateSettingsCommand.includeRecomposeCounts).isTrue()
      assertThat(command.updateSettingsCommand.delayParameterExtractions).isTrue()
    }
    // View Inspector layout event -> Compose Inspector get composables commands
    composeCommands.take().let { command ->
      assertThat(command.specializedCase).isEqualTo(ComposeProtocol.Command.SpecializedCase.GET_COMPOSABLES_COMMAND)
    }
  }

  @Test
  fun inspectorRequestsSingleFetchIfSnapshotMode() = runBlocking {
    InspectorClientSettings.isCapturingModeOn = false

    val startFetchReceived = ReportingCountDownLatch(1)
    inspectionRule.viewInspector.listenWhen({ it.hasStartFetchCommand() }) { command ->
      assertThat(command.startFetchCommand.continuous).isFalse()
      startFetchReceived.countDown()
    }

    // Initial fetch additionally triggers requests for composables
    val composeCommands = ArrayBlockingQueue<ComposeProtocol.Command>(3)
    inspectionRule.composeInspector.listenWhen({ true }) { command ->
      composeCommands.add(command)
    }

    inspectorRule.processNotifier.fireConnected(MODERN_PROCESS)
    startFetchReceived.await(TIMEOUT, TIMEOUT_UNIT) // If here, we already successfully connected (and sent an initial command)
    assertThat(inspectorRule.inspectorClient).isInstanceOf(AppInspectionInspectorClient::class.java)

    // View Inspector layout event -> Compose Inspector get update settings command
    composeCommands.take().let { command ->
      assertThat(command.specializedCase).isEqualTo(ComposeProtocol.Command.SpecializedCase.UPDATE_SETTINGS_COMMAND)
    }
    // View Inspector layout event -> Compose Inspector get composables command
    composeCommands.take().let { command ->
      assertThat(command.specializedCase).isEqualTo(ComposeProtocol.Command.SpecializedCase.GET_COMPOSABLES_COMMAND)
    }
    // View Inspector properties event -> Compose Inspector get all parameters
    composeCommands.take().let { command ->
      assertThat(command.specializedCase).isEqualTo(ComposeProtocol.Command.SpecializedCase.GET_ALL_PARAMETERS_COMMAND)
    }
  }

  @Test
  fun testViewDebugAttributesApplicationPackageSetAndReset() {
    inspectorRule.attachDevice(MODERN_DEVICE)
    inspectorRule.processNotifier.fireConnected(MODERN_PROCESS)
    assertThat(inspectorRule.adbProperties.debugViewAttributesApplicationPackage).isEqualTo(MODERN_PROCESS.name)

    // Imitate that the adb server was killed.
    // We expect the ViewDebugAttributes to be cleared anyway since a new adb bridge should be created.
    inspectorRule.adbService.killServer()

    // Disconnect directly instead of calling fireDisconnected - otherwise, we don't have an easy way to wait for the disconnect to
    // happen on a background thread
    inspectorRule.launcher.disconnectActiveClient()
    assertThat(inspectorRule.adbProperties.debugViewAttributesApplicationPackage).isNull()
    // No other attributes were modified
    assertThat(inspectorRule.adbProperties.debugViewAttributesChangesCount).isEqualTo(2)
  }

  @Test
  fun testViewDebugAttributesApplicationUntouchedIfAlreadySet() {
    inspectorRule.adbProperties.debugViewAttributesApplicationPackage = MODERN_PROCESS.name

    inspectorRule.attachDevice(MODERN_DEVICE)
    inspectorRule.processNotifier.fireConnected(MODERN_PROCESS)
    assertThat(inspectorRule.adbProperties.debugViewAttributesChangesCount).isEqualTo(0)
    assertThat(inspectorRule.adbProperties.debugViewAttributesApplicationPackage).isEqualTo(MODERN_PROCESS.name)

    // Disconnect directly instead of calling fireDisconnected - otherwise, we don't have an easy way to wait for the disconnect to
    // happen on a background thread
    inspectorRule.launcher.disconnectActiveClient()
    assertThat(inspectorRule.adbProperties.debugViewAttributesChangesCount).isEqualTo(0)
    assertThat(inspectorRule.adbProperties.debugViewAttributesApplicationPackage).isEqualTo(MODERN_PROCESS.name)
  }

  @Test
  fun testViewDebugAttributesApplicationPackageOverriddenAndReset() {
    inspectorRule.attachDevice(MODERN_PROCESS.device)
    inspectorRule.adbRule.bridge.executeShellCommand(MODERN_PROCESS.device,
                                                     "settings put global debug_view_attributes_application_package com.example.another-app")

    assertThat(inspectorRule.adbProperties.debugViewAttributesApplicationPackage).isEqualTo("com.example.another-app")

    inspectorRule.processNotifier.fireConnected(MODERN_PROCESS)
    assertThat(inspectorRule.adbProperties.debugViewAttributesApplicationPackage).isEqualTo(MODERN_PROCESS.name)

    inspectorRule.launcher.disconnectActiveClient()
    assertThat(inspectorRule.adbProperties.debugViewAttributesApplicationPackage).isNull()
  }

  @Test
  fun testViewDebugAttributesApplicationPackageNotOverriddenIfMatching() {
    inspectorRule.attachDevice(MODERN_PROCESS.device)
    inspectorRule.adbRule.bridge.executeShellCommand(MODERN_PROCESS.device,
                                                     "settings put global debug_view_attributes_application_package ${MODERN_PROCESS.name}")

    assertThat(inspectorRule.adbProperties.debugViewAttributesApplicationPackage).isEqualTo(MODERN_PROCESS.name)
    assertThat(inspectorRule.adbProperties.debugViewAttributesChangesCount).isEqualTo(1)

    inspectorRule.processNotifier.fireConnected(MODERN_PROCESS)
    assertThat(inspectorRule.adbProperties.debugViewAttributesApplicationPackage).isEqualTo(MODERN_PROCESS.name)
    assertThat(inspectorRule.adbProperties.debugViewAttributesChangesCount).isEqualTo(1)

    inspectorRule.launcher.disconnectActiveClient()
    assertThat(inspectorRule.adbProperties.debugViewAttributesApplicationPackage).isEqualTo(MODERN_PROCESS.name)
    assertThat(inspectorRule.adbProperties.debugViewAttributesChangesCount).isEqualTo(1)
  }

  @Test
  fun inspectorSendsStopFetchCommand() = runBlocking {
    val stopFetchReceived = CompletableDeferred<Unit>()
    inspectionRule.viewInspector.listenWhen({ it.hasStopFetchCommand() }) {
      stopFetchReceived.complete(Unit)
    }

    inspectorRule.processNotifier.fireConnected(MODERN_PROCESS)
    inspectorRule.inspectorClient.stopFetching()
    stopFetchReceived.await()
  }

  @Test
  fun inspectorFiresErrorOnErrorEvent() = runBlocking {
    val startFetchError = "Failed to start fetching or whatever"

    inspectionRule.viewInspector.listenWhen({ it.hasStartFetchCommand() }) {
      inspectionRule.viewInspector.connection.sendEvent {
        errorEventBuilder.apply {
          message = startFetchError
        }
      }

      ViewProtocol.Response.newBuilder().setStartFetchResponse(ViewProtocol.StartFetchResponse.getDefaultInstance()).build()
    }

    val error = CompletableDeferred<String>()
    inspectorRule.launcher.addClientChangedListener { client ->
      client.registerErrorCallback { error.complete(it) }
    }
    inspectorRule.processNotifier.fireConnected(MODERN_PROCESS)
    assertThat(error.await()).isEqualTo(startFetchError)
    assertThat(InspectorBannerService.getInstance(inspectorRule.project).notification?.message)
      .isEqualTo("Failed to start fetching or whatever")
  }

  @Test
  fun composeClientShowsMessageIfOlderComposeUiLibrary() {
    inspectionRule.composeInspector.createResponseStatus = AppInspection.CreateInspectorResponse.Status.VERSION_INCOMPATIBLE
    val banner = InspectorBanner(inspectorRule.project)

    inspectorRule.processNotifier.fireConnected(MODERN_PROCESS)
    invokeAndWaitIfNeeded { UIUtil.dispatchAllInvocationEvents() }
    assertThat(banner.text.text).isEqualTo(INCOMPATIBLE_LIBRARY_MESSAGE)
  }

  @Test
  fun composeClientShowsMessageIfProguardedComposeUiLibrary() {
    inspectionRule.composeInspector.createResponseStatus = AppInspection.CreateInspectorResponse.Status.APP_PROGUARDED
    val banner = InspectorBanner(inspectorRule.project)

    inspectorRule.processNotifier.fireConnected(MODERN_PROCESS)
    invokeAndWaitIfNeeded { UIUtil.dispatchAllInvocationEvents() }

    assertThat(banner.text.text).isEqualTo(PROGUARDED_LIBRARY_MESSAGE)
  }

  @Test
  fun inspectorTreeEventIncludesUpdateScreenshotTypeCallback() {
    val screenshotTypeUpdated = ReportingCountDownLatch(1)
    inspectionRule.viewInspector.listenWhen({ it.hasUpdateScreenshotTypeCommand() }) { command ->
      assertThat(command.updateScreenshotTypeCommand.type).isEqualTo(ViewProtocol.Screenshot.Type.BITMAP)
      assertThat(command.updateScreenshotTypeCommand.scale).isEqualTo(1.0f)
      screenshotTypeUpdated.countDown()
    }

    inspectorRule.launcher.addClientChangedListener { client ->
      client.registerTreeEventCallback {
        (client as AppInspectionInspectorClient).updateScreenshotType(AndroidWindow.ImageType.BITMAP_AS_REQUESTED)
      }
    }

    inspectorRule.processNotifier.fireConnected(MODERN_PROCESS)
    screenshotTypeUpdated.await(TIMEOUT, TIMEOUT_UNIT)
  }

  @Test
  fun viewClientOnlyHandlesMostRecentLayoutEvent() {
    // This test will send two batches of layout events, to verify that we not only process the last event of a
    // batch, but that once processed, new events can be handled afterwards.
    var handlingFirstBatch = true

    inspectionRule.viewInspector.interceptWhen({ it.hasStartFetchCommand() }) {
      inspectionRule.viewInspector.connection.sendEvent {
        // We must always send roots at least once before the very first layout event
        rootsEventBuilder.apply {
          addIds(1)
        }
      }

      for (i in 0..10) {
        inspectionRule.viewInspector.connection.sendEvent {
          layoutEventBuilder.apply {
            rootViewBuilder.apply {
              id = 1
            }
            screenshotBuilder.apply {
              bytes = ByteString.copyFrom(byteArrayOf(i.toByte()))
            }
          }
        }
      }

      ViewProtocol.Response.newBuilder().setStartFetchResponse(ViewProtocol.StartFetchResponse.getDefaultInstance()).build()
    }

    inspectionRule.viewInspector.interceptWhen({ it.hasStopFetchCommand() }) {
      // Note: We don't normally spam a bunch of layout events when you stop fetching, but we do it
      // here for convenience, as stopFetching is easy to trigger in the test.
      for (i in 11..20) {
        inspectionRule.viewInspector.connection.sendEvent {
          layoutEventBuilder.apply {
            rootViewBuilder.apply {
              id = 1
            }
            screenshotBuilder.apply {
              bytes = ByteString.copyFrom(byteArrayOf(i.toByte()))
            }
          }
        }
      }

      ViewProtocol.Response.newBuilder().setStopFetchResponse(ViewProtocol.StopFetchResponse.getDefaultInstance()).build()
    }

    var sawInitialFirstBatchEvent = false
    var sawInitialSecondBatchEvent = false
    val treeEventsHandled = ReportingCountDownLatch(1)
    inspectorRule.launcher.addClientChangedListener { client ->
      client.registerTreeEventCallback { data ->
        (data as ViewLayoutInspectorClient.Data).viewEvent.let { viewEvent ->
          assertThat(viewEvent.rootView.id).isEqualTo(1)

          if (handlingFirstBatch) {
            if (!sawInitialFirstBatchEvent && viewEvent.screenshot.bytes.byteAt(0) < 10) {
              // This will get called at some point between when we start generating events and after we get to event 10.
              // If we haven't gotten to event 10 yet, wait a little until the rest can be ready for us. After this we should expect the
              // next available event to be 10.
              sawInitialFirstBatchEvent = true
              Thread.sleep(100)
            }
            else {
              handlingFirstBatch = false
              assertThat(viewEvent.screenshot.bytes.byteAt(0)).isEqualTo(10.toByte())
              client.stopFetching() // Triggers second batch of layout events
            }
          }
          else {
            if (!sawInitialSecondBatchEvent && viewEvent.screenshot.bytes.byteAt(0) < 20) {
              // Same as above with the second batch of events, up to event 20.
              sawInitialSecondBatchEvent = true
              Thread.sleep(100)
            }
            else {
              assertThat(viewEvent.screenshot.bytes.byteAt(0)).isEqualTo(20.toByte())
              treeEventsHandled.countDown()
            }
          }
        }
      }
    }

    inspectorRule.processNotifier.fireConnected(MODERN_PROCESS) // Triggers first batch of layout events
    treeEventsHandled.await(TIMEOUT, TIMEOUT_UNIT)
  }

  @Test
  fun testCapabilitiesUpdateWithoutComposeNodes() {
    val inspectorState = FakeInspectorState(inspectionRule.viewInspector, inspectionRule.composeInspector)
    inspectorState.createFakeViewTree()

    val modelUpdatedLatch = ReportingCountDownLatch(2) // We'll get two tree layout events on start fetch
    inspectorRule.inspectorModel.modificationListeners.add { _, _, _ ->
      modelUpdatedLatch.countDown()
    }

    inspectorRule.processNotifier.fireConnected(MODERN_PROCESS)
    modelUpdatedLatch.await(TIMEOUT, TIMEOUT_UNIT)
    assertThat(inspectorRule.inspectorClient.capabilities).containsNoneOf(Capability.SUPPORTS_COMPOSE, Capability.SUPPORTS_SEMANTICS)
  }

  @Test
  fun testCapabilitiesUpdateWithComposeNodes() {
    val inspectorState = FakeInspectorState(inspectionRule.viewInspector, inspectionRule.composeInspector)
    inspectorState.createFakeViewTree()
    inspectorState.createFakeComposeTree(withSemantics = false)

    val modelUpdatedLatch = ReportingCountDownLatch(2) // We'll get two tree layout events on start fetch
    inspectorRule.inspectorModel.modificationListeners.add { _, _, _ ->
      modelUpdatedLatch.countDown()
    }

    inspectorRule.processNotifier.fireConnected(MODERN_PROCESS)
    modelUpdatedLatch.await(TIMEOUT, TIMEOUT_UNIT)
    assertThat(inspectorRule.inspectorClient.capabilities).contains(Capability.SUPPORTS_COMPOSE)
    assertThat(inspectorRule.inspectorClient.capabilities).doesNotContain(Capability.SUPPORTS_SEMANTICS)
  }

  @Test
  fun testCapabilitiesUpdateWithComposeNodesWithSemantics() {
    val inspectorState = FakeInspectorState(inspectionRule.viewInspector, inspectionRule.composeInspector)
    inspectorState.createFakeViewTree()
    inspectorState.createFakeComposeTree(withSemantics = true)

    val modelUpdatedLatch = ReportingCountDownLatch(2) // We'll get two tree layout events on start fetch
    inspectorRule.inspectorModel.modificationListeners.add { _, _, _ ->
      modelUpdatedLatch.countDown()
    }

    inspectorRule.processNotifier.fireConnected(MODERN_PROCESS)
    modelUpdatedLatch.await(TIMEOUT, TIMEOUT_UNIT)
    assertThat(inspectorRule.inspectorClient.capabilities).containsAllOf(Capability.SUPPORTS_COMPOSE, Capability.SUPPORTS_SEMANTICS)
  }

  @Test
  fun testTextViewUnderComposeNode() {
    val inspectorState = FakeInspectorState(inspectionRule.viewInspector, inspectionRule.composeInspector)
    inspectorState.createFakeViewTree()
    inspectorState.createFakeComposeTree()
    val modelUpdatedLatch = ReportingCountDownLatch(2) // We'll get two tree layout events on start fetch
    inspectorRule.inspectorModel.modificationListeners.add { _, _, _ ->
      modelUpdatedLatch.countDown()
    }

    inspectorRule.processNotifier.fireConnected(MODERN_PROCESS)
    modelUpdatedLatch.await(TIMEOUT, TIMEOUT_UNIT)

    // Verify that the MaterialTextView from the views were placed under the ComposeViewNode: "ComposeNode" with id of -7
    val composeNode = inspectorRule.inspectorModel[-7]!!
    ViewNode.readAccess {
      assertThat(composeNode.parent?.qualifiedName).isEqualTo("AndroidView")
      assertThat(composeNode.qualifiedName).isEqualTo("ComposeNode")
      assertThat(composeNode.children.single().qualifiedName).isEqualTo("com.google.android.material.textview.MaterialTextView")

      // Also verify that the ComposeView do not contain the MaterialTextView nor the RippleContainer in its children:
      val composeView = inspectorRule.inspectorModel[6]!!
      assertThat(composeView.qualifiedName).isEqualTo("androidx.compose.ui.platform.ComposeView")
      val surface = composeView.children.single() as ComposeViewNode
      assertThat(surface.qualifiedName).isEqualTo("Surface")
      assertThat(surface.recompositions.count).isEqualTo(7)
      assertThat(surface.recompositions.skips).isEqualTo(14)
    }
  }

  @Test
  fun errorShownOnConnectException() {
    InspectorClientSettings.isCapturingModeOn = true
    val banner = InspectorBanner(inspectorRule.project)
    inspectionRule.viewInspector.interceptWhen({ it.hasStartFetchCommand() }) {
      com.android.tools.idea.layoutinspector.view.inspection.LayoutInspectorViewProtocol.Response.newBuilder().apply {
        startFetchResponseBuilder.error = "here's my error"
      }.build()
    }
    inspectorRule.processNotifier.fireConnected(MODERN_PROCESS)
    invokeAndWaitIfNeeded { UIUtil.dispatchAllInvocationEvents() }
    assertThat(banner.text.text).isEqualTo("here's my error")
    assertThat(inspectorRule.inspectorClient.isConnected).isFalse()
  }

  @Test
  fun errorShownOnRefreshException() {
    InspectorClientSettings.isCapturingModeOn = false
    val banner = InspectorBanner(inspectorRule.project)
    inspectionRule.viewInspector.interceptWhen({ it.hasStartFetchCommand() }) {
      com.android.tools.idea.layoutinspector.view.inspection.LayoutInspectorViewProtocol.Response.newBuilder().apply {
        startFetchResponseBuilder.error = "here's my error"
      }.build()
    }

    inspectorRule.processNotifier.fireConnected(MODERN_PROCESS)
    invokeAndWaitIfNeeded { UIUtil.dispatchAllInvocationEvents() }
    assertThat(banner.text.text).isEqualTo("here's my error")
    assertThat(inspectorRule.inspectorClient.isConnected).isFalse()
  }

  @Test
  fun testActivityRestartBannerShown() {
    setUpRunConfiguration()
    preferredProcess = null
    inspectorRule.attachDevice(MODERN_PROCESS.device)
    val banner = InspectorBanner(inspectorRule.project)
    inspectorRule.processNotifier.fireConnected(MODERN_PROCESS)
    inspectorRule.processes.selectedProcess = MODERN_PROCESS
    verifyActivityRestartBanner(banner, runConfigActionExpected = true)
  }

  @Test
  fun testNoActivityRestartBannerShownIfOptedOut() {
    setUpRunConfiguration()
    preferredProcess = null
    inspectorRule.attachDevice(MODERN_PROCESS.device)
    val banner = InspectorBanner(inspectorRule.project)
    PropertiesComponent.getInstance().setValue(KEY_HIDE_ACTIVITY_RESTART_BANNER, true)
    inspectorRule.processNotifier.fireConnected(MODERN_PROCESS)
    inspectorRule.processes.selectedProcess = MODERN_PROCESS
    invokeAndWaitIfNeeded { UIUtil.dispatchAllInvocationEvents() }

    assertThat(banner.isVisible).isFalse()
  }

  @Test
  fun testOptOutOfActivityRestartBanner() {
    setUpRunConfiguration()
    preferredProcess = null
    inspectorRule.attachDevice(MODERN_PROCESS.device)
    val banner = InspectorBanner(inspectorRule.project)
    inspectorRule.processNotifier.fireConnected(MODERN_PROCESS)
    inspectorRule.processes.selectedProcess = MODERN_PROCESS
    invokeAndWaitIfNeeded { UIUtil.dispatchAllInvocationEvents() }

    val actionPanel = banner.components[1] as JPanel
    val doNotShowAction = actionPanel.components[1] as HyperlinkLabel
    doNotShowAction.doClick()
    assertThat(PropertiesComponent.getInstance().getBoolean(KEY_HIDE_ACTIVITY_RESTART_BANNER)).isTrue()
  }

  @Test
  fun testNoActivityRestartBannerShownDuringAutoConnect() {
    setUpRunConfiguration()
    inspectorRule.attachDevice(MODERN_PROCESS.device)
    val banner = InspectorBanner(inspectorRule.project)
    inspectorRule.processNotifier.fireConnected(MODERN_PROCESS)
    invokeAndWaitIfNeeded { UIUtil.dispatchAllInvocationEvents() }
    assertThat(banner.isVisible).isFalse()
  }

  @Test
  fun testNoActivityRestartBannerShownWhenDebugAttributesAreAlreadySet() {
    inspectorRule.adbProperties.debugViewAttributesApplicationPackage = MODERN_PROCESS.name
    setUpRunConfiguration()
    preferredProcess = null
    inspectorRule.attachDevice(MODERN_PROCESS.device)
    val banner = InspectorBanner(inspectorRule.project)
    inspectorRule.processNotifier.fireConnected(MODERN_PROCESS)
    inspectorRule.processes.selectedProcess = MODERN_PROCESS
    invokeAndWaitIfNeeded { UIUtil.dispatchAllInvocationEvents() }

    assertThat(banner.isVisible).isFalse()
  }

  @Test
  fun testActivityRestartBannerShownIfRunConfigAreAlreadySetButAttributeIsMissing() {
    setUpRunConfiguration(enableInspectionWithoutRestart = true)
    preferredProcess = null
    inspectorRule.attachDevice(MODERN_PROCESS.device)
    val banner = InspectorBanner(inspectorRule.project)
    inspectorRule.processNotifier.fireConnected(MODERN_PROCESS)
    inspectorRule.processes.selectedProcess = MODERN_PROCESS
    verifyActivityRestartBanner(banner, runConfigActionExpected = false)
  }

  @Test
  fun testActivityRestartBannerShownFromOtherAppProcess() {
    setUpRunConfiguration()
    preferredProcess = null
    inspectorRule.attachDevice(OTHER_MODERN_PROCESS.device)
    val banner = InspectorBanner(inspectorRule.project)
    inspectorRule.processNotifier.fireConnected(OTHER_MODERN_PROCESS)
    inspectorRule.processes.selectedProcess = OTHER_MODERN_PROCESS
    verifyActivityRestartBanner(banner, runConfigActionExpected = false)
  }

  @Test
  fun testConfigurationUpdates() {
    assertThat(inspectorRule.inspectorModel.resourceLookup.dpi).isEqualTo(Density.DEFAULT_DENSITY)
    assertThat(inspectorRule.inspectorModel.resourceLookup.fontScale).isEqualTo(DEFAULT_FONT_SCALE)

    val inspectorState = FakeInspectorState(inspectionRule.viewInspector, inspectionRule.composeInspector)
    inspectorState.createFakeViewTree()

    var modelUpdatedLatch = ReportingCountDownLatch(2) // We'll get two tree layout events on start fetch
    inspectorRule.inspectorModel.modificationListeners.add { _, _, _ ->
      modelUpdatedLatch.countDown()
    }

    inspectorRule.processNotifier.fireConnected(MODERN_PROCESS)
    modelUpdatedLatch.await(TIMEOUT, TIMEOUT_UNIT)

    assertThat(inspectorRule.inspectorModel.resourceLookup.dpi).isEqualTo(Density.HIGH.dpiValue)
    assertThat(inspectorRule.inspectorModel.resourceLookup.fontScale).isEqualTo(1.5f)

    modelUpdatedLatch = ReportingCountDownLatch(1)
    inspectorState.triggerLayoutCapture(rootId = 1L, excludeConfiguration = true)
    modelUpdatedLatch.await(TIMEOUT, TIMEOUT_UNIT)

    assertThat(inspectorRule.inspectorModel.resourceLookup.dpi).isEqualTo(Density.HIGH.dpiValue)
    assertThat(inspectorRule.inspectorModel.resourceLookup.fontScale).isEqualTo(1.5f)
  }

  @Test
  fun testResetOnPendingCommand() {
    val commandLatch = CommandLatch(TIMEOUT, TIMEOUT_UNIT)
    val inspectorState = FakeInspectorState(inspectionRule.viewInspector, inspectionRule.composeInspector)
    inspectorState.createFakeViewTree()
    inspectorState.createFakeComposeTree(withSemantics = true, latch = commandLatch)

    var modelUpdatedLatch = ReportingCountDownLatch(2) // We'll get two tree layout events on start fetch
    inspectorRule.inspectorModel.modificationListeners.add { _, _, _ ->
      modelUpdatedLatch.countDown()
    }

    inspectorRule.processNotifier.fireConnected(MODERN_PROCESS)
    modelUpdatedLatch.await(TIMEOUT, TIMEOUT_UNIT)

    var node = inspectorRule.inspectorModel[-2] as ComposeViewNode
    assertThat(node.recompositions.count).isEqualTo(7)
    assertThat(node.recompositions.skips).isEqualTo(14)

    // Enable the latch such that the GetComposables response is delayed below.
    commandLatch.enabled = true

    // Trigger a GetComposables command to be sent.
    modelUpdatedLatch = ReportingCountDownLatch(1)
    inspectorState.triggerLayoutCapture(rootId = 1)

    // While waiting for the GetComposables response: send a reset recompose counts command
    commandLatch.waitForCommand {
      val client = inspectorRule.inspectorClient as AppInspectionInspectorClient
      client.updateRecompositionCountSettings()
    }

    // Wait to receive the composables from the command sent before the reset
    modelUpdatedLatch.await(TIMEOUT, TIMEOUT_UNIT)

    // The recomposition counts should be 0 even if the counts were read as non-zero.
    node = inspectorRule.inspectorModel[-2] as ComposeViewNode
    assertThat(node.recompositions.count).isEqualTo(0)
    assertThat(node.recompositions.skips).isEqualTo(0)
  }

  private fun setUpRunConfiguration(enableInspectionWithoutRestart: Boolean = false) {
    addManifest(inspectorRule.projectRule.fixture)
    AndroidRunConfigurations.getInstance().createRunConfiguration(AndroidFacet.getInstance(inspectorRule.projectRule.module)!!)
    if (enableInspectionWithoutRestart) {
      val runManager = RunManager.getInstance(inspectorRule.project)
      val config = runManager.allConfigurationsList.filterIsInstance<AndroidRunConfiguration>().firstOrNull { it.name == "app" }
      config!!.INSPECTION_WITHOUT_ACTIVITY_RESTART = true
    }
  }

  private fun verifyActivityRestartBanner(banner: InspectorBanner, runConfigActionExpected: Boolean) {
    invokeAndWaitIfNeeded { UIUtil.dispatchAllInvocationEvents() }
    assertThat(banner.text.text).isEqualTo("The activity was restarted. This can be avoided by selecting " +
                                           "\"Enable view attribute inspection\" in the developer options on the device or " +
                                           "by enabling \"Connect without restarting activity\" in the run configuration options.")
    val service = InspectorBannerService.getInstance(inspectorRule.project)
    service.DISMISS_ACTION.actionPerformed(mock())
    invokeAndWaitIfNeeded { UIUtil.dispatchAllInvocationEvents() }

    val actionPanel = banner.getComponent(1) as JPanel
    if (runConfigActionExpected) {
      assertThat(actionPanel.componentCount).isEqualTo(3)
      assertThat((actionPanel.components[0] as HyperlinkLabel).text).isEqualTo("Open Run Configuration")
      assertThat((actionPanel.components[1] as HyperlinkLabel).text).isEqualTo("Don't Show Again")
      assertThat((actionPanel.components[2] as HyperlinkLabel).text).isEqualTo("Dismiss")
    }
    else {
      assertThat(actionPanel.componentCount).isEqualTo(2)
      assertThat((actionPanel.components[0] as HyperlinkLabel).text).isEqualTo("Don't Show Again")
      assertThat((actionPanel.components[1] as HyperlinkLabel).text).isEqualTo("Dismiss")
    }
  }
}

class AppInspectionInspectorClientWithUnsupportedApi29 {
  private val disposableRule = DisposableRule()
  private val inspectionRule = AppInspectionInspectorRule(disposableRule.disposable)
  private val inspectorRule = LayoutInspectorRule(listOf(mock())) { false }

  @get:Rule
  val ruleChain = RuleChain.outerRule(inspectionRule).around(inspectorRule).around(disposableRule)!!

  @Test
  fun testApi29VersionBanner() = runBlocking {
    val processDescriptor = setUpDevice(29)
    val sdkRoot = createInMemoryFileSystemAndFolder("sdk")

    checkBannerForTag(processDescriptor, sdkRoot, DEFAULT_TAG, MIN_API_29_AOSP_SYSIMG_REV, true)
    checkBannerForTag(processDescriptor, sdkRoot, GOOGLE_APIS_TAG, MIN_API_29_GOOGLE_APIS_SYSIMG_REV, true)
    checkBannerForTag(processDescriptor, sdkRoot, PLAY_STORE_TAG, 999, false)

    // Set up an API 30 device and the inspector should be created successfully
    val processDescriptor2 = setUpDevice(30)

    val sdkPackage = setUpSdkPackage(sdkRoot, 1, 30, null, false) as LocalPackage
    val avdInfo = setUpAvd(sdkPackage, null, 30)
    val packages = RepositoryPackages(listOf(sdkPackage), listOf())
    val sdkHandler = AndroidSdkHandler(sdkRoot, null, FakeRepoManager(sdkRoot, packages))
    val banner = InspectorBanner(inspectorRule.project)
<<<<<<< HEAD
=======
    invokeAndWaitIfNeeded { UIUtil.dispatchAllInvocationEvents() }

>>>>>>> ad5b6ee3
    assertThat(banner.isVisible).isFalse()

    setUpAvdManagerAndRun(sdkHandler, avdInfo, suspend {
      val client = AppInspectionInspectorClient(processDescriptor2, isInstantlyAutoConnected = false, model(inspectorRule.project) {},
<<<<<<< HEAD
                                                mock(), disposableRule.disposable, inspectionRule.inspectionService.apiServices,
=======
                                                mock(), mock(), disposableRule.disposable, inspectionRule.inspectionService.apiServices,
>>>>>>> ad5b6ee3
                                                sdkHandler = sdkHandler)
      // shouldn't get an exception
      client.connect(inspectorRule.project)
    })

  }

  private suspend fun checkBannerForTag(
    processDescriptor: ProcessDescriptor,
    sdkRoot: Path,
    tag: IdDisplay?,
    minRevision: Int,
    checkUpdate: Boolean
  ) {
    // Set up an AOSP api 29 device below the required system image revision, with no update available
    val sdkPackage = setUpSdkPackage(sdkRoot, minRevision - 1, 29, tag, false) as LocalPackage
    val avdInfo = setUpAvd(sdkPackage, tag, 29)
    val packages = RepositoryPackages(listOf(sdkPackage), listOf())
    val sdkHandler = AndroidSdkHandler(sdkRoot, null, FakeRepoManager(sdkRoot, packages))
    val banner = InspectorBanner(inspectorRule.project)
<<<<<<< HEAD
=======
    invokeAndWaitIfNeeded { UIUtil.dispatchAllInvocationEvents() }

>>>>>>> ad5b6ee3
    assertThat(banner.isVisible).isFalse()

    setUpAvdManagerAndRun(sdkHandler, avdInfo, suspend {
      val client = AppInspectionInspectorClient(processDescriptor, isInstantlyAutoConnected = false, model(inspectorRule.project) {},
<<<<<<< HEAD
                                                mock(), disposableRule.disposable, inspectionRule.inspectionService.apiServices,
                                                sdkHandler = sdkHandler)
      client.connect()
      waitForCondition(1, TimeUnit.SECONDS) { client.state == InspectorClient.State.DISCONNECTED }
      invokeAndWaitIfNeeded {
        UIUtil.dispatchAllInvocationEvents()
      }
=======
                                                mock(), mock(), disposableRule.disposable, inspectionRule.inspectionService.apiServices,
                                                sdkHandler = sdkHandler)
      client.connect(inspectorRule.project)
      waitForCondition(1, TimeUnit.SECONDS) { client.state == InspectorClient.State.DISCONNECTED }
      invokeAndWaitIfNeeded { UIUtil.dispatchAllInvocationEvents() }
>>>>>>> ad5b6ee3
      assertThat(banner.isVisible).isTrue()
      assertThat(banner.text.text).isEqualTo(API_29_BUG_MESSAGE)
    })
    banner.isVisible = false

    if (!checkUpdate) {
      return
    }

    // Now there is an update available
    val remotePackage = setUpSdkPackage(sdkRoot, minRevision, 29, tag, true) as RemotePackage
    packages.setRemotePkgInfos(listOf(remotePackage))
    setUpAvdManagerAndRun(sdkHandler, avdInfo, suspend {
      val client = AppInspectionInspectorClient(processDescriptor, isInstantlyAutoConnected = false, model(inspectorRule.project) {},
<<<<<<< HEAD
                                                mock(), disposableRule.disposable, inspectionRule.inspectionService.apiServices,
                                                sdkHandler = sdkHandler)
      client.connect()
      waitForCondition(1, TimeUnit.SECONDS) { client.state == InspectorClient.State.DISCONNECTED }
      invokeAndWaitIfNeeded {
        UIUtil.dispatchAllInvocationEvents()
      }
=======
                                                mock(), mock(), disposableRule.disposable, inspectionRule.inspectionService.apiServices,
                                                sdkHandler = sdkHandler)
      client.connect(inspectorRule.project)
      waitForCondition(1, TimeUnit.SECONDS) { client.state == InspectorClient.State.DISCONNECTED }
      invokeAndWaitIfNeeded { UIUtil.dispatchAllInvocationEvents() }
>>>>>>> ad5b6ee3
      assertThat(banner.isVisible).isTrue()
      assertThat(banner.text.text).isEqualTo("$API_29_BUG_MESSAGE $API_29_BUG_UPGRADE")
    })
    banner.isVisible = false
  }

  private suspend fun setUpAvdManagerAndRun(sdkHandler: AndroidSdkHandler, avdInfo: AvdInfo, body: suspend () -> Unit) {
    val connection = object : AvdManagerConnection(sdkHandler, sdkHandler.location!!.fileSystem.someRoot.resolve("android/avds"),
                                                   MoreExecutors.newDirectExecutorService()) {
      fun setFactory() {
        setConnectionFactory { _, _ -> this }
      }

      override fun findAvd(avdId: String) = if (avdId == avdInfo.name) avdInfo else null

      fun resetFactory() {
        resetConnectionFactory()
      }
    }
    try {
      connection.setFactory()
      body()
    }
    finally {
      connection.resetFactory()
    }
  }

  private fun setUpAvd(sdkPackage: LocalPackage, tag: IdDisplay?, apiLevel: Int): AvdInfo {
    val systemImage = SystemImage(sdkPackage.location, tag, null, "x86", arrayOf(), sdkPackage)
    val properties = mutableMapOf<String, String>()
    if (tag != null) {
      properties[AvdManager.AVD_INI_TAG_ID] = tag.id
      properties[AvdManager.AVD_INI_TAG_DISPLAY] = tag.display
    }
    return AvdInfo("myAvd-$apiLevel", Paths.get("myIni"), Paths.get("/android/avds/myAvd-$apiLevel"), systemImage, properties)
  }

  private fun setUpSdkPackage(sdkRoot: Path, revision: Int, apiLevel: Int, tag: IdDisplay?, isRemote: Boolean): FakePackage {
    val sdkPackage =
      if (isRemote) FakePackage.FakeRemotePackage("mySysImg-$apiLevel")
      else FakePackage.FakeLocalPackage("mySysImg-$apiLevel", sdkRoot.resolve("mySysImg"))
    sdkPackage.setRevision(Revision(revision))
    val packageDetails = AndroidSdkHandler.getSysImgModule().createLatestFactory().createSysImgDetailsType()
    packageDetails.apiLevel = apiLevel
    tag?.let { packageDetails.tags.add(it) }
    sdkPackage.typeDetails = packageDetails as TypeDetails
    return sdkPackage
  }

  private fun setUpDevice(apiLevel: Int): ProcessDescriptor {
    val processDescriptor = object : ProcessDescriptor {
      override val device = object: DeviceDescriptor {
        override val manufacturer = "mfg"
        override val model = "model"
        override val serial = "emulator-$apiLevel"
        override val isEmulator = true
        override val apiLevel = apiLevel
        override val version = "10.0.0"
        override val codename: String? = null
      }
      override val abiCpuArch = "x86_64"
      override val name = "my name"
      override val isRunning = true
      override val pid = 1234
      override val streamId = 4321L
    }

    inspectorRule.adbRule.attachDevice(
      processDescriptor.device.serial, processDescriptor.device.manufacturer, processDescriptor.device.model,
<<<<<<< HEAD
      processDescriptor.device.version, processDescriptor.device.apiLevel.toString(), DeviceState.HostConnectionType.LOCAL,
      "myAvd-$apiLevel", "/android/avds/myAvd-$apiLevel"
=======
      processDescriptor.device.version, processDescriptor.device.apiLevel.toString(), processDescriptor.abiCpuArch,
      DeviceState.HostConnectionType.LOCAL, "myAvd-$apiLevel", "/android/avds/myAvd-$apiLevel"
>>>>>>> ad5b6ee3
    )

    return processDescriptor
  }
}

class AppInspectionInspectorClientWithFailingClientTest {
  private val usageTrackerRule = MetricsTrackerRule()
  private val disposableRule = DisposableRule()
  private val inspectionRule = AppInspectionInspectorRule(disposableRule.disposable)
<<<<<<< HEAD
  private val monitor = spy(InspectorClientLaunchMonitor()).also {
    `when`(it.updateProgress(DynamicLayoutInspectorErrorInfo.AttachErrorState.START_REQUEST_SENT)).thenThrow(RuntimeException("expected"))
=======
  private var throwOnState: AttachErrorState = AttachErrorState.UNKNOWN_ATTACH_ERROR_STATE
  private var exceptionToThrow: Exception = RuntimeException("expected")
  private val monitor = spy(InspectorClientLaunchMonitor(ListenerCollection.createWithDirectExecutor())).also {
    doAnswer { invocation ->
      val state = invocation.arguments[0] as AttachErrorState
      if (state == throwOnState) {
        throw exceptionToThrow
      }
      null
    }.whenever(it).updateProgress(any(AttachErrorState::class.java))
>>>>>>> ad5b6ee3
  }

  private val inspectorRule = LayoutInspectorRule(listOf(inspectionRule.createInspectorClientProvider(monitor))) {
    it.name == MODERN_PROCESS.name
  }

  @get:Rule
  val ruleChain = RuleChain.outerRule(inspectionRule).around(inspectorRule).around(usageTrackerRule).around(disposableRule)!!

  @Test
  fun errorShownOnNoAgentWithApi29() {
    throwOnState = AttachErrorState.START_REQUEST_SENT
    val banner = InspectorBanner(inspectorRule.project)
    inspectorRule.attachDevice(MODERN_DEVICE)
<<<<<<< HEAD
=======
    inspectorRule.processNotifier.fireConnected(MODERN_PROCESS)
    invokeAndWaitIfNeeded { UIUtil.dispatchAllInvocationEvents() }
    assertThat(banner.text.text).isEqualTo("Unable to detect a live inspection service. To enable live inspections, restart the device.")
    assertThat(inspectorRule.inspectorClient.isConnected).isFalse()
    val usages = usageTrackerRule.testTracker.usages
      .filter { it.studioEvent.kind == AndroidStudioEvent.EventKind.DYNAMIC_LAYOUT_INSPECTOR_EVENT }
    assertThat(usages).hasSize(4)
    assertThat(usages.map { it.studioEvent.dynamicLayoutInspectorEvent.type }).containsExactly(
      DynamicLayoutInspectorEventType.ATTACH_REQUEST,
      DynamicLayoutInspectorEventType.ATTACH_SUCCESS,
      DynamicLayoutInspectorEventType.ATTACH_ERROR,
      DynamicLayoutInspectorEventType.SESSION_DATA
    ).inOrder()
  }

  @Test
  fun errorLoggedOnException() {
    throwOnState = AttachErrorState.ATTACH_SUCCESS
    val banner = InspectorBanner(inspectorRule.project)
    inspectorRule.attachDevice(MODERN_DEVICE)
>>>>>>> ad5b6ee3
    inspectorRule.processNotifier.fireConnected(MODERN_PROCESS)
    invokeAndWaitIfNeeded { UIUtil.dispatchAllInvocationEvents() }
    assertThat(banner.text.text).isEqualTo("Unable to detect a live inspection service. To enable live inspections, restart the device.")
    assertThat(inspectorRule.inspectorClient.isConnected).isFalse()
    val usages = usageTrackerRule.testTracker.usages
      .filter { it.studioEvent.kind == AndroidStudioEvent.EventKind.DYNAMIC_LAYOUT_INSPECTOR_EVENT }
    assertThat(usages).hasSize(3)
    assertThat(usages.map { it.studioEvent.dynamicLayoutInspectorEvent.type }).containsExactly(
      DynamicLayoutInspectorEventType.ATTACH_REQUEST,
      DynamicLayoutInspectorEventType.ATTACH_ERROR,
      DynamicLayoutInspectorEventType.SESSION_DATA
    ).inOrder()
  }

  @Test
  fun noHardwareAcceleration() = runBlocking {
    throwOnState = AttachErrorState.UNKNOWN_ATTACH_ERROR_STATE // do not throw !!!

    val inspectorState = FakeInspectorState(inspectionRule.viewInspector, inspectionRule.composeInspector)
    inspectorState.simulateNoHardwareAccelerationErrorFromStartCapturing()

    val startFetchReceived = ReportingCountDownLatch(1)
    inspectionRule.viewInspector.listenWhen({ it.hasStartFetchCommand() }) { command ->
      assertThat(command.startFetchCommand.continuous).isTrue()
      startFetchReceived.countDown()
    }

    inspectorRule.attachDevice(MODERN_DEVICE)
    inspectorRule.processNotifier.fireConnected(MODERN_PROCESS)
    startFetchReceived.await(TIMEOUT, TIMEOUT_UNIT) // If here, we already successfully connected (and sent an initial command)

    val usages = usageTrackerRule.testTracker.usages
      .filter { it.studioEvent.kind == AndroidStudioEvent.EventKind.DYNAMIC_LAYOUT_INSPECTOR_EVENT }
    assertThat(usages).hasSize(4)
    val event2 = usages[2].studioEvent.dynamicLayoutInspectorEvent
    assertThat(event2.type).isEqualTo(DynamicLayoutInspectorEventType.ATTACH_ERROR)
    assertThat(event2.errorInfo.attachErrorCode).isEqualTo(AttachErrorCode.NO_HARDWARE_ACCELERATION)
  }

  @Test
  fun testErrorsFromAppInspection() {
    checkException(AppInspectionCannotFindAdbDeviceException("expected"), AttachErrorCode.APP_INSPECTION_CANNOT_FIND_DEVICE)
    checkException(AppInspectionProcessNoLongerExistsException("expected"), AttachErrorCode.APP_INSPECTION_PROCESS_NO_LONGER_EXISTS)
    checkException(AppInspectionVersionIncompatibleException("expected"), AttachErrorCode.APP_INSPECTION_INCOMPATIBLE_VERSION)
    checkException(AppInspectionLibraryMissingException("expected"), AttachErrorCode.APP_INSPECTION_MISSING_LIBRARY)
    checkException(AppInspectionAppProguardedException("expected"), AttachErrorCode.APP_INSPECTION_PROGUARDED_APP)
    checkException(AppInspectionArtifactNotFoundException("expected"), AttachErrorCode.APP_INSPECTION_ARTIFACT_NOT_FOUND)
    checkException(object : AppInspectionServiceException("expected") {}, AttachErrorCode.UNKNOWN_APP_INSPECTION_ERROR)
  }

  private fun checkException(exception: Exception, expected: AttachErrorCode) {
    throwOnState = AttachErrorState.ATTACH_SUCCESS
    exceptionToThrow = exception
    inspectorRule.attachDevice(MODERN_DEVICE)
    inspectorRule.processNotifier.fireConnected(MODERN_PROCESS)
    invokeAndWaitIfNeeded { UIUtil.dispatchAllInvocationEvents() }
    assertThat(inspectorRule.inspectorClient.isConnected).isFalse()
    val usages = usageTrackerRule.testTracker.usages
      .filter { it.studioEvent.kind == AndroidStudioEvent.EventKind.DYNAMIC_LAYOUT_INSPECTOR_EVENT }
    assertThat(usages).hasSize(3)
    assertThat(usages.map { it.studioEvent.dynamicLayoutInspectorEvent.type }).containsExactly(
      DynamicLayoutInspectorEventType.ATTACH_REQUEST,
      DynamicLayoutInspectorEventType.ATTACH_ERROR,
      DynamicLayoutInspectorEventType.SESSION_DATA
    ).inOrder()
    assertThat(usages[1].studioEvent.dynamicLayoutInspectorEvent.errorInfo.attachErrorCode).isEqualTo(expected)
    inspectorRule.disconnect()
    usageTrackerRule.testTracker.usages.clear()
  }
}<|MERGE_RESOLUTION|>--- conflicted
+++ resolved
@@ -96,15 +96,9 @@
 import org.junit.Rule
 import org.junit.Test
 import org.junit.rules.RuleChain
-<<<<<<< HEAD
-import org.mockito.Mockito.inOrder
-import org.mockito.Mockito.spy
-import org.mockito.Mockito.`when`
-=======
 import org.mockito.Mockito.doAnswer
 import org.mockito.Mockito.inOrder
 import org.mockito.Mockito.spy
->>>>>>> ad5b6ee3
 import java.nio.file.Path
 import java.nio.file.Paths
 import java.util.concurrent.ArrayBlockingQueue
@@ -154,24 +148,6 @@
     // Validate all the progress events happen in order. Note that those generated on the device side are synthetic, since we're not
     // using the real agent in this test.
     // TODO(b/203712328): Because of a problem with the test framework, this test will pass even without the fix included in the same commit
-<<<<<<< HEAD
-    inspectorRule.processNotifier.fireConnected(MODERN_PROCESS)
-    assertThat(inspectorRule.inspectorClient.isConnected).isTrue()
-    val inOrder = inOrder(monitor)
-    inOrder.verify(monitor).updateProgress(DynamicLayoutInspectorErrorInfo.AttachErrorState.START_REQUEST_SENT)
-    inOrder.verify(monitor).updateProgress(DynamicLayoutInspectorErrorInfo.AttachErrorState.START_RECEIVED)
-    inOrder.verify(monitor).updateProgress(DynamicLayoutInspectorErrorInfo.AttachErrorState.ROOTS_EVENT_SENT)
-    inOrder.verify(monitor).updateProgress(DynamicLayoutInspectorErrorInfo.AttachErrorState.ROOTS_EVENT_RECEIVED)
-    inOrder.verify(monitor).updateProgress(DynamicLayoutInspectorErrorInfo.AttachErrorState.VIEW_INVALIDATION_CALLBACK)
-    inOrder.verify(monitor).updateProgress(DynamicLayoutInspectorErrorInfo.AttachErrorState.SCREENSHOT_CAPTURED)
-    inOrder.verify(monitor).updateProgress(DynamicLayoutInspectorErrorInfo.AttachErrorState.VIEW_HIERARCHY_CAPTURED)
-    inOrder.verify(monitor).updateProgress(DynamicLayoutInspectorErrorInfo.AttachErrorState.RESPONSE_SENT)
-    inOrder.verify(monitor).updateProgress(DynamicLayoutInspectorErrorInfo.AttachErrorState.LAYOUT_EVENT_RECEIVED)
-    inOrder.verify(monitor).updateProgress(DynamicLayoutInspectorErrorInfo.AttachErrorState.COMPOSE_REQUEST_SENT)
-    inOrder.verify(monitor).updateProgress(DynamicLayoutInspectorErrorInfo.AttachErrorState.COMPOSE_RESPONSE_RECEIVED)
-    inOrder.verify(monitor).updateProgress(DynamicLayoutInspectorErrorInfo.AttachErrorState.PARSED_COMPONENT_TREE)
-    inOrder.verify(monitor).updateProgress(DynamicLayoutInspectorErrorInfo.AttachErrorState.MODEL_UPDATED)
-=======
 
     val modelUpdatedLatch = ReportingCountDownLatch(1)
     inspectorRule.inspectorModel.modificationListeners.add { _, _, _ ->
@@ -198,7 +174,6 @@
     inOrder.verify(monitor).updateProgress(AttachErrorState.COMPOSE_RESPONSE_RECEIVED)
     inOrder.verify(monitor).updateProgress(AttachErrorState.PARSED_COMPONENT_TREE)
     inOrder.verify(monitor).updateProgress(AttachErrorState.MODEL_UPDATED)
->>>>>>> ad5b6ee3
   }
 
   @Test
@@ -870,20 +845,13 @@
     val packages = RepositoryPackages(listOf(sdkPackage), listOf())
     val sdkHandler = AndroidSdkHandler(sdkRoot, null, FakeRepoManager(sdkRoot, packages))
     val banner = InspectorBanner(inspectorRule.project)
-<<<<<<< HEAD
-=======
-    invokeAndWaitIfNeeded { UIUtil.dispatchAllInvocationEvents() }
-
->>>>>>> ad5b6ee3
+    invokeAndWaitIfNeeded { UIUtil.dispatchAllInvocationEvents() }
+
     assertThat(banner.isVisible).isFalse()
 
     setUpAvdManagerAndRun(sdkHandler, avdInfo, suspend {
       val client = AppInspectionInspectorClient(processDescriptor2, isInstantlyAutoConnected = false, model(inspectorRule.project) {},
-<<<<<<< HEAD
-                                                mock(), disposableRule.disposable, inspectionRule.inspectionService.apiServices,
-=======
                                                 mock(), mock(), disposableRule.disposable, inspectionRule.inspectionService.apiServices,
->>>>>>> ad5b6ee3
                                                 sdkHandler = sdkHandler)
       // shouldn't get an exception
       client.connect(inspectorRule.project)
@@ -904,30 +872,17 @@
     val packages = RepositoryPackages(listOf(sdkPackage), listOf())
     val sdkHandler = AndroidSdkHandler(sdkRoot, null, FakeRepoManager(sdkRoot, packages))
     val banner = InspectorBanner(inspectorRule.project)
-<<<<<<< HEAD
-=======
-    invokeAndWaitIfNeeded { UIUtil.dispatchAllInvocationEvents() }
-
->>>>>>> ad5b6ee3
+    invokeAndWaitIfNeeded { UIUtil.dispatchAllInvocationEvents() }
+
     assertThat(banner.isVisible).isFalse()
 
     setUpAvdManagerAndRun(sdkHandler, avdInfo, suspend {
       val client = AppInspectionInspectorClient(processDescriptor, isInstantlyAutoConnected = false, model(inspectorRule.project) {},
-<<<<<<< HEAD
-                                                mock(), disposableRule.disposable, inspectionRule.inspectionService.apiServices,
-                                                sdkHandler = sdkHandler)
-      client.connect()
-      waitForCondition(1, TimeUnit.SECONDS) { client.state == InspectorClient.State.DISCONNECTED }
-      invokeAndWaitIfNeeded {
-        UIUtil.dispatchAllInvocationEvents()
-      }
-=======
                                                 mock(), mock(), disposableRule.disposable, inspectionRule.inspectionService.apiServices,
                                                 sdkHandler = sdkHandler)
       client.connect(inspectorRule.project)
       waitForCondition(1, TimeUnit.SECONDS) { client.state == InspectorClient.State.DISCONNECTED }
       invokeAndWaitIfNeeded { UIUtil.dispatchAllInvocationEvents() }
->>>>>>> ad5b6ee3
       assertThat(banner.isVisible).isTrue()
       assertThat(banner.text.text).isEqualTo(API_29_BUG_MESSAGE)
     })
@@ -942,21 +897,11 @@
     packages.setRemotePkgInfos(listOf(remotePackage))
     setUpAvdManagerAndRun(sdkHandler, avdInfo, suspend {
       val client = AppInspectionInspectorClient(processDescriptor, isInstantlyAutoConnected = false, model(inspectorRule.project) {},
-<<<<<<< HEAD
-                                                mock(), disposableRule.disposable, inspectionRule.inspectionService.apiServices,
-                                                sdkHandler = sdkHandler)
-      client.connect()
-      waitForCondition(1, TimeUnit.SECONDS) { client.state == InspectorClient.State.DISCONNECTED }
-      invokeAndWaitIfNeeded {
-        UIUtil.dispatchAllInvocationEvents()
-      }
-=======
                                                 mock(), mock(), disposableRule.disposable, inspectionRule.inspectionService.apiServices,
                                                 sdkHandler = sdkHandler)
       client.connect(inspectorRule.project)
       waitForCondition(1, TimeUnit.SECONDS) { client.state == InspectorClient.State.DISCONNECTED }
       invokeAndWaitIfNeeded { UIUtil.dispatchAllInvocationEvents() }
->>>>>>> ad5b6ee3
       assertThat(banner.isVisible).isTrue()
       assertThat(banner.text.text).isEqualTo("$API_29_BUG_MESSAGE $API_29_BUG_UPGRADE")
     })
@@ -1027,13 +972,8 @@
 
     inspectorRule.adbRule.attachDevice(
       processDescriptor.device.serial, processDescriptor.device.manufacturer, processDescriptor.device.model,
-<<<<<<< HEAD
-      processDescriptor.device.version, processDescriptor.device.apiLevel.toString(), DeviceState.HostConnectionType.LOCAL,
-      "myAvd-$apiLevel", "/android/avds/myAvd-$apiLevel"
-=======
       processDescriptor.device.version, processDescriptor.device.apiLevel.toString(), processDescriptor.abiCpuArch,
       DeviceState.HostConnectionType.LOCAL, "myAvd-$apiLevel", "/android/avds/myAvd-$apiLevel"
->>>>>>> ad5b6ee3
     )
 
     return processDescriptor
@@ -1044,10 +984,6 @@
   private val usageTrackerRule = MetricsTrackerRule()
   private val disposableRule = DisposableRule()
   private val inspectionRule = AppInspectionInspectorRule(disposableRule.disposable)
-<<<<<<< HEAD
-  private val monitor = spy(InspectorClientLaunchMonitor()).also {
-    `when`(it.updateProgress(DynamicLayoutInspectorErrorInfo.AttachErrorState.START_REQUEST_SENT)).thenThrow(RuntimeException("expected"))
-=======
   private var throwOnState: AttachErrorState = AttachErrorState.UNKNOWN_ATTACH_ERROR_STATE
   private var exceptionToThrow: Exception = RuntimeException("expected")
   private val monitor = spy(InspectorClientLaunchMonitor(ListenerCollection.createWithDirectExecutor())).also {
@@ -1058,7 +994,6 @@
       }
       null
     }.whenever(it).updateProgress(any(AttachErrorState::class.java))
->>>>>>> ad5b6ee3
   }
 
   private val inspectorRule = LayoutInspectorRule(listOf(inspectionRule.createInspectorClientProvider(monitor))) {
@@ -1073,8 +1008,6 @@
     throwOnState = AttachErrorState.START_REQUEST_SENT
     val banner = InspectorBanner(inspectorRule.project)
     inspectorRule.attachDevice(MODERN_DEVICE)
-<<<<<<< HEAD
-=======
     inspectorRule.processNotifier.fireConnected(MODERN_PROCESS)
     invokeAndWaitIfNeeded { UIUtil.dispatchAllInvocationEvents() }
     assertThat(banner.text.text).isEqualTo("Unable to detect a live inspection service. To enable live inspections, restart the device.")
@@ -1095,7 +1028,6 @@
     throwOnState = AttachErrorState.ATTACH_SUCCESS
     val banner = InspectorBanner(inspectorRule.project)
     inspectorRule.attachDevice(MODERN_DEVICE)
->>>>>>> ad5b6ee3
     inspectorRule.processNotifier.fireConnected(MODERN_PROCESS)
     invokeAndWaitIfNeeded { UIUtil.dispatchAllInvocationEvents() }
     assertThat(banner.text.text).isEqualTo("Unable to detect a live inspection service. To enable live inspections, restart the device.")
