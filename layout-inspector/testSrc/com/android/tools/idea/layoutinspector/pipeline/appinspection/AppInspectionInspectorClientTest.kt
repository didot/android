/*
 * Copyright (C) 2020 The Android Open Source Project
 *
 * Licensed under the Apache License, Version 2.0 (the "License");
 * you may not use this file except in compliance with the License.
 * You may obtain a copy of the License at
 *
 *      http://www.apache.org/licenses/LICENSE-2.0
 *
 * Unless required by applicable law or agreed to in writing, software
 * distributed under the License is distributed on an "AS IS" BASIS,
 * WITHOUT WARRANTIES OR CONDITIONS OF ANY KIND, either express or implied.
 * See the License for the specific language governing permissions and
 * limitations under the License.
 */
package com.android.tools.idea.layoutinspector.pipeline.appinspection

import com.android.fakeadbserver.DeviceState
import com.android.repository.Revision
import com.android.repository.api.LocalPackage
import com.android.repository.api.RemotePackage
import com.android.repository.impl.meta.RepositoryPackages
import com.android.repository.impl.meta.TypeDetails
import com.android.repository.testframework.FakePackage
import com.android.repository.testframework.FakeRepoManager
import com.android.resources.Density
import com.android.sdklib.internal.avd.AvdInfo
import com.android.sdklib.internal.avd.AvdManager
import com.android.sdklib.repository.AndroidSdkHandler
import com.android.sdklib.repository.IdDisplay
import com.android.sdklib.repository.targets.SystemImage
import com.android.sdklib.repository.targets.SystemImage.DEFAULT_TAG
import com.android.sdklib.repository.targets.SystemImage.GOOGLE_APIS_TAG
import com.android.sdklib.repository.targets.SystemImage.PLAY_STORE_TAG
import com.android.testutils.MockitoKt.mock
import com.android.testutils.file.createInMemoryFileSystemAndFolder
import com.android.testutils.file.someRoot
import com.android.tools.adtui.workbench.PropertiesComponentMock
import com.android.tools.app.inspection.AppInspection
import com.android.tools.idea.appinspection.inspector.api.process.DeviceDescriptor
import com.android.tools.idea.appinspection.inspector.api.process.ProcessDescriptor
import com.android.tools.idea.appinspection.test.DEFAULT_TEST_INSPECTION_STREAM
import com.android.tools.idea.avdmanager.AvdManagerConnection
import com.android.tools.idea.concurrency.waitForCondition
import com.android.tools.idea.layoutinspector.LayoutInspectorRule
import com.android.tools.idea.layoutinspector.MODERN_DEVICE
import com.android.tools.idea.layoutinspector.createProcess
import com.android.tools.idea.layoutinspector.model
import com.android.tools.idea.layoutinspector.model.AndroidWindow
import com.android.tools.idea.layoutinspector.model.ViewNode
import com.android.tools.idea.layoutinspector.pipeline.InspectorClient
import com.android.tools.idea.layoutinspector.pipeline.InspectorClient.Capability
import com.android.tools.idea.layoutinspector.pipeline.InspectorClientLaunchMonitor
import com.android.tools.idea.layoutinspector.pipeline.InspectorClientSettings
import com.android.tools.idea.layoutinspector.pipeline.adb.executeShellCommand
import com.android.tools.idea.layoutinspector.pipeline.appinspection.compose.INCOMPATIBLE_LIBRARY_MESSAGE
import com.android.tools.idea.layoutinspector.pipeline.appinspection.compose.PROGUARDED_LIBRARY_MESSAGE
import com.android.tools.idea.layoutinspector.pipeline.appinspection.inspectors.sendEvent
import com.android.tools.idea.layoutinspector.pipeline.appinspection.view.ViewLayoutInspectorClient
import com.android.tools.idea.layoutinspector.resource.DEFAULT_FONT_SCALE
import com.android.tools.idea.layoutinspector.ui.InspectorBanner
import com.android.tools.idea.layoutinspector.ui.InspectorBannerService
import com.android.tools.idea.layoutinspector.util.ReportingCountDownLatch
import com.android.tools.idea.project.AndroidRunConfigurations
import com.android.tools.idea.protobuf.ByteString
import com.android.tools.idea.run.AndroidRunConfiguration
import com.android.tools.idea.testing.addManifest
import com.google.common.truth.Truth.assertThat
import com.google.common.util.concurrent.MoreExecutors
import com.google.wireless.android.sdk.stats.DynamicLayoutInspectorErrorInfo
import com.intellij.execution.RunManager
import com.intellij.ide.util.PropertiesComponent
import com.intellij.openapi.application.invokeAndWaitIfNeeded
import com.intellij.testFramework.DisposableRule
import com.intellij.ui.HyperlinkLabel
import com.intellij.util.ui.UIUtil
import kotlinx.coroutines.CompletableDeferred
import kotlinx.coroutines.runBlocking
import org.jetbrains.android.facet.AndroidFacet
import org.junit.Before
import org.junit.Rule
import org.junit.Test
import org.junit.rules.RuleChain
import org.mockito.Mockito.`when`
import org.mockito.Mockito.inOrder
import org.mockito.Mockito.spy
import java.nio.file.Path
import java.nio.file.Paths
import java.util.concurrent.ArrayBlockingQueue
import java.util.concurrent.TimeUnit
import javax.swing.JPanel
import layoutinspector.compose.inspection.LayoutInspectorComposeProtocol as ComposeProtocol
import layoutinspector.view.inspection.LayoutInspectorViewProtocol as ViewProtocol

private val MODERN_PROCESS = MODERN_DEVICE.createProcess(streamId = DEFAULT_TEST_INSPECTION_STREAM.streamId)
private val OTHER_MODERN_PROCESS = MODERN_DEVICE.createProcess(name = "com.other", streamId = DEFAULT_TEST_INSPECTION_STREAM.streamId)

/** Timeout used in this test. While debugging, you may want to extend the timeout */
private const val TIMEOUT = 1L
private val TIMEOUT_UNIT = TimeUnit.SECONDS

class AppInspectionInspectorClientTest {
  private val monitor = mock<InspectorClientLaunchMonitor>()
  private var preferredProcess: ProcessDescriptor? = MODERN_PROCESS

  private val disposableRule = DisposableRule()
  private val inspectionRule = AppInspectionInspectorRule(disposableRule.disposable)
  private val inspectorRule = LayoutInspectorRule(listOf(inspectionRule.createInspectorClientProvider(monitor))) { it == preferredProcess}

  @get:Rule
  val ruleChain = RuleChain.outerRule(inspectionRule).around(inspectorRule).around(disposableRule)!!

  @Before
  fun before() {
    inspectorRule.projectRule.replaceService(PropertiesComponent::class.java, PropertiesComponentMock())
    inspectorRule.attachDevice(MODERN_DEVICE)
  }

  @Test
  fun clientCanConnectDisconnectAndReconnect() {
    inspectorRule.processNotifier.fireConnected(MODERN_PROCESS)
    assertThat(inspectorRule.inspectorClient.isConnected).isTrue()

    inspectorRule.processNotifier.fireDisconnected(MODERN_PROCESS)
    assertThat(inspectorRule.inspectorClient.isConnected).isFalse()

    inspectorRule.processNotifier.fireConnected(MODERN_PROCESS)
    assertThat(inspectorRule.inspectorClient.isConnected).isTrue()
  }

  @Test
  fun allStatesReachedDuringConnect() {
    // Validate all the progress events happen in order. Note that those generated on the device side are synthetic, since we're not
    // using the real agent in this test.
    // TODO(b/203712328): Because of a problem with the test framework, this test will pass even without the fix included in the same commit
    inspectorRule.processNotifier.fireConnected(MODERN_PROCESS)
    assertThat(inspectorRule.inspectorClient.isConnected).isTrue()
    val inOrder = inOrder(monitor)
    inOrder.verify(monitor).updateProgress(DynamicLayoutInspectorErrorInfo.AttachErrorState.START_REQUEST_SENT)
    inOrder.verify(monitor).updateProgress(DynamicLayoutInspectorErrorInfo.AttachErrorState.START_RECEIVED)
    inOrder.verify(monitor).updateProgress(DynamicLayoutInspectorErrorInfo.AttachErrorState.ROOTS_EVENT_SENT)
    inOrder.verify(monitor).updateProgress(DynamicLayoutInspectorErrorInfo.AttachErrorState.ROOTS_EVENT_RECEIVED)
    inOrder.verify(monitor).updateProgress(DynamicLayoutInspectorErrorInfo.AttachErrorState.VIEW_INVALIDATION_CALLBACK)
    inOrder.verify(monitor).updateProgress(DynamicLayoutInspectorErrorInfo.AttachErrorState.SCREENSHOT_CAPTURED)
    inOrder.verify(monitor).updateProgress(DynamicLayoutInspectorErrorInfo.AttachErrorState.VIEW_HIERARCHY_CAPTURED)
    inOrder.verify(monitor).updateProgress(DynamicLayoutInspectorErrorInfo.AttachErrorState.RESPONSE_SENT)
    inOrder.verify(monitor).updateProgress(DynamicLayoutInspectorErrorInfo.AttachErrorState.LAYOUT_EVENT_RECEIVED)
    inOrder.verify(monitor).updateProgress(DynamicLayoutInspectorErrorInfo.AttachErrorState.COMPOSE_REQUEST_SENT)
    inOrder.verify(monitor).updateProgress(DynamicLayoutInspectorErrorInfo.AttachErrorState.COMPOSE_RESPONSE_RECEIVED)
    inOrder.verify(monitor).updateProgress(DynamicLayoutInspectorErrorInfo.AttachErrorState.PARSED_COMPONENT_TREE)
    inOrder.verify(monitor).updateProgress(DynamicLayoutInspectorErrorInfo.AttachErrorState.MODEL_UPDATED)
  }

  @Test
  fun inspectorStartsFetchingContinuouslyOnConnectIfLiveMode() = runBlocking {
    InspectorClientSettings.isCapturingModeOn = true

    val startFetchReceived = CompletableDeferred<Unit>()
    inspectionRule.viewInspector.listenWhen({ it.hasStartFetchCommand() }) { command ->
      assertThat(command.startFetchCommand.continuous).isTrue()
      startFetchReceived.complete(Unit)
    }

    // Initial fetch additionally triggers requests for composables
    val composeCommands = ArrayBlockingQueue<ComposeProtocol.Command>(1)
    inspectionRule.composeInspector.listenWhen({ true }) { command ->
      composeCommands.add(command)
    }

    inspectorRule.processNotifier.fireConnected(MODERN_PROCESS)
    startFetchReceived.await() // If here, we already successfully connected (and sent an initial command)
    assertThat(inspectorRule.inspectorClient).isInstanceOf(AppInspectionInspectorClient::class.java)

    // View Inspector layout event -> Compose Inspector get composables command
    composeCommands.take().let { command ->
      assertThat(command.specializedCase).isEqualTo(ComposeProtocol.Command.SpecializedCase.GET_COMPOSABLES_COMMAND)
    }
  }

  @Test
  fun inspectorRequestsSingleFetchIfSnapshotMode() = runBlocking {
    InspectorClientSettings.isCapturingModeOn = false

    val startFetchReceived = CompletableDeferred<Unit>()
    inspectionRule.viewInspector.listenWhen({ it.hasStartFetchCommand() }) { command ->
      assertThat(command.startFetchCommand.continuous).isFalse()
      startFetchReceived.complete(Unit)
    }

    // Initial fetch additionally triggers requests for composables
    val composeCommands = ArrayBlockingQueue<ComposeProtocol.Command>(2)
    inspectionRule.composeInspector.listenWhen({ true }) { command ->
      composeCommands.add(command)
    }

    inspectorRule.processNotifier.fireConnected(MODERN_PROCESS)
    startFetchReceived.await() // If here, we already successfully connected (and sent an initial command)
    assertThat(inspectorRule.inspectorClient).isInstanceOf(AppInspectionInspectorClient::class.java)

    // View Inspector layout event -> Compose Inspector get composables command
    composeCommands.take().let { command ->
      assertThat(command.specializedCase).isEqualTo(ComposeProtocol.Command.SpecializedCase.GET_COMPOSABLES_COMMAND)
    }
    // View Inspector properties event -> Compose Inspector get all parameters
    composeCommands.take().let { command ->
      assertThat(command.specializedCase).isEqualTo(ComposeProtocol.Command.SpecializedCase.GET_ALL_PARAMETERS_COMMAND)
    }
  }

  @Test
  fun testViewDebugAttributesApplicationPackageSetAndReset() {
    inspectorRule.attachDevice(MODERN_DEVICE)
    inspectorRule.processNotifier.fireConnected(MODERN_PROCESS)
    assertThat(inspectorRule.adbProperties.debugViewAttributesApplicationPackage).isEqualTo(MODERN_PROCESS.name)

    // Imitate that the adb server was killed.
    // We expect the ViewDebugAttributes to be cleared anyway since a new adb bridge should be created.
    inspectorRule.adbService.killServer()

    // Disconnect directly instead of calling fireDisconnected - otherwise, we don't have an easy way to wait for the disconnect to
    // happen on a background thread
    inspectorRule.launcher.disconnectActiveClient()
    assertThat(inspectorRule.adbProperties.debugViewAttributesApplicationPackage).isNull()
    // No other attributes were modified
    assertThat(inspectorRule.adbProperties.debugViewAttributesChangesCount).isEqualTo(2)
  }

  @Test
  fun testViewDebugAttributesApplicationUntouchedIfAlreadySet() {
    inspectorRule.adbProperties.debugViewAttributesApplicationPackage = MODERN_PROCESS.name

    inspectorRule.attachDevice(MODERN_DEVICE)
    inspectorRule.processNotifier.fireConnected(MODERN_PROCESS)
    assertThat(inspectorRule.adbProperties.debugViewAttributesChangesCount).isEqualTo(0)
    assertThat(inspectorRule.adbProperties.debugViewAttributesApplicationPackage).isEqualTo(MODERN_PROCESS.name)

    // Disconnect directly instead of calling fireDisconnected - otherwise, we don't have an easy way to wait for the disconnect to
    // happen on a background thread
    inspectorRule.launcher.disconnectActiveClient()
    assertThat(inspectorRule.adbProperties.debugViewAttributesChangesCount).isEqualTo(0)
    assertThat(inspectorRule.adbProperties.debugViewAttributesApplicationPackage).isEqualTo(MODERN_PROCESS.name)
  }

  @Test
  fun testViewDebugAttributesApplicationPackageOverriddenAndReset() {
    inspectorRule.attachDevice(MODERN_PROCESS.device)
    inspectorRule.adbRule.bridge.executeShellCommand(MODERN_PROCESS.device,
                                                     "settings put global debug_view_attributes_application_package com.example.another-app")

    assertThat(inspectorRule.adbProperties.debugViewAttributesApplicationPackage).isEqualTo("com.example.another-app")

    inspectorRule.processNotifier.fireConnected(MODERN_PROCESS)
    assertThat(inspectorRule.adbProperties.debugViewAttributesApplicationPackage).isEqualTo(MODERN_PROCESS.name)

    inspectorRule.launcher.disconnectActiveClient()
    assertThat(inspectorRule.adbProperties.debugViewAttributesApplicationPackage).isNull()
  }

  @Test
  fun testViewDebugAttributesApplicationPackageNotOverriddenIfMatching() {
    inspectorRule.attachDevice(MODERN_PROCESS.device)
    inspectorRule.adbRule.bridge.executeShellCommand(MODERN_PROCESS.device,
                                                     "settings put global debug_view_attributes_application_package ${MODERN_PROCESS.name}")

    assertThat(inspectorRule.adbProperties.debugViewAttributesApplicationPackage).isEqualTo(MODERN_PROCESS.name)
    assertThat(inspectorRule.adbProperties.debugViewAttributesChangesCount).isEqualTo(1)

    inspectorRule.processNotifier.fireConnected(MODERN_PROCESS)
    assertThat(inspectorRule.adbProperties.debugViewAttributesApplicationPackage).isEqualTo(MODERN_PROCESS.name)
    assertThat(inspectorRule.adbProperties.debugViewAttributesChangesCount).isEqualTo(1)

    inspectorRule.launcher.disconnectActiveClient()
    assertThat(inspectorRule.adbProperties.debugViewAttributesApplicationPackage).isEqualTo(MODERN_PROCESS.name)
    assertThat(inspectorRule.adbProperties.debugViewAttributesChangesCount).isEqualTo(1)
  }

  @Test
  fun inspectorSendsStopFetchCommand() = runBlocking {
    val stopFetchReceived = CompletableDeferred<Unit>()
    inspectionRule.viewInspector.listenWhen({ it.hasStopFetchCommand() }) {
      stopFetchReceived.complete(Unit)
    }

    inspectorRule.processNotifier.fireConnected(MODERN_PROCESS)
    inspectorRule.inspectorClient.stopFetching()
    stopFetchReceived.await()
  }

  @Test
  fun inspectorFiresErrorOnErrorEvent() = runBlocking {
    val startFetchError = "Failed to start fetching or whatever"

    inspectionRule.viewInspector.listenWhen({ it.hasStartFetchCommand() }) {
      inspectionRule.viewInspector.connection.sendEvent {
        errorEventBuilder.apply {
          message = startFetchError
        }
      }

      ViewProtocol.Response.newBuilder().setStartFetchResponse(ViewProtocol.StartFetchResponse.getDefaultInstance()).build()
    }

    val error = CompletableDeferred<String>()
    inspectorRule.launcher.addClientChangedListener { client ->
      client.registerErrorCallback { error.complete(it) }
    }
    inspectorRule.processNotifier.fireConnected(MODERN_PROCESS)
    assertThat(error.await()).isEqualTo(startFetchError)
  }

  @Test
  fun composeClientShowsMessageIfOlderComposeUiLibrary() {
    inspectionRule.composeInspector.createResponseStatus = AppInspection.CreateInspectorResponse.Status.VERSION_INCOMPATIBLE
    val banner = InspectorBanner(inspectorRule.project)

    inspectorRule.processNotifier.fireConnected(MODERN_PROCESS)

    assertThat(banner.text.text).isEqualTo(INCOMPATIBLE_LIBRARY_MESSAGE)
  }

  @Test
  fun composeClientShowsMessageIfProguardedComposeUiLibrary() {
    inspectionRule.composeInspector.createResponseStatus = AppInspection.CreateInspectorResponse.Status.APP_PROGUARDED
    val banner = InspectorBanner(inspectorRule.project)

    inspectorRule.processNotifier.fireConnected(MODERN_PROCESS)

    assertThat(banner.text.text).isEqualTo(PROGUARDED_LIBRARY_MESSAGE)
  }

  @Test
  fun inspectorTreeEventIncludesUpdateScreenshotTypeCallback() {
    val screenshotTypeUpdated = ReportingCountDownLatch(1)
    inspectionRule.viewInspector.listenWhen({ it.hasUpdateScreenshotTypeCommand() }) { command ->
      assertThat(command.updateScreenshotTypeCommand.type).isEqualTo(ViewProtocol.Screenshot.Type.BITMAP)
      assertThat(command.updateScreenshotTypeCommand.scale).isEqualTo(1.0f)
      screenshotTypeUpdated.countDown()
    }

    inspectorRule.launcher.addClientChangedListener { client ->
      client.registerTreeEventCallback {
        (client as AppInspectionInspectorClient).updateScreenshotType(AndroidWindow.ImageType.BITMAP_AS_REQUESTED)
      }
    }

    inspectorRule.processNotifier.fireConnected(MODERN_PROCESS)
    screenshotTypeUpdated.await(TIMEOUT, TIMEOUT_UNIT)
  }

  @Test
  fun viewClientOnlyHandlesMostRecentLayoutEvent() {
    // This test will send two batches of layout events, to verify that we not only process the last event of a
    // batch, but that once processed, new events can be handled afterwards.
    var handlingFirstBatch = true

    inspectionRule.viewInspector.interceptWhen({ it.hasStartFetchCommand() }) {
      inspectionRule.viewInspector.connection.sendEvent {
        // We must always send roots at least once before the very first layout event
        rootsEventBuilder.apply {
          addIds(1)
        }
      }

      for (i in 0..10) {
        inspectionRule.viewInspector.connection.sendEvent {
          layoutEventBuilder.apply {
            rootViewBuilder.apply {
              id = 1
            }
            screenshotBuilder.apply {
              bytes = ByteString.copyFrom(byteArrayOf(i.toByte()))
            }
          }
        }
      }

      ViewProtocol.Response.newBuilder().setStartFetchResponse(ViewProtocol.StartFetchResponse.getDefaultInstance()).build()
    }

    inspectionRule.viewInspector.interceptWhen({ it.hasStopFetchCommand() }) {
      // Note: We don't normally spam a bunch of layout events when you stop fetching, but we do it
      // here for convenience, as stopFetching is easy to trigger in the test.
      for (i in 11..20) {
        inspectionRule.viewInspector.connection.sendEvent {
          layoutEventBuilder.apply {
            rootViewBuilder.apply {
              id = 1
            }
            screenshotBuilder.apply {
              bytes = ByteString.copyFrom(byteArrayOf(i.toByte()))
            }
          }
        }
      }

      ViewProtocol.Response.newBuilder().setStopFetchResponse(ViewProtocol.StopFetchResponse.getDefaultInstance()).build()
    }

    val treeEventsHandled = ReportingCountDownLatch(1)
    inspectorRule.launcher.addClientChangedListener { client ->
      client.registerTreeEventCallback { data ->
        (data as ViewLayoutInspectorClient.Data).viewEvent.let { viewEvent ->
          assertThat(viewEvent.rootView.id).isEqualTo(1)

          if (handlingFirstBatch) {
            handlingFirstBatch = false
            assertThat(viewEvent.screenshot.bytes.byteAt(0)).isEqualTo(10.toByte())
            client.stopFetching() // Triggers second batch of layout events
          }
          else {
            assertThat(viewEvent.screenshot.bytes.byteAt(0)).isEqualTo(20.toByte())
            treeEventsHandled.countDown()
          }
        }
      }
    }

    inspectorRule.processNotifier.fireConnected(MODERN_PROCESS) // Triggers first batch of layout events
    treeEventsHandled.await(TIMEOUT, TIMEOUT_UNIT)
  }

  @Test
  fun testCapabilitiesUpdateWithoutComposeNodes() {
    val inspectorState = FakeInspectorState(inspectionRule.viewInspector, inspectionRule.composeInspector)
    inspectorState.createFakeViewTree()

    val modelUpdatedLatch = ReportingCountDownLatch(2) // We'll get two tree layout events on start fetch
    inspectorRule.inspectorModel.modificationListeners.add { _, _, _ ->
      modelUpdatedLatch.countDown()
    }

    inspectorRule.processNotifier.fireConnected(MODERN_PROCESS)
    modelUpdatedLatch.await(TIMEOUT, TIMEOUT_UNIT)
    assertThat(inspectorRule.inspectorClient.capabilities).containsNoneOf(Capability.SUPPORTS_COMPOSE, Capability.SUPPORTS_SEMANTICS)
  }

  @Test
  fun testCapabilitiesUpdateWithComposeNodes() {
    val inspectorState = FakeInspectorState(inspectionRule.viewInspector, inspectionRule.composeInspector)
    inspectorState.createFakeViewTree()
    inspectorState.createFakeComposeTree(withSemantics = false)

    val modelUpdatedLatch = ReportingCountDownLatch(2) // We'll get two tree layout events on start fetch
    inspectorRule.inspectorModel.modificationListeners.add { _, _, _ ->
      modelUpdatedLatch.countDown()
    }

    inspectorRule.processNotifier.fireConnected(MODERN_PROCESS)
    modelUpdatedLatch.await(TIMEOUT, TIMEOUT_UNIT)
    assertThat(inspectorRule.inspectorClient.capabilities).contains(Capability.SUPPORTS_COMPOSE)
    assertThat(inspectorRule.inspectorClient.capabilities).doesNotContain(Capability.SUPPORTS_SEMANTICS)
  }

  @Test
  fun testCapabilitiesUpdateWithComposeNodesWithSemantics() {
    val inspectorState = FakeInspectorState(inspectionRule.viewInspector, inspectionRule.composeInspector)
    inspectorState.createFakeViewTree()
    inspectorState.createFakeComposeTree(withSemantics = true)

    val modelUpdatedLatch = ReportingCountDownLatch(2) // We'll get two tree layout events on start fetch
    inspectorRule.inspectorModel.modificationListeners.add { _, _, _ ->
      modelUpdatedLatch.countDown()
    }

    inspectorRule.processNotifier.fireConnected(MODERN_PROCESS)
    modelUpdatedLatch.await(TIMEOUT, TIMEOUT_UNIT)
    assertThat(inspectorRule.inspectorClient.capabilities).containsAllOf(Capability.SUPPORTS_COMPOSE, Capability.SUPPORTS_SEMANTICS)
  }

  @Test
  fun testTextViewUnderComposeNode() {
    val inspectorState = FakeInspectorState(inspectionRule.viewInspector, inspectionRule.composeInspector)
    inspectorState.createFakeViewTree()
    inspectorState.createFakeComposeTree()
    val modelUpdatedLatch = ReportingCountDownLatch(2) // We'll get two tree layout events on start fetch
    inspectorRule.inspectorModel.modificationListeners.add { _, _, _ ->
      modelUpdatedLatch.countDown()
    }

    inspectorRule.processNotifier.fireConnected(MODERN_PROCESS)
    modelUpdatedLatch.await(TIMEOUT, TIMEOUT_UNIT)

    // Verify that the MaterialTextView from the views were placed under the ComposeViewNode: "ComposeNode" with id of -7
    val composeNode = inspectorRule.inspectorModel[-7]!!
<<<<<<< HEAD
    assertThat(composeNode.parent?.qualifiedName).isEqualTo("AndroidView")
    assertThat(composeNode.qualifiedName).isEqualTo("ComposeNode")
    assertThat(composeNode.children.single().qualifiedName).isEqualTo("com.google.android.material.textview.MaterialTextView")

    // Also verify that the ComposeView do not contain the MaterialTextView nor the RippleContainer in its children:
    val composeView = inspectorRule.inspectorModel[6]!!
    assertThat(composeView.qualifiedName).isEqualTo("android.view.ComposeView")
    assertThat(composeView.children.single().qualifiedName).isEqualTo("Surface")
=======
    ViewNode.readAccess {
      assertThat(composeNode.parent?.qualifiedName).isEqualTo("AndroidView")
      assertThat(composeNode.qualifiedName).isEqualTo("ComposeNode")
      assertThat(composeNode.children.single().qualifiedName).isEqualTo("com.google.android.material.textview.MaterialTextView")

      // Also verify that the ComposeView do not contain the MaterialTextView nor the RippleContainer in its children:
      val composeView = inspectorRule.inspectorModel[6]!!
      assertThat(composeView.qualifiedName).isEqualTo("android.view.ComposeView")
      assertThat(composeView.children.single().qualifiedName).isEqualTo("Surface")
    }
  }

  @Test
  fun errorShownOnConnectException() {
    InspectorClientSettings.isCapturingModeOn = true
    val banner = InspectorBanner(inspectorRule.project)
    inspectionRule.viewInspector.interceptWhen({ it.hasStartFetchCommand() }) {
      layoutinspector.view.inspection.LayoutInspectorViewProtocol.Response.newBuilder().apply {
        startFetchResponseBuilder.error = "here's my error"
      }.build()
    }
    inspectorRule.processNotifier.fireConnected(MODERN_PROCESS)

    assertThat(banner.text.text).isEqualTo("here's my error")
    assertThat(inspectorRule.inspectorClient.isConnected).isFalse()
  }

  @Test
  fun errorShownOnRefreshException() {
    InspectorClientSettings.isCapturingModeOn = false
    val banner = InspectorBanner(inspectorRule.project)
    inspectionRule.viewInspector.interceptWhen({ it.hasStartFetchCommand() }) {
      layoutinspector.view.inspection.LayoutInspectorViewProtocol.Response.newBuilder().apply {
        startFetchResponseBuilder.error = "here's my error"
      }.build()
    }

    inspectorRule.processNotifier.fireConnected(MODERN_PROCESS)

    assertThat(banner.text.text).isEqualTo("here's my error")
    assertThat(inspectorRule.inspectorClient.isConnected).isFalse()
  }

  @Test
  fun testActivityRestartBannerShown() {
    setUpRunConfiguration()
    preferredProcess = null
    inspectorRule.attachDevice(MODERN_PROCESS.device)
    val banner = InspectorBanner(inspectorRule.project)
    inspectorRule.processNotifier.fireConnected(MODERN_PROCESS)
    inspectorRule.processes.selectedProcess = MODERN_PROCESS
    verifyActivityRestartBanner(banner, runConfigActionExpected = true)
  }

  @Test
  fun testNoActivityRestartBannerShownIfOptedOut() {
    setUpRunConfiguration()
    preferredProcess = null
    inspectorRule.attachDevice(MODERN_PROCESS.device)
    val banner = InspectorBanner(inspectorRule.project)
    PropertiesComponent.getInstance().setValue(KEY_HIDE_ACTIVITY_RESTART_BANNER, true)
    inspectorRule.processNotifier.fireConnected(MODERN_PROCESS)
    inspectorRule.processes.selectedProcess = MODERN_PROCESS
    assertThat(banner.isVisible).isFalse()
  }

  @Test
  fun testOptOutOfActivityRestartBanner() {
    setUpRunConfiguration()
    preferredProcess = null
    inspectorRule.attachDevice(MODERN_PROCESS.device)
    val banner = InspectorBanner(inspectorRule.project)
    inspectorRule.processNotifier.fireConnected(MODERN_PROCESS)
    inspectorRule.processes.selectedProcess = MODERN_PROCESS
    val actionPanel = banner.components[1] as JPanel
    val doNotShowAction = actionPanel.components[1] as HyperlinkLabel
    doNotShowAction.doClick()
    assertThat(PropertiesComponent.getInstance().getBoolean(KEY_HIDE_ACTIVITY_RESTART_BANNER)).isTrue()
  }

  @Test
  fun testNoActivityRestartBannerShownDuringAutoConnect() {
    setUpRunConfiguration()
    inspectorRule.attachDevice(MODERN_PROCESS.device)
    val banner = InspectorBanner(inspectorRule.project)
    inspectorRule.processNotifier.fireConnected(MODERN_PROCESS)
    assertThat(banner.isVisible).isFalse()
  }

  @Test
  fun testNoActivityRestartBannerShownWhenDebugAttributesAreAlreadySet() {
    inspectorRule.adbProperties.debugViewAttributesApplicationPackage = MODERN_PROCESS.name
    setUpRunConfiguration()
    preferredProcess = null
    inspectorRule.attachDevice(MODERN_PROCESS.device)
    val banner = InspectorBanner(inspectorRule.project)
    inspectorRule.processNotifier.fireConnected(MODERN_PROCESS)
    inspectorRule.processes.selectedProcess = MODERN_PROCESS
    assertThat(banner.isVisible).isFalse()
  }

  @Test
  fun testActivityRestartBannerShownIfRunConfigAreAlreadySetButAttributeIsMissing() {
    setUpRunConfiguration(enableInspectionWithoutRestart = true)
    preferredProcess = null
    inspectorRule.attachDevice(MODERN_PROCESS.device)
    val banner = InspectorBanner(inspectorRule.project)
    inspectorRule.processNotifier.fireConnected(MODERN_PROCESS)
    inspectorRule.processes.selectedProcess = MODERN_PROCESS
    verifyActivityRestartBanner(banner, runConfigActionExpected = false)
  }

  @Test
  fun testActivityRestartBannerShownFromOtherAppProcess() {
    setUpRunConfiguration()
    preferredProcess = null
    inspectorRule.attachDevice(OTHER_MODERN_PROCESS.device)
    val banner = InspectorBanner(inspectorRule.project)
    inspectorRule.processNotifier.fireConnected(OTHER_MODERN_PROCESS)
    inspectorRule.processes.selectedProcess = OTHER_MODERN_PROCESS
    verifyActivityRestartBanner(banner, runConfigActionExpected = false)
  }

  @Test
  fun testConfigurationUpdates() {
    assertThat(inspectorRule.inspectorModel.resourceLookup.dpi).isEqualTo(Density.DEFAULT_DENSITY)
    assertThat(inspectorRule.inspectorModel.resourceLookup.fontScale).isEqualTo(DEFAULT_FONT_SCALE)

    val inspectorState = FakeInspectorState(inspectionRule.viewInspector, inspectionRule.composeInspector)
    inspectorState.createFakeViewTree()

    var modelUpdatedLatch = ReportingCountDownLatch(2) // We'll get two tree layout events on start fetch
    inspectorRule.inspectorModel.modificationListeners.add { _, _, _ ->
      modelUpdatedLatch.countDown()
    }

    inspectorRule.processNotifier.fireConnected(MODERN_PROCESS)
    modelUpdatedLatch.await(TIMEOUT, TIMEOUT_UNIT)

    assertThat(inspectorRule.inspectorModel.resourceLookup.dpi).isEqualTo(Density.HIGH.dpiValue)
    assertThat(inspectorRule.inspectorModel.resourceLookup.fontScale).isEqualTo(1.5f)

    modelUpdatedLatch = ReportingCountDownLatch(1)
    inspectorState.triggerLayoutCapture(rootId = 1L, excludeConfiguration = true)
    modelUpdatedLatch.await(TIMEOUT, TIMEOUT_UNIT)

    assertThat(inspectorRule.inspectorModel.resourceLookup.dpi).isEqualTo(Density.HIGH.dpiValue)
    assertThat(inspectorRule.inspectorModel.resourceLookup.fontScale).isEqualTo(1.5f)
  }

  private fun setUpRunConfiguration(enableInspectionWithoutRestart: Boolean = false) {
    addManifest(inspectorRule.projectRule.fixture)
    AndroidRunConfigurations.getInstance().createRunConfiguration(AndroidFacet.getInstance(inspectorRule.projectRule.module)!!)
    if (enableInspectionWithoutRestart) {
      val runManager = RunManager.getInstance(inspectorRule.project)
      val config = runManager.allConfigurationsList.filterIsInstance<AndroidRunConfiguration>().firstOrNull { it.name == "app" }
      config!!.INSPECTION_WITHOUT_ACTIVITY_RESTART = true
    }
  }

  private fun verifyActivityRestartBanner(banner: InspectorBanner, runConfigActionExpected: Boolean) {
    assertThat(banner.isVisible).isTrue()
    assertThat(banner.text.text).isEqualTo("The activity was restarted. This can be avoided by enabling " +
                                           "\"Connect without restarting activity\" in the run configuration options.")
    val service = InspectorBannerService.getInstance(inspectorRule.project)
    service.DISMISS_ACTION.actionPerformed(mock())
    val actionPanel = banner.getComponent(1) as JPanel
    if (runConfigActionExpected) {
      assertThat(actionPanel.componentCount).isEqualTo(3)
      assertThat((actionPanel.components[0] as HyperlinkLabel).text).isEqualTo("Open Run Configuration")
      assertThat((actionPanel.components[1] as HyperlinkLabel).text).isEqualTo("Don't Show Again")
      assertThat((actionPanel.components[2] as HyperlinkLabel).text).isEqualTo("Dismiss")
    }
    else {
      assertThat(actionPanel.componentCount).isEqualTo(2)
      assertThat((actionPanel.components[0] as HyperlinkLabel).text).isEqualTo("Don't Show Again")
      assertThat((actionPanel.components[1] as HyperlinkLabel).text).isEqualTo("Dismiss")
    }
  }
}

class AppInspectionInspectorClientWithUnsupportedApi29 {
  private val disposableRule = DisposableRule()
  private val inspectionRule = AppInspectionInspectorRule(disposableRule.disposable)
  private val inspectorRule = LayoutInspectorRule(listOf(mock())) { false }

  @get:Rule
  val ruleChain = RuleChain.outerRule(inspectionRule).around(inspectorRule).around(disposableRule)!!

  @Test
  fun testApi29VersionBanner() = runBlocking {
    val processDescriptor = setUpDevice(29)
    val sdkRoot = createInMemoryFileSystemAndFolder("sdk")

    checkBannerForTag(processDescriptor, sdkRoot, DEFAULT_TAG, MIN_API_29_AOSP_SYSIMG_REV, true)
    checkBannerForTag(processDescriptor, sdkRoot, GOOGLE_APIS_TAG, MIN_API_29_GOOGLE_APIS_SYSIMG_REV, true)
    checkBannerForTag(processDescriptor, sdkRoot, PLAY_STORE_TAG, 999, false)

    // Set up an API 30 device and the inspector should be created successfully
    val processDescriptor2 = setUpDevice(30)

    val sdkPackage = setUpSdkPackage(sdkRoot, 1, 30, null, false) as LocalPackage
    val avdInfo = setUpAvd(sdkPackage, null, 30)
    val packages = RepositoryPackages(listOf(sdkPackage), listOf())
    val sdkHandler = AndroidSdkHandler(sdkRoot, null, FakeRepoManager(sdkRoot, packages))
    val banner = InspectorBanner(inspectorRule.project)
    assertThat(banner.isVisible).isFalse()

    setUpAvdManagerAndRun(sdkHandler, avdInfo, suspend {
      val client = AppInspectionInspectorClient(processDescriptor2, isInstantlyAutoConnected = false, model(inspectorRule.project) {},
                                                mock(), disposableRule.disposable, inspectionRule.inspectionService.apiServices,
                                                sdkHandler = sdkHandler)
      // shouldn't get an exception
      client.connect()
    })

  }

  private suspend fun checkBannerForTag(
    processDescriptor: ProcessDescriptor,
    sdkRoot: Path,
    tag: IdDisplay?,
    minRevision: Int,
    checkUpdate: Boolean
  ) {
    // Set up an AOSP api 29 device below the required system image revision, with no update available
    val sdkPackage = setUpSdkPackage(sdkRoot, minRevision - 1, 29, tag, false) as LocalPackage
    val avdInfo = setUpAvd(sdkPackage, tag, 29)
    val packages = RepositoryPackages(listOf(sdkPackage), listOf())
    val sdkHandler = AndroidSdkHandler(sdkRoot, null, FakeRepoManager(sdkRoot, packages))
    val banner = InspectorBanner(inspectorRule.project)
    assertThat(banner.isVisible).isFalse()

    setUpAvdManagerAndRun(sdkHandler, avdInfo, suspend {
      val client = AppInspectionInspectorClient(processDescriptor, isInstantlyAutoConnected = false, model(inspectorRule.project) {},
                                                mock(), disposableRule.disposable, inspectionRule.inspectionService.apiServices,
                                                sdkHandler = sdkHandler)
      client.connect()
      waitForCondition(1, TimeUnit.SECONDS) { client.state == InspectorClient.State.DISCONNECTED }
      invokeAndWaitIfNeeded {
        UIUtil.dispatchAllInvocationEvents()
      }
      assertThat(banner.isVisible).isTrue()
      assertThat(banner.text.text).isEqualTo(API_29_BUG_MESSAGE)
    })
    banner.isVisible = false

    if (!checkUpdate) {
      return
    }

    // Now there is an update available
    val remotePackage = setUpSdkPackage(sdkRoot, minRevision, 29, tag, true) as RemotePackage
    packages.setRemotePkgInfos(listOf(remotePackage))
    setUpAvdManagerAndRun(sdkHandler, avdInfo, suspend {
      val client = AppInspectionInspectorClient(processDescriptor, isInstantlyAutoConnected = false, model(inspectorRule.project) {},
                                                mock(), disposableRule.disposable, inspectionRule.inspectionService.apiServices,
                                                sdkHandler = sdkHandler)
      client.connect()
      waitForCondition(1, TimeUnit.SECONDS) { client.state == InspectorClient.State.DISCONNECTED }
      invokeAndWaitIfNeeded {
        UIUtil.dispatchAllInvocationEvents()
      }
      assertThat(banner.isVisible).isTrue()
      assertThat(banner.text.text).isEqualTo("$API_29_BUG_MESSAGE $API_29_BUG_UPGRADE")
    })
    banner.isVisible = false
  }

  private suspend fun setUpAvdManagerAndRun(sdkHandler: AndroidSdkHandler, avdInfo: AvdInfo, body: suspend () -> Unit) {
    val connection = object : AvdManagerConnection(sdkHandler, sdkHandler.location!!.fileSystem.someRoot.resolve("android/avds"),
                                                   MoreExecutors.newDirectExecutorService()) {
      fun setFactory() {
        setConnectionFactory { _, _ -> this }
      }

      override fun findAvd(avdId: String) = if (avdId == avdInfo.name) avdInfo else null

      fun resetFactory() {
        resetConnectionFactory()
      }
    }
    try {
      connection.setFactory()
      body()
    }
    finally {
      connection.resetFactory()
    }
  }

  private fun setUpAvd(sdkPackage: LocalPackage, tag: IdDisplay?, apiLevel: Int): AvdInfo {
    val systemImage = SystemImage(sdkPackage.location, tag, null, "x86", arrayOf(), sdkPackage)
    val properties = mutableMapOf<String, String>()
    if (tag != null) {
      properties[AvdManager.AVD_INI_TAG_ID] = tag.id
      properties[AvdManager.AVD_INI_TAG_DISPLAY] = tag.display
    }
    return AvdInfo("myAvd-$apiLevel", Paths.get("myIni"), Paths.get("/android/avds/myAvd-$apiLevel"), systemImage, properties)
  }

  private fun setUpSdkPackage(sdkRoot: Path, revision: Int, apiLevel: Int, tag: IdDisplay?, isRemote: Boolean): FakePackage {
    val sdkPackage =
      if (isRemote) FakePackage.FakeRemotePackage("mySysImg-$apiLevel")
      else FakePackage.FakeLocalPackage("mySysImg-$apiLevel", sdkRoot.resolve("mySysImg"))
    sdkPackage.setRevision(Revision(revision))
    val packageDetails = AndroidSdkHandler.getSysImgModule().createLatestFactory().createSysImgDetailsType()
    packageDetails.apiLevel = apiLevel
    tag?.let { packageDetails.tags.add(it) }
    sdkPackage.typeDetails = packageDetails as TypeDetails
    return sdkPackage
  }

  private fun setUpDevice(apiLevel: Int): ProcessDescriptor {
    val processDescriptor = object : ProcessDescriptor {
      override val device = object: DeviceDescriptor {
        override val manufacturer = "mfg"
        override val model = "model"
        override val serial = "emulator-$apiLevel"
        override val isEmulator = true
        override val apiLevel = apiLevel
        override val version = "10.0.0"
        override val codename: String? = null
      }
      override val abiCpuArch = "x86_64"
      override val name = "my name"
      override val isRunning = true
      override val pid = 1234
      override val streamId = 4321L
    }

    inspectorRule.adbRule.attachDevice(
      processDescriptor.device.serial, processDescriptor.device.manufacturer, processDescriptor.device.model,
      processDescriptor.device.version, processDescriptor.device.apiLevel.toString(), DeviceState.HostConnectionType.LOCAL,
      "myAvd-$apiLevel", "/android/avds/myAvd-$apiLevel"
    )

    return processDescriptor
  }
}

class AppInspectionInspectorClientWithFailingClientTest {
  private val disposableRule = DisposableRule()
  private val inspectionRule = AppInspectionInspectorRule(disposableRule.disposable)
  private val monitor = spy(InspectorClientLaunchMonitor()).also {
    `when`(it.updateProgress(DynamicLayoutInspectorErrorInfo.AttachErrorState.START_REQUEST_SENT)).thenThrow(RuntimeException("expected"))
  }

  private val inspectorRule = LayoutInspectorRule(listOf(inspectionRule.createInspectorClientProvider(monitor))) {
    it.name == MODERN_PROCESS.name
  }

  @get:Rule
  val ruleChain = RuleChain.outerRule(inspectionRule).around(inspectorRule).around(disposableRule)!!

  @Test
  fun errorShownOnNoAgentWithApi29() {
    val banner = InspectorBanner(inspectorRule.project)
    inspectorRule.attachDevice(MODERN_DEVICE)
    inspectorRule.processNotifier.fireConnected(MODERN_PROCESS)
    assertThat(banner.text.text).isEqualTo("Unable to detect a live inspection service. To enable live inspections, restart the device.")
    assertThat(inspectorRule.inspectorClient.isConnected).isFalse()
>>>>>>> 477885a9
  }
}<|MERGE_RESOLUTION|>--- conflicted
+++ resolved
@@ -81,9 +81,9 @@
 import org.junit.Rule
 import org.junit.Test
 import org.junit.rules.RuleChain
-import org.mockito.Mockito.`when`
 import org.mockito.Mockito.inOrder
 import org.mockito.Mockito.spy
+import org.mockito.Mockito.`when`
 import java.nio.file.Path
 import java.nio.file.Paths
 import java.util.concurrent.ArrayBlockingQueue
@@ -482,16 +482,6 @@
 
     // Verify that the MaterialTextView from the views were placed under the ComposeViewNode: "ComposeNode" with id of -7
     val composeNode = inspectorRule.inspectorModel[-7]!!
-<<<<<<< HEAD
-    assertThat(composeNode.parent?.qualifiedName).isEqualTo("AndroidView")
-    assertThat(composeNode.qualifiedName).isEqualTo("ComposeNode")
-    assertThat(composeNode.children.single().qualifiedName).isEqualTo("com.google.android.material.textview.MaterialTextView")
-
-    // Also verify that the ComposeView do not contain the MaterialTextView nor the RippleContainer in its children:
-    val composeView = inspectorRule.inspectorModel[6]!!
-    assertThat(composeView.qualifiedName).isEqualTo("android.view.ComposeView")
-    assertThat(composeView.children.single().qualifiedName).isEqualTo("Surface")
-=======
     ViewNode.readAccess {
       assertThat(composeNode.parent?.qualifiedName).isEqualTo("AndroidView")
       assertThat(composeNode.qualifiedName).isEqualTo("ComposeNode")
@@ -854,6 +844,5 @@
     inspectorRule.processNotifier.fireConnected(MODERN_PROCESS)
     assertThat(banner.text.text).isEqualTo("Unable to detect a live inspection service. To enable live inspections, restart the device.")
     assertThat(inspectorRule.inspectorClient.isConnected).isFalse()
->>>>>>> 477885a9
   }
 }