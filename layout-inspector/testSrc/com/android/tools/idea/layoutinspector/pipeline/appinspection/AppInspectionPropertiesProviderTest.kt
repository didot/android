/*
 * Copyright (C) 2021 The Android Open Source Project
 *
 * Licensed under the Apache License, Version 2.0 (the "License");
 * you may not use this file except in compliance with the License.
 * You may obtain a copy of the License at
 *
 *      http://www.apache.org/licenses/LICENSE-2.0
 *
 * Unless required by applicable law or agreed to in writing, software
 * distributed under the License is distributed on an "AS IS" BASIS,
 * WITHOUT WARRANTIES OR CONDITIONS OF ANY KIND, either express or implied.
 * See the License for the specific language governing permissions and
 * limitations under the License.
 */
package com.android.tools.idea.layoutinspector.pipeline.appinspection

import com.android.SdkConstants.ANDROID_URI
import com.android.SdkConstants.URI_PREFIX
import com.android.ide.common.rendering.api.ResourceNamespace
import com.android.ide.common.rendering.api.ResourceReference
import com.android.resources.ResourceType
import com.android.testutils.MockitoKt.any
import com.android.testutils.MockitoKt.mock
import com.android.testutils.MockitoKt.whenever
import com.android.testutils.TestUtils
import com.android.tools.adtui.workbench.PropertiesComponentMock
import com.android.tools.idea.appinspection.test.DEFAULT_TEST_INSPECTION_STREAM
import com.android.tools.idea.layoutinspector.LayoutInspectorRule
import com.android.tools.idea.layoutinspector.MODERN_DEVICE
import com.android.tools.idea.layoutinspector.createProcess
import com.android.tools.idea.layoutinspector.model.InspectorModel
import com.android.tools.idea.layoutinspector.model.ViewNode
import com.android.tools.idea.layoutinspector.pipeline.InspectorClientSettings
import com.android.tools.idea.layoutinspector.pipeline.appinspection.compose.ComposeParametersCache
import com.android.tools.idea.layoutinspector.pipeline.appinspection.compose.ParameterGroupItem
import com.android.tools.idea.layoutinspector.pipeline.appinspection.compose.ParameterItem
import com.android.tools.idea.layoutinspector.pipeline.appinspection.compose.ShowMoreElementsItem
import com.android.tools.idea.layoutinspector.pipeline.appinspection.compose.parameterNamespaceOf
import com.android.tools.idea.layoutinspector.properties.DimensionUnits
import com.android.tools.idea.layoutinspector.properties.InspectorGroupPropertyItem
import com.android.tools.idea.layoutinspector.properties.InspectorPropertyItem
import com.android.tools.idea.layoutinspector.properties.NAMESPACE_INTERNAL
import com.android.tools.idea.layoutinspector.properties.PropertiesSettings
import com.android.tools.idea.layoutinspector.properties.PropertySection
import com.android.tools.idea.layoutinspector.properties.PropertyType
import com.android.tools.idea.layoutinspector.util.ReportingCountDownLatch
import com.android.tools.idea.model.AndroidModel
import com.android.tools.idea.model.TestAndroidModel
import com.android.tools.idea.testing.AndroidProjectRule
import com.android.tools.property.panel.api.PropertiesTable
import com.android.tools.property.ptable.PTable
import com.android.tools.property.ptable.PTableGroupItem
import com.android.tools.property.ptable.PTableGroupModification
import com.google.common.truth.Truth.assertThat
import com.intellij.ide.util.PropertiesComponent
import com.intellij.openapi.actionSystem.AnActionEvent
import com.intellij.openapi.actionSystem.PlatformCoreDataKeys
import com.intellij.psi.PsiClass
import com.intellij.testFramework.DisposableRule
import org.jetbrains.android.facet.AndroidFacet
import org.junit.Before
import org.junit.Rule
import org.junit.Test
import org.junit.rules.RuleChain
import org.mockito.Mockito
import org.mockito.Mockito.doAnswer
import org.mockito.Mockito.spy
import java.util.concurrent.ArrayBlockingQueue
import java.util.concurrent.TimeUnit

/** Timeout used in this test. While debugging, you may want to extend the timeout */
private const val TIMEOUT = 3L
private val TIMEOUT_UNIT = TimeUnit.SECONDS
private val MODERN_PROCESS = MODERN_DEVICE.createProcess(streamId = DEFAULT_TEST_INSPECTION_STREAM.streamId)
private val PARAM_NS = parameterNamespaceOf(PropertySection.PARAMETERS)
private const val APP_NAMESPACE = "${URI_PREFIX}com.example"

class AppInspectionPropertiesProviderTest {
  private val disposableRule = DisposableRule()
  private val projectRule = AndroidProjectRule.withSdk()
  private val inspectionRule = AppInspectionInspectorRule(disposableRule.disposable)
  private val inspectorRule = LayoutInspectorRule(listOf(inspectionRule.createInspectorClientProvider()), projectRule) {
    it.name == MODERN_PROCESS.name
  }

  @get:Rule
  val ruleChain = RuleChain.outerRule(inspectionRule).around(inspectorRule).around(disposableRule)!!

  private lateinit var inspectorState: FakeInspectorState

  @Before
  fun setUp() {
    val propertiesComponent = PropertiesComponentMock()
    projectRule.replaceService(PropertiesComponent::class.java, propertiesComponent)
    PropertiesSettings.dimensionUnits = DimensionUnits.PIXELS

    // Check that generated getComposablesCommands has the `extractAllParameters` set in snapshot mode.
    inspectionRule.composeInspector.listenWhen({it.hasGetComposablesCommand()}) { command ->
      assertThat(command.getComposablesCommand.extractAllParameters).isEqualTo(!InspectorClientSettings.isCapturingModeOn)
    }

    inspectorState = FakeInspectorState(inspectionRule.viewInspector, inspectionRule.composeInspector)
    inspectorState.createAllResponses()
    inspectorRule.attachDevice(MODERN_DEVICE)
<<<<<<< HEAD
=======

    val fixture = projectRule.fixture
    fixture.testDataPath = TestUtils.resolveWorkspacePath("tools/adt/idea/layout-inspector/testData/resource").toString()
    fixture.copyFileToProject("res/layout/activity_main.xml")
    fixture.copyFileToProject("res/values/styles.xml")
>>>>>>> ad5b6ee3
  }

  @Test
  fun canQueryPropertiesForViewsWithResourceResolver() {
    InspectorClientSettings.isCapturingModeOn = true // Enable live mode, so we only fetch properties on demand

    val modelUpdatedLatch = ReportingCountDownLatch(2) // We'll get two tree layout events on start fetch
    inspectorRule.inspectorModel.modificationListeners.add { _, _, _ ->
      modelUpdatedLatch.countDown()
    }

    inspectorRule.processNotifier.fireConnected(MODERN_PROCESS)
    modelUpdatedLatch.await(TIMEOUT, TIMEOUT_UNIT)

    val provider = inspectorRule.inspectorClient.provider
    val resultQueue = ArrayBlockingQueue<ProviderResult>(1)
    provider.resultListeners.add { _, view, table ->
      resultQueue.add(ProviderResult(view, table, inspectorRule.inspectorModel, inspectorRule.parametersCache))
    }

    inspectorRule.inspectorModel[3]!!.let { targetNode ->
      provider.requestProperties(targetNode).get()
      val result = resultQueue.poll(TIMEOUT, TIMEOUT_UNIT)!!
      assertThat(result.view).isSameAs(targetNode)
      result.table.run {
        assertProperty("text", PropertyType.STRING, "Next")
        assertProperty("clickable", PropertyType.BOOLEAN, "true")
        assertProperty("alpha", PropertyType.FLOAT, "1.0")
      }
    }

    inspectorRule.inspectorModel[4]!!.let { targetNode ->
      provider.requestProperties(targetNode).get()
      val result = resultQueue.poll(TIMEOUT, TIMEOUT_UNIT)!!
      assertThat(result.view).isSameAs(targetNode)
      result.table.run {
        assertProperty("minWidth", PropertyType.INT32, "200")
        assertProperty("background", PropertyType.COLOR, "#3700B3")
        assertProperty("gravity", PropertyType.GRAVITY, "top|start")
        assertProperty("orientation", PropertyType.INT_ENUM, "vertical")
      }
    }

    inspectorRule.inspectorModel[5]!!.let { targetNode ->
      provider.requestProperties(targetNode).get()
      val result = resultQueue.poll(TIMEOUT, TIMEOUT_UNIT)!!
      assertThat(result.view).isSameAs(targetNode)
      result.table.run {
        assertProperty("imeOptions", PropertyType.INT_FLAG, "normal|actionUnspecified")
        assertProperty("id", PropertyType.RESOURCE, "@com.example:id/fab", source = layout("activity_main"))
        assertProperty("src", PropertyType.DRAWABLE, "@drawable/?", source = layout("activity_main"),
                       classLocation = "android.graphics.drawable.VectorDrawable")
        assertProperty("stateListAnimator", PropertyType.ANIMATOR, "@animator/?", source = layout("activity_main"),
                       resolutionStack = listOf(ResStackItem(style("Widget.Material.Button"), null)),
                       classLocation = "android.animation.StateListAnimator")
      }
    }

    inspectorRule.inspectorModel[8]!!.let { targetNode ->
      provider.requestProperties(targetNode).get()
      val result = resultQueue.poll(TIMEOUT, TIMEOUT_UNIT)!!
      assertThat(result.view).isSameAs(targetNode)
      result.table.run {
        assertProperty("backgroundTint", PropertyType.COLOR, "#4422FF00", namespace = APP_NAMESPACE)
      }
      // Assert that "android:backgroundTint" is omitted
      assertThat(result.table.getByNamespace(ANDROID_URI)).isEmpty()
    }
  }

  @Test
  fun canQueryPropertiesForViewsWithoutResourceResolver() {
    val facet = AndroidFacet.getInstance(inspectorRule.projectRule.module)!!
    AndroidModel.set(facet, TestAndroidModel(applicationId = "com.nonmatching.app"))

    InspectorClientSettings.isCapturingModeOn = true // Enable live mode, so we only fetch properties on demand

    val modelUpdatedLatch = ReportingCountDownLatch(2) // We'll get two tree layout events on start fetch
    inspectorRule.inspectorModel.modificationListeners.add { _, _, _ ->
      modelUpdatedLatch.countDown()
    }

    inspectorRule.processNotifier.fireConnected(MODERN_PROCESS)
    modelUpdatedLatch.await(TIMEOUT, TIMEOUT_UNIT)

    val provider = inspectorRule.inspectorClient.provider
    val resultQueue = ArrayBlockingQueue<ProviderResult>(1)
    provider.resultListeners.add { _, view, table ->
      resultQueue.add(ProviderResult(view, table, inspectorRule.inspectorModel, inspectorRule.parametersCache))
    }

    // The properties should be simple non-expanding properties
    inspectorRule.inspectorModel[5]!!.let { targetNode ->
      provider.requestProperties(targetNode).get()
      val result = resultQueue.poll(TIMEOUT, TIMEOUT_UNIT)!!
      assertThat(result.view).isSameAs(targetNode)
      result.table.run {
        assertProperty("imeOptions", PropertyType.INT_FLAG, "normal|actionUnspecified")
        assertProperty("id", PropertyType.RESOURCE, "@com.example:id/fab", source = layout("activity_main"))
        assertProperty("src", PropertyType.DRAWABLE, "@drawable/?", source = layout("activity_main"))
        assertProperty("stateListAnimator", PropertyType.ANIMATOR, "@animator/?", source = layout("activity_main"))
      }
    }
  }

  @Test
  fun syntheticPropertiesAlwaysAdded() {
    InspectorClientSettings.isCapturingModeOn = true // Enable live mode, so we only fetch properties on demand

    val modelUpdatedLatch = ReportingCountDownLatch(2) // We'll get two tree layout events on start fetch
    inspectorRule.inspectorModel.modificationListeners.add { _, _, _ ->
      modelUpdatedLatch.countDown()
    }

    inspectorRule.processNotifier.fireConnected(MODERN_PROCESS)
    modelUpdatedLatch.await(TIMEOUT, TIMEOUT_UNIT)

    val provider = inspectorRule.inspectorClient.provider
    val resultQueue = ArrayBlockingQueue<ProviderResult>(1)
    provider.resultListeners.add { _, view, table ->
      resultQueue.add(ProviderResult(view, table, inspectorRule.inspectorModel, inspectorRule.parametersCache))
    }

    inspectorRule.inspectorModel[1]!!.let { targetNode ->
      provider.requestProperties(targetNode).get()
      val result = resultQueue.poll(TIMEOUT, TIMEOUT_UNIT)!!

      // Technically the view with ID #1 has no properties, but synthetic properties are always added
      result.table.run {
        assertProperty("name", PropertyType.STRING, "androidx.constraintlayout.widget.ConstraintLayout",
                       group = PropertySection.VIEW, namespace = NAMESPACE_INTERNAL)
        assertProperty("x", PropertyType.DIMENSION, "0px", group = PropertySection.DIMENSION, namespace = NAMESPACE_INTERNAL)
        assertProperty("y", PropertyType.DIMENSION, "0px", group = PropertySection.DIMENSION, namespace = NAMESPACE_INTERNAL)
        assertProperty("width", PropertyType.DIMENSION, "0px", group = PropertySection.DIMENSION, namespace = NAMESPACE_INTERNAL)
        assertProperty("height", PropertyType.DIMENSION, "0px", group = PropertySection.DIMENSION, namespace = NAMESPACE_INTERNAL)
      }
    }
  }

  @Test
  fun propertiesAreCachedUntilNextLayoutEvent() {
    InspectorClientSettings.isCapturingModeOn = true // Enable live mode, so we only fetch properties on demand

    val modelUpdatedSignal = ArrayBlockingQueue<Unit>(2) // We should get no more than two updates before continuing
    inspectorRule.inspectorModel.modificationListeners.add { _, _, _ ->
      modelUpdatedSignal.offer(Unit)
    }

    inspectorRule.processNotifier.fireConnected(MODERN_PROCESS)
    modelUpdatedSignal.poll(TIMEOUT, TIMEOUT_UNIT)!! // Event triggered by tree #1
    modelUpdatedSignal.poll(TIMEOUT, TIMEOUT_UNIT)!! // Event triggered by tree #2

    val provider = inspectorRule.inspectorClient.provider

    // Get properties for views from the two different layout trees so we can verify that the cache of each
    // layout tree is maintained separately.
    val nodeInTree1 = inspectorRule.inspectorModel[3]!!
    val nodeInTree2 = inspectorRule.inspectorModel[101]!!

    // Tree #1
    assertThat(inspectorState.getPropertiesRequestCountFor(nodeInTree1.drawId)).isEqualTo(0)

    provider.requestProperties(nodeInTree1).get() // First fetch, not cached
    assertThat(inspectorState.getPropertiesRequestCountFor(nodeInTree1.drawId)).isEqualTo(1)

    provider.requestProperties(nodeInTree1).get() // Should be cached
    assertThat(inspectorState.getPropertiesRequestCountFor(nodeInTree1.drawId)).isEqualTo(1)

    provider.requestProperties(nodeInTree1).get() // Still cached
    assertThat(inspectorState.getPropertiesRequestCountFor(nodeInTree1.drawId)).isEqualTo(1)

    // Tree #2
    assertThat(inspectorState.getPropertiesRequestCountFor(nodeInTree2.drawId)).isEqualTo(0)

    provider.requestProperties(nodeInTree2).get() // Not cached yet
    assertThat(inspectorState.getPropertiesRequestCountFor(nodeInTree2.drawId)).isEqualTo(1)

    provider.requestProperties(nodeInTree2).get() // Cached now
    assertThat(inspectorState.getPropertiesRequestCountFor(nodeInTree2.drawId)).isEqualTo(1)

    // Trigger a fake layout update in *just* the first tree, which should reset just its cache and
    // not that for the second tree
    inspectorState.triggerLayoutCapture(rootId = 1)
    modelUpdatedSignal.poll(TIMEOUT, TIMEOUT_UNIT)!!

    provider.requestProperties(nodeInTree1).get() // First fetch after layout event, not cached
    assertThat(inspectorState.getPropertiesRequestCountFor(nodeInTree1.drawId)).isEqualTo(2)

    provider.requestProperties(nodeInTree1).get() // Tree #1 node should be cached again
    assertThat(inspectorState.getPropertiesRequestCountFor(nodeInTree1.drawId)).isEqualTo(2)

    provider.requestProperties(nodeInTree2).get() // Tree #2 node should have remained cached
    assertThat(inspectorState.getPropertiesRequestCountFor(nodeInTree2.drawId)).isEqualTo(1)
  }

  @Test
  fun snapshotModeSendsAllPropertiesAtOnce() {
    InspectorClientSettings.isCapturingModeOn = false // i.e. snapshot mode

    val modelUpdatedLatch = ReportingCountDownLatch(2) // We'll get two tree layout events on start fetch
    inspectorRule.inspectorModel.modificationListeners.add { _, _, _ ->
      modelUpdatedLatch.countDown()
    }

    inspectorRule.processNotifier.fireConnected(MODERN_PROCESS)
    modelUpdatedLatch.await(TIMEOUT, TIMEOUT_UNIT)

    // Calling "get properties" at this point should work without talking to the device because everything should
    // be cached now.

    val provider = inspectorRule.inspectorClient.provider
    val resultQueue = ArrayBlockingQueue<ProviderResult>(1)
    provider.resultListeners.add { _, view, table ->
      resultQueue.add(ProviderResult(view, table, inspectorRule.inspectorModel, inspectorRule.parametersCache))
    }

    for (id in listOf(3L, 4L, 5L)) {
      assertThat(inspectorState.getPropertiesRequestCountFor(id)).isEqualTo(0)
      inspectorRule.inspectorModel[id]!!.let { targetNode ->
        provider.requestProperties(targetNode).get()
        val result = resultQueue.poll(TIMEOUT, TIMEOUT_UNIT)!!
        assertThat(result.view).isSameAs(targetNode)
        assertThat(inspectorState.getPropertiesRequestCountFor(id)).isEqualTo(0)
      }
    }
  }

  @Test
  fun canQueryParametersForComposables() {
    InspectorClientSettings.isCapturingModeOn = true // Enable live mode, so we only fetch properties on demand

    val modelUpdatedLatch = ReportingCountDownLatch(2) // We'll get two tree layout events on start fetch
    inspectorRule.inspectorModel.modificationListeners.add { _, _, _ ->
      modelUpdatedLatch.countDown()
    }

    inspectorRule.processNotifier.fireConnected(MODERN_PROCESS)
    modelUpdatedLatch.await(TIMEOUT, TIMEOUT_UNIT)

    val provider = inspectorRule.inspectorClient.provider
    val resultQueue = ArrayBlockingQueue<ProviderResult>(1)
    provider.resultListeners.add { _, view, table ->
      resultQueue.add(ProviderResult(view, table, inspectorRule.inspectorModel, inspectorRule.parametersCache))
    }

    inspectorRule.inspectorModel[-2]!!.let { targetNode ->
      provider.requestProperties(targetNode).get()
      val result = resultQueue.poll(TIMEOUT, TIMEOUT_UNIT)!!
      assertThat(result.view).isSameAs(targetNode)
      result.table.run {
        assertParameter("text", PropertyType.STRING, "placeholder")
        assertParameter("clickable", PropertyType.BOOLEAN, "true")
        assertParameter("count", PropertyType.INT32, "7", PropertySection.RECOMPOSITIONS)
        assertParameter("skips", PropertyType.INT32, "14", PropertySection.RECOMPOSITIONS)
      }
    }

    inspectorRule.inspectorModel[-3]!!.let { targetNode ->
      provider.requestProperties(targetNode).get()
      val result = resultQueue.poll(TIMEOUT, TIMEOUT_UNIT)!!
      assertThat(result.view).isSameAs(targetNode)
      result.table.run {
        assertParameter("maxLines", PropertyType.INT32, "16")
        assertParameter("color", PropertyType.COLOR, "#3700B3")
      }
    }

    inspectorRule.inspectorModel[-4]!!.let { targetNode ->
      provider.requestProperties(targetNode).get()
      val result = resultQueue.poll(TIMEOUT, TIMEOUT_UNIT)!!
      assertThat(result.view).isSameAs(targetNode)
      result.table.run {
        PropertiesSettings.dimensionUnits = DimensionUnits.PIXELS
        assertParameter("elevation", PropertyType.DIMENSION_DP, "1.5px")
        assertParameter("fontSize", PropertyType.DIMENSION_SP, "36.0px")
        assertParameter("textSize", PropertyType.DIMENSION_EM, "2.0em")
      }
      result.table.run {
        PropertiesSettings.dimensionUnits = DimensionUnits.DP
        assertParameter("elevation", PropertyType.DIMENSION_DP, "1.0dp")
        assertParameter("fontSize", PropertyType.DIMENSION_SP, "16.0sp")
        assertParameter("textSize", PropertyType.DIMENSION_EM, "2.0em")
      }
    }

    val parameter = inspectorRule.inspectorModel[-5]!!.let { targetNode ->
      provider.requestProperties(targetNode).get()
      val result = resultQueue.poll(TIMEOUT, TIMEOUT_UNIT)!!
      assertThat(result.view).isSameAs(targetNode)

      result.table.run {
        assertParameter("onTextLayout", PropertyType.LAMBDA, "λ")
        assertParameter("dataObject", PropertyType.STRING, "PojoClass")
        val groupItem = this[PARAM_NS, "dataObject"] as ParameterGroupItem
        assertParameter(groupItem.children[0], "stringProperty", PropertyType.STRING, "stringValue")
        assertParameter(groupItem.children[1], "intProperty", PropertyType.INT32, "812")
        assertParameter(groupItem.children[2], "lines", PropertyType.STRING, "MyLineClass")
        assertThat(groupItem.children.size).isEqualTo(3)

        groupItem
      }
    }

    // The 1st element of parameter is a reference to parameter itself.
    // When the 1st sub element is expanded in the UI the child elements should be copied from parameter.
    val propertyExpandedLatch = ReportingCountDownLatch(1)
    propertyExpandedLatch.runInEdt {
      val first = parameter.children.first() as ParameterGroupItem
      assertThat(first.children).isEmpty()
      first.expandWhenPossible { restructured ->
        assertThat(restructured).isTrue()
        assertParameter(first.children[0], "stringProperty", PropertyType.STRING, "stringValue")
        assertParameter(first.children[1], "intProperty", PropertyType.INT32, "812")
        assertParameter(first.children[2], "lines", PropertyType.STRING, "MyLineClass")
        assertThat(first.children.size).isEqualTo(3)
        propertyExpandedLatch.countDown()
      }
    }
    propertyExpandedLatch.await(TIMEOUT, TIMEOUT_UNIT)

    // The last element of parameter is a reference to a value that has not been loaded from the agent yet.
    // When the last element is expanded in the UI the child elements will be loaded from the agent.
    val propertyDownloadedLatch = ReportingCountDownLatch(1)
    val last = parameter.children.last() as ParameterGroupItem
    propertyDownloadedLatch.runInEdt {
      assertThat(last.children).isEmpty()
      last.expandWhenPossible { restructured ->
        assertThat(restructured).isTrue()
        assertParameter(last.children[0], "firstLine", PropertyType.STRING, "Hello World")
        assertParameter(last.children[1], "lastLine", PropertyType.STRING, "End of Text")
        assertParameter(last.children[2], "list", PropertyType.ITERABLE, "List[12]")
        assertThat(last.children.size).isEqualTo(3)
        val list = last.children.last() as ParameterGroupItem
        assertParameter(list.children[0], "[0]", PropertyType.STRING, "a")
        assertParameter(list.children[1], "[3]", PropertyType.STRING, "b")
        assertThat(list.children[2]).isInstanceOf(ShowMoreElementsItem::class.java)
        assertThat(list.children[2].index).isEqualTo(4)
        assertThat(list.children.size).isEqualTo(3)
        propertyDownloadedLatch.countDown()
      }
    }
    propertyDownloadedLatch.await(TIMEOUT, TIMEOUT_UNIT)

    // The list parameter from the expanded parameter is a List of String where only a part of the elements
    // have been downloaded. Download some more elements (first time).
    val moreListElements1 = ReportingCountDownLatch(1)
    val table1 = spy(PTable.create(mock()))
    val event1: AnActionEvent = mock()
    doAnswer {
      val modification = it.getArgument<PTableGroupModification>(1)
      assertThat(modification.added).hasSize(2)
      assertThat(modification.removed).isEmpty()
      moreListElements1.countDown()
    }.whenever(table1).updateGroupItems(any(PTableGroupItem::class.java), any(PTableGroupModification::class.java))
    doAnswer {
      table1.component
    }.whenever(event1).getData(Mockito.eq(PlatformCoreDataKeys.CONTEXT_COMPONENT))
    val list = last.children.last() as ParameterGroupItem
    moreListElements1.runInEdt {
      val showMoreItem = list.children[2] as ShowMoreElementsItem
      // Click the "Show more" link:
      showMoreItem.link.actionPerformed(event1)
    }
    moreListElements1.await(TIMEOUT, TIMEOUT_UNIT)
    assertParameter(list, "list", PropertyType.ITERABLE, "List[12]")
    assertThat(list.reference).isNotNull()
    assertParameter(list.children[0], "[0]", PropertyType.STRING, "a")
    assertParameter(list.children[1], "[3]", PropertyType.STRING, "b")
    assertParameter(list.children[2], "[4]", PropertyType.STRING, "c")
    assertParameter(list.children[3], "[6]", PropertyType.STRING, "d")
    assertThat(list.children[4]).isInstanceOf(ShowMoreElementsItem::class.java)
    assertThat(list.children[4].index).isEqualTo(7)
    assertThat(list.children.size).isEqualTo(5)

    // Expand the list a second time:
    val moreListElements2 = ReportingCountDownLatch(1)
    val table2 = spy(PTable.create(mock()))
    val event2: AnActionEvent = mock()
    doAnswer {
      val modification = it.getArgument<PTableGroupModification>(1)
      assertThat(modification.added).hasSize(3)
      assertThat(modification.removed).hasSize(1)
      moreListElements2.countDown()
    }.whenever(table2).updateGroupItems(any(PTableGroupItem::class.java), any(PTableGroupModification::class.java))
    doAnswer {
      table2.component
    }.whenever(event2).getData(Mockito.eq(PlatformCoreDataKeys.CONTEXT_COMPONENT))
    moreListElements2.runInEdt {
      val showMoreItem = list.children[4] as ShowMoreElementsItem
      // Click the "Show more" link:
      showMoreItem.link.actionPerformed(event2)
    }
    moreListElements2.await(TIMEOUT, TIMEOUT_UNIT)
    assertParameter(list, "list", PropertyType.ITERABLE, "List[12]")
    assertThat(list.reference).isNull()
    assertParameter(list.children[0], "[0]", PropertyType.STRING, "a")
    assertParameter(list.children[1], "[3]", PropertyType.STRING, "b")
    assertParameter(list.children[2], "[4]", PropertyType.STRING, "c")
    assertParameter(list.children[3], "[6]", PropertyType.STRING, "d")
    assertParameter(list.children[4], "[7]", PropertyType.STRING, "e")
    assertParameter(list.children[5], "[10]", PropertyType.STRING, "f")
    assertParameter(list.children[6], "[11]", PropertyType.STRING, "g")
    assertThat(list.children.size).isEqualTo(7)
  }

  @Test
  fun parametersAreCachedUntilNextLayoutEvent() {
    InspectorClientSettings.isCapturingModeOn = true // Enable live mode, so we only fetch properties on demand

    val modelUpdatedSignal = ArrayBlockingQueue<Unit>(2) // We should get no more than two updates before continuing
    inspectorRule.inspectorModel.modificationListeners.add { _, _, _ ->
      modelUpdatedSignal.offer(Unit)
    }

    inspectorRule.processNotifier.fireConnected(MODERN_PROCESS)
    modelUpdatedSignal.poll(TIMEOUT, TIMEOUT_UNIT)!! // Event triggered by tree #1
    modelUpdatedSignal.poll(TIMEOUT, TIMEOUT_UNIT)!! // Event triggered by tree #2

    val provider = inspectorRule.inspectorClient.provider

    val composableNode = inspectorRule.inspectorModel[-2]!!
    assertThat(inspectorState.getParametersRequestCountFor(composableNode.drawId)).isEqualTo(0)

    provider.requestProperties(composableNode).get() // First fetch, not cached
    assertThat(inspectorState.getParametersRequestCountFor(composableNode.drawId)).isEqualTo(1)

    provider.requestProperties(composableNode).get()  // Should be cached
    assertThat(inspectorState.getParametersRequestCountFor(composableNode.drawId)).isEqualTo(1)

    provider.requestProperties(composableNode).get()  // Still cached
    assertThat(inspectorState.getParametersRequestCountFor(composableNode.drawId)).isEqualTo(1)

    // Trigger a fake layout update in *just* the first tree, which should reset just its cache and
    // not that for the second tree
    inspectorState.triggerLayoutCapture(rootId = 1)
    modelUpdatedSignal.poll(TIMEOUT, TIMEOUT_UNIT)!!

    provider.requestProperties(composableNode).get() // First fetch after layout event, not cached
    assertThat(inspectorState.getParametersRequestCountFor(composableNode.drawId)).isEqualTo(2)

    provider.requestProperties(composableNode).get()  // Should be cached
    assertThat(inspectorState.getParametersRequestCountFor(composableNode.drawId)).isEqualTo(2)

    // Trigger a fake layout update in *just* the second tree, which should not affect the cache of the
    // first
    inspectorState.triggerLayoutCapture(rootId = 101)
    modelUpdatedSignal.poll(TIMEOUT, TIMEOUT_UNIT)!!

    provider.requestProperties(composableNode).get()  // Should still be cached
    assertThat(inspectorState.getParametersRequestCountFor(composableNode.drawId)).isEqualTo(2)
  }

  @Test
  fun snapshotModeSendsAllParametersAtOnce() {
    InspectorClientSettings.isCapturingModeOn = false // i.e. snapshot mode

    val modelUpdatedLatch = ReportingCountDownLatch(2) // We'll get two tree layout events on start fetch
    inspectorRule.inspectorModel.modificationListeners.add { _, _, _ ->
      modelUpdatedLatch.countDown()
    }

    inspectorRule.processNotifier.fireConnected(MODERN_PROCESS)
    modelUpdatedLatch.await(TIMEOUT, TIMEOUT_UNIT)

    // Calling "get properties" at this point should work without talking to the device because everything should
    // be cached now.

    val provider = inspectorRule.inspectorClient.provider
    val resultQueue = ArrayBlockingQueue<ProviderResult>(1)
    provider.resultListeners.add { _, view, table ->
      resultQueue.add(ProviderResult(view, table, inspectorRule.inspectorModel, inspectorRule.parametersCache))
    }

    for (id in listOf(-2L, -3L, -4L)) {
      assertThat(inspectorState.getParametersRequestCountFor(id)).isEqualTo(0)
      inspectorRule.inspectorModel[id]!!.let { targetNode ->
        provider.requestProperties(targetNode).get()
        val result = resultQueue.poll(TIMEOUT, TIMEOUT_UNIT)!!
        assertThat(result.view).isSameAs(targetNode)
        assertThat(inspectorState.getPropertiesRequestCountFor(id)).isEqualTo(0)
      }
    }
  }

  private fun layout(name: String, namespace: String = APP_NAMESPACE): ResourceReference =
    ResourceReference(ResourceNamespace.fromNamespaceUri(namespace)!!, ResourceType.LAYOUT, name)

  private fun style(name: String, namespace: String = ANDROID_URI): ResourceReference =
    ResourceReference.style(ResourceNamespace.fromNamespaceUri(namespace)!!, name)

  private fun PropertiesTable<InspectorPropertyItem>.assertParameter(
    name: String,
    type: PropertyType,
    value: String,
    group: PropertySection = PropertySection.PARAMETERS,
    namespace: String = parameterNamespaceOf(group),
  ) = assertProperty(this[namespace, name], name, type, value, null, group, namespace)

  private fun PropertiesTable<InspectorPropertyItem>.assertProperty(
    name: String,
    type: PropertyType,
    value: String,
    source: ResourceReference? = null,
    group: PropertySection = PropertySection.DEFAULT,
    namespace: String = ANDROID_URI,
    classLocation: String? = null,
    resolutionStack: List<ResStackItem> = emptyList(),
  ) = assertProperty(this[namespace, name], name, type, value, source, group, namespace, classLocation, resolutionStack)

  private fun assertParameter(
    property: InspectorPropertyItem,
    name: String,
    type: PropertyType,
    value: String,
    group: PropertySection = PropertySection.PARAMETERS,
    namespace: String = parameterNamespaceOf(group),
  ) = assertProperty(property, name, type, value, null, group, namespace)

  private fun assertProperty(
    property: InspectorPropertyItem,
    name: String,
    type: PropertyType,
    value: String,
    source: ResourceReference? = null,
    group: PropertySection = PropertySection.DEFAULT,
    namespace: String = ANDROID_URI,
    classLocation: String? = null,
    resolutionStack: List<ResStackItem> = emptyList(),
  ) {
    assertThat(property.name).isEqualTo(name)
    assertThat(property.attrName).isEqualTo(name)
    assertThat(property.namespace).isEqualTo(namespace)
    assertThat(property.type).isEqualTo(type)
    assertThat(property.value).isEqualTo(value)
    assertThat(property.source).isEqualTo(source)
    assertThat(property.section).isEqualTo(group)
    if (property !is InspectorGroupPropertyItem) {
      assertThat(resolutionStack).isEmpty()
      assertThat(classLocation).isNull()
    }
    else {
      assertThat(property.classLocation?.source).isEqualTo(classLocation?.substringAfterLast('.'))
      assertThat((property.classLocation?.navigatable as? PsiClass)?.qualifiedName).isEqualTo(classLocation)
      property.children.zip(resolutionStack).forEach { (actual, expected) ->
        assertThat(actual.source).isEqualTo(expected.source)
        expected.value?.let { assertThat(actual.value).isEqualTo(it) }
      }
      assertThat(property.children.size).isEqualTo(resolutionStack.size)
      assertThat(property.lookup.resourceLookup.hasResolver).isTrue()
    }
  }

  /**
   * A ResolutionStackItem holder without a reference to the base property.
   */
  private class ResStackItem(
    val source: ResourceReference,
    val value: String?
  )

  /**
   * Helper class to receive a properties provider result.
   */
  private class ProviderResult(
    val view: ViewNode,
    val table: PropertiesTable<InspectorPropertyItem>,
    val model: InspectorModel,
    val cache: ComposeParametersCache?
  ) {

    init {
      table.values.forEach { property ->
        assertThat(property.viewId).isEqualTo(view.drawId)
        if (property is ParameterItem) {
          assertThat(property.lookup).isSameAs(cache!!)
        } else {
          assertThat(property.lookup).isSameAs(model)
        }
      }
    }
  }
}<|MERGE_RESOLUTION|>--- conflicted
+++ resolved
@@ -103,14 +103,11 @@
     inspectorState = FakeInspectorState(inspectionRule.viewInspector, inspectionRule.composeInspector)
     inspectorState.createAllResponses()
     inspectorRule.attachDevice(MODERN_DEVICE)
-<<<<<<< HEAD
-=======
 
     val fixture = projectRule.fixture
     fixture.testDataPath = TestUtils.resolveWorkspacePath("tools/adt/idea/layout-inspector/testData/resource").toString()
     fixture.copyFileToProject("res/layout/activity_main.xml")
     fixture.copyFileToProject("res/values/styles.xml")
->>>>>>> ad5b6ee3
   }
 
   @Test
