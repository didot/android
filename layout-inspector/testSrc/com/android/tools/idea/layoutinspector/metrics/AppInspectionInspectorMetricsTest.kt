/*
 * Copyright (C) 2021 The Android Open Source Project
 *
 * Licensed under the Apache License, Version 2.0 (the "License");
 * you may not use this file except in compliance with the License.
 * You may obtain a copy of the License at
 *
 *      http://www.apache.org/licenses/LICENSE-2.0
 *
 * Unless required by applicable law or agreed to in writing, software
 * distributed under the License is distributed on an "AS IS" BASIS,
 * WITHOUT WARRANTIES OR CONDITIONS OF ANY KIND, either express or implied.
 * See the License for the specific language governing permissions and
 * limitations under the License.
 */
package com.android.tools.idea.layoutinspector.metrics

import com.android.testutils.MockitoKt.any
import com.android.testutils.MockitoKt.mock
import com.android.testutils.MockitoKt.whenever
import com.android.tools.idea.appinspection.test.DEFAULT_TEST_INSPECTION_STREAM
import com.android.tools.idea.concurrency.waitForCondition
import com.android.tools.idea.layoutinspector.LayoutInspectorRule
import com.android.tools.idea.layoutinspector.MODERN_DEVICE
import com.android.tools.idea.layoutinspector.createProcess
import com.android.tools.idea.layoutinspector.pipeline.appinspection.AppInspectionInspectorRule
import com.android.tools.idea.layoutinspector.pipeline.appinspection.AppInspectionTreeLoader
import com.android.tools.idea.layoutinspector.pipeline.appinspection.dsl.ViewBounds
import com.android.tools.idea.layoutinspector.pipeline.appinspection.dsl.ViewNode
import com.android.tools.idea.layoutinspector.pipeline.appinspection.dsl.ViewRect
import com.android.tools.idea.layoutinspector.pipeline.appinspection.dsl.ViewString
import com.android.tools.idea.layoutinspector.pipeline.appinspection.view.ViewLayoutInspectorClient
import com.android.tools.idea.layoutinspector.resource.ResourceLookup
import com.android.tools.idea.layoutinspector.skia.SkiaParser
import com.android.tools.idea.layoutinspector.view.inspection.LayoutInspectorViewProtocol
import com.android.tools.idea.layoutinspector.window
import com.android.tools.idea.protobuf.ByteString
import com.android.tools.idea.stats.AnonymizerUtil
import com.android.tools.layoutinspector.SkiaViewNode
import com.google.common.truth.Truth.assertThat
import com.google.wireless.android.sdk.stats.AndroidStudioEvent
import com.google.wireless.android.sdk.stats.DeviceInfo
import com.google.wireless.android.sdk.stats.DynamicLayoutInspectorErrorInfo.AttachErrorState
import com.google.wireless.android.sdk.stats.DynamicLayoutInspectorEvent.DynamicLayoutInspectorEventType
import com.intellij.testFramework.DisposableRule
<<<<<<< HEAD
import layoutinspector.view.inspection.LayoutInspectorViewProtocol
=======
>>>>>>> ad5b6ee3
import org.junit.Before
import org.junit.Rule
import org.junit.Test
import org.junit.rules.RuleChain
<<<<<<< HEAD
import org.mockito.Mockito.anyDouble
import org.mockito.Mockito.`when`
import java.util.concurrent.CountDownLatch
=======
import org.mockito.ArgumentMatchers.anyDouble
>>>>>>> ad5b6ee3
import java.util.concurrent.TimeUnit

private val MODERN_PROCESS = MODERN_DEVICE.createProcess(streamId = DEFAULT_TEST_INSPECTION_STREAM.streamId)

class AppInspectionInspectorMetricsTest {
  val disposableRule = DisposableRule()

  private val inspectionRule = AppInspectionInspectorRule(disposableRule.disposable)
  private val inspectorRule = LayoutInspectorRule(listOf(inspectionRule.createInspectorClientProvider())) { it.name == MODERN_PROCESS.name }

  @get:Rule
  val ruleChain = RuleChain.outerRule(inspectionRule).around(inspectorRule).around(disposableRule)!!

  @get:Rule
  val usageTrackerRule = MetricsTrackerRule()

  @Before
  fun before() {
    inspectorRule.attachDevice(MODERN_DEVICE)
  }

  @Test
  fun attachMetricsLoggedAfterProcessSuccessfullyAttached() {
    inspectorRule.processNotifier.fireConnected(MODERN_PROCESS)

    val usages = usageTrackerRule.testTracker.usages
      .filter { it.studioEvent.kind == AndroidStudioEvent.EventKind.DYNAMIC_LAYOUT_INSPECTOR_EVENT }
    assertThat(usages).hasSize(2)

    usages[0].studioEvent.let { studioEvent ->
      val deviceInfo = studioEvent.deviceInfo
      assertThat(deviceInfo.anonymizedSerialNumber).isEqualTo(AnonymizerUtil.anonymizeUtf8(MODERN_DEVICE.serial))
      assertThat(deviceInfo.model).isEqualTo(MODERN_DEVICE.model)
      assertThat(deviceInfo.manufacturer).isEqualTo(MODERN_DEVICE.manufacturer)
      assertThat(deviceInfo.deviceType).isEqualTo(DeviceInfo.DeviceType.LOCAL_PHYSICAL)

      val inspectorEvent = studioEvent.dynamicLayoutInspectorEvent
      assertThat(inspectorEvent.type).isEqualTo(DynamicLayoutInspectorEventType.ATTACH_REQUEST)

      assertThat(studioEvent.projectId).isEqualTo(AnonymizerUtil.anonymizeUtf8(inspectorRule.project.basePath!!))
    }

    usages[1].studioEvent.let { studioEvent ->
      val inspectorEvent = studioEvent.dynamicLayoutInspectorEvent
      assertThat(inspectorEvent.type).isEqualTo(DynamicLayoutInspectorEventType.ATTACH_SUCCESS)
      assertThat(studioEvent.projectId).isEqualTo(AnonymizerUtil.anonymizeUtf8(inspectorRule.project.basePath!!))
    }

    assertThat(usages[0].studioEvent.deviceInfo).isEqualTo(usages[1].studioEvent.deviceInfo)
    assertThat(usages[0].studioEvent.projectId).isEqualTo(usages[1].studioEvent.projectId)
  }

  @Test
  fun attachMetricsLoggedAfterProcessFailedToAttach() {
    inspectionRule.viewInspector.interceptWhen({it.hasStartFetchCommand()}) {
      LayoutInspectorViewProtocol.Response.newBuilder().apply {
        startFetchResponseBuilder.apply {
          error = "failed to start"
        }
      }.build()
    }
    inspectorRule.processNotifier.fireConnected(MODERN_PROCESS)

    val usages = usageTrackerRule.testTracker.usages
      .filter { it.studioEvent.kind == AndroidStudioEvent.EventKind.DYNAMIC_LAYOUT_INSPECTOR_EVENT }
    waitForCondition(10, TimeUnit.SECONDS) { usages.size == 4 }
    assertThat(usages).hasSize(4)

    usages[0].studioEvent.let { studioEvent ->
      val deviceInfo = studioEvent.deviceInfo
      assertThat(deviceInfo.anonymizedSerialNumber).isEqualTo(AnonymizerUtil.anonymizeUtf8(MODERN_DEVICE.serial))
      assertThat(deviceInfo.model).isEqualTo(MODERN_DEVICE.model)
      assertThat(deviceInfo.manufacturer).isEqualTo(MODERN_DEVICE.manufacturer)
      assertThat(deviceInfo.deviceType).isEqualTo(DeviceInfo.DeviceType.LOCAL_PHYSICAL)

      val inspectorEvent = studioEvent.dynamicLayoutInspectorEvent
      assertThat(inspectorEvent.type).isEqualTo(DynamicLayoutInspectorEventType.ATTACH_REQUEST)

      assertThat(studioEvent.projectId).isEqualTo(AnonymizerUtil.anonymizeUtf8(inspectorRule.project.basePath!!))
    }
    usages[1].studioEvent.let { studioEvent ->
      val deviceInfo = studioEvent.deviceInfo
      assertThat(deviceInfo.anonymizedSerialNumber).isEqualTo(AnonymizerUtil.anonymizeUtf8(MODERN_DEVICE.serial))
      assertThat(deviceInfo.model).isEqualTo(MODERN_DEVICE.model)
      assertThat(deviceInfo.manufacturer).isEqualTo(MODERN_DEVICE.manufacturer)
      assertThat(deviceInfo.deviceType).isEqualTo(DeviceInfo.DeviceType.LOCAL_PHYSICAL)

      val inspectorEvent = studioEvent.dynamicLayoutInspectorEvent
      assertThat(inspectorEvent.type).isEqualTo(DynamicLayoutInspectorEventType.ATTACH_SUCCESS)
    }
    usages[2].studioEvent.let { studioEvent ->
      val inspectorEvent = studioEvent.dynamicLayoutInspectorEvent
      assertThat(inspectorEvent.type).isEqualTo(DynamicLayoutInspectorEventType.ATTACH_ERROR)
      assertThat(inspectorEvent.errorInfo.attachErrorState).isEqualTo(AttachErrorState.START_REQUEST_SENT)
    }
    usages[3].studioEvent.let { studioEvent ->
      val inspectorEvent = studioEvent.dynamicLayoutInspectorEvent
      assertThat(inspectorEvent.type).isEqualTo(DynamicLayoutInspectorEventType.SESSION_DATA)
    }
  }

  @Test
  fun testInitialRenderLogging() {
    inspectorRule.launchSynchronously = false
    inspectionRule.viewInspector.listenWhen({ true }) {
      inspectorRule.inspectorModel.update(window("w1", 1L), listOf("w1"), 1)
    }

    val getUsages = { usageTrackerRule.testTracker.usages
      .filter { it.studioEvent.dynamicLayoutInspectorEvent.type == DynamicLayoutInspectorEventType.INITIAL_RENDER } }

<<<<<<< HEAD
    inspectorRule.asyncLaunchLatch = CountDownLatch(1)
    inspectorRule.processNotifier.fireConnected(MODERN_PROCESS)
    inspectorRule.asyncLaunchLatch.await()
    waitForCondition(1, TimeUnit.SECONDS) { inspectorRule.inspectorClient.isConnected }
=======
    inspectorRule.startLaunch(2)
    inspectorRule.processNotifier.fireConnected(MODERN_PROCESS)
    inspectorRule.awaitLaunch()
    waitForCondition(10, TimeUnit.SECONDS) { inspectorRule.inspectorClient.isConnected }
>>>>>>> ad5b6ee3
    var rootId = 1L
    val skiaParser = mock<SkiaParser>().also {
      whenever(it.getViewTree(any(), any(), anyDouble(), any())).thenAnswer { SkiaViewNode(rootId, listOf()) }
    }
    (inspectorRule.inspectorClient.treeLoader as AppInspectionTreeLoader).skiaParser = skiaParser

    // Load the tree with root id 1. The subsequent refreshImages() should generate an initial load event.
    val (window, _, _) = inspectorRule.inspectorClient.treeLoader.loadComponentTree(createFakeData(rootId),
                                                                                    ResourceLookup(inspectorRule.project),
                                                                                    inspectorRule.inspectorClient.process)!!
    window!!.refreshImages(1.0)
    assertThat(getUsages()).hasSize(1)

    // A further refreshImages() shouldn't generate another event.
    window.refreshImages(1.0)
    assertThat(getUsages()).hasSize(1)

    // Load a new window with root id 2. This still shouldn't generate another event.
    rootId = 2
    val (window2, _, _) = inspectorRule.inspectorClient.treeLoader.loadComponentTree(createFakeData(rootId),
                                                                                     ResourceLookup(inspectorRule.project),
                                                                                     inspectorRule.inspectorClient.process)!!
    window2!!.refreshImages(1.0)
    assertThat(getUsages()).hasSize(1)
    // disconnecting causes two separate events
<<<<<<< HEAD
    inspectorRule.asyncLaunchLatch = CountDownLatch(2)
    // Now disconnect and reconnect. This should generate another event.
    inspectorRule.processNotifier.fireDisconnected(MODERN_PROCESS)
    inspectorRule.asyncLaunchLatch.await()
    waitForCondition(1, TimeUnit.SECONDS) { !inspectorRule.inspectorClient.isConnected }

    inspectorRule.asyncLaunchLatch = CountDownLatch(1)
    inspectorRule.processNotifier.fireConnected(MODERN_PROCESS)
    inspectorRule.asyncLaunchLatch.await()
    inspectorRule.asyncLaunchLatch = CountDownLatch(1)
    waitForCondition(1, TimeUnit.SECONDS) { inspectorRule.inspectorClient.isConnected }
=======
    inspectorRule.startLaunch(4)
    // Now disconnect and reconnect. This should generate another event.
    inspectorRule.processNotifier.fireDisconnected(MODERN_PROCESS)
    inspectorRule.awaitLaunch()
    waitForCondition(10, TimeUnit.SECONDS) { !inspectorRule.inspectorClient.isConnected }

    inspectorRule.startLaunch(2)
    inspectorRule.processNotifier.fireConnected(MODERN_PROCESS)
    inspectorRule.awaitLaunch()
    waitForCondition(10, TimeUnit.SECONDS) { inspectorRule.inspectorClient.isConnected }
>>>>>>> ad5b6ee3

    (inspectorRule.inspectorClient.treeLoader as AppInspectionTreeLoader).skiaParser = skiaParser
    val (window3, _, _) = inspectorRule.inspectorClient.treeLoader.loadComponentTree(createFakeData(rootId),
                                                                                     ResourceLookup(inspectorRule.project),
                                                                                     inspectorRule.inspectorClient.process)!!
    window3!!.refreshImages(1.0)
    assertThat(getUsages()).hasSize(2)
  }

  private fun createFakeData(
    rootId: Long,
    screenshotType: LayoutInspectorViewProtocol.Screenshot.Type = LayoutInspectorViewProtocol.Screenshot.Type.SKP)
    : ViewLayoutInspectorClient.Data {
    val viewLayoutEvent = LayoutInspectorViewProtocol.LayoutEvent.newBuilder().apply {
      ViewString(1, "en-us")
      ViewString(2, "com.example")
      ViewString(3, "MyViewClass1")

      appContextBuilder.apply {
        configurationBuilder.apply {
          countryCode = 1
        }
      }

      rootView = ViewNode {
        id = rootId
        packageName = 2
        className = 3
        bounds = ViewBounds(ViewRect(100, 200))
      }

      screenshotBuilder.apply {
        type = screenshotType
        bytes = ByteString.copyFrom(byteArrayOf(1, 2, 3))
      }
    }.build()

    return ViewLayoutInspectorClient.Data(
      11,
      listOf(123, 456),
      viewLayoutEvent,
      null
    )
  }
}<|MERGE_RESOLUTION|>--- conflicted
+++ resolved
@@ -43,21 +43,11 @@
 import com.google.wireless.android.sdk.stats.DynamicLayoutInspectorErrorInfo.AttachErrorState
 import com.google.wireless.android.sdk.stats.DynamicLayoutInspectorEvent.DynamicLayoutInspectorEventType
 import com.intellij.testFramework.DisposableRule
-<<<<<<< HEAD
-import layoutinspector.view.inspection.LayoutInspectorViewProtocol
-=======
->>>>>>> ad5b6ee3
 import org.junit.Before
 import org.junit.Rule
 import org.junit.Test
 import org.junit.rules.RuleChain
-<<<<<<< HEAD
 import org.mockito.Mockito.anyDouble
-import org.mockito.Mockito.`when`
-import java.util.concurrent.CountDownLatch
-=======
-import org.mockito.ArgumentMatchers.anyDouble
->>>>>>> ad5b6ee3
 import java.util.concurrent.TimeUnit
 
 private val MODERN_PROCESS = MODERN_DEVICE.createProcess(streamId = DEFAULT_TEST_INSPECTION_STREAM.streamId)
@@ -169,17 +159,10 @@
     val getUsages = { usageTrackerRule.testTracker.usages
       .filter { it.studioEvent.dynamicLayoutInspectorEvent.type == DynamicLayoutInspectorEventType.INITIAL_RENDER } }
 
-<<<<<<< HEAD
-    inspectorRule.asyncLaunchLatch = CountDownLatch(1)
-    inspectorRule.processNotifier.fireConnected(MODERN_PROCESS)
-    inspectorRule.asyncLaunchLatch.await()
-    waitForCondition(1, TimeUnit.SECONDS) { inspectorRule.inspectorClient.isConnected }
-=======
     inspectorRule.startLaunch(2)
     inspectorRule.processNotifier.fireConnected(MODERN_PROCESS)
     inspectorRule.awaitLaunch()
     waitForCondition(10, TimeUnit.SECONDS) { inspectorRule.inspectorClient.isConnected }
->>>>>>> ad5b6ee3
     var rootId = 1L
     val skiaParser = mock<SkiaParser>().also {
       whenever(it.getViewTree(any(), any(), anyDouble(), any())).thenAnswer { SkiaViewNode(rootId, listOf()) }
@@ -205,19 +188,6 @@
     window2!!.refreshImages(1.0)
     assertThat(getUsages()).hasSize(1)
     // disconnecting causes two separate events
-<<<<<<< HEAD
-    inspectorRule.asyncLaunchLatch = CountDownLatch(2)
-    // Now disconnect and reconnect. This should generate another event.
-    inspectorRule.processNotifier.fireDisconnected(MODERN_PROCESS)
-    inspectorRule.asyncLaunchLatch.await()
-    waitForCondition(1, TimeUnit.SECONDS) { !inspectorRule.inspectorClient.isConnected }
-
-    inspectorRule.asyncLaunchLatch = CountDownLatch(1)
-    inspectorRule.processNotifier.fireConnected(MODERN_PROCESS)
-    inspectorRule.asyncLaunchLatch.await()
-    inspectorRule.asyncLaunchLatch = CountDownLatch(1)
-    waitForCondition(1, TimeUnit.SECONDS) { inspectorRule.inspectorClient.isConnected }
-=======
     inspectorRule.startLaunch(4)
     // Now disconnect and reconnect. This should generate another event.
     inspectorRule.processNotifier.fireDisconnected(MODERN_PROCESS)
@@ -228,7 +198,6 @@
     inspectorRule.processNotifier.fireConnected(MODERN_PROCESS)
     inspectorRule.awaitLaunch()
     waitForCondition(10, TimeUnit.SECONDS) { inspectorRule.inspectorClient.isConnected }
->>>>>>> ad5b6ee3
 
     (inspectorRule.inspectorClient.treeLoader as AppInspectionTreeLoader).skiaParser = skiaParser
     val (window3, _, _) = inspectorRule.inspectorClient.treeLoader.loadComponentTree(createFakeData(rootId),
