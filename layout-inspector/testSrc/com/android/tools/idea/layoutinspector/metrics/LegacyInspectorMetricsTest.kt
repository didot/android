--- conflicted
+++ resolved
@@ -52,11 +52,7 @@
   private val windowIds = mutableListOf<String>()
   private val legacyClientProvider = InspectorClientProvider { params, inspector ->
     val loader = Mockito.mock(LegacyTreeLoader::class.java)
-<<<<<<< HEAD
-    Mockito.`when`(loader.getAllWindowIds(ArgumentMatchers.any())).thenAnswer {
-=======
     whenever(loader.getAllWindowIds(ArgumentMatchers.any())).thenAnswer {
->>>>>>> ad5b6ee3
       windowIdsRetrievedLock.countDown()
       windowIds
     }
