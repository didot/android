--- conflicted
+++ resolved
@@ -18,32 +18,13 @@
     compile(project(":idea:ide-common"))
     compile(project(":idea:idea-gradle"))
 
-<<<<<<< HEAD
-    compile(ideaSdkDeps("openapi", "idea"))
-    compile(ideaPluginDeps("gradle-api", plugin = "gradle"))
-    compile(
-        ideaPluginDeps(
-            "android",
-            "android-common",
-            "build-common",
-            "sdklib",
-            "sdk-common",
-            "sdk-tools",
-            "layoutlib-api",
-            plugin = "android"
-        )
-    )
-    compile(preloadedDeps("dx", subdir = "android-5.0/lib"))
-    compile(ideaSdkDeps("android-base-common"))
-=======
     compile(androidDxJar())
 
     compileOnly(project(":kotlin-android-extensions-runtime"))
-    compileOnly(intellijDep()) { includeJars("openapi", "idea", "extensions", "util", "guava", "android-base-common", rootProject = rootProject) }
+    compileOnly(intellijDep()) { includeJars("openapi", "java-api", "java-impl", "idea", "extensions", "util", "guava", "android-base-common", rootProject = rootProject) }
     compileOnly(intellijPluginDep("android")) {
         includeJars("android", "android-common", "sdk-common", "sdklib", "sdk-tools", "layoutlib-api")
     }
->>>>>>> 5447ab70
 
     testCompile(projectDist(":kotlin-test:kotlin-test-jvm"))
     testCompile(projectTests(":idea:idea-test-framework")) { isTransitive = false }
@@ -53,12 +34,12 @@
     testCompile(projectTests(":idea"))
     testCompile(projectTests(":idea:idea-gradle"))
     testCompile(commonDep("junit:junit"))
-    testCompile(ideaPluginDeps("build-common", plugin = "android"))
 
-    testCompile(intellijDep()) { includeJars("gson", rootProject = rootProject) }
+    testCompile(intellijDep()) { includeJars("android-base-common", "gson", rootProject = rootProject) }
     testCompile(intellijPluginDep("properties"))
+    testCompileOnly(intellijDep()) { includeJars("java-api", "java-impl") }
     testCompileOnly(intellijPluginDep("android")) {
-        includeJars("android", "android-common", "sdk-common", "sdklib", "sdk-tools", "layoutlib-api")
+        includeJars("android", "android-common", "build-common", "sdk-common", "sdklib", "sdk-tools", "layoutlib-api")
     }
 
     testRuntime(projectDist(":kotlin-reflect"))
@@ -67,25 +48,9 @@
     testRuntime(project(":sam-with-receiver-ide-plugin"))
     testRuntime(project(":noarg-ide-plugin"))
     testRuntime(project(":allopen-ide-plugin"))
-<<<<<<< HEAD
-    testRuntime(ideaSdkDeps("resources"))
-    testRuntime(ideaSdkDeps("*.jar"))
-    testRuntime(ideaPluginDeps("idea-junit", "resources_en", plugin = "junit"))
-    testRuntime(ideaPluginDeps("IntelliLang", plugin = "IntelliLang"))
-    testRuntime(ideaPluginDeps("jcommander", "testng", "testng-plugin", "resources_en", plugin = "testng"))
-    testRuntime(ideaPluginDeps("copyright", plugin = "copyright"))
-    testRuntime(ideaPluginDeps("properties", "resources_en", plugin = "properties"))
-    testRuntime(ideaPluginDeps("java-i18n", plugin = "java-i18n"))
-    testRuntime(ideaPluginDeps("*.jar", plugin = "gradle"))
-    testRuntime(ideaPluginDeps("*.jar", plugin = "Groovy"))
-    testRuntime(ideaPluginDeps("coverage", "jacocoant", plugin = "coverage"))
-    testRuntime(ideaPluginDeps("java-decompiler", plugin = "java-decompiler"))
-    //testRuntime(ideaPluginDeps("*.jar", plugin = "maven"))
-    testRuntime(ideaPluginDeps("*.jar", plugin = "android"))
-    testRuntime(ideaPluginDeps("*.jar", plugin = "smali"))
-=======
 
     testRuntime(intellijPluginDep("android"))
+    testRuntime(intellijPluginDep("smali"))
     testRuntime(intellijPluginDep("copyright"))
     testRuntime(intellijPluginDep("coverage"))
     testRuntime(intellijPluginDep("gradle"))
@@ -94,9 +59,8 @@
     testRuntime(intellijPluginDep("java-decompiler"))
     testRuntime(intellijPluginDep("java-i18n"))
     testRuntime(intellijPluginDep("junit"))
-    testRuntime(intellijPluginDep("maven"))
+    //testRuntime(intellijPluginDep("maven"))
     testRuntime(intellijPluginDep("testng"))
->>>>>>> 5447ab70
 }
 
 sourceSets {
