<?xml version="1.0" encoding="UTF-8"?>
<module type="JAVA_MODULE" version="4">
  <component name="NewModuleRootManager" inherit-compiler-output="true">
    <exclude-output />
    <content url="file://$MODULE_DIR$">
      <sourceFolder url="file://$MODULE_DIR$/src" isTestSource="false" />
      <sourceFolder url="file://$MODULE_DIR$/testSrc" isTestSource="true" />
    </content>
    <orderEntry type="inheritedJdk" />
    <orderEntry type="sourceFolder" forTests="false" />
    <orderEntry type="module" module-name="intellij.android.core" />
    <orderEntry type="module" module-name="intellij.android.emulator" />
    <orderEntry type="module" module-name="intellij.android.sdkUpdates" />
    <orderEntry type="module" module-name="intellij.android.app-inspection.ide" />
    <orderEntry type="module" module-name="intellij.android.profilersAndroid" />
    <orderEntry type="module" module-name="intellij.android.adb" />
    <orderEntry type="module" module-name="intellij.android.app-inspection.inspectors.database" />
    <orderEntry type="module" module-name="intellij.android.lang" />
    <orderEntry type="module" module-name="intellij.android.projectSystem" />
    <orderEntry type="module" module-name="intellij.android.projectSystem.gradle" />
    <orderEntry type="module" module-name="intellij.android.projectSystem.gradle.psd" />
    <orderEntry type="module" module-name="intellij.android.projectSystem.gradle.upgrade" />
    <orderEntry type="module" module-name="intellij.android.transport" />
<<<<<<< HEAD
    <orderEntry type="module" module-name="intellij.android.android-layout-inspector" />
    <orderEntry type="module" module-name="intellij.android.assistant" />
    <orderEntry type="module" module-name="intellij.android.connection-assistant" />
    <orderEntry type="module" module-name="intellij.android.whats-new-assistant" />
=======
    <orderEntry type="module" module-name="assistant" />
    <orderEntry type="module" module-name="connection-assistant" />
    <orderEntry type="module" module-name="whats-new-assistant" />
>>>>>>> ad5b6ee3
    <orderEntry type="module" module-name="intellij.android.lang-databinding" />
    <orderEntry type="module" module-name="intellij.android.databinding" />
    <orderEntry type="module" module-name="intellij.android.mlkit" />
    <orderEntry type="module" module-name="intellij.android.layout-inspector" />
    <orderEntry type="module" module-name="intellij.android.room" />
    <orderEntry type="module" module-name="android.sdktools.wizardTemplate.impl" />
    <orderEntry type="module" module-name="intellij.android.build-attribution" />
    <orderEntry type="module" module-name="intellij.android.lint.common" />
    <orderEntry type="module" module-name="intellij.android.nav.safeargs" />
    <orderEntry type="module" module-name="intellij.android.dagger" />
    <orderEntry type="module" module-name="intellij.android.projectSystem.gradle.sync" />
    <orderEntry type="module" module-name="intellij.android.testRetention" />
    <orderEntry type="module" module-name="intellij.android.app-inspection.inspectors.workmanager.ide" />
    <orderEntry type="module" module-name="intellij.android.app-inspection.inspectors.network.ide" />
    <orderEntry type="module" module-name="intellij.android.app-inspection.inspectors.backgroundtask.ide" />
    <orderEntry type="module" module-name="intellij.android.debuggers" />
    <orderEntry type="module" module-name="intellij.android.logcat" />
    <orderEntry type="module" module-name="intellij.android.device-explorer" />
    <orderEntry type="module" module-name="intellij.android.device-monitor" />
    <orderEntry type="module" module-name="intellij.android.newProjectWizard" />
    <orderEntry type="module" module-name="intellij.android.templates" />
    <orderEntry type="module" module-name="android.sdktools.testutils" scope="TEST" />
    <orderEntry type="module" module-name="intellij.android.adt.testutils" scope="TEST" />
    <orderEntry type="module" module-name="intellij.android.lint" />
<<<<<<< HEAD
    <orderEntry type="library" scope="TEST" name="JUnit4" level="project" />
    <orderEntry type="module" module-name="intellij.platform.core" scope="TEST" />
    <orderEntry type="module" module-name="intellij.platform.extensions" scope="TEST" />
    <orderEntry type="module" module-name="intellij.platform.core.impl" scope="TEST" />
    <orderEntry type="module" module-name="intellij.platform.testFramework" scope="TEST" />
    <orderEntry type="module" module-name="intellij.platform.core.ui" scope="TEST" />
=======
    <orderEntry type="module" module-name="intellij.android.device-manager" />
    <orderEntry type="module" module-name="intellij.android.wear-pairing" />
>>>>>>> ad5b6ee3
  </component>
</module><|MERGE_RESOLUTION|>--- conflicted
+++ resolved
@@ -11,41 +11,34 @@
     <orderEntry type="module" module-name="intellij.android.core" />
     <orderEntry type="module" module-name="intellij.android.emulator" />
     <orderEntry type="module" module-name="intellij.android.sdkUpdates" />
-    <orderEntry type="module" module-name="intellij.android.app-inspection.ide" />
+    <orderEntry type="module" module-name="app-inspection.ide" />
     <orderEntry type="module" module-name="intellij.android.profilersAndroid" />
     <orderEntry type="module" module-name="intellij.android.adb" />
-    <orderEntry type="module" module-name="intellij.android.app-inspection.inspectors.database" />
+    <orderEntry type="module" module-name="app-inspection.inspectors.database" />
     <orderEntry type="module" module-name="intellij.android.lang" />
     <orderEntry type="module" module-name="intellij.android.projectSystem" />
     <orderEntry type="module" module-name="intellij.android.projectSystem.gradle" />
     <orderEntry type="module" module-name="intellij.android.projectSystem.gradle.psd" />
     <orderEntry type="module" module-name="intellij.android.projectSystem.gradle.upgrade" />
     <orderEntry type="module" module-name="intellij.android.transport" />
-<<<<<<< HEAD
-    <orderEntry type="module" module-name="intellij.android.android-layout-inspector" />
-    <orderEntry type="module" module-name="intellij.android.assistant" />
-    <orderEntry type="module" module-name="intellij.android.connection-assistant" />
-    <orderEntry type="module" module-name="intellij.android.whats-new-assistant" />
-=======
     <orderEntry type="module" module-name="assistant" />
     <orderEntry type="module" module-name="connection-assistant" />
     <orderEntry type="module" module-name="whats-new-assistant" />
->>>>>>> ad5b6ee3
     <orderEntry type="module" module-name="intellij.android.lang-databinding" />
     <orderEntry type="module" module-name="intellij.android.databinding" />
     <orderEntry type="module" module-name="intellij.android.mlkit" />
     <orderEntry type="module" module-name="intellij.android.layout-inspector" />
     <orderEntry type="module" module-name="intellij.android.room" />
-    <orderEntry type="module" module-name="android.sdktools.wizardTemplate.impl" />
+    <orderEntry type="module" module-name="intellij.android.wizardTemplate.impl" />
     <orderEntry type="module" module-name="intellij.android.build-attribution" />
-    <orderEntry type="module" module-name="intellij.android.lint.common" />
+    <orderEntry type="module" module-name="intellij.lint" />
     <orderEntry type="module" module-name="intellij.android.nav.safeargs" />
     <orderEntry type="module" module-name="intellij.android.dagger" />
     <orderEntry type="module" module-name="intellij.android.projectSystem.gradle.sync" />
     <orderEntry type="module" module-name="intellij.android.testRetention" />
-    <orderEntry type="module" module-name="intellij.android.app-inspection.inspectors.workmanager.ide" />
-    <orderEntry type="module" module-name="intellij.android.app-inspection.inspectors.network.ide" />
-    <orderEntry type="module" module-name="intellij.android.app-inspection.inspectors.backgroundtask.ide" />
+    <orderEntry type="module" module-name="app-inspection.inspectors.workmanager.ide" />
+    <orderEntry type="module" module-name="app-inspection.inspectors.network.ide" />
+    <orderEntry type="module" module-name="app-inspection.inspectors.backgroundtask.ide" />
     <orderEntry type="module" module-name="intellij.android.debuggers" />
     <orderEntry type="module" module-name="intellij.android.logcat" />
     <orderEntry type="module" module-name="intellij.android.device-explorer" />
@@ -55,16 +48,13 @@
     <orderEntry type="module" module-name="android.sdktools.testutils" scope="TEST" />
     <orderEntry type="module" module-name="intellij.android.adt.testutils" scope="TEST" />
     <orderEntry type="module" module-name="intellij.android.lint" />
-<<<<<<< HEAD
+    <orderEntry type="module" module-name="intellij.android.device-manager" />
+    <orderEntry type="module" module-name="intellij.android.wear-pairing" />
     <orderEntry type="library" scope="TEST" name="JUnit4" level="project" />
     <orderEntry type="module" module-name="intellij.platform.core" scope="TEST" />
     <orderEntry type="module" module-name="intellij.platform.extensions" scope="TEST" />
     <orderEntry type="module" module-name="intellij.platform.core.impl" scope="TEST" />
     <orderEntry type="module" module-name="intellij.platform.testFramework" scope="TEST" />
     <orderEntry type="module" module-name="intellij.platform.core.ui" scope="TEST" />
-=======
-    <orderEntry type="module" module-name="intellij.android.device-manager" />
-    <orderEntry type="module" module-name="intellij.android.wear-pairing" />
->>>>>>> ad5b6ee3
   </component>
 </module>