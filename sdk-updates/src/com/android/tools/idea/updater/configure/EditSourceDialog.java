/*
 * Copyright (C) 2015 The Android Open Source Project
 *
 * Licensed under the Apache License, Version 2.0 (the "License");
 * you may not use this file except in compliance with the License.
 * You may obtain a copy of the License at
 *
 *      http://www.apache.org/licenses/LICENSE-2.0
 *
 * Unless required by applicable law or agreed to in writing, software
 * distributed under the License is distributed on an "AS IS" BASIS,
 * WITHOUT WARRANTIES OR CONDITIONS OF ANY KIND, either express or implied.
 * See the License for the specific language governing permissions and
 * limitations under the License.
 */
package com.android.tools.idea.updater.configure;

import com.android.repository.api.RepositorySource;
import com.android.repository.api.RepositorySourceProvider;
<<<<<<< HEAD
import com.android.tools.idea.sdkv2.StudioLoggerProgressIndicator;
=======
import com.android.tools.idea.sdk.progress.StudioLoggerProgressIndicator;
>>>>>>> 4870ec21
import com.intellij.openapi.ui.DialogWrapper;
import com.intellij.ui.components.JBLabel;
import org.jetbrains.annotations.NotNull;
import org.jetbrains.annotations.Nullable;

import javax.swing.*;
import java.awt.event.*;
import java.net.MalformedURLException;
import java.net.URL;

/**
 * Dialog box allowing the user to edit or create an {@link RepositorySource}. Does some very basic validation.
 */
public class EditSourceDialog extends DialogWrapper {
  private JPanel contentPane;
  private JTextField myNameField;
  private JTextField myUrlField;
  private JBLabel myErrorLabel;

  private RepositorySourceProvider myProvider;
  private RepositorySource myExistingSource;

  private boolean myUrlSet = false;

  public EditSourceDialog(@NotNull RepositorySourceProvider provider, @Nullable RepositorySource existing) {
    super(null);
    myProvider = provider;
    myExistingSource = existing;
    myNameField.setText(existing == null ? "Custom Update Site" : existing.getDisplayName());
    myUrlField.setText(existing == null ? "http://" : existing.getUrl());
    setModal(true);

    myUrlField.addActionListener(new ActionListener() {
      @Override
      public void actionPerformed(ActionEvent e) {
        myUrlSet = true;
        validateUrl(myUrlField.getText());
      }
    });

    myUrlField.addFocusListener(new FocusAdapter() {
      @Override
      public void focusLost(FocusEvent e) {
        myUrlSet = true;
        validateUrl(myUrlField.getText());
      }
    });

    myUrlField.addKeyListener(new KeyAdapter() {
      @Override
      public void keyTyped(KeyEvent e) {
        if (myUrlSet) {
          validateUrl(myUrlField.getText() + e.getKeyChar());
        }
      }
    });

    init();
  }

  private boolean validateUrl(String url) {
    String error = getErrorMessage(url);
    if (error == null) {
      myErrorLabel.setVisible(false);
      setOKActionEnabled(true);
      contentPane.repaint();
      return true;
    }
    else {
      myErrorLabel.setText(error);
      myErrorLabel.setVisible(true);
      setOKActionEnabled(false);
      contentPane.repaint();
      return false;
    }
  }

  @Nullable
  private String getErrorMessage(String urlString) {
    try {
      new URL(urlString);
    }
    catch (MalformedURLException e) {
      return "URL is invalid";
    }
    if (myExistingSource == null) {
      // Reject URLs that are already in the source list.
      // URLs are generally case-insensitive (except for file:// where it all depends
      // on the current OS so we'll ignore this case.)
      // If we're editing a source, skip this.
<<<<<<< HEAD
      for (RepositorySource s : myProvider.getSources(null, null, new StudioLoggerProgressIndicator(getClass()), false)) {
=======
      for (RepositorySource s : myProvider.getSources(null, new StudioLoggerProgressIndicator(getClass()), false)) {
>>>>>>> 4870ec21
        if (urlString.equalsIgnoreCase(s.getUrl())) {
          return "An update site with this URL already exists";
        }
      }
    }
    return null;
  }

  public String getUiName() {
    return myNameField.getText();
  }

  public String getUrl() {
    return myUrlField.getText();
  }

  @Nullable
  @Override
  protected JComponent createCenterPanel() {
    return contentPane;
  }

  @Override
  protected void doOKAction() {
    myUrlSet = true;
    if (validateUrl(myUrlField.getText())) {
      super.doOKAction();
    }
  }
}<|MERGE_RESOLUTION|>--- conflicted
+++ resolved
@@ -17,11 +17,7 @@
 
 import com.android.repository.api.RepositorySource;
 import com.android.repository.api.RepositorySourceProvider;
-<<<<<<< HEAD
-import com.android.tools.idea.sdkv2.StudioLoggerProgressIndicator;
-=======
 import com.android.tools.idea.sdk.progress.StudioLoggerProgressIndicator;
->>>>>>> 4870ec21
 import com.intellij.openapi.ui.DialogWrapper;
 import com.intellij.ui.components.JBLabel;
 import org.jetbrains.annotations.NotNull;
@@ -112,11 +108,7 @@
       // URLs are generally case-insensitive (except for file:// where it all depends
       // on the current OS so we'll ignore this case.)
       // If we're editing a source, skip this.
-<<<<<<< HEAD
-      for (RepositorySource s : myProvider.getSources(null, null, new StudioLoggerProgressIndicator(getClass()), false)) {
-=======
       for (RepositorySource s : myProvider.getSources(null, new StudioLoggerProgressIndicator(getClass()), false)) {
->>>>>>> 4870ec21
         if (urlString.equalsIgnoreCase(s.getUrl())) {
           return "An update site with this URL already exists";
         }
