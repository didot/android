/*
 * Copyright (C) 2015 The Android Open Source Project
 *
 * Licensed under the Apache License, Version 2.0 (the "License");
 * you may not use this file except in compliance with the License.
 * You may obtain a copy of the License at
 *
 *      http://www.apache.org/licenses/LICENSE-2.0
 *
 * Unless required by applicable law or agreed to in writing, software
 * distributed under the License is distributed on an "AS IS" BASIS,
 * WITHOUT WARRANTIES OR CONDITIONS OF ANY KIND, either express or implied.
 * See the License for the specific language governing permissions and
 * limitations under the License.
 */
package com.android.tools.idea.updater.configure;

import com.android.tools.analytics.UsageTracker;
import com.android.tools.idea.IdeInfo;
import com.android.tools.idea.sdk.AndroidSdks;
import com.google.wireless.android.sdk.stats.AndroidStudioEvent;
import com.google.wireless.android.sdk.stats.AndroidStudioEvent.EventCategory;
import com.intellij.facet.ProjectFacetManager;
import com.intellij.openapi.actionSystem.ActionPlaces;
import com.intellij.openapi.actionSystem.AnActionEvent;
import com.intellij.openapi.actionSystem.Presentation;
import com.intellij.openapi.options.Configurable;
import com.intellij.openapi.options.ShowSettingsUtil;
import com.intellij.openapi.options.ex.ConfigurableExtensionPointUtil;
import com.intellij.openapi.project.DumbAwareAction;
import com.intellij.openapi.project.Project;
import org.jetbrains.android.facet.AndroidFacet;
import org.jetbrains.android.sdk.AndroidSdkData;
import org.jetbrains.android.util.AndroidBundle;
import org.jetbrains.annotations.NotNull;
import org.jetbrains.annotations.Nullable;

import static org.jetbrains.android.sdk.AndroidSdkUtils.isAndroidSdkManagerEnabled;

/**
 * Action to open the Android SDK pane in Settings.
 */
public class RunSdkConfigAction extends DumbAwareAction {
  protected RunSdkConfigAction() {
    super(AndroidBundle.message("android.run.sdk.manager.action.text"));
  }

  @Override
  public void update(@NotNull AnActionEvent e) {
    if (e == null || ActionPlaces.WELCOME_SCREEN.equals(e.getPlace()) || IdeInfo.getInstance().isAndroidStudio()) {
      Presentation presentation = e == null ? getTemplatePresentation() : e.getPresentation();
      presentation.setEnabledAndVisible(isAndroidSdkManagerEnabled());
    }
    else {
      Project project = e.getProject();
      e.getPresentation().setEnabled(project != null && !ProjectFacetManager.getInstance(project).getFacets(AndroidFacet.ID).isEmpty());
    }
  }

  @Override
<<<<<<< HEAD
  public void actionPerformed(@Nullable AnActionEvent e) {
    UsageTracker.log(AndroidStudioEvent.newBuilder()
=======
  public void actionPerformed(@NotNull AnActionEvent e) {
    UsageTracker.getInstance().log(AndroidStudioEvent.newBuilder()
>>>>>>> f38b3247
                                   .setCategory(EventCategory.SDK_MANAGER)
                                   .setKind(AndroidStudioEvent.EventKind.SDK_MANAGER_TOOLBAR_CLICKED));
    if (e != null && ActionPlaces.WELCOME_SCREEN.equals(e.getPlace())) {
      // Invoked from Welcome Screen, might not have an SDK setup yet
      AndroidSdkData sdkData = AndroidSdks.getInstance().tryToChooseAndroidSdk();
      if (sdkData == null) {
        // This probably shouldn't happen, but the check was there in the standalone launcher case...
        return;
      }
    }
    Configurable configurable =
      ConfigurableExtensionPointUtil.createApplicationConfigurableForProvider(SdkUpdaterConfigurableProvider.class);
    ShowSettingsUtil.getInstance().showSettingsDialog(null, configurable.getClass());
  }
}<|MERGE_RESOLUTION|>--- conflicted
+++ resolved
@@ -58,13 +58,8 @@
   }
 
   @Override
-<<<<<<< HEAD
-  public void actionPerformed(@Nullable AnActionEvent e) {
+  public void actionPerformed(@NotNull AnActionEvent e) {
     UsageTracker.log(AndroidStudioEvent.newBuilder()
-=======
-  public void actionPerformed(@NotNull AnActionEvent e) {
-    UsageTracker.getInstance().log(AndroidStudioEvent.newBuilder()
->>>>>>> f38b3247
                                    .setCategory(EventCategory.SDK_MANAGER)
                                    .setKind(AndroidStudioEvent.EventKind.SDK_MANAGER_TOOLBAR_CLICKED));
     if (e != null && ActionPlaces.WELCOME_SCREEN.equals(e.getPlace())) {
