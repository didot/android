/*
 * Copyright (C) 2015 The Android Open Source Project
 *
 * Licensed under the Apache License, Version 2.0 (the "License");
 * you may not use this file except in compliance with the License.
 * You may obtain a copy of the License at
 *
 *      http://www.apache.org/licenses/LICENSE-2.0
 *
 * Unless required by applicable law or agreed to in writing, software
 * distributed under the License is distributed on an "AS IS" BASIS,
 * WITHOUT WARRANTIES OR CONDITIONS OF ANY KIND, either express or implied.
 * See the License for the specific language governing permissions and
 * limitations under the License.
 */
package com.android.tools.idea.updater.configure;

import com.android.repository.api.RepoPackage;
import com.android.repository.api.UpdatablePackage;
import com.android.sdklib.AndroidVersion;
import com.google.common.annotations.VisibleForTesting;
import com.google.common.collect.Lists;
import com.google.common.collect.Multimap;
import com.google.common.collect.TreeMultimap;
<<<<<<< HEAD
import com.intellij.CommonBundle;
=======
import com.intellij.ide.util.PropertiesComponent;
>>>>>>> 477885a9
import com.intellij.ui.JBColor;
import com.intellij.ui.components.JBLabel;
import com.intellij.ui.dualView.TreeTableView;
import com.intellij.ui.treeStructure.treetable.ListTreeTableModelOnColumns;
import com.intellij.ui.treeStructure.treetable.TreeColumnInfo;
import com.intellij.util.ui.AsyncProcessIcon;
import com.intellij.util.ui.ColumnInfo;
import com.intellij.util.ui.tree.TreeUtil;
<<<<<<< HEAD
import java.awt.*;
=======
import java.awt.CardLayout;
import java.util.Comparator;
>>>>>>> 477885a9
import java.util.Enumeration;
import java.util.HashSet;
import java.util.List;
import java.util.Set;
<<<<<<< HEAD
import javax.swing.*;
=======
import javax.swing.JCheckBox;
import javax.swing.JPanel;
>>>>>>> 477885a9
import javax.swing.event.ChangeEvent;
import javax.swing.event.ChangeListener;
import org.jetbrains.annotations.NotNull;

/**
 * Panel that shows all the packages corresponding to an AndroidVersion.
 */
public class PlatformComponentsPanel {
  private static final String PLATFORM_DETAILS_CHECKBOX_SELECTED = "updater.configure.platform.details.checkbox.selected";

  private TreeTableView myPlatformSummaryTable;
  private TreeTableView myPlatformDetailTable;
  private JPanel myPlatformPanel;
  private JCheckBox myPlatformDetailsCheckbox;
  private JCheckBox myHideObsoletePackagesCheckbox;
  private JPanel myPlatformLoadingPanel;
  private JBLabel myPlatformLoadingLabel;
  @SuppressWarnings("unused") private AsyncProcessIcon myPlatformLoadingIcon;
  @SuppressWarnings("unused") private JPanel myRootPanel;
  private boolean myModified;

  @VisibleForTesting
  UpdaterTreeNode myPlatformDetailsRootNode;
  @VisibleForTesting
  UpdaterTreeNode myPlatformSummaryRootNode;

  Set<PackageNodeModel> myStates = new HashSet<PackageNodeModel>();

  // map of versions to current subpackages
  private final Multimap<AndroidVersion, UpdatablePackage> myCurrentPackages = TreeMultimap.create();

  private final ChangeListener myModificationListener = new ChangeListener() {
    @Override
    public void stateChanged(ChangeEvent e) {
      refreshModified();
    }
  };
  private SdkUpdaterConfigurable myConfigurable;

  @SuppressWarnings("unused")
  PlatformComponentsPanel() {
    this(PropertiesComponent.getInstance());
  }

  @VisibleForTesting
  PlatformComponentsPanel(@NotNull PropertiesComponent propertiesComponent) {
    myPlatformSummaryTable.setColumnSelectionAllowed(false);
    myPlatformLoadingLabel.setForeground(JBColor.GRAY);

    myPlatformDetailsCheckbox.setSelected(propertiesComponent.getBoolean(PLATFORM_DETAILS_CHECKBOX_SELECTED, false));
    myPlatformDetailsCheckbox.addActionListener(e -> {
      propertiesComponent.setValue(PLATFORM_DETAILS_CHECKBOX_SELECTED, myPlatformDetailsCheckbox.isSelected());
      updatePlatformTable();
    });
    updatePlatformTable();

    myHideObsoletePackagesCheckbox.addActionListener(e -> updatePlatformItems());
  }

  private void updatePlatformTable() {
    ((CardLayout)myPlatformPanel.getLayout()).show(myPlatformPanel, myPlatformDetailsCheckbox.isSelected() ? "details" : "summary");
  }

  private void updatePlatformItems() {
    myPlatformDetailsRootNode.removeAllChildren();
    myPlatformSummaryRootNode.removeAllChildren();
    myStates.clear();
    List<AndroidVersion> versions = Lists.newArrayList(myCurrentPackages.keySet());
    versions = Lists.reverse(versions);
    // Sort in reverse API level, and then forward comparing extension level.
    versions.sort(((Comparator<AndroidVersion>)(o1, o2) -> o1.compareTo(o2.getApiLevel(), o2.getCodename()) * -1)
                    .thenComparing(AndroidVersion::compareTo));
    for (AndroidVersion version : versions) {
<<<<<<< HEAD
      if (version.equals(0)) {
        continue;
      }
      Set<UpdaterTreeNode> versionNodes = new HashSet<UpdaterTreeNode>();
=======
      // When an API level is not parsed correctly, it is given API level 0, which is undefined and we should not show the package.
      if (version.equals(AndroidVersion.VersionCodes.UNDEFINED)) {
        continue;
      }
      Set<UpdaterTreeNode> versionNodes = Sets.newHashSet();
>>>>>>> 477885a9
      UpdaterTreeNode marker = new ParentTreeNode(version);
      for (UpdatablePackage info : myCurrentPackages.get(version)) {
        RepoPackage pkg = info.getRepresentative();
        if (pkg.obsolete() && myHideObsoletePackagesCheckbox.isSelected()) {
          continue;
        }
        PackageNodeModel model = new PackageNodeModel(info);
        myStates.add(model);
        UpdaterTreeNode node = new DetailsTreeNode(model, myModificationListener, myConfigurable);
        marker.add(node);
        versionNodes.add(node);
      }
      if (marker.getChildCount() > 0) {
        myPlatformDetailsRootNode.add(marker);
      }
      SummaryTreeNode node = SummaryTreeNode.createNode(version, versionNodes);
      if (node != null && version.isBaseExtension()) {
        myPlatformSummaryRootNode.add(node);
      }
    }
    refreshModified();
    SdkUpdaterConfigPanel.resizeColumnsToFit(myPlatformDetailTable);
    SdkUpdaterConfigPanel.resizeColumnsToFit(myPlatformSummaryTable);
    myPlatformDetailTable.updateUI();
    myPlatformSummaryTable.updateUI();
    TreeUtil.expandAll(myPlatformDetailTable.getTree());
    TreeUtil.expandAll(myPlatformSummaryTable.getTree());
  }

  public void startLoading() {
    myCurrentPackages.clear();
    myPlatformLoadingPanel.setVisible(true);
  }

  public void finishLoading() {
    updatePlatformItems();
    myPlatformLoadingPanel.setVisible(false);
  }

  private void createUIComponents() {
    UpdaterTreeNode.Renderer renderer = new SummaryTreeNode.Renderer();

    myPlatformLoadingIcon = new AsyncProcessIcon(CommonBundle.getLoadingTreeNodeText());
    myPlatformSummaryRootNode = new RootNode();
    myPlatformDetailsRootNode = new RootNode();
    ColumnInfo[] platformSummaryColumns =
      new ColumnInfo[]{new DownloadStatusColumnInfo(), new TreeColumnInfo("Name"), new ApiLevelColumnInfo(), new RevisionColumnInfo(),
        new StatusColumnInfo()};
    myPlatformSummaryTable = new TreeTableView(new ListTreeTableModelOnColumns(myPlatformSummaryRootNode, platformSummaryColumns));
    SdkUpdaterConfigPanel.setTreeTableProperties(myPlatformSummaryTable, renderer, myModificationListener);

    ColumnInfo[] platformDetailColumns =
      new ColumnInfo[]{new DownloadStatusColumnInfo(), new TreeColumnInfo("Name"), new ApiLevelColumnInfo(), new RevisionColumnInfo(),
        new StatusColumnInfo()};
    myPlatformDetailTable = new TreeTableView(new ListTreeTableModelOnColumns(myPlatformDetailsRootNode, platformDetailColumns));
    SdkUpdaterConfigPanel.setTreeTableProperties(myPlatformDetailTable, renderer, myModificationListener);
  }

  public void setPackages(@NotNull Multimap<AndroidVersion, UpdatablePackage> packages) {
    myCurrentPackages.clear();
    myCurrentPackages.putAll(packages);
    updatePlatformItems();
  }

  public boolean isModified() {
    return myModified;
  }

  public void refreshModified() {
    Enumeration items = myPlatformDetailsRootNode.breadthFirstEnumeration();
    while (items.hasMoreElements()) {
      UpdaterTreeNode node = (UpdaterTreeNode)items.nextElement();
      if (node.getInitialState() != node.getCurrentState()) {
        myModified = true;
        return;
      }
    }
    myModified = false;
  }

  public void reset() {
    for (Enumeration children = myPlatformDetailsRootNode.breadthFirstEnumeration(); children.hasMoreElements(); ) {
      UpdaterTreeNode node = (UpdaterTreeNode)children.nextElement();
      node.resetState();
    }
    refreshModified();
  }

  public void setEnabled(boolean enabled) {
    myPlatformDetailTable.setEnabled(enabled);
    myPlatformSummaryTable.setEnabled(enabled);
    myPlatformDetailsCheckbox.setEnabled(enabled);
  }

  public void setConfigurable(@NotNull SdkUpdaterConfigurable configurable) {
    myConfigurable = configurable;
  }
}<|MERGE_RESOLUTION|>--- conflicted
+++ resolved
@@ -22,11 +22,8 @@
 import com.google.common.collect.Lists;
 import com.google.common.collect.Multimap;
 import com.google.common.collect.TreeMultimap;
-<<<<<<< HEAD
 import com.intellij.CommonBundle;
-=======
 import com.intellij.ide.util.PropertiesComponent;
->>>>>>> 477885a9
 import com.intellij.ui.JBColor;
 import com.intellij.ui.components.JBLabel;
 import com.intellij.ui.dualView.TreeTableView;
@@ -35,22 +32,14 @@
 import com.intellij.util.ui.AsyncProcessIcon;
 import com.intellij.util.ui.ColumnInfo;
 import com.intellij.util.ui.tree.TreeUtil;
-<<<<<<< HEAD
-import java.awt.*;
-=======
 import java.awt.CardLayout;
 import java.util.Comparator;
->>>>>>> 477885a9
 import java.util.Enumeration;
 import java.util.HashSet;
 import java.util.List;
 import java.util.Set;
-<<<<<<< HEAD
-import javax.swing.*;
-=======
 import javax.swing.JCheckBox;
 import javax.swing.JPanel;
->>>>>>> 477885a9
 import javax.swing.event.ChangeEvent;
 import javax.swing.event.ChangeListener;
 import org.jetbrains.annotations.NotNull;
@@ -77,7 +66,7 @@
   @VisibleForTesting
   UpdaterTreeNode myPlatformSummaryRootNode;
 
-  Set<PackageNodeModel> myStates = new HashSet<PackageNodeModel>();
+  Set<PackageNodeModel> myStates = new HashSet<>();
 
   // map of versions to current subpackages
   private final Multimap<AndroidVersion, UpdatablePackage> myCurrentPackages = TreeMultimap.create();
@@ -124,18 +113,11 @@
     versions.sort(((Comparator<AndroidVersion>)(o1, o2) -> o1.compareTo(o2.getApiLevel(), o2.getCodename()) * -1)
                     .thenComparing(AndroidVersion::compareTo));
     for (AndroidVersion version : versions) {
-<<<<<<< HEAD
-      if (version.equals(0)) {
-        continue;
-      }
-      Set<UpdaterTreeNode> versionNodes = new HashSet<UpdaterTreeNode>();
-=======
       // When an API level is not parsed correctly, it is given API level 0, which is undefined and we should not show the package.
       if (version.equals(AndroidVersion.VersionCodes.UNDEFINED)) {
         continue;
       }
-      Set<UpdaterTreeNode> versionNodes = Sets.newHashSet();
->>>>>>> 477885a9
+      Set<UpdaterTreeNode> versionNodes = new HashSet<>();
       UpdaterTreeNode marker = new ParentTreeNode(version);
       for (UpdatablePackage info : myCurrentPackages.get(version)) {
         RepoPackage pkg = info.getRepresentative();
