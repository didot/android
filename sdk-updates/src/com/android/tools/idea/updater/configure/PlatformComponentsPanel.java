--- conflicted
+++ resolved
@@ -93,14 +93,10 @@
     List<AndroidVersion> versions = Lists.newArrayList(myCurrentPackages.keySet());
     versions = Lists.reverse(versions);
     for (AndroidVersion version : versions) {
-<<<<<<< HEAD
-      Set<UpdaterTreeNode> versionNodes = new HashSet<UpdaterTreeNode>();
-=======
       if (version.equals(0)) {
         continue;
       }
-      Set<UpdaterTreeNode> versionNodes = Sets.newHashSet();
->>>>>>> 4d90afa2
+      Set<UpdaterTreeNode> versionNodes = new HashSet<UpdaterTreeNode>();
       UpdaterTreeNode marker = new ParentTreeNode(version);
       for (UpdatablePackage info : myCurrentPackages.get(version)) {
         RepoPackage pkg = info.getRepresentative();
