/*
 * Copyright (C) 2015 The Android Open Source Project
 *
 * Licensed under the Apache License, Version 2.0 (the "License");
 * you may not use this file except in compliance with the License.
 * You may obtain a copy of the License at
 *
 *      http://www.apache.org/licenses/LICENSE-2.0
 *
 * Unless required by applicable law or agreed to in writing, software
 * distributed under the License is distributed on an "AS IS" BASIS,
 * WITHOUT WARRANTIES OR CONDITIONS OF ANY KIND, either express or implied.
 * See the License for the specific language governing permissions and
 * limitations under the License.
 */
package com.android.tools.idea.updater.configure;

import com.android.repository.Revision;
import com.intellij.util.ui.ColumnInfo;
import org.jetbrains.annotations.Nullable;

/**
 * ColumnInfo that shows the {@link Revision} of a package.
 */
class VersionColumnInfo extends ColumnInfo<UpdaterTreeNode, Revision> {
  VersionColumnInfo() {
    super("Version");
  }

  @Nullable
  @Override
  public Revision valueOf(UpdaterTreeNode node) {
<<<<<<< HEAD
    if (!(node instanceof PlatformDetailsTreeNode)) {
      return null;
    }
    return ((PlatformDetailsTreeNode)node).getPackage().getVersion();
=======
    if (!(node instanceof DetailsTreeNode)) {
      return null;
    }
    return ((DetailsTreeNode)node).getPackage().getVersion();
>>>>>>> 4870ec21
  }
}<|MERGE_RESOLUTION|>--- conflicted
+++ resolved
@@ -30,16 +30,9 @@
   @Nullable
   @Override
   public Revision valueOf(UpdaterTreeNode node) {
-<<<<<<< HEAD
-    if (!(node instanceof PlatformDetailsTreeNode)) {
-      return null;
-    }
-    return ((PlatformDetailsTreeNode)node).getPackage().getVersion();
-=======
     if (!(node instanceof DetailsTreeNode)) {
       return null;
     }
     return ((DetailsTreeNode)node).getPackage().getVersion();
->>>>>>> 4870ec21
   }
 }