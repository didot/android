/*
 * Copyright (C) 2015 The Android Open Source Project
 *
 * Licensed under the Apache License, Version 2.0 (the "License");
 * you may not use this file except in compliance with the License.
 * You may obtain a copy of the License at
 *
 *      http://www.apache.org/licenses/LICENSE-2.0
 *
 * Unless required by applicable law or agreed to in writing, software
 * distributed under the License is distributed on an "AS IS" BASIS,
 * WITHOUT WARRANTIES OR CONDITIONS OF ANY KIND, either express or implied.
 * See the License for the specific language governing permissions and
 * limitations under the License.
 */
package com.android.tools.idea.updater;

import com.android.repository.api.ConstantSourceProvider;
import com.android.repository.api.RepositorySourceProvider;
import com.android.sdklib.repository.AndroidSdkHandler;
import com.android.tools.idea.sdk.progress.StudioLoggerProgressIndicator;
import com.intellij.credentialStore.CredentialAttributes;
import com.intellij.credentialStore.Credentials;
import com.intellij.credentialStore.OneTimeString;
import com.intellij.ide.externalComponents.ExternalComponentManager;
import com.intellij.ide.externalComponents.UpdatableExternalComponent;
import com.intellij.ide.passwordSafe.PasswordSafe;
import com.intellij.openapi.application.PathManager;
import com.intellij.openapi.components.ApplicationComponent;
import com.intellij.util.proxy.CommonProxy;
import com.intellij.util.proxy.NonStaticAuthenticator;
import org.jetbrains.annotations.NotNull;
import org.jetbrains.annotations.Nullable;

import java.net.MalformedURLException;
import java.net.PasswordAuthentication;
import java.net.URL;
import java.nio.file.Files;
import java.nio.file.Path;
import java.nio.file.Paths;

import static org.jetbrains.android.sdk.AndroidSdkUtils.isAndroidSdkManagerEnabled;

/**
 * Plugin to set up the android sdk {@link UpdatableExternalComponent} and
 * {@link com.android.tools.idea.updater.configure.SdkUpdaterConfigurable}.
 */
public class AndroidSdkUpdaterPlugin implements ApplicationComponent {
  @Override
  public void initComponent() {
    if (isAndroidSdkManagerEnabled()) {
      setUpAuthenticator();
      ExternalComponentManager.getInstance().registerComponentSource(new SdkComponentSource());

      URL offlineRepo = getOfflineRepoDir();
      if (offlineRepo != null) {
        // We don't have an actual RepoManager yet, so just get all the modules statically.
        RepositorySourceProvider provider =
          new ConstantSourceProvider(offlineRepo.toString(), "Offline Repo", AndroidSdkHandler.getAllModules());
        AndroidSdkHandler.addCustomSourceProvider(provider, new StudioLoggerProgressIndicator(getClass()));
      }
    }
  }

  @Nullable
  private static URL getOfflineRepoDir() {
    Path path = Paths.get(PathManager.getPreInstalledPluginsPath(), "sdk-updates", "offline-repo", "offline-repo.xml");
    if (Files.exists(path)) {
      try {
        return path.toUri().toURL();
      }
      catch (MalformedURLException e) {
        return null;
      }
    }
    return null;
  }

<<<<<<< HEAD
  private void setUpAuthenticator() {
    CommonProxy.getInstance().setCustomAuth(getClass().getName(), new AndroidAuthenticator());
  }

  @Override
  public void disposeComponent() {
    // nothing
  }

=======
>>>>>>> 7f53ac16
  @NotNull
  @Override
  public String getComponentName() {
    return "Android Sdk Updater";
  }

  public static String getCredentialServiceName(@NotNull String host) {
    return "AndroidSdk:" + host;
  }

  private static class AndroidAuthenticator extends NonStaticAuthenticator {
    @Override
    @Nullable
    public PasswordAuthentication getPasswordAuthentication() {
      String host = getRequestingURL().toString();
      PasswordAuthentication result = getAuthentication(host);
      if (result != null) {
        return result;
      }
      return getAuthentication(CommonProxy.getHostNameReliably(getRequestingHost(), getRequestingSite(), getRequestingURL()));
    }
  }

  @Nullable
  public static PasswordAuthentication getAuthentication(@NotNull String host) {
    Credentials credentials = PasswordSafe.getInstance().get(new CredentialAttributes(getCredentialServiceName(host)));
    if (credentials != null) {
      OneTimeString password = credentials.getPassword();
      if (password != null) {
        return new PasswordAuthentication(credentials.getUserName(), password.toCharArray());
      }
    }
    return null;
  }
}<|MERGE_RESOLUTION|>--- conflicted
+++ resolved
@@ -76,18 +76,10 @@
     return null;
   }
 
-<<<<<<< HEAD
   private void setUpAuthenticator() {
     CommonProxy.getInstance().setCustomAuth(getClass().getName(), new AndroidAuthenticator());
   }
 
-  @Override
-  public void disposeComponent() {
-    // nothing
-  }
-
-=======
->>>>>>> 7f53ac16
   @NotNull
   @Override
   public String getComponentName() {
