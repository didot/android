--- conflicted
+++ resolved
@@ -76,8 +76,6 @@
     return null;
   }
 
-<<<<<<< HEAD
-=======
   private void setUpAuthenticator() {
     CommonProxy.getInstance().setCustomAuth(getClass().getName(), new AndroidAuthenticator());
   }
@@ -87,7 +85,6 @@
     // nothing
   }
 
->>>>>>> c8fa6d74
   @NotNull
   @Override
   public String getComponentName() {
