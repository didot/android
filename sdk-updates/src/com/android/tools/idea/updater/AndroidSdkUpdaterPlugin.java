/*
 * Copyright (C) 2015 The Android Open Source Project
 *
 * Licensed under the Apache License, Version 2.0 (the "License");
 * you may not use this file except in compliance with the License.
 * You may obtain a copy of the License at
 *
 *      http://www.apache.org/licenses/LICENSE-2.0
 *
 * Unless required by applicable law or agreed to in writing, software
 * distributed under the License is distributed on an "AS IS" BASIS,
 * WITHOUT WARRANTIES OR CONDITIONS OF ANY KIND, either express or implied.
 * See the License for the specific language governing permissions and
 * limitations under the License.
 */
package com.android.tools.idea.updater;

import com.android.repository.api.ConstantSourceProvider;
import com.android.repository.api.RepositorySourceProvider;
import com.android.sdklib.repository.AndroidSdkHandler;
import com.android.tools.idea.sdk.progress.StudioLoggerProgressIndicator;
import com.intellij.credentialStore.CredentialAttributes;
import com.intellij.credentialStore.Credentials;
import com.intellij.credentialStore.OneTimeString;
import com.intellij.ide.externalComponents.ExternalComponentManager;
import com.intellij.ide.externalComponents.UpdatableExternalComponent;
import com.intellij.ide.passwordSafe.PasswordSafe;
import com.intellij.openapi.application.PathManager;
import com.intellij.openapi.components.ApplicationComponent;
import com.intellij.util.proxy.CommonProxy;
import com.intellij.util.proxy.NonStaticAuthenticator;
import org.jetbrains.annotations.NotNull;
import org.jetbrains.annotations.Nullable;

import java.net.MalformedURLException;
import java.net.PasswordAuthentication;
import java.net.URL;
import java.nio.file.Files;
import java.nio.file.Path;
import java.nio.file.Paths;

import static org.jetbrains.android.sdk.AndroidSdkUtils.isAndroidSdkManagerEnabled;

/**
 * Plugin to set up the android sdk {@link UpdatableExternalComponent} and
 * {@link com.android.tools.idea.updater.configure.SdkUpdaterConfigurable}.
 */
public class AndroidSdkUpdaterPlugin implements ApplicationComponent {
  @Override
  public void initComponent() {
    if (isAndroidSdkManagerEnabled()) {
      setUpAuthenticator();
      ExternalComponentManager.getInstance().registerComponentSource(new SdkComponentSource());

      URL offlineRepo = getOfflineRepoDir();
      if (offlineRepo != null) {
        // We don't have an actual RepoManager yet, so just get all the modules statically.
        RepositorySourceProvider provider =
          new ConstantSourceProvider(offlineRepo.toString(), "Offline Repo", AndroidSdkHandler.getAllModules());
        AndroidSdkHandler.addCustomSourceProvider(provider, new StudioLoggerProgressIndicator(getClass()));
      }
    }
  }

  @Nullable
  private static URL getOfflineRepoDir() {
    Path path = Paths.get(PathManager.getPreInstalledPluginsPath(), "sdk-updates", "offline-repo", "offline-repo.xml");
    if (Files.exists(path)) {
      try {
        return path.toUri().toURL();
      }
      catch (MalformedURLException e) {
        return null;
      }
    }
    return null;
  }

  private void setUpAuthenticator() {
    CommonProxy.getInstance().setCustomAuth(getClass().getName(), new AndroidAuthenticator());
  }

<<<<<<< HEAD
  @Override
  public void disposeComponent() {
    // nothing
  }

=======
>>>>>>> 7bd3f2d2
  @NotNull
  @Override
  public String getComponentName() {
    return "Android Sdk Updater";
  }

  public static String getCredentialServiceName(@NotNull String host) {
    return "AndroidSdk:" + host;
  }

  private static class AndroidAuthenticator extends NonStaticAuthenticator {
    @Override
    @Nullable
    public PasswordAuthentication getPasswordAuthentication() {
      String host = getRequestingURL().toString();
      PasswordAuthentication result = getAuthentication(host);
      if (result != null) {
        return result;
      }
      return getAuthentication(CommonProxy.getHostNameReliably(getRequestingHost(), getRequestingSite(), getRequestingURL()));
    }
  }

  @Nullable
  public static PasswordAuthentication getAuthentication(@NotNull String host) {
    Credentials credentials = PasswordSafe.getInstance().get(new CredentialAttributes(getCredentialServiceName(host)));
    if (credentials != null) {
      OneTimeString password = credentials.getPassword();
      if (password != null) {
        return new PasswordAuthentication(credentials.getUserName(), password.toCharArray());
      }
    }
    return null;
  }
}<|MERGE_RESOLUTION|>--- conflicted
+++ resolved
@@ -80,14 +80,6 @@
     CommonProxy.getInstance().setCustomAuth(getClass().getName(), new AndroidAuthenticator());
   }
 
-<<<<<<< HEAD
-  @Override
-  public void disposeComponent() {
-    // nothing
-  }
-
-=======
->>>>>>> 7bd3f2d2
   @NotNull
   @Override
   public String getComponentName() {
