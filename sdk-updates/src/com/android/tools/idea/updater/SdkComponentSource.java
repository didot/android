--- conflicted
+++ resolved
@@ -17,21 +17,6 @@
 
 import com.android.SdkConstants;
 import com.android.repository.Revision;
-<<<<<<< HEAD
-import com.android.repository.api.LocalPackage;
-import com.android.repository.api.RemotePackage;
-import com.android.repository.api.RepoManager;
-import com.android.repository.api.RepoPackage;
-import com.android.repository.impl.meta.RepositoryPackages;
-import com.android.sdklib.AndroidVersion;
-import com.android.sdklib.SdkVersionInfo;
-import com.android.sdklib.repositoryv2.AndroidSdkHandler;
-import com.android.sdklib.repositoryv2.meta.DetailsTypes;
-import com.android.tools.idea.sdkv2.RepoProgressIndicatorAdapter;
-import com.android.tools.idea.sdkv2.StudioDownloader;
-import com.android.tools.idea.sdkv2.StudioLoggerProgressIndicator;
-import com.android.tools.idea.sdkv2.StudioSettingsController;
-=======
 import com.android.repository.api.*;
 import com.android.repository.impl.meta.RepositoryPackages;
 import com.android.sdklib.AndroidVersion;
@@ -42,7 +27,6 @@
 import com.android.tools.idea.sdk.progress.RepoProgressIndicatorAdapter;
 import com.android.tools.idea.sdk.progress.StudioLoggerProgressIndicator;
 import com.google.common.annotations.VisibleForTesting;
->>>>>>> 4870ec21
 import com.google.common.collect.ImmutableList;
 import com.google.common.collect.ImmutableSet;
 import com.google.common.collect.Lists;
@@ -77,24 +61,13 @@
   private static final StudioLoggerProgressIndicator LOGGER = new StudioLoggerProgressIndicator(SdkComponentSource.class);
 
   private void initIfNecessary(@Nullable ProgressIndicator indicator) {
-<<<<<<< HEAD
-    RepoManager mgr = AndroidSdkUtils.tryToChooseSdkHandler().getSdkManager(LOGGER);
-=======
     RepoManager mgr = getRepoManager();
->>>>>>> 4870ec21
     com.android.repository.api.ProgressIndicator progress;
     if (indicator != null) {
       progress = new RepoProgressIndicatorAdapter(indicator);
     }
     else {
       progress = LOGGER;
-<<<<<<< HEAD
-    }
-    if (mgr
-      .loadSynchronously(TimeUnit.MINUTES.toMillis(1), progress, new StudioDownloader(indicator), StudioSettingsController.getInstance())) {
-      myPackages = mgr.getPackages();
-    }
-=======
     }
     if (mgr
       .loadSynchronously(TimeUnit.MINUTES.toMillis(1), progress, getDownloader(indicator), getSettingsController())) {
@@ -118,7 +91,6 @@
   @NotNull
   RepoManager getRepoManager() {
     return AndroidSdkUtils.tryToChooseSdkHandler().getSdkManager(LOGGER);
->>>>>>> 4870ec21
   }
 
   /**
@@ -201,25 +173,15 @@
   @NotNull
   @Override
   public Collection<? extends Pair<String, String>> getStatuses() {
-<<<<<<< HEAD
-    AndroidSdkHandler handler = AndroidSdkUtils.tryToChooseSdkHandler();
-    Revision toolsRevision = null;
-    LocalPackage toolsPackage = handler.getLocalPackage(SdkConstants.FD_TOOLS, LOGGER);
-=======
     Revision toolsRevision = null;
     LocalPackage toolsPackage = getRepoManager().getPackages().getLocalPackages().get(SdkConstants.FD_TOOLS);
->>>>>>> 4870ec21
     if (toolsPackage != null) {
       toolsRevision = toolsPackage.getVersion();
     }
 
     Revision platformRevision = null;
     AndroidVersion platformVersion = null;
-<<<<<<< HEAD
-    for (LocalPackage info : handler.getSdkManager(LOGGER).getPackages().getLocalPackagesForPrefix(SdkConstants.FD_PLATFORMS)) {
-=======
     for (LocalPackage info : getRepoManager().getPackages().getLocalPackagesForPrefix(SdkConstants.FD_PLATFORMS)) {
->>>>>>> 4870ec21
       if (info.getTypeDetails() instanceof DetailsTypes.PlatformDetailsType) {
         DetailsTypes.PlatformDetailsType details = (DetailsTypes.PlatformDetailsType)info.getTypeDetails();
         AndroidVersion testVersion = new AndroidVersion(details.getApiLevel(), details.getCodename());
