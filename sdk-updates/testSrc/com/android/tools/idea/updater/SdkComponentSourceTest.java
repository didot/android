/*
 * Copyright (C) 2016-2020 The Android Open Source Project
 *
 * Licensed under the Apache License, Version 2.0 (the "License");
 * you may not use this file except in compliance with the License.
 * You may obtain a copy of the License at
 *
 *      http://www.apache.org/licenses/LICENSE-2.0
 *
 * Unless required by applicable law or agreed to in writing, software
 * distributed under the License is distributed on an "AS IS" BASIS,
 * WITHOUT WARRANTIES OR CONDITIONS OF ANY KIND, either express or implied.
 * See the License for the specific language governing permissions and
 * limitations under the License.
 */
package com.android.tools.idea.updater;

import static org.junit.Assert.assertEquals;
import static org.junit.Assert.assertFalse;
import static org.junit.Assert.assertNotNull;
import static org.junit.Assert.assertTrue;
import static org.mockito.Mockito.mock;
import static org.mockito.Mockito.when;

import com.android.repository.Revision;
import com.android.repository.api.Channel;
import com.android.repository.api.Downloader;
import com.android.repository.api.RepoManager;
import com.android.repository.api.RepoPackage;
import com.android.repository.api.SettingsController;
import com.android.repository.api.SimpleRepositorySource;
import com.android.repository.impl.manager.RepoManagerImpl;
import com.android.repository.testframework.FakeDownloader;
import com.android.repository.testframework.FakeProgressIndicator;
import com.android.repository.testframework.FakeRepositorySourceProvider;
import com.android.repository.testframework.FakeSettingsController;
import com.android.sdklib.repository.AndroidSdkHandler;
import com.android.testutils.file.InMemoryFileSystems;
import com.android.tools.idea.progress.StudioProgressIndicatorAdapter;
import com.google.common.base.Charsets;
import com.google.common.collect.ImmutableList;
import com.google.common.collect.Sets;
import com.intellij.ide.externalComponents.ExternalComponentManager;
import com.intellij.ide.externalComponents.ExternalComponentSource;
import com.intellij.ide.externalComponents.UpdatableExternalComponent;
import com.intellij.mock.MockApplication;
import com.intellij.openapi.application.ApplicationInfo;
import com.intellij.openapi.application.PermanentInstallationID;
import com.intellij.openapi.application.ex.ApplicationInfoEx;
import com.intellij.openapi.extensions.ExtensionPoint;
import com.intellij.openapi.progress.ProgressIndicator;
import com.intellij.openapi.updateSettings.impl.ExternalUpdate;
import com.intellij.openapi.updateSettings.impl.UpdateChecker;
import com.intellij.openapi.updateSettings.impl.UpdateSettings;
import com.intellij.openapi.util.BuildNumber;
import com.intellij.openapi.util.Pair;
import com.intellij.testFramework.ApplicationRule;
import com.intellij.testFramework.DisposableRule;
import com.intellij.testFramework.ExtensionTestUtil;
import java.net.URL;
<<<<<<< HEAD
import java.util.ArrayList;
=======
import java.nio.file.Path;
>>>>>>> 477885a9
import java.util.Collection;
import java.util.Collections;
import java.util.Comparator;
import java.util.Iterator;
import java.util.List;
import java.util.Set;
import java.util.concurrent.atomic.AtomicReference;
import org.jetbrains.annotations.NotNull;
import org.jetbrains.annotations.Nullable;
import org.junit.Before;
import org.junit.ClassRule;
import org.junit.Rule;
import org.junit.Test;
import org.mockito.MockedStatic;
import org.mockito.Mockito;

/**
 * Tests for {@link SdkComponentSource}
 */
public class SdkComponentSourceTest {

  private static final Comparator<? super UpdatableExternalComponent> COMPONENT_COMPARATOR = Comparator.comparing(o -> o.getName());
  private SdkComponentSource myTestComponentSource;
  private int myChannelId;
  private final Path sdkRoot = InMemoryFileSystems.createInMemoryFileSystemAndFolder("sdk");

  @ClassRule
  public static final ApplicationRule myApplicationRule = new ApplicationRule();

  @Rule
  public DisposableRule myDisposableRule = new DisposableRule();

  @Before
  public void setUp() throws Exception {
    MockApplication instance = MockApplication.setUp(myDisposableRule.getDisposable());
    instance.registerService(ExternalComponentManager.class);
    instance.registerService(UpdateSettings.class, UpdateSettings.class);
    ApplicationInfoEx appInfo = mock(ApplicationInfoEx.class);
    when(appInfo.getBuild()).thenReturn(new BuildNumber("a", 1));
    instance.registerService(ApplicationInfo.class, appInfo);
    instance.getExtensionArea().registerExtensionPoint(ExternalComponentSource.EP_NAME, ExternalComponentSource.class.getName(),
                                                       ExtensionPoint.Kind.INTERFACE, myDisposableRule.getDisposable());

    try (MockedStatic<PermanentInstallationID> theMock = Mockito.mockStatic(PermanentInstallationID.class)) {
      theMock.when(PermanentInstallationID::get).thenReturn("foo");
      //noinspection ResultOfMethodCallIgnored
      UpdateChecker.INSTANCE.toString();
    }

    InMemoryFileSystems.recordExistingFile(sdkRoot.resolve("noRemote/package.xml"), getLocalRepoXml("noRemote", new Revision(1)));
    InMemoryFileSystems.recordExistingFile(sdkRoot.resolve("newerRemote/package.xml"), getLocalRepoXml("newerRemote", new Revision(1)));
    InMemoryFileSystems.recordExistingFile(sdkRoot.resolve("sameRemote/package.xml"), getLocalRepoXml("sameRemote", new Revision(1)));
    InMemoryFileSystems.recordExistingFile(sdkRoot.resolve("olderRemote/package.xml"), getLocalRepoXml("olderRemote", new Revision(1, 2)));
    InMemoryFileSystems.recordExistingFile(sdkRoot.resolve("hasPreview/package.xml"), getLocalRepoXml("hasPreview", new Revision(1)));
    InMemoryFileSystems.recordExistingFile(sdkRoot.resolve("newerPreview/package.xml"), getLocalRepoXml("newerPreview", new Revision(1, 0, 0, 1)));
    InMemoryFileSystems.recordExistingFile(sdkRoot.resolve("samePreview/package.xml"), getLocalRepoXml("samePreview", new Revision(1, 0, 0, 1)));
    InMemoryFileSystems.recordExistingFile(sdkRoot.resolve("olderPreview/package.xml"), getLocalRepoXml("olderPreview", new Revision(2)));
    InMemoryFileSystems.recordExistingFile(sdkRoot.resolve("zNewerInBeta/package.xml"), getLocalRepoXml("zNewerInBeta", new Revision(1)));

    final FakeDownloader downloader = new FakeDownloader(sdkRoot.getRoot().resolve("tmp"));

    List<String> remotePaths = new ArrayList<>();
    List<Revision> remoteRevisions = new ArrayList<>();
    List<Integer> remoteChannels = new ArrayList<>();

    remotePaths.add("newerRemote");
    remoteRevisions.add(new Revision(1, 1));
    remoteChannels.add(0);

    remotePaths.add("sameRemote");
    remoteRevisions.add(new Revision(1));
    remoteChannels.add(0);

    remotePaths.add("olderRemote");
    remoteRevisions.add(new Revision(1, 1));
    remoteChannels.add(0);

    remotePaths.add("hasPreview");
    remoteRevisions.add(new Revision(1, 0, 0, 1));
    remoteChannels.add(0);

    remotePaths.add("newerPreview");
    remoteRevisions.add(new Revision(1, 0, 0, 2));
    remoteChannels.add(0);

    remotePaths.add("samePreview");
    remoteRevisions.add(new Revision(1, 0, 0, 1));
    remoteChannels.add(0);

    remotePaths.add("olderPreview");
    remoteRevisions.add(new Revision(1, 0, 0, 1));
    remoteChannels.add(0);

    remotePaths.add("onlyRemote");
    remoteRevisions.add(new Revision(1));
    remoteChannels.add(0);

    remotePaths.add("zNewerInBeta");
    remoteRevisions.add(new Revision(2));
    remoteChannels.add(1);

    String url = "http://example.com/repo";
    downloader.registerUrl(new URL(url), getRepoXml(remotePaths, remoteRevisions, remoteChannels, true).getBytes(Charsets.UTF_8));

    final RepoManager mgr = new RepoManagerImpl();
    mgr.setLocalPath(sdkRoot);
    mgr.registerSchemaModule(AndroidSdkHandler.getRepositoryModule());
    mgr.registerSchemaModule(AndroidSdkHandler.getCommonModule());
    mgr.registerSourceProvider(new FakeRepositorySourceProvider(
      ImmutableList.of(new SimpleRepositorySource(url, "dummy", true, mgr.getSchemaModules(), null))));

    myChannelId = 0;

    myTestComponentSource = new SdkComponentSource() {
      @Nullable
      @Override
      public List<String> getAllChannels() {
        return null;
      }

      @Override
      @NotNull
      RepoManager getRepoManager() {
        return mgr;
      }

      @NotNull
      @Override
      SettingsController getSettingsController() {
        return new FakeSettingsController(false) {
          @Override
          public Channel getChannel() {
            return Channel.create(myChannelId);
          }
        };
      }

      @NotNull
      @Override
      Downloader getDownloader() {
        return downloader;
      }
    };
  }

  @Test
  public void testAvailableStableVersions() {
    ProgressIndicator progress = new StudioProgressIndicatorAdapter(new FakeProgressIndicator(), null);
    Set<UpdatableExternalComponent> components = Sets.newTreeSet(COMPONENT_COMPARATOR);
    components.addAll(myTestComponentSource.getAvailableVersions(progress, null));
    Iterator<UpdatableExternalComponent> componentIter = components.iterator();

    validateStablePackages(componentIter);

    assertFalse(componentIter.hasNext());
  }

  @Test
  public void testAvailableBetaVersions() {
    myChannelId = 1;
    ProgressIndicator progress = new StudioProgressIndicatorAdapter(new FakeProgressIndicator(true), null);
    Set<UpdatableExternalComponent> components = Sets.newTreeSet(COMPONENT_COMPARATOR);
    components.addAll(myTestComponentSource.getAvailableVersions(progress, null));
    Iterator<UpdatableExternalComponent> componentIter = components.iterator();

    validateStablePackages(componentIter);

    UpdatableExternalComponent c = componentIter.next();
    assertEquals("package zNewerInBeta", c.getName());
    assertEquals(new Revision(2, 0, 0), ((RepoPackage)c.getKey()).getVersion());

    assertFalse(componentIter.hasNext());
  }

  private static void validateStablePackages(Iterator<UpdatableExternalComponent> componentIter) {
    UpdatableExternalComponent c = componentIter.next();
    assertEquals("package hasPreview", c.getName());
    assertEquals(new Revision(1, 0, 0, 1), ((RepoPackage)c.getKey()).getVersion());

    c = componentIter.next();
    assertEquals("package newerPreview", c.getName());
    assertEquals(new Revision(1, 0, 0, 2), ((RepoPackage)c.getKey()).getVersion());

    c = componentIter.next();
    assertEquals("package newerRemote", c.getName());
    assertEquals(new Revision(1, 1, 0), ((RepoPackage)c.getKey()).getVersion());

    c = componentIter.next();
    assertEquals("package olderPreview", c.getName());
    assertEquals(new Revision(1, 0, 0, 1), ((RepoPackage)c.getKey()).getVersion());

    c = componentIter.next();
    assertEquals("package olderRemote", c.getName());
    assertEquals(new Revision(1, 1, 0), ((RepoPackage)c.getKey()).getVersion());

    c = componentIter.next();
    assertEquals("package onlyRemote", c.getName());
    assertEquals(new Revision(1, 0, 0), ((RepoPackage)c.getKey()).getVersion());

    c = componentIter.next();
    assertEquals("package samePreview", c.getName());
    assertEquals(new Revision(1, 0, 0, 1), ((RepoPackage)c.getKey()).getVersion());

    c = componentIter.next();
    assertEquals("package sameRemote", c.getName());
    assertEquals(new Revision(1, 0, 0), ((RepoPackage)c.getKey()).getVersion());
  }

  @Test
  public void testCurrentVersions() {
    Set<UpdatableExternalComponent> components = Sets.newTreeSet(COMPONENT_COMPARATOR);
    components.addAll(myTestComponentSource.getCurrentVersions());
    Iterator<UpdatableExternalComponent> componentIter = components.iterator();

    UpdatableExternalComponent c = componentIter.next();
    assertEquals("package hasPreview", c.getName());
    assertEquals(new Revision(1, 0, 0), ((RepoPackage)c.getKey()).getVersion());

    c = componentIter.next();
    assertEquals("package newerPreview", c.getName());
    assertEquals(new Revision(1, 0, 0, 1), ((RepoPackage)c.getKey()).getVersion());

    c = componentIter.next();
    assertEquals("package newerRemote", c.getName());
    assertEquals(new Revision(1, 0, 0), ((RepoPackage)c.getKey()).getVersion());

    c = componentIter.next();
    assertEquals("package noRemote", c.getName());
    assertEquals(new Revision(1, 0, 0), ((RepoPackage)c.getKey()).getVersion());

    c = componentIter.next();
    assertEquals("package olderPreview", c.getName());
    assertEquals(new Revision(2, 0, 0), ((RepoPackage)c.getKey()).getVersion());

    c = componentIter.next();
    assertEquals("package olderRemote", c.getName());
    assertEquals(new Revision(1, 2, 0), ((RepoPackage)c.getKey()).getVersion());

    c = componentIter.next();
    assertEquals("package samePreview", c.getName());
    assertEquals(new Revision(1, 0, 0, 1), ((RepoPackage)c.getKey()).getVersion());

    c = componentIter.next();
    assertEquals("package sameRemote", c.getName());
    assertEquals(new Revision(1, 0, 0), ((RepoPackage)c.getKey()).getVersion());

    c = componentIter.next();
    assertEquals("package zNewerInBeta", c.getName());
    assertEquals(new Revision(1, 0, 0), ((RepoPackage)c.getKey()).getVersion());

    assertFalse(componentIter.hasNext());
  }

  @Test
  public void testStatuses() {
    InMemoryFileSystems.recordExistingFile(sdkRoot.resolve("platforms/android-23/package.xml"),
                                "<?xml version=\"1.0\" encoding=\"UTF-8\" standalone=\"yes\"?>" +
                                "<ns2:repository xmlns:ns2=\"http://schemas.android.com/repository/android/common/01\" " +
                                "                xmlns:ns5=\"http://schemas.android.com/repository/android/generic/01\" " +
                                "                xmlns:ns6=\"http://schemas.android.com/sdk/android/repo/repository2/01\"" +
                                "                xmlns:xsi=\"http://www.w3.org/2001/XMLSchema-instance\">" +
                                "    <localPackage path=\"platforms;android-23\">" +
                                "        <type-details xsi:type=\"ns6:platformDetailsType\">" +
                                "            <api-level>23</api-level>" +
                                "            <layoutlib xsi:type=\"ns6:layoutlibType\" api=\"15\"/>" +
                                "        </type-details>" +
                                "        <revision><major>2</major></revision>" +
                                "        <display-name>Android SDK Platform 23, rev 2</display-name>" +
                                "    </localPackage>" +
                                "</ns2:repository>");
    InMemoryFileSystems.recordExistingFile(sdkRoot.resolve("platforms/android-20/package.xml"),
                                "<?xml version=\"1.0\" encoding=\"UTF-8\" standalone=\"yes\"?>" +
                                "<ns2:repository xmlns:ns2=\"http://schemas.android.com/repository/android/common/01\" " +
                                "                xmlns:ns5=\"http://schemas.android.com/repository/android/generic/01\" " +
                                "                xmlns:ns6=\"http://schemas.android.com/sdk/android/repo/repository2/01\"" +
                                "                xmlns:xsi=\"http://www.w3.org/2001/XMLSchema-instance\">" +
                                "    <localPackage path=\"platforms;android-20\">" +
                                "        <type-details xsi:type=\"ns6:platformDetailsType\">" +
                                "            <api-level>20</api-level>" +
                                "            <layoutlib xsi:type=\"ns6:layoutlibType\" api=\"15\"/>" +
                                "        </type-details>" +
                                "        <revision><major>2</major></revision>" +
                                "        <display-name>Android SDK Platform 20, rev 2</display-name>" +
                                "    </localPackage>" +
                                "</ns2:repository>");
    myTestComponentSource.getRepoManager().loadSynchronously(-1, new FakeProgressIndicator(), null, null);
    Collection<? extends Pair<String, String>> statuses = myTestComponentSource.getStatuses();
    assertTrue(statuses.contains(Pair.create("Android Platform Version:", "API 23: Android 6.0 (Marshmallow) revision 2")));
  }

  @Test
  public void testIgnored() {
    final AtomicReference<String> id = new AtomicReference<>();
    ProgressIndicator progress = new StudioProgressIndicatorAdapter(new FakeProgressIndicator(), null);
    for (UpdatableExternalComponent c : myTestComponentSource.getAvailableVersions(progress, null)) {
      if ("package newerRemote".equals(c.getName())) {
        id.set(SdkComponentSource.getPackageRevisionId((RepoPackage)c.getKey()));
      }
    }
    assertNotNull(id.get());

    ExtensionTestUtil
      .maskExtensions(ExternalComponentSource.EP_NAME, Collections.singletonList(myTestComponentSource), myDisposableRule.getDisposable());
    UpdateSettings settings = new UpdateSettings() {
      @Override
      @NotNull
      public List<String> getIgnoredBuildNumbers() {
        return ImmutableList.of(id.get());
      }
    };

<<<<<<< HEAD
    Collection<ExternalUpdate> updates = UpdateChecker.getExternalPluginUpdates(settings, progress)
      .getExternalUpdates();
=======
    Collection<ExternalUpdate> updates = UpdateChecker.getExternalPluginUpdates(settings, progress).getExternalUpdates();
>>>>>>> 477885a9
    assertEquals(1, updates.size());
    ExternalUpdate update = updates.iterator().next();
    Iterator<UpdatableExternalComponent> iter = update.getComponents().iterator();
    UpdatableExternalComponent component = iter.next();
    assertEquals("package newerPreview", component.getName());
    assertEquals(new Revision(1, 0, 0, 2), ((RepoPackage)component.getKey()).getVersion());

    assertFalse(iter.hasNext());
  }

  @Test
  public void testUpdates() {
    ExtensionTestUtil
      .maskExtensions(ExternalComponentSource.EP_NAME, Collections.singletonList(myTestComponentSource), myDisposableRule.getDisposable());

<<<<<<< HEAD
    Collection<ExternalUpdate> updates = UpdateChecker.getExternalPluginUpdates(new UpdateSettings(),
                                                                                new StudioProgressIndicatorAdapter(
                                                                                  new FakeProgressIndicator(), null))
      .getExternalUpdates();
=======
    Collection<ExternalUpdate> updates =
      UpdateChecker.getExternalPluginUpdates(new UpdateSettings(), new StudioProgressIndicatorAdapter(new FakeProgressIndicator(), null))
        .getExternalUpdates();
>>>>>>> 477885a9
    assertEquals(1, updates.size());
    ExternalUpdate update = updates.iterator().next();
    Iterator<UpdatableExternalComponent> iter = update.getComponents().iterator();
    UpdatableExternalComponent component = iter.next();
    assertEquals("package newerPreview", component.getName());
    assertEquals(new Revision(1, 0, 0, 2), ((RepoPackage)component.getKey()).getVersion());

    component = iter.next();
    assertEquals("package newerRemote", component.getName());
    assertEquals(new Revision(1, 1, 0), ((RepoPackage)component.getKey()).getVersion());

    assertFalse(iter.hasNext());
  }

  @Test
  public void testBetaUpdates() {
    myChannelId = 1;
    ExtensionTestUtil
      .maskExtensions(ExternalComponentSource.EP_NAME, Collections.singletonList(myTestComponentSource), myDisposableRule.getDisposable());

<<<<<<< HEAD
    Collection<ExternalUpdate> updates = UpdateChecker.getExternalPluginUpdates(new UpdateSettings(),
                                                                                new StudioProgressIndicatorAdapter(
                                                                                  new FakeProgressIndicator(), null))
      .getExternalUpdates();
=======
    Collection<ExternalUpdate> updates =
      UpdateChecker.getExternalPluginUpdates(new UpdateSettings(), new StudioProgressIndicatorAdapter(new FakeProgressIndicator(), null))
        .getExternalUpdates();
>>>>>>> 477885a9
    assertEquals(1, updates.size());
    ExternalUpdate update = updates.iterator().next();
    Iterator<UpdatableExternalComponent> iter = update.getComponents().iterator();
    UpdatableExternalComponent component = iter.next();
    assertEquals("package newerPreview", component.getName());
    assertEquals(new Revision(1, 0, 0, 2), ((RepoPackage)component.getKey()).getVersion());

    component = iter.next();
    assertEquals("package newerRemote", component.getName());
    assertEquals(new Revision(1, 1, 0), ((RepoPackage)component.getKey()).getVersion());

    component = iter.next();
    assertEquals("package zNewerInBeta", component.getName());
    assertEquals(new Revision(2, 0, 0), ((RepoPackage)component.getKey()).getVersion());

    assertFalse(iter.hasNext());
  }

  private static String getLocalRepoXml(String path, Revision revision) {
    return getRepoXml(ImmutableList.of(path), ImmutableList.of(revision), ImmutableList.of(), false);
  }

  private static String getRepoXml(List<String> paths, List<Revision> revisions, List<Integer> channels, boolean remote) {
    StringBuilder result = new StringBuilder(
      "<?xml version=\"1.0\" encoding=\"UTF-8\" standalone=\"yes\"?>" +
      "<ns4:repository xmlns:ns4=\"http://schemas.android.com/repository/android/generic/01\"" +
      "                xmlns:xsi=\"http://www.w3.org/2001/XMLSchema-instance\">");
    if (remote) {
      result.append("<channel id=\"channel-0\">stable</channel>");
      result.append("<channel id=\"channel-1\">beta</channel>");
    }
    Iterator<Revision> revisionIter = revisions.iterator();
    Iterator<Integer> channelIter = channels.iterator();
    for (String path : paths) {
      result.append(getPackageXml(path, revisionIter.next(), remote, remote ? channelIter.next() : 0));
    }
    result.append("</ns4:repository>");
    return result.toString();
  }

  private static String getPackageXml(String path, Revision revision, boolean remote, int channel) {
    return String.format(
      "    <%1$sPackage path=\"%2$s\">" +
      "        <type-details xsi:type=\"ns4:genericDetailsType\"/>" +
      "        <revision>" +
      "            <major>%3$d</major>" +
      "            <minor>%4$d</minor>" +
      "            <micro>%5$d</micro>" +
      (revision.isPreview() ? "            <preview>%6$d</preview>" : "") +
      "        </revision>" +
      "        <display-name>package %2$s</display-name>" +
      (remote ? "<channelRef ref=\"channel-%7$d\"/>" +
                "<archives><archive><complete><size>1234</size>" +
                "<checksum>3e60f223fec640cd47de34da018f41566ab5d6cb</checksum>" +
                "<url>foo</url></complete></archive></archives>" : "") +
      "    </%1$sPackage>",
      remote ? "remote" : "local", path, revision.getMajor(), revision.getMinor(), revision.getMicro(), revision.getPreview(), channel);
  }
}<|MERGE_RESOLUTION|>--- conflicted
+++ resolved
@@ -37,7 +37,6 @@
 import com.android.sdklib.repository.AndroidSdkHandler;
 import com.android.testutils.file.InMemoryFileSystems;
 import com.android.tools.idea.progress.StudioProgressIndicatorAdapter;
-import com.google.common.base.Charsets;
 import com.google.common.collect.ImmutableList;
 import com.google.common.collect.Sets;
 import com.intellij.ide.externalComponents.ExternalComponentManager;
@@ -58,11 +57,9 @@
 import com.intellij.testFramework.DisposableRule;
 import com.intellij.testFramework.ExtensionTestUtil;
 import java.net.URL;
-<<<<<<< HEAD
+import java.nio.charset.StandardCharsets;
+import java.nio.file.Path;
 import java.util.ArrayList;
-=======
-import java.nio.file.Path;
->>>>>>> 477885a9
 import java.util.Collection;
 import java.util.Collections;
 import java.util.Comparator;
@@ -165,7 +162,7 @@
     remoteChannels.add(1);
 
     String url = "http://example.com/repo";
-    downloader.registerUrl(new URL(url), getRepoXml(remotePaths, remoteRevisions, remoteChannels, true).getBytes(Charsets.UTF_8));
+    downloader.registerUrl(new URL(url), getRepoXml(remotePaths, remoteRevisions, remoteChannels, true).getBytes(StandardCharsets.UTF_8));
 
     final RepoManager mgr = new RepoManagerImpl();
     mgr.setLocalPath(sdkRoot);
@@ -374,12 +371,7 @@
       }
     };
 
-<<<<<<< HEAD
-    Collection<ExternalUpdate> updates = UpdateChecker.getExternalPluginUpdates(settings, progress)
-      .getExternalUpdates();
-=======
     Collection<ExternalUpdate> updates = UpdateChecker.getExternalPluginUpdates(settings, progress).getExternalUpdates();
->>>>>>> 477885a9
     assertEquals(1, updates.size());
     ExternalUpdate update = updates.iterator().next();
     Iterator<UpdatableExternalComponent> iter = update.getComponents().iterator();
@@ -395,16 +387,9 @@
     ExtensionTestUtil
       .maskExtensions(ExternalComponentSource.EP_NAME, Collections.singletonList(myTestComponentSource), myDisposableRule.getDisposable());
 
-<<<<<<< HEAD
-    Collection<ExternalUpdate> updates = UpdateChecker.getExternalPluginUpdates(new UpdateSettings(),
-                                                                                new StudioProgressIndicatorAdapter(
-                                                                                  new FakeProgressIndicator(), null))
-      .getExternalUpdates();
-=======
     Collection<ExternalUpdate> updates =
       UpdateChecker.getExternalPluginUpdates(new UpdateSettings(), new StudioProgressIndicatorAdapter(new FakeProgressIndicator(), null))
         .getExternalUpdates();
->>>>>>> 477885a9
     assertEquals(1, updates.size());
     ExternalUpdate update = updates.iterator().next();
     Iterator<UpdatableExternalComponent> iter = update.getComponents().iterator();
@@ -425,16 +410,9 @@
     ExtensionTestUtil
       .maskExtensions(ExternalComponentSource.EP_NAME, Collections.singletonList(myTestComponentSource), myDisposableRule.getDisposable());
 
-<<<<<<< HEAD
-    Collection<ExternalUpdate> updates = UpdateChecker.getExternalPluginUpdates(new UpdateSettings(),
-                                                                                new StudioProgressIndicatorAdapter(
-                                                                                  new FakeProgressIndicator(), null))
-      .getExternalUpdates();
-=======
     Collection<ExternalUpdate> updates =
       UpdateChecker.getExternalPluginUpdates(new UpdateSettings(), new StudioProgressIndicatorAdapter(new FakeProgressIndicator(), null))
         .getExternalUpdates();
->>>>>>> 477885a9
     assertEquals(1, updates.size());
     ExternalUpdate update = updates.iterator().next();
     Iterator<UpdatableExternalComponent> iter = update.getComponents().iterator();
@@ -460,8 +438,8 @@
   private static String getRepoXml(List<String> paths, List<Revision> revisions, List<Integer> channels, boolean remote) {
     StringBuilder result = new StringBuilder(
       "<?xml version=\"1.0\" encoding=\"UTF-8\" standalone=\"yes\"?>" +
-      "<ns4:repository xmlns:ns4=\"http://schemas.android.com/repository/android/generic/01\"" +
-      "                xmlns:xsi=\"http://www.w3.org/2001/XMLSchema-instance\">");
+    "<ns4:repository xmlns:ns4=\"http://schemas.android.com/repository/android/generic/01\"" +
+    "                xmlns:xsi=\"http://www.w3.org/2001/XMLSchema-instance\">");
     if (remote) {
       result.append("<channel id=\"channel-0\">stable</channel>");
       result.append("<channel id=\"channel-1\">beta</channel>");
