/*
 * Copyright (C) 2016 The Android Open Source Project
 *
 * Licensed under the Apache License, Version 2.0 (the "License");
 * you may not use this file except in compliance with the License.
 * You may obtain a copy of the License at
 *
 *      http://www.apache.org/licenses/LICENSE-2.0
 *
 * Unless required by applicable law or agreed to in writing, software
 * distributed under the License is distributed on an "AS IS" BASIS,
 * WITHOUT WARRANTIES OR CONDITIONS OF ANY KIND, either express or implied.
 * See the License for the specific language governing permissions and
 * limitations under the License.
 */
package com.android.tools.idea.updater.configure;

<<<<<<< HEAD
import static com.android.SdkConstants.FD_NDK;
import static com.android.tools.idea.updater.configure.PackageNodeModel.SelectedState.INSTALLED;
import static com.android.tools.idea.updater.configure.PackageNodeModel.SelectedState.MIXED;
import static com.android.tools.idea.updater.configure.PackageNodeModel.SelectedState.NOT_INSTALLED;
import static org.junit.Assert.assertEquals;
import static org.junit.Assert.assertFalse;
import static org.junit.Assert.assertNull;
import static org.junit.Assert.assertTrue;

=======
import com.android.annotations.Nullable;
>>>>>>> 4d90afa2
import com.android.repository.Revision;
import com.android.repository.api.UpdatablePackage;
import com.android.repository.impl.meta.TypeDetails;
import com.android.repository.testframework.FakePackage;
import com.android.sdklib.AndroidVersion;
import com.android.sdklib.repository.AndroidSdkHandler;
import com.android.sdklib.repository.meta.DetailsTypes;
import com.google.common.collect.ImmutableList;
import com.google.common.collect.ImmutableSet;
import com.google.common.collect.Lists;
import com.intellij.ui.ColoredTreeCellRenderer;
import com.intellij.ui.SimpleTextAttributes;
import java.util.Enumeration;
import java.util.Iterator;
import java.util.LinkedList;
import java.util.List;
import java.util.Set;
import javax.swing.event.ChangeEvent;
import javax.swing.event.ChangeListener;
import javax.swing.tree.TreeNode;
import org.jetbrains.annotations.NotNull;
import org.junit.Before;
import org.junit.Test;
import org.mockito.ArgumentCaptor;
import org.mockito.Mock;
import org.mockito.Mockito;
import org.mockito.MockitoAnnotations;

/**
 * Tests for {@link UpdaterTreeNode} and subclasses.
 */
public class UpdaterTreeNodeTest {
  @Mock private SdkUpdaterConfigurable myConfigurable;

  @Before
  public void initMocks() {
    MockitoAnnotations.initMocks(this);
  }

  @Test
  public void testUpdaterTreeNode() throws Exception {
    // Installed cycles installed->not_installed->installed
    UpdaterTreeNode node = new TestTreeNode(INSTALLED, false);
    node.cycleState();
    validateState(node, NOT_INSTALLED, INSTALLED);
    node.cycleState();
    validateState(node, INSTALLED, INSTALLED);
    assertEquals(INSTALLED, node.getCurrentState());

    // Not installed cycles not_installed->installed->not_installed
    node = new TestTreeNode(NOT_INSTALLED, false);
    node.cycleState();
    validateState(node, INSTALLED, NOT_INSTALLED);
    node.cycleState();
    validateState(node, NOT_INSTALLED, NOT_INSTALLED);

    // If it can be mixed, it cycles not_installed->mixed->installed->not_installed
    node = new TestTreeNode(NOT_INSTALLED, true);
    node.cycleState();
    validateState(node, MIXED, NOT_INSTALLED);
    node.cycleState();
    validateState(node, INSTALLED, NOT_INSTALLED);
    node.cycleState();
    validateState(node, NOT_INSTALLED, NOT_INSTALLED);
  }

  @Test
  public void testDetailsTreeNodeTitle() throws Exception {
    FakePackage.FakeLocalPackage local = new FakePackage.FakeLocalPackage("foo");
    local.setDisplayName("my package");
    UpdatablePackage updatablePackage = new UpdatablePackage(local);
    DetailsTreeNode node = new DetailsTreeNode(new PackageNodeModel(updatablePackage), null, myConfigurable);
    validateText(node, "my package", SimpleTextAttributes.REGULAR_ATTRIBUTES);

    local.setObsolete(true);
    node = new DetailsTreeNode(new PackageNodeModel(updatablePackage), null, myConfigurable);
    validateText(node, "my package (Obsolete)", SimpleTextAttributes.REGULAR_ATTRIBUTES);

    // bug 133519160
    local = new FakePackage.FakeLocalPackage(FD_NDK);
    local.setDisplayName("legacy ndk");
    updatablePackage = new UpdatablePackage(local);
    node = new DetailsTreeNode(new PackageNodeModel(updatablePackage), null, myConfigurable);
    validateText(node, "legacy ndk (Obsolete)", SimpleTextAttributes.REGULAR_ATTRIBUTES);
  }

  @Test
  public void testDetailsTreeNodeStates() throws Exception {
    DetailsTreeNode node = createMultiVersionChild(true, false, "1");
    assertEquals(INSTALLED, node.getCurrentState());
    assertEquals(INSTALLED, node.getInitialState());

    node = createMultiVersionChild(true, true, "1");
    assertEquals(INSTALLED, node.getCurrentState());
    assertEquals(INSTALLED, node.getInitialState());

    node = createMultiVersionChild(false, true, "1");
    assertEquals(NOT_INSTALLED, node.getCurrentState());
    assertEquals(NOT_INSTALLED, node.getInitialState());

    node = createMultiVersionChild(true, true, "1");
    ((FakePackage.FakeRemotePackage)node.getItem().getRemote()).setRevision(new Revision(2));
    assertEquals(MIXED, node.getInitialState());
    assertTrue(node.canHaveMixedState());
  }

  @Test
  public void testDetailsTreeNodeListener() throws Exception {
    UpdatablePackage updatablePackage = new UpdatablePackage(new FakePackage.FakeLocalPackage("foo"));
    ChangeListener listener = Mockito.mock(ChangeListener.class);
    DetailsTreeNode node = new DetailsTreeNode(new PackageNodeModel(updatablePackage), listener, myConfigurable);
    node.setState(NOT_INSTALLED);
    ArgumentCaptor<ChangeEvent> argument = ArgumentCaptor.forClass(ChangeEvent.class);
    Mockito.verify(listener).stateChanged(argument.capture());
    assertEquals(node, argument.getValue().getSource());
  }

  @Test
  public void testParentTreeNodeTitles() throws Exception {
    ParentTreeNode node = new ParentTreeNode(new AndroidVersion(10, null));
    validateText(node, "Android 2.3.3 (Gingerbread)", SimpleTextAttributes.REGULAR_BOLD_ATTRIBUTES);

    node = new ParentTreeNode(new AndroidVersion(99, "dessert of the future"));
    validateText(node, "Android dessert of the future Preview", SimpleTextAttributes.REGULAR_BOLD_ATTRIBUTES);

    node = new ParentTreeNode("some text");
    validateText(node, "some text", SimpleTextAttributes.REGULAR_BOLD_ATTRIBUTES);
  }

  @Test
  public void testParentTreeNodeState() throws Exception {
    // All children are not installed. Cycling causes all children to be installed, and back.
    ParentTreeNode node = new ParentTreeNode("foo");
    addUnselectedChildren(node);
    validateState(node, NOT_INSTALLED, NOT_INSTALLED, ImmutableList.of(NOT_INSTALLED, NOT_INSTALLED));
    node.cycleState();
    validateState(node, INSTALLED, NOT_INSTALLED, ImmutableList.of(INSTALLED, INSTALLED));
    node.cycleState();
    validateState(node, NOT_INSTALLED, NOT_INSTALLED, ImmutableList.of(NOT_INSTALLED, NOT_INSTALLED));

    // All children are installed. Cycling causes all children to be uninstalled, and back.
    node = new ParentTreeNode(new AndroidVersion(10, null));
    addSelectedChildren(node);
    validateState(node, INSTALLED, INSTALLED, ImmutableList.of(INSTALLED, INSTALLED));
    node.cycleState();
    validateState(node, NOT_INSTALLED, INSTALLED, ImmutableList.of(NOT_INSTALLED, NOT_INSTALLED));
    node.cycleState();
    validateState(node, INSTALLED, INSTALLED, ImmutableList.of(INSTALLED, INSTALLED));

    // Some children are installed, some not, and some have upgrades available.
    // Cycling causes all to be installed, not installed, and back.
    node = new ParentTreeNode(new AndroidVersion(10, null));
    addMixedChildren(node);
    validateState(node, MIXED, MIXED, ImmutableList.of(NOT_INSTALLED, INSTALLED, INSTALLED, MIXED));
    node.cycleState();
    validateState(node, INSTALLED, MIXED, ImmutableList.of(INSTALLED, INSTALLED, INSTALLED, INSTALLED));
    node.cycleState();
    validateState(node, NOT_INSTALLED, MIXED, ImmutableList.of(NOT_INSTALLED, NOT_INSTALLED, NOT_INSTALLED, NOT_INSTALLED));
    node.cycleState();
    validateState(node, MIXED, MIXED, ImmutableList.of(NOT_INSTALLED, INSTALLED, INSTALLED, MIXED));
  }

  @Test
  public void testMultiVersionTreeNodeTitle() throws Exception {
    List<DetailsTreeNode> children = getMultiVersionChildren();
    MultiVersionTreeNode node = new MultiVersionTreeNode(children);
    children.forEach(node::add);
    validateText(node, "Foo", null);
  }

  @Test
  public void testMultiVersionTreeNodeState() throws Exception {
    // Some children are installed and some not. The latest version has an update available.
    // Cycling causes the latest to be installed, everything to be uninstalled, and back.
    List<DetailsTreeNode> children = getMultiVersionChildren();
    MultiVersionTreeNode node = new MultiVersionTreeNode(children);
    children.forEach(node::add);
    validateState(node, MIXED, MIXED, ImmutableList.of(NOT_INSTALLED, INSTALLED, INSTALLED, MIXED));
    node.cycleState();
    validateState(node, INSTALLED, MIXED, ImmutableList.of(NOT_INSTALLED, INSTALLED, INSTALLED, INSTALLED));
    node.cycleState();
    validateState(node, NOT_INSTALLED, MIXED, ImmutableList.of(NOT_INSTALLED, NOT_INSTALLED, NOT_INSTALLED, NOT_INSTALLED));
    node.cycleState();
    validateState(node, MIXED, MIXED, ImmutableList.of(NOT_INSTALLED, INSTALLED, INSTALLED, MIXED));

    // Some children are installed and some not. The latest version is not installed.
    // Cycling causes the latest to be installed, everything to be uninstalled, and back.
    children = getMultiVersionChildren();
    children.add(createMultiVersionChild(false, true, "3.0"));
    node = new MultiVersionTreeNode(children);
    children.forEach(node::add);
    validateState(node, MIXED, MIXED, ImmutableList.of(NOT_INSTALLED, INSTALLED, INSTALLED, MIXED, NOT_INSTALLED));
    node.cycleState();
    validateState(node, INSTALLED, MIXED, ImmutableList.of(NOT_INSTALLED, INSTALLED, INSTALLED, MIXED, INSTALLED));
    node.cycleState();
    validateState(node, NOT_INSTALLED, MIXED, ImmutableList.of(NOT_INSTALLED, NOT_INSTALLED, NOT_INSTALLED, NOT_INSTALLED, NOT_INSTALLED));
    node.cycleState();
    validateState(node, MIXED, MIXED, ImmutableList.of(NOT_INSTALLED, INSTALLED, INSTALLED, MIXED, NOT_INSTALLED));

    // Some children are installed and some not. The latest version is installed.
    // Cycling causes everything to be uninstalled and back.
    children = getMultiVersionChildren();
    children.add(createMultiVersionChild(true, false,"3.0"));
    node = new MultiVersionTreeNode(children);
    children.forEach(node::add);
    validateState(node, INSTALLED, INSTALLED, ImmutableList.of(NOT_INSTALLED, INSTALLED, INSTALLED, MIXED, INSTALLED));
    node.cycleState();
    validateState(node, NOT_INSTALLED, INSTALLED,
                  ImmutableList.of(NOT_INSTALLED, NOT_INSTALLED, NOT_INSTALLED, NOT_INSTALLED, NOT_INSTALLED));
    node.cycleState();
    validateState(node, INSTALLED, INSTALLED, ImmutableList.of(NOT_INSTALLED, INSTALLED, INSTALLED, MIXED, INSTALLED));

    // All children are uninstalled. Cycling causes the latest to be installed and back.
    children = Lists.newArrayList(createMultiVersionChild(false, true, "1.0"),
                                  createMultiVersionChild(false, true, "2.0"));
    node = new MultiVersionTreeNode(children);
    children.forEach(node::add);
    validateState(node, NOT_INSTALLED, NOT_INSTALLED, ImmutableList.of(NOT_INSTALLED, NOT_INSTALLED));
    node.cycleState();
    validateState(node, INSTALLED, NOT_INSTALLED, ImmutableList.of(NOT_INSTALLED, INSTALLED));
    node.cycleState();
    validateState(node, NOT_INSTALLED, NOT_INSTALLED, ImmutableList.of(NOT_INSTALLED, NOT_INSTALLED));
  }

  @Test
  public void testSummaryNodeTitles() throws Exception {
    TestTreeNode element = new TestTreeNode(INSTALLED, false);
    SummaryTreeNode node = SummaryTreeNode.createNode(new AndroidVersion(17, null), ImmutableSet.of(element));
    // since there are no included nodes, null is returned
    assertNull(node);

    element.setIncludeInSummary(true);
    node = SummaryTreeNode.createNode(new AndroidVersion(17, null), ImmutableSet.of(element));
    validateText(node, "Android 4.2 (Jelly Bean)", null);
  }

  @Test
  public void testSummaryTreeNodeState() throws Exception {
    //Nothing installed
    TestTreeNode n1 = new TestTreeNode(NOT_INSTALLED, false);
    n1.setIncludeInSummary(true);
    TestTreeNode n2 = new TestTreeNode(NOT_INSTALLED, false);
    n2.setIncludeInSummary(true);
    TestTreeNode n3 = new TestTreeNode(NOT_INSTALLED, false);
    ImmutableSet<UpdaterTreeNode> children = ImmutableSet.of(n1, n2, n3);
    SummaryTreeNode node = SummaryTreeNode.createNode(new AndroidVersion(17, null), children);
    children.forEach(node::add);
    validateState(node, NOT_INSTALLED, NOT_INSTALLED, ImmutableList.of(NOT_INSTALLED, NOT_INSTALLED, NOT_INSTALLED));
    node.cycleState();
    validateState(node, INSTALLED, NOT_INSTALLED, ImmutableList.of(INSTALLED, INSTALLED, NOT_INSTALLED));
    node.cycleState();
    validateState(node, NOT_INSTALLED, NOT_INSTALLED, ImmutableList.of(NOT_INSTALLED, NOT_INSTALLED, NOT_INSTALLED));

    // Included not installed
    n3 = new TestTreeNode(INSTALLED, false);
    children = ImmutableSet.of(n1, n2, n3);
    node = SummaryTreeNode.createNode(new AndroidVersion(17, null), children);
    children.forEach(node::add);
    validateState(node, NOT_INSTALLED, NOT_INSTALLED, ImmutableList.of(NOT_INSTALLED, NOT_INSTALLED, INSTALLED));
    node.cycleState();
    validateState(node, INSTALLED, NOT_INSTALLED, ImmutableList.of(INSTALLED, INSTALLED, INSTALLED));
    node.cycleState();
    validateState(node, NOT_INSTALLED, NOT_INSTALLED, ImmutableList.of(NOT_INSTALLED, NOT_INSTALLED, INSTALLED));

    // Included installed but others not
    n1 = new TestTreeNode(INSTALLED, false);
    n1.setIncludeInSummary(true);
    n2 = new TestTreeNode(INSTALLED, false);
    n2.setIncludeInSummary(true);
    n3 = new TestTreeNode(NOT_INSTALLED, false);
    children = ImmutableSet.of(n1, n2, n3);
    node = SummaryTreeNode.createNode(new AndroidVersion(17, null), children);
    children.forEach(node::add);
    validateState(node, INSTALLED, INSTALLED, ImmutableList.of(INSTALLED, INSTALLED, NOT_INSTALLED));
    node.cycleState();
    validateState(node, NOT_INSTALLED, INSTALLED, ImmutableList.of(NOT_INSTALLED, NOT_INSTALLED, NOT_INSTALLED));
    node.cycleState();
    validateState(node, INSTALLED, INSTALLED, ImmutableList.of(INSTALLED, INSTALLED, NOT_INSTALLED));

    // Some included installed
    n2 = new TestTreeNode(NOT_INSTALLED, false);
    n2.setIncludeInSummary(true);
    children = ImmutableSet.of(n1, n2, n3);
    node = SummaryTreeNode.createNode(new AndroidVersion(17, null), children);
    children.forEach(node::add);
    validateState(node, NOT_INSTALLED, NOT_INSTALLED, ImmutableList.of(INSTALLED, NOT_INSTALLED, NOT_INSTALLED));
    node.cycleState();
    validateState(node, INSTALLED, NOT_INSTALLED, ImmutableList.of(INSTALLED, INSTALLED, NOT_INSTALLED));
    node.cycleState();
    validateState(node, NOT_INSTALLED, NOT_INSTALLED, ImmutableList.of(INSTALLED, NOT_INSTALLED, NOT_INSTALLED));

    // Included upgradable
    n2 = new TestTreeNode(MIXED, true);
    n2.setIncludeInSummary(true);
    children = ImmutableSet.of(n1, n2, n3);
    node = SummaryTreeNode.createNode(new AndroidVersion(17, null), children);
    children.forEach(node::add);
    validateState(node, MIXED, MIXED, ImmutableList.of(INSTALLED, MIXED, NOT_INSTALLED));
    node.cycleState();
    validateState(node, INSTALLED, MIXED, ImmutableList.of(INSTALLED, INSTALLED, NOT_INSTALLED));
    node.cycleState();
    validateState(node, NOT_INSTALLED, MIXED, ImmutableList.of(NOT_INSTALLED, NOT_INSTALLED, NOT_INSTALLED));
    node.cycleState();
    validateState(node, MIXED, MIXED, ImmutableList.of(INSTALLED, MIXED, NOT_INSTALLED));
  }

  @Test
  public void testSummaryTreeNodeWithAndWithoutSources() throws Exception {
    DetailsTypes.PlatformDetailsType platformDetailsType = AndroidSdkHandler.getRepositoryModule().createLatestFactory()
      .createPlatformDetailsType();
    FakePackage.FakeRemotePackage platformPackage = new FakePackage.FakeRemotePackage("platform");
    FakePackage.FakeLocalPackage localPlatfromPackage = new FakePackage.FakeLocalPackage("platform");
    platformPackage.setTypeDetails((TypeDetails)platformDetailsType);
    localPlatfromPackage.setTypeDetails((TypeDetails)platformDetailsType);
    UpdatablePackage updatablePlatformPackage = new UpdatablePackage(localPlatfromPackage, platformPackage);
    DetailsTreeNode platformNode = new DetailsTreeNode(new PackageNodeModel(updatablePlatformPackage), null,
                                                       myConfigurable);
    Set<UpdaterTreeNode> nodes = ImmutableSet.of(platformNode);
    SummaryTreeNode node = SummaryTreeNode.createNode(new AndroidVersion(17, null), nodes);
    assertEquals("Installed", node.getStatusString());

    // Now create the sources node and add it without a local package - should imply partial installation status.
    DetailsTypes.SourceDetailsType sourceDetailsType = AndroidSdkHandler.getRepositoryModule().createLatestFactory()
      .createSourceDetailsType();
    FakePackage.FakeRemotePackage sourcesPackage = new FakePackage.FakeRemotePackage("sources");
    sourcesPackage.setTypeDetails((TypeDetails)sourceDetailsType);
    UpdatablePackage updatableSourcesPackage = new UpdatablePackage(sourcesPackage);
    DetailsTreeNode sourcesNode = new DetailsTreeNode(new PackageNodeModel(updatableSourcesPackage), null, myConfigurable);
    nodes = ImmutableSet.of(platformNode, sourcesNode);
    node = SummaryTreeNode.createNode(new AndroidVersion(17, null), nodes);
    assertEquals("Partially installed", node.getStatusString());

    // Now test that both platform and sources installed imply the full installation status.
    FakePackage.FakeLocalPackage localSourcesPackage = new FakePackage.FakeLocalPackage("sources");
    localSourcesPackage.setTypeDetails((TypeDetails)sourceDetailsType);
    updatableSourcesPackage = new UpdatablePackage(localSourcesPackage, sourcesPackage);
    sourcesNode = new DetailsTreeNode(new PackageNodeModel(updatableSourcesPackage), null, myConfigurable);
    nodes = ImmutableSet.of(platformNode, sourcesNode);
    node = SummaryTreeNode.createNode(new AndroidVersion(17, null), nodes);
    assertEquals("Installed", node.getStatusString());
  }

  private static void validateText(@NotNull UpdaterTreeNode node, @NotNull String text, @Nullable SimpleTextAttributes attributes) {
    UpdaterTreeNode.Renderer renderer = Mockito.mock(UpdaterTreeNode.Renderer.class);
    ColoredTreeCellRenderer cellRenderer = Mockito.mock(ColoredTreeCellRenderer.class);
    Mockito.when(renderer.getTextRenderer()).thenReturn(cellRenderer);

    node.customizeRenderer(renderer, null, false, false, false, 0, false);
    if (attributes != null) {
      Mockito.verify(cellRenderer).append(text, attributes);
    }
    else {
      Mockito.verify(cellRenderer).append(text);
    }
  }

  private static void validateState(@NotNull UpdaterTreeNode node,
                                    @NotNull PackageNodeModel.SelectedState currentState,
                                    @NotNull PackageNodeModel.SelectedState initialState) {
    validateState(node, currentState, initialState, ImmutableList.of());
  }

  private static void validateState(@NotNull UpdaterTreeNode node,
                                    @NotNull PackageNodeModel.SelectedState currentState,
                                    @NotNull PackageNodeModel.SelectedState initialState,
                                    @NotNull List<PackageNodeModel.SelectedState> childStates) {
    assertEquals(currentState, node.getCurrentState());
    assertEquals(initialState, node.getInitialState());
    Iterator<PackageNodeModel.SelectedState> childStateIter = childStates.iterator();
<<<<<<< HEAD
    // In JDK 8 DefaultMutableTreeNode.children() returns a raw Enumeration
    // but as of JDK 11 the generic type matches and this assignment is no longer unchecked.
    @SuppressWarnings("unchecked")
    Enumeration<TreeNode> children = (Enumeration)node.children();
=======
    Enumeration<TreeNode> children = node.children();
>>>>>>> 4d90afa2
    while (children.hasMoreElements()) {
      UpdaterTreeNode child = (UpdaterTreeNode)children.nextElement();
      assertEquals(childStateIter.next(), child.getCurrentState());
    }
    assertFalse(childStateIter.hasNext());
  }

  private void addUnselectedChildren(@NotNull UpdaterTreeNode parent) {
    UpdatablePackage updatablePackage = new UpdatablePackage(new FakePackage.FakeRemotePackage("remote1"));
    parent.add(new DetailsTreeNode(new PackageNodeModel(updatablePackage), null, myConfigurable));
    updatablePackage = new UpdatablePackage(new FakePackage.FakeRemotePackage("remote2"));
    parent.add(new DetailsTreeNode(new PackageNodeModel(updatablePackage), null, myConfigurable));
  }

  private void addMixedChildren(@NotNull UpdaterTreeNode parent) {
    UpdatablePackage updatablePackage = new UpdatablePackage(new FakePackage.FakeRemotePackage("remote"));
    parent.add(new DetailsTreeNode(new PackageNodeModel(updatablePackage), null, myConfigurable));
    updatablePackage = new UpdatablePackage(new FakePackage.FakeLocalPackage("local"));
    parent.add(new DetailsTreeNode(new PackageNodeModel(updatablePackage), null, myConfigurable));
    updatablePackage = new UpdatablePackage(new FakePackage.FakeLocalPackage("withRemote"),
                                            new FakePackage.FakeRemotePackage("withRemote"));
    parent.add(new DetailsTreeNode(new PackageNodeModel(updatablePackage), null, myConfigurable));
    FakePackage.FakeRemotePackage remote = new FakePackage.FakeRemotePackage("update");
    remote.setRevision(new Revision(2));
    updatablePackage = new UpdatablePackage(new FakePackage.FakeLocalPackage("update"),
                                            remote);
    parent.add(new DetailsTreeNode(new PackageNodeModel(updatablePackage), null, myConfigurable));
  }

  private void addSelectedChildren(@NotNull UpdaterTreeNode parent) {
    UpdatablePackage updatablePackage = new UpdatablePackage(new FakePackage.FakeLocalPackage("withoutRemote"));
    parent.add(new DetailsTreeNode(new PackageNodeModel(updatablePackage), null, myConfigurable));
    updatablePackage = new UpdatablePackage(new FakePackage.FakeLocalPackage("withRemote"),
                                            new FakePackage.FakeRemotePackage("withRemote"));
    parent.add(new DetailsTreeNode(new PackageNodeModel(updatablePackage), null, myConfigurable));
  }

  @NotNull
  private List<DetailsTreeNode> getMultiVersionChildren() {
    List<DetailsTreeNode> result = new LinkedList<>();
    result.add(createMultiVersionChild(false, true, "1.0"));
    result.add(createMultiVersionChild(true, false, "1.5"));
    result.add(createMultiVersionChild(true, true, "1.5.1"));
    DetailsTreeNode child = createMultiVersionChild(true, true, "2.0");
    ((FakePackage.FakeRemotePackage)child.getItem().getRemote()).setRevision(new Revision(2));
    child.setState(child.getInitialState());
    result.add(child);
    return result;
  }

  @NotNull
  private DetailsTreeNode createMultiVersionChild(boolean hasLocal, boolean hasRemote, @NotNull String version) {
    assert hasLocal || hasRemote;
    FakePackage.FakeLocalPackage local;
    UpdatablePackage updatablePackage = null;
    if (hasLocal) {
      local = new FakePackage.FakeLocalPackage("foo;" + version);
      local.setDisplayName("Foo " + version);
      updatablePackage = new UpdatablePackage(local);
    }
    FakePackage.FakeRemotePackage remote;
    if (hasRemote) {
      remote = new FakePackage.FakeRemotePackage("foo;" + version);
      remote.setDisplayName("Foo " + version);
      if (updatablePackage != null) {
        updatablePackage.setRemote(remote);
      }
      else {
        updatablePackage = new UpdatablePackage(remote);
      }
    }
    return new DetailsTreeNode(new PackageNodeModel(updatablePackage), null, myConfigurable);
  }

  private static class TestTreeNode extends UpdaterTreeNode {
    private PackageNodeModel.SelectedState myInitialState;
    private PackageNodeModel.SelectedState myState;
    private boolean myCanHaveMixedState;
    private boolean myIncludeInSummary;

    public TestTreeNode(@NotNull PackageNodeModel.SelectedState initialState, boolean canHaveMixedState) {
      myInitialState = initialState;
      myState = initialState;
      myCanHaveMixedState = canHaveMixedState;
    }

    public void setIncludeInSummary(boolean include) {
      myIncludeInSummary = include;
    }

    @Override
    public boolean includeInSummary() {
      return myIncludeInSummary;
    }

    @Override
    @NotNull
    public PackageNodeModel.SelectedState getInitialState() {
      return myInitialState;
    }

    @Override
    @NotNull
    public PackageNodeModel.SelectedState getCurrentState() {
      return myState;
    }

    @Override
    protected void setState(@NotNull PackageNodeModel.SelectedState state) {
      myState = state;
    }

    @Override
    protected boolean canHaveMixedState() {
      return myCanHaveMixedState;
    }
  }
}<|MERGE_RESOLUTION|>--- conflicted
+++ resolved
@@ -15,7 +15,6 @@
  */
 package com.android.tools.idea.updater.configure;
 
-<<<<<<< HEAD
 import static com.android.SdkConstants.FD_NDK;
 import static com.android.tools.idea.updater.configure.PackageNodeModel.SelectedState.INSTALLED;
 import static com.android.tools.idea.updater.configure.PackageNodeModel.SelectedState.MIXED;
@@ -25,9 +24,7 @@
 import static org.junit.Assert.assertNull;
 import static org.junit.Assert.assertTrue;
 
-=======
 import com.android.annotations.Nullable;
->>>>>>> 4d90afa2
 import com.android.repository.Revision;
 import com.android.repository.api.UpdatablePackage;
 import com.android.repository.impl.meta.TypeDetails;
@@ -397,14 +394,7 @@
     assertEquals(currentState, node.getCurrentState());
     assertEquals(initialState, node.getInitialState());
     Iterator<PackageNodeModel.SelectedState> childStateIter = childStates.iterator();
-<<<<<<< HEAD
-    // In JDK 8 DefaultMutableTreeNode.children() returns a raw Enumeration
-    // but as of JDK 11 the generic type matches and this assignment is no longer unchecked.
-    @SuppressWarnings("unchecked")
-    Enumeration<TreeNode> children = (Enumeration)node.children();
-=======
     Enumeration<TreeNode> children = node.children();
->>>>>>> 4d90afa2
     while (children.hasMoreElements()) {
       UpdaterTreeNode child = (UpdaterTreeNode)children.nextElement();
       assertEquals(childStateIter.next(), child.getCurrentState());
