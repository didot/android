--- conflicted
+++ resolved
@@ -27,20 +27,11 @@
         serviceInterface="com.android.tools.idea.sqlite.DatabaseInspectorProjectService"
         serviceImplementation="com.android.tools.idea.sqlite.DatabaseInspectorProjectServiceImpl" />
 
-<<<<<<< HEAD
-    <facet.toolWindow id="Database Inspector"
-                      facetIdList="android"
-                      anchor="bottom"
-                      secondary="true"
-                      icon="StudioIcons.Shell.ToolWindows.DEVICE_EXPLORER"
-                      factoryClass="com.android.tools.idea.sqlite.DatabaseInspectorToolWindowFactory"/>
-
-    <notificationGroup id="Sqlite Viewer" displayType="BALLOON"/>
-=======
     <projectService
         serviceInterface="com.android.tools.idea.sqlite.DatabaseInspectorAnalyticsTracker"
         serviceImplementation="com.android.tools.idea.sqlite.DatabaseInspectorAnalyticsTrackerImpl" />
->>>>>>> 7af60d2c
+
+    <notificationGroup id="Sqlite Viewer" displayType="BALLOON"/>
   </extensions>
 
   <extensions defaultExtensionNs="com.android.tools.idea.explorer">
