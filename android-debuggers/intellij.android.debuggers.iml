<?xml version="1.0" encoding="UTF-8"?>
<module type="JAVA_MODULE" version="4">
  <component name="NewModuleRootManager" inherit-compiler-output="true">
    <exclude-output />
    <content url="file://$MODULE_DIR$">
      <sourceFolder url="file://$MODULE_DIR$/src" isTestSource="false" />
      <sourceFolder url="file://$MODULE_DIR$/resources" type="java-resource" />
    </content>
    <orderEntry type="inheritedJdk" />
    <orderEntry type="library" name="studio-sdk" level="project" />
    <orderEntry type="sourceFolder" forTests="false" />
    <orderEntry type="library" name="jetbrains-annotations-java5" level="project" />
    <orderEntry type="module" module-name="intellij.platform.ide" />
    <orderEntry type="library" name="kotlin-stdlib-jdk8" level="project" />
    <orderEntry type="module" module-name="android.sdktools.flags" />
    <orderEntry type="module" module-name="intellij.android.common" />
    <orderEntry type="module" module-name="intellij.android.adb" />
    <orderEntry type="library" name="Guava" level="project" />
    <orderEntry type="library" name="JDOM" level="project" />
    <orderEntry type="module" module-name="intellij.android.adt.ui" />
    <orderEntry type="module" module-name="intellij.platform.core.impl" />
    <orderEntry type="module" module-name="android.sdktools.android-annotations" />
    <orderEntry type="module" module-name="intellij.java.psi" />
    <orderEntry type="module" module-name="intellij.android.lang" />
    <orderEntry type="module" module-name="intellij.platform.ide.impl" />
    <orderEntry type="module" module-name="intellij.platform.lang.impl" />
    <orderEntry type="library" name="studio-proto" level="project" />
    <orderEntry type="module" module-name="intellij.android.transport" />
    <orderEntry type="library" name="sqlite-inspector-proto" level="project" />
    <orderEntry type="library" name="kotlinx-coroutines-guava" level="project" />
    <orderEntry type="library" name="kotlinx-coroutines-jdk8" level="project" />
    <orderEntry type="module" module-name="intellij.android.app-inspection.inspector.api" />
    <orderEntry type="module" module-name="intellij.android.app-inspection.inspector.ide" />
    <orderEntry type="module" module-name="intellij.android.artwork" />
    <orderEntry type="library" name="protobuf" level="project" />
    <orderEntry type="library" name="studio-analytics-proto" level="project" />
    <orderEntry type="module" module-name="analytics-tracker" />
<<<<<<< HEAD
    <orderEntry type="module" module-name="intellij.platform.core.ui" />
=======
    <orderEntry type="module" module-name="intellij.android.projectSystem" />
>>>>>>> 4ae98eb0
  </component>
</module><|MERGE_RESOLUTION|>--- conflicted
+++ resolved
@@ -35,10 +35,7 @@
     <orderEntry type="library" name="protobuf" level="project" />
     <orderEntry type="library" name="studio-analytics-proto" level="project" />
     <orderEntry type="module" module-name="analytics-tracker" />
-<<<<<<< HEAD
     <orderEntry type="module" module-name="intellij.platform.core.ui" />
-=======
     <orderEntry type="module" module-name="intellij.android.projectSystem" />
->>>>>>> 4ae98eb0
   </component>
 </module>