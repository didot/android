/*
 * Copyright (C) 2017 The Android Open Source Project
 *
 * Licensed under the Apache License, Version 2.0 (the "License");
 * you may not use this file except in compliance with the License.
 * You may obtain a copy of the License at
 *
 *      http://www.apache.org/licenses/LICENSE-2.0
 *
 * Unless required by applicable law or agreed to in writing, software
 * distributed under the License is distributed on an "AS IS" BASIS,
 * WITHOUT WARRANTIES OR CONDITIONS OF ANY KIND, either express or implied.
 * See the License for the specific language governing permissions and
 * limitations under the License.
 */

package com.android.tools.idea.layoutlib;

import com.google.common.annotations.VisibleForTesting;
import com.android.ide.common.rendering.api.Bridge;
import com.android.ide.common.rendering.api.DrawableParams;
import com.android.ide.common.rendering.api.LayoutLog;
import com.android.ide.common.rendering.api.RenderSession;
import com.android.ide.common.rendering.api.Result;
import com.android.ide.common.rendering.api.Result.Status;
import com.android.ide.common.rendering.api.SessionParams;
import com.android.ide.common.sdk.LoadStatus;
import com.intellij.ide.plugins.IdeaPluginDescriptor;
import com.intellij.ide.plugins.PluginManager;
import com.intellij.openapi.Disposable;
import com.intellij.openapi.extensions.PluginId;

import java.awt.image.BufferedImage;
import java.io.File;
import java.util.Map;

/**
 * Class to use the Layout library.
 * <p>
 * Use {@link #load(Bridge, ClassLoader)} to get an instance
 * <p>
 * Use the layout library with:
 * {@link #init}, {@link #createSession(SessionParams)},
 * {@link #dispose()}, {@link #clearResourceCaches(Object)}.
 */
public class LayoutLibrary implements Disposable {
    public static final String LAYOUTLIB_NATIVE_PLUGIN = "com.android.layoutlib.native";
    public static final String LAYOUTLIB_STANDARD_PLUGIN = "com.android.layoutlib.standard";

    /** Link to the layout bridge */
    private final Bridge mBridge;
    /** classloader used to load the jar file */
    private final ClassLoader mClassLoader;

    private boolean mIsDisposed;

    /**
     * Returns the classloader used to load the classes in the layoutlib jar file.
     */
    public ClassLoader getClassLoader() {
        return mClassLoader;
    }

    /**
     * Returns a {@link LayoutLibrary} instance using the given {@link Bridge} and {@link ClassLoader}
     */
    static LayoutLibrary load(Bridge bridge, ClassLoader classLoader) {
        return new LayoutLibrary(bridge, classLoader);
    }

    private LayoutLibrary(Bridge bridge,  ClassLoader classLoader) {
        mBridge = bridge;
        mClassLoader = classLoader;
    }

    public static boolean isNative() {
<<<<<<< HEAD
        IdeaPluginDescriptor nativePlugin = PluginManager.getPlugin(PluginId.findId("com.android.layoutlib.native"));
=======
        if (ApplicationManager.getApplication().isUnitTestMode()) {
            return true;
        }
        IdeaPluginDescriptor nativePlugin = PluginManager.getPlugin(PluginId.findId(LAYOUTLIB_NATIVE_PLUGIN));
>>>>>>> 368aefa1
        return nativePlugin != null && nativePlugin.isEnabled();
    }

    // ------ Layout Lib API proxy

    /**
     * Initializes the Layout Library object. This must be called before any other action is taken
     * on the instance.
     *
     * @param platformProperties The build properties for the platform.
     * @param fontLocation the location of the fonts in the SDK target.
     * @param nativeLibDirPath the absolute path of the directory containing all the native libraries for layoutlib.
     * @param icuDataPath the location of the ICU data used natively.
     * @param enumValueMap map attrName ⇒ { map enumFlagName ⇒ Integer value }. This is typically
     *          read from attrs.xml in the SDK target.
     * @param log a {@link LayoutLog} object. Can be null.
     * @return true if success.
     */
    public boolean init(Map<String, String> platformProperties,
                        File fontLocation,
                        String nativeLibDirPath,
                        String icuDataPath,
                        Map<String, Map<String, Integer>> enumValueMap,
                        LayoutLog log) {
        if (mBridge != null) {
            return mBridge.init(platformProperties, fontLocation, nativeLibDirPath, icuDataPath, enumValueMap, log);
        }

        return false;
    }

    /**
     * Prepares the layoutlib to unloaded.
     *
     * @see Bridge#dispose()
     */
    @Override
    public void dispose() {
        if (mBridge != null) {
            mIsDisposed = mBridge.dispose();
        }
    }

    public boolean isDisposed() {
        return mIsDisposed;
    }

    /**
     * Starts a layout session by inflating and rendering it. The method returns a
     * {@link RenderSession} on which further actions can be taken.
     * <p>
     *
     * @return a new {@link RenderSession} object that contains the result of the scene creation and
     * first rendering or null if {@link #getStatus()} doesn't return {@link LoadStatus#LOADED}.
     *
     * @see Bridge#createSession(SessionParams)
     */
    public RenderSession createSession(SessionParams params) {
        if (mBridge != null) {
            return mBridge.createSession(params);
        }

        return null;
    }

    /**
     * Renders a Drawable. If the rendering is successful, the result image is accessible through
     * {@link Result#getData()}. It is of type {@link BufferedImage}
     * @param params the rendering parameters.
     * @return the result of the action.
     */
    public Result renderDrawable(DrawableParams params) {
        if (mBridge != null) {
            return mBridge.renderDrawable(params);
        }

        return Status.NOT_IMPLEMENTED.createResult();
    }

    /**
     * Clears the resource cache for a specific project.
     * <p>This cache contains bitmaps and nine patches that are loaded from the disk and reused
     * until this method is called.
     * <p>The cache is not configuration dependent and should only be cleared when a
     * resource changes (at this time only bitmaps and 9 patches go into the cache).
     *
     * @param projectKey the key for the project.
     *
     * @see Bridge#clearResourceCaches(Object)
     */
    public void clearResourceCaches(Object projectKey) {
        if (mBridge != null) {
            mBridge.clearResourceCaches(projectKey);
        }
    }

    /**
     * Removes a font from the Typeface cache inside layoutlib.
     *
     * @param path the path of the font file to be removed from the cache.
     */
    public void clearFontCache(String path) {
        if (mBridge != null) {
            mBridge.clearFontCache(path);
        }
    }

    /**
     * Clears all caches for a specific project.
     *
     * @param projectKey the key for the project.
     */
    public void clearAllCaches(Object projectKey) {
        if (mBridge != null) {
            mBridge.clearAllCaches(projectKey);
        }
    }

    /**
     * Utility method returning the parent of a given view object.
     *
     * @param viewObject the object for which to return the parent.
     *
     * @return a {@link Result} indicating the status of the action, and if success, the parent
     *      object in {@link Result#getData()}
     */
    public Result getViewParent(Object viewObject) {
        if (mBridge != null) {
            return mBridge.getViewParent(viewObject);
        }
        return Status.ERROR_UNKNOWN.createResult();
    }

    /**
     * Returns true if the character orientation of the locale is right to left.
     * @param locale The locale formatted as language-region
     * @return true if the locale is right to left.
     */
    public boolean isRtl(String locale) {
        return mBridge != null && mBridge.isRtl(locale);
    }

    @VisibleForTesting
    protected LayoutLibrary() {
        mBridge = null;
        mClassLoader = null;
    }
}<|MERGE_RESOLUTION|>--- conflicted
+++ resolved
@@ -28,6 +28,7 @@
 import com.intellij.ide.plugins.IdeaPluginDescriptor;
 import com.intellij.ide.plugins.PluginManager;
 import com.intellij.openapi.Disposable;
+import com.intellij.openapi.application.ApplicationManager;
 import com.intellij.openapi.extensions.PluginId;
 
 import java.awt.image.BufferedImage;
@@ -74,14 +75,10 @@
     }
 
     public static boolean isNative() {
-<<<<<<< HEAD
-        IdeaPluginDescriptor nativePlugin = PluginManager.getPlugin(PluginId.findId("com.android.layoutlib.native"));
-=======
         if (ApplicationManager.getApplication().isUnitTestMode()) {
             return true;
         }
         IdeaPluginDescriptor nativePlugin = PluginManager.getPlugin(PluginId.findId(LAYOUTLIB_NATIVE_PLUGIN));
->>>>>>> 368aefa1
         return nativePlugin != null && nativePlugin.isEnabled();
     }
 
