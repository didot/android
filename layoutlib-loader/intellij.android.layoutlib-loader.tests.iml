--- conflicted
+++ resolved
@@ -6,29 +6,13 @@
       <sourceFolder url="file://$MODULE_DIR$/testSrc" isTestSource="true" />
     </content>
     <orderEntry type="inheritedJdk" />
-<<<<<<< HEAD
-=======
-    <orderEntry type="library" name="studio-sdk" level="project" />
-    <orderEntry type="library" name="studio-plugin-gradle" level="project" />
->>>>>>> 4d90afa2
     <orderEntry type="sourceFolder" forTests="false" />
+    <orderEntry type="library" scope="TEST" name="kotlin-test" level="project" />
+    <orderEntry type="library" scope="TEST" name="JUnit4" level="project" />
     <orderEntry type="module" module-name="intellij.android.layoutlib-loader" scope="TEST" />
-<<<<<<< HEAD
     <orderEntry type="library" scope="TEST" name="Guava" level="project" />
     <orderEntry type="library" scope="TEST" name="ASM" level="project" />
     <orderEntry type="library" scope="TEST" name="kotlin-stdlib-jdk8" level="project" />
-    <orderEntry type="module-library" scope="TEST">
-      <library name="layoutlib_native" type="repository">
-        <properties include-transitive-deps="false" maven-id="org.jetbrains.intellij.deps.android.tools.base:jb-layoutlib-native-jdk11:27.2.0.1" />
-        <CLASSES>
-          <root url="jar://$MAVEN_REPOSITORY$/org/jetbrains/intellij/deps/android/tools/base/jb-layoutlib-native-jdk11/27.2.0.1/jb-layoutlib-native-jdk11-27.2.0.1.jar!/" />
-        </CLASSES>
-        <JAVADOC />
-        <SOURCES />
-      </library>
-    </orderEntry>
-=======
     <orderEntry type="library" scope="TEST" name="layoutlib" level="project" />
->>>>>>> 4d90afa2
   </component>
 </module>