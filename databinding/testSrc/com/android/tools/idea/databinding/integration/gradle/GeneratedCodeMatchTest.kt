/*
 * Copyright (C) 2020 The Android Open Source Project
 *
 * Licensed under the Apache License, Version 2.0 (the "License");
 * you may not use this file except in compliance with the License.
 * You may obtain a copy of the License at
 *
 *      http://www.apache.org/licenses/LICENSE-2.0
 *
 * Unless required by applicable law or agreed to in writing, software
 * distributed under the License is distributed on an "AS IS" BASIS,
 * WITHOUT WARRANTIES OR CONDITIONS OF ANY KIND, either express or implied.
 * See the License for the specific language governing permissions and
 * limitations under the License.
 */
package com.android.tools.idea.databinding.integration.gradle

import com.android.SdkConstants.ANDROIDX_DATA_BINDING_LIB_ARTIFACT
import com.android.SdkConstants.DATA_BINDING_LIB_ARTIFACT
import com.android.tools.idea.databinding.DataBindingMode
import com.android.tools.idea.databinding.TestDataPaths
import com.android.tools.idea.databinding.TestDataPaths.PROJECT_WITH_DATA_BINDING_ANDROID_X
import com.android.tools.idea.databinding.TestDataPaths.PROJECT_WITH_DATA_BINDING_SUPPORT
<<<<<<< HEAD
import com.android.tools.idea.databinding.module.LayoutBindingModuleCache
=======
>>>>>>> ad5b6ee3
import com.android.tools.idea.gradle.project.model.GradleAndroidModel
import com.android.tools.idea.gradle.project.sync.GradleSyncState
import com.android.tools.idea.res.ResourceRepositoryManager
import com.android.tools.idea.testing.AndroidGradleProjectRule
import com.android.tools.idea.testing.findClass
import com.google.common.collect.Lists
import com.google.common.truth.Truth.assertThat
import com.google.common.truth.Truth.assertWithMessage
import com.intellij.psi.PsiArrayType
import com.intellij.psi.PsiClass
import com.intellij.psi.PsiField
import com.intellij.psi.PsiMethod
import com.intellij.psi.PsiModifier
import com.intellij.psi.PsiModifierListOwner
import com.intellij.psi.PsiType
import com.intellij.testFramework.EdtRule
import com.intellij.testFramework.RunsInEdt
import com.intellij.testFramework.fixtures.JavaCodeInsightTestFixture
import org.apache.commons.io.FileUtils
import org.junit.Assert.fail
import org.junit.Before
import org.junit.Rule
import org.junit.Test
import org.junit.rules.RuleChain
import org.junit.runner.RunWith
import org.junit.runners.Parameterized
import org.junit.runners.Parameterized.Parameters
import org.objectweb.asm.ClassReader
import org.objectweb.asm.ClassVisitor
import org.objectweb.asm.FieldVisitor
import org.objectweb.asm.MethodVisitor
import org.objectweb.asm.Opcodes
import java.io.File
import java.io.IOException
import java.util.TreeSet
import java.util.jar.JarFile

private fun String.pkgToPath(): String {
  return this.replace(".", "/")
}
private fun String.pathToPkg(): String {
  return this.replace("/", ".")
}

/**
 * This test uses both ASM (to walk through actual, compiled byte code) and PSI (to walk through
 * IntelliJ's view of a project). The following utility class helps convert both into a collection
 * of human readable descriptions that uniquely summarize a class, and allow comparing both of them
 * together.
 */
private object ClassDescriber {
  private val IMPORTANT_MODIFIERS: Map<String, Int> = mapOf(
    PsiModifier.PUBLIC to Opcodes.ACC_PUBLIC,
    PsiModifier.STATIC to Opcodes.ACC_STATIC)

  private val BASIC_ASM_TYPES: Map<PsiType, String> = mapOf(
    PsiType.VOID to "V",
    PsiType.BOOLEAN to "Z",
    PsiType.CHAR to "C",
    PsiType.BYTE to "B",
    PsiType.SHORT to "S",
    PsiType.INT to "I",
    PsiType.FLOAT to "F",
    PsiType.LONG to "J",
    PsiType.DOUBLE to "d")

  private fun PsiType.toAsm(): String {
    return BASIC_ASM_TYPES[this] ?: if (this is PsiArrayType) {
      "[" + this.componentType.toAsm()
    }
    else {
      "L" + this.canonicalText.pkgToPath() + ";"
    }
  }

  /**
   * Given an ASM class reader and a list of excluded methods and fields, return a ordered set of
   * descriptions for that class.
   */
  fun collectDescriptionSet(classReader: ClassReader, exclude: Set<String> = setOf()): Set<String> {
    val descriptionSet = TreeSet<String>()

    classReader.accept(object : ClassVisitor(Opcodes.ASM5) {
      override fun visit(version: Int, access: Int, name: String, signature: String?, superName: String?, interfaces: Array<String>?) {
        val interfaceList = interfaces!!.toMutableList().apply { sort() }
        descriptionSet.add("$name : $superName -> ${interfaceList.joinToString(", ")}")
      }

      override fun visitMethod(access: Int, name: String, desc: String, signature: String?, exceptions: Array<String>?): MethodVisitor? {
        if (access and Opcodes.ACC_PUBLIC != 0 && !name.startsWith("<")) {
          descriptionSet.add("${modifierDesc(access)} $name : $desc")
        }
        return super.visitMethod(access, name, desc, signature, exceptions)
      }

      override fun visitField(access: Int, name: String, desc: String, signature: String?, value: Any?): FieldVisitor? {
        if (access and Opcodes.ACC_PUBLIC != 0) {
          descriptionSet.add("${modifierDesc(access)} $name : $desc")
        }
        return super.visitField(access, name, desc, signature, value)
      }
    }, 0)

    descriptionSet.removeAll(exclude)
    return descriptionSet
  }

  /**
   * Given PSI class, return a list of descriptions for that class.
   */
  fun collectDescriptionSet(psiClass: PsiClass): TreeSet<String> {
    val descriptionSet = TreeSet<String>()
    val superTypes = psiClass.superTypes
    val superType = if (superTypes.isEmpty()) "java/lang/Object" else superTypes[0].canonicalText.pkgToPath()
    val sortedInterfaces = psiClass.interfaces
      .map { psiInterface -> psiInterface.qualifiedName!!.pkgToPath() }
      .sorted()

    descriptionSet.add("${psiClass.qualifiedName!!.pkgToPath()} : $superType -> ${sortedInterfaces.joinToString(", ")}")
    for (method in psiClass.methods) {
      if (method.modifierList.hasModifierProperty(PsiModifier.PUBLIC)) {
        descriptionSet.add("${method.modifierDesc()} ${method.name} : ${method.methodDesc()}")
      }
    }
    for (field in psiClass.fields) {
      if (field.modifierList != null && field.modifierList!!.hasModifierProperty(PsiModifier.PUBLIC)) {
        descriptionSet.add("${field.modifierDesc()} ${field.name} : ${field.fieldDesc()}")
      }
    }

    return descriptionSet
  }

  private fun PsiField.fieldDesc() = type.toAsm()

  private fun PsiMethod.methodDesc(): String {
    val res = StringBuilder()
    val returnType = returnType!!
    res.append("(")
    for (param in parameterList.parameters) {
      res.append(param.type.toAsm())
    }
    res.append(")").append(returnType.toAsm())
    return res.toString()
  }

  private fun PsiModifierListOwner.modifierDesc(): String {
    return IMPORTANT_MODIFIERS.keys.filter { modifier -> this.modifierList!!.hasModifierProperty(modifier) }.joinToString(" ")
  }

  private fun modifierDesc(access: Int): String {
    return IMPORTANT_MODIFIERS.entries.filter { it.value and access != 0 }.joinToString(" ") { it.key }
  }
}

/**
 * This class compiles a real project with data binding then checks whether the generated Binding classes match the virtual ones.
 */
@RunWith(Parameterized::class)
class GeneratedCodeMatchTest(private val parameters: TestParameters) {
  companion object {
    @get:Parameters(name = "{0}")
    @get:JvmStatic
    val parameters: List<TestParameters>
      get() = Lists.newArrayList(TestParameters(DataBindingMode.SUPPORT), TestParameters(DataBindingMode.ANDROIDX))
  }

  private val projectRule = AndroidGradleProjectRule()

  @get:Rule
  val ruleChain = RuleChain.outerRule(projectRule).around(EdtRule())!!

  private val fixture
    get() = projectRule.fixture as JavaCodeInsightTestFixture

  class TestParameters(val mode: DataBindingMode) {
    val projectName: String =
      if (mode == DataBindingMode.ANDROIDX) PROJECT_WITH_DATA_BINDING_ANDROID_X else PROJECT_WITH_DATA_BINDING_SUPPORT
    val dataBindingLibArtifact: String =
      if (mode == DataBindingMode.ANDROIDX) ANDROIDX_DATA_BINDING_LIB_ARTIFACT else DATA_BINDING_LIB_ARTIFACT
    val dataBindingBaseBindingClass: String = mode.viewDataBinding.pkgToPath() + ".class"

    // `toString` output is used by JUnit for parameterized test names, so keep it simple
    override fun toString(): String {
      return mode.toString()
    }
  }

  @Before
  fun setUp() {
    projectRule.fixture.testDataPath = TestDataPaths.TEST_DATA_ROOT
    projectRule.load(parameters.projectName)
  }

  private fun findViewDataBindingClass(): ClassReader {
    val model = GradleAndroidModel.get(projectRule.androidFacet(":app"))!!
<<<<<<< HEAD
    val classJar = model.mainArtifact.level2Dependencies.androidLibraries.first { lib ->
      lib.artifactAddress.startsWith(parameters.dataBindingLibArtifact)
    }.runtimeJarFiles.find {
      (it.lastIndexOf('/') + 1 < it.length) && it.substring(it.lastIndexOf('/') + 1) == "classes.jar"
    }.let { File(it) }

    assertThat(classJar.exists()).isTrue()
=======
    val classJar = model.mainArtifact.compileClasspath.androidLibraries.first { lib ->
      lib.target.artifactAddress.startsWith(parameters.dataBindingLibArtifact)
    }.target.runtimeJarFiles.find {
      it.name == "classes.jar"
    }

    assertThat(classJar?.exists()).isTrue()
>>>>>>> ad5b6ee3
    JarFile(classJar, true).use {
      val entry = it.getEntry(parameters.dataBindingBaseBindingClass)!!
      return ClassReader(it.getInputStream(entry))
    }
  }

  @Test
  @RunsInEdt
  fun testGeneratedCodeMatchesExpected() {
    // temporary fix until test model can detect dependencies properly
    val assembleDebug = projectRule.invokeTasks("assembleDebug")
    assertThat(assembleDebug.isBuildSuccessful).isTrue()

    val syncState = GradleSyncState.getInstance(projectRule.project)
    assertThat(syncState.isSyncNeeded().toBoolean()).isFalse()
    assertThat(parameters.mode).isEqualTo(LayoutBindingModuleCache.getInstance(projectRule.androidFacet(":app")).dataBindingMode)

    // trigger initialization
    ResourceRepositoryManager.getModuleResources(projectRule.androidFacet(":app"))

    val classesOut = File(projectRule.project.basePath, "/app/build/intermediates/javac//debug/classes")

    val classes = FileUtils.listFiles(classesOut, arrayOf("class"), true)
    assertWithMessage("No compiled classes found. Something is wrong with this test.")
      .that(classes).isNotEmpty()

    val viewDataBindingClass = findViewDataBindingClass()

    // Grab a description set for the ViewDataBinding base class, as we'll strip it out of the
    // description set for the Binding subclasses, since otherwise it's just noise to us
    val baseClassInfo = ClassDescriber.collectDescriptionSet(viewDataBindingClass)

    val classMap = classes.mapNotNull<File, ClassReader> { file ->
      try {
        ClassReader(FileUtils.readFileToByteArray(file))
      }
      catch (e: IOException) {
        e.printStackTrace()
        fail(e.message)
        null
      }
    }.map { classReader -> classReader.className to classReader }.toMap()

    val context = fixture.findClass("com.android.example.appwithdatabinding.MainActivity")

    // The data binding compiler generates a bunch of stuff we don't care about in Studio. The
    // following set is what we want to make sure we generate PSI for.
    val interestingClasses = setOf(
      "${parameters.mode.packageName}DataBindingComponent",
      "com.android.example.appwithdatabinding.BR",
      "com.android.example.appwithdatabinding.databinding.ActivityMainBinding",
      "com.android.example.appwithdatabinding.databinding.MultiConfigLayoutBinding",
      "com.android.example.appwithdatabinding.databinding.MultiConfigLayoutBindingImpl",
      "com.android.example.appwithdatabinding.databinding.MultiConfigLayoutBindingLandImpl",
      "com.android.example.appwithdatabinding.databinding.NoVariableLayoutBinding"
    )
    val generatedClasses = mutableSetOf<String>()
    val missingClasses = mutableSetOf<String>()
    for (classReader in classMap.values) {
      val className = classReader.className.pathToPkg()
      if (!interestingClasses.contains(className)) {
        continue
      }
      generatedClasses.add(className)
      val psiClass = fixture.findClass(className, context)
      if (psiClass == null) {
        missingClasses.add(className)
        continue
      }

      // Convert Asm and PSI classes into description sets and verify they're the same
      val asmInfo = ClassDescriber.collectDescriptionSet(classReader, baseClassInfo)
      val psiInfo = ClassDescriber.collectDescriptionSet(psiClass)

      assertWithMessage(className).that(psiInfo).isEqualTo(asmInfo)
    }
    assertWithMessage("Failed to find expected generated data binding classes; did the compiler change?")
      .that(generatedClasses).containsExactlyElementsIn(interestingClasses)

    assertWithMessage("PSI could not be found for some generated code: ${missingClasses.joinToString(", ")}")
      .that(missingClasses).isEmpty()
  }
}<|MERGE_RESOLUTION|>--- conflicted
+++ resolved
@@ -21,10 +21,7 @@
 import com.android.tools.idea.databinding.TestDataPaths
 import com.android.tools.idea.databinding.TestDataPaths.PROJECT_WITH_DATA_BINDING_ANDROID_X
 import com.android.tools.idea.databinding.TestDataPaths.PROJECT_WITH_DATA_BINDING_SUPPORT
-<<<<<<< HEAD
 import com.android.tools.idea.databinding.module.LayoutBindingModuleCache
-=======
->>>>>>> ad5b6ee3
 import com.android.tools.idea.gradle.project.model.GradleAndroidModel
 import com.android.tools.idea.gradle.project.sync.GradleSyncState
 import com.android.tools.idea.res.ResourceRepositoryManager
@@ -221,15 +218,6 @@
 
   private fun findViewDataBindingClass(): ClassReader {
     val model = GradleAndroidModel.get(projectRule.androidFacet(":app"))!!
-<<<<<<< HEAD
-    val classJar = model.mainArtifact.level2Dependencies.androidLibraries.first { lib ->
-      lib.artifactAddress.startsWith(parameters.dataBindingLibArtifact)
-    }.runtimeJarFiles.find {
-      (it.lastIndexOf('/') + 1 < it.length) && it.substring(it.lastIndexOf('/') + 1) == "classes.jar"
-    }.let { File(it) }
-
-    assertThat(classJar.exists()).isTrue()
-=======
     val classJar = model.mainArtifact.compileClasspath.androidLibraries.first { lib ->
       lib.target.artifactAddress.startsWith(parameters.dataBindingLibArtifact)
     }.target.runtimeJarFiles.find {
@@ -237,7 +225,6 @@
     }
 
     assertThat(classJar?.exists()).isTrue()
->>>>>>> ad5b6ee3
     JarFile(classJar, true).use {
       val entry = it.getEntry(parameters.dataBindingBaseBindingClass)!!
       return ClassReader(it.getInputStream(entry))
