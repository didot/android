/*
 * Copyright (C) 2018 The Android Open Source Project
 *
 * Licensed under the Apache License, Version 2.0 (the "License");
 * you may not use this file except in compliance with the License.
 * You may obtain a copy of the License at
 *
 *      http://www.apache.org/licenses/LICENSE-2.0
 *
 * Unless required by applicable law or agreed to in writing, software
 * distributed under the License is distributed on an "AS IS" BASIS,
 * WITHOUT WARRANTIES OR CONDITIONS OF ANY KIND, either express or implied.
 * See the License for the specific language governing permissions and
 * limitations under the License.
 */
package com.android.tools.nativeSymbolizer

import com.android.sdklib.devices.Abi
import com.android.tools.idea.apk.ApkFacet
import com.android.tools.idea.gradle.project.model.AndroidModuleModel
import com.android.tools.idea.gradle.project.model.NdkModuleModel
import com.android.tools.idea.gradle.project.model.NdkVariant
import com.android.utils.FileUtils
import com.intellij.openapi.module.Module
import com.intellij.openapi.module.ModuleManager
import com.intellij.openapi.project.Project
import java.io.File
import java.util.*

/**
 * Given a map of possible symbols locations finds symbol files
 * for a (device module + CPU arch) pairs.
 */
class SymbolFilesLocator(private val cpuToSymbolDirs: Map<String, Set<File>>) {

  fun findSymbolFiles(cpuArch: String, module: String): List<File> {
    // TODO (ezemetsov): Add a cache
    // Just look in all dirs from the map and find files with the same
    // basename as a given device module.
    val symDirs = cpuToSymbolDirs.getOrDefault(cpuArch, setOf<File>()).toList()
    val baseModuleName = File(File(module).name).nameWithoutExtension
    val symNameCandidates = arrayListOf(baseModuleName + ".so", baseModuleName + ".dwo")
    val result = mutableListOf<File>()
    for (dir in symDirs) {
      val files = dir.listFiles({ _, name -> symNameCandidates.contains(name) })
      // If dir for some reason doesn't exist any more files will be null
      if (files != null) {
        result.addAll(files)
      }
    }
    return result
  }
}

/**
 * Builds a map from CPU architectures to possible directories where native symbols
 * can possibly be found for a given project.
 */
fun getArchToSymDirsMap(project: Project): Map<String, Set<File>> {
  val result: MutableMap<String, MutableSet<File>> = hashMapOf()

  val symbolDirFilter = fun(subdir: File?): Boolean {
    if (subdir == null || !subdir.isDirectory) return false
    val files = subdir.listFiles(
        { f ->
          val extension = f.extension.toLowerCase(Locale.US)
          extension == "so" || extension == "dwo"
        }
    )
    return files.isNotEmpty()
  }

  // Go through all ABI+module combinations and ask getModuleSymbolsDirs to find
  // symbol directories for each combination. Then check that directories exist and
  // contain "so/dwo" files.
  val allSupportedAbis = listOf(Abi.X86, Abi.X86_64, Abi.ARM64_V8A, Abi.ARMEABI, Abi.ARMEABI_V7A)
  for (abi in allSupportedAbis) {
    for (module in ModuleManager.getInstance(project).modules) {
      val symDirs = getModuleSymbolsDirs(module, abi).filter(symbolDirFilter)
      val existingDirs = result.computeIfAbsent(abi.cpuArch, { mutableSetOf() })
      existingDirs.addAll(symDirs)
    }
  }

  return result
}

/**
 * Gathers all possible location of native symbols for a given module+abi pair.
 * Symbol files can be found in 3 places
 *  1. If it's APK debugging case ApkFacet just tells us symbol dirs
 *  2. If a given module has parts built with NDK. return all dirs where native artifacts are located.
 *  (Usually such dirs look like app/build/intermediates/cmake/debug/obj/x86/ )
 *  3. Modules can also have random JNI libs inside them as resources.
 *  Return all dirs where they are.
 */
private fun getModuleSymbolsDirs(module: Module, abi: Abi): Collection<File> {
  val symDirs = LinkedHashSet<File>()
  val abiName = abi.toString()

  // 1. APK debugging symbols dirs
  val apkFacet = ApkFacet.getInstance(module)
  if (apkFacet != null) {
    val dirs = apkFacet.configuration.getDebugSymbolFolderPaths(listOf(abi))
      .map { File(FileUtils.toSystemDependentPath(it)) }
    symDirs.addAll(dirs)
  }

  // 2. libs built in studio by NDK and gradle
  val ndkModuleModel = NdkModuleModel.get(module)
  if (ndkModuleModel != null) {
    for (variant in ndkModuleModel.variants.filter { it.isDebugVariant() == ndkModuleModel.selectedVariant.isDebugVariant() }) {
      val dirs = variant.artifacts
<<<<<<< HEAD
        .filter {
          it.abi == abiName }
        .map { it.outputFile.parentFile }
=======
        .filter { it.abi == abiName }
        .mapNotNull { it.outputFile?.parentFile }
>>>>>>> 7af60d2c
      symDirs.addAll(dirs)
    }
  }

  // 3. JNI libs as resources
  val androidModel = AndroidModuleModel.get(module)
  if (androidModel != null) {
    val jniDirs = androidModel.activeSourceProviders
      .flatMap { it.jniLibsDirectories }
      .map { jniDir -> File(jniDir, abiName) }
    symDirs.addAll(jniDirs)

    val nativeLibraries = androidModel.selectedVariant.mainArtifact.nativeLibraries.orEmpty()
    val nativeLibDirs = nativeLibraries.filter { it.abi == abiName }.flatMap { it.debuggableLibraryFolders }
    symDirs.addAll(nativeLibDirs)
  }

  return symDirs
}

fun NdkVariant.isDebugVariant(): Boolean {
  return this.name.contains("debug")
}<|MERGE_RESOLUTION|>--- conflicted
+++ resolved
@@ -111,14 +111,8 @@
   if (ndkModuleModel != null) {
     for (variant in ndkModuleModel.variants.filter { it.isDebugVariant() == ndkModuleModel.selectedVariant.isDebugVariant() }) {
       val dirs = variant.artifacts
-<<<<<<< HEAD
-        .filter {
-          it.abi == abiName }
-        .map { it.outputFile.parentFile }
-=======
         .filter { it.abi == abiName }
         .mapNotNull { it.outputFile?.parentFile }
->>>>>>> 7af60d2c
       symDirs.addAll(dirs)
     }
   }
