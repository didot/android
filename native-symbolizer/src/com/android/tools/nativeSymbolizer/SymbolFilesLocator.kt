--- conflicted
+++ resolved
@@ -16,21 +16,7 @@
 package com.android.tools.nativeSymbolizer
 
 import com.android.sdklib.devices.Abi
-<<<<<<< HEAD
-import com.android.tools.idea.apk.ApkFacet
-import com.android.tools.idea.gradle.project.facet.ndk.NdkFacet
-import com.android.tools.idea.gradle.project.model.AndroidModuleModel
-import com.android.tools.idea.gradle.project.model.NdkModuleModel
-import com.android.utils.FileUtils
-import com.intellij.openapi.diagnostic.Logger
-import com.intellij.openapi.module.Module
-import com.intellij.openapi.module.ModuleManager
-import com.intellij.openapi.project.Project
 import java.io.File
-import java.util.*
-=======
-import java.io.File
->>>>>>> 477885a9
 
 /**
  * A wrapper around a SymbolSource that helps with finding all the symbol files and/or directories
@@ -72,26 +58,11 @@
   private fun containsSymbolFiles(dir: File): Boolean {
     assert(dir != null)
 
-<<<<<<< HEAD
-/**
- * Gathers all possible location of native symbols for a given module+abi pair.
- * Symbol files can be found in 3 places
- *  1. If it's APK debugging case ApkFacet just tells us symbol dirs
- *  2. If a given module has parts built with NDK. return all dirs where native artifacts are located.
- *  (Usually such dirs look like app/build/intermediates/cmake/debug/obj/x86/ )
- *  3. Modules can also have random JNI libs inside them as resources.
- *  Return all dirs where they are.
- */
-private fun getModuleSymbolsDirs(module: Module, abi: Abi): Collection<File> {
-  val symDirs = LinkedHashSet<File>()
-  val abiName = abi.toString()
-=======
     // It could be possible that a file was accidentally provided to a symbol source (e.g. bad JNI
     // dir definition).
     if (!dir.isDirectory) {
       return false
     }
->>>>>>> 477885a9
 
     val extensions = setOf("so", "dwo")
 
