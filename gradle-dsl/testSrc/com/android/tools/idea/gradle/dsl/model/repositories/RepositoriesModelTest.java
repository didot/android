/*
 * Copyright (C) 2016 The Android Open Source Project
 *
 * Licensed under the Apache License, Version 2.0 (the "License");
 * you may not use this file except in compliance with the License.
 * You may obtain a copy of the License at
 *
 *      http://www.apache.org/licenses/LICENSE-2.0
 *
 * Unless required by applicable law or agreed to in writing, software
 * distributed under the License is distributed on an "AS IS" BASIS,
 * WITHOUT WARRANTIES OR CONDITIONS OF ANY KIND, either express or implied.
 * See the License for the specific language governing permissions and
 * limitations under the License.
 */
package com.android.tools.idea.gradle.dsl.model.repositories;

import static com.android.tools.idea.gradle.dsl.api.repositories.RepositoryModel.RepositoryType;
import static com.android.tools.idea.gradle.dsl.model.repositories.GoogleDefaultRepositoryModelImpl.GOOGLE_DEFAULT_REPO_NAME;
import static com.android.tools.idea.gradle.dsl.model.repositories.GoogleDefaultRepositoryModelImpl.GOOGLE_DEFAULT_REPO_URL;
import static com.android.tools.idea.gradle.dsl.model.repositories.GoogleDefaultRepositoryModelImpl.GOOGLE_METHOD_NAME;
import static com.android.tools.idea.gradle.dsl.model.repositories.JCenterRepositoryModel.JCENTER_DEFAULT_REPO_URL;
import static com.android.tools.idea.gradle.dsl.model.repositories.MavenCentralRepositoryModel.MAVEN_CENTRAL_DEFAULT_REPO_URL;
import static com.google.common.truth.Truth.assertThat;
import static org.junit.Assume.assumeTrue;

import com.android.tools.idea.gradle.dsl.TestFileName;
import com.android.tools.idea.gradle.dsl.api.GradleBuildModel;
import com.android.tools.idea.gradle.dsl.api.ext.GradlePropertyModel;
import com.android.tools.idea.gradle.dsl.api.repositories.GoogleDefaultRepositoryModel;
import com.android.tools.idea.gradle.dsl.api.repositories.MavenCredentialsModel;
import com.android.tools.idea.gradle.dsl.api.repositories.MavenRepositoryModel;
import com.android.tools.idea.gradle.dsl.api.repositories.RepositoriesModel;
import com.android.tools.idea.gradle.dsl.api.repositories.RepositoryModel;
import com.android.tools.idea.gradle.dsl.api.repositories.UrlBasedRepositoryModel;
import com.android.tools.idea.gradle.dsl.model.GradleFileModelTestCase;
import com.google.common.collect.ImmutableList;
import java.io.File;
import java.io.IOException;
import java.util.Comparator;
import java.util.List;
import org.jetbrains.annotations.NotNull;
import org.jetbrains.annotations.SystemDependent;
import org.junit.Test;

/**
 * Tests for {@link RepositoriesModelImpl}.
 */
public class RepositoriesModelTest extends GradleFileModelTestCase {


  @NotNull private static final String TEST_DIR = "hello/i/am/a/dir";
  @NotNull private static final String OTHER_TEST_DIR = "/this/is/also/a/dir";

  @Test
  public void testParseJCenterDefaultRepository() throws IOException {
    writeToBuildFile(TestFile.PARSE_J_CENTER_DEFAULT_REPOSITORY);

    RepositoriesModel repositoriesModel = getGradleBuildModel().repositories();
    List<RepositoryModel> repositories = repositoriesModel.repositories();
    assertThat(repositories).hasSize(1);
    verifyJCenterDefaultRepositoryModel(repositories.get(0));
  }

  @Test
  public void testParseJCenterCustomRepository() throws IOException {
    writeToBuildFile(TestFile.PARSE_J_CENTER_CUSTOM_REPOSITORY);

    RepositoriesModel repositoriesModel = getGradleBuildModel().repositories();
    List<RepositoryModel> repositories = repositoriesModel.repositories();
    assertThat(repositories).hasSize(1);
    RepositoryModel repositoryModel = repositories.get(0);
    assertThat(repositoryModel).isInstanceOf(JCenterRepositoryModel.class);
    JCenterRepositoryModel repository = (JCenterRepositoryModel)repositoryModel;
    assertNull("name", repository.name().getPsiElement());
    assertEquals("name", "BintrayJCenter2", repository.name().toString());
    assertNotNull("url", repository.url().getPsiElement());
    assertEquals("url", "http://jcenter.bintray.com/", repository.url().toString());
  }

  @Test
  public void testParseMavenCentralRepository() throws IOException {
    writeToBuildFile(TestFile.PARSE_MAVEN_CENTRAL_REPOSITORY);

    RepositoriesModel repositoriesModel = getGradleBuildModel().repositories();
    List<RepositoryModel> repositories = repositoriesModel.repositories();
    assertThat(repositories).hasSize(1);
    RepositoryModel repositoryModel = repositories.get(0);
    assertThat(repositoryModel).isInstanceOf(MavenCentralRepositoryModel.class);
    MavenCentralRepositoryModel repository = (MavenCentralRepositoryModel)repositoryModel;
    assertEquals("name", "MavenRepo", repository.name().toString());
    assertNull("url", repository.name().getPsiElement());
    assertEquals("url", "https://repo1.maven.org/maven2/", repository.url().toString());
    assertNull("url", repository.url().getPsiElement());
  }

  @Test
  public void testParseMavenCentralRepositoryWithMultipleArtifactUrls() throws IOException {
    writeToBuildFile(TestFile.PARSE_MAVEN_CENTRAL_REPOSITORY_WITH_MULTIPLE_ARTIFACT_URLS);

    RepositoriesModel repositoriesModel = getGradleBuildModel().repositories();
    List<RepositoryModel> repositories = repositoriesModel.repositories();
    assertThat(repositories).hasSize(1);
    RepositoryModel repositoryModel = repositories.get(0);
    assertThat(repositoryModel).isInstanceOf(MavenCentralRepositoryModel.class);
    MavenCentralRepositoryModel repository = (MavenCentralRepositoryModel)repositoryModel;
    assertNotNull("name", repository.name().getPsiElement());
    assertEquals("name", "nonDefaultName", repository.name().toString());
    assertNull("url", repository.url().getPsiElement());
    assertEquals("url", "https://repo1.maven.org/maven2/", repository.url().toString());
    assertEquals("artifactUrls",
                 ImmutableList.of("http://www.mycompany.com/artifacts1", "http://www.mycompany.com/artifacts2"),
                 repository.artifactUrls());
  }

  @Test
  public void testParseMavenCentralRepositoryWithSingleArtifactUrls() throws IOException {
    writeToBuildFile(TestFile.PARSE_MAVEN_CENTRAL_REPOSITORY_WITH_SINGLE_ARTIFACT_URLS);

    RepositoriesModel repositoriesModel = getGradleBuildModel().repositories();
    List<RepositoryModel> repositories = repositoriesModel.repositories();
    assertThat(repositories).hasSize(1);
    RepositoryModel repositoryModel = repositories.get(0);
    assertThat(repositoryModel).isInstanceOf(MavenCentralRepositoryModel.class);
    MavenCentralRepositoryModel repository = (MavenCentralRepositoryModel)repositoryModel;
    assertNull("name", repository.name().getPsiElement());
    assertEquals("name", "MavenRepo", repository.name().toString());
    assertNull("url", repository.url().getPsiElement());
    assertEquals("url", "https://repo1.maven.org/maven2/", repository.url().toString());
    assertEquals("artifactUrls", "http://www.mycompany.com/artifacts", repository.artifactUrls());
  }

  @Test
  public void testParseCustomMavenRepository() throws IOException {
    writeToBuildFile(TestFile.PARSE_CUSTOM_MAVEN_REPOSITORY);

    RepositoriesModel repositoriesModel = getGradleBuildModel().repositories();
    List<RepositoryModel> repositories = repositoriesModel.repositories();
    assertThat(repositories).hasSize(1);
    RepositoryModel repositoryModel = repositories.get(0);
    assertThat(repositoryModel).isInstanceOf(MavenRepositoryModelImpl.class);
    MavenRepositoryModelImpl repository = (MavenRepositoryModelImpl)repositoryModel;
    assertNotNull("name", repository.name().getPsiElement());
    assertEquals("name", "myRepoName", repository.name().toString());
    assertNotNull("url", repository.url().getPsiElement());
    assertEquals("url", "http://repo.mycompany.com/maven2", repository.url().toString());
  }

  @Test
  public void testParseMavenRepositoryWithArtifactUrls() throws IOException {
    writeToBuildFile(TestFile.PARSE_MAVEN_REPOSITORY_WITH_ARTIFACT_URLS);

    RepositoriesModel repositoriesModel = getGradleBuildModel().repositories();
    List<RepositoryModel> repositories = repositoriesModel.repositories();
    assertThat(repositories).hasSize(1);
    RepositoryModel repositoryModel = repositories.get(0);
    assertThat(repositoryModel).isInstanceOf(MavenRepositoryModelImpl.class);
    MavenRepositoryModelImpl repository = (MavenRepositoryModelImpl)repositoryModel;
    assertNull("name", repository.name().getPsiElement());
    assertEquals("name", "maven", repository.name().toString());
    assertNotNull("url", repository.url().getPsiElement());
    assertEquals("url", "http://repo2.mycompany.com/maven2", repository.url().toString());
    assertEquals("artifactUrls",
                 ImmutableList.of("http://repo.mycompany.com/jars", "http://repo.mycompany.com/jars2"),
                 repository.artifactUrls());
  }

  @Test
  public void testParseMavenRepositoryWithCredentials() throws IOException {
    writeToBuildFile(TestFile.PARSE_MAVEN_REPOSITORY_WITH_CREDENTIALS);

    RepositoriesModel repositoriesModel = getGradleBuildModel().repositories();
    List<RepositoryModel> repositories = repositoriesModel.repositories();
    assertThat(repositories).hasSize(1);
    RepositoryModel repositoryModel = repositories.get(0);
    assertThat(repositoryModel).isInstanceOf(MavenRepositoryModelImpl.class);
    MavenRepositoryModelImpl repository = (MavenRepositoryModelImpl)repositoryModel;
    assertNull("name", repository.name().getPsiElement());
    assertEquals("name", "maven", repository.name().toString());
    assertNotNull("url", repository.url().getPsiElement());
    assertEquals("url", "http://repo.mycompany.com/maven2", repository.url().toString());
    assertMissingProperty(repository.artifactUrls());

    MavenCredentialsModel credentials = repository.credentials();
    assertNotNull(credentials);
    assertEquals("username", "user", credentials.username());
    assertEquals("password", "password123", credentials.password());
  }

  @Test
  public void testParseFlatDirRepository() throws IOException {
    writeToBuildFile(TestFile.PARSE_FLAT_DIR_REPOSITORY);

    RepositoriesModel repositoriesModel = getGradleBuildModel().repositories();
    List<RepositoryModel> repositories = repositoriesModel.repositories();
    assertThat(repositories).hasSize(1);
    RepositoryModel repositoryModel = repositories.get(0);
    assertThat(repositoryModel).isInstanceOf(FlatDirRepositoryModel.class);
    FlatDirRepositoryModel repository = (FlatDirRepositoryModel)repositoryModel;
    assertNull("name", repository.name().getPsiElement());
    assertEquals("name", "flatDir", repository.name().toString());
    assertEquals("dirs", ImmutableList.of("lib1", "lib2"), repository.dirs());
  }

  @Test
  public void testParseFlatDirRepositoryWithSingleDirArgument() throws IOException {
    writeToBuildFile(TestFile.PARSE_FLAT_DIR_REPOSITORY_WITH_SINGLE_DIR_ARGUMENT);

    RepositoriesModel repositoriesModel = getGradleBuildModel().repositories();
    List<RepositoryModel> repositories = repositoriesModel.repositories();
    assertThat(repositories).hasSize(1);
    RepositoryModel repositoryModel = repositories.get(0);
    assertThat(repositoryModel).isInstanceOf(FlatDirRepositoryModel.class);
    FlatDirRepositoryModel repository = (FlatDirRepositoryModel)repositoryModel;
    assertNotNull("name", repository.name().getPsiElement());
    assertEquals("name", "libs", repository.name().toString());
    assertEquals("dirs", "libs", repository.dirs());
  }

  @Test
  public void testParseFlatDirRepositoryWithDirListArgument() throws IOException {
    writeToBuildFile(TestFile.PARSE_FLAT_DIR_REPOSITORY_WITH_DIR_LIST_ARGUMENT);

    RepositoriesModel repositoriesModel = getGradleBuildModel().repositories();
    List<RepositoryModel> repositories = repositoriesModel.repositories();
    assertThat(repositories).hasSize(1);
    RepositoryModel repositoryModel = repositories.get(0);
    assertThat(repositoryModel).isInstanceOf(FlatDirRepositoryModel.class);

    FlatDirRepositoryModel repository = (FlatDirRepositoryModel)repositoryModel;
    assertNull("name", repository.name().getPsiElement());
    assertEquals("name", "flatDir", repository.name().toString());
    assertEquals("dirs", ImmutableList.of("libs1", "libs2"), repository.dirs());
  }

  @Test
  public void testParseMultipleRepositories() throws IOException {
    writeToBuildFile(TestFile.PARSE_MULTIPLE_REPOSITORIES);

    RepositoriesModel repositoriesModel = getGradleBuildModel().repositories();
    List<RepositoryModel> repositories = repositoriesModel.repositories();
    assertThat(repositories).hasSize(2);
    verifyJCenterDefaultRepositoryModel(repositories.get(0));

    RepositoryModel mavenCentral = repositories.get(1);
    assertThat(mavenCentral).isInstanceOf(MavenCentralRepositoryModel.class);
    MavenCentralRepositoryModel mavenCentralRepository = (MavenCentralRepositoryModel)mavenCentral;
    assertEquals("name", "MavenRepo", mavenCentralRepository.name());
    assertEquals("url", "https://repo1.maven.org/maven2/", mavenCentralRepository.url());
  }

  @Test
  public void testParseGoogleDefaultRepository() throws IOException {
    writeToBuildFile(TestFile.PARSE_GOOGLE_DEFAULT_REPOSITORY);

    RepositoriesModel repositoriesModel = getGradleBuildModel().repositories();
    List<RepositoryModel> repositories = repositoriesModel.repositories();
    assertThat(repositories).hasSize(1);
    verifyGoogleDefaultRepositoryModel(repositories.get(0));
  }

  @Test
  public void testAddGoogleRepositoryByMethodCall() throws IOException {
    writeToBuildFile(TestFile.ADD_GOOGLE_REPOSITORY_BY_METHOD_CALL);
    GradleBuildModel buildModel = getGradleBuildModel();
    List<RepositoryModel> repositories = buildModel.repositories().repositories();
    assertThat(repositories).hasSize(1);
    verifyJCenterDefaultRepositoryModel(repositories.get(0));
    verifyAddGoogleRepositoryByMethodCall(TestFile.ADD_GOOGLE_REPOSITORY_BY_METHOD_CALL_EXPECTED);

    repositories = buildModel.repositories().repositories();
    verifyJCenterDefaultRepositoryModel(repositories.get(0));
  }

  @Test
  public void testAddGoogleRepositoryByMethodCallEmpty() throws IOException {
    writeToBuildFile(TestFile.ADD_GOOGLE_REPOSITORY_BY_METHOD_CALL_EMPTY);
    GradleBuildModel buildModel = getGradleBuildModel();
    List<RepositoryModel> repositories = buildModel.repositories().repositories();
    assertThat(repositories).hasSize(0);
    verifyAddGoogleRepositoryByMethodCall(TestFile.ADD_GOOGLE_REPOSITORY_BY_METHOD_CALL_EMPTY_EXPECTED);
  }

  @Test
  public void testAddGoogleRepositoryToEmptyBuildscript() throws IOException {
    writeToBuildFile(TestFile.ADD_GOOGLE_REPOSITORY_TO_EMPTY_BUILDSCRIPT);

    GradleBuildModel buildModel = getGradleBuildModel();
    RepositoriesModel repositoriesModel = buildModel.buildscript().repositories();
    List<RepositoryModel> repositories = repositoriesModel.repositories();
    assertThat(repositories).hasSize(0);

    repositoriesModel.addRepositoryByMethodName(GOOGLE_METHOD_NAME);

    assertTrue(buildModel.isModified());
    applyChangesAndReparse(buildModel);
    verifyFileContents(myBuildFile, TestFile.ADD_GOOGLE_REPOSITORY_TO_EMPTY_BUILDSCRIPT_EXPECTED);

    assertFalse(buildModel.isModified());

    repositoriesModel = buildModel.buildscript().repositories();
    repositories = repositoriesModel.repositories();
    assertThat(repositories).hasSize(1);
    verifyGoogleDefaultRepositoryModel(repositories.get(0));
  }

  @Test
  public void testAddGoogleRepositoryByMethodCallPresent() throws IOException {
    writeToBuildFile(TestFile.ADD_GOOGLE_REPOSITORY_BY_METHOD_CALL_PRESENT);

    GradleBuildModel buildModel = getGradleBuildModel();
    RepositoriesModel repositoriesModel = buildModel.repositories();
    List<RepositoryModel> repositories = repositoriesModel.repositories();
    assertThat(repositories).hasSize(1);
    verifyGoogleDefaultRepositoryModel(repositories.get(0));

    repositoriesModel.addRepositoryByMethodName(GOOGLE_METHOD_NAME);
    assertFalse(buildModel.isModified());
  }

  @Test
  public void testAddGoogleRepositoryByUrl() throws IOException {
    writeToBuildFile(TestFile.ADD_GOOGLE_REPOSITORY_BY_URL);
    GradleBuildModel buildModel = getGradleBuildModel();
    List<RepositoryModel> repositories = buildModel.repositories().repositories();
    assertThat(repositories).hasSize(1);
    verifyJCenterDefaultRepositoryModel(repositories.get(0));
    verifyAddGoogleRepositoryByUrl(TestFile.ADD_GOOGLE_REPOSITORY_BY_URL_EXPECTED);
    repositories = buildModel.repositories().repositories();
    verifyJCenterDefaultRepositoryModel(repositories.get(0));
  }

  @Test
  public void testAddGoogleRepositoryByUrlEmpty() throws IOException {
    writeToBuildFile(TestFile.ADD_REPOSITORY_BY_URL_EMPTY);
    GradleBuildModel buildModel = getGradleBuildModel();
    List<RepositoryModel> repositories = buildModel.repositories().repositories();
    assumeTrue(repositories.isEmpty());
    verifyAddGoogleRepositoryByUrl(TestFile.ADD_GOOGLE_REPOSITORY_BY_URL_EMPTY_EXPECTED);
  }

  @Test
  public void testAddMavenCentralRepositoryByUrlEmpty() throws IOException {
    writeToBuildFile(TestFile.ADD_REPOSITORY_BY_URL_EMPTY);
    GradleBuildModel buildModel = getGradleBuildModel();
    RepositoriesModel repositoriesModel = buildModel.repositories();
    List<RepositoryModel> repositories = repositoriesModel.repositories();
    assumeTrue(repositories.isEmpty());
    int prevSize = repositories.size();

    repositoriesModel.addMavenRepositoryByUrl(MAVEN_CENTRAL_DEFAULT_REPO_URL, "MavenRepo");
    assertTrue(buildModel.isModified());

    applyChangesAndReparse(buildModel);
    verifyFileContents(myBuildFile, TestFile.ADD_MAVEN_CENTRAL_REPOSITORY_BY_URL_EMPTY_EXPECTED);

    assertFalse(buildModel.isModified());

    repositoriesModel = buildModel.repositories();
    repositories = repositoriesModel.repositories();
    assertThat(repositories).hasSize(prevSize + 1);
    verifyMavenRepositoryModel(repositories.get(prevSize), MAVEN_CENTRAL_DEFAULT_REPO_URL, "MavenRepo", RepositoryType.MAVEN_CENTRAL);
  }

  @Test
  public void testAddJCenterRepositoryByUrlEmpty() throws IOException {
    writeToBuildFile(TestFile.ADD_REPOSITORY_BY_URL_EMPTY);
    GradleBuildModel buildModel = getGradleBuildModel();
    RepositoriesModel repositoriesModel = buildModel.repositories();
    List<RepositoryModel> repositories = repositoriesModel.repositories();
    assumeTrue(repositories.isEmpty());

    int prevSize = repositories.size();

    repositoriesModel.addMavenRepositoryByUrl(JCENTER_DEFAULT_REPO_URL, "BintrayJCenter2");
    assertTrue(buildModel.isModified());
    applyChangesAndReparse(buildModel);
    verifyFileContents(myBuildFile, TestFile.ADD_JCENTER_REPOSITORY_BY_URL_EMPTY_EXPECTED);

    assertFalse(buildModel.isModified());

    repositoriesModel = buildModel.repositories();
    repositories = repositoriesModel.repositories();
    assertThat(repositories).hasSize(prevSize + 1);
    verifyMavenRepositoryModel(repositories.get(prevSize), JCENTER_DEFAULT_REPO_URL, "BintrayJCenter2", RepositoryType.JCENTER_DEFAULT);
  }

  @Test
  public void testAddGoogleRepositoryByUrlPresent() throws IOException {
    writeToBuildFile(TestFile.ADD_GOOGLE_REPOSITORY_BY_URL_PRESENT);

    GradleBuildModel buildModel = getGradleBuildModel();
    RepositoriesModel repositoriesModel = buildModel.repositories();
    List<RepositoryModel> repositories = repositoriesModel.repositories();
    assertThat(repositories).hasSize(1);
    verifyGoogleMavenRepositoryModel(repositories.get(0));

    repositoriesModel.addMavenRepositoryByUrl(GOOGLE_DEFAULT_REPO_URL, GOOGLE_DEFAULT_REPO_NAME);
    assertFalse(buildModel.isModified());
    applyChanges(buildModel);
    verifyFileContents(myBuildFile, TestFile.ADD_GOOGLE_REPOSITORY_BY_URL_PRESENT);
  }

  private static void verifyGoogleDefaultRepositoryModel(RepositoryModel google) {
    assertThat(google).isInstanceOf(GoogleDefaultRepositoryModelImpl.class);
    GoogleDefaultRepositoryModelImpl googleRepository = (GoogleDefaultRepositoryModelImpl)google;
    assertEquals("name", GOOGLE_DEFAULT_REPO_NAME, googleRepository.name());
    assertEquals("url", GOOGLE_DEFAULT_REPO_URL, googleRepository.url());
  }

  private static void verifyJCenterDefaultRepositoryModel(RepositoryModel jcenter) {
    assertThat(jcenter).isInstanceOf(UrlBasedRepositoryModel.class);
    UrlBasedRepositoryModel jCenterRepository = (UrlBasedRepositoryModel)jcenter;
    assertNull("name", jCenterRepository.name().getPsiElement());
    assertEquals("name", "BintrayJCenter2", jCenterRepository.name().toString());
    assertNull("url", jCenterRepository.url().getPsiElement());
    assertEquals("url", "https://jcenter.bintray.com/", jCenterRepository.url().toString());
  }

  private void verifyAddGoogleRepositoryByMethodCall(TestFileName expected) throws IOException {
    GradleBuildModel buildModel = getGradleBuildModel();

    RepositoriesModel repositoriesModel = buildModel.repositories();
    List<RepositoryModel> repositories = repositoriesModel.repositories();
    int prevSize = repositories.size();

    repositoriesModel.addRepositoryByMethodName(GOOGLE_METHOD_NAME);
    assertTrue(buildModel.isModified());
    applyChangesAndReparse(buildModel);
    verifyFileContents(myBuildFile, expected);

    assertFalse(buildModel.isModified());

    repositoriesModel = buildModel.repositories();
    repositories = repositoriesModel.repositories();
    assertThat(repositories).hasSize(prevSize + 1);
    verifyGoogleDefaultRepositoryModel(repositories.get(prevSize));
  }

  private void verifyAddGoogleRepositoryByUrl(TestFileName expected) throws IOException {
    GradleBuildModel buildModel = getGradleBuildModel();

    RepositoriesModel repositoriesModel = buildModel.repositories();
    List<RepositoryModel> repositories = repositoriesModel.repositories();
    int prevSize = repositories.size();

    repositoriesModel.addMavenRepositoryByUrl(GOOGLE_DEFAULT_REPO_URL, GOOGLE_DEFAULT_REPO_NAME);
    assertTrue(buildModel.isModified());
    applyChangesAndReparse(buildModel);
    verifyFileContents(myBuildFile, expected);

    assertFalse(buildModel.isModified());

    repositoriesModel = buildModel.repositories();
    repositories = repositoriesModel.repositories();
    assertThat(repositories).hasSize(prevSize + 1);
    verifyGoogleMavenRepositoryModel(repositories.get(prevSize));
  }

  private static void verifyMavenRepositoryModel(RepositoryModel repository, String url, String name, RepositoryType type) {
    assertThat(repository).isInstanceOf(MavenRepositoryModelImpl.class);
    MavenRepositoryModelImpl mavenRepository = (MavenRepositoryModelImpl)repository;
    assertNotNull("url Psi", mavenRepository.url().getPsiElement());
    assertEquals("url", url, mavenRepository.url().toString());
    assertNotNull("name Psi", mavenRepository.name().getPsiElement());
    assertEquals("name", name, mavenRepository.name().toString());
    assertEquals("type", type, mavenRepository.getType());
  }

  private static void verifyGoogleMavenRepositoryModel(RepositoryModel repository) {
    verifyMavenRepositoryModel(repository, GOOGLE_DEFAULT_REPO_URL, GOOGLE_DEFAULT_REPO_NAME, RepositoryType.GOOGLE_DEFAULT);
  }

  @Test
  public void testAddFlatRepository() throws IOException {
    writeToBuildFile("repositories {\n}");

    GradleBuildModel buildModel = getGradleBuildModel();
    RepositoriesModel repositoriesModel = buildModel.repositories();
    List<RepositoryModel> repositories = repositoriesModel.repositories();
    assertThat(repositories).hasSize(0);

    repositoriesModel.addFlatDirRepository("/usr/local/repo");
    assertTrue(buildModel.isModified());
    applyChangesAndReparse(buildModel);
    verifyFileContents(myBuildFile, TestFile.ADD_FLAT_REPOSITORY_EXPECTED);

    List<RepositoryModel> repos = buildModel.repositories().repositories();
    assertThat(repos).hasSize(1);
    assertThat(repos.get(0)).isInstanceOf(FlatDirRepositoryModel.class);

    FlatDirRepositoryModel flatModel = (FlatDirRepositoryModel)repos.get(0);
    assertThat(flatModel.dirs().toList()).hasSize(1);
    assertEquals("/usr/local/repo", flatModel.dirs().toList().get(0).toString());
    assertEquals(RepositoryType.FLAT_DIR, flatModel.getType());
  }

  @Test
  public void testAddFlatRepositoryFromEmpty() throws IOException {
    writeToBuildFile("");

    GradleBuildModel buildModel = getGradleBuildModel();
    RepositoriesModel repositoriesModel = buildModel.repositories();
    List<RepositoryModel> repositories = repositoriesModel.repositories();
    assertThat(repositories).hasSize(0);

    repositoriesModel.addFlatDirRepository("/usr/local/repo");
    assertTrue(buildModel.isModified());
    applyChangesAndReparse(buildModel);
    verifyFileContents(myBuildFile, TestFile.ADD_FLAT_REPOSITORY_FROM_EMPTY_EXPECTED);

    List<RepositoryModel> repos = buildModel.repositories().repositories();
    assertThat(repos).hasSize(1);
    assertThat(repos.get(0)).isInstanceOf(FlatDirRepositoryModel.class);

    FlatDirRepositoryModel flatModel = (FlatDirRepositoryModel)repos.get(0);
    assertThat(flatModel.dirs().toList()).hasSize(1);
    assertEquals("/usr/local/repo", flatModel.dirs().toList().get(0).toString());
    assertEquals(RepositoryType.FLAT_DIR, flatModel.getType());
  }

  @Test
  public void testAddToExistingFlatRepository() throws IOException {
    writeToBuildFile(TestFile.ADD_TO_EXISTING_FLAT_REPOSITORY);

    GradleBuildModel buildModel = getGradleBuildModel();
    RepositoriesModel repositoriesModel = buildModel.repositories();
    List<RepositoryModel> repositories = repositoriesModel.repositories();
    assertThat(repositories).hasSize(1);

    repositoriesModel.addFlatDirRepository(OTHER_TEST_DIR);
    assertTrue(buildModel.isModified());
    applyChangesAndReparse(buildModel);
    verifyFileContents(myBuildFile, TestFile.ADD_TO_EXISTING_FLAT_REPOSITORY_EXPECTED);

    List<RepositoryModel> repos = buildModel.repositories().repositories();
    assertThat(repos).hasSize(1);
    assertThat(repos.get(0)).isInstanceOf(FlatDirRepositoryModel.class);

    FlatDirRepositoryModel flatDirRepositoryModel = (FlatDirRepositoryModel)repos.get(0);

    List<GradlePropertyModel> dirs = flatDirRepositoryModel.dirs().toList();
    dirs.sort(Comparator.comparing(e -> e.resolve().toString()));

    assertEquals(OTHER_TEST_DIR, dirs.get(0).toString());
    assertEquals(TEST_DIR, dirs.get(1).toString());
  }

  @Test
  public void testAddDuplicateToExistingFlatRepository() throws IOException {
    writeToBuildFile(TestFile.ADD_DUPLICATE_TO_EXISTING_FLAT_REPOSITORY);

    GradleBuildModel buildModel = getGradleBuildModel();
    RepositoriesModel repositoriesModel = buildModel.repositories();
    List<RepositoryModel> repositories = repositoriesModel.repositories();
    assertThat(repositories).hasSize(1);

    repositoriesModel.addFlatDirRepository(TEST_DIR);
    assertTrue(buildModel.isModified());
    applyChangesAndReparse(buildModel);
    verifyFileContents(myBuildFile, TestFile.ADD_DUPLICATE_TO_EXISTING_FLAT_REPOSITORY_EXPECTED);

    List<RepositoryModel> repos = buildModel.repositories().repositories();
    assertThat(repos).hasSize(1);
    assertThat(repos.get(0)).isInstanceOf(FlatDirRepositoryModel.class);

    FlatDirRepositoryModel flatDirRepositoryModel = (FlatDirRepositoryModel)repos.get(0);
    assertThat(flatDirRepositoryModel.dirs().toList()).hasSize(2);
    assertEquals(TEST_DIR, flatDirRepositoryModel.dirs().toList().get(0).toString());
    assertEquals(TEST_DIR, flatDirRepositoryModel.dirs().toList().get(1).toString());
  }

  @Test
  public void testSetNameForMethodCall() throws IOException {
    writeToBuildFile(TestFile.SET_NAME_FOR_METHOD_CALL);

    GradleBuildModel buildModel = getGradleBuildModel();
    RepositoriesModel repositoriesModel = buildModel.repositories();
    List<RepositoryModel> repositories = repositoriesModel.repositories();
    assertThat(repositories).hasSize(1);
    verifyJCenterDefaultRepositoryModel(repositories.get(0));
    repositories.get(0).name().setValue("hello");

    applyChangesAndReparse(buildModel);
    verifyFileContents(myBuildFile, TestFile.SET_NAME_FOR_METHOD_CALL_EXPECTED);

    repositoriesModel = buildModel.repositories();
    repositories = repositoriesModel.repositories();
    assertThat(repositories).hasSize(1);
    assertThat(repositories.get(0)).isInstanceOf(JCenterRepositoryModel.class);
    assertThat(repositories.get(0).name().toString()).isEqualTo("hello");
  }

  @Test
  public void testSetUrlForMethodCall() throws IOException {
    writeToBuildFile(TestFile.SET_URL_FOR_METHOD_CALL);

    GradleBuildModel buildModel = getGradleBuildModel();
    RepositoriesModel repositoriesModel = buildModel.repositories();
    List<RepositoryModel> repositories = repositoriesModel.repositories();
    assertThat(repositories).hasSize(1);
    verifyJCenterDefaultRepositoryModel(repositories.get(0));

    ((UrlBasedRepositoryModel)repositories.get(0)).url().setValue("good.url");

    applyChangesAndReparse(buildModel);
    verifyFileContents(myBuildFile, TestFile.SET_URL_FOR_METHOD_CALL_EXPECTED);

    repositoriesModel = buildModel.repositories();
    repositories = repositoriesModel.repositories();
    assertSize(1, repositories);
    assertThat(repositories.get(0)).isInstanceOf(JCenterRepositoryModel.class);
    assertThat(((JCenterRepositoryModel)repositories.get(0)).url().toString()).isEqualTo("good.url");
  }

  @Test
  public void testSetArtifactUrlsForMethodCall() throws IOException {
    writeToBuildFile(TestFile.SET_ARTIFACT_URLS_FOR_METHOD_CALL);
    GradleBuildModel buildModel = getGradleBuildModel();
    RepositoriesModel repositoriesModel = buildModel.repositories();
    List<RepositoryModel> repositories = repositoriesModel.repositories();
    assertThat(repositories).hasSize(1);
    RepositoryModel repositoryModel = repositories.get(0);
    verifyJCenterDefaultRepositoryModel(repositoryModel);

    ((MavenRepositoryModelImpl) repositoryModel).artifactUrls().addListValue().setValue("some.url");

    applyChangesAndReparse(buildModel);
    verifyFileContents(myBuildFile, TestFile.SET_ARTIFACT_URLS_FOR_METHOD_CALL_EXPECTED);

    repositoriesModel = buildModel.repositories();
    repositories = repositoriesModel.repositories();
    assertSize(1, repositories);
    assertThat(repositories.get(0)).isInstanceOf(JCenterRepositoryModel.class);
    verifyListProperty(((JCenterRepositoryModel) (repositories.get(0))).artifactUrls(), ImmutableList.of("some.url"));
  }

  @Test
  public void testSetArtifactUrlsInMaven() throws IOException {
    writeToBuildFile(TestFile.SET_ARTIFACT_URLS_IN_MAVEN);

    GradleBuildModel buildModel = getGradleBuildModel();
    RepositoriesModel repositoriesModel = buildModel.repositories();
    List<RepositoryModel> repositories = repositoriesModel.repositories();
    assertThat(repositories).hasSize(1);

    repositoriesModel.addMavenRepositoryByUrl("good.url", "Good Name");
    repositories = repositoriesModel.repositories();
    assertThat(repositories).hasSize(2);
    assertThat(repositories.get(1)).isInstanceOf(MavenRepositoryModelImpl.class);

    ((MavenRepositoryModelImpl)repositories.get(1)).artifactUrls().addListValue().setValue("nice.url");
    ((MavenRepositoryModelImpl)repositories.get(1)).artifactUrls().addListValue().setValue("other.nice.url");

    applyChangesAndReparse(buildModel);
    verifyFileContents(myBuildFile, TestFile.SET_ARTIFACT_URLS_IN_MAVEN_EXPECTED);

    repositoriesModel = buildModel.repositories();
    repositories = repositoriesModel.repositories();
    assertThat(repositories).hasSize(2);
    assertThat(repositories.get(1)).isInstanceOf(MavenRepositoryModelImpl.class);
    MavenRepositoryModelImpl model = (MavenRepositoryModelImpl)repositories.get(1);
    assertThat(model.name().toString()).isEqualTo("Good Name");
    assertThat(model.url().toString()).isEqualTo("good.url");
    verifyListProperty(model.artifactUrls(), "repositories.maven.artifactUrls", ImmutableList.of("nice.url", "other.nice.url"));
  }

  @Test
  public void testSetCredentialsInMaven() throws IOException {
    writeToBuildFile(TestFile.SET_CREDENTIALS_IN_MAVEN);

    GradleBuildModel buildModel = getGradleBuildModel();
    RepositoriesModel repositoriesModel = buildModel.repositories();
    List<RepositoryModel> repositories = repositoriesModel.repositories();
    assertThat(repositories).hasSize(1);

    repositoriesModel.addMavenRepositoryByUrl("good.url", "Good Name");
    repositories = repositoriesModel.repositories();
    assertThat(repositories).hasSize(2);
    assertThat(repositories.get(1)).isInstanceOf(MavenRepositoryModelImpl.class);

    ((MavenRepositoryModelImpl)repositories.get(1)).credentials().username().setValue("joe.bloggs");
    ((MavenRepositoryModelImpl)repositories.get(1)).credentials().password().setValue("12345678");

    applyChangesAndReparse(buildModel);
    verifyFileContents(myBuildFile, TestFile.SET_CREDENTIALS_IN_MAVEN_EXPECTED);

    repositoriesModel = buildModel.repositories();
    repositories = repositoriesModel.repositories();
    assertThat(repositories).hasSize(2);
    assertThat(repositories.get(1)).isInstanceOf(MavenRepositoryModelImpl.class);
    MavenRepositoryModelImpl model = (MavenRepositoryModelImpl)repositories.get(1);
    assertThat(model.name().toString()).isEqualTo("Good Name");
    assertThat(model.url().toString()).isEqualTo("good.url");
    assertThat(model.credentials().username().toString()).isEqualTo("joe.bloggs");
    assertThat(model.credentials().password().toString()).isEqualTo("12345678");
  }

  @Test
  public void testMultipleLocalRepos() throws IOException {
    writeToBuildFile(TestFile.MULTIPLE_LOCAL_REPOS);

    GradleBuildModel buildModel = getGradleBuildModel();
    RepositoriesModel repositoriesModel = buildModel.repositories();
    List<RepositoryModel> repositoriesModels = repositoriesModel.repositories();
    assertThat(repositoriesModels).hasSize(3);

    RepositoryModel firstModel = repositoriesModels.get(0);
    verifyPropertyModel(firstModel.name(), "repositories.maven.name", "test2");
    assertEquals(RepositoryModel.RepositoryType.MAVEN, firstModel.getType());
    assertThat(firstModel).isInstanceOf(MavenRepositoryModelImpl.class);
    assertEquals("file:/some/other/repo", ((MavenRepositoryModelImpl)firstModel).url().toString());

    RepositoryModel secondModel = repositoriesModels.get(1);
    assertEquals(RepositoryModel.RepositoryType.MAVEN, secondModel.getType());
    assertThat(secondModel).isInstanceOf(MavenRepositoryModelImpl.class);
    assertEquals("file:/the/best/repo", ((MavenRepositoryModelImpl)secondModel).url().toString());

    RepositoryModel thirdModel = repositoriesModels.get(2);
    assertEquals(RepositoryModel.RepositoryType.MAVEN, thirdModel.getType());
    assertThat(thirdModel).isInstanceOf(MavenRepositoryModelImpl.class);
    assertEquals("file:/some/repo", ((MavenRepositoryModelImpl)thirdModel).url().toString());
  }
<<<<<<< HEAD
=======

  @Test
  public void testMultipleGoogleRepos() throws IOException {
    assumeTrue("KotlinScript parser does not recognize foo().run { ... } as foo() method call", !isKotlinScript()); // TODO(b/155156339)
    writeToBuildFile(TestFile.ADD_GOOGLE_REPOSITORY_WITH_WITH);

    GradleBuildModel buildModel = getGradleBuildModel();
    RepositoriesModel repositoriesModel = buildModel.buildscript().repositories();

    repositoriesModel.addGoogleMavenRepository(GradleVersion.tryParse("4.10.1"));
    applyChangesAndReparse(buildModel);

    verifyFileContents(myBuildFile, TestFile.ADD_GOOGLE_REPOSITORY_WITH_WITH);
  }

  @Test
  public void testRemoveMavenRepository() throws IOException {
    writeToBuildFile(TestFile.REMOVE_MAVEN_REPOSITORY);

    GradleBuildModel buildModel = getGradleBuildModel();
    RepositoriesModel repositoriesModel = buildModel.repositories();
    RepositoryModel mavenModel = repositoriesModel.repositories().stream()
      .filter((x) -> x instanceof MavenRepositoryModel && ((MavenRepositoryModel)x).url().forceString().equals("http://example.com/"))
      .findFirst().get();
    repositoriesModel.removeRepository(mavenModel);

    applyChangesAndReparse(buildModel);
    verifyFileContents(myBuildFile, TestFile.REMOVE_MAVEN_REPOSITORY_EXPECTED);
  }

  @Test
  public void testRemoveGoogleRepository() throws IOException {
    writeToBuildFile(TestFile.REMOVE_GOOGLE_REPOSITORY);

    GradleBuildModel buildModel = getGradleBuildModel();
    RepositoriesModel repositoriesModel = buildModel.repositories();
    RepositoryModel googleModel = repositoriesModel.repositories().stream()
      .filter((x) -> x instanceof GoogleDefaultRepositoryModel)
      .findFirst().get();
    repositoriesModel.removeRepository(googleModel);

    applyChangesAndReparse(buildModel);
    verifyFileContents(myBuildFile, TestFile.REMOVE_GOOGLE_REPOSITORY_EXPECTED);
  }

  @Test
  public void testGetPsiElement() throws IOException {
    writeToBuildFile(TestFile.PARSE_MULTIPLE_REPOSITORIES);

    GradleBuildModel buildModel = getGradleBuildModel();
    RepositoriesModel repositoriesModel = buildModel.repositories();
    List<RepositoryModel> repositories = repositoriesModel.repositories();
    assertThat(repositories).hasSize(2);
    assertNotNull(repositories.get(0).getPsiElement());
    assertThat(repositories.get(0).getPsiElement().getText()).isEqualTo("jcenter()");
    assertNotNull(repositories.get(1).getPsiElement());
    assertThat(repositories.get(1).getPsiElement().getText()).isEqualTo("mavenCentral()");
  }

  enum TestFile implements TestFileName {
    PARSE_J_CENTER_DEFAULT_REPOSITORY("parseJCenterDefaultRepository"),
    PARSE_J_CENTER_CUSTOM_REPOSITORY("parseJCenterCustomRepository"),
    PARSE_MAVEN_CENTRAL_REPOSITORY("parseMavenCentralRepository"),
    PARSE_MAVEN_CENTRAL_REPOSITORY_WITH_MULTIPLE_ARTIFACT_URLS("parseMavenCentralRepositoryWithMultipleArtifactUrls"),
    PARSE_MAVEN_CENTRAL_REPOSITORY_WITH_SINGLE_ARTIFACT_URLS("parseMavenCentralRepositoryWithSingleArtifactUrls"),
    PARSE_CUSTOM_MAVEN_REPOSITORY("parseCustomMavenRepository"),
    PARSE_MAVEN_REPOSITORY_WITH_ARTIFACT_URLS("parseMavenRepositoryWithArtifactUrls"),
    PARSE_MAVEN_REPOSITORY_WITH_CREDENTIALS("parseMavenRepositoryWithCredentials"),
    PARSE_FLAT_DIR_REPOSITORY("parseFlatDirRepository"),
    PARSE_FLAT_DIR_REPOSITORY_WITH_SINGLE_DIR_ARGUMENT("parseFlatDirRepositoryWithSingleDirArgument"),
    PARSE_FLAT_DIR_REPOSITORY_WITH_DIR_LIST_ARGUMENT("parseFlatDirRepositoryWithDirListArgument"),
    PARSE_MULTIPLE_REPOSITORIES("parseMultipleRepositories"),
    PARSE_GOOGLE_DEFAULT_REPOSITORY("parseGoogleDefaultRepository"),
    ADD_FLAT_REPOSITORY_EXPECTED("addFlatRepositoryExpected"),
    ADD_FLAT_REPOSITORY_FROM_EMPTY_EXPECTED("addFlatRepositoryFromEmptyExpected"),
    ADD_GOOGLE_REPOSITORY_BY_METHOD_CALL("addGoogleRepositoryByMethodCall"),
    ADD_GOOGLE_REPOSITORY_BY_METHOD_CALL_EXPECTED("addGoogleRepositoryByMethodCallExpected"),
    ADD_GOOGLE_REPOSITORY_WITH_WITH("addGoogleRepositoryWithWith"),
    ADD_GOOGLE_REPOSITORY_BY_METHOD_CALL_EMPTY("addGoogleRepositoryByMethodCallEmpty"),
    ADD_GOOGLE_REPOSITORY_BY_METHOD_CALL_EMPTY_EXPECTED("addGoogleRepositoryByMethodCallEmptyExpected"),
    ADD_GOOGLE_REPOSITORY_TO_EMPTY_BUILDSCRIPT("addGoogleRepositoryToEmptyBuildscript"),
    ADD_GOOGLE_REPOSITORY_TO_EMPTY_BUILDSCRIPT_EXPECTED("addGoogleRepositoryToEmptyBuildscriptExpected"),
    ADD_GOOGLE_REPOSITORY_BY_METHOD_CALL_PRESENT("addGoogleRepositoryByMethodCallPresent"),
    ADD_GOOGLE_REPOSITORY_BY_URL("addGoogleRepositoryByUrl"),
    ADD_GOOGLE_REPOSITORY_BY_URL_EXPECTED("addGoogleRepositoryByUrlExpected"),
    ADD_REPOSITORY_BY_URL_EMPTY("addRepositoryByUrlEmpty"),
    ADD_GOOGLE_REPOSITORY_BY_URL_EMPTY_EXPECTED("addGoogleRepositoryByUrlEmptyExpected"),
    ADD_MAVEN_CENTRAL_REPOSITORY_BY_URL_EMPTY_EXPECTED("addMavenCentralRepositoryByUrlEmptyExpected"),
    ADD_JCENTER_REPOSITORY_BY_URL_EMPTY_EXPECTED("addJCenterRepositoryByUrlEmptyExpected"),
    ADD_GOOGLE_REPOSITORY_BY_URL_PRESENT("addGoogleRepositoryByUrlPresent"),
    ADD_TO_EXISTING_FLAT_REPOSITORY("addToExistingFlatRepository"),
    ADD_TO_EXISTING_FLAT_REPOSITORY_EXPECTED("addToExistingFlatRepositoryExpected"),
    ADD_DUPLICATE_TO_EXISTING_FLAT_REPOSITORY("addDuplicateToExistingFlatRepository"),
    ADD_DUPLICATE_TO_EXISTING_FLAT_REPOSITORY_EXPECTED("addDuplicateToExistingFlatRepositoryExpected"),
    SET_ARTIFACT_URLS_FOR_METHOD_CALL("setArtifactUrlsForMethodCall"),
    SET_ARTIFACT_URLS_FOR_METHOD_CALL_EXPECTED("setArtifactUrlsForMethodCallExpected"),
    SET_NAME_FOR_METHOD_CALL("setNameForMethodCall"),
    SET_NAME_FOR_METHOD_CALL_EXPECTED("setNameForMethodCallExpected"),
    SET_URL_FOR_METHOD_CALL("setUrlForMethodCall"),
    SET_URL_FOR_METHOD_CALL_EXPECTED("setUrlForMethodCallExpected"),
    SET_ARTIFACT_URLS_IN_MAVEN("setArtifactUrlsInMaven"),
    SET_ARTIFACT_URLS_IN_MAVEN_EXPECTED("setArtifactUrlsInMavenExpected"),
    SET_CREDENTIALS_IN_MAVEN("setCredentialsInMaven"),
    SET_CREDENTIALS_IN_MAVEN_EXPECTED("setCredentialsInMavenExpected"),
    MULTIPLE_LOCAL_REPOS("multipleLocalRepos"),
    REMOVE_MAVEN_REPOSITORY("removeMavenRepository"),
    REMOVE_MAVEN_REPOSITORY_EXPECTED("removeMavenRepositoryExpected"),
    REMOVE_GOOGLE_REPOSITORY("removeGoogleRepository"),
    REMOVE_GOOGLE_REPOSITORY_EXPECTED("removeGoogleRepositoryExpected")
    ;

    @NotNull private @SystemDependent String path;
    TestFile(@NotNull @SystemDependent String path) {
      this.path = path;
    }

    @NotNull
    @Override
    public File toFile(@NotNull @SystemDependent String basePath, @NotNull String extension) {
      return TestFileName.super.toFile(basePath + "/repositoriesModel/" + path, extension);
    }
  }
>>>>>>> 4ae98eb0
}<|MERGE_RESOLUTION|>--- conflicted
+++ resolved
@@ -721,8 +721,6 @@
     assertThat(thirdModel).isInstanceOf(MavenRepositoryModelImpl.class);
     assertEquals("file:/some/repo", ((MavenRepositoryModelImpl)thirdModel).url().toString());
   }
-<<<<<<< HEAD
-=======
 
   @Test
   public void testMultipleGoogleRepos() throws IOException {
@@ -782,6 +780,7 @@
     assertThat(repositories.get(1).getPsiElement().getText()).isEqualTo("mavenCentral()");
   }
 
+  // FIXME-ank5: remove duplicates from com.android.tools.idea.gradle.dsl.TestFileNameImpl (?)
   enum TestFile implements TestFileName {
     PARSE_J_CENTER_DEFAULT_REPOSITORY("parseJCenterDefaultRepository"),
     PARSE_J_CENTER_CUSTOM_REPOSITORY("parseJCenterCustomRepository"),
@@ -845,5 +844,4 @@
       return TestFileName.super.toFile(basePath + "/repositoriesModel/" + path, extension);
     }
   }
->>>>>>> 4ae98eb0
 }