// Copyright (C) 2017 The Android Open Source Project
//
// Licensed under the Apache License, Version 2.0 (the "License");
// you may not use this file except in compliance with the License.
// You may obtain a copy of the License at
//
//      http://www.apache.org/licenses/LICENSE-2.0
//
// Unless required by applicable law or agreed to in writing, software
// distributed under the License is distributed on an "AS IS" BASIS,
// WITHOUT WARRANTIES OR CONDITIONS OF ANY KIND, either express or implied.
// See the License for the specific language governing permissions and
// limitations under the License.
package com.android.tools.idea.gradle.dsl.model.ext

import com.android.tools.idea.gradle.dsl.TestFileName
import com.android.tools.idea.gradle.dsl.api.GradleBuildModel
import com.android.tools.idea.gradle.dsl.api.ext.GradlePropertyModel
import com.android.tools.idea.gradle.dsl.api.ext.GradlePropertyModel.BIG_DECIMAL_TYPE
import com.android.tools.idea.gradle.dsl.api.ext.GradlePropertyModel.BOOLEAN_TYPE
import com.android.tools.idea.gradle.dsl.api.ext.GradlePropertyModel.INTEGER_TYPE
import com.android.tools.idea.gradle.dsl.api.ext.GradlePropertyModel.INTERPOLATED_TEXT_TYPE
import com.android.tools.idea.gradle.dsl.api.ext.GradlePropertyModel.LIST_TYPE
import com.android.tools.idea.gradle.dsl.api.ext.GradlePropertyModel.MAP_TYPE
import com.android.tools.idea.gradle.dsl.api.ext.GradlePropertyModel.OBJECT_TYPE
import com.android.tools.idea.gradle.dsl.api.ext.GradlePropertyModel.REFERENCE_TO_TYPE
import com.android.tools.idea.gradle.dsl.api.ext.GradlePropertyModel.STRING_TYPE
import com.android.tools.idea.gradle.dsl.api.ext.GradlePropertyModel.ValueType.BIG_DECIMAL
import com.android.tools.idea.gradle.dsl.api.ext.GradlePropertyModel.ValueType.BOOLEAN
import com.android.tools.idea.gradle.dsl.api.ext.GradlePropertyModel.ValueType.INTEGER
import com.android.tools.idea.gradle.dsl.api.ext.GradlePropertyModel.ValueType.INTERPOLATED
import com.android.tools.idea.gradle.dsl.api.ext.GradlePropertyModel.ValueType.LIST
import com.android.tools.idea.gradle.dsl.api.ext.GradlePropertyModel.ValueType.MAP
import com.android.tools.idea.gradle.dsl.api.ext.GradlePropertyModel.ValueType.NONE
import com.android.tools.idea.gradle.dsl.api.ext.GradlePropertyModel.ValueType.REFERENCE
import com.android.tools.idea.gradle.dsl.api.ext.GradlePropertyModel.ValueType.STRING
import com.android.tools.idea.gradle.dsl.api.ext.GradlePropertyModel.ValueType.UNKNOWN
import com.android.tools.idea.gradle.dsl.api.ext.GradlePropertyModel.iStr
import com.android.tools.idea.gradle.dsl.api.ext.InterpolatedText
import com.android.tools.idea.gradle.dsl.api.ext.PropertyType
import com.android.tools.idea.gradle.dsl.api.ext.PropertyType.DERIVED
import com.android.tools.idea.gradle.dsl.api.ext.PropertyType.PROPERTIES_FILE
import com.android.tools.idea.gradle.dsl.api.ext.PropertyType.REGULAR
import com.android.tools.idea.gradle.dsl.api.ext.PropertyType.VARIABLE
import com.android.tools.idea.gradle.dsl.api.ext.RawText
import com.android.tools.idea.gradle.dsl.api.ext.ReferenceTo
import com.android.tools.idea.gradle.dsl.model.GradleBuildModelImpl
import com.android.tools.idea.gradle.dsl.model.GradleFileModelTestCase
import com.android.tools.idea.gradle.dsl.model.android.BuildTypeModelImpl
import com.android.tools.idea.gradle.dsl.model.notifications.CircularApplication
import com.android.tools.idea.gradle.dsl.parser.elements.GradleDslSimpleExpression
import com.android.tools.idea.gradle.dsl.parser.elements.GradlePropertiesDslElement
import com.android.tools.idea.gradle.dsl.parser.semantics.AndroidGradlePluginVersion
import com.google.common.collect.ImmutableMap
import com.intellij.psi.filters.getters.looksLikeBuilder
import com.intellij.testFramework.UsefulTestCase
import junit.framework.TestCase
import org.hamcrest.CoreMatchers.equalTo
import org.hamcrest.CoreMatchers.instanceOf
import org.hamcrest.MatcherAssert.assertThat
import org.jetbrains.annotations.SystemDependent
import org.junit.Assume.assumeTrue
import org.junit.Test
import java.io.File
import java.math.BigDecimal

class GradlePropertyModelTest : GradleFileModelTestCase() {

  @Test
  fun testCreateExternalReferences() {
    writeToBuildFile(TestFile.PROPERTIES_EXTERNAL)

    val dslFile = (gradleBuildModel as? GradleBuildModelImpl)?.dslFile!!
    val model = GradlePropertyModelBuilder.getModelFromExternalText(extraName("prop1"), dslFile)
    TestCase.assertNotNull(model)

    val model2 = GradlePropertyModelBuilder.getModelFromExternalText("prop1", dslFile)
    TestCase.assertNotNull(model2)
  }

  @Test
  fun testCreateInternalReferences() {
    writeToBuildFile(TestFile.PROPERTIES_EXTERNAL)

    val dslFile = (gradleBuildModel as? GradleBuildModelImpl)?.dslFile!!
    val model = GradlePropertyModelBuilder.getModelFromInternalText(extraName("prop1"), dslFile)
    when (isGroovy) {
      true -> TestCase.assertNotNull(model)
      else -> TestCase.assertNull(model)
    }

    val buildTypes = (dslFile.getElement("android") as GradlePropertiesDslElement).getElement("buildTypes")!!
    val model2 = GradlePropertyModelBuilder.getModelFromInternalText("signingConfigs.release", buildTypes)
    TestCase.assertNotNull(model2)
  }

  @Test
  fun testGetReferredElement() {
    writeToBuildFile(TestFile.PROPERTIES_EXTERNAL)

    // Create a reference to prop1.
    val extModel = gradleBuildModel.ext()
    val prop1Model = extModel.findProperty("prop1")
    TestCase.assertNotNull(prop1Model)
    val referenceTo = ReferenceTo(prop1Model)
    assertEquals(referenceTo.referredElement, prop1Model.rawElement)
  }

  @Test
  fun testGetExceptionWhenNoPropertyExist() {
    writeToBuildFile(TestFile.PROPERTIES_EXTERNAL)

    // Create a reference to  a non-existing property.
    val extModel = gradleBuildModel.ext()
    val prop1Model = extModel.findProperty("prop33")
    // The model is never null.
    TestCase.assertNotNull(prop1Model)
    try {
      // As the model is empty (i.e. Doesn't refer to any existing property), we cannot set a reference to it.
      val referenceTo = ReferenceTo(prop1Model)
      fail()
    } catch (e: IllegalArgumentException) {
      // Expected.
    }
  }

  @Test
  fun testGetPropertyInterpolatedValueType() {
    writeToBuildFile(TestFile.PROPERTY_INTERPOLATED_VALUE_TYPE)

    val extModel = gradleBuildModel.ext()
    val prop1Model = extModel.findProperty("prop1")

    // Test the model RawValue.
    val prop1ModelInterpolatedRawValue = prop1Model.getRawValue(INTERPOLATED_TEXT_TYPE)

    verifyPropertyModel(prop1Model, STRING_TYPE, "abc123", INTERPOLATED, REGULAR, 1)
    assertThat(prop1ModelInterpolatedRawValue!!.javaClass, equalTo(InterpolatedText::class.java))
    assertThat(prop1ModelInterpolatedRawValue.toString(), equalTo("abc\${prop}"))
    assertThat(prop1Model.getRawValue(STRING_TYPE), equalTo("abc\$prop"))

    // Test the model value.
    val prop1ModelInterpolatedValue = prop1Model.getValue(INTERPOLATED_TEXT_TYPE)

    // When requesting the resolvable value as INTERPOLATED_TEXT_TYPE , we get the InterpolatedText value.
    assertThat(prop1ModelInterpolatedValue!!.javaClass, equalTo(InterpolatedText::class.java))
    assertThat(prop1ModelInterpolatedValue.toString(), equalTo("abc\${prop}"))
    // When requesting the model value as STRING_TYPE, we get the actual expression value.
    assertThat(prop1Model.getValue(STRING_TYPE), equalTo("abc123"))
  }

  @Test
  fun testSetPropertyValueToUnresolvableInjection() {
    writeToBuildFile(TestFile.PROPERTY_UNRESOLVED_INTERPOLATED_VALUE)
    val extModel = gradleBuildModel.ext()
    val prop1Model = extModel.findProperty("prop1")

    assertThat(prop1Model.getRawValue(STRING_TYPE), equalTo("abc\$prop2"))
    // When the injection is not resolvable, we cannot getInterpolatedText object, so we get a RawText that the user shouldn't expect us to
    // handle properly.
    assertThat(prop1Model.getRawValue(OBJECT_TYPE)!!.javaClass, equalTo(RawText::class.java))
  }

  @Test
  fun testSetValueToInterpolatedProperty() {
    writeToBuildFile(TestFile.PROPERTY_INTERPOLATED_VALUE_TYPE)

    val buildModel = gradleBuildModel
    val extModel = buildModel.ext()

    val prop1Model = extModel.findProperty("prop1")
    prop1Model.getRawValue(INTERPOLATED_TEXT_TYPE)?.let { extModel.findProperty("newProp").setValue(it) }

    applyChangesAndReparse(buildModel)
    verifyFileContents(myBuildFile, TestFile.PROPERTY_INTERPOLATED_VALUE_TYPE_EXPECTED)
  }

  @Test
  fun testPropertiesFromScratch() {
    writeToBuildFile(TestFile.PROPERTIES_FROM_SCRATCH)

    val buildModel = gradleBuildModel
    val extModel = buildModel.ext()

    extModel.findProperty("newProp").setValue(123)
    val prop1Model = extModel.findProperty("prop1")
    ReferenceTo.createReferenceFromText("newProp", prop1Model)?.let { prop1Model.setValue(it) }

    applyChangesAndReparse(buildModel)
    verifyFileContents(myBuildFile, TestFile.PROPERTIES_FROM_SCRATCH_EXPECTED)
  }

  @Test
  fun testPropertiesFromScratchArrayExpression() {
    writeToBuildFile(TestFile.PROPERTIES_FROM_SCRATCH_ARRAY_EXPRESSION)

    val buildModel = gradleBuildModel
    var extModel = buildModel.ext()

    extModel.findProperty("ext.newProp").setValue(123)
    val prop1Model = extModel.findProperty("ext.prop1")
    ReferenceTo.createReferenceFromText("newProp", prop1Model)?.let { prop1Model.setValue(it) }
    val prop2Model = extModel.findProperty("prop2")
    ReferenceTo.createReferenceFromText("ext.newProp", prop2Model)?.let { prop2Model.setValue(it) }

    applyChangesAndReparse(buildModel)
    verifyFileContents(myBuildFile, TestFile.PROPERTIES_FROM_SCRATCH_ARRAY_EXPRESSION_EXPECTED)

    extModel = buildModel.ext()
    assertThat(extModel.findProperty("newProp").getValue(INTEGER_TYPE), equalTo(123))
    assertThat(extModel.findProperty("prop1").resolve().getValue(INTEGER_TYPE), equalTo(123))
    assertThat(extModel.findProperty("prop2").resolve().getValue(INTEGER_TYPE), equalTo(123))
  }

  @Test
  fun testProperties() {
    writeToBuildFile(TestFile.PROPERTIES)

    val buildModel = gradleBuildModel
    val extModel = buildModel.ext()

    run {
      val propertyModel = extModel.findProperty("prop1")
      assertEquals(STRING, propertyModel.valueType)
      assertEquals(REGULAR, propertyModel.propertyType)
      assertEquals("value", propertyModel.getValue(STRING_TYPE))
      assertEquals("value", propertyModel.getRawValue(STRING_TYPE))
      assertEquals("prop1", propertyModel.name)
      assertEquals("ext.prop1", propertyModel.fullyQualifiedName)
    }

    run {
      val propertyModel = extModel.findProperty("prop2")
      assertEquals(INTEGER, propertyModel.valueType)
      assertEquals(REGULAR, propertyModel.propertyType)
      assertEquals(25, propertyModel.getValue(INTEGER_TYPE))
      assertEquals(25, propertyModel.getRawValue(INTEGER_TYPE))
      assertEquals("prop2", propertyModel.name)
      assertEquals("ext.prop2", propertyModel.fullyQualifiedName)
    }

    run {
      val propertyModel = extModel.findProperty("prop3")
      assertEquals(BOOLEAN, propertyModel.valueType)
      assertEquals(REGULAR, propertyModel.propertyType)
      assertEquals(true, propertyModel.getValue(BOOLEAN_TYPE))
      assertEquals(true, propertyModel.getRawValue(BOOLEAN_TYPE))
      assertEquals("prop3", propertyModel.name)
      assertEquals("ext.prop3", propertyModel.fullyQualifiedName)
    }

    run {
      val propertyModel = extModel.findProperty("prop4")
      assertEquals(MAP, propertyModel.valueType)
      assertEquals(REGULAR, propertyModel.propertyType)
      assertEquals("prop4", propertyModel.name)
      assertEquals("ext.prop4", propertyModel.fullyQualifiedName)

      val value = propertyModel.getValue(MAP_TYPE)!!["key"]!!
      assertEquals("val", value.getValue(STRING_TYPE))
      assertEquals(DERIVED, value.propertyType)
      assertEquals(STRING, value.valueType)
      assertEquals("key", value.name)
      assertEquals("ext.prop4.key", value.fullyQualifiedName)
    }

    run {
      val propertyModel = extModel.findProperty("prop5")
      assertEquals(LIST, propertyModel.valueType)
      assertEquals(REGULAR, propertyModel.propertyType)
      assertEquals("prop5", propertyModel.name)
      assertEquals("ext.prop5", propertyModel.fullyQualifiedName)
      val list = propertyModel.getValue(LIST_TYPE)!!
      assertSize(3, list)

      run {
        val value = list[0]
        assertEquals("val1", value.getValue(STRING_TYPE))
        assertEquals(DERIVED, value.propertyType)
        assertEquals(STRING, value.valueType)
      }

      run {
        val value = list[1]
        assertEquals("val2", value.getValue(STRING_TYPE))
        assertEquals(DERIVED, value.propertyType)
        assertEquals(STRING, value.valueType)
      }

      run {
        val value = list[2]
        assertEquals("val3", value.getValue(STRING_TYPE))
        assertEquals(DERIVED, value.propertyType)
        assertEquals(STRING, value.valueType)
      }
    }

    run {
      val propertyModel = extModel.findProperty("prop6")
      assertEquals(BigDecimal("25.3"), propertyModel.toBigDecimal())
      assertEquals(BIG_DECIMAL, propertyModel.valueType)
      assertEquals(REGULAR, propertyModel.propertyType)
      assertEquals("prop6", propertyModel.name)
      assertEquals("ext.prop6", propertyModel.fullyQualifiedName)
    }
  }

  @Test
  fun testVariables() {
    writeToBuildFile(TestFile.VARIABLES)

    val buildModel = gradleBuildModel
    val extModel = buildModel.ext()

    fun findVariable(name: String): GradlePropertyModel {
      return when {
        isGroovy -> extModel.findProperty(name)
        else -> buildModel.declaredProperties.find { it.name == name }!!
      }
    }

    fun assertMaybeExtFQN(expected: String, actual: String) {
      when {
        isGroovy -> assertEquals("ext.${expected}", actual)
        else -> assertEquals(expected, actual)
      }
    }

    run {
      val propertyModel = findVariable("prop1")
      assertEquals(STRING, propertyModel.valueType)
      assertEquals(VARIABLE, propertyModel.propertyType)
      assertEquals("value", propertyModel.getValue(STRING_TYPE))
      assertEquals("value", propertyModel.getRawValue(STRING_TYPE))
      assertEquals("prop1", propertyModel.name)
      assertMaybeExtFQN("prop1", propertyModel.fullyQualifiedName)
    }

    run {
      val propertyModel = findVariable("prop2")
      assertEquals(INTEGER, propertyModel.valueType)
      assertEquals(VARIABLE, propertyModel.propertyType)
      assertEquals(25, propertyModel.getValue(INTEGER_TYPE))
      assertEquals(25, propertyModel.getRawValue(INTEGER_TYPE))
      assertEquals("prop2", propertyModel.name)
      assertMaybeExtFQN("prop2", propertyModel.fullyQualifiedName)
    }

    run {
      val propertyModel = findVariable("prop3")
      assertEquals(BOOLEAN, propertyModel.valueType)
      assertEquals(VARIABLE, propertyModel.propertyType)
      assertEquals(true, propertyModel.getValue(BOOLEAN_TYPE))
      assertEquals(true, propertyModel.getRawValue(BOOLEAN_TYPE))
      assertEquals("prop3", propertyModel.name)
      assertMaybeExtFQN("prop3", propertyModel.fullyQualifiedName)
    }

    run {
      val propertyModel = findVariable("prop4")
      assertEquals(MAP, propertyModel.valueType)
      assertEquals(VARIABLE, propertyModel.propertyType)
      assertEquals("prop4", propertyModel.name)
      assertMaybeExtFQN("prop4", propertyModel.fullyQualifiedName)
      val value = propertyModel.getValue(MAP_TYPE)!!["key"]!!
      assertEquals("val", value.getValue(STRING_TYPE))
      assertEquals(DERIVED, value.propertyType)
      assertEquals(STRING, value.valueType)
    }

    run {
      val propertyModel = findVariable("prop5")
      assertEquals(LIST, propertyModel.valueType)
      assertEquals(VARIABLE, propertyModel.propertyType)
      assertEquals("prop5", propertyModel.name)
      assertMaybeExtFQN("prop5", propertyModel.fullyQualifiedName)
      val list = propertyModel.getValue(LIST_TYPE)!!
      assertSize(3, list)

      run {
        val value = list[0]
        assertEquals("val1", value.getValue(STRING_TYPE))
        assertEquals(DERIVED, value.propertyType)
        assertEquals(STRING, value.valueType)
      }

      run {
        val value = list[1]
        assertEquals("val2", value.getValue(STRING_TYPE))
        assertEquals(DERIVED, value.propertyType)
        assertEquals(STRING, value.valueType)
      }

      run {
        val value = list[2]
        assertEquals("val3", value.getValue(STRING_TYPE))
        assertEquals(DERIVED, value.propertyType)
        assertEquals(STRING, value.valueType)
      }
    }

    run {
      val propertyModel = findVariable("prop6")
      assertEquals(BigDecimal("25.3"), propertyModel.toBigDecimal())
      assertEquals(BIG_DECIMAL, propertyModel.valueType)
      assertEquals(VARIABLE, propertyModel.propertyType)
      assertEquals("prop6", propertyModel.name)
      assertMaybeExtFQN("prop6", propertyModel.fullyQualifiedName)
    }
  }

  @Test
  fun testUnknownValues() {
    writeToBuildFile(TestFile.UNKNOWN_VALUES)

    val buildModel = gradleBuildModel

    run {
      val propertyOne = buildModel.ext().findProperty("prop1")
      verifyPropertyModel(propertyOne, STRING_TYPE, "z(1)", UNKNOWN, REGULAR, 0)
      val propertyTwo = buildModel.ext().findProperty("prop2")
      verifyPropertyModel(propertyTwo, STRING_TYPE, "1 + 2", UNKNOWN, REGULAR, 0)
      val propertyThree = buildModel.ext().findProperty("prop3")
      verifyPropertyModel(propertyThree, STRING_TYPE, "obj.getName()", UNKNOWN, REGULAR, 0)
    }
  }

  @Test
  fun testUnknownValuesInMap() {
    writeToBuildFile(TestFile.UNKNOWN_VALUES_IN_MAP)

    val buildModel = gradleBuildModel

    run {
      val propertyModel = buildModel.ext().findProperty("prop1")
      assertEquals(MAP, propertyModel.valueType)
      val map = propertyModel.getValue(MAP_TYPE)!!
      assertSize(3, map.entries)
      verifyPropertyModel(map["key"], STRING_TYPE, "getValue()", UNKNOWN, DERIVED, 0)
      verifyPropertyModel(map["key2"], STRING_TYPE, "2 + 3", UNKNOWN, DERIVED, 0)
      verifyPropertyModel(map["key3"], STRING_TYPE, "z(1)", UNKNOWN, DERIVED, 0)
    }
  }

  @Test
  fun testUnknownValuesInList() {
    writeToBuildFile(TestFile.UNKNOWN_VALUES_IN_LIST)

    val buildModel = gradleBuildModel

    run {
      val propertyModel = buildModel.ext().findProperty("prop1")
      assertEquals(LIST, propertyModel.valueType)
      val list = propertyModel.getValue(LIST_TYPE)!!
      assertSize(3, list)
      verifyPropertyModel(list[0], STRING_TYPE, "getValue()", UNKNOWN, DERIVED, 0)
      verifyPropertyModel(list[1], STRING_TYPE, "2 + 3", UNKNOWN, DERIVED, 0)
      verifyPropertyModel(list[2], STRING_TYPE, "z(1)", UNKNOWN, DERIVED, 0)
    }
  }

  @Test
  fun testGetProperties() {
    writeToBuildFile(TestFile.GET_PROPERTIES)

    val extModel = gradleBuildModel.ext()
    val properties = extModel.properties
    // Note: this shouldn't include variables.
    assertSize(3, properties)

    verifyPropertyModel(properties[0], STRING_TYPE, "var1", REFERENCE, REGULAR, 1, "prop1", "ext.prop1")
    verifyPropertyModel(properties[0].dependencies[0], STRING_TYPE, "Value1", STRING, VARIABLE, 0, "var1")
    verifyPropertyModel(properties[1], STRING_TYPE, "Cool Value2", INTERPOLATED, REGULAR, 1, "prop2", "ext.prop2")
    verifyPropertyModel(properties[1].dependencies[0], STRING_TYPE, "Value2", STRING, VARIABLE, 0, "var2")
    verifyPropertyModel(properties[2], STRING_TYPE, "Nice Value3", INTERPOLATED, REGULAR, 1, "prop3", "ext.prop3")
    verifyPropertyModel(properties[2].dependencies[0], STRING_TYPE, "Value3", STRING, VARIABLE, 0, "var3")
  }

  @Test
  fun testGetVariables() {
    assumeTrue("no ext block in KotlinScript", !isKotlinScript) // TODO(b/154902406)
    writeToBuildFile(TestFile.GET_VARIABLES)

    val extModel = gradleBuildModel.ext()
    val variables = extModel.variables
    // Note: this shouldn't include properties.
    assertSize(3, variables)

    verifyPropertyModel(variables[0], STRING_TYPE, "gecko", STRING, VARIABLE, 0, "var1", "ext.var1")
    verifyPropertyModel(variables[1], STRING_TYPE, "barbet", STRING, VARIABLE, 0, "var2", "ext.var2")
    verifyPropertyModel(variables[2], STRING_TYPE, "crane", STRING, VARIABLE, 0, "var3", "ext.var3")
  }

  @Test
  fun testAsType() {
    writeToBuildFile(TestFile.AS_TYPE)

    val buildModel = gradleBuildModel
    val extModel = buildModel.ext()

    fun findProperty(name: String): GradlePropertyModel {
      return when {
        isGroovy -> extModel.findProperty(name)
        else -> buildModel.declaredProperties.find { it.name == name }!!
      }
    }

    run {
      val stringModel = findProperty("prop1")
      assertEquals("value", stringModel.valueAsString())
      assertNull(stringModel.toInt())
      assertNull(stringModel.toBoolean())
      assertNull(stringModel.toList())
      assertNull(stringModel.toMap())
      val intModel = findProperty("prop2")
      assertEquals(25, intModel.toInt())
      assertEquals("25", intModel.valueAsString())
      assertNull(intModel.toBoolean())
      assertNull(intModel.toMap())
      assertNull(intModel.toList())
      val boolModel = findProperty("prop3")
      assertEquals(true, boolModel.toBoolean())
      assertEquals("true", boolModel.valueAsString())
      assertNull(boolModel.toInt())
      val mapModel = findProperty("prop4")
      assertNotNull(mapModel.toMap())
      assertNull(mapModel.toInt())
      assertNull(mapModel.toList())
      val listModel = findProperty("prop5")
      assertNotNull(listModel.toList())
      assertNull(listModel.toBoolean())
      assertNull(listModel.toMap())
    }
  }

  @Test
  fun testGetNonQuotedListIndex() {
    writeToBuildFile(TestFile.GET_NON_QUOTED_LIST_INDEX)

    val extModel = gradleBuildModel.ext()

    val firstModel = extModel.findProperty("prop2")
    verifyPropertyModel(firstModel.resolve(), INTEGER_TYPE, 1, INTEGER, REGULAR, 1)
    verifyPropertyModel(firstModel, STRING_TYPE, "prop1[0]", REFERENCE, REGULAR, 1)
    val secondModel = extModel.findProperty("prop3")
    verifyPropertyModel(secondModel.resolve(), STRING_TYPE, "two", STRING, REGULAR, 1)
    verifyPropertyModel(secondModel, STRING_TYPE, "prop1[1]", REFERENCE, REGULAR, 1)
  }

  @Test
  fun testReferencePropertyDependency() {
    writeToBuildFile(TestFile.REFERENCE_PROPERTY_DEPENDENCY)

    val extModel = gradleBuildModel.ext()
    val propertyModel = extModel.findProperty("prop2")
    assertEquals(extraName("prop1"), propertyModel.getValue(STRING_TYPE))
    assertEquals(extraName("prop1"), propertyModel.getRawValue(STRING_TYPE))
    assertEquals(REFERENCE, propertyModel.valueType)
    assertEquals(REGULAR, propertyModel.propertyType)

    val deps = propertyModel.dependencies
    assertSize(1, deps)
    val value = deps[0]
    assertEquals("value", value.getValue(STRING_TYPE))
    assertEquals("value", value.getRawValue(STRING_TYPE))
    assertEquals(STRING, value.valueType)
    assertEquals(REGULAR, value.propertyType)
  }

  @Test
  fun testIntegerReferencePropertyDependency() {
    writeToBuildFile(TestFile.INTEGER_REFERENCE_PROPERTY_DEPENDENCY)

    val extModel = gradleBuildModel.ext()
    val propertyModel = extModel.findProperty("prop2")
    assertEquals("prop1", propertyModel.getValue(STRING_TYPE))
    assertEquals("prop1", propertyModel.getRawValue(STRING_TYPE))
    assertEquals(REFERENCE, propertyModel.valueType)
    assertEquals(REGULAR, propertyModel.propertyType)

    val deps = propertyModel.dependencies
    assertSize(1, deps)
    val value = deps[0]
    assertEquals(25, value.getValue(INTEGER_TYPE))
    assertEquals(25, value.getRawValue(INTEGER_TYPE))
    assertEquals(INTEGER, value.valueType)
    assertEquals(REGULAR, value.propertyType)
  }

  @Test
  fun testReferenceVariableDependency() {
    writeToBuildFile(TestFile.REFERENCE_VARIABLE_DEPENDENCY)

    val extModel = gradleBuildModel.ext()
    val propertyModel = extModel.findProperty("prop2")
    assertEquals("prop1", propertyModel.getValue(STRING_TYPE))
    assertEquals("prop1", propertyModel.getRawValue(STRING_TYPE))
    assertEquals(REFERENCE, propertyModel.valueType)
    assertEquals(REGULAR, propertyModel.propertyType)

    val deps = propertyModel.dependencies
    assertSize(1, deps)
    val value = deps[0]
    assertEquals("value", value.getValue(STRING_TYPE))
    assertEquals("value", value.getRawValue(STRING_TYPE))
    assertEquals(STRING, value.valueType)
    assertEquals(VARIABLE, value.propertyType)
  }

  @Test
  fun testCreateAndDeleteListToEmpty() {
    writeToBuildFile(TestFile.CREATE_AND_DELETE_LIST_TO_EMPTY)

    val buildModel = gradleBuildModel
    val extModel = buildModel.ext()

    run {
      val propertyModel = extModel.findProperty("prop2")
      assertMissingProperty(propertyModel)
      propertyModel.addListValue().setValue("true")
      verifyListProperty(propertyModel, listOf("true"), true)
      val valueModel = propertyModel.getListValue("true")!!
      verifyPropertyModel(valueModel, STRING_TYPE, "true", STRING, DERIVED, 0, "0")
      valueModel.delete()
      assertMissingProperty(valueModel)
      verifyListProperty(propertyModel, listOf(), true)
    }

    applyChangesAndReparse(buildModel)
    // TODO(b/148198247): we need type decorators on the empty list in KotlinScript
    verifyFileContents(myBuildFile, TestFile.CREATE_AND_DELETE_LIST_TO_EMPTY_EXPECTED)

    run {
      val propertyModel = extModel.findProperty("prop2")
      verifyListProperty(propertyModel, listOf(), true)
    }
  }

  @Test
  fun testCreateAndDeletePlaceHoldersToEmpty() {
    writeToBuildFile(TestFile.CREATE_AND_DELETE_PLACE_HOLDERS_TO_EMPTY)

    val buildModel = gradleBuildModel

    run {
      val propertyModel = buildModel.android().defaultConfig().manifestPlaceholders()
      verifyEmptyMapProperty(propertyModel)
      propertyModel.getMapValue("key").setValue("true")
      verifyMapProperty(propertyModel, mapOf("key" to "true"))
      val valueModel = propertyModel.getMapValue("key")
      verifyPropertyModel(valueModel, STRING_TYPE, "true", STRING, DERIVED, 0, "key")
      valueModel.delete()
      assertMissingProperty(valueModel)
      verifyEmptyMapProperty(propertyModel)
    }

    applyChangesAndReparse(buildModel)
    verifyFileContents(myBuildFile, TestFile.CREATE_AND_DELETE_PLACE_HOLDERS_TO_EMPTY_EXPECTED)

    run {
      val propertyModel = buildModel.android().defaultConfig().manifestPlaceholders()
      verifyEmptyMapProperty(propertyModel)
    }
  }

  @Test
  fun testCreateAndDeleteMapToEmpty() {
    writeToBuildFile(TestFile.CREATE_AND_DELETE_MAP_TO_EMPTY)

    val buildModel = gradleBuildModel
    val extModel = buildModel.ext()

    run {
      val propertyModel = extModel.findProperty("prop2")
      assertMissingProperty(propertyModel)
      propertyModel.getMapValue("key").setValue("true")
      verifyMapProperty(propertyModel, mapOf("key" to "true"))
      val valueModel = propertyModel.getMapValue("key")
      verifyPropertyModel(valueModel, STRING_TYPE, "true", STRING, DERIVED, 0, "key")
      valueModel.delete()
      assertMissingProperty(valueModel)
      verifyMapProperty(propertyModel, mapOf())
    }

    applyChangesAndReparse(buildModel)
    // TODO(b/148198247): we need type decorators on the empty map in KotlinScript
    verifyFileContents(myBuildFile, TestFile.CREATE_AND_DELETE_MAP_TO_EMPTY_EXPECTED)

    run {
      val propertyModel = extModel.findProperty("prop2")
      verifyMapProperty(propertyModel, mapOf())
    }
  }

  @Test
  fun testReferenceMapDependency() {
    writeToBuildFile(TestFile.REFERENCE_MAP_DEPENDENCY)

    val extModel = gradleBuildModel.ext()
    val propertyModel = extModel.findProperty("prop2")

    assertEquals(REFERENCE, propertyModel.valueType)
    assertEquals(REGULAR, propertyModel.propertyType)
    assertEquals(extraName("prop1"), propertyModel.getRawValue(STRING_TYPE))
    assertEquals(extraName("prop1"), propertyModel.getValue(STRING_TYPE))

    assertSize(1, propertyModel.dependencies)
    val dep = propertyModel.dependencies[0]
    assertEquals(MAP, dep.valueType)
    assertEquals(REGULAR, dep.propertyType)

    val map = dep.getValue(MAP_TYPE)!!
    assertSize(1, map.entries)
    val mapValue = map["key"]!!
    assertEquals(STRING, mapValue.valueType)
    assertEquals(DERIVED, mapValue.propertyType)
    assertEquals("value", mapValue.getValue(STRING_TYPE))
  }

  @Test
  fun testReferenceListDependency() {
    writeToBuildFile(TestFile.REFERENCE_LIST_DEPENDENCY)

    val extModel = gradleBuildModel.ext()
    val propertyModel = extModel.findProperty("prop2")
    assertEquals(REFERENCE, propertyModel.valueType)
    assertEquals(REGULAR, propertyModel.propertyType)
    assertEquals(extraName("prop1"), propertyModel.getRawValue(STRING_TYPE))
    assertEquals(extraName("prop1"), propertyModel.getValue(STRING_TYPE))

    assertSize(1, propertyModel.dependencies)
    val dep = propertyModel.dependencies[0]
    assertEquals(LIST, dep.valueType)
    assertEquals(REGULAR, dep.propertyType)

    val list = dep.getValue(LIST_TYPE)!!
    assertSize(2, list)

    // Check the first list value
    val firstItem = list[0]
    assertEquals(INTEGER, firstItem.valueType)
    assertEquals(DERIVED, firstItem.propertyType)
    assertEquals(1, firstItem.getValue(INTEGER_TYPE))

    val secondItem = list[1]
    assertEquals(BOOLEAN, secondItem.valueType)
    assertEquals(DERIVED, secondItem.propertyType)
    assertEquals(true, secondItem.getValue(BOOLEAN_TYPE))
  }

  @Test
  fun testPropertyDependency() {
    writeToBuildFile(TestFile.PROPERTY_DEPENDENCY)

    val extModel = gradleBuildModel.ext()
    val propertyModel = extModel.findProperty("prop2")
    assertEquals("\${${extraName("prop1")}} world!", propertyModel.getRawValue(STRING_TYPE))
    assertEquals("hello world!", propertyModel.getValue(STRING_TYPE))
    assertEquals(INTERPOLATED, propertyModel.valueType)
    assertEquals(REGULAR, propertyModel.propertyType)

    val dependencies = propertyModel.dependencies

    assertSize(1, dependencies)
    val dep = dependencies[0]
    assertEquals(STRING, dep.valueType)
    assertEquals(REGULAR, dep.propertyType)
    assertEquals("hello", dep.getValue(STRING_TYPE))
  }

  @Test
  fun testVariableDependency() {
    writeToBuildFile(TestFile.VARIABLE_DEPENDENCY)

    val buildModel = gradleBuildModel
    val extModel = buildModel.ext()
    val propertyModel = when {
      isGroovy -> extModel.findProperty("prop2")
      else -> buildModel.declaredProperties.find { it.name == "prop2" }!!
    }
    assertEquals("\${prop1} world!", propertyModel.getRawValue(STRING_TYPE))
    assertEquals("hello world!", propertyModel.getValue(STRING_TYPE))
    assertEquals(INTERPOLATED, propertyModel.valueType)
    assertEquals(VARIABLE, propertyModel.propertyType)

    val dependencies = propertyModel.dependencies

    assertSize(1, dependencies)
    val dep = dependencies[0]
    assertEquals(STRING, dep.valueType)
    assertEquals(VARIABLE, dep.propertyType)
    assertEquals("hello", dep.getValue(STRING_TYPE))
  }

  @Test
  fun testPropertyVariableDependency() {
    writeToBuildFile(TestFile.PROPERTY_VARIABLE_DEPENDENCY)

    val extModel = gradleBuildModel.ext()
    val propertyModel = extModel.findProperty("prop2")
    assertEquals("\${prop1} world!", propertyModel.getRawValue(STRING_TYPE))
    assertEquals("hello world!", propertyModel.getValue(STRING_TYPE))
    assertEquals(INTERPOLATED, propertyModel.valueType)
    assertEquals(REGULAR, propertyModel.propertyType)

    val dependencies = propertyModel.dependencies

    assertSize(1, dependencies)
    val dep = dependencies[0]
    assertEquals(STRING, dep.valueType)
    assertEquals(VARIABLE, dep.propertyType)
    assertEquals("hello", dep.getValue(STRING_TYPE))
  }

  @Test
  fun testVariablePropertyDependency() {
    writeToBuildFile(TestFile.VARIABLE_PROPERTY_DEPENDENCY)

    val buildModel = gradleBuildModel
    val extModel = buildModel.ext()
    val propertyModel = when {
      isGroovy -> extModel.findProperty("prop2")
      else -> buildModel.declaredProperties.find { it.name == "prop2" }!!
    }
    assertEquals(if (isGroovy) "\${prop1} world!" else "\${extra[\"prop1\"]} world!", propertyModel.getRawValue(STRING_TYPE))
    assertEquals("hello world!", propertyModel.getValue(STRING_TYPE))
    assertEquals(INTERPOLATED, propertyModel.valueType)
    assertEquals(VARIABLE, propertyModel.propertyType)

    val dependencies = propertyModel.dependencies

    assertSize(1, dependencies)
    val dep = dependencies[0]
    assertEquals(STRING, dep.valueType)
    assertEquals(REGULAR, dep.propertyType)
    assertEquals("hello", dep.getValue(STRING_TYPE))
  }

  @Test
  fun testMultipleDependenciesWithFullyQualifiedName() {
    assumeTrue("extra[\"foo\"] erroneously shadows val foo in KotlinScript parser", !isKotlinScript) // TODO(b/148939007)
    writeToBuildFile(TestFile.MULTIPLE_DEPENDENCIES_WITH_FULLY_QUALIFIED_NAME)

    val extModel = gradleBuildModel.ext()
    val propertyModel = extModel.findProperty("prop2")
    assertEquals("value2 and value1", propertyModel.getValue(STRING_TYPE))
    assertEquals("\${prop1} and \${project.ext.prop1}", propertyModel.getRawValue(STRING_TYPE))

    // Check the dependencies are correct
    val deps = propertyModel.dependencies
    assertSize(2, deps)

    run {
      val value = deps[0]
      assertEquals("prop1", value.name)
      assertEquals("value2", value.getValue(STRING_TYPE))
      assertEquals("ext.prop1", value.fullyQualifiedName)
      assertEquals(STRING, value.valueType)
      assertEquals(VARIABLE, value.propertyType)
    }

    run {
      val value = deps[1]
      assertEquals("prop1", value.name)
      assertEquals("value1", value.getValue(STRING_TYPE))
      assertEquals("ext.prop1", value.fullyQualifiedName)
      assertEquals(STRING, value.valueType)
      assertEquals(REGULAR, value.propertyType)
    }
  }

  @Test
  fun testMultipleTypeDependenciesWithFullyQualifiedName() {
    assumeTrue("extra[\"foo\"] erroneously shadows val foo in KotlinScript parser", !isKotlinScript) // TODO(b/148939007)
    writeToBuildFile(TestFile.MULTIPLE_TYPE_DEPENDENCIES_WITH_FULLY_QUALIFIED_NAME)

    val extModel = gradleBuildModel.ext()
    val propertyModel = extModel.findProperty("prop2")
    assertEquals("true and value1", propertyModel.getValue(STRING_TYPE))
    assertEquals(if (isGroovy) "\${prop1} and \${project.ext.prop1}" else "\${prop1} and \${project.extra[\"prop1\"]}", propertyModel.getRawValue(STRING_TYPE))

    // Check the dependencies are correct
    val deps = propertyModel.dependencies
    assertSize(2, deps)

    run {
      val value = deps[0]
      assertEquals("prop1", value.name)
      assertEquals(true, value.getValue(BOOLEAN_TYPE))
      assertEquals("ext.prop1", value.fullyQualifiedName)
      assertEquals(BOOLEAN, value.valueType)
      assertEquals(VARIABLE, value.propertyType)
    }

    run {
      val value = deps[1]
      assertEquals("prop1", value.name)
      assertEquals("value1", value.getValue(STRING_TYPE))
      assertEquals(if (isGroovy) "ext.prop1" else "prop1", value.fullyQualifiedName)
      assertEquals(STRING, value.valueType)
      assertEquals(REGULAR, value.propertyType)
    }
  }

  @Test
  fun testNestedListPropertyInjection() {
    writeToBuildFile(TestFile.NESTED_LIST_PROPERTY_INJECTION)

    val propertyModel = gradleBuildModel.ext().findProperty("prop4")
    assertEquals("3", propertyModel.getValue(STRING_TYPE))
    assertEquals(if (isGroovy) "${'$'}{prop3.key[0][2]}" else "\${prop3[\"key\"][0][2]}", propertyModel.getRawValue(STRING_TYPE))
    assertEquals(REGULAR, propertyModel.propertyType)
    assertEquals(INTERPOLATED, propertyModel.valueType)

    val dependencies = propertyModel.dependencies
    assertSize(1, dependencies)
    val depModel = dependencies[0]
    assertEquals(INTEGER, depModel.valueType)
    assertEquals(DERIVED, depModel.propertyType)
    assertEquals(3, depModel.getValue(INTEGER_TYPE))
    assertSize(0, depModel.dependencies)
  }

  @Test
  fun testNestedMapVariableInjection() {
    writeToBuildFile(TestFile.NESTED_MAP_VARIABLE_INJECTION)

    val propertyModel = when {
      isGroovy -> gradleBuildModel.ext().findProperty("prop3")
      else -> gradleBuildModel.declaredProperties.find { it.name == "prop3" }!!
    }
    assertEquals(INTERPOLATED, propertyModel.valueType)
    assertEquals(VARIABLE, propertyModel.propertyType)
    assertEquals("valuetrue", propertyModel.getValue(STRING_TYPE))
    assertEquals("${'$'}{prop2[\"key2\"][\"key1\"]}", propertyModel.getRawValue(STRING_TYPE))

    val dependencies = propertyModel.dependencies
    assertSize(1, dependencies)
    val depModel = dependencies[0]
    assertEquals(INTERPOLATED, depModel.valueType)
    assertEquals(DERIVED, depModel.propertyType)
    assertEquals("valuetrue", depModel.getValue(STRING_TYPE))
    assertEquals("value${'$'}{prop}", depModel.getRawValue(STRING_TYPE))

    val dependencies2 = depModel.dependencies
    assertSize(1, dependencies2)
    val depModel2 = dependencies2[0]
    assertEquals(BOOLEAN, depModel2.valueType)
    assertEquals(REGULAR, depModel2.propertyType)
    assertEquals(true, depModel2.getValue(BOOLEAN_TYPE))
    assertEquals(true, depModel2.getRawValue(BOOLEAN_TYPE))
    assertSize(0, depModel2.dependencies)
  }

  @Test
  fun testInvalidInjection() {
    writeToBuildFile(TestFile.INVALID_INJECTION)

    val propertyModel = when {
      isGroovy -> gradleBuildModel.ext().findProperty("prop3")
      else -> gradleBuildModel.declaredProperties.find { it.name == "prop3" }!!
    }
<<<<<<< HEAD
    assertEquals(INTERPOLATED, propertyModel.valueType)
=======
    //assertEquals(INTERPOLATED, propertyModel.valueType) // this enum value does not exist in 4.2 yet
>>>>>>> 2dc52685
    assertEquals(VARIABLE, propertyModel.propertyType)
    assertEquals("${'$'}{prop2[\"key2\"]prop2[\"key1\"]}", propertyModel.getRawValue(STRING_TYPE))
  }

  @Test
  fun testInvalidBlockName() {
    writeToBuildFile(TestFile.INVALID_BLOCK_NAME)

    val propertyModel = when {
      isGroovy -> gradleBuildModel.ext().findProperty("prop")
      else -> gradleBuildModel.declaredProperties.find { it.name == "prop" }!!
    }

    assertEquals(LIST, propertyModel.valueType)
    assertSize(1, propertyModel.getValue(LIST_TYPE))
  }

  @Test
  fun testListDependency() {
    writeToBuildFile(TestFile.LIST_DEPENDENCY)

    val extModel = gradleBuildModel.ext()
    val propertyModel = extModel.findProperty("prop2")
    assertEquals("value", propertyModel.getValue(STRING_TYPE))
    assertEquals("\${prop1[0]}", propertyModel.getRawValue(STRING_TYPE))

    val deps = propertyModel.dependencies
    assertSize(1, deps)
    val value = deps[0]
    assertEquals("value", value.getValue(STRING_TYPE))
    assertEquals(DERIVED, value.propertyType)
    assertEquals(STRING, value.valueType)
  }

  @Test
  fun testMapDependency() {
    writeToBuildFile(TestFile.MAP_DEPENDENCY)

    val extModel = gradleBuildModel.ext()
    val propertyModel = extModel.findProperty("prop2")
    assertEquals("value", propertyModel.getValue(STRING_TYPE))
    assertEquals(if (isGroovy) "\${prop1.key}" else "\${prop1[\"key\"]}", propertyModel.getRawValue(STRING_TYPE))

    val deps = propertyModel.dependencies
    val value = deps[0]
    assertEquals("value", value.getValue(STRING_TYPE))
    assertEquals(DERIVED, value.propertyType)
    assertEquals(STRING, value.valueType)
  }

  @Test
  fun testOutOfScopeMapAndListDependencies() {
    writeToBuildFile(TestFile.OUT_OF_SCOPE_MAP_AND_LIST_DEPENDENCIES)

    val extModel = gradleBuildModel.ext()
    val propertyModel = extModel.findProperty("prop4")
    assertEquals("value1 and value2 and value3", propertyModel.getValue(STRING_TYPE))

    val deps = propertyModel.dependencies
    assertSize(3, deps)

    run {
      val value = deps[0]
      assertEquals("value1", value.getValue(STRING_TYPE))
      assertEquals(STRING, value.valueType)
      assertEquals(VARIABLE, value.propertyType)
    }

    run {
      val value = deps[1]
      assertEquals("value2", value.getValue(STRING_TYPE))
      assertEquals(STRING, value.valueType)
      assertEquals(DERIVED, value.propertyType)
    }

    run {
      val value = deps[2]
      assertEquals("value3", value.getValue(STRING_TYPE))
      assertEquals(STRING, value.valueType)
      assertEquals(DERIVED, value.propertyType)
    }
  }

  @Test
  fun testDeepDependencies() {
    writeToBuildFile(TestFile.DEEP_DEPENDENCIES)

    val extModel = gradleBuildModel.ext()
    var expected = "987654321"
    val propertyModel = extModel.findProperty("prop9")
    assertEquals(expected, propertyModel.getValue(STRING_TYPE))
    assertEquals("9\${${extraName("prop8")}}", propertyModel.getRawValue(STRING_TYPE))
    assertEquals(INTERPOLATED, propertyModel.valueType)
    assertEquals(REGULAR, propertyModel.propertyType)

    var deps = propertyModel.dependencies
    for (i in 1..7) {
      assertSize(1, deps)
      val value = deps[0]
      expected = expected.drop(1)
      assertEquals(expected, value.getValue(STRING_TYPE))
      assertEquals("${9 - i}\${${extraName("prop${8 - i}")}}", value.getRawValue(STRING_TYPE))
      assertEquals(INTERPOLATED, propertyModel.valueType)
      assertEquals(REGULAR, propertyModel.propertyType)
      deps = deps[0].dependencies
    }

    assertSize(1, deps)
    val value = deps[0]
    assertEquals("1", value.getValue(STRING_TYPE))
    assertEquals("1", value.getRawValue(STRING_TYPE))
    assertEquals(INTERPOLATED, propertyModel.valueType)
    assertEquals(REGULAR, propertyModel.propertyType)
  }

  @Test
  fun testDependenciesInMap() {
    writeToBuildFile(TestFile.DEPENDENCIES_IN_MAP)

    val extModel = gradleBuildModel.ext()
    val propertyModel = extModel.findProperty("prop4")
    assertEquals(MAP, propertyModel.valueType)
    assertEquals(REGULAR, propertyModel.propertyType)
    assertEquals("prop4", propertyModel.name)
    assertEquals("ext.prop4", propertyModel.fullyQualifiedName)
    val deps = propertyModel.dependencies
    assertSize(2, deps)

    val map = propertyModel.getValue(MAP_TYPE)!!
    assertSize(2, map.entries)

    run {
      val value = map["key1"]!!
      assertEquals(REFERENCE, value.valueType)
      assertEquals(DERIVED, value.propertyType)
      assertEquals(extraName("prop1"), value.getValue(STRING_TYPE))
      assertEquals("key1", value.name)
      assertEquals("ext.prop4.key1", value.fullyQualifiedName)

      val valueDeps = value.dependencies
      assertSize(1, valueDeps)
      val depValue = valueDeps[0]
      checkContainsValue(deps as Collection<GradlePropertyModel>, depValue)
      assertEquals(INTEGER, depValue.valueType)
      assertEquals(REGULAR, depValue.propertyType)
      assertEquals(25, depValue.getValue(INTEGER_TYPE))
      assertEquals("prop1", depValue.name)
      assertEquals("ext.prop1", depValue.fullyQualifiedName)
    }

    run {
      val value = map["key2"]!!
      assertEquals(INTERPOLATED, value.valueType)
      assertEquals(DERIVED, value.propertyType)
      assertEquals("false", value.getValue(STRING_TYPE))
      assertEquals("key2", value.name)
      assertEquals("ext.prop4.key2", value.fullyQualifiedName)

      val valueDeps = value.dependencies
      assertSize(1, valueDeps)
      val depValue = valueDeps[0]
      checkContainsValue(deps as Collection<GradlePropertyModel>, depValue)
      assertEquals(BOOLEAN, depValue.valueType)
      assertEquals(REGULAR, depValue.propertyType)
      assertEquals(false, depValue.getValue(BOOLEAN_TYPE))
      assertEquals("prop2", depValue.name)
      assertEquals("ext.prop2", depValue.fullyQualifiedName)
    }
  }

  @Test
  fun testGetFile() {
    writeToBuildFile(TestFile.GET_FILE)

    val extModel = gradleBuildModel.ext()
    val propertyModel = extModel.findProperty("prop1")
    assertEquals(propertyModel.gradleFile, myBuildFile)
  }

  @Test
  fun testPropertySetValue() {
    runSetPropertyTest(TestFile.PROPERTY_SET_VALUE, REGULAR)
  }

  @Test
  fun testVariableSetValue() {
    runSetPropertyTest(TestFile.VARIABLE_SET_VALUE, VARIABLE)
  }

  @Test
  fun testSetUnknownValueType() {
    writeToBuildFile(TestFile.SET_UNKNOWN_VALUE_TYPE)
    val buildModel = gradleBuildModel

    run {
      val propertyModel = buildModel.ext().findProperty("prop1")
      verifyPropertyModel(propertyModel, STRING_TYPE, "hello", STRING, REGULAR, 0, "prop1", "ext.prop1")
      propertyModel.setValue(25)
      verifyPropertyModel(propertyModel, INTEGER_TYPE, 25, INTEGER, REGULAR, 0, "prop1", "ext.prop1")
      propertyModel.setValue(true)
      verifyPropertyModel(propertyModel, BOOLEAN_TYPE, true, BOOLEAN, REGULAR, 0, "prop1", "ext.prop1")
      propertyModel.setValue("goodbye")
      verifyPropertyModel(propertyModel, STRING_TYPE, "goodbye", STRING, REGULAR, 0, "prop1", "ext.prop1")

      try {
        propertyModel.setValue(File("Hello"))
        fail()
      }
      catch (e: IllegalArgumentException) {
        // Expected
      }
      try {
        propertyModel.setValue(IllegalStateException("Boo"))
        fail()
      }
      catch (e: IllegalArgumentException) {
        // Expected
      }

      verifyPropertyModel(propertyModel, STRING_TYPE, "goodbye", STRING, REGULAR, 0, "prop1", "ext.prop1")
    }
  }

  @Test
  fun testEscapeSetStrings() {
    assumeTrue("parsing and writing escapes in strings not currently working in KotlinScript", !isKotlinScript) // TODO(b/148939103)
    writeToBuildFile(TestFile.ESCAPE_SET_STRINGS)
    val buildModel = gradleBuildModel

    run {
      val propertyModel = buildModel.ext().findProperty("prop1")
      assertMissingProperty(propertyModel)
      propertyModel.setValue(iStr("\nNewLines\n\tWith\n\tSome\n\tTabs\n"))
      verifyPropertyModel(propertyModel, STRING_TYPE, "\nNewLines\n\tWith\n\tSome\n\tTabs\n", STRING, REGULAR, 0)
      assertEquals("\nNewLines\n\tWith\n\tSome\n\tTabs\n", propertyModel.getRawValue(STRING_TYPE))
      val literalModel = buildModel.ext().findProperty("prop2")
      assertMissingProperty(literalModel)
      literalModel.setValue("\nNewLines\n\tWith\n\tSome\n\tTabs\n")
      verifyPropertyModel(literalModel, STRING_TYPE, "\nNewLines\n\tWith\n\tSome\n\tTabs\n", STRING, REGULAR, 0)
      assertEquals("\nNewLines\n\tWith\n\tSome\n\tTabs\n", literalModel.getRawValue(STRING_TYPE))
    }

    applyChangesAndReparse(buildModel)

    run {
      val propertyModel = buildModel.ext().findProperty("prop1")
      verifyPropertyModel(propertyModel, STRING_TYPE, "\nNewLines\n\tWith\n\tSome\n\tTabs\n", STRING, REGULAR, 0)
      assertEquals("\nNewLines\n\tWith\n\tSome\n\tTabs\n", propertyModel.getRawValue(STRING_TYPE))
      val literalModel = buildModel.ext().findProperty("prop2")
      verifyPropertyModel(literalModel, STRING_TYPE, "\nNewLines\n\tWith\n\tSome\n\tTabs\n", STRING, REGULAR, 0)
      assertEquals("\nNewLines\n\tWith\n\tSome\n\tTabs\n", literalModel.getRawValue(STRING_TYPE))
    }
  }

  @Test
  fun testQuotesInString() {
    assumeTrue("parsing and writing escaped quotes not currently working in KotlinScript", !isKotlinScript) // TODO(b/148939103)
    writeToBuildFile(TestFile.QUOTES_IN_STRING)
    val buildModel = gradleBuildModel

    run {
      val literalModel = buildModel.ext().findProperty("prop1")
      assertMissingProperty(literalModel)
      literalModel.setValue("'these should be escaped' \"But these shouldn't\"")
      verifyPropertyModel(literalModel, STRING_TYPE, "'these should be escaped' \"But these shouldn't\"", STRING, REGULAR, 0)
      assertEquals("'these should be escaped' \"But these shouldn't\"", literalModel.getRawValue(STRING_TYPE))

      val gStringModel = buildModel.ext().findProperty("prop2")
      assertMissingProperty(gStringModel)
      gStringModel.setValue(iStr("'these should not be escaped' \"But these should be\""))
      verifyPropertyModel(gStringModel, STRING_TYPE, "'these should not be escaped' \"But these should be\"", STRING, REGULAR, 0)
      assertEquals("'these should not be escaped' \"But these should be\"", gStringModel.getRawValue(STRING_TYPE))
    }

    applyChangesAndReparse(buildModel)

    run {
      val literalModel = buildModel.ext().findProperty("prop1")
      verifyPropertyModel(literalModel, STRING_TYPE, "'these should be escaped' \"But these shouldn't\"", STRING, REGULAR, 0)
      assertEquals("'these should be escaped' \"But these shouldn't\"", literalModel.getRawValue(STRING_TYPE))
      val gStringModel = buildModel.ext().findProperty("prop2")
      verifyPropertyModel(gStringModel, STRING_TYPE, "'these should not be escaped' \"But these should be\"", STRING, REGULAR, 0)
      assertEquals("'these should not be escaped' \"But these should be\"", gStringModel.getRawValue(STRING_TYPE))
    }
  }

  @Test
  fun testSetBothStringTypes() {
    isIrrelevantForKotlinScript("only one String type in KotlinScript")
    writeToBuildFile(TestFile.SET_BOTH_STRING_TYPES)
    val buildModel = gradleBuildModel

    run {
      // Set the literal string
      val literalProperty = buildModel.ext().findProperty("prop1")
      verifyPropertyModel(literalProperty, STRING_TYPE, "Value1", STRING, VARIABLE, 0)
      literalProperty.setValue("I watched as the ${'$'}{lamb}")
      verifyPropertyModel(literalProperty, STRING_TYPE, "I watched as the ${'$'}{lamb}", STRING, VARIABLE, 0)

      // Set the interpolated string
      val interpolatedProperty = buildModel.ext().findProperty("prop2")
      verifyPropertyModel(interpolatedProperty, STRING_TYPE, "Value2", STRING, REGULAR, 0)
      interpolatedProperty.setValue(iStr("opened the first of the ${'$'}{seven} seals"))
      verifyPropertyModel(interpolatedProperty, STRING_TYPE, "opened the first of the sêvĕn seals", STRING, REGULAR, 1)
    }

    applyChangesAndReparse(buildModel)

    // Check the properties after a reparse.
    run {
      val literalProperty = buildModel.ext().findProperty("prop1")
      verifyPropertyModel(literalProperty, STRING_TYPE, "I watched as the ${'$'}{lamb}", STRING, VARIABLE, 0)

      val interpolatedProperty = buildModel.ext().findProperty("prop2")
      verifyPropertyModel(interpolatedProperty, STRING_TYPE, "opened the first of the sêvĕn seals", INTERPOLATED, REGULAR, 1)

      // Check the dependency is correct.
      val dependencyModel = interpolatedProperty.dependencies[0]
      verifyPropertyModel(dependencyModel, STRING_TYPE, "sêvĕn", STRING, REGULAR, 0)
    }
  }

  @Test
  fun testSetGarbageReference() {
    assumeTrue("relies on Groovy-specific Psi insertion behaviour with malformed input", isGroovy)
    writeToBuildFile(TestFile.SET_GARBAGE_REFERENCE)
    val buildModel = gradleBuildModel

    run {
      val propertyModel = buildModel.ext().findProperty("prop2")
      verifyPropertyModel(propertyModel, STRING_TYPE, "prop1", REFERENCE, REGULAR, 1)

      propertyModel.setValue(RawText("in a voice like thunder", "in a voice like thunder"))
      // Note: Since this doesn't actually make any sense, the word "in" gets removed as it is a keyword in Groovy.
      verifyPropertyModel(propertyModel, STRING_TYPE, "a voice like thunder", UNKNOWN, REGULAR, 0)
    }

    applyChangesAndReparse(buildModel)

    run {
      val propertyModel = buildModel.ext().findProperty("prop2")
      verifyPropertyModel(propertyModel, STRING_TYPE, "a voice like thunder", UNKNOWN, REGULAR, 0)
    }
  }

  @Test
  fun testSetReferenceWithModel() {
    writeToBuildFile(TestFile.SET_REFERENCE_WITH_MODEL)
    val buildModel = gradleBuildModel

    run {
      val propertyModel = buildModel.ext().findProperty("prop2")
      verifyPropertyModel(propertyModel, STRING_TYPE, "and there before me was a white horse!", STRING, REGULAR, 0)

      val otherModel = buildModel.ext().findProperty("prop1")
      verifyPropertyModel(otherModel, STRING_TYPE, "“Come and see!” I looked", STRING, REGULAR, 0)

      // Set prop2 to refer to prop1
      propertyModel.setValue(ReferenceTo(otherModel))
      // TODO(b/148938992): in KotlinScript when we set the value, the explicit cast is included in the reference, whereas when we parse
      //  (see below) the cast is excluded.  Possibly this is all at the wrong level of abstraction anyway :-(
      verifyPropertyModel(propertyModel, STRING_TYPE, if (isGroovy) "prop1" else "extra[\"prop1\"] as String", REFERENCE, REGULAR, 1)
    }

    applyChangesAndReparse(buildModel)
    verifyFileContents(myBuildFile, TestFile.SET_REFERENCE_WITH_MODEL_EXPECTED)

    // Check the value
    run {
      val propertyModel = buildModel.ext().findProperty("prop2")
      verifyPropertyModel(propertyModel, STRING_TYPE, if (isGroovy) "prop1" else "extra[\"prop1\"]", REFERENCE, REGULAR, 1)
    }
  }

  @Test
  fun testQuotesWithinQuotes() {
    assumeTrue("parsing and writing escaped quotes not currently working in KotlinScript", !isKotlinScript) // TODO(b/148939103)
    writeToBuildFile(TestFile.QUOTES_WITHIN_QUOTES)
    val buildModel = gradleBuildModel

    // Check we read the string correctly
    run {
      val propertyModel = buildModel.ext().findProperty("prop2")
      verifyPropertyModel(propertyModel, STRING_TYPE, "\"\"\"Hello \"\"\"", STRING, REGULAR, 0)
    }

    // Check we can set strings with quotes
    run {
      val propertyModel = buildModel.ext().findProperty("prop1")
      propertyModel.setValue(iStr("\"Come and see!\" I looked"))
      verifyPropertyModel(propertyModel, STRING_TYPE, "\"Come and see!\" I looked", STRING, REGULAR, 0)
    }

    applyChangesAndReparse(buildModel)
    verifyFileContents(myBuildFile, TestFile.QUOTES_WITHIN_QUOTES_EXPECTED)

    // Check it's correct after a reparse.
    run {
      val propertyModel = buildModel.ext().findProperty("prop1")
      verifyPropertyModel(propertyModel, STRING_TYPE, "\"Come and see!\" I looked", STRING, REGULAR, 0)
    }
  }

  @Test
  fun testSetReferenceValue() {
    writeToBuildFile(TestFile.SET_REFERENCE_VALUE)
    val buildModel = gradleBuildModel

    run {
      val propertyModel = buildModel.ext().findProperty("prop3")
      verifyPropertyModel(propertyModel, STRING_TYPE, "prop2", REFERENCE, REGULAR, 1)

      ReferenceTo.createReferenceFromText("prop1", propertyModel)?.let { propertyModel.setValue(it) }
    }

    applyChangesAndReparse(buildModel)
    verifyFileContents(myBuildFile, TestFile.SET_REFERENCE_VALUE_EXPECTED)

    // Check the the reference has changed.
    run {
      val propertyModel = buildModel.ext().findProperty("prop3")
      verifyPropertyModel(propertyModel, STRING_TYPE, "prop1", REFERENCE, REGULAR, 1)
    }
  }

  @Test
  fun testChangePropertyTypeToReference() {
    writeToBuildFile(TestFile.CHANGE_PROPERTY_TYPE_TO_REFERENCE)
    val buildModel = gradleBuildModel

    run {
      // Check the unused property as well
      val unusedModel = buildModel.ext().findProperty("prop1")
      verifyPropertyModel(unusedModel, STRING_TYPE, "25", STRING, REGULAR, 0)

      val propertyModel = buildModel.ext().findProperty("prop2")
      verifyPropertyModel(propertyModel, BOOLEAN_TYPE, true, BOOLEAN, REGULAR, 0)

      // Set to a reference.

      ReferenceTo.createReferenceFromText("prop1", propertyModel)?.let { propertyModel.setValue(it) }
      verifyPropertyModel(propertyModel, STRING_TYPE, "prop1", REFERENCE, REGULAR, 1)
    }

    applyChangesAndReparse(buildModel)
    verifyFileContents(myBuildFile, TestFile.CHANGE_PROPERTY_TYPE_TO_REFERENCE_EXPECTED)

    run {
      val propertyModel = buildModel.ext().findProperty("prop2")
      verifyPropertyModel(propertyModel, STRING_TYPE, "prop1", REFERENCE, REGULAR, 1)

      val unusedModel = buildModel.ext().findProperty("prop1")
      verifyPropertyModel(unusedModel, STRING_TYPE, "25", STRING, REGULAR, 0)
    }
  }

  @Test
  fun testChangePropertyTypeToLiteral() {
    writeToBuildFile(TestFile.CHANGE_PROPERTY_TYPE_TO_LITERAL)
    val buildModel = gradleBuildModel

    run {
      // Check referred to value.
      val intModel = buildModel.ext().findProperty("prop1")
      verifyPropertyModel(intModel, INTEGER_TYPE, 25, INTEGER, REGULAR, 0)

      // Check the reference
      val propertyModel = buildModel.ext().findProperty("prop2")
      verifyPropertyModel(propertyModel, STRING_TYPE, "prop1", REFERENCE, REGULAR, 1)

      // Set the value, and check again
      propertyModel.setValue(iStr("${'$'}{prop1}"))
      verifyPropertyModel(propertyModel, STRING_TYPE, "25", STRING, REGULAR, 1)
    }

    applyChangesAndReparse(buildModel)
    verifyFileContents(myBuildFile, TestFile.CHANGE_PROPERTY_TYPE_TO_LITERAL_EXPECTED)

    run {
      val propertyModel = buildModel.ext().findProperty("prop2")
      verifyPropertyModel(propertyModel, STRING_TYPE, "25", INTERPOLATED, REGULAR, 1)

      // Ensure the referred value is still correct.
      val intModel = buildModel.ext().findProperty("prop1")
      verifyPropertyModel(intModel, INTEGER_TYPE, 25, INTEGER, REGULAR, 0)
    }
  }

  @Test
  fun testDependencyChangedUpdatesValue() {
    writeToBuildFile(TestFile.DEPENDENCY_CHANGED_UPDATES_VALUE)
    val buildModel = gradleBuildModel

    run {
      // Check the properties are correct.
      val propertyModel = buildModel.ext().findProperty("prop1")
      verifyPropertyModel(propertyModel, STRING_TYPE, "hello", STRING, REGULAR, 0)
      val propertyModel2 = buildModel.ext().findProperty("prop2")
      verifyPropertyModel(propertyModel2, STRING_TYPE, "hello world!", INTERPOLATED, REGULAR, 1)
      assertEquals("${'$'}{prop1} world!", propertyModel2.getRawValue(STRING_TYPE))
    }

    run {
      // Ensure changing prop1 changes the value of prop2.
      val propertyModel = buildModel.ext().findProperty("prop1")
      val newValue = "goodbye"
      propertyModel.setValue(newValue)
      verifyPropertyModel(propertyModel, STRING_TYPE, newValue, STRING, REGULAR, 0)
      val propertyModel2 = buildModel.ext().findProperty("prop2")
      verifyPropertyModel(propertyModel2, STRING_TYPE, "goodbye world!", INTERPOLATED, REGULAR, 1)
      // Check dependency is correct.
      verifyPropertyModel(propertyModel2.dependencies[0], STRING_TYPE, newValue, STRING, REGULAR, 0)

      // Apply, reparse and check again.
      applyChangesAndReparse(buildModel)
      verifyFileContents(myBuildFile, TestFile.DEPENDENCY_CHANGED_UPDATES_VALUE_EXPECTED)

      val propertyModel3 = buildModel.ext().findProperty("prop1")
      verifyPropertyModel(propertyModel3, STRING_TYPE, newValue, STRING, REGULAR, 0)
      val propertyModel4 = buildModel.ext().findProperty("prop2")
      verifyPropertyModel(propertyModel4, STRING_TYPE, "goodbye world!", INTERPOLATED, REGULAR, 1)
      assertEquals("${'$'}{prop1} world!", propertyModel2.getRawValue(STRING_TYPE))
      // Check dependency is correct.
      verifyPropertyModel(propertyModel4.dependencies[0], STRING_TYPE, newValue, STRING, REGULAR, 0)
    }
  }

  @Test
  fun testDependencyBasicCycle() {
    writeToBuildFile(TestFile.DEPENDENCY_BASIC_CYCLE)
    val buildModel = gradleBuildModel
    val propertyModel = buildModel.ext().findProperty("prop1")
    verifyPropertyModel(propertyModel, STRING_TYPE, "${'$'}{${extraName("prop1")}}", INTERPOLATED, REGULAR, 0)
  }

  @Test
  fun testDependencyBasicCycleReference() {
    writeToBuildFile(TestFile.DEPENDENCY_BASIC_CYCLE_REFERENCE)
    val buildModel = gradleBuildModel
    val propertyModel = buildModel.ext().findProperty("prop1")
    verifyPropertyModel(propertyModel, STRING_TYPE, extraName("prop1"), REFERENCE, REGULAR, 0)
  }

  @Test
  fun testDependencyNoCycle4Depth() {
    writeToBuildFile(TestFile.DEPENDENCY_NO_CYCLE4_DEPTH)
    val buildModel = gradleBuildModel

    run {
      val propertyModel = buildModel.ext().findProperty("prop4")
      verifyPropertyModel(propertyModel, STRING_TYPE, "Value", INTERPOLATED, REGULAR, 1)
    }
  }

  @Test
  fun testDependencyTwice() {
    writeToBuildFile(TestFile.DEPENDENCY_TWICE)
    val buildModel = gradleBuildModel

    run {
      val propertyModel = buildModel.ext().findProperty("prop2")
      verifyPropertyModel(propertyModel, STRING_TYPE, "Value + Value", INTERPOLATED, REGULAR, 2)
    }
  }

  @Test
  fun testDependencyNoCycle() {
    writeToBuildFile(TestFile.DEPENDENCY_NO_CYCLE)
    val buildModel = gradleBuildModel

    run {
      val propertyModel = buildModel.ext().findProperty("prop2")
      verifyPropertyModel(propertyModel, STRING_TYPE, "abcValue", INTERPOLATED, REGULAR, 1)
    }

    run {
      val propertyModel = buildModel.ext().findProperty("prop1")
      verifyPropertyModel(propertyModel, STRING_TYPE, "bcValue", INTERPOLATED, REGULAR, 1)
    }
  }

  @Test
  fun testDeleteProperty() {
    writeToBuildFile(TestFile.DELETE_PROPERTY)
    val buildModel = gradleBuildModel

    // Delete the property
    run {
      val propertyModel = buildModel.ext().findProperty("prop1")
      propertyModel.delete()
    }

    applyChangesAndReparse(buildModel)
    verifyFileContents(myBuildFile, "")

    // Check everything has been deleted
    run {
      val propertyModel = buildModel.ext().findProperty("prop1")
      assertEquals(NONE, propertyModel.valueType)
    }
  }

  @Test
  fun testDeleteVariable() {
    writeToBuildFile(TestFile.DELETE_VARIABLE)
    val buildModel = gradleBuildModel

    // Delete the property
    run {
      val propertyModel = when {
        isGroovy -> buildModel.ext().findProperty("prop1")
        else -> buildModel.declaredProperties.find { it.name == "prop1" }!!
      }
      propertyModel.delete()
    }

    applyChangesAndReparse(buildModel)
    verifyFileContents(myBuildFile, TestFile.DELETE_VARIABLE_EXPECTED)

    // Check everything has been deleted
    run {
      val propertyModel = when {
        isGroovy -> buildModel.ext().findProperty("prop1")
        // TODO(b/148938436): how can we get a model for a variable not-yet-defined at toplevel?  For now we can return without losing
        //  too much, but this is a more general question
        else -> buildModel.declaredProperties.find { it.name == "prop1" } ?: return
      }
      assertEquals(NONE, propertyModel.valueType)
    }
  }

  @Test
  fun testDeleteAndResetProperty() {
    writeToBuildFile(TestFile.DELETE_AND_RESET_PROPERTY)
    val buildModel = gradleBuildModel

    verifyDeleteAndResetProperty(buildModel)
  }

  @Test
  fun testDeleteAndResetKTSArrayExpressionProperty() {
    arrayExpressionSyntaxTestIsIrrelevantForGroovy()
    writeToBuildFile(TestFile.DELETE_AND_RESET_KTS_ARRAY_EXPRESSION_PROPERTY)
    val buildModel = gradleBuildModel

    verifyDeleteAndResetProperty(buildModel)
  }

  @Test
  fun testUpdatePropertyValueWithoutSyntaxChange() {
    writeToBuildFile(TestFile.UPDATE_PROPERTY_WITHOUT_SYNTAX_CHANGE)
    val buildModel = gradleBuildModel

    run {
      val property1Model = buildModel.ext().findProperty("prop1")
      verifyPropertyModel(property1Model, STRING_TYPE, "val1", STRING, REGULAR, 0)
      property1Model.setValue(123)
    }

    run {
      val property2Model = buildModel.ext().findProperty("prop2")
      verifyPropertyModel(property2Model, STRING_TYPE, "val2", STRING, REGULAR, 0)
      property2Model.setValue(true)
    }

    applyChangesAndReparse(buildModel)
    verifyFileContents(myBuildFile, TestFile.UPDATE_PROPERTY_WITHOUT_SYNTAX_CHANGE_EXPECTED)
  }

  @Test
  fun testDeleteEmptyProperty() {
    val text = ""
    writeToBuildFile(text)
    val buildModel = gradleBuildModel

    // Delete a nonexistent property
    run {
      val propertyModel = buildModel.ext().findProperty("coolpropertyname")
      propertyModel.delete()
      verifyPropertyModel(propertyModel, OBJECT_TYPE, null, NONE, REGULAR, 0)
    }

    applyChangesAndReparse(buildModel)
    verifyFileContents(myBuildFile, "")

    run {
      val propertyModel = buildModel.ext().findProperty("coolpropertyname")
      verifyPropertyModel(propertyModel, OBJECT_TYPE, null, NONE, REGULAR, 0)
    }
  }

  @Test
  fun testDeleteVariableDependency() {
    writeToBuildFile(TestFile.DELETE_VARIABLE_DEPENDENCY)
    val buildModel = gradleBuildModel

    // Get the model to delete
    run {
      val firstPropertyModel = buildModel.ext().findProperty("prop2")
      verifyPropertyModel(firstPropertyModel, STRING_TYPE, "prop1", REFERENCE, REGULAR, 1)

      val secondPropertyModel = firstPropertyModel.dependencies[0]
      verifyPropertyModel(secondPropertyModel, STRING_TYPE, "value", STRING, VARIABLE, 0)
      // Delete the model
      secondPropertyModel.delete()

      // After deleting this property, the value of the first property shouldn't change since it is just a reference to nothing.
      // However it will no longer have a dependency.
      verifyPropertyModel(firstPropertyModel, STRING_TYPE, "prop1", REFERENCE, REGULAR, 0)
    }

    applyChangesAndReparse(buildModel)
    verifyFileContents(myBuildFile, TestFile.DELETE_VARIABLE_DEPENDENCY_EXPECTED)

    run {
      val firstPropertyModel = buildModel.ext().findProperty("prop2")
      verifyPropertyModel(firstPropertyModel, STRING_TYPE, "prop1", REFERENCE, REGULAR, 0)
    }
  }

  @Test
  fun testCheckSettingDeletedModel() {
    writeToBuildFile(TestFile.CHECK_SETTING_DELETED_MODEL)
    val buildModel = gradleBuildModel

    // Delete the property and attempt to set it again.
    run {
      val propertyModel = buildModel.ext().findProperty("prop1")
      propertyModel.delete()
      propertyModel.setValue("New Value")

      verifyPropertyModel(propertyModel, STRING_TYPE, "New Value", STRING, REGULAR, 0)
    }

    applyChangesAndReparse(buildModel)
    verifyFileContents(myBuildFile, TestFile.CHECK_SETTING_DELETED_MODEL_EXPECTED)

    // Check this is still the case after a reparse.
    run {
      val propertyModel = buildModel.ext().findProperty("prop1")
      verifyPropertyModel(propertyModel, STRING_TYPE, "New Value", STRING, REGULAR, 0)
    }

    // Check prop2
    run {
      val propertyModel = buildModel.ext().findProperty("prop2")
      verifyPropertyModel(propertyModel, STRING_TYPE, "Other Value", STRING, REGULAR, 0)
    }
  }

  @Test
  fun testEmptyProperty() {
    val text = ""
    writeToBuildFile(text)

    val buildModel = gradleBuildModel
    val extModel = buildModel.ext()

    val model = extModel.findProperty("prop")
    assertEquals(NONE, model.valueType)
    assertEquals(REGULAR, model.propertyType)
    assertEquals(null, model.getValue(STRING_TYPE))
    assertEquals(null, model.getValue(BOOLEAN_TYPE))
    assertEquals(null, model.getValue(INTEGER_TYPE))
    assertEquals(null, model.getValue(MAP_TYPE))
    assertEquals(null, model.getValue(LIST_TYPE))
    assertEquals("prop", model.name)
    assertEquals("ext.prop", model.fullyQualifiedName)
    assertEquals(buildModel.virtualFile, model.gradleFile)

    assertEquals(null, model.getRawValue(STRING_TYPE))
    assertSize(0, model.dependencies)
  }

  @Test
  fun testDeletePropertyInList() {
    writeToBuildFile(TestFile.DELETE_PROPERTY_IN_LIST)

    val buildModel = gradleBuildModel
    verifyDeletePropertyInList(buildModel)
  }

  @Test
  fun testDeleteArrayExpressionPropertyInList() {
    arrayExpressionSyntaxTestIsIrrelevantForGroovy()
    writeToBuildFile(TestFile.DELETE_ARRAY_EXPRESSION_PROPERTY_IN_LIST)

    val buildModel = gradleBuildModel
    verifyDeletePropertyInList(buildModel)
  }

  @Test
  fun testCreateNewEmptyMapValue() {
    val text = ""
    writeToBuildFile(text)

    val buildModel = gradleBuildModel

    run {
      val propertyModel = buildModel.ext().findProperty("prop1")
      verifyPropertyModel(propertyModel, OBJECT_TYPE, null, NONE, REGULAR, 0)

      // Make it an empty map.
      propertyModel.convertToEmptyMap()
      assertEquals(MAP, propertyModel.valueType)
      assertSize(0, propertyModel.getValue(MAP_TYPE)!!.entries)
    }

    applyChangesAndReparse(buildModel)
    // TODO(b/148198247): we need type decorators on the empty map in KotlinScript
    verifyFileContents(myBuildFile, TestFile.CREATE_NEW_EMPTY_MAP_VALUE_EXPECTED)

    run {
      val propertyModel = buildModel.ext().findProperty("prop1")
      assertEquals(MAP, propertyModel.valueType)
      assertSize(0, propertyModel.getValue(MAP_TYPE)!!.entries)
    }
  }

  @Test
  fun testAddMapValueToString() {
    writeToBuildFile(TestFile.ADD_MAP_VALUE_TO_STRING)

    val buildModel = gradleBuildModel

    run {
      val propertyModel = buildModel.ext().findProperty("prop1")
      try {
        propertyModel.getMapValue("key")
        fail("Exception should have been thrown!")
      }
      catch (e: IllegalStateException) {
        // Expected.
      }
    }
  }

  @Test
  fun testSetNewValueInMap() {
    writeToBuildFile(TestFile.SET_NEW_VALUE_IN_MAP)

    val buildModel = gradleBuildModel
    verifySetNewValueInMap(buildModel)
  }

  @Test
  fun testSetNewValueInMapForKTSArrayExpression() {
    arrayExpressionSyntaxTestIsIrrelevantForGroovy()
    writeToBuildFile(TestFile.SET_NEW_VALUE_IN_MAP_FOR_ARRAY_EXPRESSION)

    val buildModel = gradleBuildModel
    verifySetNewValueInMap(buildModel)
  }

  @Test
  fun testSetNewValueInEmptyMap() {
    writeToBuildFile(TestFile.SET_NEW_VALUE_IN_EMPTY_MAP)
    val buildModel = gradleBuildModel

    verifySetNewValueInEmptyMap(buildModel)
  }

  @Test
  fun testSetNewValueInEmptyMapForKTSArrayExpression() {
    arrayExpressionSyntaxTestIsIrrelevantForGroovy()
    writeToBuildFile(TestFile.SET_NEW_VALUE_IN_EMPTY_MAP_FOR_KTS_ARRAY_EXPRESSION)
    val buildModel = gradleBuildModel

    verifySetNewValueInEmptyMap(buildModel)
  }

  @Test
  fun testDeletePropertyInMap() {
    writeToBuildFile(TestFile.DELETE_PROPERTY_IN_MAP)

    val buildModel = gradleBuildModel

    verifyDeletePropertyInMap(buildModel, TestFile.DELETE_PROPERTY_IN_MAP_EXPECTED)
  }

  @Test
  fun testDeletePropertyInMapForKTSArrayExpression() {
    arrayExpressionSyntaxTestIsIrrelevantForGroovy()
    writeToBuildFile(TestFile.DELETE_PROPERTY_IN_MAP_FOR_KTS_ARRAY_EXPRESSION)

    val buildModel = gradleBuildModel

    verifyDeletePropertyInMap(buildModel, TestFile.DELETE_PROPERTY_IN_MAP_FOR_KTS_ARRAY_EXPRESSION_EXPECTED)
  }

  @Test
  fun testDeleteMapItemToAndSetFromEmpty() {
    writeToBuildFile(TestFile.DELETE_MAP_ITEM_TO_AND_SET_FROM_EMPTY)

    val buildModel = gradleBuildModel

    verifyDeleteMapItemToAndSetFromEmpty(buildModel)
  }

  @Test
  fun testDeleteMapItemToAndSetFromEmptyForKTSArrayExpression() {
    arrayExpressionSyntaxTestIsIrrelevantForGroovy()
    writeToBuildFile(TestFile.DELETE_MAP_ITEM_TO_AND_SET_FROM_EMPTY_FOR_KTS_ARRAY_EXPRESSION)

    val buildModel = gradleBuildModel

    verifyDeleteMapItemToAndSetFromEmpty(buildModel)
  }

  @Test
  fun testSetMapValueToLiteral() {
    writeToBuildFile(TestFile.SET_MAP_VALUE_TO_LITERAL)

    val buildModel = gradleBuildModel

    verifySetMapValueToLiteralForKTSArrayExpression(buildModel)
  }

  @Test
  fun testSetMapValueToLiteralForKTSArrayExpression() {
    arrayExpressionSyntaxTestIsIrrelevantForGroovy()
    writeToBuildFile(TestFile.SET_MAP_VALUE_TO_LITERAL_FOR_KTS_ARRAY_EXPRESSION)

    val buildModel = gradleBuildModel

    verifySetMapValueToLiteralForKTSArrayExpression(buildModel)
  }

  @Test
  fun testDeleteToEmptyMap() {
    writeToBuildFile(TestFile.DELETE_TO_EMPTY_MAP)

    val buildModel = gradleBuildModel

    verifyDeleteToEmptyMap(buildModel)
  }

  @Test
  fun testDeleteToEmptyMapForKTSArrayExpression() {
    arrayExpressionSyntaxTestIsIrrelevantForGroovy()
    writeToBuildFile(TestFile.DELETE_TO_EMPTY_MAP_FOR_KTS_ARRAY_EXPRESSION)

    val buildModel = gradleBuildModel

    verifyDeleteToEmptyMap(buildModel)
  }

  @Test
  fun testAddExistingMapProperty() {
    writeToBuildFile(TestFile.ADD_EXISTING_MAP_PROPERTY)

    val buildModel = gradleBuildModel

    verifyAddExistingMapProperty(buildModel)
  }

  @Test
  fun testAddExistingMapPropertyForKTSArrayExpression() {
    arrayExpressionSyntaxTestIsIrrelevantForGroovy()
    writeToBuildFile(TestFile.ADD_EXISTING_MAP_PROPERTY_FOR_KTS_ARRAY_EXPRESSION)

    val buildModel = gradleBuildModel

    verifyAddExistingMapProperty(buildModel)
  }

  @Test
  fun testDeleteMapProperty() {
    writeToBuildFile(TestFile.DELETE_MAP_PROPERTY)

    val buildModel = gradleBuildModel

    verifyDeleteMapProperty(buildModel)
  }

  @Test
  fun testDeleteMapPropertyForKTSArrayExpression() {
    arrayExpressionSyntaxTestIsIrrelevantForGroovy()
    writeToBuildFile(TestFile.DELETE_MAP_PROPERTY_FOR_KTS_ARRAY_EXPRESSION)

    val buildModel = gradleBuildModel

    verifyDeleteMapProperty(buildModel)
  }

  @Test
  fun testDeleteMapVariable() {
    writeToBuildFile(TestFile.DELETE_MAP_VARIABLE)

    val buildModel = gradleBuildModel

    run {
      val propertyModel = buildModel.ext().findProperty("prop")
      verifyPropertyModel(propertyModel, STRING_TYPE, "map", REFERENCE, REGULAR, 1)

      val mapModel = propertyModel.dependencies[0]!!
      assertEquals(MAP, mapModel.valueType)
      assertEquals(VARIABLE, mapModel.propertyType)
      assertSize(1, mapModel.getValue(MAP_TYPE)!!.entries)

      // Delete the map model.
      mapModel.delete()
    }

    applyChangesAndReparse(buildModel)
    verifyFileContents(myBuildFile, TestFile.DELETE_MAP_VARIABLE_EXPECTED)

    run {
      val propertyModel = buildModel.ext().findProperty("prop")
      verifyPropertyModel(propertyModel, STRING_TYPE, "map", REFERENCE, REGULAR, 0)
    }
  }

  @Test
  fun testDeleteEmptyMap() {
    writeToBuildFile(TestFile.DELETE_EMPTY_MAP)

    val buildModel = gradleBuildModel

    verifyDeleteEmptyMap(buildModel)
  }

  @Test
  fun testDeleteEmptyMapForKTSArrayExpression() {
    arrayExpressionSyntaxTestIsIrrelevantForGroovy()
    writeToBuildFile(TestFile.DELETE_EMPTY_MAP_FOR_KTS_ARRAY_EXPRESSION)

    val buildModel = gradleBuildModel

    verifyDeleteEmptyMap(buildModel)
  }

  @Test
  fun testSetLiteralToMapValue() {
    writeToBuildFile(TestFile.SET_LITERAL_TO_MAP_VALUE)

    val buildModel = gradleBuildModel

    verifySetLiteralToMapValue(buildModel)
  }

  @Test
  fun testSetLiteralToMapValueForKTSArrayExpression() {
    arrayExpressionSyntaxTestIsIrrelevantForGroovy()
    writeToBuildFile(TestFile.SET_LITERAL_TO_MAP_VALUE_FOR_KTS_ARRAY_EXPRESSION)

    val buildModel = gradleBuildModel

    verifySetLiteralToMapValue(buildModel)
  }

  @Test
  fun testParseMapInMap() {
    writeToBuildFile(TestFile.PARSE_MAP_IN_MAP)

    val buildModel = gradleBuildModel

    verifyParseMapInMap(buildModel)
  }

  @Test
  fun testParseMapInMapForKTSArrayExpression() {
    arrayExpressionSyntaxTestIsIrrelevantForGroovy()
    writeToBuildFile(TestFile.PARSE_MAP_IN_MAP_FOR_KTS_ARRAY_EXPRESSION)

    val buildModel = gradleBuildModel

    verifyParseMapInMap(buildModel)
  }

  @Test
  fun testMapsInMap() {
    writeToBuildFile(TestFile.MAPS_IN_MAP)

    val buildModel = gradleBuildModel

    verifyMapsInMap(buildModel, TestFile.MAPS_IN_MAP_EXPECTED)
  }

  @Test
  fun testMapsInMapForKTSArrayExpression() {
    arrayExpressionSyntaxTestIsIrrelevantForGroovy()
    writeToBuildFile(TestFile.MAPS_IN_MAP_FOR_KTS_ARRAY_EXPRESSION)

    val buildModel = gradleBuildModel

    verifyMapsInMap(buildModel, TestFile.MAPS_IN_MAP_FOR_KTS_ARRAY_EXPRESSION_EXPECTED)
  }

  @Test
  fun testMapOrder() {
    writeToBuildFile(TestFile.MAP_ORDER)

    val buildModel = gradleBuildModel

    run {
      val propertyModel = buildModel.ext().findProperty("prop1")
      assertEquals(MAP, propertyModel.valueType)
      val map = propertyModel.getValue(MAP_TYPE)!!
      assertSize(3, map.entries)

      assertThat(map.keys.toList(), equalTo(listOf("key1", "key3", "key2")))
    }
  }

  @Test
  fun testSetMapInMap() {
    writeToBuildFile(TestFile.SET_MAP_IN_MAP)

    val buildModel = gradleBuildModel

    run {
      val propertyModel = buildModel.ext().findProperty("prop1")
      assertEquals(MAP, propertyModel.valueType)
      val map = propertyModel.getValue(MAP_TYPE)!!
      assertSize(1, map.entries)
      // Try to set a new map value.
      propertyModel.getValue(MAP_TYPE)!!["key1"]!!.convertToEmptyMap().getMapValue("War").setValue("Death")
    }

    applyChangesAndReparse(buildModel)
    verifyFileContents(myBuildFile, TestFile.SET_MAP_IN_MAP_EXPECTED)

    run {
      val propertyModel = buildModel.ext().findProperty("prop1")
      assertEquals(MAP, propertyModel.valueType)
      val map = propertyModel.getValue(MAP_TYPE)!!
      assertSize(1, map.entries)
      val innerProperty = map["key1"]!!
      assertEquals(MAP, innerProperty.valueType)
      val innerMap = innerProperty.getValue(MAP_TYPE)!!
      assertSize(1, innerMap.entries)
      verifyPropertyModel(innerMap["War"], STRING_TYPE, "Death", STRING, DERIVED, 0)
    }
  }

  @Test
  fun testCreateNewEmptyList() {
    val text = ""
    writeToBuildFile(text)

    val buildModel = gradleBuildModel

    run {
      val propertyModel = buildModel.ext().findProperty("prop1")
      verifyPropertyModel(propertyModel, OBJECT_TYPE, null, NONE, REGULAR, 0)

      propertyModel.convertToEmptyList()
      assertEquals(LIST, propertyModel.valueType)
      val list = propertyModel.getValue(LIST_TYPE)
      assertSize(0, list)
    }

    applyChangesAndReparse(buildModel)
    // TODO(b/148198247): we need type decorators on the empty list in KotlinScript
    verifyFileContents(myBuildFile, TestFile.CREATE_NEW_EMPTY_LIST_EXPECTED)

    run {
      val propertyModel = buildModel.ext().findProperty("prop1")
      assertEquals(LIST, propertyModel.valueType)
      val list = propertyModel.getValue(LIST_TYPE)
      assertSize(0, list)
    }
  }

  @Test
  fun testConvertToEmptyList() {
    writeToBuildFile(TestFile.CONVERT_TO_EMPTY_LIST)

    val buildModel = gradleBuildModel

    run {
      val firstModel = buildModel.ext().findProperty("prop1")
      verifyPropertyModel(firstModel, INTEGER_TYPE, 25, INTEGER, REGULAR, 0)
      firstModel.convertToEmptyList()
      assertEquals(LIST, firstModel.valueType)
      val firstList = firstModel.getValue(LIST_TYPE)
      assertSize(0, firstList)

      val secondModel = buildModel.ext().findProperty("prop2")
      verifyPropertyModel(secondModel, STRING_TYPE, "prop1", REFERENCE, REGULAR, 1)
      secondModel.convertToEmptyList()
      assertEquals(LIST, secondModel.valueType)
      val secondList = secondModel.getValue(LIST_TYPE)
      assertSize(0, secondList)

      val thirdModel = buildModel.ext().findProperty("prop3")
      thirdModel.convertToEmptyList()
      assertEquals(LIST, thirdModel.valueType)
      val thirdList = thirdModel.getValue(LIST_TYPE)
      assertSize(0, thirdList)
    }

    applyChangesAndReparse(buildModel)
    // TODO(b/148198247): we need type decorators on the empty map in KotlinScript
    verifyFileContents(myBuildFile, TestFile.CONVERT_TO_EMPTY_LIST_EXPECTED)

    run {
      val firstModel = buildModel.ext().findProperty("prop1")
      assertEquals(LIST, firstModel.valueType)
      val firstList = firstModel.getValue(LIST_TYPE)
      assertSize(0, firstList)

      val secondModel = buildModel.ext().findProperty("prop2")
      assertEquals(LIST, secondModel.valueType)
      val secondList = secondModel.getValue(LIST_TYPE)
      assertSize(0, secondList)

      val thirdModel = buildModel.ext().findProperty("prop3")
      assertEquals(LIST, thirdModel.valueType)
      val thirdList = thirdModel.getValue(LIST_TYPE)
      assertSize(0, thirdList)
    }
  }

  @Test
  fun testAddToNoneList() {
    writeToBuildFile(TestFile.ADD_TO_NONE_LIST)

    val buildModel = gradleBuildModel

    run {
      val propertyModel = buildModel.ext().findProperty("prop1")
      verifyPropertyModel(propertyModel, BOOLEAN_TYPE, true, BOOLEAN, REGULAR, 0)

      try {
        propertyModel.addListValue().setValue("True")
        fail()
      }
      catch (e: IllegalStateException) {
        // Expected
      }

      try {
        propertyModel.addListValueAt(23).setValue(72)
        fail()
      }
      catch (e: IllegalStateException) {
        // Expected
      }
    }
  }

  @Test
  fun testAddOutOfBounds() {
    writeToBuildFile(TestFile.ADD_OUT_OF_BOUNDS)

    val buildModel = gradleBuildModel

    run {
      val propertyModel = buildModel.ext().findProperty("prop1")
      verifyListProperty(propertyModel, listOf(1, 2, 3, 4, 5, 6, "hello"), REGULAR, 0)

      try {
        propertyModel.addListValueAt(82).setValue(true)
        fail()
      }
      catch (e: IndexOutOfBoundsException) {
        // Expected
      }
    }
  }

  @Test
  fun testSetListInMap() {
    writeToBuildFile(TestFile.SET_LIST_IN_MAP)

    val buildModel = gradleBuildModel

    run {
      val propertyModel = buildModel.ext().findProperty("prop1")
      assertEquals(MAP, propertyModel.valueType)
      val map = propertyModel.getValue(MAP_TYPE)!!
      assertSize(3, map.entries)
      verifyPropertyModel(map["key"], STRING_TYPE, "val", STRING, DERIVED, 0)
      verifyPropertyModel(map["key1"], STRING_TYPE, "val", STRING, DERIVED, 0)
      verifyPropertyModel(map["key2"], STRING_TYPE, "val", STRING, DERIVED, 0)
      map["key1"]!!.convertToEmptyList().addListValue().setValue(true)
      verifyListProperty(map["key1"], listOf(true), DERIVED, 0)
    }

    applyChangesAndReparse(buildModel)
    verifyFileContents(myBuildFile, TestFile.SET_LIST_IN_MAP_EXPECTED)

    run {
      val propertyModel = buildModel.ext().findProperty("prop1")
      assertEquals(MAP, propertyModel.valueType)
      val map = propertyModel.getValue(MAP_TYPE)!!
      assertSize(3, map.entries)
      verifyPropertyModel(map["key"], STRING_TYPE, "val", STRING, DERIVED, 0)
      verifyListProperty(map["key1"], listOf(true), DERIVED, 0)
      verifyPropertyModel(map["key2"], STRING_TYPE, "val", STRING, DERIVED, 0)
    }
  }

  @Test
  fun testSetToListValues() {
    writeToBuildFile(TestFile.SET_TO_LIST_VALUES)

    val buildModel = gradleBuildModel

    run {
      val firstModel = buildModel.ext().findProperty("prop1")
      verifyPropertyModel(firstModel, INTEGER_TYPE, 5, INTEGER, REGULAR, 0)
      firstModel.convertToEmptyList().addListValue().setValue("5")
      verifyListProperty(firstModel, listOf("5"), REGULAR, 0)

      val secondModel = buildModel.ext().findProperty("prop2")
      verifyPropertyModel(secondModel, STRING_TYPE, "var1", REFERENCE, REGULAR, 1)
      val varModel = secondModel.dependencies[0]!!
      verifyPropertyModel(varModel, STRING_TYPE, "hello", STRING, VARIABLE, 0)
      varModel.convertToEmptyList().addListValue().setValue("goodbye")
      ReferenceTo.createReferenceFromText("var1[0]", secondModel)?.let { secondModel.setValue(it) }
      verifyPropertyModel(secondModel, STRING_TYPE, "var1[0]", REFERENCE, REGULAR, 1)
      val depModel = secondModel.dependencies[0]!!
      verifyPropertyModel(depModel, STRING_TYPE, "goodbye", STRING, DERIVED, 0)

      val thirdModel = buildModel.ext().findProperty("prop3")
      verifyPropertyModel(thirdModel, STRING_TYPE, "goodbye", INTERPOLATED, REGULAR, 1)
      ReferenceTo.createReferenceFromText("prop2", thirdModel)?.let { thirdModel.convertToEmptyList().addListValue().setValue(it) }
      assertEquals(LIST, thirdModel.valueType)
      val thirdList = thirdModel.getValue(LIST_TYPE)!!
      assertSize(1, thirdList)
      verifyPropertyModel(thirdList[0], STRING_TYPE, "prop2", REFERENCE, DERIVED, 1)

      val fourthModel = buildModel.ext().findProperty("prop4")
      assertEquals(MAP, fourthModel.valueType)
      val map = fourthModel.getValue(MAP_TYPE)!!
      assertSize(2, map.entries)
      verifyPropertyModel(map["key"], STRING_TYPE, "val", STRING, DERIVED, 0)
      verifyPropertyModel(map["key1"], BOOLEAN_TYPE, true, BOOLEAN, DERIVED, 0)
      map["key"]!!.convertToEmptyList().addListValue().setValue("we are in")
      verifyListProperty(map["key"], listOf("we are in"), DERIVED, 0)

      val fifthModel = buildModel.ext().findProperty("prop5")
      verifyListProperty(fifthModel, listOf("val"), REGULAR, 0)
      fifthModel.convertToEmptyList().addListValue().setValue("good")
      verifyListProperty(fifthModel, listOf("good"), REGULAR, 0)

      val sixthModel = buildModel.ext().findProperty("prop6")
      assertEquals(MAP, sixthModel.valueType)
      sixthModel.convertToEmptyList().addListValue().setValue(true)
      verifyListProperty(sixthModel, listOf(true), REGULAR, 0)
    }

    applyChangesAndReparse(buildModel)

    run {
      val firstModel = buildModel.ext().findProperty("prop1")
      verifyListProperty(firstModel, listOf("5"), REGULAR, 0)

      // TODO: Order of statements is wrong so this model does not get correctly parsed.
      /*val secondModel = buildModel.ext().findProperty("prop2")
verifyPropertyModel(secondModel, STRING_TYPE, "var1[0]", REFERENCE, REGULAR, 1)
val depModel = secondModel.dependencies[0]!!
verifyPropertyModel(depModel, STRING_TYPE, "goodbye", STRING, DERIVED, 0)*/

      val thirdModel = buildModel.ext().findProperty("prop3")
      assertEquals(LIST, thirdModel.valueType)
      val thirdList = thirdModel.getValue(LIST_TYPE)!!
      assertSize(1, thirdList)
      verifyPropertyModel(thirdList[0], STRING_TYPE, "prop2", REFERENCE, DERIVED, 1)

      val fourthModel = buildModel.ext().findProperty("prop4")
      assertEquals(MAP, fourthModel.valueType)
      val map = fourthModel.getValue(MAP_TYPE)!!
      verifyListProperty(map["key"], listOf("we are in"), DERIVED, 0)
      verifyPropertyModel(map["key1"], BOOLEAN_TYPE, true, BOOLEAN, DERIVED, 0)

      val fifthModel = buildModel.ext().findProperty("prop5")
      verifyListProperty(fifthModel, listOf("good"), REGULAR, 0)

      val sixthModel = buildModel.ext().findProperty("prop6")
      verifyListProperty(sixthModel, listOf(true), REGULAR, 0)
    }
  }

  @Test
  fun testAddSingleElementToEmpty() {
    writeToBuildFile(TestFile.ADD_SINGLE_ELEMENT_TO_EMPTY)

    val buildModel = gradleBuildModel

    run {
      val propertyModel = buildModel.ext().findProperty("prop1")
      verifyPropertyModel(propertyModel, BOOLEAN_TYPE, true, BOOLEAN, REGULAR, 0)
      propertyModel.convertToEmptyList().addListValue().setValue("Good")

      verifyListProperty(propertyModel, listOf("Good"), REGULAR, 0)
    }

    applyChangesAndReparse(buildModel)
    verifyFileContents(myBuildFile, TestFile.ADD_SINGLE_ELEMENT_TO_EMPTY_EXPECTED)

    run {
      val propertyModel = buildModel.ext().findProperty("prop1")
      verifyListProperty(propertyModel, listOf("Good"), REGULAR, 0)
    }
  }

  @Test
  fun testAddToAndDeleteListFromEmpty() {
    writeToBuildFile(TestFile.ADD_TO_AND_DELETE_LIST_FROM_EMPTY)

    val buildModel = gradleBuildModel

    run {
      val propertyModel = buildModel.ext().findProperty("prop1")
      assertEquals(LIST, propertyModel.valueType)
      verifyListProperty(propertyModel, listOf(), REGULAR, 0)

      propertyModel.addListValue().setValue("3")
      propertyModel.addListValue().setValue("4")
      propertyModel.addListValueAt(0).setValue("1")
      propertyModel.addListValueAt(1).setValue("2")
      propertyModel.addListValueAt(4).setValue(5)
      ReferenceTo.createReferenceFromText("six", propertyModel)?.let { propertyModel.addListValueAt(5).setValue(it) }

      val list = propertyModel.getValue(LIST_TYPE)!!
      assertSize(6, list)
      verifyPropertyModel(list[0], STRING_TYPE, "1", STRING, DERIVED, 0, "0", "ext.prop1[0]")
      verifyPropertyModel(list[1], STRING_TYPE, "2", STRING, DERIVED, 0, "1", "ext.prop1[1]")
      verifyPropertyModel(list[2], STRING_TYPE, "3", STRING, DERIVED, 0, "2", "ext.prop1[2]")
      verifyPropertyModel(list[3], STRING_TYPE, "4", STRING, DERIVED, 0, "3", "ext.prop1[3]")
      verifyPropertyModel(list[4], INTEGER_TYPE, 5, INTEGER, DERIVED, 0, "4", "ext.prop1[4]")
      verifyPropertyModel(list[5], STRING_TYPE, "six", REFERENCE, DERIVED, 1, "5", "ext.prop1[5]")
      verifyPropertyModel(list[5].dependencies[0], INTEGER_TYPE, 6, INTEGER, VARIABLE, 0, "six")

      // Delete some elements
      list[1].delete()
      list[3].delete()
      list[5].delete()

      val newList = propertyModel.getValue(LIST_TYPE)!!
      assertSize(3, newList)
      verifyPropertyModel(newList[0], STRING_TYPE, "1", STRING, DERIVED, 0, "0", "ext.prop1[0]")
      verifyPropertyModel(newList[1], STRING_TYPE, "3", STRING, DERIVED, 0, "1", "ext.prop1[1]")
      verifyPropertyModel(newList[2], INTEGER_TYPE, 5, INTEGER, DERIVED, 0, "2", "ext.prop1[2]")
    }

    applyChangesAndReparse(buildModel)
    verifyFileContents(myBuildFile, TestFile.ADD_TO_AND_DELETE_LIST_FROM_EMPTY_EXPECTED)

    run {
      val propertyModel = buildModel.ext().findProperty("prop1")
      assertEquals(LIST, propertyModel.valueType)
      val newList = propertyModel.getValue(LIST_TYPE)!!
      assertSize(3, newList)
      verifyPropertyModel(newList[0], STRING_TYPE, "1", STRING, DERIVED, 0, "0", "ext.prop1[0]")
      verifyPropertyModel(newList[1], STRING_TYPE, "3", STRING, DERIVED, 0, "1", "ext.prop1[1]")
      verifyPropertyModel(newList[2], INTEGER_TYPE, 5, INTEGER, DERIVED, 0, "2", "ext.prop1[2]")
    }
  }

  @Test
  fun testAddAndRemoveFromNonLiteralList() {
    writeToBuildFile(TestFile.ADD_AND_REMOVE_FROM_NON_LITERAL_LIST)

    val buildModel = gradleBuildModel

    val quoteChar = if(isGroovy) "'" else "\""

    run {
      val proguardFiles = buildModel.android().defaultConfig().proguardFiles()
      verifyListProperty(proguardFiles, listOf("getDefaultProguardFile(${quoteChar}proguard-android.txt${quoteChar})", "proguard-rules2.txt"), REGULAR, 0)
      proguardFiles.addListValueAt(0).setValue("z.txt")
      proguardFiles.addListValueAt(2).setValue("proguard-rules.txt")
      verifyListProperty(
        proguardFiles,
        listOf("z.txt", "getDefaultProguardFile(${quoteChar}proguard-android.txt${quoteChar})", "proguard-rules.txt", "proguard-rules2.txt"),
        REGULAR,
        0
      )
    }

    applyChangesAndReparse(buildModel)
    verifyFileContents(myBuildFile, TestFile.ADD_AND_REMOVE_FROM_NON_LITERAL_LIST_EXPECTED)

    run {
      val proguardFiles = buildModel.android().defaultConfig().proguardFiles()
      verifyListProperty(
        proguardFiles,
        listOf("z.txt", "getDefaultProguardFile(${quoteChar}proguard-android.txt${quoteChar})", "proguard-rules.txt", "proguard-rules2.txt"),
        REGULAR,
        0
      )
    }
  }

  @Test
  fun testSetList() {
    writeToBuildFile(TestFile.SET_LIST)

    val buildModel = gradleBuildModel

    run {
      val propertyModel = buildModel.ext().findProperty("prop1")
      verifyListProperty(propertyModel, listOf(1, 2, 3), REGULAR, 0)
      // Set middle value
      propertyModel.getValue(LIST_TYPE)!![1].setValue(true)
      verifyListProperty(propertyModel, listOf(1, true, 3), REGULAR, 0)

      val secondModel = buildModel.ext().findProperty("prop2")
      verifyListProperty(secondModel, listOf("hellO"), REGULAR, 0)
      secondModel.setValue(77)
      verifyPropertyModel(secondModel, INTEGER_TYPE, 77, INTEGER, REGULAR, 0)

      val thirdModel = buildModel.ext().findProperty("prop3")
      verifyListProperty(thirdModel, listOf(54), REGULAR, 0)
      ReferenceTo.createReferenceFromText("prop1[1]", thirdModel)?.let { thirdModel.setValue(it) }
      verifyPropertyModel(thirdModel, STRING_TYPE, "prop1[1]", REFERENCE, REGULAR, 1)
      verifyPropertyModel(thirdModel.dependencies[0], BOOLEAN_TYPE, true, BOOLEAN, DERIVED, 0)
    }

    applyChangesAndReparse(buildModel)
    verifyFileContents(myBuildFile, TestFile.SET_LIST_EXPECTED)

    run {
      val propertyModel = buildModel.ext().findProperty("prop1")
      verifyListProperty(propertyModel, listOf(1, true, 3), REGULAR, 0)

      val secondModel = buildModel.ext().findProperty("prop2")
      verifyPropertyModel(secondModel, INTEGER_TYPE, 77, INTEGER, REGULAR, 0)

      // TODO: This is not currently parsed.
      val thirdModel = buildModel.ext().findProperty("prop3")
      verifyPropertyModel(thirdModel, STRING_TYPE, "prop1[1]", REFERENCE, REGULAR, 1)
      verifyPropertyModel(thirdModel.dependencies[0], BOOLEAN_TYPE, true, BOOLEAN, DERIVED, 0)
    }
  }

  @Test
  fun testAddMiddleOfList() {
    writeToBuildFile(TestFile.ADD_MIDDLE_OF_LIST)

    val buildModel = gradleBuildModel

    run {
      val propertyModel = buildModel.ext().findProperty("prop1")
      verifyListProperty(propertyModel, listOf(1, 4), REGULAR, 0)

      ReferenceTo.createReferenceFromText("var1", propertyModel)?.let { propertyModel.addListValueAt(1).setValue(it) }
      propertyModel.addListValueAt(2).setValue(3)

      verifyListProperty(propertyModel, listOf(1, "2", 3, 4), REGULAR, 1)
    }

    applyChangesAndReparse(buildModel)
    verifyFileContents(myBuildFile, TestFile.ADD_MIDDLE_OF_LIST_EXPECTED)

    run {
      val propertyModel = buildModel.ext().findProperty("prop1")
      verifyListProperty(propertyModel, listOf(1, "2", 3, 4), REGULAR, 1)
    }
  }

  @Test
  fun testSetInMiddleOfList() {
    writeToBuildFile(TestFile.SET_IN_MIDDLE_OF_LIST)

    val buildModel = gradleBuildModel

    run {
      val propertyModel = buildModel.ext().findProperty("prop1")
      verifyListProperty(propertyModel, listOf(1, 2, "2", 4), REGULAR, 1)

      ReferenceTo.createReferenceFromText("var1", propertyModel)?.let { propertyModel.getValue(LIST_TYPE)!![1].setValue(it) }
      propertyModel.getValue(LIST_TYPE)!![2].setValue(3)

      verifyListProperty(propertyModel, listOf(1, "2", 3, 4), REGULAR, 1)
    }

    applyChangesAndReparse(buildModel)
    verifyFileContents(myBuildFile, TestFile.SET_IN_MIDDLE_OF_LIST_EXPECTED)

    run {
      val propertyModel = buildModel.ext().findProperty("prop1")
      verifyListProperty(propertyModel, listOf(1, "2", 3, 4), REGULAR, 1)
    }
  }

  @Test
  fun testResolveAndSetVariablesInParentModule() {
    writeToBuildFile(TestFile.RESOLVE_AND_SET_VARIABLES_IN_PARENT_MODULE)
    writeToSubModuleBuildFile(TestFile.RESOLVE_VARIABLES_IN_PARENT_MODULE_SUB)
    writeToSettingsFile(subModuleSettingsText)

    val projectBuildModel = projectBuildModel
    val buildModel = projectBuildModel.getModuleBuildModel(mySubModule)!!

    run {
      val propertyModel = buildModel.ext().findProperty("prop1")
      propertyModel.getValue(STRING_TYPE)
      verifyPropertyModel(propertyModel, STRING_TYPE, "greeting", REFERENCE, REGULAR, 1)
      verifyPropertyModel(propertyModel.dependencies[0], STRING_TYPE, "hello", STRING, REGULAR, 0)
      val otherModel = buildModel.ext().findProperty("prop2")
      verifyPropertyModel(otherModel, STRING_TYPE, "hello world!", INTERPOLATED, REGULAR, 1)


      propertyModel.dependencies[0].setValue("howdy")

      verifyPropertyModel(propertyModel, STRING_TYPE, "greeting", REFERENCE, REGULAR, 1)
      verifyPropertyModel(propertyModel.dependencies[0], STRING_TYPE, "howdy", STRING, REGULAR, 0)
      verifyPropertyModel(otherModel, STRING_TYPE, "howdy world!", INTERPOLATED, REGULAR, 1)
    }

    applyChangesAndReparse(buildModel)
    verifyFileContents(mySubModuleBuildFile, TestFile.RESOLVE_VARIABLES_IN_PARENT_MODULE_SUB)
    // the above applyChanges does not write the change to the parent, as it is the submodule's build model
    verifyFileContents(myBuildFile, TestFile.RESOLVE_AND_SET_VARIABLES_IN_PARENT_MODULE)

    applyChangesAndReparse(projectBuildModel)
    verifyFileContents(myBuildFile, TestFile.RESOLVE_AND_SET_VARIABLES_IN_PARENT_MODULE_EXPECTED)
    verifyFileContents(mySubModuleBuildFile, TestFile.RESOLVE_VARIABLES_IN_PARENT_MODULE_SUB)

    run {
      val propertyModel = buildModel.ext().findProperty("prop1")
      val otherModel = buildModel.ext().findProperty("prop2")
      verifyPropertyModel(propertyModel, STRING_TYPE, "greeting", REFERENCE, REGULAR, 1)
      verifyPropertyModel(propertyModel.dependencies[0], STRING_TYPE, "howdy", STRING, REGULAR, 0)
      verifyPropertyModel(otherModel, STRING_TYPE, "howdy world!", INTERPOLATED, REGULAR, 1)
    }
  }

  @Test
  fun testResolveVariablesInPropertiesFile() {
    val childProperties = "animal = lion"
    val parentProperties = "animal = meerkat"
    writeToBuildFile(TestFile.RESOLVE_VARIABLES_IN_PROPERTIES_FILE)
    writeToSubModuleBuildFile(TestFile.RESOLVE_VARIABLES_IN_PROPERTIES_FILE_SUB)
    writeToSettingsFile(subModuleSettingsText)
    writeToPropertiesFile(parentProperties)
    writeToSubModulePropertiesFile(childProperties)

    var buildModel = subModuleGradleBuildModel

    run {
      val propertyModel = buildModel.ext().findProperty("prop")
      verifyPropertyModel(propertyModel, STRING_TYPE, "hello, rhino!", INTERPOLATED, REGULAR, 1)
      verifyPropertyModel(propertyModel.dependencies[0], STRING_TYPE, "rhino", STRING, VARIABLE, 0)

      // Delete the dependency and try resolution again.
      propertyModel.dependencies[0].delete()

      verifyPropertyModel(propertyModel, STRING_TYPE, "hello, lion!", INTERPOLATED, REGULAR, 1)
      verifyPropertyModel(propertyModel.dependencies[0], STRING_TYPE, "lion", STRING, PROPERTIES_FILE, 0)
    }

    applyChangesAndReparse(buildModel)

    run {
      val propertyModel = buildModel.ext().findProperty("prop")
      verifyPropertyModel(propertyModel, STRING_TYPE, "hello, lion!", INTERPOLATED, REGULAR, 1)
      verifyPropertyModel(propertyModel.dependencies[0], STRING_TYPE, "lion", STRING, PROPERTIES_FILE, 0)

      // Properties file can't be edited directly.
      writeToSubModulePropertiesFile("")
      // Applying changes and reparsing does not affect properties files, need to completely remake the build model.
      buildModel = subModuleGradleBuildModel
    }

    run {
      val propertyModel = buildModel.ext().findProperty("prop")
      verifyPropertyModel(propertyModel, STRING_TYPE, "hello, meerkat!", INTERPOLATED, REGULAR, 1)
      verifyPropertyModel(propertyModel.dependencies[0], STRING_TYPE, "meerkat", STRING, PROPERTIES_FILE, 0)

      // Properties file can't be edited directly.
      writeToPropertiesFile("")
      // Applying changes and reparsing does not affect properties files, need to completely remake the build model.
      buildModel = subModuleGradleBuildModel
    }

    applyChangesAndReparse(buildModel)

    run {
      val propertyModel = buildModel.ext().findProperty("prop")
      verifyPropertyModel(propertyModel, STRING_TYPE, "hello, penguin!", INTERPOLATED, REGULAR, 1)
      verifyPropertyModel(propertyModel.dependencies[0], STRING_TYPE, "penguin", STRING, REGULAR, 0)

      propertyModel.dependencies[0].delete()

      verifyPropertyModel(propertyModel, STRING_TYPE, "hello, ${'$'}{animal}!", INTERPOLATED, REGULAR, 0)
    }

    applyChangesAndReparse(buildModel)

    run {
      val propertyModel = buildModel.ext().findProperty("prop")
      verifyPropertyModel(propertyModel, STRING_TYPE, "hello, ${'$'}{animal}!", INTERPOLATED, REGULAR, 0)
    }
  }

  @Test
  fun testSetValueInMap() {
    writeToBuildFile(TestFile.SET_VALUE_IN_MAP)

    val buildModel = gradleBuildModel

    run {
      val propertyModel = buildModel.ext().findProperty("prop1")
      assertEquals(MAP, propertyModel.valueType)
      val map = propertyModel.getValue(MAP_TYPE)!!
      verifyPropertyModel(map["key1"], STRING_TYPE, "value", STRING, DERIVED, 0)
      verifyPropertyModel(map["key2"], STRING_TYPE, "val1", REFERENCE, DERIVED, 1)
      verifyPropertyModel(map["key3"], INTEGER_TYPE, 23, INTEGER, DERIVED, 0)
      verifyPropertyModel(map["key4"], BOOLEAN_TYPE, true, BOOLEAN, DERIVED, 0)

      ReferenceTo.createReferenceFromText("otherVal", propertyModel)?.let { propertyModel.getMapValue("key1").setValue(it) }
      propertyModel.getMapValue("key2").setValue("newValue")
      propertyModel.getMapValue("key3").setValue(false)
      propertyModel.getMapValue("key4").setValue(32)
      propertyModel.getMapValue("newKey").setValue("meerkats")

      assertEquals(MAP, propertyModel.valueType)
      val newMap = propertyModel.getValue(MAP_TYPE)!!
      verifyPropertyModel(newMap["key1"], STRING_TYPE, "otherVal", REFERENCE, DERIVED, 1)
      verifyPropertyModel(newMap["key2"], STRING_TYPE, "newValue", STRING, DERIVED, 0)
      verifyPropertyModel(newMap["key3"], BOOLEAN_TYPE, false, BOOLEAN, DERIVED, 0)
      verifyPropertyModel(newMap["key4"], INTEGER_TYPE, 32, INTEGER, DERIVED, 0)
      verifyPropertyModel(newMap["newKey"], STRING_TYPE, "meerkats", STRING, DERIVED, 0)
    }

    applyChangesAndReparse(buildModel)
    verifyFileContents(myBuildFile, TestFile.SET_VALUE_IN_MAP_EXPECTED)

    run {
      val propertyModel = buildModel.ext().findProperty("prop1")
      assertEquals(MAP, propertyModel.valueType)
      val map = propertyModel.getValue(MAP_TYPE)!!
      verifyPropertyModel(map["key1"], STRING_TYPE, "otherVal", REFERENCE, DERIVED, 1)
      verifyPropertyModel(map["key2"], STRING_TYPE, "newValue", STRING, DERIVED, 0)
      verifyPropertyModel(map["key3"], BOOLEAN_TYPE, false, BOOLEAN, DERIVED, 0)
      verifyPropertyModel(map["key4"], INTEGER_TYPE, 32, INTEGER, DERIVED, 0)
      verifyPropertyModel(map["newKey"], STRING_TYPE, "meerkats", STRING, DERIVED, 0)
    }
  }

  @Test
  fun testSetMapValueOnNoneMap() {
    writeToBuildFile(TestFile.SET_MAP_VALUE_ON_NONE_MAP)

    val buildModel = gradleBuildModel

    run {
      val firstModel = buildModel.ext().findProperty("prop1")
      try {
        firstModel.getMapValue("value1").setValue("newValue")
        fail()
      }
      catch (e: IllegalStateException) {
        // Expected
      }

      val secondModel = buildModel.ext().findProperty("prop2")
      try {
        secondModel.getMapValue("hello").setValue("goodbye")
        fail()
      }
      catch (e: IllegalStateException) {
        // Expected
      }

      val thirdModel = buildModel.ext().findProperty("prop3")
      try {
        thirdModel.getMapValue("key").setValue(0)
        fail()
      }
      catch (e: IllegalStateException) {
        // Expected
      }
    }
  }

  @Test
  fun testOuterScopeVariablesResolved() {
    writeToBuildFile(TestFile.OUTER_SCOPE_VARIABLES_RESOLVED)

    val buildModel = gradleBuildModel

    run {
      val defaultConfig = buildModel.android().defaultConfig()
      verifyPropertyModel(defaultConfig.minSdkVersion(), INTEGER_TYPE, 12, INTEGER, REGULAR, 1)
      verifyPropertyModel(defaultConfig.targetSdkVersion(), INTEGER_TYPE, 15, INTEGER, REGULAR, 1)

      // Check that we can edit them.
      defaultConfig.minSdkVersion().resultModel.setValue(18)
      defaultConfig.targetSdkVersion().resultModel.setValue(21)

      verifyPropertyModel(defaultConfig.minSdkVersion(), INTEGER_TYPE, 18, INTEGER, REGULAR, 1)
      verifyPropertyModel(defaultConfig.targetSdkVersion(), INTEGER_TYPE, 21, INTEGER, REGULAR, 1)
    }

    applyChangesAndReparse(buildModel)
    verifyFileContents(myBuildFile, TestFile.OUTER_SCOPE_VARIABLES_RESOLVED_EXPECTED)

    run {
      val defaultConfig = buildModel.android().defaultConfig()
      verifyPropertyModel(defaultConfig.minSdkVersion(), INTEGER_TYPE, 18, INTEGER, REGULAR, 1)
      verifyPropertyModel(defaultConfig.targetSdkVersion(), INTEGER_TYPE, 21, INTEGER, REGULAR, 1)
    }
  }

  @Test
  fun testInScopeElement() {
    assumeTrue("no ext block in KotlinScript", !isKotlinScript) // TODO(b/154902406)
    val childProperties = "prop3 = chickadee"
    val parentProperties = "prop4 = ferret\nnested.prop5 = narwhal"
    writeToBuildFile(TestFile.IN_SCOPE_ELEMENT)
    writeToSubModuleBuildFile(TestFile.IN_SCOPE_ELEMENT_SUB)
    writeToSettingsFile(subModuleSettingsText)
    writeToPropertiesFile(parentProperties)
    writeToSubModulePropertiesFile(childProperties)

    val buildModel = subModuleGradleBuildModel

    run {
      val defaultConfig = buildModel.android().defaultConfig()
      val properties = defaultConfig.inScopeProperties
      assertEquals(7, properties.entries.size)

      // Check all the properties that we expect are present.
      verifyPropertyModel(properties["var3"], STRING_TYPE, "goldeneye", STRING, VARIABLE, 0)
      verifyPropertyModel(properties["var4"], STRING_TYPE, "wallaby", STRING, VARIABLE, 0)
      verifyPropertyModel(properties["var5"], STRING_TYPE, "curlew", STRING, VARIABLE, 0)
      verifyPropertyModel(properties["prop1"], STRING_TYPE, "baboon", STRING, REGULAR, 0)
      verifyPropertyModel(properties["prop2"], STRING_TYPE, "kite", STRING, REGULAR, 0)
      verifyPropertyModel(properties["prop3"], STRING_TYPE, "chickadee", STRING, PROPERTIES_FILE, 0)
      verifyPropertyModel(properties["prop4"], STRING_TYPE, "ferret", STRING, PROPERTIES_FILE, 0)
    }

    run {
      val properties = buildModel.ext().inScopeProperties
      assertEquals(6, properties.entries.size)
      verifyPropertyModel(properties["prop1"], STRING_TYPE, "baboon", STRING, REGULAR, 0)
      verifyPropertyModel(properties["prop2"], STRING_TYPE, "kite", STRING, REGULAR, 0)
      verifyPropertyModel(properties["prop3"], STRING_TYPE, "chickadee", STRING, PROPERTIES_FILE, 0)
      verifyPropertyModel(properties["prop4"], STRING_TYPE, "ferret", STRING, PROPERTIES_FILE, 0)
      verifyPropertyModel(properties["var6"], STRING_TYPE, "swan", STRING, VARIABLE, 0)
      // TODO: Should not be visible, this needs line number support to correctly hide itself.
      verifyPropertyModel(properties["var3"], STRING_TYPE, "goldeneye", STRING, VARIABLE, 0)
    }
  }

  @Test
  fun testVariablesFromNestedApply() {
    val b = writeToNewProjectFile("b", TestFile.VARIABLES_FROM_NESTED_APPLY_APPLIED_FILE_ONE)
    val a = writeToNewProjectFile("a", TestFile.VARIABLES_FROM_NESTED_APPLY_APPLIED_FILE_TWO)
    writeToBuildFile(TestFile.VARIABLES_FROM_NESTED_APPLY)

    val buildModel = gradleBuildModel

    run {
      val properties = buildModel.ext().inScopeProperties
      assertSize(5, properties.values)
      verifyPropertyModel(properties["prop2"], BOOLEAN_TYPE, true, BOOLEAN, REGULAR, 0, "prop2", "ext.prop2")
      verifyFilePathsAreEqual(myProjectBasePath.findChild(b)!!, properties["prop2"]!!.gradleFile)
      verifyListProperty(properties["prop1"], listOf("var1", "var2", "var3"), false)
      verifyListProperty(properties["prop1"], listOf("1", true, 1), REGULAR, 3)
      verifyFilePathsAreEqual(myProjectBasePath.findChild(b)!!, properties["prop1"]!!.gradleFile)
      verifyPropertyModel(properties["prop4"], STRING_TYPE, "prop1[0]", REFERENCE, REGULAR, 1, "prop4", "ext.prop4")
      verifyFilePathsAreEqual(myProjectBasePath.findChild(myBuildFile.name)!!, properties["prop4"]!!.gradleFile)
      verifyPropertyModel(properties["prop3"], STRING_TYPE, "hello", STRING, REGULAR, 0, "prop3", "ext.prop3")
      verifyFilePathsAreEqual(myProjectBasePath.findChild(a)!!, properties["prop3"]!!.gradleFile)
      verifyPropertyModel(properties["prop5"], INTEGER_TYPE, 5, INTEGER, REGULAR, 0, "prop5", "ext.prop5")

      // Check we can actually make changes to all the files.
      ReferenceTo.createReferenceFromText("prop2", properties["prop5"]!!)?.let { properties["prop5"]!!.setValue(it) }
      properties["prop1"]!!.getValue(LIST_TYPE)!![1].dependencies[0].setValue(false)
      properties["prop1"]!!.getValue(LIST_TYPE)!![0].setValue(2)
      properties["prop2"]!!.setValue("true")

      verifyPropertyModel(properties["prop2"], STRING_TYPE, "true", STRING, REGULAR, 0, "prop2", "ext.prop2")
      verifyFilePathsAreEqual(myProjectBasePath.findChild(b)!!, properties["prop2"]!!.gradleFile)
      verifyListProperty(properties["prop1"], listOf(2, "var2", "var3"), false)
      verifyListProperty(properties["prop1"], listOf(2, false, 1), REGULAR, 2)
      verifyFilePathsAreEqual(myProjectBasePath.findChild(b)!!, properties["prop1"]!!.gradleFile)
    }

    applyChangesAndReparse(buildModel)
    verifyFileContents(myProjectBasePath.findChild(a)!!, TestFile.VARIABLES_FROM_NESTED_APPLY_APPLIED_FILE_TWO)
    verifyFileContents(myProjectBasePath.findChild(b)!!, TestFile.VARIABLES_FROM_NESTED_APPLY_APPLIED_FILE_ONE_EXPECTED)
    verifyFileContents(myBuildFile, TestFile.VARIABLES_FROM_NESTED_APPLY_EXPECTED)

    run {
      val properties = buildModel.ext().inScopeProperties
      verifyPropertyModel(properties["prop2"], STRING_TYPE, "true", STRING, REGULAR, 0, "prop2", "ext.prop2")
      verifyFilePathsAreEqual(myProjectBasePath.findChild(b)!!, properties["prop2"]!!.gradleFile)
      verifyListProperty(properties["prop1"], listOf(2, "var2", "var3"), false)
      verifyListProperty(properties["prop1"], listOf(2, false, 1), REGULAR, 2)
      verifyFilePathsAreEqual(myProjectBasePath.findChild(b)!!, properties["prop1"]!!.gradleFile)
      verifyPropertyModel(properties["prop4"], STRING_TYPE, "prop1[0]", REFERENCE, REGULAR, 1, "prop4", "ext.prop4")
      verifyFilePathsAreEqual(myProjectBasePath.findChild(myBuildFile.name)!!, properties["prop4"]!!.gradleFile)
      verifyPropertyModel(properties["prop3"], STRING_TYPE, "hello", STRING, REGULAR, 0, "prop3", "ext.prop3")
      verifyFilePathsAreEqual(myProjectBasePath.findChild(a)!!, properties["prop3"]!!.gradleFile)
    }
  }

  @Test
  fun testApplicationCycle() {
    writeToNewProjectFile("a", TestFile.APPLICATION_CYCLE_APPLIED)
    writeToBuildFile(TestFile.APPLICATION_CYCLE)

    // Make sure we don't blow up.
    val buildModel = gradleBuildModel

    // Make sure that we have detected the circularity somewhere.
    val circularApplications = gradleBuildModel.notifications
      .flatMap { e -> e.component2().filterIsInstance(CircularApplication::class.java) }
    assertTrue(circularApplications.isNotEmpty())

    // Somewhat arbitrary assertion about the state of the parse after the circularity has been detected.
    run {
      val properties = buildModel.ext().inScopeProperties
      assertSize(2, properties.values)
    }
  }

  @Test
  fun testVariablesFromApply() {
    val vars = writeToNewProjectFile("vars", TestFile.VARIABLES_FROM_APPLY_APPLIED)
    writeToBuildFile(TestFile.VARIABLES_FROM_APPLY)

    val buildModel = gradleBuildModel

    run {
      val propertyModel = buildModel.ext().findProperty("prop4")
      verifyPropertyModel(propertyModel, STRING_TYPE, "Hello : Hello world! : true", INTERPOLATED, REGULAR, 3)

      val deps = propertyModel.dependencies
      verifyPropertyModel(deps[0], STRING_TYPE, "var2", REFERENCE, REGULAR, 1)
      verifyPropertyModel(deps[1], STRING_TYPE, "Hello world!", INTERPOLATED, REGULAR, 1)
      verifyPropertyModel(deps[2], STRING_TYPE, "var3", REFERENCE, REGULAR, 1)

      // Lets delete one of the variables
      verifyPropertyModel(deps[0].dependencies[0], STRING_TYPE, "var1", REFERENCE, VARIABLE, 1)
      deps[0].dependencies[0].delete()
      // And edit one of the properties
      deps[0].setValue(72)
      verifyPropertyModel(propertyModel, STRING_TYPE, "72 : 72 world! : true", INTERPOLATED, REGULAR, 3)
    }

    applyChangesAndReparse(buildModel)
    verifyFileContents(myBuildFile, TestFile.VARIABLES_FROM_APPLY)
    verifyFileContents(myProjectBasePath.findChild(vars)!!, TestFile.VARIABLES_FROM_APPLY_APPLIED_EXPECTED)

    run {
      val propertyModel = buildModel.ext().findProperty("prop4")
      verifyPropertyModel(propertyModel, STRING_TYPE, "72 : 72 world! : true", INTERPOLATED, REGULAR, 3)
    }
  }

  @Test
  fun testAddRemoveReferenceValues() {
    writeToBuildFile(TestFile.ADD_REMOVE_REFERENCE_VALUES)

    val buildModel = gradleBuildModel

    run {
      val extModel = buildModel.ext()
      val propertyModel = extModel.findProperty("propList")
      verifyListProperty(propertyModel, listOf("1", "2", "3", "2", "2nd"), REGULAR, 4)
      ReferenceTo.createReferenceFromText("propC", propertyModel)?.let { propertyModel.toList()!![0].setValue(it) }
      verifyListProperty(propertyModel, listOf("3", "2", "3", "2", "2nd"), REGULAR, 5)
    }

    applyChangesAndReparse(buildModel)
    verifyFileContents(myBuildFile, TestFile.ADD_REMOVE_REFERENCE_VALUES_EXPECTED)

    run {
      val extModel = buildModel.ext()
      val propertyModel = extModel.findProperty("propList")
      verifyListProperty(propertyModel, listOf("3", "2", "3", "2", "2nd"), REGULAR, 5)
    }
  }

  @Test
  fun testReferenceToMapInMap() {
    writeToBuildFile(TestFile.REFERENCE_TO_MAP_IN_MAP)
    val buildModel = gradleBuildModel
    val extModel = buildModel.ext()
    val depsModel = extModel.findProperty("deps")
    val reference = ReferenceTo.createReferenceFromText("activity", depsModel)!!
    extModel.findProperty("newDeps").convertToEmptyMap().getMapValue("newActivity").setValue(reference)
    applyChangesAndReparse(buildModel)
    verifyFileContents(myBuildFile, TestFile.REFERENCE_TO_MAP_IN_MAP_EXPECTED)
  }

  @Test
  fun testRename() {
    writeToBuildFile(TestFile.RENAME)

    val buildModel = gradleBuildModel

    run {
      val propertyModel = buildModel.ext().findProperty("prop1")
      verifyPropertyModel(propertyModel, STRING_TYPE, "hello ${'$'}{var2}", INTERPOLATED, REGULAR, 1, "prop1", "ext.prop1")
      val varModel = propertyModel.dependencies[0]
      verifyPropertyModel(varModel, STRING_TYPE, "hello", STRING, VARIABLE, 0, "var1")

      // Rename the properties.
      if (isGroovy) {
        propertyModel.rename("prop2")
      }
      else {
        propertyModel.rename(listOf("ext", "prop2"))
      }
      varModel.rename("var2")

      verifyPropertyModel(propertyModel, STRING_TYPE, "${'$'}{var1} hello", INTERPOLATED, REGULAR, 1, "prop2", "ext.prop2")
      verifyPropertyModel(varModel, STRING_TYPE, "hello", STRING, VARIABLE, 0, "var2")
    }

    applyChangesAndReparse(buildModel)
    verifyFileContents(myBuildFile, TestFile.RENAME_EXPECTED)

    run {
      val propertyModel = buildModel.ext().findProperty("prop2")
      val varModel = propertyModel.dependencies[0]
      verifyPropertyModel(propertyModel, STRING_TYPE, "${'$'}{var1} hello", INTERPOLATED, REGULAR, 1, "prop2", "ext.prop2")
      verifyPropertyModel(varModel, STRING_TYPE, "hello", STRING, VARIABLE, 0, "var2")
    }
  }

  @Test
  fun testRenameMapPropertyAndKeys() {
    writeToBuildFile(TestFile.RENAME_MAP_PROPERTY_AND_KEYS)

    val buildModel = gradleBuildModel

    fun findVariable(name: String): GradlePropertyModel {
      return when {
        isGroovy -> buildModel.ext().findProperty(name)
        else -> buildModel.declaredProperties.find { it.name == name }!!
      }
    }

    run {
      val firstMapModel = findVariable("map1")
      verifyMapProperty(firstMapModel, mapOf("key1" to "a", "key2" to "b", "key3" to "c"), "map1")
      val secondMapModel = buildModel.ext().findProperty("map2")
      verifyMapProperty(secondMapModel, mapOf("key4" to 4), "map2")

      // Rename the keys
      val firstKeyModel = firstMapModel.getMapValue("key2")
      verifyPropertyModel(firstKeyModel, STRING_TYPE, "b", STRING, DERIVED, 0, "key2")
      val secondKeyModel = secondMapModel.getMapValue("key4")
      verifyPropertyModel(secondKeyModel, INTEGER_TYPE, 4, INTEGER, DERIVED, 0, "key4")

      firstKeyModel.rename("newKey1")
      secondKeyModel.rename("newKey2")

      // Rename the maps
      firstMapModel.rename("newMap1")
      secondMapModel.rename("newMap2")

      verifyMapProperty(firstMapModel, mapOf("key1" to "a", "newKey1" to "b", "key3" to "c"), "newMap1")
      verifyMapProperty(secondMapModel, mapOf("newKey2" to 4), "newMap2")
      verifyPropertyModel(firstKeyModel, STRING_TYPE, "b", STRING, DERIVED, 0, "newKey1")
      verifyPropertyModel(secondKeyModel, INTEGER_TYPE, 4, INTEGER, DERIVED, 0, "newKey2")
    }

    applyChangesAndReparse(buildModel)
    verifyFileContents(myBuildFile, TestFile.RENAME_MAP_PROPERTY_AND_KEYS_EXPECTED)

    run {
      val firstMapModel = findVariable("newMap1")
      verifyMapProperty(firstMapModel, mapOf("key1" to "a", "newKey1" to "b", "key3" to "c"), "newMap1")
      val secondMapModel = buildModel.ext().findProperty("newMap2")
      verifyMapProperty(secondMapModel, mapOf("newKey2" to 4), "newMap2")

      // Rename the keys
      val firstKeyModel = firstMapModel.getMapValue("newKey1")
      verifyPropertyModel(firstKeyModel, STRING_TYPE, "b", STRING, DERIVED, 0, "newKey1")
      val secondKeyModel = secondMapModel.getMapValue("newKey2")
      verifyPropertyModel(secondKeyModel, INTEGER_TYPE, 4, INTEGER, DERIVED, 0, "newKey2")
    }
  }

  @Test
  fun testRenameListValueThrows() {
    writeToBuildFile(TestFile.RENAME_LIST_VALUE_THROWS)

    val buildModel = gradleBuildModel
    run {
      val firstListModel = when {
        isGroovy -> buildModel.ext().findProperty("list1")
        else -> buildModel.declaredProperties.find { it.name == "list1" }!!
      }
      verifyListProperty(firstListModel, listOf(1, 2, 3, 4), VARIABLE, 0, "list1")
      val secondListModel = buildModel.ext().findProperty("list2")
      verifyListProperty(secondListModel, listOf("a", "b", "c", "d"), REGULAR, 0, "list2")

      val listItem = secondListModel.getListValue("b")!!
      try {
        listItem.rename("listItemName")
        fail()
      }
      catch (e: UnsupportedOperationException) {
        // Expected
      }

      firstListModel.rename("varList")
      secondListModel.rename("propertyList")

      verifyListProperty(firstListModel, listOf(1, 2, 3, 4), VARIABLE, 0, "varList")
      verifyListProperty(secondListModel, listOf("a", "b", "c", "d"), REGULAR, 0, "propertyList")
    }

    applyChangesAndReparse(buildModel)
    verifyFileContents(myBuildFile, TestFile.RENAME_LIST_VALUE_THROWS_EXPECTED)

    run {
      val firstListModel = when {
        isGroovy -> buildModel.ext().findProperty("varList")
        else -> buildModel.declaredProperties.find { it.name == "varList" }!!
      }
      verifyListProperty(firstListModel, listOf(1, 2, 3, 4), VARIABLE, 0, "varList")
      val secondListModel = buildModel.ext().findProperty("propertyList")
      verifyListProperty(secondListModel, listOf("a", "b", "c", "d"), REGULAR, 0, "propertyList")
    }
  }

  @Test
  fun testGetDeclaredProperties() {
    writeToBuildFile(TestFile.GET_DECLARED_PROPERTIES)

    val buildModel = gradleBuildModel
    val topProperties = buildModel.declaredProperties
    val extProperties = buildModel.ext().declaredProperties
    val androidProperties = buildModel.android().declaredProperties
    val debugBuildType = buildModel.android().buildTypes().first { it.name() == "debug" }
    val debugProperties = debugBuildType.declaredProperties

    assertSize(1, extProperties)
    assertSize(3, androidProperties)
    assertSize(2, debugProperties)
    // TODO(b/148938436): I would have expected 5 here (3 for android, 1 for ext, and one for the top-level variable) but the implementation
    //  of declaredProperties on GradleBuildModelImpl has includeProperties = false, whereas on GradleDslBlockModel it uses
    //  includeProperties = true.
    assertSize(4, topProperties)

    verifyPropertyModel(extProperties[0], STRING_TYPE, "property", STRING, REGULAR, 0, "prop1")
    verifyPropertyModel(androidProperties[0], STRING_TYPE, "Spooky", STRING, VARIABLE, 0, "outerVar")
    verifyPropertyModel(androidProperties[1], STRING_TYPE, "sneaky", REFERENCE, VARIABLE, 0, "innerVar")
    verifyPropertyModel(androidProperties[2], BOOLEAN_TYPE, true, BOOLEAN, REGULAR, 0, BuildTypeModelImpl.MINIFY_ENABLED)
    verifyPropertyModel(debugProperties[0], STRING_TYPE, "sneaky", REFERENCE, VARIABLE, 0, "innerVar")
    verifyPropertyModel(debugProperties[1], BOOLEAN_TYPE, true, BOOLEAN, REGULAR, 0, BuildTypeModelImpl.MINIFY_ENABLED)
    verifyPropertyModel(topProperties[0], STRING_TYPE, "value", STRING, VARIABLE, 0, "topVar")
    verifyPropertyModel(topProperties[1], STRING_TYPE, "Spooky", STRING, VARIABLE, 0, "outerVar")
    verifyPropertyModel(topProperties[2], STRING_TYPE, "sneaky", REFERENCE, VARIABLE, 0, "innerVar")
    verifyPropertyModel(topProperties[3], STRING_TYPE, "property", STRING, REGULAR, 0, "prop1")
  }

  @Test
  fun testDeleteItemsFromList() {
    writeToBuildFile(TestFile.DELETE_ITEMS_FROM_LIST)

    val buildModel = gradleBuildModel
    run {
      val propertyModel = buildModel.ext().findProperty("prop")
      verifyListProperty(propertyModel, "ext.prop", listOf(1))
      val itemModel = propertyModel.toList()!![0]
      itemModel.delete()
    }

    applyChangesAndReparse(buildModel)
    // TODO(b/148198247): we need type decorators on the empty list in KotlinScript
    verifyFileContents(myBuildFile, TestFile.DELETE_ITEMS_FROM_LIST_EXPECTED)

    verifyListProperty(buildModel.ext().findProperty("prop"), "ext.prop", listOf())
  }

  @Test
  fun testDeleteListWithItems() {
    writeToBuildFile(TestFile.DELETE_LIST_WITH_ITEMS)

    val buildModel = gradleBuildModel
    run {
      val propertyModel = buildModel.ext().findProperty("prop")
      propertyModel.delete()
    }

    applyChangesAndReparse(buildModel)
    verifyFileContents(myBuildFile, "")

    assertMissingProperty(buildModel.ext().findProperty("prop"))
  }

  @Test
  fun testDeleteItemsInMap() {
    writeToBuildFile(TestFile.DELETE_ITEMS_IN_MAP)

    val buildModel = gradleBuildModel
    run {
      val propertyModel = buildModel.ext().findProperty("prop")
      verifyMapProperty(propertyModel, mapOf("key" to 1))
      val itemModel = propertyModel.toMap()!!["key"]!!
      itemModel.delete()
    }

    applyChangesAndReparse(buildModel)
    // TODO(b/148198247): we need type decorators on the empty map in KotlinScript
    verifyFileContents(myBuildFile, TestFile.DELETE_ITEMS_IN_MAP_EXPECTED)

    verifyMapProperty(buildModel.ext().findProperty("prop"), mapOf())
  }

  @Test
  fun testDeleteMapWithItems() {
    writeToBuildFile(TestFile.DELETE_MAP_WITH_ITEMS)

    val buildModel = gradleBuildModel
    run {
      val propertyModel = buildModel.ext().findProperty("prop")
      propertyModel.delete()
    }

    applyChangesAndReparse(buildModel)
    verifyFileContents(myBuildFile, "")

    assertMissingProperty(buildModel.ext().findProperty("prop"))
  }

  private fun runSetPropertyTest(fileName: TestFileName, type: PropertyType) {
    writeToBuildFile(fileName)

    val buildModel = gradleBuildModel

    fun findProperty(name: String): GradlePropertyModel {
      return when {
        isGroovy || type == REGULAR -> buildModel.ext().findProperty(name)
        else -> buildModel.declaredProperties.find { it.name == name }!!
      }
    }

    run {
      val propertyModel = findProperty("prop1")
      verifyPropertyModel(propertyModel, STRING_TYPE, "value", STRING, type, 0)
      val oldGradleFile = propertyModel.gradleFile

      val stringValue = "Hello world!"
      propertyModel.setValue(stringValue)
      verifyPropertyModel(propertyModel, STRING_TYPE, stringValue, STRING, type, 0)
      applyChangesAndReparse(buildModel)
      val newStringModel = findProperty("prop1")
      verifyPropertyModel(newStringModel, STRING_TYPE, stringValue, STRING, type, 0)
      assertEquals(oldGradleFile, newStringModel.gradleFile)
    }

    run {
      val propertyModel = findProperty("prop1")
      val intValue = 26
      propertyModel.setValue(intValue)
      verifyPropertyModel(propertyModel, INTEGER_TYPE, intValue, INTEGER, type, 0)
      applyChangesAndReparse(buildModel)
      val newIntModel = findProperty("prop1")
      verifyPropertyModel(newIntModel, INTEGER_TYPE, intValue, INTEGER, type, 0)
    }

    run {
      val propertyModel = findProperty("prop1")
      val boolValue = true
      propertyModel.setValue(boolValue)
      verifyPropertyModel(propertyModel, BOOLEAN_TYPE, boolValue, BOOLEAN, type, 0)
      applyChangesAndReparse(buildModel)
      val newBooleanModel = findProperty("prop1")
      verifyPropertyModel(newBooleanModel, BOOLEAN_TYPE, boolValue, BOOLEAN, type, 0)
    }

    run {
      val propertyModel = findProperty("prop1")
      val refValue = "\"${'$'}{prop2}\""
      propertyModel.setValue(refValue)
      // Resolved value and dependencies are only updated after the model has been applied and re-parsed.
      verifyPropertyModel(propertyModel, STRING_TYPE, "ref", STRING, type, 1)
      assertEquals("${'$'}{prop2}", propertyModel.getRawValue(STRING_TYPE))
      applyChangesAndReparse(buildModel)
      val newRefModel = findProperty("prop1")
      verifyPropertyModel(newRefModel, STRING_TYPE, "ref", INTERPOLATED, type, 1)
      assertEquals("${'$'}{prop2}", newRefModel.getRawValue(STRING_TYPE))
    }
  }

  @Test
  fun testObtainExpressionPsiElement() {
    writeToBuildFile(TestFile.OBTAIN_EXPRESSION_PSI_ELEMENT)

    val buildModel = gradleBuildModel
    val extModel = buildModel.ext()

    (if (isGroovy) "'value'" else "\"value\"").let {
      assertThat(extModel.findProperty("prop1").expressionPsiElement!!.text, equalTo(it))
      assertThat(extModel.findProperty("prop1").fullExpressionPsiElement!!.text, equalTo(it))
    }
    assertThat(extModel.findProperty("prop2").expressionPsiElement!!.text, equalTo("25"))
    assertThat(extModel.findProperty("prop2").fullExpressionPsiElement!!.text, equalTo("25"))
    assertThat(extModel.findProperty("prop3").expressionPsiElement!!.text, equalTo("true"))
    assertThat(extModel.findProperty("prop3").fullExpressionPsiElement!!.text, equalTo("true"))
    (if (isGroovy) "[\"key\": 'val']" else "mapOf(\"key\" to \"val\")").let {
      assertThat(extModel.findProperty("prop4").expressionPsiElement!!.text, equalTo(it))
      assertThat(extModel.findProperty("prop4").fullExpressionPsiElement!!.text, equalTo(it))
    }
    (if (isGroovy) "['val1', 'val2', \"val3\"]" else "listOf(\"val1\", \"val2\", \"val3\")").let {
      assertThat(extModel.findProperty("prop5").expressionPsiElement!!.text, equalTo(it))
      assertThat(extModel.findProperty("prop5").fullExpressionPsiElement!!.text, equalTo(it))
    }
    assertThat(extModel.findProperty("prop6").expressionPsiElement!!.text, equalTo("25.3"))
    assertThat(extModel.findProperty("prop6").fullExpressionPsiElement!!.text, equalTo("25.3"))

    val mapItem = extModel.findProperty("prop4").getMapValue("key")
    val listItem = extModel.findProperty("prop5").getListValue("val2")!!
    (if (isGroovy) "'val'" else "\"val\"").let {
      assertThat(mapItem.expressionPsiElement!!.text, equalTo(it))
      assertThat(mapItem.fullExpressionPsiElement!!.text, equalTo(it))
    }
    (if (isGroovy) "'val2'" else "\"val2\"").let {
      assertThat(listItem.expressionPsiElement!!.text, equalTo(it))
      assertThat(listItem.fullExpressionPsiElement!!.text, equalTo(it))
    }

    val configModel = buildModel.android().signingConfigs()[1]!!
    (if (isGroovy) listOf("'my_file.txt'", "file('my_file.txt')") else listOf("\"my_file.txt\"", "file(\"my_file.txt\")")).let {
      assertThat(configModel.storeFile().expressionPsiElement!!.text, equalTo(it[0]))
      assertThat(configModel.storeFile().fullExpressionPsiElement!!.text, equalTo(it[1]))
    }
    assertThat(configModel.storePassword().expressionPsiElement!!.text, equalTo("\"KSTOREPWD\""))
    assertThat(configModel.storePassword().fullExpressionPsiElement!!.text, equalTo("System.getenv(\"KSTOREPWD\")"))
  }

  @Test
  fun testAddToVariable() {
    writeToBuildFile(TestFile.ADD_TO_VARIABLE)

    val buildModel = gradleBuildModel
    val propertyModel = buildModel.ext().findProperty("value")

    verifyPropertyModel(propertyModel.resolve(), INTEGER_TYPE, 1, INTEGER, REGULAR, 1)
  }

  private fun checkContainsValue(models: Collection<GradlePropertyModel>, model: GradlePropertyModel) {
    val result = models.any { areModelsEqual(it, model) }
    assertTrue("checkContainsValue", result)
  }

  @Test
  fun testAddVariableCycle() {
    writeToBuildFile("")

    val buildModel = gradleBuildModel
    val newProperty = buildModel.ext().findProperty("var1")
    newProperty.setValue(RawText("var1", "var1"))

    verifyPropertyModel(newProperty, STRING_TYPE, "var1", REFERENCE, REGULAR, 0)
  }

  /**
   * Tests to ensure that references return the ReferenceTo type when getRawValue is called with either
   * OBJECT_TYPE or REFERENCE_TO_TYPE.
   */
  @Test
  fun testReferenceToReturnObject() {
    writeToBuildFile(TestFile.REFERENCE_TO_RETURN_OBJECT)

    val buildModel = gradleBuildModel
    val property = buildModel.ext().findProperty("goodbye")
    val value = property.getRawValue(OBJECT_TYPE)
    val refValue = property.getRawValue(REFERENCE_TO_TYPE)
    assertThat(value, instanceOf(ReferenceTo::class.java))
    assertThat(refValue, instanceOf(ReferenceTo::class.java))
    val referenceTo = value as ReferenceTo
    val refReferenceTo = refValue as ReferenceTo
    assertThat(referenceTo.fullyQualifiedName, equalTo("ext.hello"))
    assertThat(refReferenceTo.fullyQualifiedName, equalTo("ext.hello"))
  }

  @Test
  fun testSetBigDecimal() {
    writeToBuildFile(TestFile.SET_REFERENCE_VALUE)

    val buildModel = gradleBuildModel
    buildModel.ext().findProperty("prop1").setValue(BigDecimal(2.343))
    buildModel.ext().findProperty("prop3").setValue(BigDecimal(4.2))
    buildModel.ext().findProperty("newProp").setValue(BigDecimal(3))

    applyChangesAndReparse(buildModel)

    val firstProperty = buildModel.ext().findProperty("prop1")
    verifyPropertyModel(firstProperty, BIG_DECIMAL_TYPE, BigDecimal(2.343), BIG_DECIMAL, REGULAR, 0)
    val secondProperty = buildModel.ext().findProperty("prop3")
    verifyPropertyModel(secondProperty, BIG_DECIMAL_TYPE, BigDecimal(4.2), BIG_DECIMAL, REGULAR, 0)
    val thirdProperty = buildModel.ext().findProperty("newProp")
    verifyPropertyModel(thirdProperty, INTEGER_TYPE, 3, INTEGER, REGULAR, 0)
  }

  @Test
  fun testDuplicateMapKey() {
    writeToBuildFile(TestFile.DUPLICATE_MAP_KEY)

    val buildModel = gradleBuildModel
    val map = buildModel.ext().findProperty("versions").toMap()!!
    assertSize(1, map.keys)
    assertThat(map["firebasePlugins"]!!.forceString(), equalTo("2.1.5"))
  }

  @Test
  fun testParseMapWithSpacesInKeys() {
    writeToBuildFile(TestFile.PARSE_MAP_WITH_SPACES_IN_KEYS)

    val buildModel = gradleBuildModel
    val map = buildModel.ext().findProperty("prop1").toMap()!!
    assertSize(2, map.keys)
    assertThat(map["key1"]!!.forceString(), equalTo("25"))
    assertThat(map["key1 "]!!.forceString(), equalTo("30"))
  }

  @Test
  fun testWriteReferenceToMap400() {
    writeToBuildFile(TestFile.WRITE_REFERENCE_TO_MAP)

    val buildModel = gradleBuildModel
    buildModel.context.agpVersion = AndroidGradlePluginVersion.parse("4.0.0")
    val mapModel = buildModel.ext().findProperty("mP")
    assertContainsElements(listOf("a", "c"), mapModel.toMap()!!.keys)
    assertEquals("b", mapModel.toMap()!!["a"]!!.forceString())
    assertEquals("d", mapModel.toMap()!!["c"]!!.forceString())
    buildModel.android().defaultConfig().manifestPlaceholders().setValue(ReferenceTo(mapModel))
    applyChangesAndReparse(buildModel)
    verifyFileContents(myBuildFile, TestFile.WRITE_REFERENCE_TO_MAP_EXPECTED_400)
  }

  @Test
  fun testWriteReferenceToMap() {
    writeToBuildFile(TestFile.WRITE_REFERENCE_TO_MAP)

    val buildModel = gradleBuildModel
    val mapModel = buildModel.ext().findProperty("mP")
    assertContainsElements(listOf("a", "c"), mapModel.toMap()!!.keys)
    assertEquals("b", mapModel.toMap()!!["a"]!!.forceString())
    assertEquals("d", mapModel.toMap()!!["c"]!!.forceString())
    buildModel.android().defaultConfig().manifestPlaceholders().setValue(ReferenceTo(mapModel))
    applyChangesAndReparse(buildModel)
    verifyFileContents(myBuildFile, TestFile.WRITE_REFERENCE_TO_MAP_EXPECTED)
  }

  @Test
  fun testWriteReferenceToBuildscriptExt() {
    writeToBuildFile(TestFile.WRITE_REFERENCE_TO_BUILDSCRIPT_EXT)
    writeToSubModuleBuildFile(TestFile.WRITE_REFERENCE_TO_BUILDSCRIPT_EXT_APP)
    writeToSettingsFile(subModuleSettingsText)


    val mainBuildModel = gradleBuildModel
    val appBuildModel = subModuleGradleBuildModel

    val kotlinVersionModel = mainBuildModel.buildscript().ext().findProperty("kotlin_version")
    appBuildModel.dependencies().artifacts().get(0).version().setValue(ReferenceTo(kotlinVersionModel))
    applyChangesAndReparse(appBuildModel)
    verifyFileContents(mySubModuleBuildFile, TestFile.WRITE_REFERENCE_TO_BUIDLSCRIPT_EXT_APP_EXPECTED)
  }

  @Test
<<<<<<< HEAD
  fun testReferenceToMapElement() {
    writeToBuildFile(TestFile.REFERENCE_TO_MAP_ELEMENT)

    val buildModel = gradleBuildModel
    val versionsModel = buildModel.ext().findProperty("versions")
    val agpModel = versionsModel.getMapValue("agp")

    val versionModel = buildModel.dependencies().artifacts().get(0).version()
    val reference = ReferenceTo(agpModel, versionModel)
    assertEquals("versions.agp", reference.toString())
    versionModel.setValue(ReferenceTo(agpModel, versionModel))
    applyChangesAndReparse(buildModel)
    verifyFileContents(myBuildFile, TestFile.REFERENCE_TO_MAP_ELEMENT_EXPECTED)
  }

  @Test
  fun testRewriteProperties() {
    writeToBuildFile(TestFile.REWRITE_PROPERTIES)

    val buildModel = gradleBuildModel
    val varInt = buildModel.ext().findProperty("varInt")
    val varString = buildModel.ext().findProperty("varString")
    val varList = buildModel.ext().findProperty("varList")
    val varMap = buildModel.ext().findProperty("varMap")

    assertEquals("varInt", 1, varInt)
    assertEquals("varString", "foo", varString)
    assertEquals("varList", listOf("bar", "baz"), varList)
    assertEquals("varMap", mapOf("key" to "value", "num" to 1), varMap)

    varInt.rewrite()
    varString.rewrite()
    varList.rewrite()
    varMap.rewrite()

    applyChangesAndReparse(buildModel)
    verifyFileContents(myBuildFile, TestFile.REWRITE_PROPERTIES_EXPECTED)
=======
  fun testProjectVariableCircularity() {
    writeToBuildFile(TestFile.PROJECT_VARIABLE_CIRCULARITY)
    val buildModel = gradleBuildModel
    val variable = buildModel.ext().findProperty("libs")
    assertEquals("rootProject.project.libs", (variable.getValue(REFERENCE_TO_TYPE)?.referredElement as? GradleDslSimpleExpression)?.value)
>>>>>>> 2dc52685
  }

  private fun verifyDeleteAndResetProperty(buildModel : GradleBuildModel) {
    // Delete and reset the property
    run {
      val propertyModel = buildModel.ext().findProperty("prop1")
      propertyModel.delete()
      propertyModel.setValue("New Value")
    }

    // Check prop2 hasn't been affected
    run {
      val propertyModel = buildModel.ext().findProperty("prop2")
      verifyPropertyModel(propertyModel, STRING_TYPE, "Other Value", STRING, REGULAR, 0)
    }

    applyChangesAndReparse(buildModel)

    run {
      val propertyModel = buildModel.ext().findProperty("prop1")
      verifyPropertyModel(propertyModel, STRING_TYPE, "New Value", STRING, REGULAR, 0)
    }

    // Check prop2 is still correct
    run {
      val propertyModel = buildModel.ext().findProperty("prop2")
      verifyPropertyModel(propertyModel, STRING_TYPE, "Other Value", STRING, REGULAR, 0)
    }
  }

  private fun verifyDeletePropertyInList(buildModel: GradleBuildModel) {
    val extModel = buildModel.ext()

    // Values that should be obtained from the build file.
    val one = 1
    val two = 2

    run {
      val propertyModel = extModel.findProperty("prop1")
      verifyListProperty(propertyModel, listOf<Any>(1, 2, 3, 4), REGULAR, 0)
    }

    run {
      val propertyModel = extModel.findProperty("prop2")
      verifyPropertyModel(propertyModel, STRING_TYPE, one.toString(), INTERPOLATED, REGULAR, 1, "prop2", "ext.prop2")
      // Check the dependency
      val dependencyModel = propertyModel.dependencies[0]
      verifyPropertyModel(dependencyModel, INTEGER_TYPE, one, INTEGER, DERIVED, 0 /*, "0", "ext.prop1.0" TODO: FIX THIS */)
      // Delete this property.
      dependencyModel.delete()
    }

    applyChangesAndReparse(buildModel)

    // Check that the value of prop2 has changed
    run {
      val propertyModel = gradleBuildModel.ext().findProperty("prop2")
      verifyPropertyModel(propertyModel, STRING_TYPE, two.toString(), INTERPOLATED, REGULAR, 1, "prop2", "ext.prop2")
      val dependencyModel = propertyModel.dependencies[0]
      verifyPropertyModel(dependencyModel, INTEGER_TYPE, two, INTEGER, DERIVED, 0 /*, "0", "ext.prop1.0" TODO: FIX THIS */)
    }
  }

  private fun verifySetNewValueInMap(buildModel: GradleBuildModel) {
    run {
      val propertyModel = buildModel.ext().findProperty("prop1")
      assertEquals(MAP, propertyModel.valueType)

      run {
        val map = propertyModel.getValue(MAP_TYPE)!!
        assertSize(2, map.entries)
        verifyPropertyModel(map["key1"], STRING_TYPE, "value1", STRING, DERIVED, 0)
        verifyPropertyModel(map["key2"], STRING_TYPE, "value2", STRING, DERIVED, 0)

        // Attempt to set a new value.
        val newValue = propertyModel.getMapValue("key3")
        verifyPropertyModel(newValue, OBJECT_TYPE, null, NONE, DERIVED, 0)
        newValue.setValue(true)
        verifyPropertyModel(newValue, BOOLEAN_TYPE, true, BOOLEAN, DERIVED, 0)
      }

      run {
        // Check map now has three values.
        val map = propertyModel.getValue(MAP_TYPE)!!
        assertSize(3, map.entries)
        verifyPropertyModel(map["key3"], BOOLEAN_TYPE, true, BOOLEAN, DERIVED, 0)
        verifyPropertyModel(map["key1"], STRING_TYPE, "value1", STRING, DERIVED, 0)
        verifyPropertyModel(map["key2"], STRING_TYPE, "value2", STRING, DERIVED, 0)
      }
    }

    applyChangesAndReparse(buildModel)

    run {
      val propertyModel = buildModel.ext().findProperty("prop1")
      assertEquals(MAP, propertyModel.valueType)
      val map = propertyModel.getValue(MAP_TYPE)!!
      assertSize(3, map.entries)
      verifyPropertyModel(map["key3"], BOOLEAN_TYPE, true, BOOLEAN, DERIVED, 0)
      verifyPropertyModel(map["key1"], STRING_TYPE, "value1", STRING, DERIVED, 0)
      verifyPropertyModel(map["key2"], STRING_TYPE, "value2", STRING, DERIVED, 0)
    }
  }

  private fun verifyDeletePropertyInMap(buildModel: GradleBuildModel, testFileName: TestFileName) {
    run {
      val propertyModel = buildModel.ext().findProperty("prop1")
      assertEquals(MAP, propertyModel.valueType)
      run {
        val map = propertyModel.getValue(MAP_TYPE)!!
        assertSize(2, map.entries)
        verifyPropertyModel(map["key1"], STRING_TYPE, "value1", STRING, DERIVED, 0)
        verifyPropertyModel(map["key2"], STRING_TYPE, "value2", STRING, DERIVED, 0)
        map["key1"]?.delete()
      }

      run {
        val map = propertyModel.getValue(MAP_TYPE)!!
        assertSize(1, map.entries)
        verifyPropertyModel(map["key2"], STRING_TYPE, "value2", STRING, DERIVED, 0)
      }
    }

    applyChangesAndReparse(buildModel)

    run {
      val propertyModel = buildModel.ext().findProperty("prop1")
      assertEquals(MAP, propertyModel.valueType)
      val map = propertyModel.getValue(MAP_TYPE)!!
      assertSize(1, map.entries)
      verifyPropertyModel(map["key2"], STRING_TYPE, "value2", STRING, DERIVED, 0)
    }

    verifyFileContents(myBuildFile, testFileName)
  }

  private fun verifySetNewValueInEmptyMap(buildModel: GradleBuildModel) {
    run {
      val propertyModel = buildModel.ext().findProperty("prop1")
      assertEquals(MAP, propertyModel.valueType)

      // Check every thing is in order
      run {
        val map = propertyModel.getValue(MAP_TYPE)!!
        assertSize(0, map.entries)
      }

      // Set the new value.
      ReferenceTo.createReferenceFromText("val1", propertyModel)?.let { propertyModel.getMapValue("key1").setValue(it) }

      // Check the correct values are shown in the property.
      run {
        val map = propertyModel.getValue(MAP_TYPE)!!
        assertSize(1, map.entries)
        verifyPropertyModel(map["key1"], STRING_TYPE, "val1", REFERENCE, DERIVED, 1)
        verifyPropertyModel(map["key1"]!!.dependencies[0], STRING_TYPE, "value", STRING, VARIABLE, 0)
      }
    }

    applyChangesAndReparse(buildModel)

    run {
      val propertyModel = buildModel.ext().findProperty("prop1")
      assertEquals(MAP, propertyModel.valueType)
      val map = propertyModel.getValue(MAP_TYPE)!!
      assertSize(1, map.entries)
      verifyPropertyModel(map["key1"], STRING_TYPE, "val1", REFERENCE, DERIVED, 1)
      verifyPropertyModel(map["key1"]!!.dependencies[0], STRING_TYPE, "value", STRING, VARIABLE, 0)
    }
  }

  private fun verifyDeleteMapItemToAndSetFromEmpty(buildModel: GradleBuildModel) {
    // Delete the item in the map.
    run {
      val propertyModel = buildModel.ext().findProperty("prop1")
      assertEquals(MAP, propertyModel.valueType)
      val map = propertyModel.getValue(MAP_TYPE)!!
      assertSize(1, map.entries)
      verifyPropertyModel(map["key1"], INTEGER_TYPE, 25, INTEGER, DERIVED, 0)

      map["key1"]?.delete()

      val newMap = propertyModel.getValue(MAP_TYPE)!!
      assertSize(0, newMap.entries)
    }

    applyChangesAndReparse(buildModel)

    // Check that a reparse still has a missing model
    run {
      val propertyModel = buildModel.ext().findProperty("prop1")
      assertEquals(MAP, propertyModel.valueType)
      assertSize(0, propertyModel.getValue(MAP_TYPE)!!.entries)

      // Attempt to set a new value
      propertyModel.getMapValue("Conquest").setValue("Famine")
      // Check the model again
      assertEquals(MAP, propertyModel.valueType)
      val map = propertyModel.getValue(MAP_TYPE)!!
      verifyPropertyModel(map["Conquest"], STRING_TYPE, "Famine", STRING, DERIVED, 0)
    }

    applyChangesAndReparse(buildModel)

    run {
      val propertyModel = buildModel.ext().findProperty("prop1")
      assertEquals(MAP, propertyModel.valueType)
      val map = propertyModel.getValue(MAP_TYPE)!!
      verifyPropertyModel(map["Conquest"], STRING_TYPE, "Famine", STRING, DERIVED, 0)
    }
  }

  private fun verifySetMapValueToLiteralForKTSArrayExpression(buildModel: GradleBuildModel) {
    run {
      val propertyModel = buildModel.ext().findProperty("prop1")
      assertEquals(MAP, propertyModel.valueType)
      val map = propertyModel.getValue(MAP_TYPE)!!
      assertSize(1, map.entries)

      // Set the property to a new value.
      propertyModel.setValue(77)
      verifyPropertyModel(propertyModel, INTEGER_TYPE, 77, INTEGER, REGULAR, 0)
    }

    applyChangesAndReparse(buildModel)

    run {
      val propertyModel = buildModel.ext().findProperty("prop1")
      verifyPropertyModel(propertyModel, INTEGER_TYPE, 77, INTEGER, REGULAR, 0)
    }
  }

  private fun verifyDeleteToEmptyMap(buildModel: GradleBuildModel) {
    run {
      val propertyModel = buildModel.ext().findProperty("prop1")
      assertEquals(MAP, propertyModel.valueType)
      assertSize(3, propertyModel.getValue(MAP_TYPE)!!.entries)

      val map = propertyModel.getValue(MAP_TYPE)!!
      map["key"]!!.delete()
      map["key1"]!!.delete()
      map["key2"]!!.delete()

      assertEquals(MAP, propertyModel.valueType)
      assertSize(0, propertyModel.getValue(MAP_TYPE)!!.entries)
    }

    applyChangesAndReparse(buildModel)

    run {
      val propertyModel = buildModel.ext().findProperty("prop1")
      assertEquals(MAP, propertyModel.valueType)
      assertSize(0, propertyModel.getValue(MAP_TYPE)!!.entries)
    }
  }

  private fun verifyAddExistingMapProperty(buildModel: GradleBuildModel) {
    run {
      val propertyModel = buildModel.ext().findProperty("prop")
      verifyMapProperty(propertyModel, ImmutableMap.of("key", "val") as Map<String, Any>)

      propertyModel.getMapValue("key").setValue("newVal")
      verifyMapProperty(propertyModel, ImmutableMap.of("key", "newVal") as Map<String, Any>)
    }

    applyChangesAndReparse(buildModel)

    run {
      val propertyModel = buildModel.ext().findProperty("prop")
      verifyMapProperty(propertyModel, ImmutableMap.of("key", "newVal") as Map<String, Any>)
    }
  }

  private fun verifyDeleteMapProperty(buildModel: GradleBuildModel) {
    run {
      val propertyModel = buildModel.ext().findProperty("prop1")
      assertEquals(MAP, propertyModel.valueType)
      assertSize(1, propertyModel.getValue(MAP_TYPE)!!.entries)

      // Delete the map
      propertyModel.delete()
      verifyPropertyModel(propertyModel, OBJECT_TYPE, null, NONE, REGULAR, 0)
    }

    applyChangesAndReparse(buildModel)

    run {
      val propertyModel = buildModel.ext().findProperty("prop1")
      verifyPropertyModel(propertyModel, OBJECT_TYPE, null, NONE, REGULAR, 0)
    }
  }

  private fun verifyDeleteEmptyMap(buildModel: GradleBuildModel) {
    run {
      val propertyModel = buildModel.ext().findProperty("prop")
      assertEquals(MAP, propertyModel.valueType)
      assertSize(0, propertyModel.getValue(MAP_TYPE)!!.entries)

      propertyModel.delete()
      verifyPropertyModel(propertyModel, OBJECT_TYPE, null, NONE, REGULAR, 0)
    }

    applyChangesAndReparse(buildModel)

    run {
      val propertyModel = buildModel.ext().findProperty("prop")
      verifyPropertyModel(propertyModel, OBJECT_TYPE, null, NONE, REGULAR, 0)
    }
  }

  private fun verifySetLiteralToMapValue(buildModel: GradleBuildModel) {
    run {
      val propertyModel = buildModel.ext().findProperty("prop1")
      verifyPropertyModel(propertyModel, STRING_TYPE, "val1", REFERENCE, REGULAR, 1)
      val deps = propertyModel.dependencies
      assertSize(1, deps)
      val mapPropertyModel = deps[0]
      // Check it is not a map yet
      verifyPropertyModel(mapPropertyModel, STRING_TYPE, "value", STRING, VARIABLE, 0)

      mapPropertyModel.convertToEmptyMap().getMapValue("key").setValue("Hello")

      assertEquals(MAP, mapPropertyModel.valueType)
      val map = mapPropertyModel.getValue(MAP_TYPE)!!
      assertSize(1, map.entries)
      verifyPropertyModel(map["key"], STRING_TYPE, "Hello", STRING, DERIVED, 0)
    }

    applyChangesAndReparse(buildModel)

    run {
      val propertyModel = buildModel.ext().findProperty("prop1")
      verifyPropertyModel(propertyModel, STRING_TYPE, "val1", REFERENCE, REGULAR, 1)
      val deps = propertyModel.dependencies
      assertSize(1, deps)
      val mapPropertyModel = deps[0]
      assertEquals(MAP, mapPropertyModel.valueType)
      val map = mapPropertyModel.getValue(MAP_TYPE)!!
      assertSize(1, map.entries)
      verifyPropertyModel(map["key"], STRING_TYPE, "Hello", STRING, DERIVED, 0)
    }
  }

  private fun verifyParseMapInMap(buildModel: GradleBuildModel) {
    run {
      val propertyModel = buildModel.ext().findProperty("prop1")
      assertEquals(MAP, propertyModel.valueType)
      val map = propertyModel.getValue(MAP_TYPE)!!
      assertSize(2, map.entries)
      verifyPropertyModel(map["key1"], INTEGER_TYPE, 25, INTEGER, DERIVED, 0)

      val mapPropertyModel = map["key2"]!!
      assertEquals(MAP, mapPropertyModel.valueType)
      val innerMap = mapPropertyModel.getValue(MAP_TYPE)!!
      assertSize(1, innerMap.entries)
      verifyPropertyModel(innerMap["key"], STRING_TYPE, "value", STRING, DERIVED, 0)
    }
  }

  private fun verifyMapsInMap(buildModel: GradleBuildModel, fileName: TestFileName) {
    run {
      val propertyModel = buildModel.ext().findProperty("prop1")
      assertEquals(MAP, propertyModel.valueType)
      val map = propertyModel.getValue(MAP_TYPE)!!
      assertSize(3, map.entries)

      val firstInnerMapModel = map["key1"]!!
      assertEquals(MAP, firstInnerMapModel.valueType)
      val firstInnerMap = firstInnerMapModel.getValue(MAP_TYPE)!!
      assertSize(1, firstInnerMap.entries)
      // Delete the first inner map
      firstInnerMapModel.delete()

      // Check is has been deleted.
      verifyPropertyModel(firstInnerMapModel, OBJECT_TYPE, null, NONE, DERIVED, 0)

      val secondInnerMapModel = map["key3"]!!
      assertEquals(MAP, secondInnerMapModel.valueType)
      val secondInnerMap = secondInnerMapModel.getValue(MAP_TYPE)!!
      assertSize(2, secondInnerMap.entries)
      verifyPropertyModel(secondInnerMap["key4"], STRING_TYPE, "value2", STRING, DERIVED, 0)
      verifyPropertyModel(secondInnerMap["key5"], INTEGER_TYPE, 43, INTEGER, DERIVED, 0)
      // Delete one of these values, and change the other.
      ReferenceTo.createReferenceFromText("var1", secondInnerMap["key4"]!!)?.let { secondInnerMap["key4"]!!.setValue(it) }
      secondInnerMap["key5"]!!.delete()

      // Check the values are correct.
      verifyPropertyModel(secondInnerMap["key4"], STRING_TYPE, "var1", REFERENCE, DERIVED, 1)
      verifyPropertyModel(secondInnerMap["key5"], OBJECT_TYPE, null, NONE, DERIVED, 0)

      val thirdInnerMapModel = map["key6"]!!
      assertEquals(MAP, thirdInnerMapModel.valueType)
      val thirdInnerMap = thirdInnerMapModel.getValue(MAP_TYPE)!!
      assertSize(1, thirdInnerMap.entries)
      verifyPropertyModel(thirdInnerMap["key7"], STRING_TYPE, "value3", STRING, DERIVED, 0)

      // Set this third map model to be another basic value.
      thirdInnerMapModel.setValue(77)

      // Check it has been deleted.
      verifyPropertyModel(thirdInnerMapModel, INTEGER_TYPE, 77, INTEGER, DERIVED, 0)
    }

    applyChangesAndReparse(buildModel)
    verifyFileContents(myBuildFile, fileName)

    // Check everything is in order after a reparse.
    run {
      val propertyModel = buildModel.ext().findProperty("prop1")
      assertEquals(MAP, propertyModel.valueType)
      val map = propertyModel.getValue(MAP_TYPE)!!
      assertSize(2, map.entries)

      val firstInnerMapModel = map["key1"]
      assertNull(firstInnerMapModel)

      val secondInnerMapModel = map["key3"]!!
      assertEquals(MAP, secondInnerMapModel.valueType)
      val secondInnerMap = secondInnerMapModel.getValue(MAP_TYPE)!!
      assertSize(1, secondInnerMap.entries)
      verifyPropertyModel(secondInnerMap["key4"], STRING_TYPE, "var1", REFERENCE, DERIVED, 1)
      assertNull(secondInnerMap["key5"])

      val thirdInnerMapModel = map["key6"]!!
      verifyPropertyModel(thirdInnerMapModel, INTEGER_TYPE, 77, INTEGER, DERIVED, 0)
    }
  }

  fun assertSize(expectedSize: Int, list: MutableList<*>?) {
    UsefulTestCase.assertSize(expectedSize, list!!)  // second param is @NotNull as of commit 8bd1b49
  }

  private fun arrayExpressionSyntaxTestIsIrrelevantForGroovy() {
    isIrrelevantForGroovy("tests KotlinScript-specific array expression syntax")
  }

  enum class TestFile(val path: @SystemDependent String): TestFileName {
    PROPERTIES("properties"),
    PROPERTIES_EXTERNAL("propertiesExternal"),
    PROPERTIES_FROM_SCRATCH("propertiesFromScratch"),
    PROPERTIES_FROM_SCRATCH_EXPECTED("propertiesFromScratchExpected"),
    PROPERTIES_FROM_SCRATCH_ARRAY_EXPRESSION("propertiesFromScratchArrayExpression"),
    PROPERTIES_FROM_SCRATCH_ARRAY_EXPRESSION_EXPECTED("propertiesFromScratchArrayExpressionExpected"),
    PROPERTY_INTERPOLATED_VALUE_TYPE("propertyInterpolatedValueType"),
    PROPERTY_INTERPOLATED_VALUE_TYPE_EXPECTED("propertyInterpolatedValueTypeExpected"),
    PROPERTY_UNRESOLVED_INTERPOLATED_VALUE("propertyUnresolvedInterpolatedValue"),
    VARIABLES("variables"),
    UNKNOWN_VALUES("unknownValues"),
    UNKNOWN_VALUES_IN_MAP("unknownValuesInMap"),
    UNKNOWN_VALUES_IN_LIST("unknownValuesInList"),
    GET_PROPERTIES("getProperties"),
    GET_VARIABLES("getVariables"),
    AS_TYPE("asType"),
    GET_NON_QUOTED_LIST_INDEX("getNonQuotedListIndex"),
    REFERENCE_PROPERTY_DEPENDENCY("referencePropertyDependency"),
    INTEGER_REFERENCE_PROPERTY_DEPENDENCY("integerReferencePropertyDependency"),
    REFERENCE_VARIABLE_DEPENDENCY("referenceVariableDependency"),
    CREATE_AND_DELETE_LIST_TO_EMPTY("createAndDeleteListToEmpty"),
    CREATE_AND_DELETE_LIST_TO_EMPTY_EXPECTED("createAndDeleteListToEmptyExpected"),
    CREATE_AND_DELETE_PLACE_HOLDERS_TO_EMPTY("createAndDeletePlaceHoldersToEmpty"),
    CREATE_AND_DELETE_PLACE_HOLDERS_TO_EMPTY_EXPECTED("createAndDeletePlaceHoldersToEmptyExpected"),
    CREATE_AND_DELETE_MAP_TO_EMPTY("createAndDeleteMapToEmpty"),
    CREATE_AND_DELETE_MAP_TO_EMPTY_EXPECTED("createAndDeleteMapToEmptyExpected"),
    REFERENCE_MAP_DEPENDENCY("referenceMapDependency"),
    REFERENCE_LIST_DEPENDENCY("referenceListDependency"),
    PROPERTY_DEPENDENCY("propertyDependency"),
    VARIABLE_DEPENDENCY("variableDependency"),
    PROPERTY_VARIABLE_DEPENDENCY("propertyVariableDependency"),
    VARIABLE_PROPERTY_DEPENDENCY("variablePropertyDependency"),
    MULTIPLE_DEPENDENCIES_WITH_FULLY_QUALIFIED_NAME("multipleDependenciesWithFullyQualifiedName"),
    MULTIPLE_TYPE_DEPENDENCIES_WITH_FULLY_QUALIFIED_NAME("multipleTypeDependenciesWithFullyQualifiedName"),
    NESTED_LIST_PROPERTY_INJECTION("nestedListPropertyInjection"),
    NESTED_MAP_VARIABLE_INJECTION("nestedMapVariableInjection"),
    INVALID_INJECTION("invalidInjection"),
    INVALID_BLOCK_NAME("invalidBlockName"),
    LIST_DEPENDENCY("listDependency"),
    MAP_DEPENDENCY("mapDependency"),
    OUT_OF_SCOPE_MAP_AND_LIST_DEPENDENCIES("outOfScopeMapAndListDependencies"),
    DEEP_DEPENDENCIES("deepDependencies"),
    DEPENDENCIES_IN_MAP("dependenciesInMap"),
    GET_FILE("getFile"),
    PROPERTY_SET_VALUE("propertySetValue"),
    VARIABLE_SET_VALUE("variableSetValue"),
    SET_UNKNOWN_VALUE_TYPE("setUnknownValueType"),
    ESCAPE_SET_STRINGS("escapeSetStrings"),
    QUOTES_IN_STRING("quotesInString"),
    SET_BOTH_STRING_TYPES("setBothStringTypes"),
    SET_GARBAGE_REFERENCE("setGarbageReference"),
    SET_REFERENCE_WITH_MODEL("setReferenceWithModel"),
    SET_REFERENCE_WITH_MODEL_EXPECTED("setReferenceWithModelExpected"),
    QUOTES_WITHIN_QUOTES("quotesWithinQuotes"),
    QUOTES_WITHIN_QUOTES_EXPECTED("quotesWithinQuotesExpected"),
    SET_REFERENCE_VALUE("setReferenceValue"),
    SET_REFERENCE_VALUE_EXPECTED("setReferenceValueExpected"),
    CHANGE_PROPERTY_TYPE_TO_REFERENCE("changePropertyTypeToReference"),
    CHANGE_PROPERTY_TYPE_TO_REFERENCE_EXPECTED("changePropertyTypeToReferenceExpected"),
    CHANGE_PROPERTY_TYPE_TO_LITERAL("changePropertyTypeToLiteral"),
    CHANGE_PROPERTY_TYPE_TO_LITERAL_EXPECTED("changePropertyTypeToLiteralExpected"),
    DEPENDENCY_CHANGED_UPDATES_VALUE("dependencyChangedUpdatesValue"),
    DEPENDENCY_CHANGED_UPDATES_VALUE_EXPECTED("dependencyChangedUpdatesValueExpected"),
    DEPENDENCY_BASIC_CYCLE("dependencyBasicCycle"),
    DEPENDENCY_BASIC_CYCLE_REFERENCE("dependencyBasicCycleReference"),
    DEPENDENCY_NO_CYCLE4_DEPTH("dependencyNoCycle4Depth"),
    DEPENDENCY_TWICE("dependencyTwice"),
    DEPENDENCY_NO_CYCLE("dependencyNoCycle"),
    DELETE_PROPERTY("deleteProperty"),
    DELETE_VARIABLE("deleteVariable"),
    DELETE_VARIABLE_EXPECTED("deleteVariableExpected"),
    DELETE_AND_RESET_PROPERTY("deleteAndResetProperty"),
    DELETE_AND_RESET_KTS_ARRAY_EXPRESSION_PROPERTY("deleteAndResetKTSArrayExpressionProperty"),
    UPDATE_PROPERTY_WITHOUT_SYNTAX_CHANGE("updatePropertyValueWithoutSyntaxChange"),
    UPDATE_PROPERTY_WITHOUT_SYNTAX_CHANGE_EXPECTED("updatePropertyValueWithoutSyntaxChangeExpected"),
    DELETE_VARIABLE_DEPENDENCY("deleteVariableDependency"),
    DELETE_VARIABLE_DEPENDENCY_EXPECTED("deleteVariableDependencyExpected"),
    CHECK_SETTING_DELETED_MODEL("checkSettingDeletedModel"),
    CHECK_SETTING_DELETED_MODEL_EXPECTED("checkSettingDeletedModelExpected"),
    DELETE_PROPERTY_IN_LIST("deletePropertyInList"),
    DELETE_ARRAY_EXPRESSION_PROPERTY_IN_LIST("deleteArrayExpressionPropertyInList"),
    CREATE_NEW_EMPTY_MAP_VALUE_EXPECTED("createNewEmptyMapValueExpected"),
    ADD_MAP_VALUE_TO_STRING("addMapValueToString"),
    SET_NEW_VALUE_IN_MAP("setNewValueInMap"),
    SET_NEW_VALUE_IN_MAP_FOR_ARRAY_EXPRESSION("setNewValueInMapForArrayExpression"),
    SET_NEW_VALUE_IN_EMPTY_MAP("setNewValueInEmptyMap"),
    SET_NEW_VALUE_IN_EMPTY_MAP_FOR_KTS_ARRAY_EXPRESSION("setNewValueInEmptyMapForKTSArrayExpression"),
    DELETE_PROPERTY_IN_MAP("deletePropertyInMap"),
    DELETE_PROPERTY_IN_MAP_FOR_KTS_ARRAY_EXPRESSION("deletePropertyInMapForKTSArrayExpression"),
    DELETE_PROPERTY_IN_MAP_EXPECTED("deletePropertyInMapExpected"),
    DELETE_PROPERTY_IN_MAP_FOR_KTS_ARRAY_EXPRESSION_EXPECTED("deletePropertyInMapForKTSArrayExpressionExpected"),
    DELETE_MAP_ITEM_TO_AND_SET_FROM_EMPTY("deleteMapItemToAndSetFromEmpty"),
    DELETE_MAP_ITEM_TO_AND_SET_FROM_EMPTY_FOR_KTS_ARRAY_EXPRESSION("deleteMapItemToAndSetFromEmptyForKTSArrayExpression"),
    SET_MAP_VALUE_TO_LITERAL("setMapValueToLiteral"),
    SET_MAP_VALUE_TO_LITERAL_FOR_KTS_ARRAY_EXPRESSION("setMapValueToLiteralForKTSArrayExpression"),
    DELETE_TO_EMPTY_MAP("deleteToEmptyMap"),
    DELETE_TO_EMPTY_MAP_FOR_KTS_ARRAY_EXPRESSION("deleteToEmptyMapForKTSArrayExpression"),
    ADD_EXISTING_MAP_PROPERTY("addExistingMapProperty"),
    ADD_EXISTING_MAP_PROPERTY_FOR_KTS_ARRAY_EXPRESSION("addExistingMapPropertyForKTSArrayExpression"),
    DELETE_MAP_PROPERTY("deleteMapProperty"),
    DELETE_MAP_PROPERTY_FOR_KTS_ARRAY_EXPRESSION("deleteMapPropertyForKTSArrayExpression"),
    DELETE_MAP_VARIABLE("deleteMapVariable"),
    DELETE_MAP_VARIABLE_EXPECTED("deleteMapVariableExpected"),
    DELETE_EMPTY_MAP("deleteEmptyMap"),
    DELETE_EMPTY_MAP_FOR_KTS_ARRAY_EXPRESSION("deleteEmptyMapForKTSArrayExpression"),
    SET_LITERAL_TO_MAP_VALUE("setLiteralToMapValue"),
    SET_LITERAL_TO_MAP_VALUE_FOR_KTS_ARRAY_EXPRESSION("setLiteralToMapValueForKTSArrayExpression"),
    PARSE_MAP_IN_MAP("parseMapInMap"),
    PARSE_MAP_IN_MAP_FOR_KTS_ARRAY_EXPRESSION("parseMapInMapForKTSArrayExpression"),
    MAPS_IN_MAP("mapsInMap"),
    MAPS_IN_MAP_FOR_KTS_ARRAY_EXPRESSION("mapsInMapForKTSArrayExpression"),
    MAPS_IN_MAP_EXPECTED("mapsInMapExpected"),
    MAPS_IN_MAP_FOR_KTS_ARRAY_EXPRESSION_EXPECTED("mapsInMapForKTSArrayExpressionExpected"),
    MAP_ORDER("mapOrder"),
    SET_MAP_IN_MAP("setMapInMap"),
    SET_MAP_IN_MAP_EXPECTED("setMapInMapExpected"),
    CREATE_NEW_EMPTY_LIST_EXPECTED("createNewEmptyListExpected"),
    CONVERT_TO_EMPTY_LIST("convertToEmptyList"),
    CONVERT_TO_EMPTY_LIST_EXPECTED("convertToEmptyListExpected"),
    ADD_TO_NONE_LIST("addToNoneList"),
    ADD_OUT_OF_BOUNDS("addOutOfBounds"),
    SET_LIST_IN_MAP("setListInMap"),
    SET_LIST_IN_MAP_EXPECTED("setListInMapExpected"),
    SET_TO_LIST_VALUES("setToListValues"),
    ADD_SINGLE_ELEMENT_TO_EMPTY("addSingleElementToEmpty"),
    ADD_SINGLE_ELEMENT_TO_EMPTY_EXPECTED("addSingleElementToEmptyExpected"),
    ADD_TO_AND_DELETE_LIST_FROM_EMPTY("addToAndDeleteListFromEmpty"),
    ADD_TO_AND_DELETE_LIST_FROM_EMPTY_EXPECTED("addToAndDeleteListFromEmptyExpected"),
    ADD_AND_REMOVE_FROM_NON_LITERAL_LIST("addAndRemoveFromNonLiteralList"),
    ADD_AND_REMOVE_FROM_NON_LITERAL_LIST_EXPECTED("addAndRemoveFromNonLiteralListExpected"),
    SET_LIST("setList"),
    SET_LIST_EXPECTED("setListExpected"),
    ADD_MIDDLE_OF_LIST("addMiddleOfList"),
    ADD_MIDDLE_OF_LIST_EXPECTED("addMiddleOfListExpected"),
    SET_IN_MIDDLE_OF_LIST("setInMiddleOfList"),
    SET_IN_MIDDLE_OF_LIST_EXPECTED("setInMiddleOfListExpected"),
    SET_VALUE_IN_MAP("setValueInMap"),
    SET_VALUE_IN_MAP_EXPECTED("setValueInMapExpected"),
    SET_MAP_VALUE_ON_NONE_MAP("setMapValueOnNoneMap"),
    OUTER_SCOPE_VARIABLES_RESOLVED("outerScopeVariablesResolved"),
    OUTER_SCOPE_VARIABLES_RESOLVED_EXPECTED("outerScopeVariablesResolvedExpected"),
    VARIABLES_FROM_NESTED_APPLY("variablesFromNestedApply"),
    VARIABLES_FROM_NESTED_APPLY_EXPECTED("variablesFromNestedApplyExpected"),
    VARIABLES_FROM_NESTED_APPLY_APPLIED_FILE_ONE("variablesFromNestedApplyAppliedFileOne"),
    VARIABLES_FROM_NESTED_APPLY_APPLIED_FILE_ONE_EXPECTED("variablesFromNestedApplyAppliedFileOneExpected"),
    VARIABLES_FROM_NESTED_APPLY_APPLIED_FILE_TWO("variablesFromNestedApplyAppliedFileTwo"),
    APPLICATION_CYCLE("applicationCycle"),
    APPLICATION_CYCLE_APPLIED("applicationCycleApplied"),
    VARIABLES_FROM_APPLY("variablesFromApply"),
    VARIABLES_FROM_APPLY_APPLIED("variablesFromApplyApplied"),
    VARIABLES_FROM_APPLY_APPLIED_EXPECTED("variablesFromApplyAppliedExpected"),
    ADD_REMOVE_REFERENCE_VALUES("addRemoveReferenceValues"),
    ADD_REMOVE_REFERENCE_VALUES_EXPECTED("addRemoveReferenceValuesExpected"),
    RENAME("rename"),
    RENAME_EXPECTED("renameExpected"),
    RENAME_MAP_PROPERTY_AND_KEYS("renameMapPropertyAndKeys"),
    RENAME_MAP_PROPERTY_AND_KEYS_EXPECTED("renameMapPropertyAndKeysExpected"),
    RENAME_LIST_VALUE_THROWS("renameListValueThrows"),
    RENAME_LIST_VALUE_THROWS_EXPECTED("renameListValueThrowsExpected"),
    GET_DECLARED_PROPERTIES("getDeclaredProperties"),
    DELETE_ITEMS_FROM_LIST("deleteItemsFromList"),
    DELETE_ITEMS_FROM_LIST_EXPECTED("deleteItemsFromListExpected"),
    DELETE_LIST_WITH_ITEMS("deleteListWithItems"),
    DELETE_ITEMS_IN_MAP("deleteItemsInMap"),
    DELETE_ITEMS_IN_MAP_EXPECTED("deleteItemsInMapExpected"),
    DELETE_MAP_WITH_ITEMS("deleteMapWithItems"),
    OBTAIN_EXPRESSION_PSI_ELEMENT("obtainExpressionPsiElement"),
    ADD_TO_VARIABLE("addToVariable"),
    REFERENCE_TO_RETURN_OBJECT("referenceToReturnObject"),
    RESOLVE_AND_SET_VARIABLES_IN_PARENT_MODULE("resolveAndSetVariablesInParentModule"),
    RESOLVE_AND_SET_VARIABLES_IN_PARENT_MODULE_EXPECTED("resolveAndSetVariablesInParentModuleExpected"),
    RESOLVE_VARIABLES_IN_PARENT_MODULE_SUB("resolveAndSetVariablesInParentModule_sub"),
    RESOLVE_VARIABLES_IN_PROPERTIES_FILE("resolveVariablesInPropertiesFile"),
    RESOLVE_VARIABLES_IN_PROPERTIES_FILE_SUB("resolveVariablesInPropertiesFile_sub"),
    IN_SCOPE_ELEMENT("inScopeElement"),
    IN_SCOPE_ELEMENT_SUB("inScopeElement_sub"),
    DUPLICATE_MAP_KEY("duplicateMapKey"),
    PARSE_MAP_WITH_SPACES_IN_KEYS("parseMapWithSpacesInKeys"),
    WRITE_REFERENCE_TO_MAP("writeReferenceToMap"),
    WRITE_REFERENCE_TO_MAP_EXPECTED("writeReferenceToMapExpected"),
    WRITE_REFERENCE_TO_MAP_EXPECTED_400("writeReferenceToMapExpected400"),
    WRITE_REFERENCE_TO_BUILDSCRIPT_EXT("writeReferenceToBuildscriptExt"),
    WRITE_REFERENCE_TO_BUILDSCRIPT_EXT_APP("writeReferenceToBuildscriptExtApp"),
    WRITE_REFERENCE_TO_BUIDLSCRIPT_EXT_APP_EXPECTED("writeReferenceToBuildscriptExtAppExpected"),
    REFERENCE_TO_MAP_IN_MAP("referenceToMapInMap"),
    REFERENCE_TO_MAP_IN_MAP_EXPECTED("referenceToMapInMapExpected"),
<<<<<<< HEAD
    REFERENCE_TO_MAP_ELEMENT("referenceToMapElement"),
    REFERENCE_TO_MAP_ELEMENT_EXPECTED("referenceToMapElementExpected"),
    REWRITE_PROPERTIES("rewriteProperties"),
    REWRITE_PROPERTIES_EXPECTED("rewritePropertiesExpected"),
=======
    PROJECT_VARIABLE_CIRCULARITY("projectVariableCircularity"),
>>>>>>> 2dc52685
    ;

    override fun toFile(basePath: @SystemDependent String, extension: String): File {
      return super.toFile("$basePath/gradlePropertyModel/$path", extension)
    }
  }
}<|MERGE_RESOLUTION|>--- conflicted
+++ resolved
@@ -52,7 +52,6 @@
 import com.android.tools.idea.gradle.dsl.parser.elements.GradlePropertiesDslElement
 import com.android.tools.idea.gradle.dsl.parser.semantics.AndroidGradlePluginVersion
 import com.google.common.collect.ImmutableMap
-import com.intellij.psi.filters.getters.looksLikeBuilder
 import com.intellij.testFramework.UsefulTestCase
 import junit.framework.TestCase
 import org.hamcrest.CoreMatchers.equalTo
@@ -960,11 +959,7 @@
       isGroovy -> gradleBuildModel.ext().findProperty("prop3")
       else -> gradleBuildModel.declaredProperties.find { it.name == "prop3" }!!
     }
-<<<<<<< HEAD
     assertEquals(INTERPOLATED, propertyModel.valueType)
-=======
-    //assertEquals(INTERPOLATED, propertyModel.valueType) // this enum value does not exist in 4.2 yet
->>>>>>> 2dc52685
     assertEquals(VARIABLE, propertyModel.propertyType)
     assertEquals("${'$'}{prop2[\"key2\"]prop2[\"key1\"]}", propertyModel.getRawValue(STRING_TYPE))
   }
@@ -3426,7 +3421,6 @@
   }
 
   @Test
-<<<<<<< HEAD
   fun testReferenceToMapElement() {
     writeToBuildFile(TestFile.REFERENCE_TO_MAP_ELEMENT)
 
@@ -3464,13 +3458,14 @@
 
     applyChangesAndReparse(buildModel)
     verifyFileContents(myBuildFile, TestFile.REWRITE_PROPERTIES_EXPECTED)
-=======
+  }
+
+  @Test
   fun testProjectVariableCircularity() {
     writeToBuildFile(TestFile.PROJECT_VARIABLE_CIRCULARITY)
     val buildModel = gradleBuildModel
     val variable = buildModel.ext().findProperty("libs")
     assertEquals("rootProject.project.libs", (variable.getValue(REFERENCE_TO_TYPE)?.referredElement as? GradleDslSimpleExpression)?.value)
->>>>>>> 2dc52685
   }
 
   private fun verifyDeleteAndResetProperty(buildModel : GradleBuildModel) {
@@ -4094,14 +4089,11 @@
     WRITE_REFERENCE_TO_BUIDLSCRIPT_EXT_APP_EXPECTED("writeReferenceToBuildscriptExtAppExpected"),
     REFERENCE_TO_MAP_IN_MAP("referenceToMapInMap"),
     REFERENCE_TO_MAP_IN_MAP_EXPECTED("referenceToMapInMapExpected"),
-<<<<<<< HEAD
     REFERENCE_TO_MAP_ELEMENT("referenceToMapElement"),
     REFERENCE_TO_MAP_ELEMENT_EXPECTED("referenceToMapElementExpected"),
     REWRITE_PROPERTIES("rewriteProperties"),
     REWRITE_PROPERTIES_EXPECTED("rewritePropertiesExpected"),
-=======
     PROJECT_VARIABLE_CIRCULARITY("projectVariableCircularity"),
->>>>>>> 2dc52685
     ;
 
     override fun toFile(basePath: @SystemDependent String, extension: String): File {
