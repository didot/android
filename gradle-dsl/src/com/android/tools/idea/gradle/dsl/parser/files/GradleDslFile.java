--- conflicted
+++ resolved
@@ -15,41 +15,19 @@
  */
 package com.android.tools.idea.gradle.dsl.parser.files;
 
-<<<<<<< HEAD
 import static com.intellij.openapi.vfs.VfsUtilCore.virtualToIoFile;
 
-=======
-import com.android.tools.idea.gradle.dsl.GradleUtil;
->>>>>>> 2dc52685
 import com.android.tools.idea.gradle.dsl.api.BuildModelNotification;
 import com.android.tools.idea.gradle.dsl.model.BuildModelContext;
-import com.android.tools.idea.gradle.dsl.model.GradleBlockModelMap;
-import com.android.tools.idea.gradle.dsl.parser.GradleDslConverterFactory;
 import com.android.tools.idea.gradle.dsl.parser.GradleDslParser;
 import com.android.tools.idea.gradle.dsl.parser.GradleDslTransformerFactory;
 import com.android.tools.idea.gradle.dsl.parser.GradleDslWriter;
-import com.android.tools.idea.gradle.dsl.parser.apply.ApplyDslElement;
-<<<<<<< HEAD
 import com.android.tools.idea.gradle.dsl.parser.elements.ElementState;
 import com.android.tools.idea.gradle.dsl.parser.elements.GradleDslElement;
 import com.android.tools.idea.gradle.dsl.parser.elements.GradleDslElementEnum;
 import com.android.tools.idea.gradle.dsl.parser.elements.GradleDslGlobalValue;
 import com.android.tools.idea.gradle.dsl.parser.elements.GradleNameElement;
 import com.android.tools.idea.gradle.dsl.parser.elements.GradlePropertiesDslElement;
-=======
-import com.android.tools.idea.gradle.dsl.parser.build.BuildScriptDslElement;
-import com.android.tools.idea.gradle.dsl.parser.build.SubProjectsDslElement;
-import com.android.tools.idea.gradle.dsl.parser.configurations.ConfigurationsDslElement;
-import com.android.tools.idea.gradle.dsl.parser.crashlytics.CrashlyticsDslElement;
-import com.android.tools.idea.gradle.dsl.parser.dependencies.DependenciesDslElement;
-import com.android.tools.idea.gradle.dsl.parser.elements.*;
-import com.android.tools.idea.gradle.dsl.parser.ext.ExtDslElement;
-import com.android.tools.idea.gradle.dsl.parser.java.JavaDslElement;
-import com.android.tools.idea.gradle.dsl.parser.plugins.PluginsDslElement;
-import com.android.tools.idea.gradle.dsl.parser.repositories.RepositoriesDslElement;
-import com.android.tools.idea.gradle.dsl.parser.semantics.PropertiesElementDescription;
->>>>>>> 2dc52685
-import com.google.common.collect.ImmutableList;
 import com.google.common.collect.ImmutableMap;
 import com.intellij.openapi.application.Application;
 import com.intellij.openapi.application.ApplicationManager;
@@ -64,7 +42,6 @@
 import com.intellij.psi.PsiElement;
 import com.intellij.psi.PsiFile;
 import com.intellij.psi.PsiManager;
-<<<<<<< HEAD
 import java.io.File;
 import java.util.Arrays;
 import java.util.List;
@@ -73,52 +50,20 @@
 import java.util.function.Predicate;
 import org.jetbrains.annotations.NotNull;
 import org.jetbrains.annotations.Nullable;
-=======
-import org.jetbrains.annotations.NotNull;
-import org.jetbrains.annotations.Nullable;
-import org.jetbrains.plugins.groovy.lang.psi.GroovyFile;
->>>>>>> 2dc52685
-
-import java.io.File;
-import java.util.*;
-import java.util.function.Predicate;
-import java.util.stream.Stream;
-
-import static com.android.tools.idea.gradle.dsl.parser.GradleDslConverterFactory.EXTENSION_POINT_NAME;
-import static com.google.common.collect.ImmutableMap.toImmutableMap;
-import static com.intellij.openapi.vfs.VfsUtilCore.virtualToIoFile;
 
 /**
  * Provides Gradle-specific abstraction over Gradle build and related files, whatever their implementation language.
  */
 public abstract class GradleDslFile extends GradlePropertiesDslElement {
   private static final Logger LOG = Logger.getInstance(GradleDslFile.class);
-<<<<<<< HEAD
 
   @NotNull private final ElementList myGlobalProperties = new ElementList();
   @NotNull private final VirtualFile myFile;
   @NotNull private final Project myProject;
-=======
-  @NotNull private final ElementList myGlobalProperties = new ElementList();
-  @NotNull private final VirtualFile myFile;
-  @NotNull private final Project myProject;
-  @NotNull private final Set<GradleDslFile> myChildModuleDslFiles = new HashSet<>();
->>>>>>> 2dc52685
   @NotNull private final GradleDslWriter myGradleDslWriter;
   @NotNull private final GradleDslParser myGradleDslParser;
-
-  @Nullable private ApplyDslElement myApplyDslElement;
   @NotNull private final BuildModelContext myBuildModelContext;
 
-<<<<<<< HEAD
-=======
-  @NotNull
-  @Override
-  protected ImmutableMap<String, PropertiesElementDescription> getChildPropertiesElementsDescriptionMap() {
-    return GradleBlockModelMap.getElementMap(GradleBuildFile.class);
-  }
-
->>>>>>> 2dc52685
   protected GradleDslFile(@NotNull VirtualFile file,
                           @NotNull Project project,
                           @NotNull String moduleName,
@@ -130,7 +75,6 @@
 
     Application application = ApplicationManager.getApplication();
     PsiFile psiFile = application.runReadAction((Computable<PsiFile>)() -> PsiManager.getInstance(myProject).findFile(myFile));
-<<<<<<< HEAD
 
     List<GradleDslTransformerFactory> factories = GradleDslTransformerFactory.EXTENSION_POINT_NAME.getExtensionList();
     boolean foundFactory = false;
@@ -156,32 +100,6 @@
       if (!foundFactory) {
         LOG.debug("Failed to find transformer for file " + psiFile.getName() + " (" + psiFile.getClass().getCanonicalName() + ")");
       }
-=======
-    List<GradleDslConverterFactory> extensionList = EXTENSION_POINT_NAME.getExtensionList();
-
-    GradleDslParser parser = null;
-    GradleDslWriter writer = null;
-    for(GradleDslConverterFactory factory: extensionList) {
-      if (factory.canConvert(psiFile)) {
-        parser = factory.createParser(psiFile, this);
-        writer = factory.createWriter();
-        setPsiElement(psiFile);
-        break;
-      }
-    }
-
-    if(parser !=null) {
-      myGradleDslParser = parser;
-      myGradleDslWriter = writer;
-    } else {
-      // If we don't support the language we ignore the PsiElement and set stubs for the writer and parser.
-      // This means this file will produce an empty model.
-      if(LOG.isDebugEnabled()) {
-        LOG.debug("cannot find converter factory for " + psiFile.getName() + "(" + psiFile.getClass().getCanonicalName() + ")");
-      }
-      myGradleDslParser = new GradleDslParser.Adapter();
-      myGradleDslWriter = new GradleDslWriter.Adapter();
->>>>>>> 2dc52685
     }
 
     myGradleDslWriter = dslWriter;
@@ -190,12 +108,8 @@
   }
 
   private void populateGlobalProperties() {
-<<<<<<< HEAD
     GradleDslElement rootDir =
       new GradleDslGlobalValue(this, new File(FileUtil.toCanonicalPath(Optional.ofNullable(myProject.getBasePath()).orElse(""))).getPath(), "rootDir");
-=======
-    GradleDslElement rootDir = new GradleDslGlobalValue(this, GradleUtil.getBaseDirPath(myProject).getPath(), "rootDir");
->>>>>>> 2dc52685
     myGlobalProperties.addElement(rootDir, ElementState.DEFAULT, false);
     GradleDslElement projectDir = new GradleDslGlobalValue(this, getDirectoryPath().getPath(), "projectDir");
     myGlobalProperties.addElement(projectDir, ElementState.DEFAULT, false);
@@ -261,11 +175,6 @@
   }
 
   @NotNull
-  public List<GradleBuildFile> getApplyDslElement() {
-    return myApplyDslElement == null ? ImmutableList.of() : myApplyDslElement.getAppliedDslFiles();
-  }
-
-  @NotNull
   public GradleDslWriter getWriter() {
     return myGradleDslWriter;
   }
@@ -279,24 +188,6 @@
   public BuildModelContext getContext() {
     return myBuildModelContext;
   }
-
-  @Override
-  protected void apply() {
-    // First make sure we update all our applied files.
-    if (myApplyDslElement != null) {
-      for (GradleBuildFile file : myApplyDslElement.getAppliedDslFiles()) {
-        file.apply();
-      }
-    }
-
-    // And update us.
-    super.apply();
-  }
-
-  public void registerApplyElement(@NotNull ApplyDslElement applyElement) {
-    myApplyDslElement = applyElement;
-  }
-
   @NotNull
   public List<BuildModelNotification> getPublicNotifications() {
     return myBuildModelContext.getPublicNotifications(this);
@@ -346,9 +237,4 @@
     }
     return null;
   }
-
-  public boolean isKotlin() {
-    return myGradleDslParser.isKotlin();
-  }
-
 }