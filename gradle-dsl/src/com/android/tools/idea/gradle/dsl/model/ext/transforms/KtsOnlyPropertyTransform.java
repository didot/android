--- conflicted
+++ resolved
@@ -33,11 +33,7 @@
 
   @Override
   public boolean test(@Nullable GradleDslElement e, @NotNull GradleDslElement holder) {
-<<<<<<< HEAD
-    if (holder.getDslFile().isKotlin()) {
-=======
     if (holder.getDslFile().getWriter().getKind() == KOTLIN) {
->>>>>>> 477885a9
       return myTransform.test(e, holder);
     }
     return false;
