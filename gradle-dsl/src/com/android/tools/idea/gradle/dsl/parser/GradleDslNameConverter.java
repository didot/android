--- conflicted
+++ resolved
@@ -26,12 +26,6 @@
 import org.jetbrains.annotations.Nullable;
 
 public interface GradleDslNameConverter {
-<<<<<<< HEAD
-
-  boolean isGroovy();
-
-  boolean isKotlin();
-=======
   enum Kind {
     NONE,
     GROOVY,
@@ -45,7 +39,6 @@
    * @return an enum indicating the kind of name converter this is.
    */
   @NotNull Kind getKind();
->>>>>>> 477885a9
 
   /**
    * Converts Psi of an external language into a string suitable as input to GradleNameElement (with dotted notation indicating
