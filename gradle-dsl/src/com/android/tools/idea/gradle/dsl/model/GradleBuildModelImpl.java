/*
 * Copyright (C) 2015 The Android Open Source Project
 *
 * Licensed under the Apache License, Version 2.0 (the "License");
 * you may not use this file except in compliance with the License.
 * You may obtain a copy of the License at
 *
 *      http://www.apache.org/licenses/LICENSE-2.0
 *
 * Unless required by applicable law or agreed to in writing, software
 * distributed under the License is distributed on an "AS IS" BASIS,
 * WITHOUT WARRANTIES OR CONDITIONS OF ANY KIND, either express or implied.
 * See the License for the specific language governing permissions and
 * limitations under the License.
 */
package com.android.tools.idea.gradle.dsl.model;

<<<<<<< HEAD
=======
import static com.android.tools.idea.gradle.dsl.api.ext.GradlePropertyModel.BOOLEAN_TYPE;
import static com.android.tools.idea.gradle.dsl.api.ext.GradlePropertyModel.ValueType.BOOLEAN;
import static com.android.tools.idea.gradle.dsl.api.ext.GradlePropertyModel.ValueType.NONE;
import static com.android.tools.idea.gradle.dsl.parser.android.AndroidDslElement.ANDROID;
>>>>>>> 477885a9
import static com.android.tools.idea.gradle.dsl.parser.apply.ApplyDslElement.APPLY_BLOCK_NAME;
import static com.android.tools.idea.gradle.dsl.parser.plugins.PluginsDslElement.PLUGINS;
import static com.android.tools.idea.gradle.dsl.parser.repositories.RepositoriesDslElement.REPOSITORIES;

import com.android.tools.idea.gradle.dsl.api.BuildModelNotification;
import com.android.tools.idea.gradle.dsl.api.BuildScriptModel;
import com.android.tools.idea.gradle.dsl.api.GradleBuildModel;
import com.android.tools.idea.gradle.dsl.api.GradleFileModel;
import com.android.tools.idea.gradle.dsl.api.GradleSettingsModel;
import com.android.tools.idea.gradle.dsl.api.PluginModel;
import com.android.tools.idea.gradle.dsl.api.android.AndroidModel;
import com.android.tools.idea.gradle.dsl.api.configurations.ConfigurationsModel;
import com.android.tools.idea.gradle.dsl.api.crashlytics.CrashlyticsModel;
import com.android.tools.idea.gradle.dsl.api.dependencies.DependenciesModel;
import com.android.tools.idea.gradle.dsl.api.ext.ExtModel;
import com.android.tools.idea.gradle.dsl.api.ext.GradlePropertyModel.ValueType;
import com.android.tools.idea.gradle.dsl.api.ext.PropertyType;
import com.android.tools.idea.gradle.dsl.api.ext.ResolvedPropertyModel;
import com.android.tools.idea.gradle.dsl.api.java.JavaModel;
import com.android.tools.idea.gradle.dsl.api.repositories.RepositoriesModel;
import com.android.tools.idea.gradle.dsl.api.util.GradleDslModel;
import com.android.tools.idea.gradle.dsl.model.android.AndroidModelImpl;
import com.android.tools.idea.gradle.dsl.parser.apply.ApplyDslElement;
import com.android.tools.idea.gradle.dsl.parser.build.BuildScriptDslElement;
import com.android.tools.idea.gradle.dsl.parser.elements.GradleDslElement;
import com.android.tools.idea.gradle.dsl.parser.elements.GradleDslExpressionMap;
import com.android.tools.idea.gradle.dsl.parser.elements.GradleDslInfixExpression;
import com.android.tools.idea.gradle.dsl.parser.elements.GradleDslLiteral;
import com.android.tools.idea.gradle.dsl.parser.elements.GradleNameElement;
import com.android.tools.idea.gradle.dsl.parser.files.GradleBuildFile;
import com.android.tools.idea.gradle.dsl.parser.files.GradleDslFile;
import com.android.tools.idea.gradle.dsl.parser.files.GradlePropertiesFile;
import com.android.tools.idea.gradle.dsl.parser.files.GradleScriptFile;
import com.android.tools.idea.gradle.dsl.parser.files.GradleSettingsFile;
import com.android.tools.idea.gradle.dsl.parser.plugins.PluginsDslElement;
import com.android.tools.idea.gradle.dsl.parser.repositories.RepositoriesDslElement;
import com.intellij.openapi.vfs.VirtualFile;
import com.intellij.psi.PsiElement;
import java.io.File;
import java.util.ArrayList;
import java.util.HashSet;
import java.util.List;
import java.util.Map;
import java.util.Set;
import java.util.function.Predicate;
import java.util.stream.Collectors;
import org.jetbrains.annotations.NonNls;
import org.jetbrains.annotations.NotNull;
import org.jetbrains.annotations.Nullable;
import org.jetbrains.annotations.TestOnly;

public class GradleBuildModelImpl extends GradleFileModelImpl implements GradleBuildModel {
  @NonNls private static final String PLUGIN = "plugin";
  // TODO(xof): duplication with PluginModelImpl strings
  @NonNls private static final String ID = "id";
  @NonNls private static final String VERSION = "version";
  @NonNls private static final String APPLY = "apply";

  @NotNull protected GradleBuildFile myGradleBuildFile;

  public GradleBuildModelImpl(@NotNull GradleBuildFile buildDslFile) {
    super(buildDslFile);
    myGradleBuildFile = buildDslFile;
  }

  @Override
  @NotNull
  public List<PluginModel> plugins() {
    // Look for plugins block first if it exists, and then look for apply block to retrieve plugins.
    PluginsDslElement pluginsDslElement = myGradleDslFile.getPropertyElement(PLUGINS);
    ArrayList<PluginModelImpl> plugins = new ArrayList<>();
    if (pluginsDslElement != null) {
      plugins.addAll(PluginModelImpl.deduplicatePlugins(PluginModelImpl.create(pluginsDslElement)).values());
    }

    ApplyDslElement applyDslElement = myGradleDslFile.getPropertyElement(APPLY_BLOCK_NAME, ApplyDslElement.class);
    if (applyDslElement != null) {
      plugins.addAll(PluginModelImpl.deduplicatePlugins(PluginModelImpl.create(applyDslElement)).values());
    }

    return new ArrayList<>(PluginModelImpl.deduplicatePlugins(plugins).values());
  }

  @Override
  public @NotNull List<PluginModel> appliedPlugins() {
    Predicate<PluginModel> appliedPredicate = (plugin) -> {
      ResolvedPropertyModel apply = plugin.apply();
      ValueType valueType = apply.getValueType();
      if (valueType == NONE) {
        // Plugin declarations in build files default to `apply true`, which is also the correct meaning for syntactic forms
        // which cannot express an apply property, such as `apply plugin: 'foo'`.
        return true;
      }
      else if (valueType == BOOLEAN) {
        return apply.getValue(BOOLEAN_TYPE);
      }
      else {
        // not understood: default to not applied.
        return false;
      }
    };
    return plugins().stream().filter(appliedPredicate).collect(Collectors.toList());
  }


  @NotNull
  @Override
  public PluginModel applyPlugin(@NotNull String plugin) {
    PluginsDslElement pluginsDslElement = myGradleDslFile.getPropertyElement(PLUGINS);
    ApplyDslElement applyDslElement = myGradleDslFile.getPropertyElement(APPLY_BLOCK_NAME, ApplyDslElement.class);
    // If no plugins declaration exist, create a PluginDslElement to apply plugins
    if (pluginsDslElement == null && applyDslElement == null) {
      int at = 0;
      List<GradleDslElement> elements = myGradleDslFile.getCurrentElements();
      if (elements.size() > 0 && elements.get(0) instanceof BuildScriptDslElement) {
        at += 1;
      }
      pluginsDslElement = myGradleDslFile.ensurePropertyElementAt(PLUGINS, at);
    }
    else if (pluginsDslElement == null) {
      Map<String, PluginModelImpl> models = PluginModelImpl.deduplicatePlugins(PluginModelImpl.create(applyDslElement));
      if (models.containsKey(plugin)) {
        return models.get(plugin);
      }

      GradleDslExpressionMap applyMap = new GradleDslExpressionMap(myGradleDslFile, GradleNameElement.create(APPLY_BLOCK_NAME));
      applyMap.setAsNamedArgs(true);
      GradleDslLiteral literal = new GradleDslLiteral(applyMap, GradleNameElement.create(PLUGIN));
      literal.setValue(plugin.trim());
      applyMap.setNewElement(literal);
      applyDslElement.setNewElement(applyMap);

      return new PluginModelImpl(applyMap);
    }

    Map<String, PluginModelImpl> models = PluginModelImpl.deduplicatePlugins(PluginModelImpl.create(pluginsDslElement));
    if (models.containsKey(plugin)) {
      return models.get(plugin);
    }
    if (applyDslElement != null) {
      Map<String, PluginModelImpl> applyPluginsModels = PluginModelImpl.deduplicatePlugins(PluginModelImpl.create(applyDslElement));
      if (applyPluginsModels.containsKey(plugin)) {
        return applyPluginsModels.get(plugin);
      }
    }

    // Create the plugin literal.
    GradleDslLiteral literal = new GradleDslLiteral(pluginsDslElement, GradleNameElement.create(ID));
    literal.setElementType(PropertyType.REGULAR);
    literal.setValue(plugin.trim());
    pluginsDslElement.setNewElement(literal);

    return new PluginModelImpl(literal);
  }

  @Override
  public @NotNull PluginModel applyPlugin(@NotNull String plugin, @NotNull String version, @Nullable Boolean apply) {
    // For this method, the existence of an apply block is irrelevant, as the features of the plugins Dsl are not supported
    // with an apply operator; we must always find the plugins block.

    int at = 0;
    List<GradleDslElement> elements = myGradleDslFile.getCurrentElements();
    if (elements.size() > 0 && elements.get(0) instanceof BuildScriptDslElement) {
      at += 1;
    }
    PluginsDslElement pluginsElement = myGradleDslFile.ensurePropertyElementAt(PLUGINS, at);
    GradleDslInfixExpression expression = new GradleDslInfixExpression(pluginsElement, null);

    // id '<plugin>'
    expression.setNewLiteral(ID, plugin);
    // ... version '<version>'
    expression.setNewLiteral(VERSION, version);
    // ... apply <boolean>
    if (apply != null) {
      expression.setNewLiteral(APPLY, apply);
    }
    // link everything up
    pluginsElement.setNewElement(expression);

    return new PluginModelImpl(expression);
  }

  @Override
  public void removePlugin(@NotNull String plugin) {
    // First look for plugins{} block (i.e. PluginsDslElement) if it exists, and try to remove the plugin from.
    PluginsDslElement pluginsDslElement = myGradleDslFile.getPropertyElement(PLUGINS);
    if (pluginsDslElement != null) {
      PluginModelImpl.removePlugins(PluginModelImpl.create(pluginsDslElement), plugin);
    }

    // If ApplyDslElement exists, try to remove the plugin from it as well (We might have plugins defined in both apply and plugins blocks).
    ApplyDslElement applyDslElement = myGradleDslFile.getPropertyElement(APPLY_BLOCK_NAME, ApplyDslElement.class);
    if (applyDslElement != null) {
      PluginModelImpl.removePlugins(PluginModelImpl.create(applyDslElement), plugin);
    }
  }

  @Nullable
  @Override
  public PsiElement getPluginsPsiElement() {
    PluginsDslElement pluginsDslElement = myGradleDslFile.getPropertyElement(PLUGINS);
    if (pluginsDslElement != null) {
      return pluginsDslElement.getPsiElement();
    }
    return null;
  }

  /**
   * Returns {@link AndroidModelImpl} to read and update android block contents in the build.gradle file.
   *
   * <p>Returns {@code null} when experimental plugin is used as reading and updating android section is not supported for the
   * experimental dsl.</p>
   */
  @Override
  @NotNull
  public AndroidModel android() {
    return getModel(AndroidModel.class);
  }

  @NotNull
  @Override
  public BuildScriptModel buildscript() {
<<<<<<< HEAD
    return getModel(BuildScriptModel.class);
=======
    BuildScriptDslElement buildScriptDslElement = myGradleDslFile.ensurePropertyElementAt(BUILDSCRIPT, 0);
    return new BuildScriptModelImpl(buildScriptDslElement);
>>>>>>> 477885a9
  }

  @NotNull
  @Override
  public ConfigurationsModel configurations() {
    return getModel(ConfigurationsModel.class);
  }

  @NotNull
  @Override
  public CrashlyticsModel crashlytics() {
    return getModel(CrashlyticsModel.class);
  }

  @NotNull
  @Override
  public DependenciesModel dependencies() {
    return getModel(DependenciesModel.class);
  }

  @Override
  @NotNull
  public ExtModel ext() {
<<<<<<< HEAD
    return getModel(ExtModel.class);
=======
    int at = 0;
    List<GradleDslElement> elements = myGradleDslFile.getCurrentElements();
    for (GradleDslElement element : elements) {
      if (!(element instanceof ApplyDslElement || element instanceof PluginsDslElement || element instanceof BuildScriptDslElement)) {
        break;
      }
      at += 1;
    }
    ExtDslElement extDslElement = myGradleDslFile.ensurePropertyElementAt(EXT, at);
    return new ExtModelImpl(extDslElement);
>>>>>>> 477885a9
  }

  @NotNull
  @Override
  public JavaModel java() {
    return getModel(JavaModel.class);
  }

  @NotNull
  @Override
  public RepositoriesModel repositories() {
    return getModel(RepositoriesModel.class);
  }

  @Override
  public <T extends GradleDslModel> @NotNull T getModel(Class<T> klass) {
    return GradleBlockModelMap.get(myGradleDslFile, GradleBuildModel.class, klass);
  }

  @Override
  @NotNull
  public Set<GradleFileModel> getInvolvedFiles() {
    return getAllInvolvedFiles().stream().distinct().map(e -> getFileModel(e)).collect(Collectors.toSet());
  }

  @NotNull
  private static GradleFileModel getFileModel(@NotNull GradleDslFile file) {
    if (file instanceof GradleBuildFile) {
      return new GradleBuildModelImpl((GradleBuildFile)file);
    }
    else if (file instanceof GradleSettingsFile) {
      return new GradleSettingsModelImpl((GradleSettingsFile)file);
    }
    else if (file instanceof GradlePropertiesFile) {
      return new GradlePropertiesModel((GradlePropertiesFile)file);
    }
    throw new IllegalStateException("Unknown GradleDslFile type found!");
  }

  @Override
  @NotNull
  public File getModuleRootDirectory() {
    BuildModelContext context = myGradleDslFile.getContext();
    VirtualFile projectSettingsFile = context.getProjectSettingsFile();
    if (projectSettingsFile == null) {
      // The settings file does not exist, so we don't know much about this project.
      // Best-effort result: the directory of the build.gradle file.
      return myGradleDslFile.getDirectoryPath();
    }
    GradleSettingsFile settingsFile = context.getOrCreateSettingsFile(projectSettingsFile);
    GradleSettingsModel settingsModel = new GradleSettingsModelImpl(settingsFile);
    File directory = settingsModel.moduleDirectory(myGradleDslFile.getName());
    if (directory == null) {
      // The dsl file does not correspond to a known module, so we don't know where the module directory is.
      // Best-effort result: the directory of the build.gradle file.
      return myGradleDslFile.getDirectoryPath();
    }
    return directory;
  }

  @Override
  public @NotNull Set<GradleDslFile> getAllInvolvedFiles() {
    Set<GradleDslFile> files = new HashSet<>();
    files.add(myGradleBuildFile);
    // Add all parent dsl files.
    files.addAll(getParentFiles());

    List<GradleScriptFile> currentFiles = new ArrayList<>();
    currentFiles.add(myGradleBuildFile);
    // TODO: Generalize cycle detection in GradleDslSimpleExpression and reuse here.
    // Attempting to parse a cycle of applied files will fail in GradleDslFile#mergeAppliedFiles;
    while (!currentFiles.isEmpty()) {
      GradleScriptFile currentFile = currentFiles.remove(0);
      files.addAll(currentFile.getApplyDslElement());
      currentFiles.addAll(currentFile.getApplyDslElement());
    }

    // Get all the properties files.
    for (GradleDslFile file : new ArrayList<>(files)) {
      if (file instanceof GradleBuildFile) {
        GradleBuildFile buildFile = (GradleBuildFile)file;
        GradleDslFile sibling = buildFile.getPropertiesFile();
        if (sibling != null) {
          files.add(sibling);
        }
      }
    }

    return files;
  }

  private Set<GradleBuildFile> getParentFiles() {
    Set<GradleBuildFile> files = new HashSet<>();
    GradleBuildFile file = myGradleBuildFile.getParentModuleBuildFile();
    while (file != null) {
      files.add(file);
      file = file.getParentModuleBuildFile();
    }
    return files;
  }

  @Override
  @NotNull
  public Map<String, List<BuildModelNotification>> getNotifications() {
    return getAllInvolvedFiles().stream().filter(e -> !e.getPublicNotifications().isEmpty())
      .collect(Collectors.toMap(e -> e.getFile().getPath(), e -> e.getPublicNotifications()));
  }

  /**
   * Removes property {@link RepositoriesDslElement#REPOSITORIES}.
   */
  @Override
  @TestOnly
  public void removeRepositoriesBlocks() {
    myGradleDslFile.removeProperty(REPOSITORIES.name);
  }
}<|MERGE_RESOLUTION|>--- conflicted
+++ resolved
@@ -15,13 +15,9 @@
  */
 package com.android.tools.idea.gradle.dsl.model;
 
-<<<<<<< HEAD
-=======
 import static com.android.tools.idea.gradle.dsl.api.ext.GradlePropertyModel.BOOLEAN_TYPE;
 import static com.android.tools.idea.gradle.dsl.api.ext.GradlePropertyModel.ValueType.BOOLEAN;
 import static com.android.tools.idea.gradle.dsl.api.ext.GradlePropertyModel.ValueType.NONE;
-import static com.android.tools.idea.gradle.dsl.parser.android.AndroidDslElement.ANDROID;
->>>>>>> 477885a9
 import static com.android.tools.idea.gradle.dsl.parser.apply.ApplyDslElement.APPLY_BLOCK_NAME;
 import static com.android.tools.idea.gradle.dsl.parser.plugins.PluginsDslElement.PLUGINS;
 import static com.android.tools.idea.gradle.dsl.parser.repositories.RepositoriesDslElement.REPOSITORIES;
@@ -244,12 +240,7 @@
   @NotNull
   @Override
   public BuildScriptModel buildscript() {
-<<<<<<< HEAD
     return getModel(BuildScriptModel.class);
-=======
-    BuildScriptDslElement buildScriptDslElement = myGradleDslFile.ensurePropertyElementAt(BUILDSCRIPT, 0);
-    return new BuildScriptModelImpl(buildScriptDslElement);
->>>>>>> 477885a9
   }
 
   @NotNull
@@ -273,20 +264,7 @@
   @Override
   @NotNull
   public ExtModel ext() {
-<<<<<<< HEAD
     return getModel(ExtModel.class);
-=======
-    int at = 0;
-    List<GradleDslElement> elements = myGradleDslFile.getCurrentElements();
-    for (GradleDslElement element : elements) {
-      if (!(element instanceof ApplyDslElement || element instanceof PluginsDslElement || element instanceof BuildScriptDslElement)) {
-        break;
-      }
-      at += 1;
-    }
-    ExtDslElement extDslElement = myGradleDslFile.ensurePropertyElementAt(EXT, at);
-    return new ExtModelImpl(extDslElement);
->>>>>>> 477885a9
   }
 
   @NotNull
