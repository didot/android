/*
 * Copyright (C) 2016 The Android Open Source Project
 *
 * Licensed under the Apache License, Version 2.0 (the "License");
 * you may not use this file except in compliance with the License.
 * You may obtain a copy of the License at
 *
 *      http://www.apache.org/licenses/LICENSE-2.0
 *
 * Unless required by applicable law or agreed to in writing, software
 * distributed under the License is distributed on an "AS IS" BASIS,
 * WITHOUT WARRANTIES OR CONDITIONS OF ANY KIND, either express or implied.
 * See the License for the specific language governing permissions and
 * limitations under the License.
 */
package com.android.tools.idea.gradle.dsl.model.android;

import static com.android.tools.idea.gradle.dsl.api.ext.GradlePropertyModel.LIST_TYPE;
import static com.android.tools.idea.gradle.dsl.api.ext.GradlePropertyModel.STRING_TYPE;
import static com.android.tools.idea.gradle.dsl.api.ext.GradlePropertyModel.ValueType.NONE;
import static com.android.tools.idea.gradle.dsl.model.ext.PropertyUtil.FILE_TRANSFORM;
import static com.android.tools.idea.gradle.dsl.parser.semantics.MethodSemanticsDescription.OTHER;
import static com.android.tools.idea.gradle.dsl.parser.semantics.ModelPropertyType.MUTABLE_LIST;
import static com.android.tools.idea.gradle.dsl.parser.semantics.ModelPropertyType.UNSPECIFIED_FOR_NOW;

import com.android.tools.idea.gradle.dsl.api.android.FlavorTypeModel;
import com.android.tools.idea.gradle.dsl.api.ext.GradlePropertyModel;
import com.android.tools.idea.gradle.dsl.api.ext.ResolvedPropertyModel;
import com.android.tools.idea.gradle.dsl.api.ext.SigningConfigPropertyModel;
import com.android.tools.idea.gradle.dsl.model.GradleDslBlockModel;
import com.android.tools.idea.gradle.dsl.model.ext.GradlePropertyModelBuilder;
import com.android.tools.idea.gradle.dsl.model.ext.GradlePropertyModelImpl;
import com.android.tools.idea.gradle.dsl.parser.android.AbstractFlavorTypeDslElement;
import com.android.tools.idea.gradle.dsl.parser.elements.GradleDslElement;
import com.android.tools.idea.gradle.dsl.parser.elements.GradleDslExpressionList;
import com.android.tools.idea.gradle.dsl.parser.elements.GradleDslExpressionMap;
import com.android.tools.idea.gradle.dsl.parser.elements.GradleDslMethodCall;
import com.android.tools.idea.gradle.dsl.parser.elements.GradleNameElement;
import com.android.tools.idea.gradle.dsl.parser.semantics.ModelEffectDescription;
import com.android.tools.idea.gradle.dsl.parser.semantics.ModelPropertyDescription;
import com.android.tools.idea.gradle.dsl.parser.semantics.PropertiesElementDescription;
import com.google.common.base.Function;
import java.util.ArrayList;
import java.util.List;
import org.jetbrains.annotations.NonNls;
import org.jetbrains.annotations.NotNull;
import org.jetbrains.annotations.Nullable;

/**
 * Common base class for {@link BuildTypeModelImpl} and {@link ProductFlavorModelImpl}.
 */
public abstract class FlavorTypeModelImpl extends GradleDslBlockModel implements FlavorTypeModel {
  @NonNls public static final String APPLICATION_ID_SUFFIX = "mApplicationIdSuffix";
  @NonNls public static final ModelPropertyDescription BUILD_CONFIG_FIELD =
    new ModelPropertyDescription("mBuildConfigField", UNSPECIFIED_FOR_NOW);
  @NonNls public static final String CONSUMER_PROGUARD_FILES = "mConsumerProguardFiles";
  @NonNls public static final String MANIFEST_PLACEHOLDERS = "mMmanifestPlaceholders";
  @NonNls public static final String MATCHING_FALLBACKS = "mMatchingFallbacks";
  @NonNls public static final String MULTI_DEX_ENABLED = "mMultiDexEnabled";
  @NonNls public static final String MULTI_DEX_KEEP_FILE = "mMultiDexKeepFile";
  @NonNls public static final String MULTI_DEX_KEEP_PROGUARD = "mMultiDexKeepProguard";
  @NonNls public static final String PROGUARD_FILES = "mProguardFiles";
  @NonNls public static final ModelPropertyDescription RES_VALUE = new ModelPropertyDescription("mResValue", UNSPECIFIED_FOR_NOW);
  @NonNls public static final String SIGNING_CONFIG = "mSigningConfig";
  @NonNls public static final String USE_JACK = "mUseJack";
  @NonNls public static final String VERSION_NAME_SUFFIX = "mVersionNameSuffix";

  public FlavorTypeModelImpl(@NotNull AbstractFlavorTypeDslElement dslElement) {
    super(dslElement);
  }

  @Override
  @NotNull
  public String name() {
    return myDslElement.getName();
  }

  @Override
  public void rename(@NotNull String newName) {
    myDslElement.getNameElement().rename(newName);
    myDslElement.setModified();
  }

  @Override
  @NotNull
  public ResolvedPropertyModel applicationIdSuffix() {
    return getModelForProperty(APPLICATION_ID_SUFFIX);
  }


  @Override
  @NotNull
  public List<BuildConfigField> buildConfigFields() {
    return getTypeNameValuesElements(BuildConfigFieldImpl::new, BUILD_CONFIG_FIELD);
  }

  @Override
  public BuildConfigField addBuildConfigField(@NotNull String type, @NotNull String name, @NotNull String value) {
    return addNewTypeNameValueElement(BuildConfigFieldImpl::new, BUILD_CONFIG_FIELD, type, name, value);
  }

  @Override
  public void removeBuildConfigField(@NotNull String type, @NotNull String name, @NotNull String value) {
    BuildConfigField model = getTypeNameValueElement(BuildConfigFieldImpl::new, BUILD_CONFIG_FIELD, type, name, value);
    if (model != null) {
      model.remove();
    }
  }

  @Override
  @Nullable
  public BuildConfigField replaceBuildConfigField(@NotNull String oldType,
                                                  @NotNull String oldName,
                                                  @NotNull String oldValue,
                                                  @NotNull String type,
                                                  @NotNull String name,
                                                  @NotNull String value) {
    BuildConfigField field = getTypeNameValueElement(BuildConfigFieldImpl::new, BUILD_CONFIG_FIELD, oldType, oldName, oldValue);
    if (field == null) {
      return null;
    }

    field.type().setValue(type);
    field.name().setValue(name);
    field.value().setValue(value);
    return field;
  }

  @Override
  public void removeAllBuildConfigFields() {
    myDslElement.removeProperty(BUILD_CONFIG_FIELD.name);
  }

  @Override
  @NotNull
  public ResolvedPropertyModel consumerProguardFiles() {
    return getModelForProperty(CONSUMER_PROGUARD_FILES);
  }

  @Override
  @NotNull
  public ResolvedPropertyModel manifestPlaceholders() {
    GradleDslExpressionMap manifestPlaceholders = myDslElement.getPropertyElement(GradleDslExpressionMap.MANIFEST_PLACEHOLDERS);
    if (manifestPlaceholders == null) {
      myDslElement.addDefaultProperty(new GradleDslExpressionMap(myDslElement, GradleNameElement.fake(MANIFEST_PLACEHOLDERS)));
    }
    return getModelForProperty(MANIFEST_PLACEHOLDERS);
  }

  @NotNull
  @Override
  public ResolvedPropertyModel matchingFallbacks() {
    return getModelForProperty(MATCHING_FALLBACKS);
  }

  @Override
  @NotNull
  public ResolvedPropertyModel multiDexEnabled() {
    return getModelForProperty(MULTI_DEX_ENABLED);
  }

  @Override
  @NotNull
  public ResolvedPropertyModel multiDexKeepFile() {
    return GradlePropertyModelBuilder.create(myDslElement, MULTI_DEX_KEEP_FILE).addTransform(FILE_TRANSFORM).buildResolved();
  }

  @Override
  @NotNull
  public ResolvedPropertyModel multiDexKeepProguard() {
    return GradlePropertyModelBuilder.create(myDslElement, MULTI_DEX_KEEP_PROGUARD).addTransform(FILE_TRANSFORM)
                                     .buildResolved();
  }

  @Override
  @NotNull
  public ResolvedPropertyModel proguardFiles() {
    return getModelForProperty(PROGUARD_FILES);
  }

  @Override
  @NotNull
  public List<ResValue> resValues() {
    return getTypeNameValuesElements(ResValueImpl::new, RES_VALUE);
  }

  @Override
  @NotNull
  public ResValue addResValue(@NotNull String type, @NotNull String name, @NotNull String value) {
    return addNewTypeNameValueElement(ResValueImpl::new, RES_VALUE, type, name, value);
  }

  @Override
  public void removeResValue(@NotNull String type, @NotNull String name, @NotNull String value) {
    ResValue model = getTypeNameValueElement(ResValueImpl::new, RES_VALUE, type, name, value);
    if (model != null) {
      model.remove();
    }
  }

  @Override
  public ResValue replaceResValue(@NotNull String oldType,
                                  @NotNull String oldName,
                                  @NotNull String oldValue,
                                  @NotNull String type,
                                  @NotNull String name,
                                  @NotNull String value) {
    ResValue field = getTypeNameValueElement(ResValueImpl::new, RES_VALUE, oldType, oldName, oldValue);
    if (field == null) {
      return null;
    }

    field.type().setValue(type);
    field.name().setValue(name);
    field.value().setValue(value);
    return field;
  }

  @Override
  public void removeAllResValues() {
    myDslElement.removeProperty(RES_VALUE.name);
  }

  @NotNull
  @Override
  public SigningConfigPropertyModel signingConfig() {
    return GradlePropertyModelBuilder.create(myDslElement, SIGNING_CONFIG).buildSigningConfig();
  }

  @Override
  @NotNull
  public ResolvedPropertyModel useJack() {
    return getModelForProperty(USE_JACK);
  }

  @Override
  @NotNull
  public ResolvedPropertyModel versionNameSuffix() {
    return getModelForProperty(VERSION_NAME_SUFFIX);
  }

  /**
   * Represents a statement like {@code resValue} or {@code buildConfigField} which contains type, name and value parameters.
   */
  public static class TypeNameValueElementImpl implements TypeNameValueElement {
    @NotNull private final ModelPropertyDescription myPropertyDescription;
    @NotNull private final GradlePropertyModelImpl myList;

    public TypeNameValueElementImpl(@NotNull ModelPropertyDescription propertyDescription,
                                    @NotNull GradleDslExpressionList list) {
      myPropertyDescription = propertyDescription;
      myList = new GradlePropertyModelImpl(list);
      List<GradlePropertyModel> elements = myList.getValue(LIST_TYPE);
      assert elements != null;
      // Make sure the list has at least 3 elements.
      for (int i = elements.size(); i < 3; i++) {
        myList.addListValue();
      }
    }

    @NotNull
    private ResolvedPropertyModel getModelForIndex(int index) {
      List<GradlePropertyModel> elements = myList.getValue(LIST_TYPE);
      assert elements != null;
      GradlePropertyModel expression = elements.get(index);
      assert expression.getValueType() != NONE;
      return expression.resolve();
    }

    @Override
    @NotNull
    public ResolvedPropertyModel type() {
      return getModelForIndex(0);
    }

    @Override
    @NotNull
    public ResolvedPropertyModel name() {
      return getModelForIndex(1);
    }

    @Override
    @NotNull
    public ResolvedPropertyModel value() {
      return getModelForIndex(2);
    }

    @Override
    @NotNull
    public String elementName() {
      return myPropertyDescription.name;
    }

    @Override
    public void remove() {
      myList.delete();
    }

    @Override
    public GradlePropertyModel getModel() {
      return myList;
    }

    @Override
    public String toString() {
      return String.format("Type: %1$s, Name: %2$s, Value: %3$s", type().getValue(STRING_TYPE), name().getValue(STRING_TYPE),
                           value().getValue(STRING_TYPE));
    }
  }

  protected <T extends TypeNameValueElement> T addNewTypeNameValueElement(@NotNull Function<GradleDslExpressionList, T> producer,
                                                                          @NotNull ModelPropertyDescription property,
                                                                          @NotNull String type,
                                                                          @NotNull String name,
                                                                          @NotNull String value) {
    String elementName = property.name;
    GradleNameElement nameElement = GradleNameElement.create(elementName);
    // TODO(b/155853837): Groovy expects buildConfigField and resValue to be expressed with GradleDslExpressionList, while Kotlin expresses
    //  them with a GradleDslMethodCall.  This method of detecting which to produce is unsound given the possibility of multi-language build
    //  files, and should in any case be replaced by the two language backends producing a common representation.
    boolean forKotlin = myDslElement.getDslFile().isKotlin();
    GradleDslExpressionList expressionList;
    GradleDslMethodCall expressionCall = null;
    if (forKotlin) {
      expressionCall = new GradleDslMethodCall(myDslElement, GradleNameElement.empty(), elementName);
      ModelEffectDescription effect = new ModelEffectDescription(property, OTHER);
      expressionCall.setModelEffect(effect);
      expressionList = new GradleDslExpressionList(expressionCall, GradleNameElement.empty(), false);
      expressionCall.setParsedArgumentList(expressionList);
    }
    else {
      expressionList = new GradleDslExpressionList(myDslElement, nameElement, false);
    }
    T newValue = producer.apply(expressionList);
    assert newValue != null;
    newValue.type().setValue(type);
    newValue.name().setValue(name);
    newValue.value().setValue(value);
    if (expressionCall == null) {
      myDslElement.setNewElement(expressionList);
    }
    else {
      myDslElement.setNewElement(expressionCall);
    }
    return newValue;
  }

<<<<<<< HEAD
  protected <T> List<T> getTypeNameValuesElements(@NotNull Function<GradleDslExpressionList, T> producer, @NotNull String elementName) {
    List<T> result = new ArrayList<>();
=======
  protected <T> List<T> getTypeNameValuesElements(@NotNull Function<GradleDslExpressionList, T> producer,
                                                  @NotNull ModelPropertyDescription property) {
    String elementName = property.name;
    List<T> result = Lists.newArrayList();
>>>>>>> 4d90afa2
    for (GradleDslElement element : myDslElement.getPropertyElementsByName(elementName)) {
      if (element instanceof GradleDslMethodCall) {
        element = ((GradleDslMethodCall)element).getArgumentsElement();
      }
      if (element instanceof GradleDslExpressionList) {
        GradleDslExpressionList list = (GradleDslExpressionList)element;
        T value = producer.apply(list);
        assert value != null;
        result.add(value);
      }
    }
    return result;
  }

  @Nullable
  protected <T extends TypeNameValueElement> T getTypeNameValueElement(@NotNull Function<GradleDslExpressionList, T> producer,
                                                                       @NotNull ModelPropertyDescription property,
                                                                       @NotNull String type,
                                                                       @NotNull String name,
                                                                       @NotNull String value) {
    for (GradleDslElement element : myDslElement.getPropertyElementsByName(property.name)) {
      GradleDslExpressionList list = null;
      if (element instanceof GradleDslMethodCall) {
        list = ((GradleDslMethodCall)element).getArgumentsElement();
      }
      else if (element instanceof GradleDslExpressionList) {
        list = (GradleDslExpressionList)element;
      }
      T typeNameValueElement = producer.apply(list);
      assert typeNameValueElement != null;
      String oldType = typeNameValueElement.type().getValue(STRING_TYPE);
      String oldName = typeNameValueElement.name().getValue(STRING_TYPE);
      String oldValue = typeNameValueElement.value().getValue(STRING_TYPE);
      if (oldType != null && oldType.equals(type) &&
          oldName != null && oldName.equals(name) &&
          oldValue != null && oldValue.equals(value)) {
        return typeNameValueElement;
      }
    }
    return null;
  }

  /**
   * Represents a {@code resValue} statement defined in the product flavor block of the Gradle file.
   */
  public static final class ResValueImpl extends TypeNameValueElementImpl implements ResValue {
    public ResValueImpl(@NotNull GradleDslExpressionList list) {
      super(RES_VALUE, list);
    }
  }

  /**
   * Represents a {@code buildConfigField} statement defined in the build type block of the Gradle file.
   */
  public final static class BuildConfigFieldImpl extends TypeNameValueElementImpl implements BuildConfigField {
    public BuildConfigFieldImpl(@NotNull GradleDslExpressionList list) {
      super(BUILD_CONFIG_FIELD, list);
    }
  }
}<|MERGE_RESOLUTION|>--- conflicted
+++ resolved
@@ -20,7 +20,6 @@
 import static com.android.tools.idea.gradle.dsl.api.ext.GradlePropertyModel.ValueType.NONE;
 import static com.android.tools.idea.gradle.dsl.model.ext.PropertyUtil.FILE_TRANSFORM;
 import static com.android.tools.idea.gradle.dsl.parser.semantics.MethodSemanticsDescription.OTHER;
-import static com.android.tools.idea.gradle.dsl.parser.semantics.ModelPropertyType.MUTABLE_LIST;
 import static com.android.tools.idea.gradle.dsl.parser.semantics.ModelPropertyType.UNSPECIFIED_FOR_NOW;
 
 import com.android.tools.idea.gradle.dsl.api.android.FlavorTypeModel;
@@ -38,7 +37,6 @@
 import com.android.tools.idea.gradle.dsl.parser.elements.GradleNameElement;
 import com.android.tools.idea.gradle.dsl.parser.semantics.ModelEffectDescription;
 import com.android.tools.idea.gradle.dsl.parser.semantics.ModelPropertyDescription;
-import com.android.tools.idea.gradle.dsl.parser.semantics.PropertiesElementDescription;
 import com.google.common.base.Function;
 import java.util.ArrayList;
 import java.util.List;
@@ -345,15 +343,10 @@
     return newValue;
   }
 
-<<<<<<< HEAD
-  protected <T> List<T> getTypeNameValuesElements(@NotNull Function<GradleDslExpressionList, T> producer, @NotNull String elementName) {
-    List<T> result = new ArrayList<>();
-=======
   protected <T> List<T> getTypeNameValuesElements(@NotNull Function<GradleDslExpressionList, T> producer,
                                                   @NotNull ModelPropertyDescription property) {
     String elementName = property.name;
-    List<T> result = Lists.newArrayList();
->>>>>>> 4d90afa2
+    List<T> result = new ArrayList<>();
     for (GradleDslElement element : myDslElement.getPropertyElementsByName(elementName)) {
       if (element instanceof GradleDslMethodCall) {
         element = ((GradleDslMethodCall)element).getArgumentsElement();
