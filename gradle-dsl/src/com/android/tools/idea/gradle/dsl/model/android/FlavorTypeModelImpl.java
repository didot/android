--- conflicted
+++ resolved
@@ -21,11 +21,8 @@
 import static com.android.tools.idea.gradle.dsl.api.ext.PropertyType.REGULAR;
 import static com.android.tools.idea.gradle.dsl.model.ext.PropertyUtil.FILE_TRANSFORM;
 import static com.android.tools.idea.gradle.dsl.parser.semantics.MethodSemanticsDescription.OTHER;
-<<<<<<< HEAD
-=======
 import static com.android.tools.idea.gradle.dsl.parser.semantics.ModelPropertyType.MUTABLE_LIST;
 import static com.android.tools.idea.gradle.dsl.parser.semantics.ModelPropertyType.MUTABLE_MAP;
->>>>>>> 477885a9
 import static com.android.tools.idea.gradle.dsl.parser.semantics.ModelPropertyType.UNSPECIFIED_FOR_NOW;
 import static com.android.tools.idea.gradle.dsl.parser.semantics.ModelSemanticsDescription.CREATE_WITH_VALUE;
 
@@ -334,31 +331,11 @@
                                                                           @NotNull String name,
                                                                           @NotNull String value) {
     String elementName = property.name;
-<<<<<<< HEAD
-    GradleNameElement nameElement = GradleNameElement.create(elementName);
-    // TODO(b/155853837): Groovy expects buildConfigField and resValue to be expressed with GradleDslExpressionList, while Kotlin expresses
-    //  them with a GradleDslMethodCall.  This method of detecting which to produce is unsound given the possibility of multi-language build
-    //  files, and should in any case be replaced by the two language backends producing a common representation.
-    boolean forKotlin = myDslElement.getDslFile().isKotlin();
-    GradleDslExpressionList expressionList;
-    GradleDslMethodCall expressionCall = null;
-    if (forKotlin) {
-      expressionCall = new GradleDslMethodCall(myDslElement, GradleNameElement.empty(), elementName);
-      ModelEffectDescription effect = new ModelEffectDescription(property, OTHER);
-      expressionCall.setModelEffect(effect);
-      expressionList = new GradleDslExpressionList(expressionCall, GradleNameElement.empty(), false);
-      expressionCall.setParsedArgumentList(expressionList);
-    }
-    else {
-      expressionList = new GradleDslExpressionList(myDslElement, nameElement, false);
-    }
-=======
     GradleDslMethodCall expressionCall = new GradleDslMethodCall(myDslElement, GradleNameElement.empty(), elementName);
     ModelEffectDescription effect = new ModelEffectDescription(property, OTHER);
     expressionCall.setModelEffect(effect);
     GradleDslExpressionList expressionList = new GradleDslExpressionList(expressionCall, GradleNameElement.empty(), false);
     expressionCall.setParsedArgumentList(expressionList);
->>>>>>> 477885a9
     T newValue = producer.apply(expressionList);
     assert newValue != null;
     newValue.type().setValue(type);
