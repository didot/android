/*
 * Copyright (C) 2020 The Android Open Source Project
 *
 * Licensed under the Apache License, Version 2.0 (the "License");
 * you may not use this file except in compliance with the License.
 * You may obtain a copy of the License at
 *
 *      http://www.apache.org/licenses/LICENSE-2.0
 *
 * Unless required by applicable law or agreed to in writing, software
 * distributed under the License is distributed on an "AS IS" BASIS,
 * WITHOUT WARRANTIES OR CONDITIONS OF ANY KIND, either express or implied.
 * See the License for the specific language governing permissions and
 * limitations under the License.
 */
package com.android.tools.idea.gradle.dsl.model;

<<<<<<< HEAD
import static com.android.tools.idea.gradle.dsl.GradleUtil.FN_GRADLE_PROPERTIES;
=======
>>>>>>> 477885a9
import static com.android.tools.idea.gradle.dsl.parser.build.SubProjectsDslElement.SUBPROJECTS;
import static com.android.tools.idea.gradle.dsl.utils.SdkConstants.FN_GRADLE_PROPERTIES;
import static com.intellij.openapi.util.io.FileUtil.toSystemDependentName;
import static com.intellij.openapi.vfs.VfsUtil.findFileByIoFile;

import com.android.tools.idea.gradle.dsl.GradleDslBuildScriptUtil;
import com.android.tools.idea.gradle.dsl.api.BuildModelNotification;
import com.android.tools.idea.gradle.dsl.api.GradleBuildModel;
import com.android.tools.idea.gradle.dsl.api.GradleSettingsModel;
import com.android.tools.idea.gradle.dsl.api.ProjectBuildModel;
import com.android.tools.idea.gradle.dsl.model.notifications.NotificationTypeReference;
import com.android.tools.idea.gradle.dsl.parser.DependencyManager;
import com.android.tools.idea.gradle.dsl.parser.apply.ApplyDslElement;
import com.android.tools.idea.gradle.dsl.parser.build.SubProjectsDslElement;
import com.android.tools.idea.gradle.dsl.parser.elements.GradleDslElement;
import com.android.tools.idea.gradle.dsl.parser.elements.GradleNameElement;
import com.android.tools.idea.gradle.dsl.parser.elements.GradlePropertiesDslElement;
import com.android.tools.idea.gradle.dsl.parser.files.GradleBuildFile;
import com.android.tools.idea.gradle.dsl.parser.files.GradleDslFile;
import com.android.tools.idea.gradle.dsl.parser.files.GradleDslFileCache;
import com.android.tools.idea.gradle.dsl.parser.files.GradlePropertiesFile;
import com.android.tools.idea.gradle.dsl.parser.files.GradleSettingsFile;
<<<<<<< HEAD
import com.android.tools.idea.gradle.dsl.parser.semantics.DescribedGradlePropertiesDslElement;
import com.android.tools.idea.gradle.dsl.parser.semantics.PropertiesElementDescription;
=======
import com.android.tools.idea.gradle.dsl.parser.semantics.AndroidGradlePluginVersion;
import com.android.tools.idea.gradle.dsl.parser.semantics.DescribedGradlePropertiesDslElement;
import com.android.tools.idea.gradle.dsl.parser.semantics.PropertiesElementDescription;
import com.android.tools.idea.gradle.dsl.utils.BuildScriptUtil;
>>>>>>> 477885a9
import com.google.common.collect.ClassToInstanceMap;
import com.google.common.collect.MutableClassToInstanceMap;
import com.intellij.openapi.application.ApplicationManager;
import com.intellij.openapi.module.Module;
import com.intellij.openapi.project.Project;
import com.intellij.openapi.vfs.VirtualFile;
import java.io.File;
import java.util.ArrayList;
import java.util.HashMap;
import java.util.List;
import java.util.Map;
import org.jetbrains.annotations.NotNull;
import org.jetbrains.annotations.Nullable;
import org.jetbrains.annotations.SystemIndependent;

/**
 * A context object used to hold information relevant to each unique instance of the project/build model.
 * This means there is one {@link BuildModelContext} for each call to the following methods,
 * {@link GradleBuildModel#parseBuildFile(VirtualFile, Project)}, {@link GradleBuildModel#get(Module)}
 * and {@link ProjectBuildModel#get(Project)}. This can be accessed from each of the {@link GradleDslFile}s
 * and their associated models.
 */
public final class BuildModelContext {

  public interface ResolvedConfigurationFileLocationProvider {
    @Nullable
    VirtualFile getGradleBuildFile(@NotNull Module module);

    @Nullable
    @SystemIndependent String getGradleProjectRootPath(@NotNull Module module);

    @Nullable
    @SystemIndependent String getGradleProjectRootPath(@NotNull Project project);
  }

  @NotNull
  private final Project myProject;
  @NotNull
  private final GradleDslFileCache myFileCache;
  @NotNull
  private final ResolvedConfigurationFileLocationProvider myResolvedConfigurationFileLocationProvider;
  @NotNull
  private final Map<GradleDslFile, ClassToInstanceMap<BuildModelNotification>> myNotifications = new HashMap<>();
  @NotNull
  private final DependencyManager myDependencyManager;
  @Nullable
  private GradleBuildFile myRootProjectFile;
  @Nullable
  private AndroidGradlePluginVersion agpVersion;

  public void setRootProjectFile(@NotNull GradleBuildFile rootProjectFile) {
    myRootProjectFile = rootProjectFile;
  }

  @Nullable
  public GradleBuildFile getRootProjectFile() {
    return myRootProjectFile;
  }

  public void setAgpVersion(@Nullable AndroidGradlePluginVersion agpVersion) {
    this.agpVersion = agpVersion;
  }

  @Nullable
  public AndroidGradlePluginVersion getAgpVersion() {
    return agpVersion;
  }

  @NotNull
  public static BuildModelContext create(@NotNull Project project,
                                         @NotNull ResolvedConfigurationFileLocationProvider resolvedConfigurationFileLocationProvider) {
    return new BuildModelContext(project, resolvedConfigurationFileLocationProvider);
  }

  private BuildModelContext(@NotNull Project project,
                            @NotNull ResolvedConfigurationFileLocationProvider resolvedConfigurationFileLocationProvider) {
    myProject = project;
    myFileCache = new GradleDslFileCache(project);
    myResolvedConfigurationFileLocationProvider = resolvedConfigurationFileLocationProvider;
    myDependencyManager = DependencyManager.create();
    myRootProjectFile = null;
  }

  @NotNull
  public DependencyManager getDependencyManager() {
    return myDependencyManager;
  }

  @NotNull
  public Project getProject() {
    return myProject;
  }

  @NotNull
  public List<BuildModelNotification> getPublicNotifications(@NotNull GradleDslFile file) {
    return new ArrayList<>(myNotifications.getOrDefault(file, MutableClassToInstanceMap.create()).values());
  }

  @NotNull
  public <T extends BuildModelNotification> T getNotificationForType(@NotNull GradleDslFile file,
                                                                     @NotNull NotificationTypeReference<T> type) {
    ClassToInstanceMap<BuildModelNotification> notificationMap =
      myNotifications.computeIfAbsent(file, (f) -> MutableClassToInstanceMap.create());
    if (notificationMap.containsKey(type.getClazz())) {
      return notificationMap.getInstance(type.getClazz());
    }
    else {
      T notification = type.getConstructor().produce();
      notificationMap.putInstance(type.getClazz(), notification);
      return notification;
    }
  }

  @Nullable
  public VirtualFile getCurrentParsingRoot() {
    return myFileCache.getCurrentParsingRoot();
  }

  /**
   * Resets the state of the build context.
   */
  public void reset() {
    myFileCache.clearAllFiles();
  }

  /* The following methods are just wrappers around the same methods in GradleDslFileCache but pass this build
   * context along as well. */
  @NotNull
  public GradleBuildFile getOrCreateBuildFile(@NotNull VirtualFile file, @NotNull String name, boolean isApplied) {
    return myFileCache.getOrCreateBuildFile(file, name, this, isApplied);
  }

  @NotNull
  public GradleBuildFile getOrCreateBuildFile(@NotNull VirtualFile file, boolean isApplied) {
    return getOrCreateBuildFile(file, file.getName(), isApplied);
  }

  @NotNull
  public GradleSettingsFile getOrCreateSettingsFile(@NotNull VirtualFile settingsFile) {
    return myFileCache.getOrCreateSettingsFile(settingsFile, this);
  }

  @Nullable
  public GradlePropertiesFile getOrCreatePropertiesFile(@NotNull VirtualFile file, @NotNull String moduleName) {
    return myFileCache.getOrCreatePropertiesFile(file, moduleName, this);
  }

  /**
   * Parses a build file and produces the {@link GradleBuildFile} that represents it.
   *
   * @param project    the project that the build file belongs to
   * @param file       the build file that should be parsed, this must be a gradle build file
   * @param moduleName the name of the module
   * @param isApplied  whether or not the file should be parsed as if it was applied, if true we do not populate the
   *                   file with the properties found in the subprojects block. This should be true for any file that is not part of the
   *                   main build.gradle structure (i.e project and module files) otherwise we might attempt to parse the file we are parsing
   *                   again leading to a stack overflow.
   * @return the model of the given Gradle file.
   */
  @NotNull
  public GradleBuildFile parseBuildFile(@NotNull Project project,
                                        @NotNull VirtualFile file,
                                        @NotNull String moduleName,
                                        boolean isApplied) {
    GradleBuildFile buildDslFile = new GradleBuildFile(file, project, moduleName, this);
    ApplicationManager.getApplication().runReadAction(() -> {
      if (!isApplied) {
        populateWithParentModuleSubProjectsProperties(buildDslFile);
      }
      populateSiblingDslFileWithGradlePropertiesFile(buildDslFile);
      buildDslFile.parse();
    });
    return buildDslFile;
  }

  public GradleBuildFile parseProjectBuildFile(@NotNull Project project, @Nullable VirtualFile file) {
    // First parse the main project build file.
    GradleBuildFile result = file != null ? new GradleBuildFile(file, project, ":", this) : null;
    if (result != null) {
      setRootProjectFile(result);
      ApplicationManager.getApplication().runReadAction(() -> {
        populateWithParentModuleSubProjectsProperties(result);
        populateSiblingDslFileWithGradlePropertiesFile(result);
        result.parse();
      });
      putBuildFile(file.getUrl(), result);
    }
    return result;
  }

  private void putBuildFile(@NotNull String name, @NotNull GradleDslFile buildFile) {
    myFileCache.putBuildFile(name, buildFile);
  }

  @NotNull
  public List<GradleDslFile> getAllRequestedFiles() {
    return myFileCache.getAllFiles();
  }

  private void populateSiblingDslFileWithGradlePropertiesFile(@NotNull GradleBuildFile buildDslFile) {
    File propertiesFilePath = new File(buildDslFile.getDirectoryPath(), FN_GRADLE_PROPERTIES);
    VirtualFile propertiesFile = findFileByIoFile(propertiesFilePath, false);
    if (propertiesFile == null) {
      return;
    }

    GradlePropertiesFile parsedProperties = getOrCreatePropertiesFile(propertiesFile, buildDslFile.getName());
    if (parsedProperties == null) {
      return;
    }
    GradlePropertiesModel propertiesModel = new GradlePropertiesModel(parsedProperties);

    GradlePropertiesFile propertiesDslFile = propertiesModel.myGradlePropertiesFile;
    buildDslFile.setPropertiesFile(propertiesDslFile);
  }

  private void populateWithParentModuleSubProjectsProperties(@NotNull GradleBuildFile buildDslFile) {
    VirtualFile maybeSettingsFile = buildDslFile.tryToFindSettingsFile();
    if (maybeSettingsFile == null) {
      return;
    }
    GradleSettingsFile settingsFile = getOrCreateSettingsFile(maybeSettingsFile);

    GradleSettingsModel gradleSettingsModel = new GradleSettingsModelImpl(settingsFile);
    String modulePath = gradleSettingsModel.moduleWithDirectory(buildDslFile.getDirectoryPath());
    if (modulePath == null) {
      return;
    }

    GradleBuildModel parentModuleModel = gradleSettingsModel.getParentModuleModel(modulePath);
    if (!(parentModuleModel instanceof GradleBuildModelImpl)) {
      return;
    }

    GradleBuildModelImpl parentModuleModelImpl = (GradleBuildModelImpl)parentModuleModel;

    GradleBuildFile parentModuleDslFile = parentModuleModelImpl.myGradleBuildFile;
    buildDslFile.setParentModuleBuildFile(parentModuleDslFile);

    SubProjectsDslElement subProjectsDslElement = parentModuleDslFile.getPropertyElement(SUBPROJECTS);
    if (subProjectsDslElement == null) {
      return;
    }

    buildDslFile.addAppliedProperty(subProjectsDslElement);
    for (Map.Entry<String, GradleDslElement> entry : subProjectsDslElement.getPropertyElements().entrySet()) {
      GradleDslElement element = entry.getValue();
      if (element instanceof ApplyDslElement) {
        ApplyDslElement subProjectsApply = (ApplyDslElement)element;
        ApplyDslElement myApply = new ApplyDslElement(buildDslFile, buildDslFile);
        buildDslFile.setParsedElement(myApply);
        for (GradleDslElement appliedElement : subProjectsApply.getAllElements()) {
          myApply.addParsedElement(appliedElement);
        }
      }
      else {
        buildDslFile.addAppliedProperty(dslTreeCopy(element, buildDslFile));
<<<<<<< HEAD
=======
      }
    }
  }

  private GradleDslElement dslTreeCopy(GradleDslElement element, GradleDslElement parent) {
    return dslTreeCopy(element, parent, new HashMap<>());
  }

  private GradleDslElement dslTreeCopy(GradleDslElement element, GradleDslElement parent, Map<GradleDslElement, GradleDslElement> seen) {
    GradleDslElement previous = seen.get(element);
    if (previous != null) {
      return previous;
    }
    GradleDslElement result;
    if (element instanceof DescribedGradlePropertiesDslElement) {
      // Strictly speaking, it's not the fact that we have a description for the element that matters; what matters is whether this
      // element should be considered to be a leaf in the Dsl tree, or an internal node.  This has more to do with the semantics of our
      // model (i.e. what model operations are permitted, and what their effect should be if those operations are performed on elements
      // included through allprojects/subprojects) than the object structure: consider for example that we need to be able to remove
      // repositories by identity, even though they have block-nature.  For now, this will do: we implement the
      // DescribedGradlePropertiesDslElement interface incrementally on elements where there is an observable problem if it is not
      // implemented.
      PropertiesElementDescription description = ((DescribedGradlePropertiesDslElement<?>)element).getDescription();
      GradlePropertiesDslElement myProperties = description.constructor.construct(parent, GradleNameElement.copy(element.getNameElement()));
      result = myProperties;
      seen.put(element, result);
      for (GradleDslElement subElement : ((GradlePropertiesDslElement)element).getAllElements()) {
        myProperties.addAppliedProperty(dslTreeCopy(subElement, myProperties, seen));
>>>>>>> 477885a9
      }
    }
    else {
      result = element;
      seen.put(element, result);
    }
    return result;
  }

  private GradleDslElement dslTreeCopy(GradleDslElement element, GradleDslElement parent) {
    return dslTreeCopy(element, parent, new HashMap<>());
  }

  private GradleDslElement dslTreeCopy(GradleDslElement element, GradleDslElement parent, Map<GradleDslElement, GradleDslElement> seen) {
    GradleDslElement previous = seen.get(element);
    if (previous != null) {
      return previous;
    }
    GradleDslElement result;
    if (element instanceof DescribedGradlePropertiesDslElement) {
      // Strictly speaking, it's not the fact that we have a description for the element that matters; what matters is whether this
      // element should be considered to be a leaf in the Dsl tree, or an internal node.  This has more to do with the semantics of our
      // model (i.e. what model operations are permitted, and what their effect should be if those operations are performed on elements
      // included through allprojects/subprojects) than the object structure: consider for example that we need to be able to remove
      // repositories by identity, even though they have block-nature.  For now, this will do: we implement the
      // DescribedGradlePropertiesDslElement interface incrementally on elements where there is an observable problem if it is not
      // implemented.
      PropertiesElementDescription description = ((DescribedGradlePropertiesDslElement<?>)element).getDescription();
      GradlePropertiesDslElement myProperties = description.constructor.construct(parent, GradleNameElement.copy(element.getNameElement()));
      result = myProperties;
      seen.put(element, result);
      for (GradleDslElement subElement : ((GradlePropertiesDslElement)element).getAllElements()) {
        myProperties.addAppliedProperty(dslTreeCopy(subElement, myProperties, seen));
      }
    }
    else {
      result = element;
      seen.put(element, result);
    }
    return result;
  }

  @Nullable
  public VirtualFile getGradleBuildFile(@NotNull Module module) {
    VirtualFile result = myResolvedConfigurationFileLocationProvider.getGradleBuildFile(module);
    if (result != null) return result;

    @SystemIndependent String rootPath = myResolvedConfigurationFileLocationProvider.getGradleProjectRootPath(module);
    if (rootPath == null) return null;
    File moduleRoot = new File(toSystemDependentName(rootPath));
    return getGradleBuildFile(moduleRoot);
  }

  /**
   * Returns the build.gradle file that is expected right in the directory at the given path. For example, if the directory path is
   * '~/myProject/myModule', this method will look for the file '~/myProject/myModule/build.gradle'. This method does not cause a VFS
   * refresh of the file, this should be done by the caller if it is likely that the file has just been created on disk.
   * <p>
   * <b>Note:</b> Only use this method if you do <b>not</b> have a reference to a {@link Module}. Otherwise use
   * {@link #getGradleBuildFile(Module)}.
   * </p>
   *
   * @param dirPath the given directory path.
   * @return the build.gradle file in the directory at the given path, or {@code null} if there is no build.gradle file in the given
   * directory path.
   */
  @Nullable
  public VirtualFile getGradleBuildFile(@NotNull File dirPath) {
    File gradleBuildFilePath = GradleDslBuildScriptUtil.findGradleBuildFile(dirPath);
    VirtualFile result = findFileByIoFile(gradleBuildFilePath, false);
    return (result != null && result.isValid()) ? result : null;
  }

  /**
   * Returns the VirtualFile corresponding to the Gradle settings file for the given directory, this method will not attempt to refresh the
   * file system which means it is safe to be called from a read action. If the most up to date information is needed then the caller
   * should use {@link BuildScriptUtil#findGradleSettingsFile(File)} along with
   * {@link com.intellij.openapi.vfs.VfsUtil#findFileByIoFile(File, boolean)}
   * to ensure a refresh occurs.
   *
   * @param dirPath the path to find the Gradle settings file for.
   * @return the VirtualFile representing the Gradle settings file or null if it was unable to be found or the file is invalid.
   */
  @Nullable
  public VirtualFile getGradleSettingsFile(@NotNull File dirPath) {
    File gradleSettingsFilePath = GradleDslBuildScriptUtil.findGradleSettingsFile(dirPath);
    VirtualFile result = findFileByIoFile(gradleSettingsFilePath, false);
    return (result != null && result.isValid()) ? result : null;
  }

  @Nullable
  public VirtualFile getProjectSettingsFile() {
    @SystemIndependent String rootPath = myResolvedConfigurationFileLocationProvider.getGradleProjectRootPath(getProject());
    if (rootPath == null) return null;
    return getGradleSettingsFile(new File(toSystemDependentName(rootPath)));
  }
}<|MERGE_RESOLUTION|>--- conflicted
+++ resolved
@@ -15,16 +15,10 @@
  */
 package com.android.tools.idea.gradle.dsl.model;
 
-<<<<<<< HEAD
-import static com.android.tools.idea.gradle.dsl.GradleUtil.FN_GRADLE_PROPERTIES;
-=======
->>>>>>> 477885a9
 import static com.android.tools.idea.gradle.dsl.parser.build.SubProjectsDslElement.SUBPROJECTS;
 import static com.android.tools.idea.gradle.dsl.utils.SdkConstants.FN_GRADLE_PROPERTIES;
-import static com.intellij.openapi.util.io.FileUtil.toSystemDependentName;
 import static com.intellij.openapi.vfs.VfsUtil.findFileByIoFile;
 
-import com.android.tools.idea.gradle.dsl.GradleDslBuildScriptUtil;
 import com.android.tools.idea.gradle.dsl.api.BuildModelNotification;
 import com.android.tools.idea.gradle.dsl.api.GradleBuildModel;
 import com.android.tools.idea.gradle.dsl.api.GradleSettingsModel;
@@ -41,20 +35,16 @@
 import com.android.tools.idea.gradle.dsl.parser.files.GradleDslFileCache;
 import com.android.tools.idea.gradle.dsl.parser.files.GradlePropertiesFile;
 import com.android.tools.idea.gradle.dsl.parser.files.GradleSettingsFile;
-<<<<<<< HEAD
-import com.android.tools.idea.gradle.dsl.parser.semantics.DescribedGradlePropertiesDslElement;
-import com.android.tools.idea.gradle.dsl.parser.semantics.PropertiesElementDescription;
-=======
 import com.android.tools.idea.gradle.dsl.parser.semantics.AndroidGradlePluginVersion;
 import com.android.tools.idea.gradle.dsl.parser.semantics.DescribedGradlePropertiesDslElement;
 import com.android.tools.idea.gradle.dsl.parser.semantics.PropertiesElementDescription;
 import com.android.tools.idea.gradle.dsl.utils.BuildScriptUtil;
->>>>>>> 477885a9
 import com.google.common.collect.ClassToInstanceMap;
 import com.google.common.collect.MutableClassToInstanceMap;
 import com.intellij.openapi.application.ApplicationManager;
 import com.intellij.openapi.module.Module;
 import com.intellij.openapi.project.Project;
+import com.intellij.openapi.util.io.FileUtilRt;
 import com.intellij.openapi.vfs.VirtualFile;
 import java.io.File;
 import java.util.ArrayList;
@@ -307,44 +297,8 @@
       }
       else {
         buildDslFile.addAppliedProperty(dslTreeCopy(element, buildDslFile));
-<<<<<<< HEAD
-=======
       }
     }
-  }
-
-  private GradleDslElement dslTreeCopy(GradleDslElement element, GradleDslElement parent) {
-    return dslTreeCopy(element, parent, new HashMap<>());
-  }
-
-  private GradleDslElement dslTreeCopy(GradleDslElement element, GradleDslElement parent, Map<GradleDslElement, GradleDslElement> seen) {
-    GradleDslElement previous = seen.get(element);
-    if (previous != null) {
-      return previous;
-    }
-    GradleDslElement result;
-    if (element instanceof DescribedGradlePropertiesDslElement) {
-      // Strictly speaking, it's not the fact that we have a description for the element that matters; what matters is whether this
-      // element should be considered to be a leaf in the Dsl tree, or an internal node.  This has more to do with the semantics of our
-      // model (i.e. what model operations are permitted, and what their effect should be if those operations are performed on elements
-      // included through allprojects/subprojects) than the object structure: consider for example that we need to be able to remove
-      // repositories by identity, even though they have block-nature.  For now, this will do: we implement the
-      // DescribedGradlePropertiesDslElement interface incrementally on elements where there is an observable problem if it is not
-      // implemented.
-      PropertiesElementDescription description = ((DescribedGradlePropertiesDslElement<?>)element).getDescription();
-      GradlePropertiesDslElement myProperties = description.constructor.construct(parent, GradleNameElement.copy(element.getNameElement()));
-      result = myProperties;
-      seen.put(element, result);
-      for (GradleDslElement subElement : ((GradlePropertiesDslElement)element).getAllElements()) {
-        myProperties.addAppliedProperty(dslTreeCopy(subElement, myProperties, seen));
->>>>>>> 477885a9
-      }
-    }
-    else {
-      result = element;
-      seen.put(element, result);
-    }
-    return result;
   }
 
   private GradleDslElement dslTreeCopy(GradleDslElement element, GradleDslElement parent) {
@@ -387,7 +341,7 @@
 
     @SystemIndependent String rootPath = myResolvedConfigurationFileLocationProvider.getGradleProjectRootPath(module);
     if (rootPath == null) return null;
-    File moduleRoot = new File(toSystemDependentName(rootPath));
+    File moduleRoot = new File(FileUtilRt.toSystemDependentName(rootPath));
     return getGradleBuildFile(moduleRoot);
   }
 
@@ -406,7 +360,7 @@
    */
   @Nullable
   public VirtualFile getGradleBuildFile(@NotNull File dirPath) {
-    File gradleBuildFilePath = GradleDslBuildScriptUtil.findGradleBuildFile(dirPath);
+    File gradleBuildFilePath = BuildScriptUtil.findGradleBuildFile(dirPath);
     VirtualFile result = findFileByIoFile(gradleBuildFilePath, false);
     return (result != null && result.isValid()) ? result : null;
   }
@@ -423,7 +377,7 @@
    */
   @Nullable
   public VirtualFile getGradleSettingsFile(@NotNull File dirPath) {
-    File gradleSettingsFilePath = GradleDslBuildScriptUtil.findGradleSettingsFile(dirPath);
+    File gradleSettingsFilePath = BuildScriptUtil.findGradleSettingsFile(dirPath);
     VirtualFile result = findFileByIoFile(gradleSettingsFilePath, false);
     return (result != null && result.isValid()) ? result : null;
   }
@@ -432,6 +386,6 @@
   public VirtualFile getProjectSettingsFile() {
     @SystemIndependent String rootPath = myResolvedConfigurationFileLocationProvider.getGradleProjectRootPath(getProject());
     if (rootPath == null) return null;
-    return getGradleSettingsFile(new File(toSystemDependentName(rootPath)));
+    return getGradleSettingsFile(new File(FileUtilRt.toSystemDependentName(rootPath)));
   }
 }