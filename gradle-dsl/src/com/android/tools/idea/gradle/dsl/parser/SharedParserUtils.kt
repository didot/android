--- conflicted
+++ resolved
@@ -15,7 +15,6 @@
  */
 package com.android.tools.idea.gradle.dsl.parser
 
-import com.android.tools.idea.gradle.dsl.api.util.GradleNameElementUtil
 import com.android.tools.idea.gradle.dsl.parser.ExternalNameInfo.ExternalNameSyntax.UNKNOWN
 import com.android.tools.idea.gradle.dsl.parser.apply.ApplyDslElement
 import com.android.tools.idea.gradle.dsl.parser.apply.ApplyDslElement.APPLY_BLOCK_NAME
@@ -82,13 +81,8 @@
           resultElement.setParsedElement(newElement)
           return@fold newElement
         }
-<<<<<<< HEAD
-        APPLY_BLOCK_NAME -> {
-          val newApplyElement = ApplyDslElement(resultElement)
-=======
         APPLY_BLOCK_NAME -> (resultElement.dslFile as? GradleScriptFile)?.let {
           val newApplyElement = ApplyDslElement(resultElement, it)
->>>>>>> 477885a9
           resultElement.setParsedElement(newApplyElement)
           return@fold newApplyElement
         }
@@ -192,7 +186,7 @@
     null -> part
     else -> effect.property.name
   }
-  val parentParts = GradleNameElementUtil.split(parent.qualifiedName)
+  val parentParts = GradleNameElement.split(parent.qualifiedName)
   var i = 0
   while (i < parentParts.size && !parts.isEmpty() && parentParts[i] == parts[0]) {
     parts.removeAt(0)
