--- conflicted
+++ resolved
@@ -24,13 +24,7 @@
 import static com.android.tools.idea.gradle.dsl.parser.semantics.PropertySemanticsDescription.VAR;
 
 import com.android.tools.idea.gradle.dsl.parser.GradleDslNameConverter;
-<<<<<<< HEAD
-import com.android.tools.idea.gradle.dsl.parser.semantics.ModelEffectDescription;
-import com.android.tools.idea.gradle.dsl.parser.semantics.SurfaceSyntaxDescription;
-import com.google.common.collect.ImmutableMap;
-=======
 import com.android.tools.idea.gradle.dsl.parser.semantics.ExternalToModelMap;
->>>>>>> 477885a9
 import java.util.stream.Stream;
 import org.jetbrains.annotations.NotNull;
 
@@ -55,21 +49,8 @@
   }).collect(toModelMap());
 
   @Override
-<<<<<<< HEAD
-  public @NotNull ImmutableMap<SurfaceSyntaxDescription, ModelEffectDescription> getExternalToModelMap(@NotNull GradleDslNameConverter converter) {
-    if (converter.isKotlin()) {
-      return ktsToModelNameMap;
-    }
-    else if (converter.isGroovy()) {
-      return groovyToModelNameMap;
-    }
-    else {
-      return super.getExternalToModelMap(converter);
-    }
-=======
   public @NotNull ExternalToModelMap getExternalToModelMap(@NotNull GradleDslNameConverter converter) {
     return getExternalToModelMap(converter, groovyToModelNameMap, ktsToModelNameMap);
->>>>>>> 477885a9
   }
 
   protected BaseCompileOptionsDslElement(@NotNull GradleDslElement parent, @NotNull GradleNameElement name) {
