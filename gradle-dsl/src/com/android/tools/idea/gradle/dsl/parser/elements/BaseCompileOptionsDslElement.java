--- conflicted
+++ resolved
@@ -24,13 +24,7 @@
 import static com.android.tools.idea.gradle.dsl.parser.semantics.PropertySemanticsDescription.VAR;
 
 import com.android.tools.idea.gradle.dsl.parser.GradleDslNameConverter;
-<<<<<<< HEAD
 import com.android.tools.idea.gradle.dsl.parser.semantics.ExternalToModelMap;
-=======
-import com.android.tools.idea.gradle.dsl.parser.semantics.ModelEffectDescription;
-import com.android.tools.idea.gradle.dsl.parser.semantics.SurfaceSyntaxDescription;
-import com.google.common.collect.ImmutableMap;
->>>>>>> 2dc52685
 import java.util.stream.Stream;
 import org.jetbrains.annotations.NotNull;
 
@@ -40,9 +34,11 @@
 public abstract class BaseCompileOptionsDslElement extends GradleDslBlockElement {
   public static final ExternalToModelMap ktsToModelNameMap = Stream.of(new Object[][]{
     {"sourceCompatibility", property, SOURCE_COMPATIBILITY, VAR},
+    {"sourceCompatibility", exactly(1), SOURCE_COMPATIBILITY, SET},
     {"setSourceCompatibility", exactly(1), SOURCE_COMPATIBILITY, SET},
     {"targetCompatibility", property, TARGET_COMPATIBILITY, VAR},
-    {"setTargetCompatibility", exactly(1), TARGET_COMPATIBILITY, SET}
+    {"targetCompatibility", exactly(1), TARGET_COMPATIBILITY, SET},
+    {"setTargetCompatibility", exactly(1), TARGET_COMPATIBILITY, SET},
   }).collect(toModelMap());
 
   public static final ExternalToModelMap groovyToModelNameMap = Stream.of(new Object[][]{
@@ -53,21 +49,8 @@
   }).collect(toModelMap());
 
   @Override
-<<<<<<< HEAD
   public @NotNull ExternalToModelMap getExternalToModelMap(@NotNull GradleDslNameConverter converter) {
     return getExternalToModelMap(converter, groovyToModelNameMap, ktsToModelNameMap);
-=======
-  public @NotNull ImmutableMap<SurfaceSyntaxDescription, ModelEffectDescription> getExternalToModelMap(@NotNull GradleDslNameConverter converter) {
-    if (converter.isKotlin()) {
-      return ktsToModelNameMap;
-    }
-    else if (converter.isGroovy()) {
-      return groovyToModelNameMap;
-    }
-    else {
-      return super.getExternalToModelMap(converter);
-    }
->>>>>>> 2dc52685
   }
 
   protected BaseCompileOptionsDslElement(@NotNull GradleDslElement parent, @NotNull GradleNameElement name) {
