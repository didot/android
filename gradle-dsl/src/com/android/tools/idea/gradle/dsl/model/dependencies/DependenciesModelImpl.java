--- conflicted
+++ resolved
@@ -107,7 +107,7 @@
 
       if (resolved instanceof GradleDslExpressionMap) {
         ArtifactDependencyModel mapNotation = ArtifactDependencyModelImpl.MapNotation.create(
-            configurationName, (GradleDslExpressionMap)resolved, configurationElement, maintainer, methodName);
+          configurationName, (GradleDslExpressionMap)resolved, configurationElement, maintainer, methodName);
         if (mapNotation != null) {
           dest.add(mapNotation);
         }
@@ -137,7 +137,7 @@
             methodCall.getArguments().size() == 1 &&
             methodCall.getArguments().get(0) instanceof GradleDslMethodCall) {
           platformMethodName = methodCall.getMethodName();
-          methodCall = (GradleDslMethodCall) methodCall.getArguments().get(0);
+          methodCall = (GradleDslMethodCall)methodCall.getArguments().get(0);
         }
         if (methodCall.getMethodName().equals(ModuleDependencyModelImpl.PROJECT)) {
           ModuleDependencyModel model = ModuleDependencyModelImpl.create(configurationName, methodCall, maintainer, platformMethodName);
@@ -647,17 +647,9 @@
   @NotNull
   private static GradleDslElement resolveElement(@NotNull GradleDslElement element) {
     GradleDslElement resolved = element;
-<<<<<<< HEAD
-    if (element instanceof GradleDslLiteral) {
-      GradleDslElement foundElement = followElement((GradleDslLiteral)element);
-      if (foundElement instanceof GradleDslExpression) {
-        resolved = foundElement;
-      }
-=======
     GradleDslElement foundElement = followElement(element);
     if (foundElement instanceof GradleDslExpression) {
       resolved = foundElement;
->>>>>>> 477885a9
     }
     return resolved;
   }
