--- conflicted
+++ resolved
@@ -153,9 +153,5 @@
    * @return a list of all build models that can be created from Gradle build files.
    */
   @NotNull
-<<<<<<< HEAD
-  List<GradleBuildModel> getAllIncludedBuildModels(@NotNull BiConsumer<Integer, Integer> func);
-=======
   List<GradleBuildModel> getAllIncludedBuildModels(@NotNull BiConsumer<@NotNull Integer, @Nullable Integer> func);
->>>>>>> 4d90afa2
 }