--- conflicted
+++ resolved
@@ -31,11 +31,7 @@
 import com.android.tools.idea.gradle.dsl.parser.elements.GradleDslElement;
 import com.android.tools.idea.gradle.dsl.parser.elements.GradleDslNamedDomainElement;
 import com.android.tools.idea.gradle.dsl.parser.elements.GradleNameElement;
-<<<<<<< HEAD
-import com.android.tools.idea.gradle.dsl.parser.semantics.ModelEffectDescription;
-=======
 import com.android.tools.idea.gradle.dsl.parser.semantics.ExternalToModelMap;
->>>>>>> 477885a9
 import com.android.tools.idea.gradle.dsl.parser.semantics.PropertiesElementDescription;
 import java.util.stream.Stream;
 import org.jetbrains.annotations.NotNull;
@@ -72,21 +68,8 @@
   }).collect(toModelMap());
 
   @Override
-<<<<<<< HEAD
-  public @NotNull ImmutableMap<SurfaceSyntaxDescription, ModelEffectDescription> getExternalToModelMap(@NotNull GradleDslNameConverter converter) {
-    if (converter.isKotlin()) {
-      return ktsToModelNameMap;
-    }
-    else if (converter.isGroovy()) {
-      return groovyToModelNameMap;
-    }
-    else {
-      return super.getExternalToModelMap(converter);
-    }
-=======
   public @NotNull ExternalToModelMap getExternalToModelMap(@NotNull GradleDslNameConverter converter) {
     return getExternalToModelMap(converter, groovyToModelNameMap, ktsToModelNameMap);
->>>>>>> 477885a9
   }
 
   @Nullable
