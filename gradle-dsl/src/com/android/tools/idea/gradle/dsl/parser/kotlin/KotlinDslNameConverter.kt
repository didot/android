--- conflicted
+++ resolved
@@ -69,8 +69,6 @@
     }
   }
 
-<<<<<<< HEAD
-=======
   @JvmDefault
   override fun convertReferenceToExternalText(context: GradleDslElement,
                                               dslElement: GradleDslElement,
@@ -82,7 +80,6 @@
   }
 
   @JvmDefault
->>>>>>> 4ae98eb0
   override fun externalNameForParent(modelName: String, context: GradleDslElement): ExternalNameInfo {
     val map = context.getExternalToModelMap(this)
     val defaultResult = ExternalNameInfo(modelName, null)
