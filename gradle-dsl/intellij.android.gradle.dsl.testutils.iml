--- conflicted
+++ resolved
@@ -15,11 +15,22 @@
     <orderEntry type="module" module-name="intellij.android.core" scope="TEST" />
     <orderEntry type="module" module-name="android.sdktools.testutils" scope="TEST" />
     <orderEntry type="module" module-name="intellij.android.adt.testutils" scope="TEST" />
-<<<<<<< HEAD
-    <orderEntry type="library" scope="TEST" name="JUnit4" level="project" />
+    <orderEntry type="module-library" scope="TEST">
+      <library name="junit" type="repository">
+        <properties include-transitive-deps="false" maven-id="junit:junit:4.12" />
+        <CLASSES>
+          <root url="jar://$MAVEN_REPOSITORY$/junit/junit/4.12/junit-4.12.jar!/" />
+        </CLASSES>
+        <JAVADOC />
+        <SOURCES />
+      </library>
+    </orderEntry>
+    <orderEntry type="module" module-name="intellij.android.gradle.dsl.kotlin" scope="RUNTIME" />
+    <orderEntry type="module" module-name="intellij.android.gradle.dsl.toml" scope="RUNTIME" />
     <orderEntry type="library" name="kotlin-stdlib-jdk8" level="project" />
     <orderEntry type="library" scope="TEST" name="Guava" level="project" />
     <orderEntry type="library" scope="TEST" name="jetbrains-annotations" level="project" />
+    <orderEntry type="library" scope="TEST" name="JUnit4" level="project" />
     <orderEntry type="module" module-name="intellij.platform.projectModel" scope="TEST" />
     <orderEntry type="module" module-name="intellij.platform.lang.core" scope="TEST" />
     <orderEntry type="module" module-name="intellij.platform.util.rt" scope="TEST" />
@@ -34,23 +45,5 @@
     <orderEntry type="module" module-name="intellij.platform.util.ex" scope="TEST" />
     <orderEntry type="module" module-name="intellij.platform.core.ui" scope="TEST" />
     <orderEntry type="module" module-name="intellij.platform.ide.core" scope="TEST" />
-=======
-    <orderEntry type="module-library" scope="TEST">
-      <library>
-        <CLASSES>
-          <root url="jar://$MODULE_DIR$/../../../../prebuilts/tools/common/m2/repository/junit/junit/4.12/junit-4.12.jar!/" />
-        </CLASSES>
-        <JAVADOC />
-        <SOURCES>
-          <root url="jar://$MODULE_DIR$/../../../../prebuilts/tools/common/m2/repository/junit/junit/4.12/junit-4.12-sources.jar!/" />
-        </SOURCES>
-      </library>
-    </orderEntry>
-    <orderEntry type="module" module-name="intellij.android.gradle.dsl.kotlin" scope="RUNTIME" />
-    <orderEntry type="module" module-name="intellij.android.gradle.dsl.toml" scope="RUNTIME" />
-    <orderEntry type="library" scope="RUNTIME" name="studio-plugin-Groovy" level="project" />
-    <orderEntry type="library" scope="RUNTIME" name="studio-plugin-Kotlin" level="project" />
-    <orderEntry type="library" scope="RUNTIME" name="studio-plugin-toml" level="project" />
->>>>>>> ad5b6ee3
   </component>
 </module>