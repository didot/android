/*
 * Copyright 2010-2015 JetBrains s.r.o.
 *
 * Licensed under the Apache License, Version 2.0 (the "License");
 * you may not use this file except in compliance with the License.
 * You may obtain a copy of the License at
 *
 * http://www.apache.org/licenses/LICENSE-2.0
 *
 * Unless required by applicable law or agreed to in writing, software
 * distributed under the License is distributed on an "AS IS" BASIS,
 * WITHOUT WARRANTIES OR CONDITIONS OF ANY KIND, either express or implied.
 * See the License for the specific language governing permissions and
 * limitations under the License.
 */

package org.jetbrains.kotlin.android.synthetic.idea

import com.intellij.psi.PsiElement
import com.intellij.psi.xml.XmlAttributeValue
import com.intellij.psi.xml.XmlFile
<<<<<<< HEAD
import org.jetbrains.android.facet.AndroidFacet
import org.jetbrains.android.facet.ResourceFolderManager
import org.jetbrains.android.util.AndroidResourceUtil
=======
import org.jetbrains.kotlin.android.model.AndroidModuleInfoProvider
>>>>>>> 5447ab70
import org.jetbrains.kotlin.android.synthetic.AndroidConst
import org.jetbrains.kotlin.android.synthetic.androidIdToName
import org.jetbrains.kotlin.idea.references.KtSimpleNameReference
import org.jetbrains.kotlin.plugin.references.SimpleNameReferenceExtension
import org.jetbrains.kotlin.psi.KtDotQualifiedExpression
import org.jetbrains.kotlin.psi.KtPsiFactory

class AndroidSimpleNameReferenceExtension : SimpleNameReferenceExtension {

    override fun isReferenceTo(reference: KtSimpleNameReference, element: PsiElement): Boolean =
            element is XmlFile && reference.isReferenceToXmlFile(element)

    private fun isLayoutPackageIdentifier(reference: KtSimpleNameReference): Boolean {
        val probablyVariant = reference.element?.parent as? KtDotQualifiedExpression ?: return false
        val probablyKAS = probablyVariant.receiverExpression as? KtDotQualifiedExpression ?: return false
        return probablyKAS.receiverExpression.text == AndroidConst.SYNTHETIC_PACKAGE
    }

    override fun handleElementRename(reference: KtSimpleNameReference, psiFactory: KtPsiFactory, newElementName: String): PsiElement? {
        val resolvedElement = reference.resolve()
        if (resolvedElement is XmlAttributeValue && isIdDeclaration(resolvedElement)) {
            val newSyntheticPropertyName = androidIdToName(newElementName) ?: return null
            return psiFactory.createNameIdentifier(newSyntheticPropertyName.name)
        }
        else if (isLayoutPackageIdentifier(reference)) {
            return psiFactory.createSimpleName(newElementName.removeSuffix(".xml")).getIdentifier()
        }

        return null
    }

    private fun isIdDeclaration(declaration: XmlAttributeValue) = declaration.value?.startsWith("@+id/") ?: false

    private fun KtSimpleNameReference.isReferenceToXmlFile(xmlFile: XmlFile): Boolean {
        if (!isLayoutPackageIdentifier(this)) {
            return false
        }

        if (xmlFile.name.removeSuffix(".xml") != element.getReferencedName()) {
            return false
        }

        val virtualFile = xmlFile.virtualFile ?: return false
        val layoutDir = virtualFile.parent
        if (layoutDir.name != "layout" && !layoutDir.name.startsWith("layout-")) {
            return false
        }

<<<<<<< HEAD
        val androidFacet = AndroidFacet.getInstance(element) ?: return false
        val resourceDirectories = ResourceFolderManager.getInstance(androidFacet).folders
=======
        val resourceDirectories = AndroidModuleInfoProvider.getInstance(element)?.getAllResourceDirectories() ?: return false
>>>>>>> 5447ab70
        val resourceDirectory = virtualFile.parent?.parent ?: return false
        return resourceDirectories.any { it == resourceDirectory }
    }
}<|MERGE_RESOLUTION|>--- conflicted
+++ resolved
@@ -19,13 +19,7 @@
 import com.intellij.psi.PsiElement
 import com.intellij.psi.xml.XmlAttributeValue
 import com.intellij.psi.xml.XmlFile
-<<<<<<< HEAD
-import org.jetbrains.android.facet.AndroidFacet
-import org.jetbrains.android.facet.ResourceFolderManager
-import org.jetbrains.android.util.AndroidResourceUtil
-=======
 import org.jetbrains.kotlin.android.model.AndroidModuleInfoProvider
->>>>>>> 5447ab70
 import org.jetbrains.kotlin.android.synthetic.AndroidConst
 import org.jetbrains.kotlin.android.synthetic.androidIdToName
 import org.jetbrains.kotlin.idea.references.KtSimpleNameReference
@@ -74,12 +68,7 @@
             return false
         }
 
-<<<<<<< HEAD
-        val androidFacet = AndroidFacet.getInstance(element) ?: return false
-        val resourceDirectories = ResourceFolderManager.getInstance(androidFacet).folders
-=======
         val resourceDirectories = AndroidModuleInfoProvider.getInstance(element)?.getAllResourceDirectories() ?: return false
->>>>>>> 5447ab70
         val resourceDirectory = virtualFile.parent?.parent ?: return false
         return resourceDirectories.any { it == resourceDirectory }
     }
