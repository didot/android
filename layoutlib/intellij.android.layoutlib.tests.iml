--- conflicted
+++ resolved
@@ -7,17 +7,12 @@
     </content>
     <orderEntry type="inheritedJdk" />
     <orderEntry type="sourceFolder" forTests="false" />
-<<<<<<< HEAD
-=======
-    <orderEntry type="library" name="studio-sdk" level="project" />
     <orderEntry type="library" scope="TEST" name="kotlin-test" level="project" />
->>>>>>> ad5b6ee3
     <orderEntry type="module" module-name="intellij.android.layoutlib" scope="TEST" />
     <orderEntry type="library" scope="TEST" name="layoutlib" level="project" />
     <orderEntry type="library" name="kotlin-stdlib-jdk8" level="project" />
     <orderEntry type="library" scope="TEST" name="Guava" level="project" />
     <orderEntry type="library" scope="TEST" name="ASM" level="project" />
-    <orderEntry type="library" scope="TEST" name="kotlin-test" level="project" />
     <orderEntry type="library" scope="TEST" name="JUnit4" level="project" />
   </component>
 </module>