--- conflicted
+++ resolved
@@ -29,7 +29,7 @@
 import com.android.tools.idea.apk.viewer.diff.ApkDiffPanel;
 import com.android.tools.idea.log.LogWrapper;
 import com.android.utils.FileUtils;
-import com.google.common.base.Charsets;
+import com.intellij.codeHighlighting.BackgroundEditorHighlighter;
 import com.intellij.ide.structureView.StructureViewBuilder;
 import com.intellij.openapi.application.ApplicationManager;
 import com.intellij.openapi.diagnostic.Logger;
@@ -58,18 +58,15 @@
 import com.intellij.util.messages.MessageBusConnection;
 import java.beans.PropertyChangeListener;
 import java.io.IOException;
+import java.nio.charset.StandardCharsets;
 import java.nio.file.Files;
 import java.nio.file.Path;
 import java.util.Arrays;
 import java.util.List;
 import java.util.Optional;
-<<<<<<< HEAD
-import javax.swing.*;
-=======
 import javax.swing.JComponent;
 import javax.swing.JPanel;
 import javax.swing.LayoutFocusTraversalPolicy;
->>>>>>> 477885a9
 import org.jetbrains.annotations.NotNull;
 import org.jetbrains.annotations.Nullable;
 
@@ -259,11 +256,6 @@
   }
 
   @Override
-  public @NotNull VirtualFile getFile() {
-    return myBaseFile;
-  }
-
-  @Override
   public void dispose() {
     if (myCurrentEditor != null) {
       Disposer.dispose(myCurrentEditor);
@@ -394,7 +386,7 @@
     if (archive.isProtoXml(p, content)) {
       try {
         ProtoXmlPrettyPrinter prettyPrinter = new ProtoXmlPrettyPrinterImpl();
-        content = prettyPrinter.prettyPrint(content).getBytes(Charsets.UTF_8);
+        content = prettyPrinter.prettyPrint(content).getBytes(StandardCharsets.UTF_8);
       }
       catch (IOException e) {
         // Ignore error, show encoded content.
