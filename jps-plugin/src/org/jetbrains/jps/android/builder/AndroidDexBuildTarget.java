--- conflicted
+++ resolved
@@ -34,16 +34,6 @@
 import org.jetbrains.jps.model.JpsModel;
 import org.jetbrains.jps.model.module.JpsModule;
 
-<<<<<<< HEAD
-/**
- * @author Eugene.Kudelevsky
- */
-=======
-import java.io.File;
-import java.io.PrintWriter;
-import java.util.*;
-
->>>>>>> 7af60d2c
 public class AndroidDexBuildTarget extends AndroidBuildTarget {
   public AndroidDexBuildTarget(@NotNull JpsModule module) {
     super(MyTargetType.INSTANCE, module);
