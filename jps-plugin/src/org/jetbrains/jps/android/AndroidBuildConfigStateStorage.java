// Copyright 2000-2020 JetBrains s.r.o. Use of this source code is governed by the Apache 2.0 license that can be found in the LICENSE file.
package org.jetbrains.jps.android;

import com.intellij.util.io.DataExternalizer;
import com.intellij.util.io.EnumeratorStringDescriptor;
import org.jetbrains.annotations.NonNls;
import org.jetbrains.annotations.NotNull;
import org.jetbrains.jps.builders.storage.StorageProvider;
import org.jetbrains.jps.incremental.storage.AbstractStateStorage;

import java.io.DataInput;
import java.io.DataOutput;
import java.io.File;
import java.io.IOException;

<<<<<<< HEAD
/**
 * @author Eugene.Kudelevsky
 */
public final class AndroidBuildConfigStateStorage extends AbstractStateStorage<String, AndroidBuildConfigState> {
=======
public class AndroidBuildConfigStateStorage extends AbstractStateStorage<String, AndroidBuildConfigState> {
>>>>>>> 7af60d2c

  public static final StorageProvider<AndroidBuildConfigStateStorage> PROVIDER = new StorageProvider<AndroidBuildConfigStateStorage>() {
    @NotNull
    @Override
    public AndroidBuildConfigStateStorage createStorage(File targetDataDir) throws IOException {
      return new AndroidBuildConfigStateStorage(targetDataDir);
    }
  };

  @NonNls private static final String BUILD_CONFIG_STORAGE = "build_config";

  private AndroidBuildConfigStateStorage(@NotNull File dataStorageRoot) throws IOException {
    super(AndroidJpsUtil.getStorageFile(dataStorageRoot, BUILD_CONFIG_STORAGE), EnumeratorStringDescriptor.INSTANCE, new MyDataExternalizer());
  }

  private static class MyDataExternalizer implements DataExternalizer<AndroidBuildConfigState> {

    @Override
    public void save(@NotNull DataOutput out, AndroidBuildConfigState value) throws IOException {
      value.save(out);
    }

    @Override
    public AndroidBuildConfigState read(@NotNull DataInput in) throws IOException {
      return new AndroidBuildConfigState(in);
    }
  }
}<|MERGE_RESOLUTION|>--- conflicted
+++ resolved
@@ -1,4 +1,3 @@
-// Copyright 2000-2020 JetBrains s.r.o. Use of this source code is governed by the Apache 2.0 license that can be found in the LICENSE file.
 package org.jetbrains.jps.android;
 
 import com.intellij.util.io.DataExternalizer;
@@ -13,14 +12,7 @@
 import java.io.File;
 import java.io.IOException;
 
-<<<<<<< HEAD
-/**
- * @author Eugene.Kudelevsky
- */
-public final class AndroidBuildConfigStateStorage extends AbstractStateStorage<String, AndroidBuildConfigState> {
-=======
 public class AndroidBuildConfigStateStorage extends AbstractStateStorage<String, AndroidBuildConfigState> {
->>>>>>> 7af60d2c
 
   public static final StorageProvider<AndroidBuildConfigStateStorage> PROVIDER = new StorageProvider<AndroidBuildConfigStateStorage>() {
     @NotNull
