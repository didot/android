/*
 * Copyright (C) 2021 The Android Open Source Project
 *
 * Licensed under the Apache License, Version 2.0 (the "License");
 * you may not use this file except in compliance with the License.
 * You may obtain a copy of the License at
 *
 *      http://www.apache.org/licenses/LICENSE-2.0
 *
 * Unless required by applicable law or agreed to in writing, software
 * distributed under the License is distributed on an "AS IS" BASIS,
 * WITHOUT WARRANTIES OR CONDITIONS OF ANY KIND, either express or implied.
 * See the License for the specific language governing permissions and
 * limitations under the License.
 */
package com.android.tools.inspectors.common.ui.dataviewer;

import com.android.tools.adtui.common.AdtUiUtils;
import com.intellij.codeInsight.actions.ReformatCodeProcessor;
import com.intellij.codeInsight.folding.CodeFoldingManager;
import com.intellij.lang.Language;
import com.intellij.openapi.editor.Document;
import com.intellij.openapi.editor.EditorFactory;
import com.intellij.openapi.editor.EditorSettings;
import com.intellij.openapi.editor.ex.EditorEx;
import com.intellij.openapi.editor.highlighter.EditorHighlighterFactory;
import com.intellij.openapi.fileTypes.FileType;
import com.intellij.openapi.fileTypes.LanguageFileType;
import com.intellij.openapi.fileTypes.PlainTextLanguage;
import com.intellij.openapi.project.Project;
import com.intellij.openapi.util.Disposer;
import com.intellij.psi.PsiDocumentManager;
import com.intellij.psi.PsiFile;
import com.intellij.psi.PsiFileFactory;
import java.nio.charset.StandardCharsets;
import java.util.Collections;
import javax.swing.JComponent;
import javax.swing.JLabel;
import javax.swing.JTextArea;
import javax.swing.SwingConstants;
import org.jetbrains.annotations.NotNull;
import org.jetbrains.annotations.Nullable;

public class IntellijDataViewer implements DataViewer {
  private static final int RAW_VIEWER_MAX_STRING_LENGTH = 500;

  @NotNull
  private final JComponent myComponent;
  @NotNull
  private final Style myStyle;

  /**
   * Create a data viewer that renders its content as is, without any attempt to clean it up.
   * <p>
   * Note: to prevent UI from being frozen by large text, the content will be truncated.
   */
<<<<<<< HEAD

  public static IntellijDataViewer createRawTextViewer(@NotNull byte[] content) {
    JTextArea textArea = new JTextArea(new String(content, 0, Math.min(content.length, RAW_VIEWER_MAX_STRING_LENGTH),
                                                  StandardCharsets.UTF_8));
=======
  public static IntellijDataViewer createRawTextViewer(@NotNull byte[] content, Boolean isEditable) {
    JTextArea textArea = new JTextArea(new String(content, 0, Math.min(content.length, RAW_VIEWER_MAX_STRING_LENGTH)));
>>>>>>> ad5b6ee3
    textArea.setLineWrap(true);
    textArea.setFont(AdtUiUtils.DEFAULT_FONT.biggerOn(3f));
    textArea.setEditable(isEditable);
    textArea.setBackground(null);
    return new IntellijDataViewer(textArea, Style.RAW);
  }

  /**
   * Create an editable data viewer that renders its content as is, without any attempt to clean it up.
   * <p>
   * Note: to prevent UI from being frozen by large text, the content will be truncated.
   */
  public static IntellijDataViewer createRawTextViewer(@NotNull byte[] content) {
    return createRawTextViewer(content, false);
  }

  /**
   * Create a data viewer that automatically formats the content it receives. In cases where it is
   * not able to do this, or it is not desirable to do this (e.g. plain text), it returns a
   * {@link Style#RAW} viewer instead. Be sure to check {@link IntellijDataViewer#getStyle()} if
   * this matters for your use-case.
   *
   * @param fileType An optional file type that can be associated with this content, which,
   *                 if provided, hints to the editor how it should format it.
   */
  @NotNull
  public static IntellijDataViewer createPrettyViewerIfPossible(@NotNull Project project,
                                                                byte[] content,
                                                                @Nullable FileType fileType) {
    try {
      EditorFactory editorFactory = EditorFactory.getInstance();

      // We need to support documents with \r newlines in them (since network payloads can contain
      // data from any OS); however, Document will assert if it finds a \r as a line ending in its
      // content and the user will see a mysterious "NO PREVIEW" message without any information
      // on why. The Document class allows you to change a setting to allow \r, but this breaks
      // soft wrapping in the editor.
      String contentStr = new String(content, StandardCharsets.UTF_8).replace("\r\n", "\n");

      Style style = Style.RAW;
      Document document = null;
      if (fileType instanceof LanguageFileType) {
        Language language = ((LanguageFileType)fileType).getLanguage();
        // Creating a "pretty" editor for plain text ends up feeling redundant, as none of the
        // features matter in that case. Just create a regular editor.
        if (!language.is(PlainTextLanguage.INSTANCE)) {
          PsiFile psiFile = PsiFileFactory.getInstance(project).createFileFromText(language, contentStr);
          if (psiFile != null) {
            ReformatCodeProcessor processor = new ReformatCodeProcessor(psiFile, false);
            processor.run();

            document = PsiDocumentManager.getInstance(project).getDocument(psiFile);
            if (document != null) {
              style = Style.PRETTY;
            }
          }
        }
      }

      if (document == null) {
        document = editorFactory.createDocument(contentStr.toCharArray());
      }

      EditorEx editor = (EditorEx)editorFactory.createViewer(document);
      editor.setCaretVisible(false);
      EditorSettings settings = editor.getSettings();

      settings.setLineNumbersShown(false);
      settings.setLineMarkerAreaShown(false);
      settings.setUseSoftWraps(true);

      settings.setSoftMargins(Collections.emptyList());
      settings.setRightMarginShown(false);

      settings.setFoldingOutlineShown(true);
      CodeFoldingManager.getInstance(project).updateFoldRegions(editor);

      if (fileType != null) {
        editor.setHighlighter(EditorHighlighterFactory.getInstance().createEditorHighlighter(project, fileType));
      }

      Disposer.register(project, () -> editorFactory.releaseEditor(editor));

      return new IntellijDataViewer(editor.getComponent(), style);
    }
    catch (Exception | AssertionError e) {
      // Exceptions and AssertionErrors can be thrown by editorFactory.createDocument and editorFactory.createViewer
      return createInvalidViewer();
    }
  }

  @NotNull
  public static IntellijDataViewer createInvalidViewer() {
    JComponent component = new JLabel("No preview available", SwingConstants.CENTER);
    component.setFont(component.getFont().deriveFont(14.f));
    return new IntellijDataViewer(component, Style.INVALID);
  }

  private IntellijDataViewer(@NotNull JComponent component, @NotNull Style style) {
    myComponent = component;
    myStyle = style;
  }

  @NotNull
  @Override
  public JComponent getComponent() {
    return myComponent;
  }

  @NotNull
  @Override
  public Style getStyle() {
    return myStyle;
  }
}<|MERGE_RESOLUTION|>--- conflicted
+++ resolved
@@ -32,7 +32,6 @@
 import com.intellij.psi.PsiDocumentManager;
 import com.intellij.psi.PsiFile;
 import com.intellij.psi.PsiFileFactory;
-import java.nio.charset.StandardCharsets;
 import java.util.Collections;
 import javax.swing.JComponent;
 import javax.swing.JLabel;
@@ -54,15 +53,8 @@
    * <p>
    * Note: to prevent UI from being frozen by large text, the content will be truncated.
    */
-<<<<<<< HEAD
-
-  public static IntellijDataViewer createRawTextViewer(@NotNull byte[] content) {
-    JTextArea textArea = new JTextArea(new String(content, 0, Math.min(content.length, RAW_VIEWER_MAX_STRING_LENGTH),
-                                                  StandardCharsets.UTF_8));
-=======
   public static IntellijDataViewer createRawTextViewer(@NotNull byte[] content, Boolean isEditable) {
     JTextArea textArea = new JTextArea(new String(content, 0, Math.min(content.length, RAW_VIEWER_MAX_STRING_LENGTH)));
->>>>>>> ad5b6ee3
     textArea.setLineWrap(true);
     textArea.setFont(AdtUiUtils.DEFAULT_FONT.biggerOn(3f));
     textArea.setEditable(isEditable);
@@ -100,7 +92,7 @@
       // content and the user will see a mysterious "NO PREVIEW" message without any information
       // on why. The Document class allows you to change a setting to allow \r, but this breaks
       // soft wrapping in the editor.
-      String contentStr = new String(content, StandardCharsets.UTF_8).replace("\r\n", "\n");
+      String contentStr = new String(content).replace("\r\n", "\n");
 
       Style style = Style.RAW;
       Document document = null;
