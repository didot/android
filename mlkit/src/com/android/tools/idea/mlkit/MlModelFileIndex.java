--- conflicted
+++ resolved
@@ -47,11 +47,7 @@
     .newVirtualFileGist(
       "MlModelFileGist",
       1,
-<<<<<<< HEAD
-      new DataExternalizer<>() {
-=======
       new DataExternalizer<MlModelMetadata>() {
->>>>>>> ad5b6ee3
         @Override
         public void save(@NotNull DataOutput out, @NotNull MlModelMetadata value) throws IOException {
           out.writeUTF(value.myModelFileUrl);
