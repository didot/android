/*
 * Copyright (C) 2019 The Android Open Source Project
 *
 * Licensed under the Apache License, Version 2.0 (the "License");
 * you may not use this file except in compliance with the License.
 * You may obtain a copy of the License at
 *
 *      http://www.apache.org/licenses/LICENSE-2.0
 *
 * Unless required by applicable law or agreed to in writing, software
 * distributed under the License is distributed on an "AS IS" BASIS,
 * WITHOUT WARRANTIES OR CONDITIONS OF ANY KIND, either express or implied.
 * See the License for the specific language governing permissions and
 * limitations under the License.
 */
package com.android.tools.idea.mlkit;

import com.android.tools.idea.mlkit.viewer.TfliteModelFileType;
import com.android.tools.mlkit.MlConstants;
import com.android.tools.mlkit.ModelInfo;
import com.android.tools.mlkit.TfliteModelException;
import com.intellij.openapi.diagnostic.Logger;
<<<<<<< HEAD
import com.intellij.openapi.fileTypes.FileType;
import com.intellij.openapi.fileTypes.FileTypeRegistry;
=======
import com.intellij.openapi.module.Module;
>>>>>>> 477885a9
import com.intellij.openapi.vfs.VfsUtilCore;
import com.intellij.openapi.vfs.VirtualFile;
import com.intellij.psi.search.FilenameIndex;
import com.intellij.psi.search.GlobalSearchScope;
import com.intellij.util.gist.GistManager;
import com.intellij.util.gist.VirtualFileGist;
import com.intellij.util.io.DataExternalizer;
import java.io.DataInput;
import java.io.DataOutput;
import java.io.IOException;
import java.nio.ByteBuffer;
import java.nio.file.Files;
import java.util.Collection;
import java.util.Objects;
import java.util.Set;
import java.util.stream.Collectors;
import org.jetbrains.annotations.NotNull;

/**
 * Indexes machine learning model (e.g. TFLite model) files under the ml folder.
 */
public class MlModelFileIndex {
  private static final VirtualFileGist<MlModelMetadata> ourGist = GistManager.getInstance()
    .newVirtualFileGist(
      "MlModelFileGist",
      1,
      new DataExternalizer<MlModelMetadata>() {
        @Override
        public void save(@NotNull DataOutput out, @NotNull MlModelMetadata value) throws IOException {
          out.writeUTF(value.myModelFileUrl);
          value.myModelInfo.save(out);
        }

        @Override
        public MlModelMetadata read(@NotNull DataInput in) throws IOException {
          String fileUrl = in.readUTF();
          ModelInfo modelInfo = new ModelInfo(in);
          return new MlModelMetadata(fileUrl, modelInfo);
        }
      },
      (project, file) -> {
        try {
          if (file.getLength() > MlConstants.MAX_SUPPORTED_MODEL_FILE_SIZE_IN_BYTES) return null;
          byte[] bytes = Files.readAllBytes(VfsUtilCore.virtualToIoFile(file).toPath());
          ModelInfo modelInfo = ModelInfo.buildFrom(ByteBuffer.wrap(bytes));
          return new MlModelMetadata(file.getUrl(), modelInfo);
        }
        catch (TfliteModelException e) {
          Logger.getInstance(MlModelFileIndex.class).warn("Failed to gist " + file.getUrl());
        }
        catch (Exception e) {
          Logger.getInstance(MlModelFileIndex.class).warn("Failed to gist " + file.getUrl(), e);
        }
        return null;
      }
<<<<<<< HEAD
    };
  }

  @NotNull
  @Override
  public KeyDescriptor<String> getKeyDescriptor() {
    return EnumeratorStringDescriptor.INSTANCE;
  }

  @Override
  public int getVersion() {
    return 6;
  }

  @NotNull
  @Override
  public ID<String, MlModelMetadata> getName() {
    return INDEX_ID;
  }

  @NotNull
  @Override
  public FileBasedIndex.InputFilter getInputFilter() {
    return file -> StudioFlags.ML_MODEL_BINDING.get() &&
                   FileTypeRegistry.getInstance().isFileOfType(file, TfliteModelFileType.INSTANCE) &&
                   file.getLength() > 0 &&
                   file.getLength() <= MlConstants.MAX_SUPPORTED_MODEL_FILE_SIZE_IN_BYTES;
  }

  @Override
  public boolean dependsOnFileContent() {
    // We don't actually index the model file content, just some metadata instead. So return false here to bypass the file size check used
    // by the content loading, which is the precondition for indexing large model file (> 20 MB).
    return false;
  }
=======
    );
>>>>>>> 477885a9

  @NotNull
  public static Set<MlModelMetadata> getModelMetadataSet(Module module) {
    GlobalSearchScope searchScope = MlModelFilesSearchScope.inModule(module);
    Collection<VirtualFile> modelFiles =
      FilenameIndex.getAllFilesByExt(module.getProject(), TfliteModelFileType.INSTANCE.getDefaultExtension(), searchScope);
    return modelFiles.stream().map(it -> ourGist.getFileData(module.getProject(), it)).filter(Objects::nonNull).collect(Collectors.toSet());
  }
}<|MERGE_RESOLUTION|>--- conflicted
+++ resolved
@@ -20,12 +20,7 @@
 import com.android.tools.mlkit.ModelInfo;
 import com.android.tools.mlkit.TfliteModelException;
 import com.intellij.openapi.diagnostic.Logger;
-<<<<<<< HEAD
-import com.intellij.openapi.fileTypes.FileType;
-import com.intellij.openapi.fileTypes.FileTypeRegistry;
-=======
 import com.intellij.openapi.module.Module;
->>>>>>> 477885a9
 import com.intellij.openapi.vfs.VfsUtilCore;
 import com.intellij.openapi.vfs.VirtualFile;
 import com.intellij.psi.search.FilenameIndex;
@@ -52,7 +47,7 @@
     .newVirtualFileGist(
       "MlModelFileGist",
       1,
-      new DataExternalizer<MlModelMetadata>() {
+      new DataExternalizer<>() {
         @Override
         public void save(@NotNull DataOutput out, @NotNull MlModelMetadata value) throws IOException {
           out.writeUTF(value.myModelFileUrl);
@@ -81,45 +76,7 @@
         }
         return null;
       }
-<<<<<<< HEAD
-    };
-  }
-
-  @NotNull
-  @Override
-  public KeyDescriptor<String> getKeyDescriptor() {
-    return EnumeratorStringDescriptor.INSTANCE;
-  }
-
-  @Override
-  public int getVersion() {
-    return 6;
-  }
-
-  @NotNull
-  @Override
-  public ID<String, MlModelMetadata> getName() {
-    return INDEX_ID;
-  }
-
-  @NotNull
-  @Override
-  public FileBasedIndex.InputFilter getInputFilter() {
-    return file -> StudioFlags.ML_MODEL_BINDING.get() &&
-                   FileTypeRegistry.getInstance().isFileOfType(file, TfliteModelFileType.INSTANCE) &&
-                   file.getLength() > 0 &&
-                   file.getLength() <= MlConstants.MAX_SUPPORTED_MODEL_FILE_SIZE_IN_BYTES;
-  }
-
-  @Override
-  public boolean dependsOnFileContent() {
-    // We don't actually index the model file content, just some metadata instead. So return false here to bypass the file size check used
-    // by the content loading, which is the precondition for indexing large model file (> 20 MB).
-    return false;
-  }
-=======
     );
->>>>>>> 477885a9
 
   @NotNull
   public static Set<MlModelMetadata> getModelMetadataSet(Module module) {
