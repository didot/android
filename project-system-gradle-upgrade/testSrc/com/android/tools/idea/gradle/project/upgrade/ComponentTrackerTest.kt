/*
 * Copyright (C) 2021 The Android Open Source Project
 *
 * Licensed under the Apache License, Version 2.0 (the "License");
 * you may not use this file except in compliance with the License.
 * You may obtain a copy of the License at
 *
 *      http://www.apache.org/licenses/LICENSE-2.0
 *
 * Unless required by applicable law or agreed to in writing, software
 * distributed under the License is distributed on an "AS IS" BASIS,
 * WITHOUT WARRANTIES OR CONDITIONS OF ANY KIND, either express or implied.
 * See the License for the specific language governing permissions and
 * limitations under the License.
 */
package com.android.tools.idea.gradle.project.upgrade

import com.android.ide.common.repository.GradleVersion
import com.google.common.truth.Truth.assertThat
import com.google.wireless.android.sdk.stats.AndroidStudioEvent.EventKind.UPGRADE_ASSISTANT_COMPONENT_EVENT
import com.google.wireless.android.sdk.stats.AndroidStudioEvent.EventKind.UPGRADE_ASSISTANT_PROCESSOR_EVENT
import com.google.wireless.android.sdk.stats.UpgradeAssistantComponentEvent
import com.google.wireless.android.sdk.stats.UpgradeAssistantComponentInfo
import com.google.wireless.android.sdk.stats.UpgradeAssistantComponentInfo.Java8DefaultProcessorSettings
import com.google.wireless.android.sdk.stats.UpgradeAssistantComponentInfo.R8FullModeDefaultProcessorSettings
import com.google.wireless.android.sdk.stats.UpgradeAssistantComponentInfo.UpgradeAssistantComponentKind.AGP_CLASSPATH_DEPENDENCY
import com.google.wireless.android.sdk.stats.UpgradeAssistantComponentInfo.UpgradeAssistantComponentKind.ANDROID_MANIFEST_PACKAGE
import com.google.wireless.android.sdk.stats.UpgradeAssistantComponentInfo.UpgradeAssistantComponentKind.COMPILE_RUNTIME_CONFIGURATION
import com.google.wireless.android.sdk.stats.UpgradeAssistantComponentInfo.UpgradeAssistantComponentKind.FABRIC_CRASHLYTICS
import com.google.wireless.android.sdk.stats.UpgradeAssistantComponentInfo.UpgradeAssistantComponentKind.GMAVEN_REPOSITORY
import com.google.wireless.android.sdk.stats.UpgradeAssistantComponentInfo.UpgradeAssistantComponentKind.GRADLE_PLUGINS
import com.google.wireless.android.sdk.stats.UpgradeAssistantComponentInfo.UpgradeAssistantComponentKind.GRADLE_VERSION
import com.google.wireless.android.sdk.stats.UpgradeAssistantComponentInfo.UpgradeAssistantComponentKind.JAVA8_DEFAULT
import com.google.wireless.android.sdk.stats.UpgradeAssistantComponentInfo.UpgradeAssistantComponentKind.MIGRATE_PACKAGING_OPTIONS
import com.google.wireless.android.sdk.stats.UpgradeAssistantComponentInfo.UpgradeAssistantComponentKind.MIGRATE_TO_ANDROID_RESOURCES
import com.google.wireless.android.sdk.stats.UpgradeAssistantComponentInfo.UpgradeAssistantComponentKind.MIGRATE_TO_EMULATOR_SNAPSHOTS
import com.google.wireless.android.sdk.stats.UpgradeAssistantComponentInfo.UpgradeAssistantComponentKind.MIGRATE_TO_INSTALLATION
import com.google.wireless.android.sdk.stats.UpgradeAssistantComponentInfo.UpgradeAssistantComponentKind.MIGRATE_TO_LINT
import com.google.wireless.android.sdk.stats.UpgradeAssistantComponentInfo.UpgradeAssistantComponentKind.MIGRATE_TO_TEST_COVERAGE
import com.google.wireless.android.sdk.stats.UpgradeAssistantComponentInfo.UpgradeAssistantComponentKind.R8_FULL_MODE_DEFAULT
import com.google.wireless.android.sdk.stats.UpgradeAssistantComponentInfo.UpgradeAssistantComponentKind.REDUNDANT_PROPERTIES
import com.google.wireless.android.sdk.stats.UpgradeAssistantComponentInfo.UpgradeAssistantComponentKind.REMOVE_BUILD_TYPE_USE_PROGUARD
import com.google.wireless.android.sdk.stats.UpgradeAssistantComponentInfo.UpgradeAssistantComponentKind.REMOVE_IMPLEMENTATION_PROPERTIES
import com.google.wireless.android.sdk.stats.UpgradeAssistantComponentInfo.UpgradeAssistantComponentKind.REMOVE_SOURCE_SET_JNI
import com.google.wireless.android.sdk.stats.UpgradeAssistantComponentInfo.UpgradeAssistantComponentKind.REWRITE_DEPRECATED_OPERATORS
import com.google.wireless.android.sdk.stats.UpgradeAssistantEventInfo
import com.google.wireless.android.sdk.stats.UpgradeAssistantEventInfo.UpgradeAssistantEventKind.EXECUTE
import com.google.wireless.android.sdk.stats.UpgradeAssistantEventInfo.UpgradeAssistantEventKind.FIND_USAGES
import com.intellij.testFramework.RunsInEdt
import com.intellij.testFramework.UsefulTestCase.assertSize
import org.junit.Test
import com.android.tools.idea.gradle.project.upgrade.REWRITE_DEPRECATED_OPERATORS as REWRITE_DEPRECATED_OPERATORS_INFO

@RunsInEdt
class ComponentTrackerTest : UpgradeGradleFileModelTestCase() {
  @Test
  fun testVersionInLiteralUsageTracker() {
    writeToBuildFile(TestFileName("AgpVersion/VersionInLiteral"))
    val processor = AgpVersionRefactoringProcessor(project, GradleVersion.parse("3.5.0"), GradleVersion.parse("4.1.0"))
    processor.run()

    checkComponentEvents(
      UpgradeAssistantComponentEvent.newBuilder().setUpgradeUuid(processor.uuid).setCurrentAgpVersion("3.5.0").setNewAgpVersion("4.1.0")
        .setComponentInfo(UpgradeAssistantComponentInfo.newBuilder().setKind(AGP_CLASSPATH_DEPENDENCY).setIsEnabled(true))
        .setEventInfo(UpgradeAssistantEventInfo.newBuilder().setKind(FIND_USAGES).setUsages(1).setFiles(2))
        .build(),
      UpgradeAssistantComponentEvent.newBuilder().setUpgradeUuid(processor.uuid).setCurrentAgpVersion("3.5.0").setNewAgpVersion("4.1.0")
        .setComponentInfo(UpgradeAssistantComponentInfo.newBuilder().setKind(AGP_CLASSPATH_DEPENDENCY).setIsEnabled(true))
        .setEventInfo(UpgradeAssistantEventInfo.newBuilder().setKind(EXECUTE).setUsages(1).setFiles(2))
        .build(),
    )
  }

  @Test
  fun testAGP2ProjectUsageTracker() {
    writeToBuildFile(TestFileName("GMavenRepository/AGP2Project"))
    val processor = GMavenRepositoryRefactoringProcessor(project, GradleVersion.parse("2.3.2"), GradleVersion.parse("4.2.0"))
    processor.run()

    checkComponentEvents(
      UpgradeAssistantComponentEvent.newBuilder().setUpgradeUuid(processor.uuid).setCurrentAgpVersion("2.3.2").setNewAgpVersion("4.2.0")
        .setComponentInfo(UpgradeAssistantComponentInfo.newBuilder().setKind(GMAVEN_REPOSITORY).setIsEnabled(true))
        .setEventInfo(UpgradeAssistantEventInfo.newBuilder().setKind(FIND_USAGES).setUsages(1).setFiles(2))
        .build(),
      UpgradeAssistantComponentEvent.newBuilder().setUpgradeUuid(processor.uuid).setCurrentAgpVersion("2.3.2").setNewAgpVersion("4.2.0")
        .setComponentInfo(UpgradeAssistantComponentInfo.newBuilder().setKind(GMAVEN_REPOSITORY).setIsEnabled(true))
        .setEventInfo(UpgradeAssistantEventInfo.newBuilder().setKind(EXECUTE).setUsages(1).setFiles(2))
        .build(),
    )
  }

  @Test
  fun testNoGradleWrapperUsageTracker() {
    val processor = GradleVersionRefactoringProcessor(project, GradleVersion.parse("3.5.0"), GradleVersion.parse("3.6.0"))
    processor.run()

    checkComponentEvents(
      UpgradeAssistantComponentEvent.newBuilder().setUpgradeUuid(processor.uuid).setCurrentAgpVersion("3.5.0").setNewAgpVersion("3.6.0")
        .setComponentInfo(UpgradeAssistantComponentInfo.newBuilder().setKind(GRADLE_VERSION).setIsEnabled(true))
        .setEventInfo(UpgradeAssistantEventInfo.newBuilder().setKind(FIND_USAGES).setUsages(0).setFiles(2))
        .build(),
      UpgradeAssistantComponentEvent.newBuilder().setUpgradeUuid(processor.uuid).setCurrentAgpVersion("3.5.0").setNewAgpVersion("3.6.0")
        .setComponentInfo(UpgradeAssistantComponentInfo.newBuilder().setKind(GRADLE_VERSION).setIsEnabled(true))
        .setEventInfo(UpgradeAssistantEventInfo.newBuilder().setKind(EXECUTE).setUsages(0).setFiles(2))
        .build(),
    )
  }

  @Test
  fun testKotlinPluginVersionInLiteral() {
    writeToBuildFile(TestFileName("GradlePlugins/KotlinPluginVersionInLiteral"))
    val processor = GradlePluginsRefactoringProcessor(project, GradleVersion.parse("3.4.0"), GradleVersion.parse("4.1.0"))
    processor.run()

    checkComponentEvents(
      UpgradeAssistantComponentEvent.newBuilder().setUpgradeUuid(processor.uuid).setCurrentAgpVersion("3.4.0").setNewAgpVersion("4.1.0")
        .setComponentInfo(UpgradeAssistantComponentInfo.newBuilder().setKind(GRADLE_PLUGINS).setIsEnabled(true))
        .setEventInfo(UpgradeAssistantEventInfo.newBuilder().setKind(FIND_USAGES).setUsages(1).setFiles(2))
        .build(),
      UpgradeAssistantComponentEvent.newBuilder().setUpgradeUuid(processor.uuid).setCurrentAgpVersion("3.4.0").setNewAgpVersion("4.1.0")
        .setComponentInfo(UpgradeAssistantComponentInfo.newBuilder().setKind(GRADLE_PLUGINS).setIsEnabled(true))
        .setEventInfo(UpgradeAssistantEventInfo.newBuilder().setKind(EXECUTE).setUsages(1).setFiles(2))
        .build(),
    )
  }

    @Test
  fun testSimpleApplicationNoLanguageLevelUsageTracker() {
    writeToBuildFile(TestFileName("Java8Default/SimpleApplicationNoLanguageLevel"))
    val processor = Java8DefaultRefactoringProcessor(project, GradleVersion.parse("4.1.2"), GradleVersion.parse("4.2.0"))
    processor.run()

    checkComponentEvents(
      UpgradeAssistantComponentEvent.newBuilder().setUpgradeUuid(processor.uuid).setCurrentAgpVersion("4.1.2").setNewAgpVersion("4.2.0")
        .setComponentInfo(UpgradeAssistantComponentInfo.newBuilder().setKind(JAVA8_DEFAULT).setIsEnabled(true)
                            .setJava8DefaultSettings(Java8DefaultProcessorSettings.newBuilder()
                                                       .setNoLanguageLevelAction(
                                                         Java8DefaultProcessorSettings.NoLanguageLevelAction.INSERT_OLD_DEFAULT)))
        .setEventInfo(UpgradeAssistantEventInfo.newBuilder().setKind(FIND_USAGES).setUsages(2).setFiles(2))
        .build(),

      UpgradeAssistantComponentEvent.newBuilder().setUpgradeUuid(processor.uuid).setCurrentAgpVersion("4.1.2").setNewAgpVersion("4.2.0")
        .setComponentInfo(UpgradeAssistantComponentInfo.newBuilder().setKind(JAVA8_DEFAULT).setIsEnabled(true)
                            .setJava8DefaultSettings(Java8DefaultProcessorSettings.newBuilder()
                                                       .setNoLanguageLevelAction(
                                                         Java8DefaultProcessorSettings.NoLanguageLevelAction.INSERT_OLD_DEFAULT)))
        .setEventInfo(UpgradeAssistantEventInfo.newBuilder().setKind(EXECUTE).setUsages(2).setFiles(2))
        .build()
    )
  }

  @Test
  fun testSimpleApplicationNoLanguageLevelAcceptNewUsageTracker() {
    writeToBuildFile(TestFileName("Java8Default/SimpleApplicationNoLanguageLevel"))
    val processor = Java8DefaultRefactoringProcessor(project, GradleVersion.parse("4.1.2"), GradleVersion.parse("4.2.0"))
    processor.noLanguageLevelAction = Java8DefaultRefactoringProcessor.NoLanguageLevelAction.ACCEPT_NEW_DEFAULT
    processor.run()

    checkComponentEvents(
      UpgradeAssistantComponentEvent.newBuilder().setUpgradeUuid(processor.uuid).setCurrentAgpVersion("4.1.2").setNewAgpVersion("4.2.0")
        .setComponentInfo(UpgradeAssistantComponentInfo.newBuilder().setKind(JAVA8_DEFAULT).setIsEnabled(true)
                            .setJava8DefaultSettings(Java8DefaultProcessorSettings.newBuilder()
                                                       .setNoLanguageLevelAction(
                                                         Java8DefaultProcessorSettings.NoLanguageLevelAction.ACCEPT_NEW_DEFAULT)))
        .setEventInfo(UpgradeAssistantEventInfo.newBuilder().setKind(FIND_USAGES).setUsages(2).setFiles(2))
        .build(),

      UpgradeAssistantComponentEvent.newBuilder().setUpgradeUuid(processor.uuid).setCurrentAgpVersion("4.1.2").setNewAgpVersion("4.2.0")
        .setComponentInfo(UpgradeAssistantComponentInfo.newBuilder().setKind(JAVA8_DEFAULT).setIsEnabled(true)
                            .setJava8DefaultSettings(Java8DefaultProcessorSettings.newBuilder()
                                                       .setNoLanguageLevelAction(
                                                         Java8DefaultProcessorSettings.NoLanguageLevelAction.ACCEPT_NEW_DEFAULT)))
        .setEventInfo(UpgradeAssistantEventInfo.newBuilder().setKind(EXECUTE).setUsages(2).setFiles(2))
        .build()
    )
  }

  @Test
  fun testSimpleApplicationUsageTracker() {
    writeToBuildFile(TestFileName("CompileRuntimeConfiguration/SimpleApplication"))
    val processor = CompileRuntimeConfigurationRefactoringProcessor(project, GradleVersion.parse("3.5.0"), GradleVersion.parse("7.0.0"))
    processor.run()

    checkComponentEvents(
      UpgradeAssistantComponentEvent.newBuilder().setUpgradeUuid(processor.uuid).setCurrentAgpVersion("3.5.0").setNewAgpVersion("7.0.0")
        .setComponentInfo(UpgradeAssistantComponentInfo.newBuilder().setKind(COMPILE_RUNTIME_CONFIGURATION).setIsEnabled(true))
        .setEventInfo(UpgradeAssistantEventInfo.newBuilder().setKind(FIND_USAGES).setUsages(6).setFiles(2))
        .build(),
      UpgradeAssistantComponentEvent.newBuilder().setUpgradeUuid(processor.uuid).setCurrentAgpVersion("3.5.0").setNewAgpVersion("7.0.0")
        .setComponentInfo(UpgradeAssistantComponentInfo.newBuilder().setKind(COMPILE_RUNTIME_CONFIGURATION).setIsEnabled(true))
        .setEventInfo(UpgradeAssistantEventInfo.newBuilder().setKind(EXECUTE).setUsages(6).setFiles(2))
        .build(),
    )
  }

  @Test
  fun testClasspathDependenciesUsageTracker() {
    writeToBuildFile(TestFileName("FabricCrashlytics/FabricClasspathDependencies"))
    val processor = FabricCrashlyticsRefactoringProcessor(project, GradleVersion.parse("4.0.0"), GradleVersion.parse("4.2.0"))
    processor.run()

    checkComponentEvents(
      UpgradeAssistantComponentEvent.newBuilder().setUpgradeUuid(processor.uuid).setCurrentAgpVersion("4.0.0").setNewAgpVersion("4.2.0")
        .setComponentInfo(UpgradeAssistantComponentInfo.newBuilder().setKind(FABRIC_CRASHLYTICS).setIsEnabled(true))
        .setEventInfo(UpgradeAssistantEventInfo.newBuilder().setKind(FIND_USAGES).setUsages(5).setFiles(2))
        .build(),
      UpgradeAssistantComponentEvent.newBuilder().setUpgradeUuid(processor.uuid).setCurrentAgpVersion("4.0.0").setNewAgpVersion("4.2.0")
        .setComponentInfo(UpgradeAssistantComponentInfo.newBuilder().setKind(FABRIC_CRASHLYTICS).setIsEnabled(true))
        .setEventInfo(UpgradeAssistantEventInfo.newBuilder().setKind(EXECUTE).setUsages(5).setFiles(2))
        .build(),
    )
  }

  @Test
  fun testRemoveJniSingleBlockUsageTracker() {
    writeToBuildFile(TestFileName("RemoveSourceSetJni/SingleBlock"))
    val processor = REMOVE_SOURCE_SET_JNI_INFO.RefactoringProcessor(project, GradleVersion.parse("7.0.0"), GradleVersion.parse("8.0.0"))
    processor.run()

    checkComponentEvents(
      UpgradeAssistantComponentEvent.newBuilder().setUpgradeUuid(processor.uuid).setCurrentAgpVersion("7.0.0").setNewAgpVersion("8.0.0")
        .setComponentInfo(UpgradeAssistantComponentInfo.newBuilder().setKind(REMOVE_SOURCE_SET_JNI).setIsEnabled(true))
        .setEventInfo(UpgradeAssistantEventInfo.newBuilder().setKind(FIND_USAGES).setUsages(1).setFiles(2))
        .build(),
      UpgradeAssistantComponentEvent.newBuilder().setUpgradeUuid(processor.uuid).setCurrentAgpVersion("7.0.0").setNewAgpVersion("8.0.0")
        .setComponentInfo(UpgradeAssistantComponentInfo.newBuilder().setKind(REMOVE_SOURCE_SET_JNI).setIsEnabled(true))
        .setEventInfo(UpgradeAssistantEventInfo.newBuilder().setKind(EXECUTE).setUsages(1).setFiles(2))
        .build(),
    )
  }

  @Test
  fun testAaptOptionsToAndroidResourcesUsageTracker() {
    writeToBuildFile(TestFileName("MigrateAaptOptionsToAndroidResources/AaptOptionsToAndroidResources"))
    val processor =
      MIGRATE_AAPT_OPTIONS_TO_ANDROID_RESOURCES.RefactoringProcessor(project, GradleVersion.parse("7.0.0"), GradleVersion.parse("8.0.0"))
    processor.run()

    checkComponentEvents(
      UpgradeAssistantComponentEvent.newBuilder().setUpgradeUuid(processor.uuid).setCurrentAgpVersion("7.0.0").setNewAgpVersion("8.0.0")
        .setComponentInfo(UpgradeAssistantComponentInfo.newBuilder().setKind(MIGRATE_TO_ANDROID_RESOURCES).setIsEnabled(true))
        .setEventInfo(UpgradeAssistantEventInfo.newBuilder().setKind(FIND_USAGES).setUsages(6).setFiles(2))
        .build(),
      UpgradeAssistantComponentEvent.newBuilder().setUpgradeUuid(processor.uuid).setCurrentAgpVersion("7.0.0").setNewAgpVersion("8.0.0")
        .setComponentInfo(UpgradeAssistantComponentInfo.newBuilder().setKind(MIGRATE_TO_ANDROID_RESOURCES).setIsEnabled(true))
        .setEventInfo(UpgradeAssistantEventInfo.newBuilder().setKind(EXECUTE).setUsages(6).setFiles(2))
        .build(),
    )
  }

  @Test
  fun testRemoveUseProguardTwoBuildTypesUsageTracker() {
    writeToBuildFile(TestFileName("RemoveBuildTypeUseProguard/TwoBuildTypes"))
    val processor =
      REMOVE_BUILD_TYPE_USE_PROGUARD_INFO.RefactoringProcessor(project, GradleVersion.parse("4.2.0"), GradleVersion.parse("7.0.0"))
    processor.run()

    checkComponentEvents(
      UpgradeAssistantComponentEvent.newBuilder().setUpgradeUuid(processor.uuid).setCurrentAgpVersion("4.2.0").setNewAgpVersion("7.0.0")
        .setComponentInfo(UpgradeAssistantComponentInfo.newBuilder().setKind(REMOVE_BUILD_TYPE_USE_PROGUARD).setIsEnabled(true))
        .setEventInfo(UpgradeAssistantEventInfo.newBuilder().setKind(FIND_USAGES).setUsages(2).setFiles(2))
        .build(),
      UpgradeAssistantComponentEvent.newBuilder().setUpgradeUuid(processor.uuid).setCurrentAgpVersion("4.2.0").setNewAgpVersion("7.0.0")
        .setComponentInfo(UpgradeAssistantComponentInfo.newBuilder().setKind(REMOVE_BUILD_TYPE_USE_PROGUARD).setIsEnabled(true))
        .setEventInfo(UpgradeAssistantEventInfo.newBuilder().setKind(EXECUTE).setUsages(2).setFiles(2))
        .build(),
    )
  }

  @Test
  fun testDynamicFeature420TemplateUsageTracker() {
    writeToBuildFile(TestFileName("RemoveImplementationProperties/DynamicFeature420Template"))
    val processor = RemoveImplementationPropertiesRefactoringProcessor(project, GradleVersion.parse("4.2.0"), GradleVersion.parse("7.0.0"))
    processor.run()

    checkComponentEvents(
      UpgradeAssistantComponentEvent.newBuilder().setUpgradeUuid(processor.uuid).setCurrentAgpVersion("4.2.0").setNewAgpVersion("7.0.0")
        .setComponentInfo(UpgradeAssistantComponentInfo.newBuilder().setKind(REMOVE_IMPLEMENTATION_PROPERTIES).setIsEnabled(true))
        .setEventInfo(UpgradeAssistantEventInfo.newBuilder().setKind(FIND_USAGES).setUsages(4).setFiles(2))
        .build(),
      UpgradeAssistantComponentEvent.newBuilder().setUpgradeUuid(processor.uuid).setCurrentAgpVersion("4.2.0").setNewAgpVersion("7.0.0")
        .setComponentInfo(UpgradeAssistantComponentInfo.newBuilder().setKind(REMOVE_IMPLEMENTATION_PROPERTIES).setIsEnabled(true))
        .setEventInfo(UpgradeAssistantEventInfo.newBuilder().setKind(EXECUTE).setUsages(4).setFiles(2))
        .build(),
    )
  }

  @Test
  fun testAdbOptionsToInstallationUsageTracker() {
    writeToBuildFile(TestFileName("MigrateAdbOptionsToInstallation/AdbOptionsToInstallation"))
    val processor =
      MIGRATE_ADB_OPTIONS_TO_INSTALLATION.RefactoringProcessor(project, GradleVersion.parse("7.0.0"), GradleVersion.parse("8.0.0"))
    processor.run()

    checkComponentEvents(
      UpgradeAssistantComponentEvent.newBuilder().setUpgradeUuid(processor.uuid).setCurrentAgpVersion("7.0.0").setNewAgpVersion("8.0.0")
        .setComponentInfo(UpgradeAssistantComponentInfo.newBuilder().setKind(MIGRATE_TO_INSTALLATION).setIsEnabled(true))
        .setEventInfo(UpgradeAssistantEventInfo.newBuilder().setKind(FIND_USAGES).setUsages(3).setFiles(2))
        .build(),
      UpgradeAssistantComponentEvent.newBuilder().setUpgradeUuid(processor.uuid).setCurrentAgpVersion("7.0.0").setNewAgpVersion("8.0.0")
        .setComponentInfo(UpgradeAssistantComponentInfo.newBuilder().setKind(MIGRATE_TO_INSTALLATION).setIsEnabled(true))
        .setEventInfo(UpgradeAssistantEventInfo.newBuilder().setKind(EXECUTE).setUsages(3).setFiles(2))
        .build(),
    )
  }

  @Test
  fun testFailureRetentionToEmulatorSnapshotsUsageTracker() {
    writeToBuildFile(TestFileName("MigrateFailureRetentionToEmulatorSnapshots/FailureRetentionToEmulatorSnapshots"))
    val processor = MIGRATE_FAILURE_RETENTION_TO_EMULATOR_SNAPSHOTS
      .RefactoringProcessor(project, GradleVersion.parse("7.0.0"), GradleVersion.parse("8.0.0"))
    processor.run()

    checkComponentEvents(
      UpgradeAssistantComponentEvent.newBuilder().setUpgradeUuid(processor.uuid).setCurrentAgpVersion("7.0.0").setNewAgpVersion("8.0.0")
        .setComponentInfo(UpgradeAssistantComponentInfo.newBuilder().setKind(MIGRATE_TO_EMULATOR_SNAPSHOTS).setIsEnabled(true))
        .setEventInfo(UpgradeAssistantEventInfo.newBuilder().setKind(FIND_USAGES).setUsages(3).setFiles(2))
        .build(),
      UpgradeAssistantComponentEvent.newBuilder().setUpgradeUuid(processor.uuid).setCurrentAgpVersion("7.0.0").setNewAgpVersion("8.0.0")
        .setComponentInfo(UpgradeAssistantComponentInfo.newBuilder().setKind(MIGRATE_TO_EMULATOR_SNAPSHOTS).setIsEnabled(true))
        .setEventInfo(UpgradeAssistantEventInfo.newBuilder().setKind(EXECUTE).setUsages(3).setFiles(2))
        .build(),
    )
  }

  @Test
  fun testJacocoToTestCoverageUsageTracker() {
    writeToBuildFile(TestFileName("MigrateJacocoToTestCoverage/JacocoToTestCoverage"))
    val processor =
      MIGRATE_JACOCO_TO_TEST_COVERAGE.RefactoringProcessor(project, GradleVersion.parse("7.0.0"), GradleVersion.parse("8.0.0"))
    processor.run()

    checkComponentEvents(
      UpgradeAssistantComponentEvent.newBuilder().setUpgradeUuid(processor.uuid).setCurrentAgpVersion("7.0.0").setNewAgpVersion("8.0.0")
        .setComponentInfo(UpgradeAssistantComponentInfo.newBuilder().setKind(MIGRATE_TO_TEST_COVERAGE).setIsEnabled(true))
        .setEventInfo(UpgradeAssistantEventInfo.newBuilder().setKind(FIND_USAGES).setUsages(2).setFiles(2))
        .build(),
      UpgradeAssistantComponentEvent.newBuilder().setUpgradeUuid(processor.uuid).setCurrentAgpVersion("7.0.0").setNewAgpVersion("8.0.0")
        .setComponentInfo(UpgradeAssistantComponentInfo.newBuilder().setKind(MIGRATE_TO_TEST_COVERAGE).setIsEnabled(true))
        .setEventInfo(UpgradeAssistantEventInfo.newBuilder().setKind(EXECUTE).setUsages(2).setFiles(2))
        .build(),
    )
  }

  @Test
  fun testMultipleLiteralPropertiesUsageTracker() {
    writeToBuildFile(TestFileName("MigratePackagingOptions/MultipleLiteralProperties"))
    val processor = MigratePackagingOptionsToJniLibsAndResourcesRefactoringProcessor(
      project, GradleVersion.parse("7.0.0"), GradleVersion.parse("8.0.0"))
    processor.run()

    checkComponentEvents(
      UpgradeAssistantComponentEvent.newBuilder().setUpgradeUuid(processor.uuid).setCurrentAgpVersion("7.0.0").setNewAgpVersion("8.0.0")
        .setComponentInfo(UpgradeAssistantComponentInfo.newBuilder().setKind(MIGRATE_PACKAGING_OPTIONS).setIsEnabled(true))
        .setEventInfo(UpgradeAssistantEventInfo.newBuilder().setKind(FIND_USAGES).setUsages(8).setFiles(2))
        .build(),
      UpgradeAssistantComponentEvent.newBuilder().setUpgradeUuid(processor.uuid).setCurrentAgpVersion("7.0.0").setNewAgpVersion("8.0.0")
        .setComponentInfo(UpgradeAssistantComponentInfo.newBuilder().setKind(MIGRATE_PACKAGING_OPTIONS).setIsEnabled(true))
        .setEventInfo(UpgradeAssistantEventInfo.newBuilder().setKind(EXECUTE).setUsages(8).setFiles(2))
        .build(),
    )
  }

  @Test
  fun testLintOptionsToLintExhaustiveUsageTracker() {
    writeToBuildFile(TestFileName("MigrateLintOptionsToLint/LintOptionsToLintExhaustive"))
    val processor = MIGRATE_LINT_OPTIONS_TO_LINT.RefactoringProcessor(project, GradleVersion.parse("7.0.0"), GradleVersion.parse("8.0.0"))
    processor.run()

    checkComponentEvents(
      UpgradeAssistantComponentEvent.newBuilder().setUpgradeUuid(processor.uuid).setCurrentAgpVersion("7.0.0").setNewAgpVersion("8.0.0")
        .setComponentInfo(UpgradeAssistantComponentInfo.newBuilder().setKind(MIGRATE_TO_LINT).setIsEnabled(true))
        .setEventInfo(UpgradeAssistantEventInfo.newBuilder().setKind(FIND_USAGES).setUsages(33).setFiles(2))
        .build(),
      UpgradeAssistantComponentEvent.newBuilder().setUpgradeUuid(processor.uuid).setCurrentAgpVersion("7.0.0").setNewAgpVersion("8.0.0")
        .setComponentInfo(UpgradeAssistantComponentInfo.newBuilder().setKind(MIGRATE_TO_LINT).setIsEnabled(true))
        .setEventInfo(UpgradeAssistantEventInfo.newBuilder().setKind(EXECUTE).setUsages(33).setFiles(2))
        .build(),
    )
  }

  @Test
  fun testResConfigs() {
    writeToBuildFile(TestFileName("RewriteDeprecatedOperators/ResConfigs"))
    val processor =
      REWRITE_DEPRECATED_OPERATORS_INFO.RefactoringProcessor(project, GradleVersion.parse("4.2.0"), GradleVersion.parse("8.0.0"))
    processor.run()

    checkComponentEvents(
      UpgradeAssistantComponentEvent.newBuilder().setUpgradeUuid(processor.uuid).setCurrentAgpVersion("4.2.0").setNewAgpVersion("8.0.0")
        .setComponentInfo(UpgradeAssistantComponentInfo.newBuilder().setKind(REWRITE_DEPRECATED_OPERATORS).setIsEnabled(true))
        .setEventInfo(UpgradeAssistantEventInfo.newBuilder().setKind(FIND_USAGES).setUsages(2).setFiles(2))
        .build(),
      UpgradeAssistantComponentEvent.newBuilder().setUpgradeUuid(processor.uuid).setCurrentAgpVersion("4.2.0").setNewAgpVersion("8.0.0")
        .setComponentInfo(UpgradeAssistantComponentInfo.newBuilder().setKind(REWRITE_DEPRECATED_OPERATORS).setIsEnabled(true))
        .setEventInfo(UpgradeAssistantEventInfo.newBuilder().setKind(EXECUTE).setUsages(2).setFiles(2))
        .build(),
    )
  }

  @Test
  fun testBuildToolsVersion41() {
    writeToBuildFile(TestFileName("RedundantProperties/BuildToolsVersion41"))
    val processor = RedundantPropertiesRefactoringProcessor(project, GradleVersion.parse("4.1.0"), GradleVersion.parse("7.1.0"))
    processor.run()
    checkComponentEvents(
      UpgradeAssistantComponentEvent.newBuilder().setUpgradeUuid(processor.uuid).setCurrentAgpVersion("4.1.0").setNewAgpVersion("7.1.0")
        .setComponentInfo(UpgradeAssistantComponentInfo.newBuilder().setKind(REDUNDANT_PROPERTIES).setIsEnabled(true))
        .setEventInfo(UpgradeAssistantEventInfo.newBuilder().setKind(FIND_USAGES).setUsages(1).setFiles(2))
        .build(),
      UpgradeAssistantComponentEvent.newBuilder().setUpgradeUuid(processor.uuid).setCurrentAgpVersion("4.1.0").setNewAgpVersion("7.1.0")
        .setComponentInfo(UpgradeAssistantComponentInfo.newBuilder().setKind(REDUNDANT_PROPERTIES).setIsEnabled(true))
        .setEventInfo(UpgradeAssistantEventInfo.newBuilder().setKind(EXECUTE).setUsages(1).setFiles(2))
        .build(),
    )
  }

  @Test
  fun testNoAndroidManifestsUsageTracker() {
    val processor = AndroidManifestPackageToNamespaceRefactoringProcessor(project, GradleVersion.parse("4.0.0"), GradleVersion.parse("4.2.0"))
    processor.run()

    checkComponentEvents(
      UpgradeAssistantComponentEvent.newBuilder().setUpgradeUuid(processor.uuid).setCurrentAgpVersion("4.0.0").setNewAgpVersion("4.2.0")
        .setComponentInfo(UpgradeAssistantComponentInfo.newBuilder().setKind(ANDROID_MANIFEST_PACKAGE).setIsEnabled(true))
        .setEventInfo(UpgradeAssistantEventInfo.newBuilder().setKind(FIND_USAGES).setUsages(0).setFiles(2))
        .build(),
      UpgradeAssistantComponentEvent.newBuilder().setUpgradeUuid(processor.uuid).setCurrentAgpVersion("4.0.0").setNewAgpVersion("4.2.0")
        .setComponentInfo(UpgradeAssistantComponentInfo.newBuilder().setKind(ANDROID_MANIFEST_PACKAGE).setIsEnabled(true))
        .setEventInfo(UpgradeAssistantEventInfo.newBuilder().setKind(EXECUTE).setUsages(0).setFiles(2))
        .build(),
    )
  }

<<<<<<< HEAD
=======
  @Test
  fun testR8FullModeNoGradlePropertiesUsageTracker() {
    val processor = R8FullModeDefaultRefactoringProcessor(project, GradleVersion.parse("7.3.0"), GradleVersion.parse("8.0.0"))
    processor.run()

    checkComponentEvents(
      UpgradeAssistantComponentEvent.newBuilder().setUpgradeUuid(processor.uuid).setCurrentAgpVersion("7.3.0").setNewAgpVersion("8.0.0")
        .setComponentInfo(
          UpgradeAssistantComponentInfo.newBuilder().setKind(R8_FULL_MODE_DEFAULT).setIsEnabled(true)
            .setR8FullModeDefaultSettings(R8FullModeDefaultProcessorSettings.newBuilder()
                                            .setNoPropertyPresentAction(
                                              R8FullModeDefaultProcessorSettings.NoPropertyPresentAction.INSERT_OLD_DEFAULT)))
        .setEventInfo(UpgradeAssistantEventInfo.newBuilder().setKind(FIND_USAGES).setUsages(1).setFiles(2))
        .build(),
      UpgradeAssistantComponentEvent.newBuilder().setUpgradeUuid(processor.uuid).setCurrentAgpVersion("7.3.0").setNewAgpVersion("8.0.0")
        .setComponentInfo(
          UpgradeAssistantComponentInfo.newBuilder().setKind(R8_FULL_MODE_DEFAULT).setIsEnabled(true)
            .setR8FullModeDefaultSettings(R8FullModeDefaultProcessorSettings.newBuilder()
                                            .setNoPropertyPresentAction(
                                              R8FullModeDefaultProcessorSettings.NoPropertyPresentAction.INSERT_OLD_DEFAULT)))
        .setEventInfo(UpgradeAssistantEventInfo.newBuilder().setKind(EXECUTE).setUsages(1).setFiles(2))
        .build(),
    )
  }

>>>>>>> ad5b6ee3
  private fun checkComponentEvents(vararg expectedEvents: UpgradeAssistantComponentEvent) {
    val events = tracker.usages
      .filter { it.studioEvent.kind == UPGRADE_ASSISTANT_COMPONENT_EVENT || it.studioEvent.kind == UPGRADE_ASSISTANT_PROCESSOR_EVENT }
      .sortedBy { it.timestamp }
      .map { it.studioEvent }
    val processorEvents = events.filter { it.kind == UPGRADE_ASSISTANT_PROCESSOR_EVENT }
    assertSize(0, processorEvents)
    val componentEvents = events.filter { it.kind == UPGRADE_ASSISTANT_COMPONENT_EVENT }
    assertSize(expectedEvents.size, componentEvents)
    assertThat(componentEvents.map { it.upgradeAssistantComponentEvent }.toList()).isEqualTo(expectedEvents.toList())
  }
}<|MERGE_RESOLUTION|>--- conflicted
+++ resolved
@@ -432,8 +432,6 @@
     )
   }
 
-<<<<<<< HEAD
-=======
   @Test
   fun testR8FullModeNoGradlePropertiesUsageTracker() {
     val processor = R8FullModeDefaultRefactoringProcessor(project, GradleVersion.parse("7.3.0"), GradleVersion.parse("8.0.0"))
@@ -459,7 +457,6 @@
     )
   }
 
->>>>>>> ad5b6ee3
   private fun checkComponentEvents(vararg expectedEvents: UpgradeAssistantComponentEvent) {
     val events = tracker.usages
       .filter { it.studioEvent.kind == UPGRADE_ASSISTANT_COMPONENT_EVENT || it.studioEvent.kind == UPGRADE_ASSISTANT_PROCESSOR_EVENT }
