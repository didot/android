package com.android.tools.idea.gradle.project.upgrade

import com.android.SdkConstants
import com.android.ide.common.repository.GradleVersion
import com.android.tools.idea.gradle.project.upgrade.CompatibleGradleVersion.Companion.getCompatibleGradleVersion
import com.google.common.truth.Expect
import com.intellij.testFramework.LightPlatformTestCase
import org.junit.Rule
import org.junit.Test
import org.junit.runner.RunWith
import org.junit.runners.JUnit4

@RunWith(JUnit4::class)
class AgpCompatibleVersionTest : LightPlatformTestCase() {
  @get:Rule
  val expect: Expect = Expect.createAndEnableStackTrace()

  @Test
  fun testCompatibleVersions() {
    val data = mapOf(
      /**
       * This test intentionally does not use the symbolic constant SdkConstants.GRADLE_MINIMUM_VERSION, because any change to that should
       * involve a careful look at the compatibility tables used by [getCompatibleGradleVersion] (which failing this test and reading
       * this comment should encourage the brave maintainer to do.  Changes to GRADLE_LATEST_VERSION are both less likely to be disruptive
       * and more likely to be noticed quickly.
       */
      "3.1" to GradleVersion.parse("4.8.1"),
      "3.2" to GradleVersion.parse("4.8.1"),
      "3.3" to GradleVersion.parse("4.10.1"),
      "3.4" to GradleVersion.parse("5.1.1"),
      "3.5" to GradleVersion.parse("5.4.1"),
      "3.6" to GradleVersion.parse("5.6.4"),
      "4.0" to GradleVersion.parse("6.1.1"),
      "4.1" to GradleVersion.parse("6.5"),
      "4.2" to GradleVersion.parse("6.7.1"),
      "7.0" to GradleVersion.parse("7.0.2"),
      "7.1" to GradleVersion.parse("7.2"),
<<<<<<< HEAD
      "7.2" to GradleVersion.parse(SdkConstants.GRADLE_LATEST_VERSION)
=======
      "7.2" to GradleVersion.parse("7.3.3"),
      "7.3" to GradleVersion.parse(SdkConstants.GRADLE_LATEST_VERSION)
>>>>>>> ad5b6ee3
    )
    data.forEach { (agpBase, expected) ->
      expect.that(getCompatibleGradleVersion(GradleVersion.parse(agpBase)).version).isEqualTo(expected)
      expect.that(getCompatibleGradleVersion(GradleVersion.parse("$agpBase.0")).version).isEqualTo(expected)
      expect.that(getCompatibleGradleVersion(GradleVersion.parse("$agpBase.9")).version).isEqualTo(expected)
      expect.that(getCompatibleGradleVersion(GradleVersion.parse("$agpBase-alpha01")).version).isEqualTo(expected)
      expect.that(getCompatibleGradleVersion(GradleVersion.parse("$agpBase-beta02")).version).isEqualTo(expected)
      expect.that(getCompatibleGradleVersion(GradleVersion.parse("$agpBase-rc03")).version).isEqualTo(expected)
    }
  }
}<|MERGE_RESOLUTION|>--- conflicted
+++ resolved
@@ -35,12 +35,8 @@
       "4.2" to GradleVersion.parse("6.7.1"),
       "7.0" to GradleVersion.parse("7.0.2"),
       "7.1" to GradleVersion.parse("7.2"),
-<<<<<<< HEAD
-      "7.2" to GradleVersion.parse(SdkConstants.GRADLE_LATEST_VERSION)
-=======
       "7.2" to GradleVersion.parse("7.3.3"),
       "7.3" to GradleVersion.parse(SdkConstants.GRADLE_LATEST_VERSION)
->>>>>>> ad5b6ee3
     )
     data.forEach { (agpBase, expected) ->
       expect.that(getCompatibleGradleVersion(GradleVersion.parse(agpBase)).version).isEqualTo(expected)
