--- conflicted
+++ resolved
@@ -2,27 +2,61 @@
 <module type="JAVA_MODULE" version="4">
   <component name="NewModuleRootManager" inherit-compiler-output="true">
     <exclude-output />
-    <content url="file://$MODULE_DIR$" />
+    <content url="file://$MODULE_DIR$">
+      <sourceFolder url="file://$MODULE_DIR$/src" isTestSource="false" />
+    </content>
     <orderEntry type="inheritedJdk" />
     <orderEntry type="sourceFolder" forTests="false" />
-<<<<<<< HEAD
-    <orderEntry type="library" name="kotlin-stdlib-jdk8" level="project" />
-=======
     <orderEntry type="module" module-name="intellij.android.common" />
     <orderEntry type="module" module-name="intellij.android.core" />
     <orderEntry type="module" module-name="intellij.android.observable" />
     <orderEntry type="module" module-name="intellij.android.adt.ui.model" />
     <orderEntry type="module" module-name="intellij.android.adt.ui" />
-    <orderEntry type="library" name="studio-sdk" level="project" />
     <orderEntry type="library" name="studio-analytics-proto" level="project" />
-    <orderEntry type="library" name="studio-plugin-gradle" level="project" />
     <orderEntry type="module" module-name="intellij.android.projectSystem" />
     <orderEntry type="module" module-name="intellij.android.projectSystem.gradle" />
     <orderEntry type="module" module-name="intellij.android.projectSystem.gradle.sync" />
     <orderEntry type="module" module-name="android.sdktools.flags" />
     <orderEntry type="module" module-name="intellij.android.gradle.dsl" />
     <orderEntry type="module" module-name="analytics-tracker" />
-    <orderEntry type="library" name="studio-plugin-properties" level="project" />
->>>>>>> ad5b6ee3
+    <orderEntry type="library" name="protobuf" level="project" />
+    <orderEntry type="library" name="Guava" level="project" />
+    <orderEntry type="library" name="fastutil-min" level="project" />
+    <orderEntry type="library" name="rd-core" level="project" />
+    <orderEntry type="library" name="jetbrains-annotations" level="project" />
+    <orderEntry type="library" name="Gradle" level="project" />
+    <orderEntry type="library" name="kotlin-stdlib-jdk8" level="project" />
+    <orderEntry type="module" module-name="intellij.platform.lang.core" />
+    <orderEntry type="module" module-name="intellij.platform.util.base" />
+    <orderEntry type="module" module-name="intellij.platform.usageView" />
+    <orderEntry type="module" module-name="intellij.platform.lang.impl" />
+    <orderEntry type="module" module-name="intellij.platform.util.rt" />
+    <orderEntry type="module" module-name="intellij.platform.editor" />
+    <orderEntry type="module" module-name="intellij.java.psi" />
+    <orderEntry type="module" module-name="intellij.platform.analysis" />
+    <orderEntry type="module" module-name="intellij.platform.refactoring" />
+    <orderEntry type="module" module-name="intellij.platform.ide" />
+    <orderEntry type="module" module-name="intellij.platform.util" />
+    <orderEntry type="module" module-name="intellij.platform.core.ui" />
+    <orderEntry type="module" module-name="intellij.platform.usageView.impl" />
+    <orderEntry type="module" module-name="intellij.platform.util.ui" />
+    <orderEntry type="module" module-name="intellij.xml.psi" />
+    <orderEntry type="module" module-name="intellij.platform.indexing" />
+    <orderEntry type="module" module-name="intellij.platform.analysis.impl" />
+    <orderEntry type="module" module-name="intellij.platform.projectModel" />
+    <orderEntry type="module" module-name="intellij.platform.lvcs" />
+    <orderEntry type="module" module-name="intellij.properties.psi" />
+    <orderEntry type="module" module-name="intellij.gradle.common" />
+    <orderEntry type="module" module-name="intellij.platform.lang" />
+    <orderEntry type="module" module-name="intellij.platform.execution" />
+    <orderEntry type="module" module-name="intellij.platform.externalSystem" />
+    <orderEntry type="module" module-name="intellij.java.guiForms.rt" />
+    <orderEntry type="module" module-name="intellij.platform.core" />
+    <orderEntry type="module" module-name="intellij.platform.extensions" />
+    <orderEntry type="module" module-name="intellij.platform.ide.impl" />
+    <orderEntry type="module" module-name="intellij.platform.core.impl" />
+    <orderEntry type="module" module-name="intellij.platform.util.ex" />
+    <orderEntry type="module" module-name="intellij.platform.lvcs.impl" />
+    <orderEntry type="module" module-name="intellij.platform.ide.core" />
   </component>
 </module>