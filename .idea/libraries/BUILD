--- conflicted
+++ resolved
@@ -262,23 +262,17 @@
 )
 
 # managed by go/iml_to_build
-<<<<<<< HEAD
-java_import(
+jvm_import(
+    name = "kotlin-test",
+    jars = ["//prebuilts/tools/common/m2:kotlin-test_files"],
+    visibility = ["//visibility:public"],
+)
+
+# managed by go/iml_to_build
+jvm_import(
     name = "jetbrains.kotlinx.coroutines.test",
     jars = ["//prebuilts/tools/common/m2:jetbrains.kotlinx.coroutines.test_files"],
     visibility = ["//visibility:public"],
-=======
-jvm_import(
-    name = "kotlin-test",
-    jars = ["//prebuilts/tools/common/m2:kotlin-test_files"],
-    visibility = ["//visibility:public"],
-)
-
-# managed by go/iml_to_build
-jvm_import(
-    name = "jetbrains.kotlinx.coroutines.test",
-    jars = ["//prebuilts/tools/common/m2:jetbrains.kotlinx.coroutines.test_files"],
-    visibility = ["//visibility:public"],
 )
 
 # managed by go/iml_to_build
@@ -286,5 +280,4 @@
     name = "firebase_java_proto",
     jars = ["//tools/vendor/google/firebase/src/proto:firebase_java_proto.jar"],
     visibility = ["//visibility:public"],
->>>>>>> ad5b6ee3
 )