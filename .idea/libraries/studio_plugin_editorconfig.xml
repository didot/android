<component name="libraryTable">
  <library name="studio-plugin-editorconfig">
    <CLASSES>
<<<<<<< HEAD
      <root url="jar://$WORKSPACE_ROOT$/prebuilts/studio/intellij-sdk/AI-212/$SDK_PLATFORM$/plugins/editorconfig/lib/editorconfig-core-java.jar!/" />
      <root url="jar://$WORKSPACE_ROOT$/prebuilts/studio/intellij-sdk/AI-212/$SDK_PLATFORM$/plugins/editorconfig/lib/editorconfig.jar!/" />
    </CLASSES>
    <JAVADOC />
    <SOURCES>
      <root url="jar://$WORKSPACE_ROOT$/prebuilts/studio/intellij-sdk/AI-212/android-studio-sources.zip!/" />
=======
      <root url="jar://$PROJECT_DIR$/../../../prebuilts/studio/intellij-sdk/AI-221/$SDK_PLATFORM$/plugins/editorconfig/lib/editorconfig.jar!/" />
    </CLASSES>
    <JAVADOC />
    <SOURCES>
      <root url="jar://$PROJECT_DIR$/../../../prebuilts/studio/intellij-sdk/AI-221/android-studio-sources.zip!/" />
>>>>>>> ad5b6ee3
    </SOURCES>
  </library>
</component><|MERGE_RESOLUTION|>--- conflicted
+++ resolved
@@ -1,20 +1,11 @@
 <component name="libraryTable">
   <library name="studio-plugin-editorconfig">
     <CLASSES>
-<<<<<<< HEAD
-      <root url="jar://$WORKSPACE_ROOT$/prebuilts/studio/intellij-sdk/AI-212/$SDK_PLATFORM$/plugins/editorconfig/lib/editorconfig-core-java.jar!/" />
-      <root url="jar://$WORKSPACE_ROOT$/prebuilts/studio/intellij-sdk/AI-212/$SDK_PLATFORM$/plugins/editorconfig/lib/editorconfig.jar!/" />
-    </CLASSES>
-    <JAVADOC />
-    <SOURCES>
-      <root url="jar://$WORKSPACE_ROOT$/prebuilts/studio/intellij-sdk/AI-212/android-studio-sources.zip!/" />
-=======
       <root url="jar://$PROJECT_DIR$/../../../prebuilts/studio/intellij-sdk/AI-221/$SDK_PLATFORM$/plugins/editorconfig/lib/editorconfig.jar!/" />
     </CLASSES>
     <JAVADOC />
     <SOURCES>
       <root url="jar://$PROJECT_DIR$/../../../prebuilts/studio/intellij-sdk/AI-221/android-studio-sources.zip!/" />
->>>>>>> ad5b6ee3
     </SOURCES>
   </library>
 </component>