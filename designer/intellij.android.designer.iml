--- conflicted
+++ resolved
@@ -11,7 +11,6 @@
     <orderEntry type="module" module-name="intellij.android.core" />
     <orderEntry type="module" module-name="intellij.platform.lang.impl" />
     <orderEntry type="module" module-name="intellij.platform.images" />
-    <orderEntry type="module" module-name="android.sdktools.android-annotations" />
     <orderEntry type="library" name="jsr305" level="project" />
     <orderEntry type="module" module-name="intellij.xml.dom" />
     <orderEntry type="module" module-name="intellij.platform.lang" />
@@ -19,8 +18,6 @@
     <orderEntry type="module" module-name="intellij.java.psi.impl" />
     <orderEntry type="module" module-name="intellij.java.indexing" />
     <orderEntry type="module" module-name="intellij.android.adt.ui" />
-    <orderEntry type="module" module-name="analytics-tracker" />
-    <orderEntry type="module" module-name="analytics-shared" />
     <orderEntry type="module" module-name="intellij.android.wizard" />
     <orderEntry type="module" module-name="intellij.android.wizard.model" />
     <orderEntry type="module" module-name="intellij.android.artwork" />
@@ -29,13 +26,7 @@
     <orderEntry type="module" module-name="intellij.android.projectSystem.gradle" />
     <orderEntry type="module" module-name="intellij.android.adt.ui.model" />
     <orderEntry type="library" name="protobuf" level="project" />
-    <orderEntry type="library" name="studio-analytics-proto" level="project" />
     <orderEntry type="module" module-name="intellij.java.psi" />
-<<<<<<< HEAD
-    <orderEntry type="module" module-name="intellij.android.layoutlib" />
-    <orderEntry type="module" module-name="intellij.android.resources-aar" />
-    <orderEntry type="module" module-name="intellij.android.property-editor" />
-=======
     <orderEntry type="library" name="jaxb-api" level="project" />
     <orderEntry type="library" name="javax.activation" level="project" />
     <orderEntry type="library" scope="RUNTIME" name="jaxb-runtime" level="project" />
@@ -49,6 +40,11 @@
     <orderEntry type="library" name="com.android.tools.ddms:ddmlib" level="project" />
     <orderEntry type="library" name="com.android.tools.lint:lint-checks" level="project" />
     <orderEntry type="library" name="com.android.tools.pixelprobe:pixelprobe" level="project" />
->>>>>>> 471f95a7
+    <orderEntry type="library" name="com.android.tools.analytics-library:shared" level="project" />
+    <orderEntry type="library" name="com.android.tools.analytics-library:protos" level="project" />
+    <orderEntry type="library" name="com.android.tools.analytics-library:tracker" level="project" />
+    <orderEntry type="module" module-name="intellij.android.property-editor" />
+    <orderEntry type="module" module-name="intellij.android.resources-aar" />
+    <orderEntry type="library" name="layoutlib" level="project" />
   </component>
 </module>