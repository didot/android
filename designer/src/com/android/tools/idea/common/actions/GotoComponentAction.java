--- conflicted
+++ resolved
@@ -43,15 +43,11 @@
   }
 
   @Override
-<<<<<<< HEAD
-  public void actionPerformed(AnActionEvent e) {
+  public void actionPerformed(@NotNull AnActionEvent e) {
     if (e.getInputEvent().getModifiers() == (InputEvent.BUTTON1_MASK | Toolkit.getDefaultToolkit().getMenuShortcutKeyMask())) {
       // We don't want to navigation on ctrl-click
       return;
     }
-=======
-  public void actionPerformed(@NotNull AnActionEvent e) {
->>>>>>> f38b3247
     SelectionModel selectionModel = mySurface.getSelectionModel();
     NlComponent primary = selectionModel.getPrimary();
     PsiElement psiElement = null;
