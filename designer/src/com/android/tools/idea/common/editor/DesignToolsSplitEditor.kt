--- conflicted
+++ resolved
@@ -168,17 +168,6 @@
       val textEditorPasses = textEditorHighlighter?.createPassesForEditor() ?: HighlightingPass.EMPTY_ARRAY
       return designEditorPasses + textEditorPasses
     }
-<<<<<<< HEAD
-  }
-
-  override fun forceRefreshDesignSurface() {
-    val sceneManager = designerEditor.component.surface.sceneManager ?: return
-    if (sceneManager is LayoutlibSceneManager) {
-      sceneManager.forceReinflate()
-    }
-    designerEditor.component.surface.requestRender()
-=======
->>>>>>> 4d90afa2
   }
 }
 
