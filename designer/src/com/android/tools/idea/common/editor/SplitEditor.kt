/*
 * Copyright (C) 2019 The Android Open Source Project
 *
 * Licensed under the Apache License, Version 2.0 (the "License");
 * you may not use this file except in compliance with the License.
 * You may obtain a copy of the License at
 *
 *      http://www.apache.org/licenses/LICENSE-2.0
 *
 * Unless required by applicable law or agreed to in writing, software
 * distributed under the License is distributed on an "AS IS" BASIS,
 * WITHOUT WARRANTIES OR CONDITIONS OF ANY KIND, either express or implied.
 * See the License for the specific language governing permissions and
 * limitations under the License.
 */
package com.android.tools.idea.common.editor

import com.google.common.annotations.VisibleForTesting
import com.intellij.icons.AllIcons
import com.intellij.ide.DataManager
import com.intellij.openapi.actionSystem.ActionManager
import com.intellij.openapi.actionSystem.AnAction
import com.intellij.openapi.actionSystem.AnActionEvent
import com.intellij.openapi.actionSystem.CustomShortcutSet
import com.intellij.openapi.actionSystem.DataKey
import com.intellij.openapi.actionSystem.DataProvider
import com.intellij.openapi.actionSystem.IdeActions
import com.intellij.openapi.actionSystem.LangDataKeys
import com.intellij.openapi.actionSystem.Presentation
import com.intellij.openapi.actionSystem.ToggleAction
import com.intellij.openapi.editor.ex.EditorEx
import com.intellij.openapi.fileEditor.FileEditor
import com.intellij.openapi.fileEditor.TextEditor
import com.intellij.openapi.fileEditor.TextEditorWithPreview
import com.intellij.openapi.fileEditor.ex.FileEditorManagerEx
import com.intellij.openapi.keymap.KeymapUtil
import com.intellij.openapi.project.DumbAware
import javax.swing.Icon
import javax.swing.JComponent

val SPLIT_TEXT_EDITOR_KEY = DataKey.create<TextEditor>(TextEditor::class.java.name)

/**
 * [TextEditorWithPreview] with keyboard shortcuts to navigate between views, and code navigation when interacting with the preview portion
 * of the editor. Please use this class if you're adding a [TextEditorWithPreview] editor to Android Studio.
 */
abstract class SplitEditor<P : FileEditor>(textEditor: TextEditor,
                                           designEditor: P,
                                           editorName: String,
                                           defaultLayout: Layout = Layout.SHOW_EDITOR_AND_PREVIEW)
  : TextEditorWithPreview(textEditor, designEditor, editorName, defaultLayout), DataProvider {

  private val textViewAction = SplitEditorAction("Code", AllIcons.General.LayoutEditorOnly, super.getShowEditorAction(), true)

  private val splitViewAction = SplitEditorAction("Split", AllIcons.General.LayoutEditorPreview, super.getShowEditorAndPreviewAction(),
                                                  true)

  private val previewViewAction = SplitEditorAction("Design", AllIcons.General.LayoutPreviewOnly, super.getShowPreviewAction(), false)

  private val navigateLeftAction = object : AnAction() {
    override fun actionPerformed(e: AnActionEvent) = selectAction(actions.previous(actions.indexOf(getSelectedAction())), true)
  }

  override fun isShowFloatingToolbar() = false

  private val navigateRightAction = object : AnAction() {
    override fun actionPerformed(e: AnActionEvent) = selectAction(actions.next(actions.indexOf(getSelectedAction())), true)
  }

  protected val actions: List<SplitEditorAction> by lazy { listOf(showEditorAction, showEditorAndPreviewAction, showPreviewAction) }

  private var shortcutsRegistered = false

  override fun getComponent(): JComponent {
    val thisComponent = super.getComponent()
    if (!shortcutsRegistered) {
      shortcutsRegistered = true
      registerModeNavigationShortcuts(thisComponent)
    }
    return thisComponent
  }

  override fun getShowEditorAction() = textViewAction

  override fun getShowEditorAndPreviewAction() = splitViewAction

  override fun getShowPreviewAction() = previewViewAction

  override fun getData(dataId: String): Any? {
    if (LangDataKeys.IDE_VIEW.`is`(dataId)) {
      val project = editor.project ?: return null
      return FileEditorManagerEx.getInstanceEx(project).getData(dataId, editor, editor.caretModel.currentCaret)
    }
    if (SPLIT_TEXT_EDITOR_KEY.`is`(dataId)) {
      return textEditor
    }
    return null
  }

  private fun getFakeActionEvent() =
    AnActionEvent(null, DataManager.getInstance().getDataContext(component), "", Presentation(), ActionManager.getInstance(), 0)

  // TODO(b/143210506): Review the current APIs for selecting and checking the current mode to be backed by an enum.
  fun isTextMode() = textViewAction.isSelected(getFakeActionEvent())

  fun isSplitMode() = splitViewAction.isSelected(getFakeActionEvent())

  fun isDesignMode() = previewViewAction.isSelected(getFakeActionEvent())

  fun selectTextMode(userExplicitlyTriggered: Boolean) = selectAction(showEditorAction, userExplicitlyTriggered)

  fun selectSplitMode(userExplicitlyTriggered: Boolean) = selectAction(showEditorAndPreviewAction, userExplicitlyTriggered)

  fun selectDesignMode(userExplicitlyTriggered: Boolean) = selectAction(showPreviewAction, userExplicitlyTriggered)

  protected fun selectAction(action: SplitEditorAction, userExplicitlyTriggered: Boolean) =
    action.setSelected(getFakeActionEvent(), true, userExplicitlyTriggered)

  protected fun getSelectedAction() = actions.firstOrNull { it.isSelected(getFakeActionEvent()) }

  private fun List<SplitEditorAction>.next(selectedIndex: Int): SplitEditorAction = this[(selectedIndex + 1) % this.size]

  private fun List<SplitEditorAction>.previous(selectedIndex: Int): SplitEditorAction = this[(this.size + selectedIndex - 1) % this.size]

  /**
   * TODO (b/149212539): Register these shortcuts to plugin xml file to support custom keymap. Then remove this function.
   */
  @VisibleForTesting
  protected fun registerModeNavigationShortcuts(applicableTo: JComponent) {
    navigateLeftAction.registerCustomShortcutSet(KeymapUtil.getActiveKeymapShortcuts(IdeActions.ACTION_PREVIOUS_EDITOR_TAB), applicableTo)
    navigateRightAction.registerCustomShortcutSet(KeymapUtil.getActiveKeymapShortcuts(IdeActions.ACTION_NEXT_EDITOR_TAB), applicableTo)
  }

  /**
   * Action to switch to a different mode in the split editor.
   *
   * @param name the name of the mode.
   * @param icon icon for the mode.
<<<<<<< HEAD
   * @param delegate a [ToggleAction] that will received the [setSelected] call then it is triggered in this action.
=======
   * @param delegate a [ToggleAction] that will receive the [setSelected] call then it is triggered in this action.
>>>>>>> ad5b6ee3
   * @param showDefaultGutterPopup when this action is triggered, if true, the text editor will use the default gutter popup.
   */
  protected open inner class SplitEditorAction internal constructor(val name: String,
                                                                    val icon: Icon,
                                                                    val delegate: ToggleAction,
<<<<<<< HEAD
                                                                    private val showDefaultGutterPopup: Boolean)
=======
                                                                    val showDefaultGutterPopup: Boolean)
>>>>>>> ad5b6ee3
    : ToggleAction(name, name, icon), DumbAware {

    override fun isSelected(e: AnActionEvent) = delegate.isSelected(e)

    override fun setSelected(e: AnActionEvent, state: Boolean) = setSelected(e, state, true)

    open fun setSelected(e: AnActionEvent, state: Boolean, userExplicitlySelected: Boolean) {
      val isRedundantStateChange = isSelected(e) == state
      delegate.setSelected(e, state)
      if (isRedundantStateChange) return // Return early if state is being redundantly set, otherwise we could request the focus too often.

      // When the text editor is not visible, trying to trigger the right click popup on the breadcrumb bar will throw an
      // exception. This disables the popup when showDefaultGutterPopup is false allowing to avoid the popup when the text editor
      // is not visible. See http://b/208596732.
      (textEditor.editor as? EditorEx)?.gutterComponentEx?.setShowDefaultGutterPopup(showDefaultGutterPopup)
      if (userExplicitlySelected) {
        // We might want to run a callback when users explicitly select the action, i.e. when they click on the action to change the mode.
        // For example, we might want to track when they change modes. An example of indirectly changing the mode is triggering "Go to XML"
        // when in design mode, as we change the mode to text-only.
        onUserSelectedAction()
      }

      if (state) {
        preferredFocusedComponent?.requestFocusInWindow()
      }
    }

    override fun update(e: AnActionEvent) {
      super.update(e)
      val bothShortcutsEmpty = navigateLeftAction.shortcutSet == CustomShortcutSet.EMPTY
                               && navigateRightAction.shortcutSet == CustomShortcutSet.EMPTY
      if (bothShortcutsEmpty || isSelected(e)) {
        e.presentation.description = name
        return
      }

      val shortcut =
        // Action is on the right of the selected action
        if (actions.previous(actions.indexOf(this)) == getSelectedAction()) navigateRightAction.shortcutSet
        // Action is on the left of the selected action
        else navigateLeftAction.shortcutSet

      val suffix = KeymapUtil.getFirstKeyboardShortcutText(shortcut).takeIf { it.isNotEmpty() }?.let { " (${it})" } ?: ""
      e.presentation.description = "$name$suffix"
    }

    override fun displayTextInToolbar() = true

    open fun onUserSelectedAction() {}
  }

  @Suppress("UNCHECKED_CAST")
  val preview: P = myPreview as P
}<|MERGE_RESOLUTION|>--- conflicted
+++ resolved
@@ -136,21 +136,13 @@
    *
    * @param name the name of the mode.
    * @param icon icon for the mode.
-<<<<<<< HEAD
-   * @param delegate a [ToggleAction] that will received the [setSelected] call then it is triggered in this action.
-=======
    * @param delegate a [ToggleAction] that will receive the [setSelected] call then it is triggered in this action.
->>>>>>> ad5b6ee3
    * @param showDefaultGutterPopup when this action is triggered, if true, the text editor will use the default gutter popup.
    */
   protected open inner class SplitEditorAction internal constructor(val name: String,
                                                                     val icon: Icon,
                                                                     val delegate: ToggleAction,
-<<<<<<< HEAD
-                                                                    private val showDefaultGutterPopup: Boolean)
-=======
                                                                     val showDefaultGutterPopup: Boolean)
->>>>>>> ad5b6ee3
     : ToggleAction(name, name, icon), DumbAware {
 
     override fun isSelected(e: AnActionEvent) = delegate.isSelected(e)
