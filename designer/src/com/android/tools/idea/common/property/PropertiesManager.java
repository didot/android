--- conflicted
+++ resolved
@@ -20,10 +20,6 @@
 import com.android.ide.common.resources.ResourceItem;
 import com.android.tools.adtui.workbench.ToolContent;
 import com.android.tools.adtui.workbench.ToolWindowCallback;
-<<<<<<< HEAD
-import com.android.tools.idea.uibuilder.analytics.NlUsageTracker;
-=======
->>>>>>> c07f5299
 import com.android.tools.idea.common.model.ModelListener;
 import com.android.tools.idea.common.model.NlComponent;
 import com.android.tools.idea.common.model.NlModel;
@@ -47,8 +43,8 @@
 import com.intellij.ui.JBSplitter;
 import com.intellij.ui.SideBorder;
 import com.intellij.ui.components.JBLoadingPanel;
-import com.intellij.ui.scale.JBUIScale;
 import com.intellij.util.Alarm;
+import com.intellij.util.ui.JBUI;
 import com.intellij.util.ui.UIUtil;
 import com.intellij.util.ui.update.MergingUpdateQueue;
 import com.intellij.util.ui.update.Update;
@@ -59,8 +55,8 @@
 
 import javax.swing.*;
 import java.awt.*;
+import java.util.*;
 import java.util.List;
-import java.util.*;
 
 public abstract class PropertiesManager<Self extends PropertiesManager<Self>>
   implements ToolContent<DesignSurface>, DesignSurfaceListener, ModelListener, Disposable {
@@ -80,10 +76,6 @@
   private boolean myFirstLoad = true;
   private int myUpdateCount;
   private JBSplitter mySplitter;
-<<<<<<< HEAD
-  private ToolWindowCallback myToolWindow;
-=======
->>>>>>> c07f5299
 
   public PropertiesManager(@NotNull AndroidFacet facet, @Nullable DesignSurface designSurface, @NotNull PropertyEditors editors,
                            @NotNull Disposable parentDisposable) {
@@ -105,17 +97,13 @@
 
   @Override
   public void registerCallbacks(@NotNull ToolWindowCallback toolWindow) {
-<<<<<<< HEAD
-    myToolWindow = toolWindow;
-=======
->>>>>>> c07f5299
   }
 
   @NotNull
   private JBLoadingPanel getLoadingPanel() {
     if (myLoadingPanel == null) {
       myLoadingPanel = new JBLoadingPanel(new BorderLayout(), this, START_DELAY_MSECS);
-      myLoadingPanel.setMinimumSize(new Dimension(JBUIScale.scale(MINIMUM_WIDTH), 0));
+      myLoadingPanel.setMinimumSize(new Dimension(JBUI.scale(MINIMUM_WIDTH), 0));
       myLoadingPanel.add(getContentPanel());
     }
     return myLoadingPanel;
