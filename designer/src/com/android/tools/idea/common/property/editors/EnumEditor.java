--- conflicted
+++ resolved
@@ -482,12 +482,7 @@
 
   private static class CustomDarculaComboBoxUI extends DarculaComboBoxUI {
 
-<<<<<<< HEAD
-    CustomDarculaComboBoxUI(@NotNull JComboBox comboBox) {
-      super(comboBox);
-=======
     public CustomDarculaComboBoxUI(@NotNull JComboBox comboBox) {
->>>>>>> 213d2092
     }
 
     @Override
