--- conflicted
+++ resolved
@@ -123,13 +123,9 @@
       mySelectedBorder.setColor(UIUtil.getTreeSelectionBorderColor());
       myUnselectedBorder = JBUI.Borders.empty(BORDER_THICKNESS);
       myErrorDescription.putClientProperty(JEditorPane.HONOR_DISPLAY_PROPERTIES, true);
-<<<<<<< HEAD
-      myErrorTitle.setFont(StartupUiUtil.getLabelFont().deriveFont(Font.BOLD));
-=======
       myErrorDescriptionContent = updateImageSize(myErrorDescriptionContent, (int)UIUtil.getFontSize(UIUtil.FontSize.NORMAL));
       myErrorTitle.setFont(StartupUiUtil.getLabelFont().deriveFont(Font.BOLD));
       setExpanded(myIsExpanded);
->>>>>>> ad5b6ee3
     }
   }
 
