--- conflicted
+++ resolved
@@ -24,11 +24,8 @@
 import com.intellij.lang.annotation.HighlightSeverity;
 import com.intellij.openapi.Disposable;
 import com.intellij.openapi.application.ModalityState;
-<<<<<<< HEAD
-=======
 import com.intellij.openapi.project.Project;
 import com.intellij.openapi.util.Disposer;
->>>>>>> ad5b6ee3
 import com.intellij.util.ModalityUiUtil;
 import icons.StudioIcons;
 import java.util.Collections;
@@ -60,14 +57,10 @@
   @VisibleForTesting
   public final Runnable myUpdateCallback = () -> updateErrorsList();
 
-<<<<<<< HEAD
-  private final List<IssueProvider> myIssueProviders = new ArrayList<>();
-=======
   private final Set<IssueProvider> myIssueProviders = new HashSet<>();
 
   @NotNull
   private final AtomicBoolean myIsActivated = new AtomicBoolean(true);
->>>>>>> ad5b6ee3
 
   /**
    * IssueModel constructor.
@@ -86,10 +79,6 @@
     this(parentDisposable, project, command -> ModalityUiUtil.invokeLaterIfNeeded(ModalityState.defaultModalityState(), command), MAX_ISSUE_NUMBER_LIMIT);
   }
 
-<<<<<<< HEAD
-  public IssueModel() {
-    this(command -> ModalityUiUtil.invokeLaterIfNeeded(ModalityState.defaultModalityState(), command));
-=======
   @TestOnly
   public static IssueModel createForTesting(@NotNull Disposable parentDisposable, @NotNull Project project, int issueNumberLimit) {
     return new IssueModel(parentDisposable, project, MoreExecutors.directExecutor(), issueNumberLimit);
@@ -98,7 +87,6 @@
   @TestOnly
   public static IssueModel createForTesting(@NotNull Disposable parentDisposable, @NotNull Project project) {
     return new IssueModel(parentDisposable, project, MoreExecutors.directExecutor(), MAX_ISSUE_NUMBER_LIMIT);
->>>>>>> ad5b6ee3
   }
 
   @Nullable
@@ -148,15 +136,9 @@
     myErrorCount = 0;
     ImmutableList.Builder<Issue> issueListBuilder = ImmutableList.builder();
 
-<<<<<<< HEAD
-    ImmutableList<IssueProvider> providers;
-    synchronized (myIssueProviders) {
-      providers = ImmutableList.copyOf(myIssueProviders);
-=======
     ImmutableSet<IssueProvider> providers;
     synchronized (myIssueProviders) {
       providers = ImmutableSet.copyOf(myIssueProviders);
->>>>>>> ad5b6ee3
     }
     for (IssueProvider provider : providers) {
       provider.collectIssues(issueListBuilder);
