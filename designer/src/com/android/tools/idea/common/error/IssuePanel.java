/*
 * Copyright (C) 2018 The Android Open Source Project
 *
 * Licensed under the Apache License, Version 2.0 (the "License");
 * you may not use this file except in compliance with the License.
 * You may obtain a copy of the License at
 *
 *      http://www.apache.org/licenses/LICENSE-2.0
 *
 * Unless required by applicable law or agreed to in writing, software
 * distributed under the License is distributed on an "AS IS" BASIS,
 * WITHOUT WARRANTIES OR CONDITIONS OF ANY KIND, either express or implied.
 * See the License for the specific language governing permissions and
 * limitations under the License.
 */
package com.android.tools.idea.common.error;

import com.android.tools.adtui.common.AdtSecondaryPanel;
import com.android.tools.adtui.util.ActionToolbarUtil;
import com.android.tools.idea.common.model.NlComponent;
import com.android.tools.idea.flags.StudioFlags;
import com.google.common.annotations.VisibleForTesting;
import com.google.common.collect.HashBiMap;
import com.google.common.collect.ImmutableList;
import com.intellij.openapi.Disposable;
import com.intellij.openapi.actionSystem.ActionManager;
import com.intellij.openapi.actionSystem.ActionToolbar;
import com.intellij.openapi.actionSystem.AnAction;
import com.intellij.openapi.actionSystem.AnActionEvent;
import com.intellij.openapi.actionSystem.DefaultActionGroup;
import com.intellij.openapi.util.text.StringUtil;
import com.intellij.ui.IdeBorderFactory;
import com.intellij.ui.JBColor;
import com.intellij.ui.SideBorder;
import com.intellij.ui.components.JBLabel;
import com.intellij.ui.components.JBScrollPane;
import com.intellij.util.ui.JBUI;
import com.intellij.util.ui.StartupUiUtil;
import com.intellij.util.ui.UIUtil;
import icons.StudioIcons;
import java.awt.*;
import java.awt.event.ActionEvent;
import java.awt.event.FocusEvent;
import java.awt.event.FocusListener;
import java.awt.event.KeyEvent;
import java.beans.PropertyChangeEvent;
import java.beans.PropertyChangeListener;
import java.util.ArrayList;
import java.util.Collection;
import java.util.Iterator;
import java.util.List;
import java.util.Map;
import java.util.regex.Pattern;
import java.util.stream.Collectors;
<<<<<<< HEAD
import javax.swing.AbstractAction;
import javax.swing.BorderFactory;
import javax.swing.Box;
import javax.swing.BoxLayout;
import javax.swing.JComponent;
import javax.swing.JLabel;
import javax.swing.JPanel;
import javax.swing.JViewport;
import javax.swing.KeyStroke;
import javax.swing.SwingConstants;
import javax.swing.UIManager;
import org.apache.log4j.Logger;
=======
import javax.swing.*;
>>>>>>> 2dc52685
import org.jetbrains.annotations.NotNull;
import org.jetbrains.annotations.Nullable;

/**
 * Panel that displays a list of {@link Issue}.
 */
public class IssuePanel extends JPanel implements Disposable, PropertyChangeListener {
  private static final String ACTION_BAR_PLACE = "issue_panel";

  private static final String ISSUE_PANEL_NAME = "Layout Editor Error Panel";
  private static final String TITLE_NO_ISSUES = "No issues";
  private static final String TITLE_NO_IMPORTANT_ISSUE = "Issues";
  private static final String WARNING = "Warning";
  private static final String ERROR = "Error";
  private static final String ACTION_PREVIOUS = "PREVIOUS";
  private static final String ACTION_NEXT = "next";
  private static final String ACTION_EXPAND = "expand";
  private static final String ACTION_COLLAPSE = "collapse";
  private static final Pattern MULTIPLE_SPACES = Pattern.compile("\\s+");

  /** Event listeners for the issue panel */
  public interface EventListener {
    /** Called when the panel is expanded or minimized */
    void onPanelExpanded(boolean isExpanded);

    /** Called when the individual issue is expanded or minimized */
    void onIssueExpanded(@Nullable Issue issue, boolean isExpanded);
  }

  private final HashBiMap<Issue, IssueView> myDisplayedError = HashBiMap.create();
  private final IssueModel myIssueModel;
  private final JPanel myErrorListPanel;
  private final JBLabel myTitleLabel;
  private final IssueModel.IssueModelListener myIssueModelListener;
  private final JBScrollPane myScrollPane;
  private final ColumnHeaderPanel myColumnHeaderView;
  private final List<EventListener> myEventListeners = new ArrayList<>();
  @Nullable private IssueView mySelectedIssueView;
  @Nullable private Issue mySelectedIssue;
  @NotNull final private IssueListener myListener;

  /**
   * Whether the user has seen the issues or not. We consider the issues "seen" if the panel is not minimized
   */
  private boolean hasUserSeenNewErrors;
  private boolean isMinimized;
  private boolean myInitialized;
  /**
   * If set to false, the panel will not minimize/maximaze without user interaction.
   * The default behaviour is to have the panel automatically collapse if no errors are present.
   */
  private boolean myAutoSize;

  public IssuePanel(@NotNull IssueModel issueModel, @NotNull IssueListener listener) {
    super(new BorderLayout());
    setName(ISSUE_PANEL_NAME);
    myIssueModel = issueModel;
    myListener = listener;

    myTitleLabel = createTitleLabel();
    JComponent titlePanel = createTitlePanel(myTitleLabel);
    add(titlePanel, BorderLayout.NORTH);

    myErrorListPanel = createErrorListPanel();
    myScrollPane = createListScrollPane(myErrorListPanel);
    myColumnHeaderView = new ColumnHeaderPanel();
    myScrollPane.setColumnHeaderView(myColumnHeaderView);
    add(myScrollPane, BorderLayout.CENTER);
    updateTitlebarStyle();

    myIssueModelListener = this::updateErrorList;
    myIssueModel.addErrorModelListener(myIssueModelListener);
    updateErrorList();

    setFocusable(true);
    setRequestFocusEnabled(true);
    registerKeyboardActions();
    addFocusListener(createFocusListener());
    if (StudioFlags.NELE_SHOW_ISSUE_PANEL_IN_PROBLEMS.get()) {
      isMinimized = false;
      myAutoSize = false;
    }
    else {
      setMinimized(true);
      myAutoSize = true;
    }
    setMinimumSize(JBUI.size(200));
    UIManager.addPropertyChangeListener(this);
    myInitialized = true;
  }

  @Override
  public void updateUI() {
    super.updateUI();
    if (myInitialized) {
      updateTitlebarStyle();
      updateErrorList();
      setMinimumSize(JBUI.size(200));
    }
  }

  @NotNull
  private FocusListener createFocusListener() {
    return new FocusListener() {

      @Override
      public void focusGained(FocusEvent e) {
        if (mySelectedIssueView != null) {
          mySelectedIssueView.setFocused(true);
        }
      }

      @Override
      public void focusLost(FocusEvent e) {
        if (mySelectedIssueView != null) {
          mySelectedIssueView.setFocused(false);
        }
      }
    };
  }

  private void registerKeyboardActions() {
    getActionMap().put(ACTION_PREVIOUS, new AbstractAction() {
      @Override
      public void actionPerformed(ActionEvent e) {
        keyboardSelect(-1);
      }
    });
    getActionMap().put(ACTION_NEXT, new AbstractAction() {
      @Override
      public void actionPerformed(ActionEvent e) {
        keyboardSelect(1);
      }
    });
    getActionMap().put(ACTION_EXPAND, new AbstractAction() {
      @Override
      public void actionPerformed(ActionEvent e) {
        expandSelectedIssue(true);
      }
    });
    getActionMap().put(ACTION_COLLAPSE, new AbstractAction() {
      @Override
      public void actionPerformed(ActionEvent e) {
        expandSelectedIssue(false);
      }
    });
    getInputMap().put(KeyStroke.getKeyStroke(KeyEvent.VK_UP, 0), ACTION_PREVIOUS);
    getInputMap().put(KeyStroke.getKeyStroke(KeyEvent.VK_DOWN, 0), ACTION_NEXT);
    getInputMap().put(KeyStroke.getKeyStroke(KeyEvent.VK_RIGHT, 0), ACTION_EXPAND);
    getInputMap().put(KeyStroke.getKeyStroke(KeyEvent.VK_LEFT, 0), ACTION_COLLAPSE);
  }

  private void expandSelectedIssue(boolean expanded) {
    if (mySelectedIssueView != null) {
      mySelectedIssueView.setExpanded(expanded);
    }
  }

  private void keyboardSelect(int direction) {
    if (!myDisplayedError.isEmpty()) {
      if (mySelectedIssueView == null) {
        Component component = myErrorListPanel.getComponent(0);
        if (component instanceof IssueView) {
          setSelectedIssue((IssueView)component);
          return;
        }
      }
    }
    Component[] components = myErrorListPanel.getComponents();
    for (int i = 0; i < components.length; i++) {
      Component component = components[i];
      if (component == mySelectedIssueView) {
        int selectedIndex = (i + (direction >= 0 ? 1 : -1)) % myDisplayedError.size();
        if (selectedIndex < 0) selectedIndex += myDisplayedError.size();
        assert components[i] instanceof IssueView;
        setSelectedIssue(((IssueView)components[selectedIndex]));
        mySelectedIssueView.scrollRectToVisible(mySelectedIssueView.getBounds());
        myScrollPane.getViewport().setViewPosition(mySelectedIssueView.getLocation());
        return;
      }
    }
  }

  @NotNull
  private ActionToolbar createToolbar() {
    DefaultActionGroup actionGroup = new DefaultActionGroup();
<<<<<<< HEAD
    if (!StudioFlags.NELE_SHOW_ISSUE_PANEL_IN_PROBLEMS.get()) {
      // The minimize button is not needed when showing issue panel in IJ's problem panel.
      actionGroup.add(new MinimizeAction());
    }
    ActionToolbar toolbar = ActionManager.getInstance().createActionToolbar(ACTION_BAR_PLACE, actionGroup, true);
    toolbar.setTargetComponent(this);
=======
    actionGroup.add(new MinimizeAction());
    ActionToolbar toolbar = ActionManager.getInstance().createActionToolbar("AndroidDesignerIssuePanel", actionGroup, true);
>>>>>>> 2dc52685
    ActionToolbarUtil.makeToolbarNavigable(toolbar);
    toolbar.setLayoutPolicy(ActionToolbar.NOWRAP_LAYOUT_POLICY);
    return toolbar;
  }

  @NotNull
  private JComponent createTitlePanel(@NotNull JBLabel titleLabel) {
    JPanel titlePanel = new JPanel(new BorderLayout());
    titlePanel.add(titleLabel, BorderLayout.WEST);
    JPanel rightPanel = new JPanel(new FlowLayout(FlowLayout.RIGHT, 0, 0));
    rightPanel.add(createToolbar().getComponent());
    titlePanel.add(rightPanel, BorderLayout.EAST);
    titlePanel.setBorder(IdeBorderFactory.createBorder(SideBorder.BOTTOM));
    return titlePanel;
  }

  /**
   * Disables the auto-sizing of the panel. This will prevent the panel from automatically collapsing if there are no errors.
   */
  public void disableAutoSize() {
    if (StudioFlags.NELE_SHOW_ISSUE_PANEL_IN_PROBLEMS.get()) {
      Logger.getLogger(IssuePanel.class).warn("The issue panel should never auto resize when showing in IJ's problem panel.");
    }
    myAutoSize = false;
  }

  @NotNull
  private static JBScrollPane createListScrollPane(@NotNull JPanel content) {
    JBScrollPane pane = new JBScrollPane(content);
    pane.setBorder(null);
    pane.setAlignmentX(CENTER_ALIGNMENT);
    pane.getViewport().setBackground(content.getBackground());
    return pane;
  }

  @NotNull
  private static JPanel createErrorListPanel() {
    JPanel panel = new AdtSecondaryPanel();
    panel.setLayout(new BoxLayout(panel, BoxLayout.Y_AXIS));
    return panel;
  }

  @NotNull
  private static JBLabel createTitleLabel() {
    JBLabel label = new JBLabel(TITLE_NO_IMPORTANT_ISSUE, SwingConstants.LEFT);
    label.setBorder(JBUI.Borders.empty(0, 5, 0, 20));
    return label;
  }

  private void updateErrorList() {
    UIUtil.invokeLaterIfNeeded(() -> {
      if (!myIssueModel.hasIssues()) {
        myTitleLabel.setText(TITLE_NO_ISSUES);
        setSelectedIssue(null);
        myDisplayedError.clear();
        myErrorListPanel.removeAll();
        if (!StudioFlags.NELE_SHOW_ISSUE_PANEL_IN_PROBLEMS.get() && myAutoSize) {
          setMinimized(true);
        }
        return;
      }
      updateTitlebarStyle();
      boolean needsRevalidate = false;
      List<Issue> issues = myIssueModel.getIssues();
      if (myDisplayedError.isEmpty()) {
        issues.forEach(this::addErrorEntry);
      }
      else {
        removeOldIssues(issues);
        needsRevalidate = displayNewIssues(issues);
      }
      if (needsRevalidate) {
        revalidate();
        repaint();
      }
    });
  }

  /**
   * Updates the titlebar style depending on the current panel state (whether is minimized or has new elements).
   */
  private void updateTitlebarStyle() {
    // If there are new errors and the panel is minimized, set the title to bold
    Font font = StartupUiUtil.getLabelFont();
    if (!hasUserSeenNewErrors && isMinimized()) {
      font = font.deriveFont(Font.BOLD);
    }
    myTitleLabel.setFont(font);

    int warningCount = myIssueModel.getWarningCount();
    int errorCount = myIssueModel.getErrorCount();
    if (warningCount == 0 && errorCount == 0) {
      myTitleLabel.setText(TITLE_NO_IMPORTANT_ISSUE);
    }
    else {
      StringBuilder title = new StringBuilder();
      if (warningCount > 0) {
        title.append(warningCount)
          .append(' ').append(StringUtil.pluralize(WARNING, warningCount)).append(' ');
      }
      if (errorCount > 0) {
        title.append(errorCount)
          .append(' ').append(StringUtil.pluralize(ERROR, errorCount));
      }
      myTitleLabel.setText(title.toString());
    }
  }

  private boolean displayNewIssues(@NotNull List<Issue> issues) {
    boolean needsRevalidate = false;
    for (Issue error : issues) {
      if (!myDisplayedError.containsKey(error)) {
        addErrorEntry(error);
        needsRevalidate = true;
      }
      else {
        myDisplayedError.get(error).updateDescription(error);
      }
    }
    return needsRevalidate;
  }

  private void removeOldIssues(@NotNull List<Issue> newIssues) {
    Iterator<Map.Entry<Issue, IssueView>> iterator = myDisplayedError.entrySet().iterator();
    while (iterator.hasNext()) {
      Map.Entry<Issue, IssueView> entry = iterator.next();
      Issue issue = entry.getKey();
      if (!newIssues.contains(issue)) {
        IssueView issueView = entry.getValue();
        if (mySelectedIssueView == issueView) {
          setSelectedIssue(null);
        }
        myErrorListPanel.remove(issueView);
        iterator.remove();
      }
    }
  }

  private void addErrorEntry(@NotNull Issue error) {
    if (myErrorListPanel.getComponentCount() == 0) {
      myErrorListPanel.add(Box.createVerticalGlue(), -1);
    }
    IssueView issueView = new IssueView(error, this);
    myDisplayedError.put(error, issueView);
    myErrorListPanel.add(issueView, getInsertionIndex(issueView));
  }

  private int getInsertionIndex(IssueView issueView) {
    int insertIndex = 0;
    for (int i = 0; i < myErrorListPanel.getComponentCount(); i++) {
      Component component = myErrorListPanel.getComponent(i);
      if (component instanceof IssueView) {
        if (((IssueView)component).getDisplayPriority() <= issueView.getDisplayPriority()) {
          insertIndex++;
        }
        else {
          break;
        }
      }
    }
    return insertIndex;
  }

  @Nullable
  public IssueView getSelectedIssueView() {
    return mySelectedIssueView;
  }

  @Override
  public void doLayout() {
    int sourceColumnSize = 0;
    Collection<IssueView> issueViews = myDisplayedError.values();
    IssueView lastView = null;
    for (IssueView view : issueViews) {
      sourceColumnSize = Math.max(sourceColumnSize, view.getSourceLabelWidth());
    }
    for (IssueView view : issueViews) {
      view.setSourceLabelSize(sourceColumnSize);
      lastView = view;
    }
    super.doLayout();
    if (lastView != null) {
      myColumnHeaderView.setColumnsX(lastView.getColumnsX());
    }
  }

  public void setMinimized(boolean minimized) {
    if (StudioFlags.NELE_SHOW_ISSUE_PANEL_IN_PROBLEMS.get()) {
      Logger.getLogger(IssuePanel.class).warn("Issue panel should never be minimized when showing in IJ's problems panel");
      return;
    }
    if (minimized == isMinimized) {
      return;
    }

    if (!minimized) {
      hasUserSeenNewErrors = true;
    }

    isMinimized = minimized;
    setVisible(!isMinimized);
    revalidate();
    repaint();

    if (!myEventListeners.isEmpty()) {
      UIUtil.invokeLaterIfNeeded(() -> myEventListeners.forEach(it ->
        it.onPanelExpanded(!isMinimized)
      ));
    }
  }

  public void addEventListener(@NotNull EventListener listener) {
    myEventListeners.add(listener);
  }

  @NotNull
  public List<EventListener> getEventListeners() {
    return myEventListeners;
  }

  @Nullable
  public Issue getSelectedIssue() {
    return mySelectedIssue;
  }

  /**
   * Listener to be notified when this panel is minimized
   */
  @Override
  public void dispose() {
    myEventListeners.clear();
    mySelectedIssue = null;
    mySelectedIssueView = null;
    myIssueModel.removeErrorModelListener(myIssueModelListener);
    UIManager.removePropertyChangeListener(this);
  }

  public boolean isMinimized() {
    return isMinimized;
  }


  public void setSelectedIssue(@Nullable IssueView selectedIssue) {
    if (mySelectedIssueView != selectedIssue) {
      if (mySelectedIssueView != null) {
        mySelectedIssueView.setSelected(false);
        mySelectedIssue = null;
      }
      mySelectedIssueView = selectedIssue;
      if (mySelectedIssueView != null) {
        mySelectedIssueView.setSelected(true);
        Issue issue = myDisplayedError.inverse().get(mySelectedIssueView);
        mySelectedIssue = issue;
        if (issue == null) {
          return;
        }
        myListener.onIssueSelected(issue);
      }
    }
  }

  @VisibleForTesting
  public String getTitleText() {
    return myTitleLabel.getText();
  }

  @VisibleForTesting
  public IssueModel getIssueModel() {
    return myIssueModel;
  }

  /**
   * Lookup the title and description of every shown error and tries to find the provided text
   */
  @VisibleForTesting
  public boolean containsErrorWithText(@NotNull String text) {
    return myDisplayedError.values()
      .stream()
      .anyMatch(
        view -> view.getIssueTitle().contains(text) || MULTIPLE_SPACES.matcher(view.getIssueDescription()).replaceAll(" ").contains(text));
  }

  @VisibleForTesting
  public String getFullIssueText() {
    return myDisplayedError.values()
      .stream()
      .map(view -> view.getIssueTitle() + "\n" + view.getIssueDescription() + "\n\n")
      .collect(Collectors.joining());
  }

  /**
   * Select the highest severity issue related to the provided component and scroll the viewport to this issue
   *
   * @param component      The component owning the issue to show
   * @param collapseOthers if true, all other issues will be collapsed
   */
  public void showIssueForComponent(@NotNull NlComponent component, boolean collapseOthers) {
    Issue issue = myIssueModel.getHighestSeverityIssue(component);
    if (issue == null) {
      return;
    }

    IssueView issueView = myDisplayedError.get(issue);
    if (issueView != null) {
      setSelectedIssue(issueView);
      issueView.setExpanded(true);

      // Collapse all other issue
      if (collapseOthers) {
        for (IssueView other : myDisplayedError.values()) {
          if (other != issueView) {
            other.setExpanded(false);
          }
        }
      }
    }

    if (!StudioFlags.NELE_SHOW_ISSUE_PANEL_IN_PROBLEMS.get()) {
      setMinimized(false);
    }
    if (issueView != null) {
      JViewport viewport = myScrollPane.getViewport();
      viewport.validate();
      viewport.setViewPosition(issueView.getLocation());
    }
  }

  /**
   * @return The height that the panel should take to display the selected issue if there is one
   * or the full list of collapsed issues
   */
  public int getSuggestedHeight() {
    validate();
    int suggestedHeight = myTitleLabel.getHeight() + myColumnHeaderView.getHeight();
    if (mySelectedIssueView != null) {
      suggestedHeight += mySelectedIssueView.getHeight();
    }
    else {
      suggestedHeight += myDisplayedError.size();
    }
    return Math.max(getMinimumSize().height, suggestedHeight);
  }

  @NotNull
  @VisibleForTesting
  ImmutableList<IssueView> getIssueViews() {
    ImmutableList.Builder<IssueView> builder = ImmutableList.builder();
    for (Component component : myErrorListPanel.getComponents()) {
      if (component instanceof IssueView) {
        builder.add(((IssueView)component));
      }
    }
    return builder.build();
  }

  @Override
  public void propertyChange(PropertyChangeEvent evt) {
    if ("lookAndFeel".equals(evt.getPropertyName())) {
      myErrorListPanel.removeAll();
      myDisplayedError.clear();
      updateErrorList();
    }
  }

  /**
   * Action invoked by the user to minimize or restore the errors panel
   */
  private class MinimizeAction extends AnAction {
    private static final String DESCRIPTION = "Hide the render errors panel";

    private MinimizeAction() {
      super(DESCRIPTION, DESCRIPTION, StudioIcons.Common.CLOSE);
    }

    @Override
    public void actionPerformed(@NotNull AnActionEvent e) {
      setMinimized(true);
    }
  }

  private static class ColumnHeaderPanel extends JPanel {

    private static final int HEIGHT = 15;
    private static final GradientPaint backgroundPaint =
      new GradientPaint(0, 0, new JBColor(0xfbfbfb, 0x53575a),
                        0, HEIGHT, new JBColor(0xe2e2e2, 0x393b3d));
    public static final int COLUMN_COUNT = 2;
    private final JLabel myMessageLabel = createLabel("Message");
    private final JLabel mySourceLabel = createLabel("Source");
    private int[] myColumnsX;
    private boolean myInitialized;

    private ColumnHeaderPanel() {
      setBorder(BorderFactory.createMatteBorder(0, 0, 1, 0, JBColor.border()));
      mySourceLabel.setBorder(BorderFactory.createCompoundBorder(
        BorderFactory.createMatteBorder(0, 1, 0, 0, JBColor.border()),
        BorderFactory.createEmptyBorder(0, JBUI.scale(6), 0, 0)));
      add(myMessageLabel);
      add(mySourceLabel);
      myInitialized = true;
    }

    @Override
    public void updateUI() {
      super.updateUI();
      if (myInitialized) {
        myMessageLabel.setFont(UIUtil.getLabelFont(UIUtil.FontSize.SMALL));
        mySourceLabel.setFont(UIUtil.getLabelFont(UIUtil.FontSize.SMALL));
        mySourceLabel.setBorder(BorderFactory.createCompoundBorder(
          BorderFactory.createMatteBorder(0, 1, 0, 0, JBColor.border()),
          BorderFactory.createEmptyBorder(0, JBUI.scale(6), 0, 0)));
      }
    }

    @NotNull
    private static JLabel createLabel(@Nullable String message) {
      JLabel label = new JLabel(message);
      label.setFont(UIUtil.getLabelFont(UIUtil.FontSize.SMALL));
      return label;
    }

    @Override
    public void doLayout() {
      super.doLayout();
      // Measurement from IssueView seems to be off sometimes. See b/168682770
      // ColumnsX might be just 0,0 and make the labels on top of one another.
      boolean isColumnsXValid =  myColumnsX != null
           && myColumnsX.length == COLUMN_COUNT
           && !(myColumnsX[0] == 0 && myColumnsX[1] == 0);

      if (isColumnsXValid) {
        myMessageLabel.setLocation(myColumnsX[0], 0);

        // Ensure that the source column always occupied at least 10% of the width if
        // no row has a source label
        int sourceLabelX = (int)Math.min(getWidth() * 0.9, myColumnsX[1] - mySourceLabel.getInsets().left);
        mySourceLabel.setLocation(sourceLabelX, 0);
      }
      else {
        myMessageLabel.setLocation(5, 0);
        mySourceLabel.setLocation((int)(getWidth() * 0.8), 0);
      }
    }

    @Override
    protected void paintComponent(@NotNull Graphics g) {
      super.paintComponent(g);
      Graphics2D g2d = (Graphics2D)g;
      Paint paint = g2d.getPaint();
      g2d.setPaint(backgroundPaint);
      g2d.fill(getBounds());
      g2d.setPaint(paint);
    }

    @Override
    public Dimension getPreferredSize() {
      return JBUI.size(-1, HEIGHT);
    }

    /**
     * Set the x coordinates of each columns
     *
     * @param columnsX An array of the x coordinates for each columns
     *                 from left to right
     */
    private void setColumnsX(@NotNull int[] columnsX) {
      myColumnsX = columnsX;
      revalidate();
      repaint();
    }
  }
}<|MERGE_RESOLUTION|>--- conflicted
+++ resolved
@@ -34,11 +34,20 @@
 import com.intellij.ui.SideBorder;
 import com.intellij.ui.components.JBLabel;
 import com.intellij.ui.components.JBScrollPane;
+import com.intellij.ui.scale.JBUIScale;
 import com.intellij.util.ui.JBUI;
 import com.intellij.util.ui.StartupUiUtil;
 import com.intellij.util.ui.UIUtil;
 import icons.StudioIcons;
-import java.awt.*;
+import java.awt.BorderLayout;
+import java.awt.Component;
+import java.awt.Dimension;
+import java.awt.FlowLayout;
+import java.awt.Font;
+import java.awt.GradientPaint;
+import java.awt.Graphics;
+import java.awt.Graphics2D;
+import java.awt.Paint;
 import java.awt.event.ActionEvent;
 import java.awt.event.FocusEvent;
 import java.awt.event.FocusListener;
@@ -52,7 +61,6 @@
 import java.util.Map;
 import java.util.regex.Pattern;
 import java.util.stream.Collectors;
-<<<<<<< HEAD
 import javax.swing.AbstractAction;
 import javax.swing.BorderFactory;
 import javax.swing.Box;
@@ -65,9 +73,6 @@
 import javax.swing.SwingConstants;
 import javax.swing.UIManager;
 import org.apache.log4j.Logger;
-=======
-import javax.swing.*;
->>>>>>> 2dc52685
 import org.jetbrains.annotations.NotNull;
 import org.jetbrains.annotations.Nullable;
 
@@ -254,17 +259,12 @@
   @NotNull
   private ActionToolbar createToolbar() {
     DefaultActionGroup actionGroup = new DefaultActionGroup();
-<<<<<<< HEAD
     if (!StudioFlags.NELE_SHOW_ISSUE_PANEL_IN_PROBLEMS.get()) {
       // The minimize button is not needed when showing issue panel in IJ's problem panel.
       actionGroup.add(new MinimizeAction());
     }
     ActionToolbar toolbar = ActionManager.getInstance().createActionToolbar(ACTION_BAR_PLACE, actionGroup, true);
     toolbar.setTargetComponent(this);
-=======
-    actionGroup.add(new MinimizeAction());
-    ActionToolbar toolbar = ActionManager.getInstance().createActionToolbar("AndroidDesignerIssuePanel", actionGroup, true);
->>>>>>> 2dc52685
     ActionToolbarUtil.makeToolbarNavigable(toolbar);
     toolbar.setLayoutPolicy(ActionToolbar.NOWRAP_LAYOUT_POLICY);
     return toolbar;
@@ -661,7 +661,7 @@
       setBorder(BorderFactory.createMatteBorder(0, 0, 1, 0, JBColor.border()));
       mySourceLabel.setBorder(BorderFactory.createCompoundBorder(
         BorderFactory.createMatteBorder(0, 1, 0, 0, JBColor.border()),
-        BorderFactory.createEmptyBorder(0, JBUI.scale(6), 0, 0)));
+        BorderFactory.createEmptyBorder(0, JBUIScale.scale(6), 0, 0)));
       add(myMessageLabel);
       add(mySourceLabel);
       myInitialized = true;
@@ -675,7 +675,7 @@
         mySourceLabel.setFont(UIUtil.getLabelFont(UIUtil.FontSize.SMALL));
         mySourceLabel.setBorder(BorderFactory.createCompoundBorder(
           BorderFactory.createMatteBorder(0, 1, 0, 0, JBColor.border()),
-          BorderFactory.createEmptyBorder(0, JBUI.scale(6), 0, 0)));
+          BorderFactory.createEmptyBorder(0, JBUIScale.scale(6), 0, 0)));
       }
     }
 
