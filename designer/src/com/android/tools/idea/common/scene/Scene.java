/*
 * Copyright (C) 2017 The Android Open Source Project
 *
 * Licensed under the Apache License, Version 2.0 (the "License");
 * you may not use this file except in compliance with the License.
 * You may obtain a copy of the License at
 *
 *      http://www.apache.org/licenses/LICENSE-2.0
 *
 * Unless required by applicable law or agreed to in writing, software
 * distributed under the License is distributed on an "AS IS" BASIS,
 * WITHOUT WARRANTIES OR CONDITIONS OF ANY KIND, either express or implied.
 * See the License for the specific language governing permissions and
 * limitations under the License.
 */
package com.android.tools.idea.common.scene;

import static com.android.SdkConstants.ANDROID_URI;
import static com.android.SdkConstants.ATTR_LAYOUT_HEIGHT;
import static com.android.SdkConstants.ATTR_LAYOUT_WIDTH;
import static com.android.SdkConstants.VALUE_WRAP_CONTENT;

import com.android.SdkConstants;
import com.android.ide.common.resources.configuration.LayoutDirectionQualifier;
import com.android.resources.LayoutDirection;
import com.android.sdklib.AndroidVersion;
import com.android.sdklib.IAndroidTarget;
import com.android.sdklib.devices.Device;
import com.android.tools.adtui.common.AdtUiUtils;
import com.android.tools.adtui.common.SwingCoordinate;
import com.android.tools.idea.common.model.AndroidDpCoordinate;
import com.android.tools.idea.common.model.Coordinates;
import com.android.tools.idea.common.model.NlComponent;
import com.android.tools.idea.common.model.NlModel;
import com.android.tools.idea.common.model.SelectionListener;
import com.android.tools.idea.common.model.SelectionModel;
import com.android.tools.idea.common.scene.draw.DisplayList;
import com.android.tools.idea.common.scene.target.AnchorTarget;
import com.android.tools.idea.common.scene.target.LassoTarget;
import com.android.tools.idea.common.scene.target.MultiComponentTarget;
import com.android.tools.idea.common.scene.target.Target;
import com.android.tools.idea.common.surface.DesignSurface;
import com.android.tools.idea.common.surface.SceneView;
import com.android.tools.idea.configurations.Configuration;
import com.android.tools.idea.rendering.RenderLogger;
import com.android.tools.idea.rendering.RenderService;
import com.android.tools.idea.rendering.RenderTask;
import com.android.tools.idea.uibuilder.api.ViewHandler;
import com.android.tools.idea.uibuilder.handlers.constraint.SecondarySelector;
import com.android.tools.idea.uibuilder.handlers.constraint.draw.ConstraintLayoutDecorator;
import com.android.tools.idea.uibuilder.model.NlComponentHelperKt;
import com.android.tools.idea.uibuilder.scene.decorator.DecoratorUtilities;
import com.google.common.collect.ImmutableList;
import com.intellij.ide.util.PropertiesComponent;
import com.intellij.openapi.Disposable;
import com.intellij.openapi.module.Module;
import com.intellij.openapi.util.Disposer;
import com.intellij.psi.xml.XmlFile;
import com.intellij.psi.xml.XmlTag;
import com.intellij.ui.scale.JBUIScale;
import java.awt.Cursor;
import java.awt.Dimension;
import java.awt.event.InputEvent;
import java.util.ArrayList;
import java.util.Collection;
import java.util.Collections;
import java.util.HashMap;
import java.util.HashSet;
import java.util.Iterator;
import java.util.List;
import java.util.Map;
import java.util.Set;
import java.util.concurrent.CompletableFuture;
import java.util.stream.Collectors;
import org.intellij.lang.annotations.JdkConstants;
import org.intellij.lang.annotations.MagicConstant;
import org.jetbrains.android.facet.AndroidFacet;
import org.jetbrains.annotations.NotNull;
import org.jetbrains.annotations.Nullable;
import org.jetbrains.ide.PooledThreadExecutor;

/**
 * A Scene contains a hierarchy of SceneComponent representing the bounds
 * of the widgets being layed out. Multiple NlModel can be used to populate
 * a Scene.
 * <p>
 * Methods in this class must be called in the dispatch thread.
 */
@SuppressWarnings("ForLoopReplaceableByForEach")
public class Scene implements SelectionListener, Disposable {

  @SwingCoordinate
  private static final int DRAG_THRESHOLD = JBUIScale.scale(10);
  private static final String PREFERENCE_KEY_PREFIX = "ScenePreference";
  private static final String SHOW_TOOLTIP_KEY = PREFERENCE_KEY_PREFIX + "ShowToolTip";
  private static Boolean SHOW_TOOLTIP_VALUE = null;

  private final DesignSurface<?> myDesignSurface;
  private final SceneManager mySceneManager;
  private static final boolean DEBUG = false;
  private final HashMap<NlComponent, SceneComponent> mySceneComponents = new HashMap<>();
  private SceneComponent myRoot;
  private boolean myIsAnimated = true; // animate layout changes

  public static final int NO_LAYOUT = 0;
  public static final int IMMEDIATE_LAYOUT = 1;
  public static final int ANIMATED_LAYOUT = 2;
  private long myDisplayListVersion = 1;
  private Target myOverTarget;
  private Target mySnapTarget;
  private SceneComponent myCurrentComponent;
  NlComponent myLastHoverConstraintComponent = null;

  @MagicConstant(intValues = {NO_LAYOUT, IMMEDIATE_LAYOUT, ANIMATED_LAYOUT})
  private int mNeedsLayout = NO_LAYOUT;

  @AndroidDpCoordinate protected int myPressedMouseX;
  @AndroidDpCoordinate protected int myPressedMouseY;
  @AndroidDpCoordinate private int myLastMouseX;
  @AndroidDpCoordinate private int myLastMouseY;

  @NotNull private final SceneHitListener myHoverListener;
  @NotNull private final SceneHitListener myHitListener;
  @NotNull private final SceneHitListener myFindListener;
  @NotNull private final SceneHitListener mySnapListener;
  @Nullable private Target myHitTarget = null;
  private Cursor myMouseCursor;
  private SceneComponent myHitComponent;
  List<SceneComponent> myNewSelectedComponentsOnRelease = new ArrayList<>();
  List<SceneComponent> myNewSelectedComponentsOnDown = new ArrayList<>();
  Set<SceneComponent> myHoveredComponents = new HashSet<>();

  private boolean myIsLiveRenderingEnabled;

  public enum FilterType {ALL, ANCHOR, VERTICAL_ANCHOR, HORIZONTAL_ANCHOR, BASELINE_ANCHOR, NONE, RESIZE}

  @NotNull private FilterType myFilterType = FilterType.NONE;

<<<<<<< HEAD
  public Scene(@NotNull SceneManager sceneManager, @NotNull DesignSurface surface) {
=======
  public Scene(@NotNull SceneManager sceneManager, @NotNull DesignSurface<?> surface) {
>>>>>>> ad5b6ee3
    myDesignSurface = surface;
    mySceneManager = sceneManager;

    SelectionModel selectionModel = myDesignSurface.getSelectionModel();
    myHoverListener = new SceneHitListener(selectionModel);
    myHitListener = new SceneHitListener(selectionModel);
    myFindListener = new SceneHitListener(selectionModel);
    mySnapListener = new SceneHitListener(selectionModel);
    selectionModel.addListener(this);

    myHoverListener.setTargetFilter(target -> {
      if (target instanceof AnchorTarget) {
        AnchorTarget anchorTarget = (AnchorTarget)target;
        if (myHitTarget == null) {
          // Not interacting with any Target, avoid to hover to edge AnchorTarget.
          return !anchorTarget.isEdge();
        }
        else if (myHitTarget instanceof AnchorTarget) {
          // Interacting with AnchorTarget, only hovers on connectible AnchorTargets.
          return ((AnchorTarget)myHitTarget).isConnectible(anchorTarget);
        }
      }
      return true;
    });

    myIsLiveRenderingEnabled = false;

    Disposer.register(sceneManager, this);
  }

  public static void setTooltipVisibility(boolean visible) {
    SHOW_TOOLTIP_VALUE = visible;
    PropertiesComponent.getInstance().setValue(SHOW_TOOLTIP_KEY, visible);
  }

  public static boolean getTooltipVisibility() {
    if (SHOW_TOOLTIP_VALUE != null) {
      return SHOW_TOOLTIP_VALUE;
    }

    // Here we assume that setValue is controlled by this class only.
    SHOW_TOOLTIP_VALUE = PropertiesComponent.getInstance().getBoolean(SHOW_TOOLTIP_KEY, false);
    return SHOW_TOOLTIP_VALUE;
  }

  @Override
  public void dispose() {
    myDesignSurface.getSelectionModel().removeListener(this);
  }

  @NotNull
  public SceneManager getSceneManager() {
    return mySceneManager;
  }

  public boolean supportsRTL() {
    return true;
  }

  /**
   * Return true if the designed content is resizable, false otherwise
   */
  public boolean isResizeAvailable() {
    Configuration configuration = mySceneManager.getModel().getConfiguration();
    Device device = configuration.getCachedDevice();
    if (device == null) {
      return false;
    }

    return true;
  }

  public boolean isInRTL() {
    Configuration configuration = mySceneManager.getModel().getConfiguration();
    LayoutDirectionQualifier qualifier = configuration.getFullConfig().getLayoutDirectionQualifier();
    if (qualifier == null) {
      return false;
    }
    return qualifier.getValue() == LayoutDirection.RTL;
  }

  public int getRenderedApiLevel() {
    // TODO: Update to support multi-model
    Configuration configuration = mySceneManager.getModel().getConfiguration();
    IAndroidTarget target = configuration.getTarget();
    if (target != null) {
      return target.getVersion().getApiLevel();
    }
    return AndroidVersion.VersionCodes.BASE;
  }

  //region Accessors
  /////////////////////////////////////////////////////////////////////////////

  /**
   * Return the current animation status
   *
   * @return true if layout updates will animate
   */
  public boolean isAnimated() {
    return myIsAnimated;
  }

  /**
   * Set the layout updates to animate or not
   *
   * @param animated true to animate the changes
   */
  public void setAnimated(boolean animated) {
    myIsAnimated = animated;
  }

  /**
   * Return the SceneComponent corresponding to the given NlComponent, if existing
   *
   * @param component the NlComponent to use
   * @return the SceneComponent paired to the given NlComponent, if found
   */
  @Nullable
  public SceneComponent getSceneComponent(@Nullable NlComponent component) {
    if (component == null) {
      return null;
    }
    return mySceneComponents.get(component);
  }

  @NotNull
  public DesignSurface<?> getDesignSurface() {
    return myDesignSurface;
  }

  /**
   * Return the SceneComponent corresponding to the given component id, if found
   *
   * @param componentId the component id to look for
   * @return the SceneComponent paired to the given component id, if found
   */
  @Nullable
  public SceneComponent getSceneComponent(@NotNull String componentId) {
    if (myRoot == null) {
      return null;
    }
    return myRoot.getSceneComponent(componentId);
  }

  public List<NlComponent> getSelection() {
    return myDesignSurface.getSelectionModel().getSelection();
  }

  @Nullable
  public Object getSecondarySelection() {
    return myDesignSurface.getSelectionModel().getSecondarySelection();
  }

  /**
   * Return the current SceneComponent root in the Scene
   *
   * @return the root SceneComponent
   */
  @Nullable
  public SceneComponent getRoot() {
    return myRoot;
  }

  public Cursor getMouseCursor() {
    return myMouseCursor;
  }

  public boolean isCtrlMetaDown() {
    int modifiersEx = getModifiersEx();
    int ctrlMetaDownMask = AdtUiUtils.getActionMask();
    return (modifiersEx & ctrlMetaDownMask) != 0;
  }

  public boolean isShiftDown() {
    int modifiersEx = getModifiersEx();
    return (modifiersEx & InputEvent.SHIFT_DOWN_MASK) != 0;
  }

  public boolean isAltDown() {
    int modifiersEx = getModifiersEx();
    return (modifiersEx & InputEvent.ALT_DOWN_MASK) != 0;
  }

  @JdkConstants.InputEventMask
  private int getModifiersEx() {
    return myDesignSurface.getInteractionManager().getLastModifiersEx();
  }

  //endregion
  /////////////////////////////////////////////////////////////////////////////
  //region Update / Maintenance of the tree
  /////////////////////////////////////////////////////////////////////////////

  /**
   * Add the given SceneComponent to the Scene
   *
   * @param component component to add
   */
  public void addComponent(@NotNull SceneComponent component) {
    mySceneComponents.put(component.getNlComponent(), component);
    needsRebuildList();
  }

  /**
   * Remove teh given SceneComponent from the Scene
   *
   * @param component component to remove
   */
  public void removeComponent(@NotNull SceneComponent component) {
    component.removeFromParent();
    mySceneComponents.remove(component.getNlComponent(), component);
    needsRebuildList();
  }

  void removeAllComponents() {
    for (Iterator<Map.Entry<NlComponent, SceneComponent>> it = mySceneComponents.entrySet().iterator(); it.hasNext(); ) {
      Map.Entry<NlComponent, SceneComponent> entry = it.next();
      entry.getValue().removeFromParent();
      it.remove();
    }
  }

  //endregion
  /////////////////////////////////////////////////////////////////////////////
  //region SelectionModel listener callback
  /////////////////////////////////////////////////////////////////////////////

  @Override
  public void selectionChanged(@NotNull SelectionModel model, @NotNull List<NlComponent> selection) {
    if (myRoot != null) {
      markSelection(myRoot, model);
    }
  }

  /**
   * Given a {@link SelectionModel}, marks the corresponding SceneComponent as selected.
   */
  private static void markSelection(SceneComponent component, SelectionModel model) {
    component.setSelected(model.isSelected(component.getNlComponent()));
    component.setHighlighted(model.isHighlighted(component.getNlComponent()));

    for (SceneComponent child : component.getChildren()) {
      markSelection(child, model);
    }
  }

  //endregion
  /////////////////////////////////////////////////////////////////////////////
  //region Painting
  /////////////////////////////////////////////////////////////////////////////

  /**
   * Paint the current scene into the given display list
   *
   * @param displayList
   * @param time
   * @return true if we need to repaint the screen
   */
  public void buildDisplayList(@NotNull DisplayList displayList, long time, SceneView sceneView) {
    buildDisplayList(displayList, time, SceneContext.get(sceneView));
  }

  /**
   * Paint the current scene into the given display list
   *
   * @param displayList
   * @param time
   * @return true if we need to repaint the screen
   */
  public void buildDisplayList(@NotNull DisplayList displayList, long time) {
    layout(time, SceneContext.get());
    buildDisplayList(displayList, time, SceneContext.get());
  }

  public void repaint() {
    myDesignSurface.repaint();
  }

  /**
   * Paint the current scene into the given display list
   *
   * @param displayList
   * @param time
   */
  public void buildDisplayList(@NotNull DisplayList displayList, long time, SceneContext sceneContext) {
    if (myRoot != null) {
      // clear the objects and release
      sceneContext.getScenePicker().foreachObject(o -> {
        if (o instanceof SecondarySelector) {
          ((SecondarySelector)o).release();
        }
      });

      sceneContext.getScenePicker().reset();
      myRoot.buildDisplayList(time, displayList, sceneContext);
      if (DEBUG) {
        System.out.println("========= DISPLAY LIST ======== \n" + displayList.serialize());
      }
    }
    else {
      if (DEBUG) {
        System.out.println("Scene:Paint() - NO ROOT ");
      }
    }
  }

  /**
   * Layout targets
   *
   * @param time
   * @param sceneContext
   * @return true if we need to repaint the screen
   */
  public boolean layout(long time, SceneContext sceneContext) {
    boolean needsToRebuildDisplayList = false;
    if (myRoot != null) {
      needsToRebuildDisplayList = myRoot.layout(sceneContext, time);
      if (needsToRebuildDisplayList) {
        needsRebuildList();
      }
    }
    return needsToRebuildDisplayList;
  }

  /**
   * Select the given components
   *
   * @param components The components to select
   */
  public void select(List<SceneComponent> components) {
    if (myDesignSurface != null) {
      ArrayList<NlComponent> nlComponents = new ArrayList<>();
      if (isShiftDown() || isCtrlMetaDown()) {
        List<NlComponent> selection = myDesignSurface.getSelectionModel().getSelection();
        nlComponents.addAll(selection);
      }
      for (SceneComponent sceneComponent : components) {
        NlComponent nlComponent = sceneComponent.getNlComponent();
        if ((isShiftDown() || isCtrlMetaDown()) && nlComponents.contains(nlComponent)) {
          // if shift is pressed and the component is already selected, remove it from the selection
          nlComponents.remove(nlComponent);
        }
        else {
          nlComponents.add(nlComponent);
        }
      }
      myDesignSurface.getSelectionModel().setSelection(nlComponents);
    }
  }

  //endregion
  /////////////////////////////////////////////////////////////////////////////
  //region Mouse Handling
  /////////////////////////////////////////////////////////////////////////////

  /**
   * Supports hover
   *
   * @param x
   * @param y
   */
  public void mouseHover(@NotNull SceneContext transform,
                         @AndroidDpCoordinate int x,
                         @AndroidDpCoordinate int y,
                         @JdkConstants.InputEventMask int modifiersEx) {
    myLastMouseX = x;
    myLastMouseY = y;
    if (myLastHoverConstraintComponent != null) { // clear hover constraint
      myLastHoverConstraintComponent.putClientProperty(ConstraintLayoutDecorator.CONSTRAINT_HOVER, null);
      myLastHoverConstraintComponent = null;
      needsRebuildList();
    }
    if (myRoot != null) {
      myHoverListener.find(transform, myRoot, x, y, modifiersEx);
      mySnapListener.find(transform, myRoot, x, y, modifiersEx);
    }
    repaint();
    Target closestTarget = myHoverListener.getClosestTarget(modifiersEx);
    String tooltip = null;
    if (myOverTarget != closestTarget) {
      if (myOverTarget != null) {
        myOverTarget.setMouseHovered(false);
        myOverTarget = null;
        needsRebuildList();
      }
      if (closestTarget != null) {
        closestTarget.setMouseHovered(true);
        myOverTarget = closestTarget;
        needsRebuildList();
      }
    }
    if (closestTarget != null) {
      tooltip = closestTarget.getToolTipText();
      Target snapTarget = myHoverListener.getFilteredTarget(closestTarget);
      if (snapTarget != mySnapTarget) {
        if (mySnapTarget != null) {
          mySnapTarget.setMouseHovered(false);
          mySnapTarget = null;
          needsRebuildList();
        }
        if (snapTarget != null) {
          snapTarget.setMouseHovered(true);
          mySnapTarget = closestTarget;
          needsRebuildList();
        }
      }
    }

    updateHoveredComponentsDrawState();

    SceneComponent closestComponent = myHoverListener.getClosestComponent();
    if (closestComponent != null && tooltip == null) {
      tooltip = closestComponent.getNlComponent().getTooltipText();
    }
    if (myCurrentComponent != closestComponent) {
      if (myCurrentComponent != null) {
        myCurrentComponent.setDrawState(SceneComponent.DrawState.NORMAL);
        myCurrentComponent = null;
      }
      if (closestComponent != null) {
        closestComponent.setDrawState(SceneComponent.DrawState.HOVER);
        myCurrentComponent = closestComponent;
      }
      needsRebuildList();
    }

    if (closestComponent == null
        || closestComponent.getNlComponent().isRoot()
           && myHitTarget == null) {
      SecondarySelector ss = getSecondarySelector(transform, x, y);
      if (ss != null) {
        NlComponent component = ss.getComponent();
        myLastHoverConstraintComponent = ss.getComponent();
        tooltip = getConstraintToolTip(ss);
        component.putClientProperty(ConstraintLayoutDecorator.CONSTRAINT_HOVER, ss.getConstraint());
        needsRebuildList();
      }
    }

    if (getTooltipVisibility()) {
      getDesignSurface().setDesignToolTip(tooltip);
    }

    setCursor(transform, x, y, modifiersEx);
  }

  @NotNull
  private String getConstraintToolTip(@NotNull SecondarySelector ss) {
    NlComponent component = ss.getComponent();
    String tooltip;
    String connect = "", target = "";
    SecondarySelector.Constraint connection = ss.getConstraint();
    if (isInRTL()) {
      if (connection == SecondarySelector.Constraint.LEFT) {
        connection = SecondarySelector.Constraint.RIGHT;
      } else  if (connection == SecondarySelector.Constraint.RIGHT) {
        connection = SecondarySelector.Constraint.LEFT;
      }
    }
    switch (connection) {

      case LEFT:
        connect = SdkConstants.ATTR_LAYOUT_START_TO_START_OF;
        target = component.getAttribute(SdkConstants.SHERPA_URI, connect);
        if (target != null) {
          break;
        }
        connect = SdkConstants.ATTR_LAYOUT_START_TO_END_OF;
        target = component.getAttribute(SdkConstants.SHERPA_URI, connect);
        if (target != null) {
          break;
        }
        break;
      case RIGHT:
        connect = SdkConstants.ATTR_LAYOUT_END_TO_START_OF;
        target = component.getAttribute(SdkConstants.SHERPA_URI, connect);
        if (target != null) {
          break;
        }
        connect = SdkConstants.ATTR_LAYOUT_END_TO_END_OF;
        target = component.getAttribute(SdkConstants.SHERPA_URI, connect);
        if (target != null) {
          break;
        }
        break;
      case TOP:
        connect = SdkConstants.ATTR_LAYOUT_TOP_TO_TOP_OF;
        target = component.getAttribute(SdkConstants.SHERPA_URI, connect);
        if (target != null) {
          break;
        }
        connect = SdkConstants.ATTR_LAYOUT_TOP_TO_BOTTOM_OF;
        target = component.getAttribute(SdkConstants.SHERPA_URI, connect);
        if (target != null) {
          break;
        }
        break;
      case BOTTOM:
        connect = SdkConstants.ATTR_LAYOUT_BOTTOM_TO_TOP_OF;
        target = component.getAttribute(SdkConstants.SHERPA_URI, connect);
        if (target != null) {
          break;
        }
        connect = SdkConstants.ATTR_LAYOUT_BOTTOM_TO_BOTTOM_OF;
        target = component.getAttribute(SdkConstants.SHERPA_URI, connect);
        if (target != null) {
          break;
        }
        break;
      case BASELINE:
        connect = SdkConstants.ATTR_LAYOUT_BASELINE_TO_BASELINE_OF;
        target = component.getAttribute(SdkConstants.SHERPA_URI, connect);
        break;
    }
    try {
      connect = connect.substring("layout_constraint".length(), connect.length() - 2).replace("_to", " to ").toLowerCase();
      target = target.substring(target.indexOf("/") + 1);
      tooltip = component.getTooltipText() + " " + connect + " of " + target;
    }
    catch (Exception ex) {
      tooltip = "";
    }
    return tooltip;
  }

  /** Updates the draw state of components being hovered. */
  private void updateHoveredComponentsDrawState() {
    List<SceneComponent> hitComponents = myHoverListener.getHitComponents();
    // Update draw state for currently hovered components.
    for (SceneComponent component : hitComponents) {
      // Skip closest/current component. Not handled here.
      if (component != myCurrentComponent ) {
        NlComponent nlComponent = component.getAuthoritativeNlComponent();
        if (DecoratorUtilities.getTryingToConnectState(nlComponent) != null) {
          // Draw as hovered when creating constraints.
          component.setDrawState(SceneComponent.DrawState.HOVER);
        }
        else {
          component.setDrawState(SceneComponent.DrawState.NORMAL);
        }
      }
      myHoveredComponents.remove(component);
    }

    Iterator<SceneComponent> iterator = myHoveredComponents.iterator();
    // Components not being hovered anymore are set to normal.
    while(iterator.hasNext()) {
      SceneComponent component = iterator.next();
      component.setDrawState(SceneComponent.DrawState.NORMAL);
      iterator.remove();
    }

    // Keep current hovered components.
    myHoveredComponents.addAll(hitComponents);
  }

  private void setCursor(@NotNull SceneContext transform,
                         @AndroidDpCoordinate int x,
                         @AndroidDpCoordinate int y,
                         @JdkConstants.InputEventMask int modifiersEx) {
    myMouseCursor = Cursor.getDefaultCursor();
    if (myCurrentComponent != null && myCurrentComponent.isDragging()) {
      myMouseCursor = Cursor.getPredefinedCursor(Cursor.MOVE_CURSOR);
      return;
    }
    if (myOverTarget != null) {
      myMouseCursor = myOverTarget.getMouseCursor(modifiersEx);
      return;
    }

    SceneComponent component = findComponent(transform, x, y);
    if (component != null && component.getParent() != null) {
      myMouseCursor = Cursor.getPredefinedCursor(Cursor.HAND_CURSOR);
    }
  }

  private void delegateMouseDownToSelection(@AndroidDpCoordinate int x, @AndroidDpCoordinate int y, SceneComponent currentComponent) {
    // update other selected widgets
    java.util.List<NlComponent> selection = getSelection();
    if (selection.size() > 1) {
      for (NlComponent nlComponent : selection) {
        if (nlComponent == currentComponent.getNlComponent()) {
          continue;
        }
        SceneComponent c = currentComponent.getScene().getSceneComponent(nlComponent);
        if (c != null && c != currentComponent) {
          for (Target target : c.getTargets()) {
            if (target instanceof MultiComponentTarget) {
              target.mouseDown(x, y);
            }
          }
        }
      }
    }
  }

  private void delegateMouseDragToSelection(@AndroidDpCoordinate int x,
                                            @AndroidDpCoordinate int y,
                                            @Nullable Target closestTarget,
                                            @NotNull SceneComponent currentComponent,
                                            @NotNull SceneContext context) {
    // update other selected widgets
    java.util.List<NlComponent> selection = getSelection();
    if (selection.size() > 1) {
      for (NlComponent nlComponent : selection) {
        if (nlComponent == currentComponent.getNlComponent()) {
          continue;
        }
        SceneComponent c = currentComponent.getScene().getSceneComponent(nlComponent);
        if (c != null && c != currentComponent) {
          for (Target target : c.getTargets()) {
            if (target instanceof MultiComponentTarget) {
              ArrayList<Target> list = new ArrayList<>();
              list.add(closestTarget);
              target.mouseDrag(x, y, list, context);
            }
          }
        }
      }
    }
  }

  private void delegateMouseReleaseToSelection(@AndroidDpCoordinate int x,
                                               @AndroidDpCoordinate int y,
                                               @Nullable Target closestTarget,
                                               @NotNull SceneComponent currentComponent) {
    // update other selected widgets
    java.util.List<NlComponent> selection = getSelection();
    if (selection.size() > 1) {
      int count = selection.size();
      for (int i = 0; i < count; i++) {
        NlComponent nlComponent = selection.get(i);
        if (nlComponent == currentComponent.getNlComponent()) {
          continue;
        }
        SceneComponent c = currentComponent.getScene().getSceneComponent(nlComponent);
        if (c != null) {
          for (Target target : c.getTargets()) {
            if (target instanceof MultiComponentTarget) {
              target.mouseRelease(x, y, Collections.singletonList(closestTarget));
            }
          }
        }
      }
    }
  }

  private void delegateMouseCancelToSelection(@NotNull SceneComponent currentComponent) {
    // update other selected widgets
    NlComponent currentNlComponent = currentComponent.getNlComponent();
    Scene scene = currentComponent.getScene();
    List<SceneComponent> otherComponents = getSelection().stream().filter(it -> it != currentNlComponent)
      .map(it -> scene.getSceneComponent(it))
      .filter(it -> it != null)
      .collect(Collectors.toList());

    for (SceneComponent c : otherComponents) {
      List<Target> targets = c.getTargets();
      for (Target t : targets) {
        if (t instanceof MultiComponentTarget) {
          t.mouseCancel();
        }
      }
    }
  }

  public void mouseDown(@NotNull SceneContext transform,
                        @AndroidDpCoordinate int x,
                        @AndroidDpCoordinate int y,
                        @JdkConstants.InputEventMask int modifiersEx) {
    myPressedMouseX = x;
    myPressedMouseY = y;

    mNeedsLayout = NO_LAYOUT;
    myLastMouseX = x;
    myLastMouseY = y;
    myFilterType = FilterType.NONE;
    if (myRoot == null) {
      return;
    }

    myNewSelectedComponentsOnDown.clear();
    myHitListener.setTargetFilter(it -> {
      if (it instanceof AnchorTarget) {
        return !((AnchorTarget)it).isEdge();
      }
      return true;
    });
    SecondarySelector secondarySelector = getSecondarySelector(transform, x, y);
    myHitListener.find(transform, myRoot, x, y, modifiersEx);
    myHitTarget = myHitListener.getClosestTarget(modifiersEx);
    myHitComponent = myHitListener.getClosestComponent();
    if (myHitTarget != null) {
      myHitTarget.mouseDown(x, y);
      if (myHitTarget instanceof MultiComponentTarget) {
        delegateMouseDownToSelection(x, y, myHitTarget.getComponent());
      }
    }
    else if (myHitComponent != null && !inCurrentSelection(myHitComponent)) {
      myNewSelectedComponentsOnDown.add(myHitComponent);
      select(myNewSelectedComponentsOnDown);
    }
    else if (findSelectionOfCurve(secondarySelector)) {
      return;
    }
    myHitListener.setTargetFilter(null);
  }

  /**
   * @return The {@link SecondarySelector} (if any) from drawn objects at a given android coordinate.
   */
  @Nullable
  public static SecondarySelector getSecondarySelector(@NotNull SceneContext transform,
                                                       @AndroidDpCoordinate int x,
                                                       @AndroidDpCoordinate int y) {
    Object obj = transform.findClickedGraphics(transform.getSwingXDip(x), transform.getSwingYDip(y));
    if (obj != null && obj instanceof SecondarySelector) {
      return  (SecondarySelector)obj;
    }
    return null;
  }

  public void mouseDrag(@NotNull SceneContext transform,
                        @AndroidDpCoordinate int x,
                        @AndroidDpCoordinate int y,
                        @JdkConstants.InputEventMask int modifiersEx) {
    if (myLastMouseX == x && myLastMouseY == y) {
      return;
    }
    myLastMouseX = x;
    myLastMouseY = y;
    if (myHitTarget != null) {
      // if component is not yet being dragged, is not selected and is only moved a tiny bit, then dont do anything as the user is just trying to select it.
      if (!myHitTarget.getComponent().isDragging() &&
          !myDesignSurface.getSelectionModel().isSelected(myHitTarget.getComponent().getNlComponent()) &&
          isWithinThreshold(myPressedMouseX, x, transform) &&
          isWithinThreshold(myPressedMouseY, y, transform)) {
        return;
      }

      LassoTarget lassoTarget = null;
      if (myHitTarget instanceof LassoTarget) {
        lassoTarget = (LassoTarget)myHitTarget;

        if (lassoTarget.getSelectWhileDragging() && lassoTarget.getHasChanged()) {
          myNewSelectedComponentsOnRelease.clear();
          myNewSelectedComponentsOnRelease.addAll(lassoTarget.getIntersectingComponents());
          select(myNewSelectedComponentsOnRelease);
          lassoTarget.clearHasChanged();
        }
      }

      myHitListener.setTargetFilter(target -> myHitTarget != target);
      myHitListener.find(transform, myRoot, x, y, modifiersEx);
      SceneComponent targetComponent = myHitTarget.getComponent();
      if (lassoTarget == null // No need to select LassoTarget's component.
          && targetComponent != null
          && !inCurrentSelection(targetComponent)) {
        // Select the target's component when it is first being dragged.
        myNewSelectedComponentsOnRelease.clear();
        myNewSelectedComponentsOnRelease.add(targetComponent);
        select(myNewSelectedComponentsOnRelease);
      }
      myHitTarget.mouseDrag(x, y, myHitListener.myHitTargets, transform);
      if (myHitTarget instanceof MultiComponentTarget) {
        delegateMouseDragToSelection(x, y, myHitListener.getClosestTarget(modifiersEx), myHitTarget.getComponent(), transform);
      }
      myHitListener.setTargetFilter(null);
    }
    mouseHover(transform, x, y, modifiersEx);
    requestLayoutIfNeeded();
  }

  private static boolean isWithinThreshold(@AndroidDpCoordinate int pos1, @AndroidDpCoordinate int pos2, SceneContext transform) {
    @SwingCoordinate int pos3 = transform.getSwingDimensionDip(pos1);
    @SwingCoordinate int pos4 = transform.getSwingDimensionDip(pos2);
    return Math.abs(pos3 - pos4) < DRAG_THRESHOLD;
  }

  /**
   * Trigger layout if this {@link Scene} is marked to re-layout.
   * If there was no layout request, this function does nothing.
   * <p>
   * To mark re-layout, use {@link #markNeedsLayout(int)} with {@link #IMMEDIATE_LAYOUT} and
   * {@link #ANIMATED_LAYOUT}.
   * <p>
   * Note that this function doesn't reset the mark. To clear the mark, use {@link #markNeedsLayout(int)}
   * with {@link #NO_LAYOUT} flag.
   * <p>
   * If it needs to layout and live-rendering is enabled, re-render happens as well.
   *
   * @see #markNeedsLayout(int)
   * @see #NO_LAYOUT
   * @see #IMMEDIATE_LAYOUT
   * @see #ANIMATED_LAYOUT
   */
  public void requestLayoutIfNeeded() {
    if (mNeedsLayout != NO_LAYOUT) {
      SceneManager manager = myDesignSurface.getSceneManager();
      if (manager == null) {
        return;
      }

      // TODO: b/180067858 Clean up the render path. Currently mNeedsLayout is never ANIMATED_LAYOUT.
      if (myIsLiveRenderingEnabled) {
        manager.requestLayoutAndRenderAsync(mNeedsLayout == ANIMATED_LAYOUT);
      }
      else {
        manager.requestLayoutAsync(mNeedsLayout == ANIMATED_LAYOUT);
      }
    }
  }

  private boolean findSelectionOfCurve(SecondarySelector ss) {
    // find selection of curve
      if (ss == null) {
        return false;
      }
      NlComponent comp = ss.getComponent();
      SecondarySelector.Constraint sub = ss.getConstraint();
      myDesignSurface.getSelectionModel().setSecondarySelection(comp, sub);
      return true;

  }

  /**
   * handles MouseUP event
   */
  public void mouseRelease(@NotNull SceneContext transform,
                           @AndroidDpCoordinate int x,
                           @AndroidDpCoordinate int y,
                           @JdkConstants.InputEventMask int modifiersEx) {
    myLastMouseX = x;
    myLastMouseY = y;

    SceneComponent closestComponent = myHitListener.getClosestComponent();
    if (myHitTarget != null) {
      myHitListener.find(transform, myRoot, x, y, modifiersEx);
      myHitTarget.mouseRelease(x, y, myHitListener.getHitTargets());
      myHitTarget.getComponent().setDragging(false);
      if (myHitTarget instanceof MultiComponentTarget) {
        // TODO: Check if it is samw as started.
        delegateMouseReleaseToSelection(x, y, myHitListener.getClosestTarget(modifiersEx), myHitTarget.getComponent());
      }
    }
    myFilterType = FilterType.NONE;
    myNewSelectedComponentsOnRelease.clear();
    if (myHitComponent != null && closestComponent == myHitComponent) {
      myNewSelectedComponentsOnRelease.add(myHitComponent);
    }
    if (myHitTarget != null) {
      List<SceneComponent> changed = myHitTarget.newSelection();
      if (changed != null) {
        myNewSelectedComponentsOnRelease.clear();
        myNewSelectedComponentsOnRelease.addAll(changed);
      }
    }

    SecondarySelector secondarySelector = getSecondarySelector(transform, x, y);

    boolean same = sameSelection();
    if (same && myHitListener.getTopHitComponent() != closestComponent
        && isWithinThreshold(myPressedMouseX, x, transform)
        && isWithinThreshold(myPressedMouseY, y, transform)) {
      // if the hit target ended up selecting the same component -- but
      // we have a /different/ top component, we should select it instead.
      // Let's only do that though if there was no drag action.
      myNewSelectedComponentsOnRelease.clear();
      myNewSelectedComponentsOnRelease.add(myHitListener.getTopHitComponent());
      myHitTarget = null;
      same = sameSelection();
    }
    if (secondarySelector == null && !same && (myHitTarget == null || myHitTarget.canChangeSelection())) {
      select(myNewSelectedComponentsOnRelease);
    }
    else {
      // TODO: Clear in findSelectionOfCurve.
      myDesignSurface.getSelectionModel().clearSecondary();
      findSelectionOfCurve(secondarySelector);
    }
    myHitTarget = null;
    requestLayoutIfNeeded();
  }

  public void mouseCancel() {
    if (myHitTarget != null) {
      myHitTarget.mouseCancel();
      myHitTarget.getComponent().setDragging(false);
      if (myHitTarget instanceof MultiComponentTarget) {
        delegateMouseCancelToSelection(myHitTarget.getComponent());
      }
    }

    myFilterType = FilterType.NONE;
    myNewSelectedComponentsOnRelease.clear();
    myHitTarget = null;
    requestLayoutIfNeeded();
  }

  private boolean inCurrentSelection(@NotNull SceneComponent component) {
    List<NlComponent> currentSelection = myDesignSurface.getSelectionModel().getSelection();
    return currentSelection.contains(component.getNlComponent());
  }

  private boolean sameSelection() {
    if (!myNewSelectedComponentsOnRelease.isEmpty()
        && myNewSelectedComponentsOnRelease.size() == myNewSelectedComponentsOnDown.size()
        && myNewSelectedComponentsOnRelease.containsAll(myNewSelectedComponentsOnDown)) {
      // we already applied the selection on mouseDown
      return true;
    }
    List<NlComponent> currentSelection = myDesignSurface.getSelectionModel().getSelection();
    if (myNewSelectedComponentsOnRelease.size() == currentSelection.size()) {
      int count = currentSelection.size();
      for (int i = 0; i < count; i++) {
        NlComponent component = currentSelection.get(i);
        SceneComponent sceneComponent = getSceneComponent(component);
        if (!myNewSelectedComponentsOnRelease.contains(sceneComponent)) {
          return false;
        }
      }
      return true;
    }
    return false;
  }

  /**
   * Set a flag to identify that the {@link Scene} needs to recompute the layout when {@link #requestLayoutIfNeeded()}
   * is called.
   *
   * @param type Type of layout to recompute: {@link #NO_LAYOUT}, {@link #IMMEDIATE_LAYOUT}, {@link #ANIMATED_LAYOUT}
   */
  public void markNeedsLayout(@MagicConstant(intValues = {NO_LAYOUT, IMMEDIATE_LAYOUT, ANIMATED_LAYOUT}) int type) {
    mNeedsLayout = type;
  }

  public long getDisplayListVersion() {
    return myDisplayListVersion;
  }

  // TODO: reduce visibility? Probably the modified SceneComponents should do this rather than
  // requiring it to be done explicitly by the code that's modifying them.
  public void needsRebuildList() {
    myDisplayListVersion++;
  }

  //endregion
  /////////////////////////////////////////////////////////////////////////////

  /**
   * Finds any components that overlap the given rectangle.
   *
   * @param x      The top left x corner defining the selection rectangle.
   * @param y      The top left y corner defining the selection rectangle.
   * @param width  The w of the selection rectangle
   * @param height The h of the selection rectangle
   */
  public List<SceneComponent> findWithin(@AndroidDpCoordinate int x,
                                         @AndroidDpCoordinate int y,
                                         @AndroidDpCoordinate int width,
                                         @AndroidDpCoordinate int height) {
    List<SceneComponent> within = new ArrayList<>();
    if (getRoot() != null) {
      addWithin(within, getRoot(), x, y, width, height);
    }
    return within;
  }

  private static boolean addWithin(@NotNull List<SceneComponent> result,
                                   @NotNull SceneComponent component,
                                   @AndroidDpCoordinate int x,
                                   @AndroidDpCoordinate int y,
                                   @AndroidDpCoordinate int width,
                                   @AndroidDpCoordinate int height) {
    if (component.getDrawX() + component.getDrawWidth() <= x ||
        x + width <= component.getDrawX() ||
        component.getDrawY() + component.getDrawHeight() <= y ||
        y + height <= component.getDrawY()) {
      return false;
    }

    boolean found = false;
    for (SceneComponent child : component.getChildren()) {
      found |= addWithin(result, child, x, y, width, height);
    }
    if (!found) {
      result.add(component);
    }
    return true;
  }

  @Nullable
  public SceneComponent findComponent(@NotNull SceneContext transform, @AndroidDpCoordinate int x, @AndroidDpCoordinate int y) {
    if (myRoot == null) {
      return null;
    }
    myFindListener.find(transform, myRoot, x, y, 0);
    return myFindListener.getClosestComponent();
  }

  @Nullable
  public Target findTarget(@NotNull SceneContext transform,
                           @AndroidDpCoordinate int x,
                           @AndroidDpCoordinate int y,
                           @JdkConstants.InputEventMask int modifiersEx) {
    if (myRoot == null) {
      return null;
    }
    myFindListener.find(transform, myRoot, x, y, modifiersEx);
    return myFindListener.getClosestTarget(modifiersEx);
  }

  public Collection<SceneComponent> getSceneComponents() {
    return mySceneComponents.values();
  }

  public void setRoot(SceneComponent root) {
    myRoot = root;
  }

  @NotNull
  public FilterType getFilterType() {
    return myFilterType;
  }

  public void setFilterType(@NotNull FilterType filterType) {
    myFilterType = filterType;
  }

  @Nullable
  public Target getInteractingTarget() {
    return myHitTarget;
  }

  @NotNull
  @AndroidDpCoordinate
  public CompletableFuture<Dimension> measureWrapSize(@NotNull SceneComponent component) {
    return measure(component, (n, namespace, localName) -> {
      // Change attributes to wrap_content
      if (ATTR_LAYOUT_WIDTH.equals(localName) && ANDROID_URI.equals(namespace)) {
        return VALUE_WRAP_CONTENT;
      }
      if (ATTR_LAYOUT_HEIGHT.equals(localName) && ANDROID_URI.equals(namespace)) {
        return VALUE_WRAP_CONTENT;
      }
      return null;
    });
  }

  @NotNull
  @AndroidDpCoordinate
  private CompletableFuture<Dimension> measure(@NotNull SceneComponent component, @Nullable RenderTask.AttributeFilter filter) {
    // TODO: Reuse snapshot!
    NlComponent neleComponent = component.getNlComponent();
    if (!neleComponent.getBackend().isValid()) {
      return CompletableFuture.completedFuture(null);
    }
    NlModel model = neleComponent.getModel();
    XmlFile xmlFile = model.getFile();
    Module module = model.getModule();
    RenderService renderService = RenderService.getInstance(module.getProject());
    AndroidFacet facet = model.getFacet();
    RenderLogger logger = renderService.createLogger(facet);

    return renderService.taskBuilder(facet, model.getConfiguration())
      .withLogger(logger)
      .withPsiFile(xmlFile)
      .build()
      .thenCompose(task -> {
        if (task == null) {
          return CompletableFuture.completedFuture(null);
        }

        XmlTag tag = neleComponent.getTagDeprecated();
        return task.measureChild(tag, filter).whenCompleteAsync((map, ex) -> task.dispose(), PooledThreadExecutor.INSTANCE);
      })
      .thenApply(viewInfo -> {
        if (viewInfo == null) {
          return null;
        }
        viewInfo = RenderService.getSafeBounds(viewInfo);
        return new Dimension(Coordinates.pxToDp(getSceneManager(), viewInfo.getRight() - viewInfo.getLeft()),
                             Coordinates.pxToDp(getSceneManager(), viewInfo.getBottom() - viewInfo.getTop()));
      });
  }

  /**
   * Get the {@link Placeholder}s in the Scene without the ones belong to the {@param requester} and its children.
   *
   * @param requester         the component which request {@link Placeholder}s. This is the component which mouse is dragging on.
   * @param draggedComponents the components which are being dragged. The request is included.
   * @return list of the {@link Placeholder}s for requester
   */
  public List<Placeholder> getPlaceholders(@Nullable SceneComponent requester, @NotNull List<SceneComponent> draggedComponents) {
    ImmutableList.Builder<Placeholder> builder = new ImmutableList.Builder<>();
    doGetPlaceholders(builder, myRoot, requester, draggedComponents);
    return builder.build();
  }

  public boolean isLiveRenderingEnabled() {
    return myIsLiveRenderingEnabled;
  }

  public void setLiveRenderingEnabled(boolean enabled) {
    myIsLiveRenderingEnabled = enabled;
  }

  private static void doGetPlaceholders(@NotNull ImmutableList.Builder<Placeholder> builder,
                                        @NotNull SceneComponent component,
                                        @Nullable SceneComponent requester,
                                        @NotNull List<SceneComponent> draggedComponents) {
    if (component == requester) {
      return;
    }
    NlComponent nlComponent = component.getNlComponent();
    ViewHandler handler = NlComponentHelperKt.getViewHandler(nlComponent);
    if (handler != null) {
      builder.addAll(handler.getPlaceholders(component, draggedComponents));
    }
    for (SceneComponent child : component.getChildren()) {
      doGetPlaceholders(builder, child, requester, draggedComponents);
    }
  }

  public void setHitTarget(@Nullable Target hitTarget) {
    myHitTarget = hitTarget;
  }
}<|MERGE_RESOLUTION|>--- conflicted
+++ resolved
@@ -136,11 +136,7 @@
 
   @NotNull private FilterType myFilterType = FilterType.NONE;
 
-<<<<<<< HEAD
-  public Scene(@NotNull SceneManager sceneManager, @NotNull DesignSurface surface) {
-=======
   public Scene(@NotNull SceneManager sceneManager, @NotNull DesignSurface<?> surface) {
->>>>>>> ad5b6ee3
     myDesignSurface = surface;
     mySceneManager = sceneManager;
 
