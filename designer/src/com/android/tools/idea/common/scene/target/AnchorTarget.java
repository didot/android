--- conflicted
+++ resolved
@@ -15,11 +15,6 @@
  */
 package com.android.tools.idea.common.scene.target;
 
-<<<<<<< HEAD
-import static com.intellij.util.ui.JBUI.scale;
-
-=======
->>>>>>> c07f5299
 import com.android.tools.adtui.common.SwingCoordinate;
 import com.android.tools.idea.common.model.AndroidDpCoordinate;
 import com.android.tools.idea.common.model.Coordinates;
@@ -33,17 +28,13 @@
 import com.android.tools.idea.uibuilder.scene.target.Notch;
 import com.android.tools.idea.uibuilder.scene.target.TargetSnapper;
 import com.google.common.collect.ImmutableList;
-<<<<<<< HEAD
-=======
 import com.intellij.ui.scale.JBUIScale;
->>>>>>> c07f5299
 import java.awt.Color;
 import java.awt.Point;
+import java.util.List;
+import java.util.Optional;
 import org.jetbrains.annotations.NotNull;
 import org.jetbrains.annotations.Nullable;
-
-import java.util.List;
-import java.util.Optional;
 
 /**
  * Implements a target anchor for the ConstraintLayout.
@@ -52,13 +43,8 @@
 
   private static final boolean DEBUG_RENDERER = false;
 
-<<<<<<< HEAD
-  @SwingCoordinate public static final int ANCHOR_SIZE = scale(6);
-  @SwingCoordinate public static final int EXPANDED_SIZE = scale(400);
-=======
   @SwingCoordinate public static final int ANCHOR_SIZE = JBUIScale.scale(6);
   @SwingCoordinate public static final int EXPANDED_SIZE = JBUIScale.scale(400);
->>>>>>> c07f5299
 
   @AndroidDpCoordinate private float myPositionX;
   @AndroidDpCoordinate private float myPositionY;
@@ -406,44 +392,9 @@
     myLastX = -1;
     myLastY = -1;
     myComponent.getScene().needsRebuildList();
-<<<<<<< HEAD
     myComponent.getScene().markNeedsLayout(Scene.IMMEDIATE_LAYOUT);
     myIsDragging = false;
   }
-=======
-    myComponent.getScene().needsLayout(Scene.IMMEDIATE_LAYOUT);
-    myIsDragging = false;
-  }
-
-  @Override
-  public String getToolTipText() {
-    String side = null;
-    switch (myType) {
-      case LEFT:
-        side = "Left";
-        break;
-      case TOP:
-        side = "Top";
-        break;
-      case RIGHT:
-        side = "Right";
-        break;
-      case BOTTOM:
-        side = "Bottom";
-        break;
-      case BASELINE:
-        side = "Baseline";
-        break;
-      default:
-        return isConnected() ? "Delete Constraint" : "Create Constraint";
-    }
-
-    StringBuilder builder = new StringBuilder();
-    builder
-      .append(isConnected() ? "Delete " : "Create ")
-      .append(side)
-      .append(" Constraint");
->>>>>>> c07f5299
 
   @Override
   public String getToolTipText() {
