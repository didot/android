/*
 * Copyright (C) 2021 The Android Open Source Project
 *
 * Licensed under the Apache License, Version 2.0 (the "License");
 * you may not use this file except in compliance with the License.
 * You may obtain a copy of the License at
 *
 *      http://www.apache.org/licenses/LICENSE-2.0
 *
 * Unless required by applicable law or agreed to in writing, software
 * distributed under the License is distributed on an "AS IS" BASIS,
 * WITHOUT WARRANTIES OR CONDITIONS OF ANY KIND, either express or implied.
 * See the License for the specific language governing permissions and
 * limitations under the License.
 */
package com.android.tools.idea.uibuilder.visual

import com.android.tools.idea.common.error.IssuePanelService
import com.android.tools.idea.common.error.setIssuePanelVisibilityNoTracking
import com.android.tools.idea.flags.StudioFlags
import com.android.tools.idea.uibuilder.surface.NlDesignSurface
import com.intellij.openapi.actionSystem.AnActionEvent
import com.intellij.openapi.actionSystem.PlatformDataKeys
import com.intellij.openapi.actionSystem.ToggleAction
import icons.StudioIcons

private const val BUTTON_TEXT = "Toggle visibility of issue panel"

class IssuePanelToggleAction(val surface: NlDesignSurface) : ToggleAction(BUTTON_TEXT, BUTTON_TEXT, StudioIcons.Common.WARNING_INLINE) {

  override fun isSelected(e: AnActionEvent): Boolean {
<<<<<<< HEAD
    if (StudioFlags.NELE_SHOW_ISSUE_PANEL_IN_PROBLEMS.get()) {
      val service = IssuePanelService.getInstance(surface.project)
      if (service == null) {
        Logger.getInstance(IssuePanelToggleAction::class.java).warn("Cannot find Issue Panel Service")
        return false
      }
      if (service.isLayoutAndQualifierPanelVisible()) {
        return service.isIssueModelAttached(surface.issueModel)
      }
      return false
    }
    else {
      return !surface.issuePanel.isMinimized
    }
=======
    return IssuePanelService.getInstance(surface.project).isShowingIssuePanel(surface)
>>>>>>> ad5b6ee3
  }

  override fun setSelected(e: AnActionEvent, state: Boolean) {
    surface.setIssuePanelVisibilityNoTracking(state, true) {
      if (StudioFlags.NELE_USE_SHARED_ISSUE_PANEL_FOR_DESIGN_TOOLS.get()) {
        e.getData(PlatformDataKeys.PROJECT)?.let { project ->
          IssuePanelService.getInstance(project).focusIssuePanelIfVisible()
        }
      }
<<<<<<< HEAD
      if (state) {
        service.showCurrentFileAndQualifierTab()
        service.attachIssueModel(surface.issueModel, surface.model!!.virtualFile)
      }
      else {
        service.detachIssueModel(surface.issueModel)
        service.hideIssuePanel()
      }
    }
    else {
      surface.setShowIssuePanel(state, false)
=======
>>>>>>> ad5b6ee3
    }
  }

  override fun update(e: AnActionEvent) {
    super.update(e)
    // TODO(b/184734874): figure out whether to hide the action or disable it when there are no issues
    e.presentation.isVisible = surface.issueModel.hasIssues()
  }
}<|MERGE_RESOLUTION|>--- conflicted
+++ resolved
@@ -29,24 +29,7 @@
 class IssuePanelToggleAction(val surface: NlDesignSurface) : ToggleAction(BUTTON_TEXT, BUTTON_TEXT, StudioIcons.Common.WARNING_INLINE) {
 
   override fun isSelected(e: AnActionEvent): Boolean {
-<<<<<<< HEAD
-    if (StudioFlags.NELE_SHOW_ISSUE_PANEL_IN_PROBLEMS.get()) {
-      val service = IssuePanelService.getInstance(surface.project)
-      if (service == null) {
-        Logger.getInstance(IssuePanelToggleAction::class.java).warn("Cannot find Issue Panel Service")
-        return false
-      }
-      if (service.isLayoutAndQualifierPanelVisible()) {
-        return service.isIssueModelAttached(surface.issueModel)
-      }
-      return false
-    }
-    else {
-      return !surface.issuePanel.isMinimized
-    }
-=======
     return IssuePanelService.getInstance(surface.project).isShowingIssuePanel(surface)
->>>>>>> ad5b6ee3
   }
 
   override fun setSelected(e: AnActionEvent, state: Boolean) {
@@ -56,20 +39,6 @@
           IssuePanelService.getInstance(project).focusIssuePanelIfVisible()
         }
       }
-<<<<<<< HEAD
-      if (state) {
-        service.showCurrentFileAndQualifierTab()
-        service.attachIssueModel(surface.issueModel, surface.model!!.virtualFile)
-      }
-      else {
-        service.detachIssueModel(surface.issueModel)
-        service.hideIssuePanel()
-      }
-    }
-    else {
-      surface.setShowIssuePanel(state, false)
-=======
->>>>>>> ad5b6ee3
     }
   }
 
