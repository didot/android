/*
 * Copyright (C) 2021 The Android Open Source Project
 *
 * Licensed under the Apache License, Version 2.0 (the "License");
 * you may not use this file except in compliance with the License.
 * You may obtain a copy of the License at
 *
 *      http://www.apache.org/licenses/LICENSE-2.0
 *
 * Unless required by applicable law or agreed to in writing, software
 * distributed under the License is distributed on an "AS IS" BASIS,
 * WITHOUT WARRANTIES OR CONDITIONS OF ANY KIND, either express or implied.
 * See the License for the specific language governing permissions and
 * limitations under the License.
 */
package com.android.tools.idea.uibuilder.visual.visuallint

import com.android.SdkConstants
import com.android.tools.idea.common.error.Issue
import com.android.tools.idea.common.error.IssueProvider
import com.android.tools.idea.common.error.IssueSource
import com.android.tools.idea.common.model.NlComponent
import com.android.tools.idea.common.model.NlModel
import com.android.tools.idea.uibuilder.lint.getTextRange
import com.android.utils.HtmlBuilder
import com.google.common.collect.ImmutableCollection
import com.intellij.lang.annotation.HighlightSeverity
import com.intellij.openapi.Disposable
import com.intellij.openapi.application.runReadAction
import com.intellij.openapi.util.Disposer
import com.intellij.openapi.util.TextRange
import com.intellij.openapi.vfs.VirtualFile
import java.util.Objects
import java.util.stream.Stream
import javax.swing.event.HyperlinkListener

class VisualLintIssueProvider(parentDisposable: Disposable) : IssueProvider(), Disposable {
  private val issues = VisualLintIssues()

  init {
    Disposer.register(parentDisposable, this)
  }

  override fun collectIssues(issueListBuilder: ImmutableCollection.Builder<Issue>) {
    issueListBuilder.addAll(issues.list)
  }

  override fun dispose() {
    clear()
  }

  private fun addIssue(errorType: VisualLintErrorType, issue: Issue) = this.issues.add(errorType, issue)

  fun addAllIssues(errorType: VisualLintErrorType, issues: List<Issue>) = issues.forEach { addIssue(errorType, it) }

  fun getIssues() = issues.list

  fun clear() = issues.clear()

  data class VisualLintIssueSource(val models: Set<NlModel>, val components: List<NlComponent>) : IssueSource {
    override val file: VirtualFile? = null
    override val displayText = ""
  }
}

/** Lint issues that is generated from visual sources (e.g. Layout Validation) */
class VisualLintRenderIssue private constructor(private val builder: Builder): Issue(), VisualLintHighlightingIssue {
  val models = builder.model?.let { mutableSetOf(it) } ?: mutableSetOf()
  val components = builder.components!!
<<<<<<< HEAD
  val type = builder.type
=======
  val type: VisualLintErrorType = builder.type!!
>>>>>>> ad5b6ee3
  override val source = VisualLintIssueProvider.VisualLintIssueSource(models, components)
  override val summary = builder.summary!!
  override val severity = builder.severity!!
  override val category = "Visual Lint Issue"
  override val hyperlinkListener = builder.hyperlinkListener
  override fun shouldHighlight(model: NlModel): Boolean {
    return components.filterNot { it.isVisualLintErrorSuppressed(type) }.map { it.model }.distinct().contains(model)
  }
  override val description: String get() = builder.contentDescriptionProvider!!.invoke(unsuppressedModelCount).stringBuilder.toString()

  /** Returns the text range of the issue. */
  private var range: TextRange? = null

  override val suppresses: Stream<Suppress>
    get() {
      if (type == VisualLintErrorType.ATF || components.isEmpty()) {
        // We haven't defined the suppression for ATF yet.
        return Stream.empty()
      }
      return Stream.of(Suppress("Suppress",
                                "Suppress: ${type.toSuppressActionDescription()}",
                                VisualLintSuppressTask(type, components)))
    }

  init {
    runReadAction {
      updateRange()
    }
  }

  private fun updateRange() {
    source.components.forEach { component ->
      component.let {
        range = getTextRange(it)
        return@forEach
      }
    }
  }

  /** Hash code that depends on xml range rather than component. */
  fun rangeBasedHashCode() = Objects.hash(severity, summary, category, range)

  override fun equals(other: Any?) = other === this

  override fun hashCode() = Objects.hash(severity, summary, category)

  /**
   * Get the number of [NlModel] which is not suppressed.
   */
  private val unsuppressedModelCount: Int
    get() = components.filterNot { it.isVisualLintErrorSuppressed(type) }.map { it.model }.distinct().count()

  fun isSuppressed(): Boolean {
    return components.all { component -> component.isVisualLintErrorSuppressed(type) }
  }

  /** Builder for [VisualLintRenderIssue] */
  data class Builder(
    var summary: String? = null,
    var severity: HighlightSeverity? = null,
    var contentDescriptionProvider: ((Int) -> HtmlBuilder)? = null,
    var model: NlModel? = null,
    var components: MutableList<NlComponent>? = null,
    var hyperlinkListener: HyperlinkListener? = null,
    var type: VisualLintErrorType? = null) {

    fun summary(summary: String) = apply { this.summary = summary }
    fun severity(severity: HighlightSeverity) = apply { this.severity = severity }
    fun contentDescriptionProvider(provider: (Int) -> HtmlBuilder) = apply { this.contentDescriptionProvider = provider }
    fun model(model: NlModel) = apply { this.model = model }
    fun components(components: MutableList<NlComponent>) = apply { this.components = components }
    fun hyperlinkListener(hyperlinkListener: HyperlinkListener?) = apply { this.hyperlinkListener = hyperlinkListener }
    fun type(type: VisualLintErrorType) = apply { this.type = type }

    fun build(): VisualLintRenderIssue {
      requireNotNull(summary)
      requireNotNull(severity)
      requireNotNull(contentDescriptionProvider)
      requireNotNull(model)
      requireNotNull(components)
      requireNotNull(type)

      return VisualLintRenderIssue(this)
    }
  }

  companion object {
    fun builder(): Builder {
      return Builder()
    }
  }
}

/** Issue that highlights */
interface VisualLintHighlightingIssue {

  /**
   * return true if the issue should be highlighting when selected.
   * @param model Currently displaying model.
   * */
  fun shouldHighlight(model: NlModel): Boolean
}


/**
 * Helper function to check if a [NlComponent] suppresses the given [VisualLintErrorType].
 */
fun NlComponent.isVisualLintErrorSuppressed(errorType: VisualLintErrorType): Boolean {
  return getAttribute(SdkConstants.TOOLS_URI, SdkConstants.ATTR_IGNORE)
           ?.split(",")
           ?.mapNotNull { VisualLintErrorType.getTypeByIgnoredAttribute(it) }
           ?.contains(errorType) ?: false
}<|MERGE_RESOLUTION|>--- conflicted
+++ resolved
@@ -67,11 +67,7 @@
 class VisualLintRenderIssue private constructor(private val builder: Builder): Issue(), VisualLintHighlightingIssue {
   val models = builder.model?.let { mutableSetOf(it) } ?: mutableSetOf()
   val components = builder.components!!
-<<<<<<< HEAD
-  val type = builder.type
-=======
   val type: VisualLintErrorType = builder.type!!
->>>>>>> ad5b6ee3
   override val source = VisualLintIssueProvider.VisualLintIssueSource(models, components)
   override val summary = builder.summary!!
   override val severity = builder.severity!!
