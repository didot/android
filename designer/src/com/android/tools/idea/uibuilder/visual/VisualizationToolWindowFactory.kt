/*
 * Copyright (C) 2021 The Android Open Source Project
 *
 * Licensed under the Apache License, Version 2.0 (the "License");
 * you may not use this file except in compliance with the License.
 * You may obtain a copy of the License at
 *
 *      http://www.apache.org/licenses/LICENSE-2.0
 *
 * Unless required by applicable law or agreed to in writing, software
 * distributed under the License is distributed on an "AS IS" BASIS,
 * WITHOUT WARRANTIES OR CONDITIONS OF ANY KIND, either express or implied.
 * See the License for the specific language governing permissions and
 * limitations under the License.
 */
package com.android.tools.idea.uibuilder.visual

import com.android.resources.ResourceFolderType
import com.android.tools.idea.res.getFolderType
import com.intellij.ide.DataManager
import com.intellij.openapi.Disposable
import com.intellij.openapi.application.ApplicationManager
<<<<<<< HEAD
import com.intellij.openapi.application.EDT
=======
import com.intellij.openapi.diagnostic.Logger
>>>>>>> ad5b6ee3
import com.intellij.openapi.fileEditor.FileEditor
import com.intellij.openapi.fileEditor.FileEditorManager
import com.intellij.openapi.fileEditor.FileEditorManagerEvent
import com.intellij.openapi.fileEditor.FileEditorManagerListener
import com.intellij.openapi.project.Project
import com.intellij.openapi.util.Computable
import com.intellij.openapi.vfs.VirtualFile
import com.intellij.openapi.wm.ToolWindow
import com.intellij.openapi.wm.ToolWindowFactory
import com.intellij.openapi.wm.ToolWindowManager
import com.intellij.openapi.wm.ex.ToolWindowEx
import com.intellij.psi.PsiFile
import com.intellij.psi.PsiManager
import com.intellij.util.ui.update.MergingUpdateQueue
import com.intellij.util.ui.update.Update
import kotlinx.coroutines.Dispatchers
import kotlinx.coroutines.launch
import kotlinx.coroutines.withContext

/**
 * [ToolWindowFactory] for the Layout Validation Tool. The tool is registered in designer.xml and the initialization is controlled by IJ's
 * framework.
 */
class VisualizationToolWindowFactory : ToolWindowFactory {
  companion object {
    // Must be same as the tool window id in designer.xml
    const val TOOL_WINDOW_ID = "Layout Validation"

    @JvmStatic
    fun hasVisibleValidationWindow(project: Project): Boolean {
      val validation = ToolWindowManager.getInstance(project).getToolWindow(TOOL_WINDOW_ID)
      return validation != null && validation.isVisible
    }

    @JvmStatic
    fun getVisualizationContent(project: Project): VisualizationContent? {
      val component = ToolWindowManager.getInstance(project).getToolWindow(TOOL_WINDOW_ID)?.contentManager?.component ?: return null
      return DataManager.getInstance().getDataContext(component).getData(VisualizationContent.VISUALIZATION_CONTENT)
    }

    /**
     * Open the validation tool and set the [ConfigurationSet].
     * If validation tool is open already, then this function changes the [ConfigurationSet].
     * If visualization tool is not activated (user cannot find the tab in the side toolbar), then this function does nothing.
     */
    fun openAndSetConfigurationSet(project: Project, config: ConfigurationSet) {
      val window = ToolWindowManager.getInstance(project).getToolWindow(TOOL_WINDOW_ID) ?: return
      if (!window.isAvailable) {
        return
      }
      window.show { getVisualizationContent(project)?.setConfigurationSet(config) }
    }
  }

  override fun init(toolWindow: ToolWindow) {
    val project = (toolWindow as ToolWindowEx).project
    project.messageBus.connect(toolWindow.disposable).subscribe(FileEditorManagerListener.FILE_EDITOR_MANAGER,
      object : FileEditorManagerListener {
        override fun fileOpened(source: FileEditorManager, file: VirtualFile) = updateAvailable(toolWindow, file)

        override fun fileClosed(source: FileEditorManager, file: VirtualFile) = updateAvailable(toolWindow, null)

        override fun selectionChanged(event: FileEditorManagerEvent) = updateAvailable(toolWindow, event.newFile)
      }
    )
<<<<<<< HEAD
    project.coroutineScope.launch {
      val editors = FileEditorManager.getInstance(project).selectedEditors
      withContext(Dispatchers.EDT) {
        toolWindow.isAvailable = editors.any { getFolderType(it.file) == ResourceFolderType.LAYOUT }
      }
    }
  }

  override fun shouldBeAvailable(project: Project): Boolean {
    // too early to check FileEditorManager.getInstance(project).selectedEditors here - editors not yet opened
    return false
=======
  }

  override fun shouldBeAvailable(project: Project): Boolean {
    return FileEditorManager.getInstance(project).selectedEditors.any { getFolderType(it.file) == ResourceFolderType.LAYOUT }
>>>>>>> ad5b6ee3
  }

  /**
   * Show Layout Validation Tool Tab when current editor is Layout editor, or hide otherwise.
   */
  private fun updateAvailable(toolWindow: ToolWindow, file: VirtualFile?) {
    toolWindow.isAvailable = file?.let { getFolderType(it) == ResourceFolderType.LAYOUT } ?: false
  }

  override fun createToolWindowContent(project: Project, toolWindow: ToolWindow) {
    val handler = AsyncVisualizationEditorChangeHandler(toolWindow.disposable,
                                                        SyncVisualizationEditorChangeHandler(VisualizationFormProvider))

    toolWindow.isAutoHide = false
    project.messageBus.connect(toolWindow.disposable).subscribe(FileEditorManagerListener.FILE_EDITOR_MANAGER,
                                                                MyFileEditorManagerListener(project, toolWindow, handler))
    // Process editor change task to have initial status.
    handler.onFileEditorChange(FileEditorManager.getInstance(project).selectedEditor, project, toolWindow)
  }
}

/**
 * Wrapped a [VisualizationEditorChangeHandler] with [MergingUpdateQueue] to make it run asynchronously.
 */
private class AsyncVisualizationEditorChangeHandler(parentDisposable: Disposable, private val delegator: VisualizationEditorChangeHandler)
  : VisualizationEditorChangeHandler by delegator {

  private val toolWindowUpdateQueue: MergingUpdateQueue by lazy {
    MergingUpdateQueue("android.layout.visual", 100, true, null, parentDisposable)
  }

  override fun onFileEditorChange(newEditor: FileEditor?, project: Project, toolWindow: ToolWindow) {
    toolWindowUpdateQueue.cancelAllUpdates()
    toolWindowUpdateQueue.queue(object : Update("update") {
      override fun run() {
        delegator.onFileEditorChange(newEditor, project, toolWindow)
      }
    })
  }
}

private class MyFileEditorManagerListener(private val project: Project,
                                          private val toolWindow: ToolWindow,
                                          private val visualizationEditorChangeHandler: VisualizationEditorChangeHandler)
  : FileEditorManagerListener {
  override fun fileOpened(source: FileEditorManager, file: VirtualFile) {
    if (!file.isValid) {
      return
    }
    val psiFile = PsiManager.getInstance(project).findFile(file)
    val fileEditor = getActiveLayoutEditor(psiFile)
    if (fileEditor != null) {
      visualizationEditorChangeHandler.onFileEditorChange(fileEditor, project, toolWindow)
    }
  }

  override fun fileClosed(source: FileEditorManager, file: VirtualFile) {
    visualizationEditorChangeHandler.onFileClose(source, toolWindow, file)
  }

  override fun selectionChanged(event: FileEditorManagerEvent) {
    var editorForLayout: FileEditor? = null
    val newEditor = event.newEditor
    if (newEditor != null) {
      val newVirtualFile = newEditor.file
      if (newVirtualFile != null) {
        val psiFile = PsiManager.getInstance(project).findFile(newVirtualFile)
        if (getFolderType(psiFile) == ResourceFolderType.LAYOUT) {
          // Visualization tool only works for layout files.
          editorForLayout = newEditor
        }
      }
    }
    visualizationEditorChangeHandler.onFileEditorChange(editorForLayout, project, toolWindow)
  }

  /**
   * Find an active editor for the specified file, or just the first active editor if file is null.
   */
  private fun getActiveLayoutEditor(file: PsiFile?): FileEditor? {
    return ApplicationManager.getApplication().runReadAction(Computable {
      FileEditorManager.getInstance(project).selectedEditors.firstOrNull { editor: FileEditor ->
        editor.file?.let { editorFile -> editorFile == file } ?: false
      }
    })
  }
}<|MERGE_RESOLUTION|>--- conflicted
+++ resolved
@@ -20,11 +20,7 @@
 import com.intellij.ide.DataManager
 import com.intellij.openapi.Disposable
 import com.intellij.openapi.application.ApplicationManager
-<<<<<<< HEAD
 import com.intellij.openapi.application.EDT
-=======
-import com.intellij.openapi.diagnostic.Logger
->>>>>>> ad5b6ee3
 import com.intellij.openapi.fileEditor.FileEditor
 import com.intellij.openapi.fileEditor.FileEditorManager
 import com.intellij.openapi.fileEditor.FileEditorManagerEvent
@@ -49,6 +45,7 @@
  * framework.
  */
 class VisualizationToolWindowFactory : ToolWindowFactory {
+
   companion object {
     // Must be same as the tool window id in designer.xml
     const val TOOL_WINDOW_ID = "Layout Validation"
@@ -90,7 +87,6 @@
         override fun selectionChanged(event: FileEditorManagerEvent) = updateAvailable(toolWindow, event.newFile)
       }
     )
-<<<<<<< HEAD
     project.coroutineScope.launch {
       val editors = FileEditorManager.getInstance(project).selectedEditors
       withContext(Dispatchers.EDT) {
@@ -102,12 +98,6 @@
   override fun shouldBeAvailable(project: Project): Boolean {
     // too early to check FileEditorManager.getInstance(project).selectedEditors here - editors not yet opened
     return false
-=======
-  }
-
-  override fun shouldBeAvailable(project: Project): Boolean {
-    return FileEditorManager.getInstance(project).selectedEditors.any { getFolderType(it.file) == ResourceFolderType.LAYOUT }
->>>>>>> ad5b6ee3
   }
 
   /**
