/*
 * Copyright (C) 2021 The Android Open Source Project
 *
 * Licensed under the Apache License, Version 2.0 (the "License");
 * you may not use this file except in compliance with the License.
 * You may obtain a copy of the License at
 *
 *      http://www.apache.org/licenses/LICENSE-2.0
 *
 * Unless required by applicable law or agreed to in writing, software
 * distributed under the License is distributed on an "AS IS" BASIS,
 * WITHOUT WARRANTIES OR CONDITIONS OF ANY KIND, either express or implied.
 * See the License for the specific language governing permissions and
 * limitations under the License.
 */
package com.android.tools.idea.uibuilder.visual

import com.android.resources.ResourceFolderType
import com.android.tools.idea.res.getFolderType
import com.intellij.openapi.Disposable
import com.intellij.openapi.application.ApplicationManager
import com.intellij.openapi.fileEditor.FileEditor
import com.intellij.openapi.fileEditor.FileEditorManager
import com.intellij.openapi.fileEditor.FileEditorManagerEvent
import com.intellij.openapi.fileEditor.FileEditorManagerListener
import com.intellij.openapi.project.Project
import com.intellij.openapi.util.Computable
import com.intellij.openapi.vfs.VirtualFile
import com.intellij.openapi.wm.ToolWindow
import com.intellij.openapi.wm.ToolWindowFactory
import com.intellij.openapi.wm.ex.ToolWindowEx
import com.intellij.psi.PsiFile
import com.intellij.psi.PsiManager
import com.intellij.util.ui.update.MergingUpdateQueue
import com.intellij.util.ui.update.Update

/**
 * [ToolWindowFactory] for the Layout Validation Tool. The tool is registered in designer.xml and the initialization is controlled by IJ's
 * framework.
 */
class VisualizationToolWindowFactory : ToolWindowFactory {
  companion object {
    // Must be same as the tool window id in designer.xml
    const val TOOL_WINDOW_ID = "Layout Validation"
  }

  override fun isApplicable(project: Project): Boolean {
<<<<<<< HEAD
=======
    this.project = project
>>>>>>> 2dc52685
    return true
  }

  override fun init(toolWindow: ToolWindow) {
    val project = (toolWindow as ToolWindowEx).project
    project.messageBus.connect(toolWindow.disposable).subscribe(FileEditorManagerListener.FILE_EDITOR_MANAGER,
      object : FileEditorManagerListener {
        override fun fileOpened(source: FileEditorManager, file: VirtualFile) = updateAvailable(toolWindow, file)

        override fun fileClosed(source: FileEditorManager, file: VirtualFile) = updateAvailable(toolWindow, null)

        override fun selectionChanged(event: FileEditorManagerEvent) = updateAvailable(toolWindow, event.newFile)
      }
    )
  }

  override fun shouldBeAvailable(project: Project): Boolean {
    return FileEditorManager.getInstance(project).selectedEditors.any { getFolderType(it.file) == ResourceFolderType.LAYOUT }
  }

  /**
   * Show Layout Validation Tool Tab when current editor is Layout editor, or hide otherwise.
   */
  private fun updateAvailable(toolWindow: ToolWindow, file: VirtualFile?) {
    toolWindow.isAvailable = file?.let { getFolderType(it) == ResourceFolderType.LAYOUT } ?: false
  }

  override fun createToolWindowContent(project: Project, toolWindow: ToolWindow) {
    val handler = AsyncVisualizationEditorChangeHandler(toolWindow.disposable,
                                                        SyncVisualizationEditorChangeHandler(VisualizationFormProvider))

    toolWindow.isAutoHide = false
    project.messageBus.connect(toolWindow.disposable).subscribe(FileEditorManagerListener.FILE_EDITOR_MANAGER,
                                                                MyFileEditorManagerListener(project, toolWindow, handler))
    // Process editor change task to have initial status.
    handler.onFileEditorChange(FileEditorManager.getInstance(project).selectedEditor, project, toolWindow)
  }
}

/**
 * Wrapped a [VisualizationEditorChangeHandler] with [MergingUpdateQueue] to make it run asynchronously.
 */
private class AsyncVisualizationEditorChangeHandler(parentDisposable: Disposable, private val delegator: VisualizationEditorChangeHandler)
  : VisualizationEditorChangeHandler by delegator {

  private val toolWindowUpdateQueue: MergingUpdateQueue by lazy {
    MergingUpdateQueue("android.layout.visual", 100, true, null, parentDisposable)
  }

  override fun onFileEditorChange(newEditor: FileEditor?, project: Project, toolWindow: ToolWindow) {
    toolWindowUpdateQueue.cancelAllUpdates()
    toolWindowUpdateQueue.queue(object : Update("update") {
      override fun run() {
        delegator.onFileEditorChange(newEditor, project, toolWindow)
      }
    })
  }
}

private class MyFileEditorManagerListener(private val project: Project,
                                          private val toolWindow: ToolWindow,
                                          private val visualizationEditorChangeHandler: VisualizationEditorChangeHandler)
  : FileEditorManagerListener {
  override fun fileOpened(source: FileEditorManager, file: VirtualFile) {
    if (!file.isValid) {
      return
    }
    val psiFile = PsiManager.getInstance(project).findFile(file)
    val fileEditor = getActiveLayoutEditor(psiFile)
    if (fileEditor != null) {
      visualizationEditorChangeHandler.onFileEditorChange(fileEditor, project, toolWindow)
    }
  }

  override fun fileClosed(source: FileEditorManager, file: VirtualFile) {
    visualizationEditorChangeHandler.onFileClose(source, toolWindow, file)
  }

  override fun selectionChanged(event: FileEditorManagerEvent) {
    var editorForLayout: FileEditor? = null
    val newEditor = event.newEditor
    if (newEditor != null) {
      val newVirtualFile = newEditor.file
      if (newVirtualFile != null) {
        val psiFile = PsiManager.getInstance(project).findFile(newVirtualFile)
        if (getFolderType(psiFile) == ResourceFolderType.LAYOUT) {
          // Visualization tool only works for layout files.
          editorForLayout = newEditor
        }
      }
    }
    visualizationEditorChangeHandler.onFileEditorChange(editorForLayout, project, toolWindow)
  }

  /**
   * Find an active editor for the specified file, or just the first active editor if file is null.
   */
  private fun getActiveLayoutEditor(file: PsiFile?): FileEditor? {
    return ApplicationManager.getApplication().runReadAction(Computable {
      FileEditorManager.getInstance(project).selectedEditors.firstOrNull { editor: FileEditor ->
        editor.file?.let { editorFile -> editorFile == file } ?: false
      }
    })
  }
}<|MERGE_RESOLUTION|>--- conflicted
+++ resolved
@@ -45,10 +45,6 @@
   }
 
   override fun isApplicable(project: Project): Boolean {
-<<<<<<< HEAD
-=======
-    this.project = project
->>>>>>> 2dc52685
     return true
   }
 
