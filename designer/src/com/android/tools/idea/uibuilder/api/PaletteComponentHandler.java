--- conflicted
+++ resolved
@@ -15,15 +15,9 @@
  */
 package com.android.tools.idea.uibuilder.api;
 
-<<<<<<< HEAD
-import com.android.xml.XmlBuilder;
-import com.android.tools.idea.common.model.NlComponent;
-import icons.AndroidIcons;
-=======
 import com.android.tools.idea.common.model.NlComponent;
 import com.android.xml.XmlBuilder;
 import icons.StudioIcons;
->>>>>>> 7bd3f2d2
 import org.intellij.lang.annotations.Language;
 import org.jetbrains.android.dom.AndroidDomElementDescriptorProvider;
 import org.jetbrains.annotations.NotNull;
@@ -149,21 +143,13 @@
   @NotNull
   protected Icon loadBuiltinIcon(@NotNull String tagName) {
     Icon icon = AndroidDomElementDescriptorProvider.getIconForViewTag(getSimpleTagName(tagName));
-<<<<<<< HEAD
-    return icon != null ? icon : AndroidIcons.Views.Unknown;
-=======
     return icon != null ? icon : StudioIcons.LayoutEditor.Palette.UNKNOWN_VIEW;
->>>>>>> 7bd3f2d2
   }
 
   @NotNull
   protected Icon loadBuiltinLargeIcon(@NotNull String tagName) {
     Icon icon = AndroidDomElementDescriptorProvider.getLargeIconForViewTag(getSimpleTagName(tagName));
-<<<<<<< HEAD
-    return icon != null ? icon : AndroidIcons.Views.UnknownLarge;
-=======
     return icon != null ? icon : StudioIcons.LayoutEditor.Palette.UNKNOWN_VIEW_LARGE;
->>>>>>> 7bd3f2d2
   }
 
   @NotNull
