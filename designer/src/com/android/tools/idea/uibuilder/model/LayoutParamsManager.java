/*
 * Copyright (C) 2016 The Android Open Source Project
 *
 * Licensed under the Apache License, Version 2.0 (the "License");
 * you may not use this file except in compliance with the License.
 * You may obtain a copy of the License at
 *
 *      http://www.apache.org/licenses/LICENSE-2.0
 *
 * Unless required by applicable law or agreed to in writing, software
 * distributed under the License is distributed on an "AS IS" BASIS,
 * WITHOUT WARRANTIES OR CONDITIONS OF ANY KIND, either express or implied.
 * See the License for the specific language governing permissions and
 * limitations under the License.
 */
package com.android.tools.idea.uibuilder.model;

import android.view.ViewGroup;
import android.widget.LinearLayout;
import com.android.SdkConstants;
import com.android.ide.common.rendering.api.ResourceValue;
import com.android.tools.idea.common.model.NlModel;
import com.android.tools.idea.configurations.Configuration;
import com.android.tools.idea.editors.theme.ResolutionUtils;
import com.android.tools.idea.res.AppResourceRepository;
import com.android.tools.idea.res.ResourceHelper;
import com.google.common.annotations.VisibleForTesting;
import com.google.common.base.Splitter;
import com.google.common.cache.Cache;
import com.google.common.cache.CacheBuilder;
import com.intellij.openapi.util.text.StringUtil;
import org.jetbrains.android.dom.attrs.AttributeDefinition;
import org.jetbrains.android.dom.attrs.AttributeFormat;
import org.jetbrains.annotations.NotNull;
import org.jetbrains.annotations.Nullable;

import java.lang.reflect.*;
import java.util.*;
import java.util.concurrent.TimeUnit;
import java.util.function.Function;

import static com.android.SdkConstants.ATTR_LAYOUT_RESOURCE_PREFIX;
import static com.android.resources.ResourceType.ID;
import static java.util.Arrays.stream;

/**
 * Class to handle the access to LayoutParams instances
 */
public class LayoutParamsManager {
  /**
   * Object that represents a missing default (we can not use null since null is a valid default).
   */
  private static final Object MISSING = new Object();

  private static final Cache<String, Map<String, Object>> ourDefaultValuesCache = CacheBuilder.newBuilder()
    .expireAfterAccess(10, TimeUnit.MINUTES)
    .softValues()
    .build();
  private static final Map<String, Function<String, MappedField>> FIELD_MAPPERS = new HashMap<>();

  /**
   * Registers the given field mapper to resolve attributes for the given LayoutParams class. The field mapper will return the field name
   * and type that store the attribute value for a given attribute name.
   */
  public static void registerFieldMapper(@NotNull String layoutParamsClassName, @NotNull Function<String, MappedField> mapper) {
    FIELD_MAPPERS.put(layoutParamsClassName, mapper);
  }

  static {
    registerFieldMapper(ViewGroup.LayoutParams.class.getName(), (attributeName) -> {
      switch (attributeName) {
        case "width":
        case "height":
          return new MappedField(attributeName, AttributeFormat.Dimension);
        case "gravity":
          return new MappedField(attributeName, AttributeFormat.Flag);
      }

      return null;
    });
    registerFieldMapper(LinearLayout.LayoutParams.class.getName(),
                        (attributeName) -> "gravity".equals(attributeName) ? new MappedField(attributeName, AttributeFormat.Flag) : null);
    registerFieldMapper(ViewGroup.MarginLayoutParams.class.getName(), (attributeName) -> {
      switch (attributeName) {
        case "marginBottom":
          return new MappedField("bottomMargin", AttributeFormat.Dimension);
        case "marginTop":
          return new MappedField("topMargin", AttributeFormat.Dimension);
        case "marginLeft":
          return new MappedField("leftMargin", AttributeFormat.Dimension);
        case "marginRight":
          return new MappedField("rightMargin", AttributeFormat.Dimension);
        case "marginStart":
          return new MappedField(attributeName, AttributeFormat.Dimension);
        case "marginEnd":
          return new MappedField(attributeName, AttributeFormat.Dimension);
      }

      return null;
    });
    registerFieldMapper("android.support.constraint.ConstraintLayout$LayoutParams", (attributeName) -> {
      /*
       This field mapper converts the given ConstraintLayout$LayoutParams attribute name into the field name that
       stores its value.
       All ConstraintLayout attributes are in the form of layout_constraint* so we do the following processing:
       - Remove the "constraint" part (the layout_ prefix is already removed before the call to this mapper
       - Remove "Of" at the end (if it is present). While some fields have "Of" at the end, the corresponding fields
         do not.
       - Convert the case from the lower underscores format to camel case.

       For an attribute like "layout_constraintTop_toTopOf", the resulting field would be "topToTop"
       */

      attributeName = StringUtil.trimStart(attributeName, "constraint");
      attributeName = StringUtil.trimEnd(attributeName, "Of");

      StringBuilder fieldName = new StringBuilder();
      boolean first = true;
      for (String component : Splitter.on('_').split(attributeName)) {
        fieldName.append(first ? StringUtil.decapitalize(component) : StringUtil.capitalize(component));
        first = false;
      }
      return new MappedField(fieldName.toString(), null);
<<<<<<< HEAD
=======
    });
    registerFieldMapper("android.support.design.widget.CoordinatorLayout$LayoutParams", (attributeName) -> {
      if ("anchor".equals(attributeName)) {
        return new MappedField("anchorId", AttributeFormat.Integer);
      }

      return null;
>>>>>>> c8fa6d74
    });
  }

  /**
   * Returns the matching {@link AttributeFormat}s for the given type or null if there is no match.
   */
  @NotNull
  private static EnumSet<AttributeFormat> attributeFormatFromType(@NotNull Class type) {
    if (type == Integer.class || type == int.class) {
      return EnumSet.of(AttributeFormat.Integer);
    }
    else if (type == Float.class || type == float.class) {
      return EnumSet.of(AttributeFormat.Float);
    }
    else if (type == String.class) {
      return EnumSet.of(AttributeFormat.String);
    }

    return EnumSet.noneOf(AttributeFormat.class); // unknown
  }

  private static boolean setField(@NotNull Object target, @NotNull MappedField fieldName, @Nullable Object value) {
    try {
      target.getClass().getField(fieldName.name).set(target, value);
      return true;
    }
    catch (IllegalAccessException | NoSuchFieldException ignored) {
    }

    // In some cases, like MarginLayoutParams, some attributes need a setter call. Try that here
    String setterName = "set" + StringUtil.capitalize(fieldName.name);

    // Find the setter method. We do not use getMethod since that requires us knowing in advance if the type used is,
    // for example, Integer or int
    // TODO: Should this deal with overloading?
    Optional<Method> setterMethod = stream(target.getClass().getMethods())
      .filter((method) -> method.getParameterCount() == 1 && method.getName().equals(setterName))
      .findFirst();

    if (setterMethod.isPresent()) {
      try {
        setterMethod.get().invoke(target, value);
        return true;
      }
      catch (IllegalAccessException | InvocationTargetException ignored) {
      }
    }

    return false;
  }

  /**
   * Returns the passed string value as a dimension in pixels taking into account the given screen dpi
   */
  @NotNull
  private static Integer getDimensionValue(@NotNull String value, @NotNull Configuration configuration) {
    switch (value) {
      case SdkConstants.VALUE_FILL_PARENT:
      case SdkConstants.VALUE_MATCH_PARENT:
        return ViewGroup.LayoutParams.MATCH_PARENT;
      case SdkConstants.VALUE_WRAP_CONTENT:
        return ViewGroup.LayoutParams.WRAP_CONTENT;
    }

    ResourceHelper.TypedValue out = new ResourceHelper.TypedValue();
    if (ResourceHelper.parseFloatAttribute(value, out, true)) {
      return ResourceHelper.TypedValue.complexToDimensionPixelSize(out.data, configuration);
    }
    return 0;
  }

  /**
   * Infers the {@link AttributeFormat}s from the LayoutParams class field type
   */
  @NotNull
  private static EnumSet<AttributeFormat> inferTypeFromField(@NotNull Object layoutParams, @NotNull MappedField mappedField) {
    try {
      Field field = layoutParams.getClass().getField(mappedField.name);

      return attributeFormatFromType(field.getType());
      // TODO: LayoutParams fields contain the ViewDebug runtime annotation that would allow us mapping both enums and flags
    }
    catch (NoSuchFieldException ignored) {
    }

    return EnumSet.noneOf(AttributeFormat.class);
  }

  /**
   * Returns the default value of the given field in the passed layoutParams.
   * @throws NoSuchElementException if the method wasn't able to find a default value for the given fieldName
   */
  @VisibleForTesting
  @Nullable
  static Object getDefaultValue(@NotNull Object layoutParams, @NotNull MappedField field) throws NoSuchElementException {
    String layoutParamsClassName = layoutParams.getClass().getName();
    Map<String, Object> layoutParamsDefaults = ourDefaultValuesCache.getIfPresent(layoutParamsClassName);
    if (layoutParamsDefaults == null) {
      layoutParamsDefaults = getDefaultValuesFromClass(layoutParams.getClass());
      ourDefaultValuesCache.put(layoutParamsClassName, layoutParamsDefaults);
    }

    Object defaultValue = layoutParamsDefaults.getOrDefault(field.name, MISSING);
    if (defaultValue == MISSING) {
      throw new NoSuchElementException();
    }

    return defaultValue;
  }

  /**
   * Infers the {@link AttributeFormat}a from the passed value
   */
  @NotNull
  private static EnumSet<AttributeFormat> inferTypeFromValue(@Nullable String value) {
    if (value != null) {
      if (value.endsWith(SdkConstants.UNIT_DP) || value.endsWith(SdkConstants.UNIT_DIP) || value.endsWith(SdkConstants.UNIT_PX)) {
        return EnumSet.of(AttributeFormat.Dimension);
      }
    }

    return EnumSet.noneOf(AttributeFormat.class);
  }

  /**
   * Returns a map containing the default values for all the fields in the class
   */
  @VisibleForTesting
  @NotNull
  static Map<String, Object> getDefaultValuesFromClass(@NotNull Class layoutParamsClass) {
    Object layoutParamsClassInstance = null;
    // Find a constructor that we can instantiate. Usually we can use one with one or two ints and set them to 0
    for (Constructor constructor : layoutParamsClass.getConstructors()) {
      Class<?>[] parameterTypes = constructor.getParameterTypes();
      Object[] parameterDefaults = stream(parameterTypes).map((type) -> {
        if (type == Integer.class || type == int.class) {
          return Integer.valueOf(0);
        }
        return null;
      }).filter(Objects::nonNull).toArray();

      if (parameterTypes.length == parameterDefaults.length) {
        try {
          layoutParamsClassInstance = constructor.newInstance(parameterDefaults);
          break;
        }
        catch (InstantiationException | IllegalAccessException | InvocationTargetException ignore) {
        }
        // Try next constructor
      }
    }

    if (layoutParamsClassInstance == null) {
      return Collections.emptyMap();
    }

    Field[] fields = layoutParamsClass.getFields();
    HashMap<String, Object> defaults = new HashMap<>();
    Object finalLayoutParamsClassInstance = layoutParamsClassInstance;
    stream(fields)
      // Filter final or static fields
      .filter(field -> !Modifier.isStatic(field.getModifiers()) && !Modifier.isFinal(field.getModifiers()))
      // Filter layoutAnimationParameters declared in ViewGroup.LayoutParams (not relevant for attribute defaults)
      .filter(field -> !"layoutAnimationParameters".equals(field.getName()))
      .forEach(field -> {
        try {
          defaults.put(field.getName(), field.get(finalLayoutParamsClassInstance));
        }
        catch (IllegalAccessException ignored) {
        }
      });

    // Get values for properties that are only accessible through getters
    Method[] methods = layoutParamsClass.getMethods();
    stream(methods)
      .filter(method -> method.getParameterCount() == 0 && Modifier.isPublic(method.getModifiers()) && method.getName().startsWith("get"))
      // Remove methods coming from java.lang.Object
      .filter(method -> !method.getDeclaringClass().getName().startsWith("java.lang"))
      .forEach(method -> {
        String propertyName = StringUtil.decapitalize(StringUtil.trimStart(method.getName(), "get"));
        if (!defaults.containsKey(propertyName)) {
          // We do not have a value for that property already, call the getter
          try {
            defaults.put(propertyName, method.invoke(finalLayoutParamsClassInstance));
          }
          catch (IllegalAccessException | InvocationTargetException ignore) {
          }
        }
      });

    return defaults;
  }

  /**
   * Maps the given attribute name to a field name in the passed layout params.
   */
  @VisibleForTesting
  @NotNull
  static MappedField mapField(@NotNull Object layoutParams, @NotNull String attributeName) {
    Class currentClass = layoutParams.getClass();
    while (!currentClass.equals(Object.class)) {
      Function<String, MappedField> fieldMapper = FIELD_MAPPERS.get(currentClass.getName());
      if (fieldMapper != null) {
        MappedField mappedField = fieldMapper.apply(attributeName);
        if (mappedField != null) {
          try {
            currentClass.getDeclaredField(mappedField.name);
            return mappedField;
          }
          catch (NoSuchFieldException ignore) {
          }

          String setterName = "set" + StringUtil.capitalize(mappedField.name);
          for (Method method : currentClass.getDeclaredMethods()) {
            if (setterName.equals(method.getName())) {
              return mappedField;
            }
          }
        }
      }
      currentClass = currentClass.getSuperclass();
    }

    // We do not know anything about the field so keep the name and type unknown
    return new MappedField(attributeName, null);
  }

  /**
   * Sets the given attribute in the passed layoutParams instance. This method tries to infer the type to use from the attribute name and
   * the field type.
   * <p>
   * @return whether the method was able to set the attribute or not.
   */
<<<<<<< HEAD
  public static boolean setAttribute(@NotNull Object layoutParams,
                                     @NotNull String attributeName,
                                     @Nullable String value,
                                     @NotNull NlModel model) {
    // Try to find the attribute definition and retrieve the defined formats
    AttributeDefinition attributeDefinition =
      ResolutionUtils.getAttributeDefinition(model.getModule(), model.getConfiguration(), ATTR_LAYOUT_RESOURCE_PREFIX + attributeName);
=======
  @VisibleForTesting
  static boolean setAttribute(@Nullable AttributeDefinition attributeDefinition,
                              @NotNull Object layoutParams,
                              @NotNull String attributeName,
                              @Nullable String value,
                              @NotNull NlModel model) {
    // Try to get the types from the attribute definition
>>>>>>> c8fa6d74
    EnumSet<AttributeFormat> inferredTypes =
      attributeDefinition != null ? EnumSet.copyOf(attributeDefinition.getFormats()) : EnumSet.noneOf(AttributeFormat.class);
    if (value != null &&
        (value.startsWith(SdkConstants.PREFIX_RESOURCE_REF) || value.startsWith(SdkConstants.PREFIX_THEME_REF)) &&
        model.getConfiguration().getResourceResolver() != null) {
      // This is a reference so we resolve the actual value and we try to infer the type from the given reference type
      ResourceValue resourceValue = model.getConfiguration().getResourceResolver().findResValue(value, false);

      if (resourceValue != null) {
        value = resourceValue.getValue();

        // Try to use the reference to infer the type
        //noinspection EnumSwitchStatementWhichMissesCases
        switch (resourceValue.getResourceType()) {
          case INTEGER:
          case ID:
          case DIMEN:
            inferredTypes.add(AttributeFormat.Integer);
            break;
          case FRACTION:
            inferredTypes.add(AttributeFormat.Float);
            break;
        }

        if (resourceValue.getResourceType() == ID) {
          Integer resolvedId = AppResourceRepository.getOrCreateInstance(model.getFacet()).getResourceId(ID, resourceValue.getName());
          // TODO: Remove this wrapping/unwrapping
          value = resolvedId.toString();
        }
      }
    }

    // Now we have a value and an attributeName. We now try to map the given attributeName to the field in the LayoutParams that
    // stores its value.
    MappedField mappedField = mapField(layoutParams, attributeName);

    if (inferredTypes.isEmpty()) {
      // If we don't know the type yet, use the field type.
      inferredTypes.addAll(mappedField.type);
    }

    // If we still don't have a type, we will now try to infer the type from:
    // 1. The value (ex. if it contains "px" or "dp", we know it's a dimension
    // 2. The field type in the LayoutParams class
    // 3. Lastly, if we do not have a better option, we try to infer the value from the default value in the class
    if (inferredTypes.isEmpty()) {
      inferredTypes.addAll(inferTypeFromValue(value));
    }

    if (inferredTypes.isEmpty()) {
      inferredTypes.addAll(inferTypeFromField(layoutParams, mappedField));
    }

    Object defaultValue = null;
    try {
      defaultValue = getDefaultValue(layoutParams, mappedField);
    } catch (NoSuchElementException ignore) {
    }
    if (defaultValue != null && inferredTypes.isEmpty()) {
      inferredTypes.addAll(attributeFormatFromType(defaultValue.getClass()));
    }

    if (value == null) {
        return setField(layoutParams, mappedField, defaultValue);
    }
    else {
      boolean fieldSet = false;

      for (AttributeFormat type : inferredTypes) {
        switch (type) {
          case Dimension:
            fieldSet = setField(layoutParams, mappedField, getDimensionValue(value, model.getConfiguration()));
            break;
          case Integer:
            try {
              fieldSet = setField(layoutParams, mappedField, Integer.parseInt(value));
            }
            catch (NumberFormatException e) {
              fieldSet = false;
            }
            break;
          case String:
            fieldSet = setField(layoutParams, mappedField, value);
            break;
          case Boolean:
            fieldSet = setField(layoutParams, mappedField, Boolean.parseBoolean(value));
            break;
          case Float:
            try {
              fieldSet = setField(layoutParams, mappedField, Float.parseFloat(value));
            }
            catch (NumberFormatException e) {
              fieldSet = false;
            }
            break;
          case Enum: {
            Integer intValue = attributeDefinition != null ? attributeDefinition.getValueMapping(value) : null;
            if (intValue != null) {
              fieldSet = setField(layoutParams, mappedField, intValue);
            }
          }
          break;
          case Flag: {
<<<<<<< HEAD
            OptionalInt flagValue = Splitter.on('|').splitToList(value).stream()
              .map(StringUtil::trim)
              .mapToInt(flagName -> {
                Integer intValue = attributeDefinition != null ? attributeDefinition.getValueMapping(flagName) : null;
                return intValue != null ? intValue : 0;
              })
              .reduce((a, b) -> a + b);
=======
            if (attributeDefinition == null) {
              continue;
            }

            OptionalInt flagValue = Splitter.on('|').splitToList(value).stream()
              .map(StringUtil::trim)
              .map(attributeDefinition::getValueMapping)
              .filter(Objects::nonNull)
              .mapToInt(Integer::intValue)
              .reduce((a, b) -> a | b);
>>>>>>> c8fa6d74
            if (flagValue.isPresent()) {
              fieldSet = setField(layoutParams, mappedField, flagValue.getAsInt());
            }
          }
          break;
          default:
            // Couldn't be applied. If there are more types, try the rest
        }

        if (fieldSet) {
          return true;
        }
      }

      return false;
    }
  }

  /**
   * Sets the given attribute in the passed layoutParams instance. This method tries to infer the type to use from the attribute name and
   * the field type.
   * <p>
   *
   * @return whether the method was able to set the attribute or not.
   */
<<<<<<< HEAD
=======
  public static boolean setAttribute(@NotNull Object layoutParams,
                                     @NotNull String attributeName,
                                     @Nullable String value,
                                     @NotNull NlModel model) {
    AttributeDefinition attributeDefinition =
      ResolutionUtils.getAttributeDefinition(model.getModule(), model.getConfiguration(), ATTR_LAYOUT_RESOURCE_PREFIX + attributeName);
    return setAttribute(attributeDefinition, layoutParams, attributeName, value, model);
  }

  /**
   * Class that contains a field name and its associated data type
   */
>>>>>>> c8fa6d74
  @VisibleForTesting
  static class MappedField {
    @VisibleForTesting
    @NotNull
    final String name;
    @VisibleForTesting
    @NotNull
    final EnumSet<AttributeFormat> type;

    MappedField(@NotNull String fieldName, @Nullable AttributeFormat type) {
      this.name = fieldName;
      this.type = type != null ? EnumSet.of(type) : EnumSet.noneOf(AttributeFormat.class);
    }
  }
}<|MERGE_RESOLUTION|>--- conflicted
+++ resolved
@@ -121,8 +121,6 @@
         first = false;
       }
       return new MappedField(fieldName.toString(), null);
-<<<<<<< HEAD
-=======
     });
     registerFieldMapper("android.support.design.widget.CoordinatorLayout$LayoutParams", (attributeName) -> {
       if ("anchor".equals(attributeName)) {
@@ -130,7 +128,6 @@
       }
 
       return null;
->>>>>>> c8fa6d74
     });
   }
 
@@ -364,15 +361,6 @@
    * <p>
    * @return whether the method was able to set the attribute or not.
    */
-<<<<<<< HEAD
-  public static boolean setAttribute(@NotNull Object layoutParams,
-                                     @NotNull String attributeName,
-                                     @Nullable String value,
-                                     @NotNull NlModel model) {
-    // Try to find the attribute definition and retrieve the defined formats
-    AttributeDefinition attributeDefinition =
-      ResolutionUtils.getAttributeDefinition(model.getModule(), model.getConfiguration(), ATTR_LAYOUT_RESOURCE_PREFIX + attributeName);
-=======
   @VisibleForTesting
   static boolean setAttribute(@Nullable AttributeDefinition attributeDefinition,
                               @NotNull Object layoutParams,
@@ -380,7 +368,6 @@
                               @Nullable String value,
                               @NotNull NlModel model) {
     // Try to get the types from the attribute definition
->>>>>>> c8fa6d74
     EnumSet<AttributeFormat> inferredTypes =
       attributeDefinition != null ? EnumSet.copyOf(attributeDefinition.getFormats()) : EnumSet.noneOf(AttributeFormat.class);
     if (value != null &&
@@ -484,15 +471,6 @@
           }
           break;
           case Flag: {
-<<<<<<< HEAD
-            OptionalInt flagValue = Splitter.on('|').splitToList(value).stream()
-              .map(StringUtil::trim)
-              .mapToInt(flagName -> {
-                Integer intValue = attributeDefinition != null ? attributeDefinition.getValueMapping(flagName) : null;
-                return intValue != null ? intValue : 0;
-              })
-              .reduce((a, b) -> a + b);
-=======
             if (attributeDefinition == null) {
               continue;
             }
@@ -503,7 +481,6 @@
               .filter(Objects::nonNull)
               .mapToInt(Integer::intValue)
               .reduce((a, b) -> a | b);
->>>>>>> c8fa6d74
             if (flagValue.isPresent()) {
               fieldSet = setField(layoutParams, mappedField, flagValue.getAsInt());
             }
@@ -529,8 +506,6 @@
    *
    * @return whether the method was able to set the attribute or not.
    */
-<<<<<<< HEAD
-=======
   public static boolean setAttribute(@NotNull Object layoutParams,
                                      @NotNull String attributeName,
                                      @Nullable String value,
@@ -543,7 +518,6 @@
   /**
    * Class that contains a field name and its associated data type
    */
->>>>>>> c8fa6d74
   @VisibleForTesting
   static class MappedField {
     @VisibleForTesting
