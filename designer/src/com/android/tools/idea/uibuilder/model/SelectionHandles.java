/*
 * Copyright (C) 2015 The Android Open Source Project
 *
 * Licensed under the Apache License, Version 2.0 (the "License");
 * you may not use this file except in compliance with the License.
 * You may obtain a copy of the License at
 *
 *      http://www.apache.org/licenses/LICENSE-2.0
 *
 * Unless required by applicable law or agreed to in writing, software
 * distributed under the License is distributed on an "AS IS" BASIS,
 * WITHOUT WARRANTIES OR CONDITIONS OF ANY KIND, either express or implied.
 * See the License for the specific language governing permissions and
 * limitations under the License.
 */
package com.android.tools.idea.uibuilder.model;

import com.android.tools.idea.common.model.AndroidCoordinate;
import com.android.tools.idea.common.model.AndroidDpCoordinate;
import com.android.tools.idea.common.model.Coordinates;
import com.android.tools.idea.common.model.NlComponent;
<<<<<<< HEAD
=======
import com.android.tools.idea.common.surface.DesignSurface;
>>>>>>> 7bd3f2d2
import org.jetbrains.annotations.NotNull;
import com.android.tools.idea.uibuilder.model.SelectionHandle.Position;

import java.util.ArrayList;
import java.util.Collections;
import java.util.Iterator;
import java.util.List;

/**
 * The {@link SelectionHandles} of a {@link NlComponent} are the set of
 * {@link SelectionHandle} objects (possibly empty, for non-resizable objects) the user
 * can manipulate to resize a widget.
 */
public class SelectionHandles implements Iterable<SelectionHandle> {
  private final NlComponent myComponent;
  private List<SelectionHandle> myHandles;

  /**
   * Constructs a new {@link SelectionHandles} object for the given {link
   * {@link NlComponent}
   *
   * @param component the item to create {@link SelectionHandles} for
   */
  public SelectionHandles(@NotNull NlComponent component) {
    myComponent = component;
    createHandles();
  }

  /**
   * Find a specific {@link SelectionHandle} from this set of {@link SelectionHandles},
   * which is within the given distance (in layout coordinates) from the center of the
   * {@link SelectionHandle}.
   *
   * @param x        the x mouse position (in Android coordinates) to test
   * @param y        the y mouse position (in Android coordinates) to test
   * @param distance the maximum distance from the handle center to accept
   * @return a {@link SelectionHandle} under the point, or null if not found
   */
  public SelectionHandle findHandle(@AndroidDpCoordinate int x, @AndroidDpCoordinate int y,
<<<<<<< HEAD
                                    @AndroidDpCoordinate int distance) {
    @AndroidCoordinate int ax = Coordinates.dpToPx(myComponent.getModel(), x);
    @AndroidCoordinate int ay = Coordinates.dpToPx(myComponent.getModel(), y);
    @AndroidCoordinate int aDistance = Coordinates.dpToPx(myComponent.getModel(), distance);
=======
                                    @AndroidDpCoordinate int distance, @NotNull DesignSurface surface) {
    @AndroidCoordinate int ax = Coordinates.dpToPx(surface, x);
    @AndroidCoordinate int ay = Coordinates.dpToPx(surface, y);
    @AndroidCoordinate int aDistance = Coordinates.dpToPx(surface, distance);
>>>>>>> 7bd3f2d2
    for (SelectionHandle handle : myHandles) {
      if (handle.contains(ax, ay, aDistance)) {
        return handle;
      }
    }

    return null;
  }

  /**
   * Create the {@link SelectionHandle} objects for the selection item, according to its
   * {@link ResizePolicy}.
   */
  private void createHandles() {
    ResizePolicy resizability = ResizePolicy.getResizePolicy(myComponent);
    if (resizability.isResizable()) {
      myHandles = new ArrayList<>(8);
      boolean left = resizability.leftAllowed();
      boolean right = resizability.rightAllowed();
      boolean top = resizability.topAllowed();
      boolean bottom = resizability.bottomAllowed();
      if (left) {
        myHandles.add(new SelectionHandle(myComponent, Position.LEFT_MIDDLE));
        if (top) {
          myHandles.add(new SelectionHandle(myComponent, Position.TOP_LEFT));
        }
        if (bottom) {
          myHandles.add(new SelectionHandle(myComponent, Position.BOTTOM_LEFT));
        }
      }
      if (right) {
        myHandles.add(new SelectionHandle(myComponent, Position.RIGHT_MIDDLE));
        if (top) {
          myHandles.add(new SelectionHandle(myComponent, Position.TOP_RIGHT));
        }
        if (bottom) {
          myHandles.add(new SelectionHandle(myComponent, Position.BOTTOM_RIGHT));
        }
      }
      if (top) {
        myHandles.add(new SelectionHandle(myComponent, Position.TOP_MIDDLE));
      }
      if (bottom) {
        myHandles.add(new SelectionHandle(myComponent, Position.BOTTOM_MIDDLE));
      }
    } else {
      myHandles = Collections.emptyList();
    }
  }

  // Implements Iterable<SelectionHandle>
  @Override
  public Iterator<SelectionHandle> iterator() {
    return myHandles.iterator();
  }
}<|MERGE_RESOLUTION|>--- conflicted
+++ resolved
@@ -19,10 +19,7 @@
 import com.android.tools.idea.common.model.AndroidDpCoordinate;
 import com.android.tools.idea.common.model.Coordinates;
 import com.android.tools.idea.common.model.NlComponent;
-<<<<<<< HEAD
-=======
 import com.android.tools.idea.common.surface.DesignSurface;
->>>>>>> 7bd3f2d2
 import org.jetbrains.annotations.NotNull;
 import com.android.tools.idea.uibuilder.model.SelectionHandle.Position;
 
@@ -62,17 +59,10 @@
    * @return a {@link SelectionHandle} under the point, or null if not found
    */
   public SelectionHandle findHandle(@AndroidDpCoordinate int x, @AndroidDpCoordinate int y,
-<<<<<<< HEAD
-                                    @AndroidDpCoordinate int distance) {
-    @AndroidCoordinate int ax = Coordinates.dpToPx(myComponent.getModel(), x);
-    @AndroidCoordinate int ay = Coordinates.dpToPx(myComponent.getModel(), y);
-    @AndroidCoordinate int aDistance = Coordinates.dpToPx(myComponent.getModel(), distance);
-=======
                                     @AndroidDpCoordinate int distance, @NotNull DesignSurface surface) {
     @AndroidCoordinate int ax = Coordinates.dpToPx(surface, x);
     @AndroidCoordinate int ay = Coordinates.dpToPx(surface, y);
     @AndroidCoordinate int aDistance = Coordinates.dpToPx(surface, distance);
->>>>>>> 7bd3f2d2
     for (SelectionHandle handle : myHandles) {
       if (handle.contains(ax, ay, aDistance)) {
         return handle;
