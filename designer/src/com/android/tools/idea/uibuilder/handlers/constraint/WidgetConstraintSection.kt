/*
 * Copyright (C) 2019 The Android Open Source Project
 *
 * Licensed under the Apache License, Version 2.0 (the "License");
 * you may not use this file except in compliance with the License.
 * You may obtain a copy of the License at
 *
 *      http://www.apache.org/licenses/LICENSE-2.0
 *
 * Unless required by applicable law or agreed to in writing, software
 * distributed under the License is distributed on an "AS IS" BASIS,
 * WITHOUT WARRANTIES OR CONDITIONS OF ANY KIND, either express or implied.
 * See the License for the specific language governing permissions and
 * limitations under the License.
 */
package com.android.tools.idea.uibuilder.handlers.constraint

import com.android.SdkConstants
import com.android.tools.adtui.common.AdtSecondaryPanel
import com.android.tools.adtui.common.ColoredIconGenerator
import com.android.tools.adtui.common.secondaryPanelBackground
import com.android.tools.adtui.stdui.KeyStrokes
import com.android.tools.adtui.stdui.registerActionKey
import com.android.tools.idea.common.error.IssuePanelService
import com.android.tools.idea.common.model.NlComponent
import com.android.tools.idea.refactoring.rtl.RtlSupportProcessor
import com.intellij.ide.ui.laf.darcula.DarculaUIUtil
import com.intellij.ui.components.JBList
import com.intellij.ui.paint.EffectPainter2D
import com.intellij.util.ui.JBDimension
import com.intellij.util.ui.JBUI
import com.intellij.util.ui.UIUtil
import icons.StudioIcons
import java.awt.BorderLayout
import java.awt.Color
import java.awt.Component
import java.awt.Container
import java.awt.Dimension
import java.awt.Font
import java.awt.Graphics
import java.awt.Graphics2D
import java.awt.event.KeyAdapter
import java.awt.event.KeyEvent
import java.awt.event.MouseAdapter
import java.awt.event.MouseEvent
import java.util.Vector
import javax.swing.DefaultListCellRenderer
import javax.swing.JLabel
import javax.swing.JList
import javax.swing.JPanel
import javax.swing.LayoutFocusTraversalPolicy
import javax.swing.ListSelectionModel
import javax.swing.SwingConstants
import javax.swing.event.ListSelectionEvent
import javax.swing.event.ListSelectionListener

private const val PREFERRED_WIDTH = 280
private const val COMPONENT_HEIGHT = 20

private val ERROR_TEXT_COLOR = Color(0x969696)

// TODO: remove this interface after StudioFlags.NELE_CONSTRAINT_SECTION is removed.
abstract class WidgetSection : AdtSecondaryPanel() {
  abstract fun configureUi()
}

class WidgetConstraintSection(private val widgetModel : WidgetConstraintModel) : WidgetSection() {

  private val sectionTitle = SectionTitle()
  private val list: JList<ConstraintCellData>
  private val listData = Vector<ConstraintCellData>()
  private val warningPanel = WarningPanel()

  private var expanded: Boolean = false

  private var previousComponent: NlComponent? = null
  private var selectedData: ConstraintCellData? = null
  private var initialized = false

  init {
    layout = BorderLayout()

    list = JBList<ConstraintCellData>().apply { setEmptyText("") }
    list.border = JBUI.Borders.empty(0, 4)
    list.selectionMode = ListSelectionModel.SINGLE_SELECTION
    list.cellRenderer = ConstraintItemRenderer()

    warningPanel.border = JBUI.Borders.empty(0, 4)

    list.addListSelectionListener(object: ListSelectionListener {
      override fun valueChanged(e: ListSelectionEvent) {
        val index = list.selectedIndex
        if (index < 0 || index >= listData.size) {
          return
        }
        val surface = widgetModel.surface ?: return
        val selection = surface.selectionModel.selection
        if (selection.size != 1 || selection[0] != widgetModel.component) {
          // It is meaningless to change the secondary selection if selected component is different than mode's component,
          return
        }
        selectedData = listData[index] ?: null
        val itemData = listData[index] ?: return
        val scene = widgetModel.surface?.scene ?: return
        val apiLevel = scene.renderedApiLevel
        val rtl = scene.isInRTL
        val constraint = getConstraintForAttribute(itemData.attribute, apiLevel, rtl)
        surface.selectionModel?.setSecondarySelection(widgetModel.component, constraint)
        surface.invalidate()
        surface.repaint()
      }
    })

    list.addKeyListener(object: KeyAdapter() {
      override fun keyReleased(e: KeyEvent) {
        if (e.keyCode == KeyEvent.VK_DELETE || e.keyCode == KeyEvent.VK_BACK_SPACE) {
          val index = list.selectedIndex
          val item = listData.removeAt(index)

          widgetModel.removeAttributes(item.namespace, item.attribute)
          list.clearSelection()
          e.consume()
        }
        else if (e.keyCode == KeyEvent.VK_ESCAPE) {
          list.clearSelection()
          widgetModel.surface?.selectionModel?.setSecondarySelection(widgetModel.component, null)
          widgetModel.surface?.invalidate()
          widgetModel.surface?.repaint()
          e.consume()
        }
        else {
          super.keyReleased(e)
        }
      }
    })

    list.setListData(listData)
    add(sectionTitle, BorderLayout.NORTH)
    sectionTitle.addMouseListener(object : MouseAdapter() {
      override fun mouseClicked(e: MouseEvent) {
        setExpand(!expanded)
        e.consume()
      }
    })
    add(list, BorderLayout.CENTER)
    add(warningPanel, BorderLayout.SOUTH)

    focusTraversalPolicy = object : LayoutFocusTraversalPolicy() {
      override fun getDefaultComponent(aContainer: Container?) = list
    }

    val hasConstraintSelection = updateConstraintSelection()
    // Force expand the list if there is constraint selection
    setExpand(if (hasConstraintSelection) true else expanded)
    initialized = true
  }

  override fun updateUI() {
    super.updateUI()
    if (initialized) {
      list.border = JBUI.Borders.empty(0, 4)
      list.cellRenderer = ConstraintItemRenderer()
      warningPanel.border = JBUI.Borders.empty(0, 4)

    }
  }

  private fun setExpand(expanded: Boolean) {
    this.expanded = expanded
    sectionTitle.updateTitle()
    warningPanel.updateWarningMessage()

    warningPanel.isVisible = expanded
    list.isVisible = if (listData.size == 0) false else expanded

    sectionTitle.updateUI()
    list.updateUI()
    warningPanel.updateUI()

    invalidate()
  }

  override fun getPreferredSize(): Dimension {
    val titleSize = sectionTitle.preferredSize
    if (!expanded) {
      return Dimension(titleSize)
    }
    else {
      val listSize = list.preferredSize
      val warningSize = warningPanel.preferredSize
      return Dimension(maxOf(titleSize.width, listSize.width, warningSize.width), titleSize.height + listSize.height + warningSize.height)
    }
  }

  override fun configureUi() {
    listData.clear()

    val component = widgetModel.component
    if (component != null) {
      for (item in CONSTRAINT_WIDGET_SECTION_ITEMS) {
        if (item.condition(component)) {
          val boldText = item.boldTextFunc(component)
          val fadingText = item.fadingTextFuc(component)
          listData.add(ConstraintCellData(item.namespace, item.attribute, item.displayName, boldText, fadingText))
        }
      }
    }
    list.visibleRowCount = listData.size

    val hasConstraintSelection = updateConstraintSelection()
    // Force expand the list if there is constraint selection
    setExpand(if (hasConstraintSelection) true else expanded)
    repaint()
  }

  // Return true if list has constraint selection, otherwise false.
  private fun updateConstraintSelection(): Boolean {
    val selectionModel = widgetModel.surface?.selectionModel ?: return false
    val widgetComponent = widgetModel.component
    val secondarySelection = selectionModel.secondarySelection
    if (previousComponent != widgetModel.component && secondarySelection == null) {
      // Component is changed and new component doesn't have secondary selection.
      list.clearSelection()
      previousComponent = widgetComponent
      return false
    }
    previousComponent = widgetComponent
    if (secondarySelection is SecondarySelector.Constraint) {
      val scene = widgetModel.surface?.scene ?: return false
      val apiLevel = scene.renderedApiLevel
      val rtl = scene.isInRTL
      val attributes = getAttributesForConstraint(secondarySelection, apiLevel, rtl)

      for (index in listData.indices) {
        if (listData[index].attribute in attributes) {
          if (list.selectedIndex != index) {
            list.selectedIndex = index
          }
          return true
        }
      }
    }
    else if (selectedData != null) {
      // Didn't find any secondary constraint, keep previous selection if exist. (e.g. horizontal or vertical bias)
      val index = listData.indexOf(selectedData)
      if (index != -1) {
        list.selectedIndex = index
        return false
      }
      else {
        // Previous selected data is expired, reset it.
        selectedData = null
      }
    }
    // No previous selection or previous selected attribute is gone, clear selection.
    list.clearSelection()
    return false
  }

  private inner class SectionTitle: JPanel(BorderLayout()) {

    private val icon = object: JLabel() {
      override fun paintComponent(g: Graphics) {
        super.paintComponent(g)
        if (hasFocus() && g is Graphics2D) {
          DarculaUIUtil.paintFocusBorder(g, width, height, 0f, true)
        }
      }
    }
    private val constraintText = object : JLabel() {
      override fun paint(g: Graphics) {
        super.paint(g)
        val hasWarning = widgetModel.isMissingHorizontalConstrained ||
                         widgetModel.isMissingVerticalConstrained ||
                         widgetModel.isOverConstrained
        if (!expanded && hasWarning) {
          val originalColor = g.color
          g.color = Color.RED
          val shiftY = 0.8 * height
          EffectPainter2D.WAVE_UNDERSCORE.paint(g as Graphics2D, 0.0, (y + shiftY), width.toDouble(), (height - shiftY), null)
          g.color = originalColor
        }
      }
    }

    private val constraintNumberText = JLabel()
    private var initialized = false

    init {
      preferredSize = JBUI.size(PREFERRED_WIDTH, COMPONENT_HEIGHT)
      background = secondaryPanelBackground
      border = JBUI.Borders.empty(0, 4)

      icon.icon = if (expanded) UIUtil.getTreeExpandedIcon() else UIUtil.getTreeCollapsedIcon()
      icon.isFocusable = true
      icon.border = JBUI.Borders.empty(4)
      icon.registerActionKey({ setExpand(!expanded) }, KeyStrokes.SPACE, "space")
      icon.registerActionKey({ setExpand(!expanded) }, KeyStrokes.ENTER, "enter")
      constraintText.text = "Constraints"
      constraintText.border = JBUI.Borders.empty(4, 0, 4, 4)

      val title = JPanel(BorderLayout())
      title.background = secondaryPanelBackground
      title.add(icon, BorderLayout.WEST)
      title.add(constraintText, BorderLayout.CENTER)

      add(title, BorderLayout.WEST)
      add(constraintNumberText, BorderLayout.CENTER)
      constraintNumberText.foreground = ERROR_TEXT_COLOR
      initialized = true
    }

    override fun updateUI() {
      super.updateUI()
      if (initialized) {
        preferredSize = JBUI.size(PREFERRED_WIDTH, COMPONENT_HEIGHT)
        border = JBUI.Borders.empty(0, 4)
        icon.icon = if (expanded) UIUtil.getTreeExpandedIcon() else UIUtil.getTreeCollapsedIcon()
        icon.border = JBUI.Borders.empty(4)
      }
    }

    fun updateTitle() {
      icon.icon = if (expanded) UIUtil.getTreeExpandedIcon() else UIUtil.getTreeCollapsedIcon()
      if (expanded) {
        icon.icon = UIUtil.getTreeExpandedIcon()
        constraintText
        constraintNumberText.text = ""
      }
      else {
        icon.icon = UIUtil.getTreeCollapsedIcon()
        constraintNumberText.text = "(${listData.size})"
      }
    }
  }

  private inner class WarningPanel: JPanel(BorderLayout()) {

    private val horizontalWarning = JLabel()
    private val verticalWarning = JLabel()
    private val overConstrainedWarning = JLabel()
    private var initialized = false

    private val mouseListener = object: MouseAdapter() {
      override fun mouseClicked(e: MouseEvent?) {
        val component = widgetModel.component ?: return
        val surface = widgetModel.surface ?: return
<<<<<<< HEAD
        if (StudioFlags.NELE_SHOW_ISSUE_PANEL_IN_PROBLEMS.get()) {
          val service = IssuePanelService.getInstance(surface.project)
          if (service == null) {
            Logger.getInstance(WarningPanel::class.java).warn("Cannot find issue panel service")
            return
          }
          service.showCurrentFileAndQualifierTab()
          service.attachIssueModel(surface.issueModel, surface.model!!.virtualFile)
        }
        surface.issuePanel.showIssueForComponent(component, true)
=======
        IssuePanelService.getInstance(surface.project).showIssueForComponent(surface, true, component, true)
>>>>>>> ad5b6ee3
      }
    }

    init {
      background = secondaryPanelBackground

      horizontalWarning.icon = StudioIcons.Common.ERROR_INLINE
      horizontalWarning.text = "Not Horizontally Constrained"
      horizontalWarning.border = JBUI.Borders.empty(2)
      horizontalWarning.foreground = ERROR_TEXT_COLOR
      horizontalWarning.preferredSize = JBDimension(PREFERRED_WIDTH, COMPONENT_HEIGHT)
      horizontalWarning.addMouseListener(mouseListener)

      verticalWarning.icon = StudioIcons.Common.ERROR_INLINE
      verticalWarning.text = "Not Vertically Constrained"
      verticalWarning.border = JBUI.Borders.empty(2)
      verticalWarning.foreground = ERROR_TEXT_COLOR
      verticalWarning.preferredSize = JBDimension(PREFERRED_WIDTH, COMPONENT_HEIGHT)
      verticalWarning.addMouseListener(mouseListener)

      overConstrainedWarning.icon = StudioIcons.Common.ERROR_INLINE
      overConstrainedWarning.text = "Over Constrained"
      overConstrainedWarning.border = JBUI.Borders.empty(2)
      overConstrainedWarning.foreground = ERROR_TEXT_COLOR
      overConstrainedWarning.preferredSize = JBDimension(PREFERRED_WIDTH, COMPONENT_HEIGHT)
      overConstrainedWarning.addMouseListener(mouseListener)

      add(horizontalWarning, BorderLayout.NORTH)
      add(verticalWarning, BorderLayout.CENTER)
      add(overConstrainedWarning, BorderLayout.SOUTH)
      initialized = true
    }

    override fun updateUI() {
      super.updateUI()
      if (initialized) {
        horizontalWarning.preferredSize = JBDimension(PREFERRED_WIDTH, COMPONENT_HEIGHT)
        horizontalWarning.border = JBUI.Borders.empty(2)
        verticalWarning.preferredSize = JBDimension(PREFERRED_WIDTH, COMPONENT_HEIGHT)
        verticalWarning.border = JBUI.Borders.empty(2)
        overConstrainedWarning.preferredSize = JBDimension(PREFERRED_WIDTH, COMPONENT_HEIGHT)
        overConstrainedWarning.border = JBUI.Borders.empty(2)
      }
    }

    fun updateWarningMessage() {
      horizontalWarning.isVisible = widgetModel.isMissingHorizontalConstrained
      verticalWarning.isVisible = widgetModel.isMissingVerticalConstrained
      overConstrainedWarning.isVisible = widgetModel.isOverConstrained

      isVisible = components.any { it.isVisible }
    }

    override fun getPreferredSize(): Dimension {
      var itemCount = 0
      if (horizontalWarning.isVisible) {
        itemCount++
      }
      if (verticalWarning.isVisible) {
        itemCount++
      }
      if (overConstrainedWarning.isVisible) {
        itemCount++
      }
      return JBDimension(PREFERRED_WIDTH, itemCount * COMPONENT_HEIGHT)
    }
  }
}

private data class ConstraintCellData(val namespace: String,
                                      val attribute: String,
                                      val displayName: String,
                                      val boldValue: String?,
                                      val fadingValue: String?)

private val constraintIcon = StudioIcons.LayoutEditor.Palette.CONSTRAINT_LAYOUT
private val highlightConstraintIcon = ColoredIconGenerator.generateWhiteIcon(constraintIcon)

private val FADING_LABEL_COLOR = Color(0x999999)

private class ConstraintItemRenderer : DefaultListCellRenderer() {
  private val panel = JPanel()
  private val iconLabel = JLabel(StudioIcons.LayoutEditor.Palette.CONSTRAINT_LAYOUT)
  private val nameLabel = JLabel()
  private val boldLabel = JLabel()
  private val fadingLabel = JLabel()

  init {
    horizontalAlignment = SwingConstants.LEADING

    preferredSize = JBDimension(PREFERRED_WIDTH, COMPONENT_HEIGHT)

    panel.layout = BorderLayout()
    panel.background = secondaryPanelBackground

    val centerPanel = JPanel(BorderLayout()).apply { isOpaque = true}

    iconLabel.border = JBUI.Borders.empty(2)
    iconLabel.isOpaque = true

    nameLabel.border = JBUI.Borders.empty(2)
    nameLabel.isOpaque = true

    boldLabel.border = JBUI.Borders.empty(2)
    boldLabel.isOpaque = true
    // font of value should be bold
    val valueFont = boldLabel.font
    boldLabel.font = valueFont.deriveFont(valueFont.style or Font.BOLD)

    fadingLabel.border = JBUI.Borders.empty(2)
    fadingLabel.foreground = Color.LIGHT_GRAY
    fadingLabel.isOpaque = true

    centerPanel.add(nameLabel, BorderLayout.WEST)

    val valuePanel = JPanel(BorderLayout())
    valuePanel.add(boldLabel, BorderLayout.WEST)
    valuePanel.add(fadingLabel, BorderLayout.CENTER)
    valuePanel.isOpaque = true

    centerPanel.add(valuePanel, BorderLayout.CENTER)

    panel.add(iconLabel, BorderLayout.WEST)
    panel.add(centerPanel, BorderLayout.CENTER)
  }

  override fun getListCellRendererComponent(list: JList<*>,
                                            value: Any?,
                                            index: Int,
                                            selected: Boolean,
                                            expanded: Boolean): Component {
    val item = value as ConstraintCellData
    nameLabel.text = item.displayName
    boldLabel.text = if (item.boldValue != null) item.boldValue.removePrefix("@+id/").removePrefix("@id/") else ""
    fadingLabel.text = if (item.fadingValue != null) "(${item.fadingValue})" else ""

    if (selected) {
      iconLabel.icon = if (list.isFocusOwner) highlightConstraintIcon else constraintIcon

      iconLabel.background = UIUtil.getTreeSelectionBackground(list.isFocusOwner)
      panel.background = UIUtil.getTreeSelectionBackground(list.isFocusOwner)
      nameLabel.background = UIUtil.getTreeSelectionBackground(list.isFocusOwner)
      boldLabel.background = UIUtil.getTreeSelectionBackground(list.isFocusOwner)
      fadingLabel.background = UIUtil.getTreeSelectionBackground(list.isFocusOwner)

      iconLabel.foreground = UIUtil.getTreeSelectionForeground(list.isFocusOwner)
      panel.foreground = UIUtil.getTreeSelectionForeground(list.isFocusOwner)
      nameLabel.foreground = UIUtil.getTreeSelectionForeground(list.isFocusOwner)
      boldLabel.foreground = UIUtil.getTreeSelectionForeground(list.isFocusOwner)
      fadingLabel.foreground = UIUtil.getTreeSelectionForeground(list.isFocusOwner)
    }
    else {
      iconLabel.icon = constraintIcon

      iconLabel.background = secondaryPanelBackground
      panel.background = secondaryPanelBackground
      nameLabel.background = secondaryPanelBackground
      boldLabel.background = secondaryPanelBackground
      fadingLabel.background = secondaryPanelBackground

      iconLabel.foreground = UIUtil.getTreeForeground(false, list.isFocusOwner)
      panel.foreground = UIUtil.getTreeForeground(false, list.isFocusOwner)
      nameLabel.foreground = UIUtil.getTreeForeground(false, list.isFocusOwner)
      boldLabel.foreground = UIUtil.getTreeForeground(false, list.isFocusOwner)
      fadingLabel.foreground = FADING_LABEL_COLOR
    }

    return panel
  }
}

/**
 * Return a list of attributes which have same direction of the given [SecondarySelector.Constraint].
 */
fun getAttributesForConstraint(constraint: SecondarySelector.Constraint, apiLevel: Int, isRtl: Boolean): List<String> {
  return when (constraint) {
    SecondarySelector.Constraint.LEFT -> when {
      apiLevel < RtlSupportProcessor.RTL_TARGET_SDK_START -> LEFT_ATTRIBUTES
      isRtl -> END_ATTRIBUTES + LEFT_ATTRIBUTES
      else -> START_ATTRIBUTES + LEFT_ATTRIBUTES
    }
    SecondarySelector.Constraint.RIGHT -> when {
      apiLevel < RtlSupportProcessor.RTL_TARGET_SDK_START -> RIGHT_ATTRIBUTES
      isRtl -> START_ATTRIBUTES + RIGHT_ATTRIBUTES
      else -> END_ATTRIBUTES + RIGHT_ATTRIBUTES
    }
    SecondarySelector.Constraint.TOP -> TOP_ATTRIBUTES
    SecondarySelector.Constraint.BOTTOM -> BOTTOM_ATTRIBUTES
    else -> BASELINE_ATTRIBUTES
  }
}

/**
 * Return [SecondarySelector.Constraint] which represent the same direction of the given attribute.
 */
fun getConstraintForAttribute(attribute: String, apiLevel: Int, isRtl: Boolean): SecondarySelector.Constraint? {
  when {
    apiLevel < RtlSupportProcessor.RTL_TARGET_SDK_START -> return when (attribute) {
      in LEFT_ATTRIBUTES -> SecondarySelector.Constraint.LEFT
      in RIGHT_ATTRIBUTES -> SecondarySelector.Constraint.RIGHT
      in TOP_ATTRIBUTES -> SecondarySelector.Constraint.TOP
      in BOTTOM_ATTRIBUTES -> SecondarySelector.Constraint.BOTTOM
      in BASELINE_ATTRIBUTES -> SecondarySelector.Constraint.BASELINE
      else -> null
    }
    isRtl -> return when (attribute) {
      in LEFT_ATTRIBUTES, in END_ATTRIBUTES -> SecondarySelector.Constraint.LEFT
      in RIGHT_ATTRIBUTES, in START_ATTRIBUTES -> SecondarySelector.Constraint.RIGHT
      in TOP_ATTRIBUTES -> SecondarySelector.Constraint.TOP
      in BOTTOM_ATTRIBUTES -> SecondarySelector.Constraint.BOTTOM
      in BASELINE_ATTRIBUTES -> SecondarySelector.Constraint.BASELINE
      else -> null
    }
    else -> return when (attribute) {
      in LEFT_ATTRIBUTES, in START_ATTRIBUTES -> SecondarySelector.Constraint.LEFT
      in RIGHT_ATTRIBUTES, in END_ATTRIBUTES -> SecondarySelector.Constraint.RIGHT
      in TOP_ATTRIBUTES -> SecondarySelector.Constraint.TOP
      in BOTTOM_ATTRIBUTES -> SecondarySelector.Constraint.BOTTOM
      in BASELINE_ATTRIBUTES -> SecondarySelector.Constraint.BASELINE
      else -> null
    }
  }
}

private val START_ATTRIBUTES = listOf(
  SdkConstants.ATTR_LAYOUT_START_TO_START_OF,
  SdkConstants.ATTR_LAYOUT_START_TO_END_OF
)

private val END_ATTRIBUTES = listOf(
  SdkConstants.ATTR_LAYOUT_END_TO_START_OF,
  SdkConstants.ATTR_LAYOUT_END_TO_END_OF
)

private val LEFT_ATTRIBUTES = listOf(
  SdkConstants.ATTR_LAYOUT_LEFT_TO_LEFT_OF,
  SdkConstants.ATTR_LAYOUT_LEFT_TO_RIGHT_OF
)

private val RIGHT_ATTRIBUTES = listOf(
  SdkConstants.ATTR_LAYOUT_RIGHT_TO_RIGHT_OF,
  SdkConstants.ATTR_LAYOUT_RIGHT_TO_LEFT_OF
)

private val TOP_ATTRIBUTES = listOf(
  SdkConstants.ATTR_LAYOUT_TOP_TO_TOP_OF,
  SdkConstants.ATTR_LAYOUT_TOP_TO_BOTTOM_OF
)

private val BOTTOM_ATTRIBUTES = listOf(
  SdkConstants.ATTR_LAYOUT_BOTTOM_TO_TOP_OF,
  SdkConstants.ATTR_LAYOUT_BOTTOM_TO_BOTTOM_OF
)

private val BASELINE_ATTRIBUTES = listOf(
  SdkConstants.ATTR_LAYOUT_BASELINE_TO_BASELINE_OF
)

val CONSTRAINT_ATTRIBUTES = listOf(
  SdkConstants.ATTR_LAYOUT_LEFT_TO_LEFT_OF,
  SdkConstants.ATTR_LAYOUT_LEFT_TO_RIGHT_OF,
  SdkConstants.ATTR_LAYOUT_START_TO_START_OF,
  SdkConstants.ATTR_LAYOUT_START_TO_END_OF,
  SdkConstants.ATTR_LAYOUT_END_TO_START_OF,
  SdkConstants.ATTR_LAYOUT_END_TO_END_OF,
  SdkConstants.ATTR_LAYOUT_RIGHT_TO_LEFT_OF,
  SdkConstants.ATTR_LAYOUT_RIGHT_TO_RIGHT_OF,
  SdkConstants.ATTR_LAYOUT_TOP_TO_TOP_OF,
  SdkConstants.ATTR_LAYOUT_TOP_TO_BOTTOM_OF,
  SdkConstants.ATTR_LAYOUT_BOTTOM_TO_TOP_OF,
  SdkConstants.ATTR_LAYOUT_BOTTOM_TO_BOTTOM_OF,
  SdkConstants.ATTR_LAYOUT_BASELINE_TO_BASELINE_OF
)<|MERGE_RESOLUTION|>--- conflicted
+++ resolved
@@ -345,20 +345,7 @@
       override fun mouseClicked(e: MouseEvent?) {
         val component = widgetModel.component ?: return
         val surface = widgetModel.surface ?: return
-<<<<<<< HEAD
-        if (StudioFlags.NELE_SHOW_ISSUE_PANEL_IN_PROBLEMS.get()) {
-          val service = IssuePanelService.getInstance(surface.project)
-          if (service == null) {
-            Logger.getInstance(WarningPanel::class.java).warn("Cannot find issue panel service")
-            return
-          }
-          service.showCurrentFileAndQualifierTab()
-          service.attachIssueModel(surface.issueModel, surface.model!!.virtualFile)
-        }
-        surface.issuePanel.showIssueForComponent(component, true)
-=======
         IssuePanelService.getInstance(surface.project).showIssueForComponent(surface, true, component, true)
->>>>>>> ad5b6ee3
       }
     }
 
