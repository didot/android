--- conflicted
+++ resolved
@@ -331,7 +331,7 @@
    */
   static class DisappearingActionMenu extends ViewActionMenu implements EnabledAction {
 
-    DisappearingActionMenu(@NotNull String menuName,
+    public DisappearingActionMenu(@NotNull String menuName,
                                   @Nullable Icon icon,
                                   @NotNull List<ViewAction> actions) {
       super(menuName, icon, actions);
@@ -516,44 +516,7 @@
     return true;
   }
 
-<<<<<<< HEAD
-  /**
-   * Paint the component and its children on the given context
-   *
-   * @param gc         graphics context
-   * @param screenView the current screenview
-   * @param component  the component to draw
-   * @return true to indicate that we will need to be repainted
-   */
-  @Override
-  public boolean drawGroup(@NotNull Graphics2D gc, @NotNull ScreenView screenView,
-                           @NotNull NlComponent component) {
-    updateActions(screenView.getSelectionModel().getSelection());
-    return false;
-  }
-
-  private static class ToggleAutoConnectAction extends ToggleViewAction implements Enableable {
-    ToggleAutoConnectAction() {
-      super(StudioIcons.LayoutEditor.Toolbar.AUTO_CORRECT_OFF, StudioIcons.LayoutEditor.Toolbar.AUTO_CONNECT, "Turn On Autoconnect",
-            "Turn Off Autoconnect");
-    }
-
-    @Override
-    public void enable(List<NlComponent> selection) {
-      // FIXME Why is this empty ? Can we remove the Enableable interface and all related code?
-    }
-
-    @Override
-    public boolean isSelected(@NotNull ViewEditor editor,
-                              @NotNull ViewHandler handler,
-                              @NotNull NlComponent parent,
-                              @NotNull List<NlComponent> selectedChildren) {
-      return PropertiesComponent.getInstance().getBoolean(AUTO_CONNECT_PREF_KEY, false);
-    }
-
-=======
   private static class ClearConstraintsAction extends DirectViewAction {
->>>>>>> 213d2092
     @Override
     public void perform(@NotNull ViewEditor editor,
                         @NotNull ViewHandler handler,
@@ -687,7 +650,7 @@
   private static class ToggleVisibilityAction extends ToggleViewAction {
     String mType;
 
-    ToggleVisibilityAction(String type, String text, boolean defaultValue) {
+    public ToggleVisibilityAction(String type, String text, boolean defaultValue) {
       super(null, AllIcons.Actions.Checked, text, text);
       mType = type;
       ourVisibilityFlags.put(mType, PropertiesComponent.getInstance().getBoolean(type, defaultValue));
@@ -778,7 +741,7 @@
 
     final int myType;
 
-    AddElementAction(int type, Icon icon, String text) {
+    public AddElementAction(int type, Icon icon, String text) {
       super(icon, text);
       myType = type;
     }
@@ -1142,7 +1105,7 @@
     private int myMarginIconValue;
     private Icon myMarginIcon;
 
-    MarginSelector() {
+    public MarginSelector() {
       setLabel("Default Margins"); // tooltip
       myMarginPopup.setActionListener((e) -> setMargin());
     }
