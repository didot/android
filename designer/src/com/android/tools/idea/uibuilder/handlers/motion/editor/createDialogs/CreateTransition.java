/*
 * Copyright (C) 2019 The Android Open Source Project
 *
 * Licensed under the Apache License, Version 2.0 (the "License");
 * you may not use this file except in compliance with the License.
 * You may obtain a copy of the License at
 *
 *      http://www.apache.org/licenses/LICENSE-2.0
 *
 * Unless required by applicable law or agreed to in writing, software
 * distributed under the License is distributed on an "AS IS" BASIS,
 * WITHOUT WARRANTIES OR CONDITIONS OF ANY KIND, either express or implied.
 * See the License for the specific language governing permissions and
 * limitations under the License.
 */
package com.android.tools.idea.uibuilder.handlers.motion.editor.createDialogs;

import com.android.tools.idea.uibuilder.handlers.motion.editor.adapters.MEIcons;
import com.android.tools.idea.uibuilder.handlers.motion.editor.adapters.MEUI;
import com.android.tools.idea.uibuilder.handlers.motion.editor.adapters.MTag;
import com.android.tools.idea.uibuilder.handlers.motion.editor.adapters.MotionSceneAttrs;
import com.android.tools.idea.uibuilder.handlers.motion.editor.adapters.Track;
import com.android.tools.idea.uibuilder.handlers.motion.editor.ui.MeModel;
import com.android.tools.idea.uibuilder.handlers.motion.editor.ui.Utils;
import com.android.tools.idea.uibuilder.handlers.motion.editor.utils.Debug;

import javax.swing.JButton;
import javax.swing.JComboBox;
import javax.swing.JComponent;
import javax.swing.JFrame;
import javax.swing.JLabel;
import javax.swing.JSeparator;
import javax.swing.JTextField;
import java.awt.GridBagConstraints;
import java.awt.Insets;

/**
 * This is the dialog that pops up when you create a Transition
 */
public class CreateTransition extends BaseCreatePanel {
  static String TITLE = "Create ConstraintSet";
  JComboBox<String> mStartId = MEUI.makeComboBox(new String[]{});
  JComboBox<String> mEndId = MEUI.makeComboBox(new String[]{});
  private final String DURATION_PROMPT = "Duration in ms";
  private final String ENTER_TID = "Enter Transition's id";
  String[] options = {"Do Nothing",
    "Jump to Start",
    "Jump to End",
    "Animate to Start",
    "Animate to End"
  };

  static final String[] ourValues = {
    "none",
    "jumpToStart",
    "jumpToEnd",
    "animateToStart",
    "animateToEnd",
  };
  JComboBox<String> comboBox = MEUI.makeComboBox(options);

  public CreateTransition() {
    icon = MEIcons.CREATE_TRANSITION;

    GridBagConstraints gbc = new GridBagConstraints();
    int y = 0;
    grid(gbc, 0, y++, 1, 1);
    gbc.weighty = 0;
    gbc.ipadx = MEUI.scale(60);
    gbc.insets = MEUI.dialogLabelInsets();

    gbc.fill = GridBagConstraints.HORIZONTAL;
    add(new JLabel("CREATE TRANSITION"), gbc);
    grid(gbc, 0, y++);
    gbc.weighty = 0;
    gbc.insets = MEUI.dialogSeparatorInsets();
    gbc.anchor = GridBagConstraints.CENTER;
    add(new JSeparator(), gbc);

    grid(gbc, 0, y++);
    gbc.weighty = 0;
    gbc.insets = MEUI.dialogLabelInsets();
<<<<<<< HEAD
    gbc.anchor = GridBagConstraints.CENTER;
    add(new JLabel("ID"), gbc);
    grid(gbc, 0, y++);
    gbc.insets = MEUI.dialogControlInsets();
    gbc.anchor = GridBagConstraints.CENTER;
    add(mTransitionId = newTextField(ENTER_TID, 15), gbc);

    grid(gbc, 0, y++);
    gbc.weighty = 0;
    gbc.insets = MEUI.dialogLabelInsets();
=======
>>>>>>> 7af60d2c
    gbc.anchor = GridBagConstraints.CENTER;
    add(new JLabel("Start"), gbc);
    grid(gbc, 0, y++);
    gbc.insets = MEUI.dialogControlInsets();
    gbc.anchor = GridBagConstraints.CENTER;
    add(mStartId, gbc);

    grid(gbc, 0, y++);
    gbc.weighty = 0;
    gbc.insets = MEUI.dialogLabelInsets();
    gbc.anchor = GridBagConstraints.CENTER;
    add(new JLabel("End"), gbc);
    grid(gbc, 0, y++);
    gbc.insets = MEUI.dialogControlInsets();
    gbc.anchor = GridBagConstraints.CENTER;
    add(mEndId, gbc);


    grid(gbc, 0, y++);
    gbc.insets = MEUI.dialogLabelInsets();
    gbc.anchor = GridBagConstraints.CENTER;
    add(new JLabel("Automatically"), gbc);
    grid(gbc, 0, y++);
    gbc.insets = MEUI.dialogControlInsets();
    gbc.anchor = GridBagConstraints.CENTER;
    add(comboBox, gbc);
    gbc.weighty = 1;
    grid(gbc, 0, y++, 2, 1);
    add(new JComponent() {
    }, gbc);
    gbc.weighty = 0;
    gbc.weightx = 1;
    gbc.insets = MEUI.insets(8, 12, 12, 12);
    gbc.anchor = GridBagConstraints.SOUTHEAST;
    grid(gbc, 0, y++, 2, 1);
    JButton ok = new JButton("Add");
    add(ok, gbc);
    ok.addActionListener(e -> create());
  }

  @Override
  protected boolean populateDialog() {
    MeModel model = mMotionEditor.getMeModel();
    MTag[] mtags = model.motionScene.getChildTags("ConstraintSet");
    if (mtags.length < 2) {
      showPreconditionDialog("Transition must at least 2 ConstraintSets to create a Transition");
      return false;
    }

    mStartId.removeAllItems();
    mEndId.removeAllItems();
    for (int i = 0; i < mtags.length; i++) {
      String id = mtags[i].getAttributeValue("id");
      mStartId.addItem(Utils.stripID(id));
      mEndId.addItem(Utils.stripID(id));
    }
    mStartId.setSelectedIndex(0);
    mEndId.setSelectedIndex(1);
    return true;
  }

  /**
   * This creates the transition
   */
  @Override
  public MTag create() {
    if (DEBUG) {
      Debug.log(" IN CREATE TRANSITION");
    }
    String sid = (String) mStartId.getSelectedItem();
    String eid = (String) mEndId.getSelectedItem();

<<<<<<< HEAD
    if (tid.equals(ENTER_TID)){
      tid = "";
    }
    if (tid.length() > 0) {
      if (Character.isDigit(tid.charAt(0))) {
        showErrorDialog("Transition ID cannot start with a number");
        return null;
      }
    }
=======
>>>>>>> 7af60d2c
    if (sid.length() == 0 && eid.length() == 0) {
      showErrorDialog("Transition must have a start and end id");
      return null;
    }
    if (sid.length() == 0) {
      showErrorDialog("Transition must have a start id");
      return null;
    }
    if (eid.length() == 0) {
      showErrorDialog("Transition must have an end id");
      return null;
    }

    // TODO error checking
    MeModel model = mMotionEditor.getMeModel();
    MTag.TagWriter writer = model.motionScene.getChildTagWriter(MotionSceneAttrs.Tags.TRANSITION);
    writer.setAttribute(MotionSceneAttrs.MOTION, MotionSceneAttrs.Transition.ATTR_CONSTRAINTSET_START, addIdPrefix(sid));
    writer.setAttribute(MotionSceneAttrs.MOTION, MotionSceneAttrs.Transition.ATTR_CONSTRAINTSET_END, addIdPrefix(eid));

    int index = comboBox.getSelectedIndex();
    if (index > 0) {
      writer.setAttribute(MotionSceneAttrs.MOTION, MotionSceneAttrs.Transition.ATTR_AUTO_TRANSITION, ourValues[index]);
    }
    MTag ret = writer.commit("Create Transition");
    Track.createTransition(mMotionEditor.myTrack);
    mMotionEditor.setMTag(model);
    super.create();
    return ret;
  }

  @Override
  public String getName() {
    return MotionSceneAttrs.Tags.TRANSITION;
  }

}<|MERGE_RESOLUTION|>--- conflicted
+++ resolved
@@ -80,19 +80,6 @@
     grid(gbc, 0, y++);
     gbc.weighty = 0;
     gbc.insets = MEUI.dialogLabelInsets();
-<<<<<<< HEAD
-    gbc.anchor = GridBagConstraints.CENTER;
-    add(new JLabel("ID"), gbc);
-    grid(gbc, 0, y++);
-    gbc.insets = MEUI.dialogControlInsets();
-    gbc.anchor = GridBagConstraints.CENTER;
-    add(mTransitionId = newTextField(ENTER_TID, 15), gbc);
-
-    grid(gbc, 0, y++);
-    gbc.weighty = 0;
-    gbc.insets = MEUI.dialogLabelInsets();
-=======
->>>>>>> 7af60d2c
     gbc.anchor = GridBagConstraints.CENTER;
     add(new JLabel("Start"), gbc);
     grid(gbc, 0, y++);
@@ -165,18 +152,6 @@
     String sid = (String) mStartId.getSelectedItem();
     String eid = (String) mEndId.getSelectedItem();
 
-<<<<<<< HEAD
-    if (tid.equals(ENTER_TID)){
-      tid = "";
-    }
-    if (tid.length() > 0) {
-      if (Character.isDigit(tid.charAt(0))) {
-        showErrorDialog("Transition ID cannot start with a number");
-        return null;
-      }
-    }
-=======
->>>>>>> 7af60d2c
     if (sid.length() == 0 && eid.length() == 0) {
       showErrorDialog("Transition must have a start and end id");
       return null;
