--- conflicted
+++ resolved
@@ -34,10 +34,6 @@
 import com.android.tools.idea.common.api.InsertType;
 import com.android.tools.idea.common.command.NlWriteCommandActionUtil;
 import com.android.tools.idea.common.model.NlComponent;
-<<<<<<< HEAD
-import com.android.tools.idea.uibuilder.api.ViewEditor;
-=======
->>>>>>> ad5b6ee3
 import com.android.tools.idea.uibuilder.api.ViewHandler;
 import com.android.tools.idea.uibuilder.api.XmlType;
 import com.android.xml.XmlBuilder;
@@ -76,27 +72,15 @@
   }
 
   @Override
-<<<<<<< HEAD
-  public boolean onCreate(@NotNull ViewEditor editor,
-                          @Nullable NlComponent parent,
-                          @NotNull NlComponent newChild,
-                          @NotNull InsertType insertType) {
-    if (!Material3UtilKt.hasMaterial3Dependency(editor.getModel().getFacet())) {
-=======
   public boolean onCreate(@Nullable NlComponent parent,
                           @NotNull NlComponent newChild,
                           @NotNull InsertType insertType) {
     if (!Material3UtilKt.hasMaterial3Dependency(newChild.getModel().getFacet())) {
->>>>>>> ad5b6ee3
       // The BottomAppBar uses the Colored style in Material 2
       NlWriteCommandActionUtil.run(newChild, "Setup BottomAppBar", () ->
         newChild.setAttribute(null, ATTR_STYLE, STYLE_RESOURCE_PREFIX + "Widget.MaterialComponents.BottomAppBar.Colored")
       );
     }
-<<<<<<< HEAD
-    return super.onCreate(editor, parent, newChild, insertType);
-=======
     return super.onCreate(parent, newChild, insertType);
->>>>>>> ad5b6ee3
   }
 }