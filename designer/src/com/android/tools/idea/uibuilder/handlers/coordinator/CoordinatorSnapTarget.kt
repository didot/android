/*
 * Copyright (C) 2017 The Android Open Source Project
 *
 * Licensed under the Apache License, Version 2.0 (the "License");
 * you may not use this file except in compliance with the License.
 * You may obtain a copy of the License at
 *
 *      http://www.apache.org/licenses/LICENSE-2.0
 *
 * Unless required by applicable law or agreed to in writing, software
 * distributed under the License is distributed on an "AS IS" BASIS,
 * WITHOUT WARRANTIES OR CONDITIONS OF ANY KIND, either express or implied.
 * See the License for the specific language governing permissions and
 * limitations under the License.
 */
package com.android.tools.idea.uibuilder.handlers.coordinator

import com.android.SdkConstants
import com.android.tools.idea.common.model.AndroidDpCoordinate
import com.android.tools.idea.common.model.AttributesTransaction
import com.android.tools.idea.common.model.NlAttributesHolder
import com.android.tools.idea.common.scene.NonPlaceholderDragTarget
import com.android.tools.idea.common.scene.SceneContext
import com.android.tools.idea.common.scene.draw.DisplayList
import com.android.tools.idea.common.scene.target.BaseTarget
import com.android.tools.idea.common.scene.target.Target
import com.android.tools.idea.uibuilder.model.ensureLiveId
import java.awt.Color

/**
 * A "snap" target for CoordinatorLayout. When a CoordinatorDragTarget
 * is moved close to this, we'll snap the component at the location.
 */
class CoordinatorSnapTarget constructor(type: Type) : BaseTarget(), NonPlaceholderDragTarget {
  private val DEBUG: Boolean = false

  enum class Type {
    LEFT, LEFT_TOP, LEFT_BOTTOM,
    RIGHT, RIGHT_TOP, RIGHT_BOTTOM,
    TOP, CENTER, BOTTOM
  }

  private var myType: Type = type
  private var mySize: Int = 32

  override fun getPreferenceLevel(): Int = Target.ANCHOR_LEVEL

  override fun layout(context: SceneContext, left: Int, top: Int, right: Int, bottom: Int): Boolean {
    var l = left
    var t = top
    var r = right
    var b = bottom
    val d = Math.min(Math.min(b- t, r- l) / 4, mySize)
    if (myType == Type.RIGHT_TOP || myType == Type.RIGHT || myType == Type.RIGHT_BOTTOM) {
      l = r - d
    } else if (myType == Type.TOP || myType == Type.CENTER || myType == Type.BOTTOM) {
      l = l + (r - l) / 2 - d / 2
    }
    if (myType == Type.LEFT_BOTTOM || myType == Type.BOTTOM || myType == Type.RIGHT_BOTTOM) {
      t = b - d
    } else if (myType == Type.LEFT || myType == Type.CENTER || myType == Type.RIGHT) {
      t = t + (b - t) / 2 - d / 2
    }
    r = l + d
    b = t + d
    myLeft = l.toFloat()
    myTop = t.toFloat()
    myRight = r.toFloat()
    myBottom = b.toFloat()
    return false
  }

  override fun render(list: DisplayList, sceneContext: SceneContext) {
    @Suppress("ConstantConditionIf")
    if (DEBUG) {
      val color = if (mIsOver) Color.orange else Color.green
      list.addRect(sceneContext, myLeft, myTop, myRight, myBottom, color)
      list.addLine(sceneContext, myLeft, myTop, myRight, myBottom, color)
      list.addLine(sceneContext, myLeft, myBottom, myRight, myTop, color)
    }
    DrawSnapTarget.add(list, sceneContext, myLeft, myTop, myRight, myBottom, mIsOver)
  }

  override fun isHittable(): Boolean {
    return !myComponent.isSelected && !myComponent.isDragging;
  }

<<<<<<< HEAD
  fun isSnapped(@AndroidDpCoordinate x: Int, @AndroidDpCoordinate y: Int) = (x.toFloat() in myLeft..myRight) && (y.toFloat() in myTop..myBottom)
=======
  fun isSnapped(@AndroidDpCoordinate x: Int, @AndroidDpCoordinate y: Int) =
    coordinateInRange(x, myLeft, myRight) && coordinateInRange(y, myTop, myBottom)

  private fun coordinateInRange(x: Int, left: Float, right: Float): Boolean = x >= left && x <= right
>>>>>>> 4ae98eb0

  fun snap(attributes: NlAttributesHolder) {
    val value = when (myType) {
      Type.LEFT -> "start|center"
      Type.RIGHT -> "end|center"
      Type.TOP -> "top|center"
      Type.BOTTOM -> "bottom|center"
      Type.LEFT_TOP -> "start|top"
      Type.LEFT_BOTTOM -> "start|bottom"
      Type.CENTER -> "center"
      Type.RIGHT_TOP -> "end|top"
      Type.RIGHT_BOTTOM -> "end|bottom"
    }
    attributes.setAttribute(SdkConstants.AUTO_URI, SdkConstants.ATTR_LAYOUT_ANCHOR_GRAVITY, value)
    attributes.setAttribute(SdkConstants.AUTO_URI, SdkConstants.ATTR_LAYOUT_ANCHOR, SdkConstants.NEW_ID_PREFIX + myComponent.nlComponent.ensureLiveId())
  }
}<|MERGE_RESOLUTION|>--- conflicted
+++ resolved
@@ -85,14 +85,10 @@
     return !myComponent.isSelected && !myComponent.isDragging;
   }
 
-<<<<<<< HEAD
-  fun isSnapped(@AndroidDpCoordinate x: Int, @AndroidDpCoordinate y: Int) = (x.toFloat() in myLeft..myRight) && (y.toFloat() in myTop..myBottom)
-=======
   fun isSnapped(@AndroidDpCoordinate x: Int, @AndroidDpCoordinate y: Int) =
     coordinateInRange(x, myLeft, myRight) && coordinateInRange(y, myTop, myBottom)
 
   private fun coordinateInRange(x: Int, left: Float, right: Float): Boolean = x >= left && x <= right
->>>>>>> 4ae98eb0
 
   fun snap(attributes: NlAttributesHolder) {
     val value = when (myType) {
