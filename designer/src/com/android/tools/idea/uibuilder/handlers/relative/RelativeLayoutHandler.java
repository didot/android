--- conflicted
+++ resolved
@@ -38,11 +38,7 @@
 import java.util.stream.Collectors;
 
 /**
-<<<<<<< HEAD
- * Handler for the {@code <RelativeLayout>} layout
-=======
  * Legacy Handler for the {@code <RelativeLayout>} layout
->>>>>>> 7bd3f2d2
  */
 public class RelativeLayoutHandler extends ViewGroupHandler {
   @Override
@@ -89,11 +85,7 @@
         for (NlComponent component : components) {
           NlComponent finalPrevious = previous;
 
-<<<<<<< HEAD
-          NlWriteCommandAction.run(component, type.getDescription(), () -> {
-=======
           NlWriteCommandAction.run(component, "Apply Constraints", () -> {
->>>>>>> 7bd3f2d2
             if (finalPrevious == null) {
               moveHandler.applyConstraints(component);
             }
@@ -123,11 +115,7 @@
           .stream()
           .filter(component -> component.getParent() != layout.getNlComponent())
           .collect(Collectors.toList());
-<<<<<<< HEAD
-        editor.getModel().addComponents(added, layout.getNlComponent(), null, insertType);
-=======
         editor.getModel().addComponents(added, layout.getNlComponent(), null, insertType, editor);
->>>>>>> 7bd3f2d2
       }
     };
   }
