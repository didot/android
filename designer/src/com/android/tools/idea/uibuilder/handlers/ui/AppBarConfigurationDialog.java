--- conflicted
+++ resolved
@@ -70,15 +70,6 @@
 import com.intellij.ui.components.JBLabel;
 import com.intellij.ui.components.JBLoadingPanel;
 import com.intellij.uiDesigner.core.GridLayoutManager;
-<<<<<<< HEAD
-import com.intellij.util.concurrency.SameThreadExecutor;
-import org.jetbrains.android.facet.AndroidFacet;
-import org.jetbrains.annotations.NotNull;
-import org.jetbrains.annotations.Nullable;
-
-import javax.swing.*;
-=======
->>>>>>> 368aefa1
 import java.awt.*;
 import java.awt.event.ActionListener;
 import java.awt.event.ComponentAdapter;
@@ -295,11 +286,7 @@
       public void onFailure(@NotNull Throwable t) {
         onBuildError();
       }
-<<<<<<< HEAD
-    }, SameThreadExecutor.INSTANCE);
-=======
     }, MoreExecutors.directExecutor());
->>>>>>> 368aefa1
 
     return true;
   }
