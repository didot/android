/*
 * Copyright (C) 2015 The Android Open Source Project
 *
 * Licensed under the Apache License, Version 2.0 (the "License");
 * you may not use this file except in compliance with the License.
 * You may obtain a copy of the License at
 *
 *      http://www.apache.org/licenses/LICENSE-2.0
 *
 * Unless required by applicable law or agreed to in writing, software
 * distributed under the License is distributed on an "AS IS" BASIS,
 * WITHOUT WARRANTIES OR CONDITIONS OF ANY KIND, either express or implied.
 * See the License for the specific language governing permissions and
 * limitations under the License.
 */
package com.android.tools.idea.uibuilder.handlers;

import android.view.View;
import android.view.ViewGroup;
<<<<<<< HEAD
import com.android.tools.idea.uibuilder.api.*;
import com.android.tools.idea.uibuilder.api.actions.ViewAction;
import com.android.tools.idea.common.model.NlComponent;
import com.android.tools.idea.uibuilder.model.NlComponentHelperKt;
import com.android.tools.idea.common.scene.SceneComponent;
=======
import com.android.tools.idea.common.model.NlComponent;
import com.android.tools.idea.uibuilder.api.InsertType;
import com.android.tools.idea.uibuilder.api.ScrollHandler;
import com.android.tools.idea.uibuilder.api.ScrollViewScrollHandler;
import com.android.tools.idea.uibuilder.api.ViewEditor;
import com.android.tools.idea.uibuilder.api.actions.ViewAction;
import com.android.tools.idea.uibuilder.model.NlComponentHelperKt;
>>>>>>> 7bd3f2d2
import com.google.common.collect.ImmutableList;
import org.jetbrains.annotations.NotNull;
import org.jetbrains.annotations.Nullable;

import java.util.List;

import static com.android.SdkConstants.*;

/**
 * Handler for the {@code <HorizontalScrollView>} widget
 */
public class HorizontalScrollViewHandler extends ScrollViewHandler {
  @Override
  @NotNull
  public List<String> getInspectorProperties() {
    return ImmutableList.of(ATTR_FILL_VIEWPORT);
  }

  @Override
  public void onChildInserted(@NotNull ViewEditor editor,
                              @NotNull NlComponent parent,
                              @NotNull NlComponent child,
                              @NotNull InsertType insertType) {
    child.setAttribute(ANDROID_URI, ATTR_LAYOUT_WIDTH, VALUE_WRAP_CONTENT);
    child.setAttribute(ANDROID_URI, ATTR_LAYOUT_HEIGHT, VALUE_MATCH_PARENT);
  }

  @Override
  public boolean onCreate(@NotNull ViewEditor editor,
                          @Nullable NlComponent parent,
                          @NotNull NlComponent node,
                          @NotNull InsertType insertType) {
    if (insertType.isCreate()) {
      // Insert a default linear layout (which will in turn be registered as
      // a child of this node and the create child method above will set its
      // fill parent attributes, its id, etc.
      NlComponent linear = NlComponentHelperKt.createChild(node, editor, FQCN_LINEAR_LAYOUT, null, InsertType.VIEW_HANDLER);
      linear.setAttribute(ANDROID_URI, ATTR_ORIENTATION, VALUE_VERTICAL);
    }

    return true;
  }

  @Nullable
  @Override
<<<<<<< HEAD
  public DragHandler createDragHandler(@NotNull ViewEditor editor,
                                       @NotNull SceneComponent layout,
                                       @NotNull List<NlComponent> components,
                                       @NotNull DragType type) {
    return new OneChildDragHandler(editor, this, layout, components, type);
=======
  public ScrollHandler createScrollHandler(@NotNull ViewEditor editor, @NotNull NlComponent component) {
    ViewGroup viewGroup = getViewGroupFromComponent(component);
    if (viewGroup == null) {
      return null;
    }

    int maxScrollableWidth = getMaxScrollable(viewGroup, ViewGroup::getWidth, View::getMeasuredWidth);

    if (maxScrollableWidth > 0) {
      // There is something to scroll
      return ScrollViewScrollHandler.createHandler(viewGroup, maxScrollableWidth, 10, ScrollViewScrollHandler.Orientation.HORIZONTAL);
    }

    return null;
>>>>>>> 7bd3f2d2
  }

  @Nullable
  @Override
  public ScrollHandler createScrollHandler(@NotNull ViewEditor editor, @NotNull NlComponent component) {
    ViewGroup viewGroup = getViewGroupFromComponent(component);
    if (viewGroup == null) {
      return null;
    }

    int maxScrollableWidth = getMaxScrollable(viewGroup, ViewGroup::getWidth, View::getMeasuredWidth);

    if (maxScrollableWidth > 0) {
      // There is something to scroll
      return ScrollViewScrollHandler.createHandler(viewGroup, maxScrollableWidth, 10, ScrollViewScrollHandler.Orientation.HORIZONTAL);
    }

    return null;
  }

  @Override
  public void addToolbarActions(@NotNull List<ViewAction> actions) {
    actions.add(new ScrollViewHandler.ToggleRenderModeAction());
  }
}<|MERGE_RESOLUTION|>--- conflicted
+++ resolved
@@ -17,13 +17,6 @@
 
 import android.view.View;
 import android.view.ViewGroup;
-<<<<<<< HEAD
-import com.android.tools.idea.uibuilder.api.*;
-import com.android.tools.idea.uibuilder.api.actions.ViewAction;
-import com.android.tools.idea.common.model.NlComponent;
-import com.android.tools.idea.uibuilder.model.NlComponentHelperKt;
-import com.android.tools.idea.common.scene.SceneComponent;
-=======
 import com.android.tools.idea.common.model.NlComponent;
 import com.android.tools.idea.uibuilder.api.InsertType;
 import com.android.tools.idea.uibuilder.api.ScrollHandler;
@@ -31,7 +24,6 @@
 import com.android.tools.idea.uibuilder.api.ViewEditor;
 import com.android.tools.idea.uibuilder.api.actions.ViewAction;
 import com.android.tools.idea.uibuilder.model.NlComponentHelperKt;
->>>>>>> 7bd3f2d2
 import com.google.common.collect.ImmutableList;
 import org.jetbrains.annotations.NotNull;
 import org.jetbrains.annotations.Nullable;
@@ -77,32 +69,6 @@
 
   @Nullable
   @Override
-<<<<<<< HEAD
-  public DragHandler createDragHandler(@NotNull ViewEditor editor,
-                                       @NotNull SceneComponent layout,
-                                       @NotNull List<NlComponent> components,
-                                       @NotNull DragType type) {
-    return new OneChildDragHandler(editor, this, layout, components, type);
-=======
-  public ScrollHandler createScrollHandler(@NotNull ViewEditor editor, @NotNull NlComponent component) {
-    ViewGroup viewGroup = getViewGroupFromComponent(component);
-    if (viewGroup == null) {
-      return null;
-    }
-
-    int maxScrollableWidth = getMaxScrollable(viewGroup, ViewGroup::getWidth, View::getMeasuredWidth);
-
-    if (maxScrollableWidth > 0) {
-      // There is something to scroll
-      return ScrollViewScrollHandler.createHandler(viewGroup, maxScrollableWidth, 10, ScrollViewScrollHandler.Orientation.HORIZONTAL);
-    }
-
-    return null;
->>>>>>> 7bd3f2d2
-  }
-
-  @Nullable
-  @Override
   public ScrollHandler createScrollHandler(@NotNull ViewEditor editor, @NotNull NlComponent component) {
     ViewGroup viewGroup = getViewGroupFromComponent(component);
     if (viewGroup == null) {
