--- conflicted
+++ resolved
@@ -45,12 +45,9 @@
 
   public static final int RESIZING_CORNER_SIZE = 32;
   public static final int RESIZING_HOVERING_SIZE = 48;
-<<<<<<< HEAD
-=======
 
   public static final Color DARK_LIST_BACKGROUND = new Color(0x3c3f41);
   public static final Color DARK_LIST_FOREGROUND = new Color(0xbbbbbb);
->>>>>>> 291841c8
 
   public static final JBColor RULER_BG = new JBColor(Color.WHITE, ColorUtil.brighter(DARK_LIST_BACKGROUND, 1));
   public static final JBColor BOUNDS_RECT_COLOR = new JBColor(0xbdbdbd, DARK_LIST_FOREGROUND.getRGB());
