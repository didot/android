/*
 * Copyright (C) 2016 The Android Open Source Project
 *
 * Licensed under the Apache License, Version 2.0 (the "License");
 * you may not use this file except in compliance with the License.
 * You may obtain a copy of the License at
 *
 *      http://www.apache.org/licenses/LICENSE-2.0
 *
 * Unless required by applicable law or agreed to in writing, software
 * distributed under the License is distributed on an "AS IS" BASIS,
 * WITHOUT WARRANTIES OR CONDITIONS OF ANY KIND, either express or implied.
 * See the License for the specific language governing permissions and
 * limitations under the License.
 */
package com.android.tools.idea.uibuilder.property;

<<<<<<< HEAD
import com.android.tools.adtui.workbench.ToolContent;
import com.android.tools.idea.uibuilder.api.ViewHandler;
import com.android.tools.idea.uibuilder.model.ModelListener;
import com.android.tools.idea.uibuilder.model.NlComponent;
import com.android.tools.idea.uibuilder.model.NlModel;
=======
import com.android.SdkConstants;
import com.android.ide.common.res2.ResourceItem;
import com.android.tools.adtui.workbench.ToolContent;
import com.android.tools.idea.common.analytics.NlUsageTrackerManager;
import com.android.tools.idea.uibuilder.api.ViewHandler;
import com.android.tools.idea.common.model.ModelListener;
import com.android.tools.idea.common.model.NlComponent;
import com.android.tools.idea.uibuilder.model.NlComponentHelperKt;
import com.android.tools.idea.common.model.NlModel;
import com.android.tools.idea.uibuilder.property.assistant.ComponentAssistant;
>>>>>>> c8fa6d74
import com.android.tools.idea.uibuilder.property.editors.NlPropertyEditors;
import com.android.tools.idea.uibuilder.property.inspector.InspectorPanel;
import com.android.tools.idea.common.surface.DesignSurface;
import com.android.tools.idea.common.surface.DesignSurfaceListener;
import com.android.tools.idea.common.surface.SceneView;
import com.android.util.PropertiesMap;
import com.google.common.collect.ImmutableList;
import com.google.common.collect.ImmutableTable;
import com.google.common.collect.Table;
<<<<<<< HEAD
=======
import com.intellij.ide.util.PropertiesComponent;
>>>>>>> c8fa6d74
import com.intellij.openapi.actionSystem.AnAction;
import com.intellij.openapi.application.ApplicationManager;
import com.intellij.openapi.project.Project;
import com.intellij.openapi.ui.Divider;
import com.intellij.ui.IdeBorderFactory;
import com.intellij.ui.JBSplitter;
import com.intellij.ui.SideBorder;
import com.intellij.ui.components.JBLoadingPanel;
import com.intellij.util.Alarm;
import com.intellij.util.ui.UIUtil;
import com.intellij.util.ui.update.MergingUpdateQueue;
import com.intellij.util.ui.update.Update;
import org.jetbrains.android.facet.AndroidFacet;
import org.jetbrains.annotations.NotNull;
import org.jetbrains.annotations.Nullable;
import org.jetbrains.annotations.TestOnly;

import javax.swing.*;
import java.awt.*;
import java.awt.event.KeyListener;
import java.util.ArrayList;
import java.util.Collections;
import java.util.List;
import java.util.Map;

<<<<<<< HEAD
=======
import static com.android.tools.idea.uibuilder.property.ToggleXmlPropertyEditor.NL_XML_PROPERTY_EDITOR;

>>>>>>> c8fa6d74
public class NlPropertiesManager implements ToolContent<DesignSurface>, DesignSurfaceListener, ModelListener {
  public final static int UPDATE_DELAY_MSECS = 250;

  private final Project myProject;
  private JBLoadingPanel myLoadingPanel;
  private NlPropertiesPanel myPropertiesPanel;
  private final NlPropertyEditors myEditors;
  private final AndroidFacet myFacet;

  @Nullable private DesignSurface mySurface;
<<<<<<< HEAD
  @Nullable private ScreenView myScreenView;
=======
  @Nullable private SceneView mySceneView;
>>>>>>> c8fa6d74

  private MergingUpdateQueue myUpdateQueue;
  private boolean myFirstLoad = true;
  private boolean myLoading;
  private int myUpdateCount;
  private JBSplitter mySplitter;
  private ComponentAssistant myComponentAssistant;

  public NlPropertiesManager(@NotNull AndroidFacet facet, @Nullable DesignSurface designSurface) {
    myProject = facet.getModule().getProject();
    myFacet = facet;
    myEditors = NlPropertyEditors.getInstance(myProject);
    mySurface = designSurface;
    setToolContextWithoutCheck(designSurface);
  }

<<<<<<< HEAD
  public NlPropertiesManager(@NotNull Project project, @Nullable DesignSurface designSurface) {
    myProject = project;
    myLoadingPanel = new JBLoadingPanel(new BorderLayout(), project, 20);
    myEditors = NlPropertyEditors.getInstance(project);
    myPropertiesPanel = new NlPropertiesPanel(this, this);
    myLoadingPanel.add(myPropertiesPanel);
    setToolContext(designSurface);
  }

  // TODO:
  public void activatePropertySheet() {
    myPropertiesPanel.activatePropertySheet();
  }

  // TODO:
  public void activateInspector() {
    myPropertiesPanel.activateInspector();
=======
  // TODO:
  public void activatePropertySheet() {
    getPropertiesPanel().activatePropertySheet();
  }

  // TODO:
  public void activateInspector() {
    getPropertiesPanel().activateInspector();
>>>>>>> c8fa6d74
  }

  @Override
  public void setToolContext(@Nullable DesignSurface designSurface) {
    if (designSurface == mySurface) {
      return;
    }
    setToolContextWithoutCheck(designSurface);
  }

  @Override
  public void setRestoreToolWindow(@NotNull Runnable restoreToolWindowCallback) {
    myPropertiesPanel.setRestoreToolWindow(restoreToolWindowCallback);
  }

  @NotNull
  private JBLoadingPanel getLoadingPanel() {
    if (myLoadingPanel == null) {
      myLoadingPanel = new JBLoadingPanel(new BorderLayout(), this, 20);
      myLoadingPanel.add(getContentPanel());
    }
    return myLoadingPanel;
  }

  @NotNull
  private NlPropertiesPanel getPropertiesPanel() {
    if (myPropertiesPanel == null) {
      myPropertiesPanel = new NlPropertiesPanel(this, this);
    }
    return myPropertiesPanel;
  }

  @NotNull
  private ComponentAssistant getComponentAssistant() {
    if (myComponentAssistant == null) {
      myComponentAssistant = new ComponentAssistant(myProject);
    }

    return myComponentAssistant;
  }

  @NotNull
  private JBSplitter getContentPanel() {
    if (mySplitter == null) {
      mySplitter = new JBSplitter(true, 0.8f) {
        {
          setDividerWidth(9);
        }

        @Override
        protected Divider createDivider() {
          Divider divider = new DividerImpl();
          divider.setBorder(IdeBorderFactory.createBorder(SideBorder.TOP + SideBorder.BOTTOM));
          return divider;
        }
      };
      mySplitter.setFirstComponent(getPropertiesPanel());
    }

    return mySplitter;
  }

  private void setToolContextWithoutCheck(@Nullable DesignSurface designSurface) {
    if (mySurface != null) {
      mySurface.removeListener(this);
    }

    mySurface = designSurface;
    if (mySurface == null) {
      setSceneView(null);
    }
    else {
      mySurface.addListener(this);
      SceneView sceneView = mySurface.getCurrentSceneView();
      setSceneView(sceneView);
      List<NlComponent> selection = sceneView != null ?
                                    sceneView.getSelectionModel().getSelection() : Collections.emptyList();
      componentSelectionChanged(mySurface, selection);
    }
  }

  @NotNull
  @Override
  public JComponent getComponent() {
<<<<<<< HEAD
    return myLoadingPanel;
=======
    return getLoadingPanel();
>>>>>>> c8fa6d74
  }

  @NotNull
  @Override
  public JComponent getFocusedComponent() {
<<<<<<< HEAD
    return myPropertiesPanel;
=======
    return getContentPanel();
>>>>>>> c8fa6d74
  }

  @NotNull
  @Override
  public List<AnAction> getGearActions() {
<<<<<<< HEAD
    return Collections.emptyList();
=======
    return ImmutableList.of(new ToggleXmlPropertyEditor(this));
>>>>>>> c8fa6d74
  }

  @NotNull
  @Override
  public List<AnAction> getAdditionalActions() {
<<<<<<< HEAD
    return Collections.singletonList(new ViewAllPropertiesAction(myPropertiesPanel));
  }

  @Override
  public void registerCloseAutoHideWindow(@NotNull Runnable runnable) {
=======
    return Collections.singletonList(new ViewAllPropertiesAction(getPropertiesPanel()));
>>>>>>> c8fa6d74
  }

  @Override
  public boolean supportsFiltering() {
    return true;
  }

  @Override
  public void setFilter(@NotNull String filter) {
<<<<<<< HEAD
    myPropertiesPanel.setFilter(filter);
=======
    getPropertiesPanel().setFilter(filter);
  }

  @Override
  @NotNull
  public KeyListener getFilterKeyListener() {
    return getPropertiesPanel().getFilterKeyListener();
>>>>>>> c8fa6d74
  }

  @Nullable
  public DesignSurface getDesignSurface() {
    return mySurface;
  }

  private void setSceneView(@Nullable SceneView sceneView) {
    if (sceneView == mySceneView) {
      return;
    }

    if (mySceneView != null) {
      mySceneView.getModel().removeListener(this);
    }

    mySceneView = sceneView;
    if (mySceneView != null) {
      mySceneView.getModel().addListener(this);
    }
  }

  @NotNull
  public Project getProject() {
    return myProject;
  }

  @NotNull
  public AndroidFacet getFacet() {
    return myFacet;
  }

  @NotNull
  public NlPropertyEditors getPropertyEditors() {
    return myEditors;
  }

<<<<<<< HEAD
  @Nullable
=======
  @NotNull
  public InspectorPanel getInspector() {
    return getPropertiesPanel().getInspector();
  }

  @NotNull
>>>>>>> c8fa6d74
  private MergingUpdateQueue getUpdateQueue() {
    ApplicationManager.getApplication().assertIsDispatchThread();

    if (myUpdateQueue == null) {
      myUpdateQueue = new MergingUpdateQueue("android.layout.propertysheet", UPDATE_DELAY_MSECS, true, null, mySurface, null,
                                             Alarm.ThreadToUse.SWING_THREAD);
    }
    return myUpdateQueue;
  }

  private void setSelectedComponents(@NotNull List<NlComponent> components, @Nullable Runnable postUpdateRunnable) {
    // Obtaining the properties, especially the first time around on a big project
    // can take close to a second, so we do it on a separate thread..
    ApplicationManager.getApplication().executeOnPooledThread(() -> {
      Table<String, String, NlPropertyItem> properties =
        !components.isEmpty() ? NlProperties.getInstance().getProperties(this, components)
                              : ImmutableTable.of();

      UIUtil.invokeLaterIfNeeded(() -> {
        if (myProject.isDisposed()) {
          return;
        }
        getPropertiesPanel().setItems(components, properties, this);
        if (postUpdateRunnable != null) {
          myLoading = false;
          postUpdateRunnable.run();
        }
      });
    });
  }

  @NotNull
  public PropertiesMap getDefaultProperties(@NotNull List<NlComponent> components) {
    if (components.isEmpty()) {
      return PropertiesMap.EMPTY_MAP;
    }
    if (mySurface == null) {
      return PropertiesMap.EMPTY_MAP;
    }
    SceneView view = mySurface.getCurrentSceneView();
    if (view == null) {
      return PropertiesMap.EMPTY_MAP;
    }
    Map<Object, PropertiesMap> map = view.getSceneManager().getDefaultProperties();
    List<PropertiesMap> propertiesMaps = new ArrayList<>(components.size());
    for (NlComponent component : components) {
      PropertiesMap propertiesMap = map.get(component.getSnapshot());
      if (propertiesMap == null) {
        return PropertiesMap.EMPTY_MAP;
      }
      propertiesMaps.add(propertiesMap);
    }
    PropertiesMap first = propertiesMaps.get(0);
    if (propertiesMaps.size() == 1) {
      return first;
    }
    PropertiesMap commonProperties = new PropertiesMap();
    for (Map.Entry<String, PropertiesMap.Property> property : first.entrySet()) {
      boolean include = true;
      for (int index = 1; index < propertiesMaps.size(); index++) {
        PropertiesMap other = propertiesMaps.get(index);
        if (!property.getValue().equals(other.get(property.getKey()))) {
          include = false;
          break;
        }
      }
      if (include) {
        commonProperties.put(property.getKey(), property.getValue());
      }
    }
    return commonProperties;
  }

  public void setValue(@NotNull NlProperty property, @Nullable String value) {
    property.setValue(value);

    // TODO: refresh all custom inspectors
  }

  public void updateSelection() {
<<<<<<< HEAD
    if (mySurface == null || myScreenView == null) {
      return;
    }
    List<NlComponent> selection = myScreenView.getModel().getSelectionModel().getSelection();
    componentSelectionChanged(mySurface, selection);
=======
    if (mySurface == null || mySceneView == null) {
      return;
    }
    List<NlComponent> selection = mySceneView.getModel().getSelectionModel().getSelection();
    componentSelectionChanged(mySurface, selection);
    myUpdateCount++;
  }

  @TestOnly
  int getUpdateCount() {
    return myUpdateCount;
  }

  public void propertyChanged(@NotNull NlProperty property, @Nullable String oldValue, @Nullable String newValue) {
    if (property.getComponents().size() == 1 &&
        SdkConstants.VIEW_MERGE.equals(property.getComponents().get(0).getTagName()) &&
        SdkConstants.TOOLS_URI.equals(property.getNamespace()) &&
        SdkConstants.ATTR_PARENT_TAG.equals(property.getName())) {
      // Special case: When the tools:parentTag is updated on a <merge> tag, the set of attributes for
      // the <merge> tag may change e.g. if the value is set to "LinearLayout" the <merge> tag will
      // then have all attributes from a <LinearLayout>. Force an update of all properties:
      updateSelection();
      return;
    }

    if (PropertiesComponent.getInstance().getBoolean(NL_XML_PROPERTY_EDITOR) &&
        (NlPropertyItem.isReference(oldValue) || NlPropertyItem.isReference(newValue))) {
      updateSelection();
    }
  }

  public void starStateChanged() {
    updateSelection();
  }

  @SuppressWarnings("unused")
  public void resourceChanged(@NotNull ResourceItem item, @Nullable String oldValue, @Nullable String newValue) {
    if (PropertiesComponent.getInstance().getBoolean(NL_XML_PROPERTY_EDITOR) &&
        (NlPropertyItem.isReference(oldValue) || NlPropertyItem.isReference(newValue))) {
      updateSelection();
    }
  }

  public void logPropertyChange(@NotNull NlProperty property) {
    NlUsageTrackerManager.getInstance(mySurface).logPropertyChange(
      property,
      getPropertiesPanel().getPropertiesViewMode(),
      getPropertiesPanel().getFilterMatchCount());
  }

  public void logFavoritesChange(@NotNull String added, @NotNull String removed, @NotNull List<String> favorites) {
    if (mySceneView == null) {
      return;
    }
    NlUsageTrackerManager.getInstance(mySurface).logFavoritesChange(added, removed, favorites, mySceneView.getModel().getFacet());
>>>>>>> c8fa6d74
  }

  // ---- Implements DesignSurfaceListener ----

  @Override
  public void componentSelectionChanged(@NotNull DesignSurface surface, @NotNull final List<NlComponent> newSelection) {
    if (surface != mySurface) {
      return;
    }

    if (!newSelection.isEmpty() && myFirstLoad) {
      myFirstLoad = false;
      getLoadingPanel().startLoading();
    }

    ComponentAssistant assistant = getComponentAssistant();
    assistant.componentSelectionChanged(surface, newSelection);
    getContentPanel().setSecondComponent(assistant.isVisible() ? assistant : null);

    myLoading = true;
    MergingUpdateQueue queue = getUpdateQueue();
    queue.queue(new Update("updateProperties") {
      @Override
      public void run() {
        setSelectedComponents(newSelection, getLoadingPanel()::stopLoading);
      }

      @Override
      public boolean canEat(Update update) {
        return true;
      }
    });
  }

  @Override
  public void sceneChanged(@NotNull DesignSurface surface, @Nullable SceneView sceneView) {
    getComponentAssistant().sceneChanged(surface, sceneView);
  }

  @Override
  public void modelChanged(@NotNull DesignSurface surface, @Nullable NlModel model) {
    getComponentAssistant().modelChanged(surface, model);
  }

  @Override
  public void modelChangedOnLayout(@NotNull NlModel model, boolean animate) {
    // Do nothing
  }

<<<<<<< HEAD
  @Override
  public boolean activatePreferredEditor(@NotNull DesignSurface surface, @NotNull NlComponent component) {
    ViewHandler handler = component.getViewHandler();
=======
  /**
   * Find the preferred attribute of the component specified,
   * and bring focus to the editor of this attribute in the inspector.
   * If the inspector is not the current attribute panel: make it the active panel,
   * if the attributes tool window is minimized: restore the attributes tool window.
   * @return true if a preferred attribute was identified and an editor will eventually gain focus in the inspector.
   *         false if no preferred attribute was identified.
   */
  @Override
  public boolean activatePreferredEditor(@NotNull DesignSurface surface, @NotNull NlComponent component) {
    getComponentAssistant().activatePreferredEditor(surface, component);

    ViewHandler handler = NlComponentHelperKt.getViewHandler(component);
>>>>>>> c8fa6d74
    String propertyName = handler != null ? handler.getPreferredProperty() : null;
    if (propertyName == null) {
      return false;
    }
<<<<<<< HEAD
    return myPropertiesPanel.activatePreferredEditor(propertyName, myLoading);
=======
    getPropertiesPanel().activatePreferredEditor(propertyName, myLoading);
    return true;
>>>>>>> c8fa6d74
  }

  @Override
  public void modelRendered(@NotNull NlModel model) {
    getPropertiesPanel().modelRendered(this);
  }

  @Override
  public void modelChanged(@NotNull NlModel model) {
    getPropertiesPanel().modelRendered(this);
  }

  @Override
  public void dispose() {
    setToolContext(null);
  }
}<|MERGE_RESOLUTION|>--- conflicted
+++ resolved
@@ -15,13 +15,6 @@
  */
 package com.android.tools.idea.uibuilder.property;
 
-<<<<<<< HEAD
-import com.android.tools.adtui.workbench.ToolContent;
-import com.android.tools.idea.uibuilder.api.ViewHandler;
-import com.android.tools.idea.uibuilder.model.ModelListener;
-import com.android.tools.idea.uibuilder.model.NlComponent;
-import com.android.tools.idea.uibuilder.model.NlModel;
-=======
 import com.android.SdkConstants;
 import com.android.ide.common.res2.ResourceItem;
 import com.android.tools.adtui.workbench.ToolContent;
@@ -32,7 +25,6 @@
 import com.android.tools.idea.uibuilder.model.NlComponentHelperKt;
 import com.android.tools.idea.common.model.NlModel;
 import com.android.tools.idea.uibuilder.property.assistant.ComponentAssistant;
->>>>>>> c8fa6d74
 import com.android.tools.idea.uibuilder.property.editors.NlPropertyEditors;
 import com.android.tools.idea.uibuilder.property.inspector.InspectorPanel;
 import com.android.tools.idea.common.surface.DesignSurface;
@@ -42,10 +34,7 @@
 import com.google.common.collect.ImmutableList;
 import com.google.common.collect.ImmutableTable;
 import com.google.common.collect.Table;
-<<<<<<< HEAD
-=======
 import com.intellij.ide.util.PropertiesComponent;
->>>>>>> c8fa6d74
 import com.intellij.openapi.actionSystem.AnAction;
 import com.intellij.openapi.application.ApplicationManager;
 import com.intellij.openapi.project.Project;
@@ -71,11 +60,8 @@
 import java.util.List;
 import java.util.Map;
 
-<<<<<<< HEAD
-=======
 import static com.android.tools.idea.uibuilder.property.ToggleXmlPropertyEditor.NL_XML_PROPERTY_EDITOR;
 
->>>>>>> c8fa6d74
 public class NlPropertiesManager implements ToolContent<DesignSurface>, DesignSurfaceListener, ModelListener {
   public final static int UPDATE_DELAY_MSECS = 250;
 
@@ -86,11 +72,7 @@
   private final AndroidFacet myFacet;
 
   @Nullable private DesignSurface mySurface;
-<<<<<<< HEAD
-  @Nullable private ScreenView myScreenView;
-=======
   @Nullable private SceneView mySceneView;
->>>>>>> c8fa6d74
 
   private MergingUpdateQueue myUpdateQueue;
   private boolean myFirstLoad = true;
@@ -107,25 +89,6 @@
     setToolContextWithoutCheck(designSurface);
   }
 
-<<<<<<< HEAD
-  public NlPropertiesManager(@NotNull Project project, @Nullable DesignSurface designSurface) {
-    myProject = project;
-    myLoadingPanel = new JBLoadingPanel(new BorderLayout(), project, 20);
-    myEditors = NlPropertyEditors.getInstance(project);
-    myPropertiesPanel = new NlPropertiesPanel(this, this);
-    myLoadingPanel.add(myPropertiesPanel);
-    setToolContext(designSurface);
-  }
-
-  // TODO:
-  public void activatePropertySheet() {
-    myPropertiesPanel.activatePropertySheet();
-  }
-
-  // TODO:
-  public void activateInspector() {
-    myPropertiesPanel.activateInspector();
-=======
   // TODO:
   public void activatePropertySheet() {
     getPropertiesPanel().activatePropertySheet();
@@ -134,7 +97,6 @@
   // TODO:
   public void activateInspector() {
     getPropertiesPanel().activateInspector();
->>>>>>> c8fa6d74
   }
 
   @Override
@@ -219,45 +181,25 @@
   @NotNull
   @Override
   public JComponent getComponent() {
-<<<<<<< HEAD
-    return myLoadingPanel;
-=======
     return getLoadingPanel();
->>>>>>> c8fa6d74
   }
 
   @NotNull
   @Override
   public JComponent getFocusedComponent() {
-<<<<<<< HEAD
-    return myPropertiesPanel;
-=======
     return getContentPanel();
->>>>>>> c8fa6d74
   }
 
   @NotNull
   @Override
   public List<AnAction> getGearActions() {
-<<<<<<< HEAD
-    return Collections.emptyList();
-=======
     return ImmutableList.of(new ToggleXmlPropertyEditor(this));
->>>>>>> c8fa6d74
   }
 
   @NotNull
   @Override
   public List<AnAction> getAdditionalActions() {
-<<<<<<< HEAD
-    return Collections.singletonList(new ViewAllPropertiesAction(myPropertiesPanel));
-  }
-
-  @Override
-  public void registerCloseAutoHideWindow(@NotNull Runnable runnable) {
-=======
     return Collections.singletonList(new ViewAllPropertiesAction(getPropertiesPanel()));
->>>>>>> c8fa6d74
   }
 
   @Override
@@ -267,9 +209,6 @@
 
   @Override
   public void setFilter(@NotNull String filter) {
-<<<<<<< HEAD
-    myPropertiesPanel.setFilter(filter);
-=======
     getPropertiesPanel().setFilter(filter);
   }
 
@@ -277,7 +216,6 @@
   @NotNull
   public KeyListener getFilterKeyListener() {
     return getPropertiesPanel().getFilterKeyListener();
->>>>>>> c8fa6d74
   }
 
   @Nullable
@@ -315,16 +253,12 @@
     return myEditors;
   }
 
-<<<<<<< HEAD
-  @Nullable
-=======
   @NotNull
   public InspectorPanel getInspector() {
     return getPropertiesPanel().getInspector();
   }
 
   @NotNull
->>>>>>> c8fa6d74
   private MergingUpdateQueue getUpdateQueue() {
     ApplicationManager.getApplication().assertIsDispatchThread();
 
@@ -405,13 +339,6 @@
   }
 
   public void updateSelection() {
-<<<<<<< HEAD
-    if (mySurface == null || myScreenView == null) {
-      return;
-    }
-    List<NlComponent> selection = myScreenView.getModel().getSelectionModel().getSelection();
-    componentSelectionChanged(mySurface, selection);
-=======
     if (mySurface == null || mySceneView == null) {
       return;
     }
@@ -467,7 +394,6 @@
       return;
     }
     NlUsageTrackerManager.getInstance(mySurface).logFavoritesChange(added, removed, favorites, mySceneView.getModel().getFacet());
->>>>>>> c8fa6d74
   }
 
   // ---- Implements DesignSurfaceListener ----
@@ -517,11 +443,6 @@
     // Do nothing
   }
 
-<<<<<<< HEAD
-  @Override
-  public boolean activatePreferredEditor(@NotNull DesignSurface surface, @NotNull NlComponent component) {
-    ViewHandler handler = component.getViewHandler();
-=======
   /**
    * Find the preferred attribute of the component specified,
    * and bring focus to the editor of this attribute in the inspector.
@@ -535,17 +456,12 @@
     getComponentAssistant().activatePreferredEditor(surface, component);
 
     ViewHandler handler = NlComponentHelperKt.getViewHandler(component);
->>>>>>> c8fa6d74
     String propertyName = handler != null ? handler.getPreferredProperty() : null;
     if (propertyName == null) {
       return false;
     }
-<<<<<<< HEAD
-    return myPropertiesPanel.activatePreferredEditor(propertyName, myLoading);
-=======
     getPropertiesPanel().activatePreferredEditor(propertyName, myLoading);
     return true;
->>>>>>> c8fa6d74
   }
 
   @Override
