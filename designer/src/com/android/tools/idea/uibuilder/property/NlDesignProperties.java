/*
 * Copyright (C) 2016 The Android Open Source Project
 *
 * Licensed under the Apache License, Version 2.0 (the "License");
 * you may not use this file except in compliance with the License.
 * You may obtain a copy of the License at
 *
 *      http://www.apache.org/licenses/LICENSE-2.0
 *
 * Unless required by applicable law or agreed to in writing, software
 * distributed under the License is distributed on an "AS IS" BASIS,
 * WITHOUT WARRANTIES OR CONDITIONS OF ANY KIND, either express or implied.
 * See the License for the specific language governing permissions and
 * limitations under the License.
 */
package com.android.tools.idea.uibuilder.property;

import com.android.tools.idea.uibuilder.model.NlComponent;
import com.google.common.collect.ImmutableList;
import com.intellij.util.xml.ResolvingConverter;
import org.jetbrains.android.dom.attrs.AttributeDefinition;
import org.jetbrains.android.dom.attrs.ToolsAttributeUtil;
import org.jetbrains.android.dom.converters.StaticEnumConverter;
import org.jetbrains.annotations.NotNull;

import java.util.Collection;
import java.util.List;

import static com.android.SdkConstants.*;

public class NlDesignProperties {
  private final AttributeDefinition myContextDefinition;
  private final AttributeDefinition myListItemDefinition;
  private final AttributeDefinition myShowInItemDefinition;
  private final AttributeDefinition myOpenDrawerItemDefinition;
  private final AttributeDefinition myLayoutDefinition;
  private final AttributeDefinition myParentTagDefinition;
<<<<<<< HEAD
=======
  private final AttributeDefinition myMockupDefinition;
  private final AttributeDefinition myMockupCropDefinition;
  private final AttributeDefinition myMockupOpacityDefinition;
>>>>>>> 291841c8

  public NlDesignProperties() {
    myContextDefinition = getDefinitionByName(ATTR_CONTEXT);
    myListItemDefinition = getDefinitionByName(ATTR_LISTITEM);
    myShowInItemDefinition = getDefinitionByName(ATTR_SHOW_IN);
    myOpenDrawerItemDefinition = getDefinitionByName(ATTR_OPEN_DRAWER);
    myLayoutDefinition = getDefinitionByName(ATTR_LAYOUT);
    myParentTagDefinition = getDefinitionByName(ATTR_PARENT_TAG);
<<<<<<< HEAD
=======
    myMockupDefinition = getDefinitionByName(ATTR_MOCKUP);
    myMockupCropDefinition = getDefinitionByName(ATTR_MOCKUP_CROP);
    myMockupOpacityDefinition = getDefinitionByName(ATTR_MOCKUP_OPACITY);
>>>>>>> 291841c8
  }

  @NotNull
  public List<NlProperty> getKnownProperties(@NotNull List<NlComponent> components) {
    return ImmutableList.of(
      new NlPropertyItem(components, TOOLS_URI, myContextDefinition),
      new NlPropertyItem(components, TOOLS_URI, myListItemDefinition),
      new NlPropertyItem(components, TOOLS_URI, myShowInItemDefinition),
      new NlPropertyItem(components, TOOLS_URI, myOpenDrawerItemDefinition),
      new NlPropertyItem(components, TOOLS_URI, myLayoutDefinition),
<<<<<<< HEAD
      new NlPropertyItem(components, TOOLS_URI, myParentTagDefinition));
=======
      new NlPropertyItem(components, TOOLS_URI, myParentTagDefinition),
      new NlPropertyItem(components, TOOLS_URI, myLayoutDefinition),
      new NlPropertyItem(components, TOOLS_URI, myMockupDefinition),
      new NlPropertyItem(components, TOOLS_URI, myMockupCropDefinition),
      new NlPropertyItem(components, TOOLS_URI, myMockupOpacityDefinition));
>>>>>>> 291841c8
  }

  private static AttributeDefinition getDefinitionByName(@NotNull String name) {
    AttributeDefinition definition = ToolsAttributeUtil.getAttrDefByName(name);
    assert definition != null;
    ResolvingConverter converter = ToolsAttributeUtil.getConverter(definition);
    // TODO: Figure out how to provide the correct reference editor depending on the converter.
    if (converter instanceof StaticEnumConverter) {
      Collection variants = converter.getVariants(null);
      for (Object variant : variants) {
        definition.addValue(variant.toString());
      }
    }
    return definition;
  }
}
<|MERGE_RESOLUTION|>--- conflicted
+++ resolved
@@ -35,12 +35,9 @@
   private final AttributeDefinition myOpenDrawerItemDefinition;
   private final AttributeDefinition myLayoutDefinition;
   private final AttributeDefinition myParentTagDefinition;
-<<<<<<< HEAD
-=======
   private final AttributeDefinition myMockupDefinition;
   private final AttributeDefinition myMockupCropDefinition;
   private final AttributeDefinition myMockupOpacityDefinition;
->>>>>>> 291841c8
 
   public NlDesignProperties() {
     myContextDefinition = getDefinitionByName(ATTR_CONTEXT);
@@ -49,12 +46,9 @@
     myOpenDrawerItemDefinition = getDefinitionByName(ATTR_OPEN_DRAWER);
     myLayoutDefinition = getDefinitionByName(ATTR_LAYOUT);
     myParentTagDefinition = getDefinitionByName(ATTR_PARENT_TAG);
-<<<<<<< HEAD
-=======
     myMockupDefinition = getDefinitionByName(ATTR_MOCKUP);
     myMockupCropDefinition = getDefinitionByName(ATTR_MOCKUP_CROP);
     myMockupOpacityDefinition = getDefinitionByName(ATTR_MOCKUP_OPACITY);
->>>>>>> 291841c8
   }
 
   @NotNull
@@ -65,15 +59,11 @@
       new NlPropertyItem(components, TOOLS_URI, myShowInItemDefinition),
       new NlPropertyItem(components, TOOLS_URI, myOpenDrawerItemDefinition),
       new NlPropertyItem(components, TOOLS_URI, myLayoutDefinition),
-<<<<<<< HEAD
-      new NlPropertyItem(components, TOOLS_URI, myParentTagDefinition));
-=======
       new NlPropertyItem(components, TOOLS_URI, myParentTagDefinition),
       new NlPropertyItem(components, TOOLS_URI, myLayoutDefinition),
       new NlPropertyItem(components, TOOLS_URI, myMockupDefinition),
       new NlPropertyItem(components, TOOLS_URI, myMockupCropDefinition),
       new NlPropertyItem(components, TOOLS_URI, myMockupOpacityDefinition));
->>>>>>> 291841c8
   }
 
   private static AttributeDefinition getDefinitionByName(@NotNull String name) {
