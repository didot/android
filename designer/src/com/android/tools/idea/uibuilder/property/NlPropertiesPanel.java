/*
 * Copyright (C) 2015 The Android Open Source Project
 *
 * Licensed under the Apache License, Version 2.0 (the "License");
 * you may not use this file except in compliance with the License.
 * You may obtain a copy of the License at
 *
 *      http://www.apache.org/licenses/LICENSE-2.0
 *
 * Unless required by applicable law or agreed to in writing, software
 * distributed under the License is distributed on an "AS IS" BASIS,
 * WITHOUT WARRANTIES OR CONDITIONS OF ANY KIND, either express or implied.
 * See the License for the specific language governing permissions and
 * limitations under the License.
 */
package com.android.tools.idea.uibuilder.property;

import com.android.SdkConstants;
import com.android.tools.idea.uibuilder.model.NlComponent;
import com.android.tools.idea.uibuilder.property.editors.NlPropertyEditors;
import com.android.tools.idea.uibuilder.property.inspector.InspectorPanel;
import com.android.tools.idea.uibuilder.property.ptable.PTable;
import com.android.tools.idea.uibuilder.property.ptable.PTableItem;
import com.android.tools.idea.uibuilder.property.ptable.PTableModel;
import com.android.util.PropertiesMap;
import com.google.common.collect.Table;
import com.intellij.openapi.project.Project;
import com.intellij.ui.HyperlinkLabel;
import com.intellij.ui.JBCardLayout;
import com.intellij.ui.ScrollPaneFactory;
import com.intellij.util.ui.UIUtil;
import icons.AndroidIcons;
import org.jetbrains.annotations.NotNull;
import org.jetbrains.annotations.Nullable;

import javax.swing.*;
import javax.swing.event.HyperlinkEvent;
import java.awt.*;
import java.beans.PropertyChangeEvent;
import java.util.ArrayList;
import java.util.Collections;
import java.util.List;
import java.util.Map;

import static com.android.SdkConstants.TOOLS_URI;

public class NlPropertiesPanel extends JPanel implements ViewAllPropertiesAction.Model {
  private static final String CARD_ADVANCED = "table";
  private static final String CARD_DEFAULT = "default";

  private final PTable myTable;
  private final JPanel myTablePanel;
  private final PTableModel myModel;
  private final InspectorPanel myInspectorPanel;

  private final JPanel myCardPanel;

  private List<NlComponent> myComponents;
  private List<NlPropertyItem> myProperties;
  private boolean myAllPropertiesPanelVisible;

  public NlPropertiesPanel(@NotNull Project project) {
    super(new BorderLayout());
    setOpaque(true);
    setBackground(UIUtil.TRANSPARENT_COLOR);

    myModel = new PTableModel();
    myTable = new PTable(myModel);
    myTable.setEditorProvider(NlPropertyEditors.getInstance(project));
    myTable.getEmptyText().setText("No selected component");
    JComponent fewerPropertiesLink = createViewAllPropertiesLinkPanel(false);
    fewerPropertiesLink.setBorder(BorderFactory.createEmptyBorder(8, 4, 2, 0));
    myTablePanel = new JPanel(new BorderLayout());
    myTablePanel.setVisible(false);
    myTablePanel.setBackground(myTable.getBackground());
    myTablePanel.add(myTable, BorderLayout.NORTH);
    myTablePanel.add(fewerPropertiesLink, BorderLayout.SOUTH);

    myInspectorPanel = new InspectorPanel(project, createViewAllPropertiesLinkPanel(true));

    myCardPanel = new JPanel(new JBCardLayout());

    add(myCardPanel, BorderLayout.CENTER);

    myCardPanel.add(CARD_DEFAULT, ScrollPaneFactory.createScrollPane(myInspectorPanel,
                                                                     ScrollPaneConstants.VERTICAL_SCROLLBAR_AS_NEEDED,
                                                                     ScrollPaneConstants.HORIZONTAL_SCROLLBAR_NEVER));
    myCardPanel.add(CARD_ADVANCED, ScrollPaneFactory.createScrollPane(myTablePanel));
    myCardPanel.setFocusCycleRoot(true);
    myCardPanel.setFocusTraversalPolicy(new LayoutFocusTraversalPolicy());
    myComponents = Collections.emptyList();
    myProperties = Collections.emptyList();
  }

  @Override
  public void addNotify() {
    super.addNotify();
    KeyboardFocusManager.getCurrentKeyboardFocusManager().addPropertyChangeListener(this::scrollIntoView);
  }

<<<<<<< HEAD
  @Override
  public void removeNotify() {
    super.removeNotify();
    KeyboardFocusManager.getCurrentKeyboardFocusManager().removePropertyChangeListener(this::scrollIntoView);
=======
  public void activatePropertySheet() {
    setAllPropertiesPanelVisible(true);
  }

  public void activateInspector() {
    setAllPropertiesPanelVisible(false);
>>>>>>> b6bae150
  }

  public void setItems(@NotNull List<NlComponent> components,
                       @NotNull Table<String, String, NlPropertyItem> properties,
                       @NotNull NlPropertiesManager propertiesManager) {
    myComponents = components;
    myProperties = extractPropertiesForTable(properties);

    List<PTableItem> groupedProperties;
    if (components.isEmpty()) {
      groupedProperties = Collections.emptyList();
    }
    else {
      List<NlPropertyItem> sortedProperties = new NlPropertiesSorter().sort(myProperties, components);
      groupedProperties = new NlPropertiesGrouper().group(sortedProperties, components);
    }
    if (myTable.isEditing()) {
      myTable.removeEditor();
    }
    myModel.setItems(groupedProperties);
    if (myModel.getRowCount() > 0) {
      myTable.addRowSelectionInterval(0, 0);
    }

    updateDefaultProperties(propertiesManager);
    myInspectorPanel.setComponent(components, properties, propertiesManager);
    myTablePanel.setVisible(!groupedProperties.isEmpty());
  }

  @NotNull
  private static List<NlPropertyItem> extractPropertiesForTable(@NotNull Table<String, String, NlPropertyItem> properties) {
    Map<String, NlPropertyItem> androidProperties = properties.row(SdkConstants.ANDROID_URI);
    Map<String, NlPropertyItem> autoProperties = properties.row(SdkConstants.AUTO_URI);
    Map<String, NlPropertyItem> designProperties = properties.row(TOOLS_URI);
    Map<String, NlPropertyItem> bareProperties = properties.row("");

    // Include all auto (app) properties and all android properties that are not also auto properties.
    List<NlPropertyItem> result = new ArrayList<>(properties.size());
    result.addAll(autoProperties.values());
    for (Map.Entry<String, NlPropertyItem> entry : androidProperties.entrySet()) {
      if (!autoProperties.containsKey(entry.getKey())) {
        result.add(entry.getValue());
      }
    }
    result.addAll(designProperties.values());
    result.addAll(bareProperties.values());
    return result;
  }

  public void modelRendered(@NotNull NlPropertiesManager propertiesManager) {
    UIUtil.invokeLaterIfNeeded(() -> {
      // Bug:219552 : Make sure updateDefaultProperties is always called from the same thread (the UI thread)
      updateDefaultProperties(propertiesManager);
      myInspectorPanel.refresh();
    });
  }

  private void updateDefaultProperties(@NotNull NlPropertiesManager propertiesManager) {
    if (myComponents.isEmpty() || myProperties.isEmpty()) {
      return;
    }
    PropertiesMap defaultValues = propertiesManager.getDefaultProperties(myComponents);
    if (defaultValues.isEmpty()) {
      return;
    }
    for (NlPropertyItem property : myProperties) {
      property.setDefaultValue(getDefaultProperty(defaultValues, property));
    }
  }

  @Nullable
  private static PropertiesMap.Property getDefaultProperty(@NotNull PropertiesMap defaultValues, @NotNull NlProperty property) {
    if (SdkConstants.ANDROID_URI.equals(property.getNamespace())) {
      PropertiesMap.Property defaultValue = defaultValues.get(SdkConstants.PREFIX_ANDROID + property.getName());
      if (defaultValue != null) {
        return defaultValue;
      }
      return defaultValues.get(SdkConstants.ANDROID_PREFIX + property.getName());
    }
    return defaultValues.get(property.getName());
  }

  @NotNull
  private JComponent createViewAllPropertiesLinkPanel(boolean viewAllProperties) {
    HyperlinkLabel textLink = new HyperlinkLabel();
    textLink.setHyperlinkText(viewAllProperties ? ViewAllPropertiesAction.VIEW_ALL_PROPERTIES : ViewAllPropertiesAction.VIEW_FEWER_PROPERTIES);
    textLink.addHyperlinkListener(event -> setAllPropertiesPanelVisible(event, viewAllProperties));
    HyperlinkLabel iconLink = new HyperlinkLabel();
    iconLink.setIcon(AndroidIcons.NeleIcons.ToggleProperties);
    iconLink.setFocusable(false);
    iconLink.setUseIconAsLink(true);
    iconLink.addHyperlinkListener(event -> setAllPropertiesPanelVisible(event, viewAllProperties));
    JPanel linkPanel = new JPanel(new FlowLayout(FlowLayout.LEFT, 0, 0));
    linkPanel.setOpaque(false);
    linkPanel.add(textLink);
    linkPanel.add(iconLink);
    return linkPanel;
  }

  private void setAllPropertiesPanelVisible(@NotNull HyperlinkEvent event, boolean viewAllProperties) {
    if (event.getEventType() == HyperlinkEvent.EventType.ACTIVATED) {
      setAllPropertiesPanelVisible(viewAllProperties);
    }
  }

  @Override
  public boolean isAllPropertiesPanelVisible() {
    return myAllPropertiesPanelVisible;
  }

  @Override
  public void setAllPropertiesPanelVisible(boolean viewAllProperties) {
    myAllPropertiesPanelVisible = viewAllProperties;
    JBCardLayout cardLayout = (JBCardLayout)myCardPanel.getLayout();
    String name = viewAllProperties ? CARD_ADVANCED : CARD_DEFAULT;
    Component next = viewAllProperties ? myTable : myInspectorPanel;
    cardLayout.swipe(myCardPanel, name, JBCardLayout.SwipeDirection.AUTO, next::requestFocus);
  }

  public boolean activatePreferredEditor(boolean afterload) {
    if (isAllPropertiesPanelVisible()) {
      setAllPropertiesPanelVisible(false);
    }
    return myInspectorPanel.activatePreferredEditor(afterload);
  }

  private void scrollIntoView(@NotNull PropertyChangeEvent event) {
    if (event.getNewValue() instanceof Component && "focusOwner".equals(event.getPropertyName())) {
      Component newFocusedComponent = (Component)event.getNewValue();
      if (isAncestorOf(newFocusedComponent) && newFocusedComponent.getParent() instanceof JComponent) {
        JComponent parent1 = (JComponent)newFocusedComponent.getParent();
        Rectangle bounds = newFocusedComponent.getBounds();
        if (newFocusedComponent == myTable) {
          bounds = myTable.getCellRect(myTable.getSelectedRow(), 1, true);
          bounds.x = 0;
        }
        parent1.scrollRectToVisible(bounds);
      }
    }
  }
}<|MERGE_RESOLUTION|>--- conflicted
+++ resolved
@@ -98,19 +98,18 @@
     KeyboardFocusManager.getCurrentKeyboardFocusManager().addPropertyChangeListener(this::scrollIntoView);
   }
 
-<<<<<<< HEAD
   @Override
   public void removeNotify() {
     super.removeNotify();
     KeyboardFocusManager.getCurrentKeyboardFocusManager().removePropertyChangeListener(this::scrollIntoView);
-=======
+  }
+
   public void activatePropertySheet() {
     setAllPropertiesPanelVisible(true);
   }
 
   public void activateInspector() {
     setAllPropertiesPanelVisible(false);
->>>>>>> b6bae150
   }
 
   public void setItems(@NotNull List<NlComponent> components,
