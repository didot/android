--- conflicted
+++ resolved
@@ -28,16 +28,7 @@
 import com.android.tools.idea.common.model.NlComponent;
 import com.android.tools.idea.common.model.NlModel;
 import com.android.tools.idea.configurations.Configuration;
-<<<<<<< HEAD
-import com.android.tools.idea.templates.TemplateUtils;
-import com.android.tools.idea.uibuilder.model.NlComponent;
-import com.android.tools.idea.uibuilder.model.NlModel;
-import com.android.tools.idea.uibuilder.property.ptable.PTableGroupItem;
-import com.android.tools.idea.uibuilder.property.ptable.PTableItem;
-import com.android.tools.idea.uibuilder.property.ptable.StarState;
-=======
 import com.android.tools.idea.uibuilder.property.renderer.NlAttributeRenderer;
->>>>>>> c8fa6d74
 import com.android.tools.idea.uibuilder.property.renderer.NlPropertyRenderers;
 import com.android.util.PropertiesMap;
 import com.google.common.base.Objects;
@@ -67,11 +58,8 @@
 
   @NotNull
   protected final List<NlComponent> myComponents;
-<<<<<<< HEAD
-=======
   @NotNull
   protected final NlPropertiesManager myPropertiesManager;
->>>>>>> c8fa6d74
   @Nullable
   protected final AttributeDefinition myDefinition;
   @NotNull
@@ -113,26 +101,9 @@
     // Instead, we have a reference to the component, and query whatever information we need from the component, and expect
     // that the component can provide that information by having a shadow copy that is consistent with the rendering
     myComponents = components;
-<<<<<<< HEAD
-    myName = descriptor.getName();
-    myNamespace = namespace;
-    myDefinition = attributeDefinition;
-    myStarState = StarState.STAR_ABLE;
-  }
-
-  public NlPropertyItem(@NotNull List<NlComponent> components,
-                        @NotNull String namespace,
-                        @Nullable AttributeDefinition attributeDefinition) {
-    assert !components.isEmpty();
-    assert attributeDefinition != null;
-    myComponents = components;
-    myName = attributeDefinition.getName();
-    myNamespace = namespace;
-=======
     myPropertiesManager = propertiesManager;
     myName = name.getLocalName();
     myNamespace = name.getNamespaceKey();
->>>>>>> c8fa6d74
     myDefinition = attributeDefinition;
     myStarState = StarState.STAR_ABLE;
   }
@@ -177,17 +148,8 @@
   @Override
   public void setStarState(@NotNull StarState starState) {
     myStarState = starState;
-<<<<<<< HEAD
-    NlProperties.saveStarState(myNamespace, myName, starState == StarState.STARRED);
-    updateAllProperties();
-  }
-
-  private void updateAllProperties() {
-    getModel().getSelectionModel().updateListeners();
-=======
     NlProperties.saveStarState(myNamespace, myName, starState == StarState.STARRED, myPropertiesManager);
     myPropertiesManager.starStateChanged();
->>>>>>> c8fa6d74
   }
 
   @Override
@@ -253,15 +215,12 @@
       return myDefaultValue.value;
     }
     return value != null ? resolveValueUsingResolver(value) : null;
-<<<<<<< HEAD
-=======
   }
 
   @Override
   public void mouseMoved(@NotNull PTable table, @NotNull MouseEvent event, @NotNull Rectangle rectRightColumn) {
     NlAttributeRenderer renderer = NlPropertyRenderers.getInstance().get(this);
     renderer.mouseMoved(table, event, rectRightColumn);
->>>>>>> c8fa6d74
   }
 
   public void delete() {
@@ -385,35 +344,6 @@
     if (getModel().getProject().isDisposed()) {
       return;
     }
-<<<<<<< HEAD
-    String strValue = value == null ? null : value.toString();
-    if (StringUtil.isEmpty(strValue) || isDefaultValue(strValue)) {
-      strValue = null;
-    }
-    final String attrValue = strValue;
-    NlComponent first = myComponents.get(0);
-    String componentName = myComponents.size() == 1 ? first.getTagName() : "Multiple";
-    String msg = String.format("Set %1$s.%2$s to %3$s", componentName, myName, attrValue);
-    new WriteCommandAction.Simple(getModel().getProject(), msg, getModel().getFile()) {
-      @Override
-      protected void run() throws Throwable {
-        for (NlComponent component : myComponents) {
-          String v = StringUtil.isEmpty(attrValue) ? null : attrValue;
-          component.setAttribute(myNamespace, myName, v);
-          TemplateUtils.reformatAndRearrange(getProject(), component.getTag());
-        }
-      }
-    }.execute();
-
-    if (SdkConstants.VIEW_MERGE.equals(componentName) &&
-        SdkConstants.TOOLS_URI.equals(getNamespace()) &&
-        SdkConstants.ATTR_PARENT_TAG.equals(getName())) {
-      // Special case: When the tools:parentTag is updated on a <merge> tag, the set of attributes for
-      // the <merge> tag may change e.g. if the value is set to "LinearLayout" the <merge> tag will
-      // then have all attributes from a <LinearLayout>. Force an update of all properties:
-      updateAllProperties();
-    }
-=======
     String oldValue = getValue();
     String componentName = myComponents.size() == 1 ? myComponents.get(0).getTagName() : "Multiple";
 
@@ -429,7 +359,6 @@
     });
 
     myPropertiesManager.logPropertyChange(this);
->>>>>>> c8fa6d74
   }
 
   @NotNull
