/*
 * Copyright (C) 2016 The Android Open Source Project
 *
 * Licensed under the Apache License, Version 2.0 (the "License");
 * you may not use this file except in compliance with the License.
 * You may obtain a copy of the License at
 *
 *      http://www.apache.org/licenses/LICENSE-2.0
 *
 * Unless required by applicable law or agreed to in writing, software
 * distributed under the License is distributed on an "AS IS" BASIS,
 * WITHOUT WARRANTIES OR CONDITIONS OF ANY KIND, either express or implied.
 * See the License for the specific language governing permissions and
 * limitations under the License.
 */
package com.android.tools.idea.uibuilder.property.inspector;

import com.android.tools.idea.common.model.NlComponent;
<<<<<<< HEAD
=======
import com.android.tools.idea.common.property.editors.NlComponentEditor;
import com.android.tools.idea.common.property.inspector.InspectorComponent;
import com.android.tools.idea.common.property.inspector.InspectorPanel;
import com.android.tools.idea.common.property.inspector.InspectorProvider;
>>>>>>> 7bd3f2d2
import com.android.tools.idea.uibuilder.property.NlPropertiesManager;
import com.android.tools.idea.common.property.NlProperty;
import com.android.tools.idea.uibuilder.property.editors.*;
import com.google.common.collect.ImmutableList;
import com.intellij.openapi.project.Project;
import icons.StudioIcons;
import org.jetbrains.annotations.NotNull;
import org.jetbrains.annotations.Nullable;

import javax.swing.*;
import java.util.List;
import java.util.Map;

import static com.android.SdkConstants.*;
import static com.android.tools.idea.uibuilder.property.editors.NlEditingListener.DEFAULT_LISTENER;

public class ProgressBarInspectorProvider implements InspectorProvider<NlPropertiesManager> {
  private InspectorComponent<NlPropertiesManager> myComponent;

  @Override
  public boolean isApplicable(@NotNull List<NlComponent> components,
                              @NotNull Map<String, NlProperty> properties,
                              @NotNull NlPropertiesManager propertiesManager) {
    return components.size() == 1 && components.get(0).getTagName().equals(PROGRESS_BAR);
  }

  @NotNull
  @Override
  public InspectorComponent<NlPropertiesManager> createCustomInspector(@NotNull List<NlComponent> components,
                                                                       @NotNull Map<String, NlProperty> properties,
                                                                       @NotNull NlPropertiesManager propertiesManager) {
    if (myComponent == null) {
      myComponent = new ProgressBarInspectorComponent(propertiesManager);
    }
    myComponent.updateProperties(components, properties, propertiesManager);
    return myComponent;
  }

  @Override
  public void resetCache() {
    myComponent = null;
  }

  /**
   * ProgressBar inspector component. Has a dual view depending on the value of determinate.
   */
<<<<<<< HEAD
  private static class ProgressBarInspectorComponent implements InspectorComponent {
=======
  private static class ProgressBarInspectorComponent implements InspectorComponent<NlPropertiesManager> {
>>>>>>> 7bd3f2d2
    private final InspectorPanel myInspector;
    private final NlEnumEditor myStyleEditor;
    private final NlReferenceEditor myDrawableEditor;
    private final NlReferenceEditor myIndeterminateDrawableEditor;
    private final NlReferenceEditor myTintEditor;
    private final NlReferenceEditor myIndeterminateTintEditor;
    private final NlReferenceEditor myMaxEditor;
    private final NlReferenceEditor myProgressEditor;
    private final NlEnumEditor myVisibilityEditor;
    private final NlEnumEditor myDesignVisibilityEditor;
    private final NlBooleanEditor myIndeterminateEditor;

    private NlProperty myStyle;
    private NlProperty myProgressDrawable;
    private NlProperty myIndeterminateDrawable;
    private NlProperty myProgressTint;
    private NlProperty myIndeterminateTint;
    private NlProperty myMax;
    private NlProperty myProgress;
    @Nullable private NlProperty myVisibility;
    @Nullable private NlProperty myDesignVisibility;
    private NlProperty myIndeterminate;

    public ProgressBarInspectorComponent(@NotNull NlPropertiesManager propertiesManager) {
      myInspector = propertiesManager.getInspector();
      Project project = propertiesManager.getProject();
      myStyleEditor = NlEnumEditor.createForInspectorWithBrowseButton(DEFAULT_LISTENER);
      myDrawableEditor = NlReferenceEditor.createForInspectorWithBrowseButton(project, DEFAULT_LISTENER);
      myIndeterminateDrawableEditor = NlReferenceEditor.createForInspectorWithBrowseButton(project, DEFAULT_LISTENER);
      myTintEditor = NlReferenceEditor.createForInspectorWithBrowseButton(project, DEFAULT_LISTENER);
      myIndeterminateTintEditor = NlReferenceEditor.createForInspectorWithBrowseButton(project, DEFAULT_LISTENER);
      myMaxEditor = NlReferenceEditor.createForInspectorWithBrowseButton(project, DEFAULT_LISTENER);
      myProgressEditor = NlReferenceEditor.createForInspectorWithBrowseButton(project, DEFAULT_LISTENER);
      myVisibilityEditor = NlEnumEditor.createForInspector(DEFAULT_LISTENER);
      myDesignVisibilityEditor = NlEnumEditor.createForInspector(DEFAULT_LISTENER);
      myIndeterminateEditor = NlBooleanEditor.createForInspector(createIndeterminateListener());
    }

    @Override
    public void updateProperties(@NotNull List<NlComponent> components,
                                 @NotNull Map<String, NlProperty> properties,
                                 @NotNull NlPropertiesManager propertiesManager) {
      myStyle = properties.get(ATTR_STYLE);
      myProgressDrawable = properties.get(ATTR_PROGRESS_DRAWABLE);
      myIndeterminateDrawable = properties.get(ATTR_INDETERMINATE_DRAWABLE);
      myProgressTint = properties.get(ATTR_PROGRESS_TINT);
      myIndeterminateTint = properties.get(ATTR_INDETERMINATE_TINT);
      myMax = properties.get(ATTR_MAXIMUM);
      myProgress = properties.get(ATTR_PROGRESS);
      myVisibility = properties.get(ATTR_VISIBILITY);
      myDesignVisibility = myVisibility != null ? myVisibility.getDesignTimeProperty() : null;
      myIndeterminate = properties.get(ATTR_INDETERMINATE);
    }

    @Override
    public int getMaxNumberOfRows() {
      return 11;
    }

    @Override
    public void attachToInspector(@NotNull InspectorPanel inspector) {
      // Call refresh first to hide the indeterminate/determinate fields without flicker
      refresh();
      inspector.addTitle("ProgressBar");
      inspector.addComponent(ATTR_STYLE, myStyle.getTooltipText(), myStyleEditor.getComponent());
      myDrawableEditor
        .setLabel(inspector.addComponent(ATTR_PROGRESS_DRAWABLE, myProgressDrawable.getTooltipText(), myDrawableEditor.getComponent()));
      myIndeterminateDrawableEditor.setLabel(inspector.addComponent(ATTR_INDETERMINATE_DRAWABLE, myIndeterminateDrawable.getTooltipText(),
                                                                    myIndeterminateDrawableEditor.getComponent()));
      myTintEditor.setLabel(inspector.addComponent(ATTR_PROGRESS_TINT,
                                                   myProgressTint != null ? myProgressTint.getTooltipText() : null,
                                                   myTintEditor.getComponent()));
      myIndeterminateTintEditor.setLabel(inspector.addComponent(ATTR_INDETERMINATE_TINT,
                                                                myIndeterminateTint != null ? myIndeterminateTint.getTooltipText() : null,
                                                                myIndeterminateTintEditor.getComponent()));
      myMaxEditor.setLabel(inspector.addComponent(ATTR_MAXIMUM, myMax.getTooltipText(), myMaxEditor.getComponent()));
      myProgressEditor.setLabel(inspector.addComponent(ATTR_PROGRESS, myProgress.getTooltipText(), myProgressEditor.getComponent()));
      inspector.addComponent(ATTR_VISIBILITY,
                             myVisibility != null ? myVisibility.getTooltipText() : null,
                             myVisibilityEditor.getComponent());
      JLabel designVisibility = inspector.addComponent(ATTR_VISIBILITY,
                                                       myDesignVisibility != null ? myDesignVisibility.getTooltipText() : null,
                                                       myDesignVisibilityEditor.getComponent());
      designVisibility.setIcon(StudioIcons.LayoutEditor.Properties.DESIGN_PROPERTY);
      inspector.addComponent(ATTR_INDETERMINATE, myIndeterminate.getTooltipText(), myIndeterminateEditor.getComponent());
    }

    @Override
    public void refresh() {
      myStyleEditor.setProperty(myStyle);
      myDrawableEditor.setProperty(myProgressDrawable);
      myIndeterminateDrawableEditor.setProperty(myIndeterminateDrawable);
      if (myProgressTint != null) {
        myTintEditor.setProperty(myProgressTint);
      }
      if (myIndeterminateTint != null) {
        myIndeterminateTintEditor.setProperty(myIndeterminateTint);
      }
      myMaxEditor.setProperty(myMax);
      myProgressEditor.setProperty(myProgress);
      if (myVisibility != null) {
        myVisibilityEditor.setProperty(myVisibility);
      }
      if (myDesignVisibility != null) {
        myDesignVisibilityEditor.setProperty(myDesignVisibility);
      }
      myIndeterminateEditor.setProperty(myIndeterminate);
      updateVisibility();
    }

    @Override
    @NotNull
    public List<NlComponentEditor> getEditors() {
      return ImmutableList.of(
        myStyleEditor,
        myDrawableEditor,
        myIndeterminateDrawableEditor,
        myTintEditor,
        myIndeterminateTintEditor,
        myMaxEditor,
        myProgressEditor,
        myVisibilityEditor,
        myDesignVisibilityEditor,
        myIndeterminateEditor);
    }

    @Override
    public void updateVisibility() {
      if (!myInspector.getFilter().isEmpty()) {
        return;
      }
      boolean indeterminate = VALUE_TRUE.equalsIgnoreCase(myIndeterminate.getResolvedValue());
      myDrawableEditor.setVisible(!indeterminate);
<<<<<<< HEAD
      myTintEditor.setVisible(!indeterminate);
      myIndeterminateDrawableEditor.setVisible(indeterminate);
=======
      myTintEditor.setVisible(myProgressTint != null && !indeterminate);
      myIndeterminateDrawableEditor.setVisible(myIndeterminateTint != null && indeterminate);
>>>>>>> 7bd3f2d2
      myIndeterminateTintEditor.setVisible(indeterminate);
      myMaxEditor.setVisible(!indeterminate);
      myProgressEditor.setVisible(!indeterminate);
    }

    private NlEditingListener createIndeterminateListener() {
      return new NlEditingListener() {
        @Override
        public void stopEditing(@NotNull NlComponentEditor editor, @Nullable Object value) {
          myIndeterminate.setValue(value);
          refresh();
        }

        @Override
        public void cancelEditing(@NotNull NlComponentEditor editor) {
        }
      };
    }
  }
}<|MERGE_RESOLUTION|>--- conflicted
+++ resolved
@@ -16,13 +16,10 @@
 package com.android.tools.idea.uibuilder.property.inspector;
 
 import com.android.tools.idea.common.model.NlComponent;
-<<<<<<< HEAD
-=======
 import com.android.tools.idea.common.property.editors.NlComponentEditor;
 import com.android.tools.idea.common.property.inspector.InspectorComponent;
 import com.android.tools.idea.common.property.inspector.InspectorPanel;
 import com.android.tools.idea.common.property.inspector.InspectorProvider;
->>>>>>> 7bd3f2d2
 import com.android.tools.idea.uibuilder.property.NlPropertiesManager;
 import com.android.tools.idea.common.property.NlProperty;
 import com.android.tools.idea.uibuilder.property.editors.*;
@@ -69,11 +66,7 @@
   /**
    * ProgressBar inspector component. Has a dual view depending on the value of determinate.
    */
-<<<<<<< HEAD
-  private static class ProgressBarInspectorComponent implements InspectorComponent {
-=======
   private static class ProgressBarInspectorComponent implements InspectorComponent<NlPropertiesManager> {
->>>>>>> 7bd3f2d2
     private final InspectorPanel myInspector;
     private final NlEnumEditor myStyleEditor;
     private final NlReferenceEditor myDrawableEditor;
@@ -207,13 +200,8 @@
       }
       boolean indeterminate = VALUE_TRUE.equalsIgnoreCase(myIndeterminate.getResolvedValue());
       myDrawableEditor.setVisible(!indeterminate);
-<<<<<<< HEAD
-      myTintEditor.setVisible(!indeterminate);
-      myIndeterminateDrawableEditor.setVisible(indeterminate);
-=======
       myTintEditor.setVisible(myProgressTint != null && !indeterminate);
       myIndeterminateDrawableEditor.setVisible(myIndeterminateTint != null && indeterminate);
->>>>>>> 7bd3f2d2
       myIndeterminateTintEditor.setVisible(indeterminate);
       myMaxEditor.setVisible(!indeterminate);
       myProgressEditor.setVisible(!indeterminate);
