/*
 * Copyright (C) 2015 The Android Open Source Project
 *
 * Licensed under the Apache License, Version 2.0 (the "License");
 * you may not use this file except in compliance with the License.
 * You may obtain a copy of the License at
 *
 *      http://www.apache.org/licenses/LICENSE-2.0
 *
 * Unless required by applicable law or agreed to in writing, software
 * distributed under the License is distributed on an "AS IS" BASIS,
 * WITHOUT WARRANTIES OR CONDITIONS OF ANY KIND, either express or implied.
 * See the License for the specific language governing permissions and
 * limitations under the License.
 */
package com.android.tools.idea.uibuilder.surface;

import com.android.sdklib.devices.Device;
import com.android.sdklib.devices.State;
import com.android.tools.idea.configurations.Configuration;
import com.android.tools.idea.ddms.screenshot.DeviceArtPainter;
import com.android.tools.idea.gradle.project.BuildSettings;
import com.android.tools.idea.rendering.RenderErrorModelFactory;
import com.android.tools.idea.rendering.RenderResult;
import com.android.tools.idea.rendering.errors.ui.RenderErrorModel;
import com.android.tools.idea.rendering.errors.ui.RenderErrorPanel;
import com.android.tools.idea.ui.designer.EditorDesignSurface;
import com.android.tools.idea.uibuilder.analytics.NlUsageTrackerManager;
import com.android.tools.idea.uibuilder.analytics.NlUsageTracker;
import com.android.tools.idea.uibuilder.editor.NlActionManager;
import com.android.tools.idea.uibuilder.editor.NlPreviewForm;
import com.android.tools.idea.uibuilder.handlers.constraint.ConstraintLayoutHandler;
import com.android.tools.idea.uibuilder.lint.LintAnnotationsModel;
import com.android.tools.idea.uibuilder.lint.LintNotificationPanel;
import com.android.tools.idea.uibuilder.mockup.editor.MockupEditor;
import com.android.tools.idea.uibuilder.model.*;
import com.android.tools.idea.uibuilder.scene.Scene;
import com.android.tools.idea.uibuilder.surface.ScreenView.ScreenViewType;
import com.android.utils.HtmlBuilder;
import com.google.common.annotations.VisibleForTesting;
import com.google.common.collect.ImmutableList;
import com.google.common.collect.Lists;
import com.google.wireless.android.sdk.stats.LayoutEditorEvent;
import com.intellij.ide.DataManager;
import com.intellij.ide.util.PropertiesComponent;
import com.intellij.lang.annotation.HighlightSeverity;
import com.intellij.openapi.Disposable;
import com.intellij.openapi.actionSystem.CommonDataKeys;
import com.intellij.openapi.actionSystem.DataProvider;
import com.intellij.openapi.actionSystem.LangDataKeys;
import com.intellij.openapi.actionSystem.PlatformDataKeys;
import com.intellij.openapi.application.ApplicationManager;
import com.intellij.openapi.fileEditor.FileEditor;
import com.intellij.openapi.progress.ProgressIndicator;
import com.intellij.openapi.project.Project;
import com.intellij.openapi.ui.popup.JBPopup;
import com.intellij.openapi.util.Disposer;
import com.intellij.openapi.util.SystemInfo;
import com.intellij.openapi.wm.IdeGlassPane;
import com.intellij.psi.xml.XmlTag;
import com.intellij.ui.JBColor;
import com.intellij.ui.JBSplitter;
import com.intellij.ui.components.JBScrollBar;
import com.intellij.ui.components.JBScrollPane;
import com.intellij.ui.components.Magnificator;
import com.intellij.util.Alarm;
import com.intellij.util.ui.AsyncProcessIcon;
import com.intellij.util.ui.ButtonlessScrollBarUI;
import com.intellij.util.ui.UIUtil;
import com.intellij.util.ui.update.MergingUpdateQueue;
import com.intellij.util.ui.update.Update;
import org.intellij.lang.annotations.JdkConstants;
import org.jetbrains.android.uipreview.AndroidEditorSettings;
import org.jetbrains.annotations.NonNls;
import org.jetbrains.annotations.NotNull;
import org.jetbrains.annotations.Nullable;

import javax.swing.*;
import javax.swing.plaf.ScrollBarUI;
import java.awt.*;
import java.awt.event.*;
import java.lang.ref.WeakReference;
import java.util.ArrayList;
import java.util.Collections;
import java.util.List;

import static com.android.tools.idea.uibuilder.graphics.NlConstants.*;

/**
 * The design surface in the layout editor, which contains the full background, rulers, one
 * or more device renderings, etc
 */
public class DesignSurface extends EditorDesignSurface implements Disposable, DataProvider {
  private static final Integer LAYER_PROGRESS = JLayeredPane.POPUP_LAYER + 100;
  private static final String PROPERTY_ERROR_PANEL_SPLITTER = DesignSurface.class.getCanonicalName() + ".error.panel.split";
  /**
   * {@link RenderErrorModel} with one issue that is displayed while the project is still building. This avoids displaying an error
   * panel full of errors.
   */
  private static final RenderErrorModel STILL_BUILDING_ERROR_MODEL = new RenderErrorModel(ImmutableList.of(
    RenderErrorModel.Issue.builder()
      .setSeverity(HighlightSeverity.INFORMATION)
      .setSummary("The project is still building")
      .setHtmlContent(new HtmlBuilder()
                        .add("The project is still building and the current preview might be inaccurate.")
                        .newline()
                        .add("The preview will automatically refresh once the build finishes."))
      .build()
  ));

  private final Project myProject;
  private final JBSplitter myErrorPanelSplitter;
  private final boolean myInPreview;
  private boolean myRenderHasProblems;
  private boolean myStackVertically;

  private boolean myIsCanvasResizing = false;
<<<<<<< HEAD
  private boolean myZoomFitted = true;
=======
  private boolean myMockupVisible;
  private MockupEditor myMockupEditor;
  private boolean myZoomFitted = true;
  /**
   * {@link LintNotificationPanel} currently being displayed
   */
  private WeakReference<JBPopup> myLintTooltipPopup = new WeakReference<>(null);
>>>>>>> 291841c8

  public enum ScreenMode {
    SCREEN_ONLY(ScreenViewType.NORMAL),
    BLUEPRINT_ONLY(ScreenViewType.BLUEPRINT),
    BOTH(ScreenViewType.NORMAL);

    private final ScreenViewType myScreenViewType;

    ScreenMode(@NotNull ScreenViewType screenViewType) {
      myScreenViewType = screenViewType;
    }

    @NotNull
    public ScreenMode next() {
      ScreenMode[] values = values();
      return values[(ordinal() + 1) % values.length];
    }

    @NotNull
    private ScreenViewType getScreenViewType() {
      return myScreenViewType;
    }

    private static final String SCREEN_MODE_PROPERTY = "NlScreenMode";

    @NotNull
    public static ScreenMode loadDefault() {
      String modeName = PropertiesComponent.getInstance().getValue(SCREEN_MODE_PROPERTY);
      for (ScreenMode mode : values()) {
        if (mode.name().equals(modeName)) {
          return mode;
        }
      }
      return BOTH;
    }

    public static void saveDefault(@NotNull ScreenMode mode) {
      PropertiesComponent.getInstance().setValue(SCREEN_MODE_PROPERTY, mode.name());
    }
  }

  @NotNull private static ScreenMode ourDefaultScreenMode = ScreenMode.loadDefault();

  @NotNull private ScreenMode myScreenMode = ourDefaultScreenMode;
  @Nullable private ScreenView myScreenView;
  @Nullable private ScreenView myBlueprintView;
  @SwingCoordinate private int myScreenX = RULER_SIZE_PX + DEFAULT_SCREEN_OFFSET_X;
  @SwingCoordinate private int myScreenY = RULER_SIZE_PX + DEFAULT_SCREEN_OFFSET_Y;

  private double myScale = -1;
  @NotNull private final JScrollPane myScrollPane;
  private final MyLayeredPane myLayeredPane;
  private boolean myDeviceFrames = false;
  private final List<Layer> myLayers = Lists.newArrayList();
  private final InteractionManager myInteractionManager;
  private final GlassPane myGlassPane;
  private final RenderErrorPanel myErrorPanel;
  private List<DesignSurfaceListener> myListeners;
  private List<PanZoomListener> myZoomListeners;
  private boolean myCentered;
  private final NlActionManager myActionManager = new NlActionManager(this);
  private float mySavedErrorPanelProportion;
  @NotNull private WeakReference<FileEditor> myFileEditorDelegate = new WeakReference<>(null);

  public DesignSurface(@NotNull Project project, boolean inPreview) {
    super(new BorderLayout());
    myProject = project;
    myInPreview = inPreview;

    setOpaque(true);
    setFocusable(true);
    setRequestFocusEnabled(true);
    setBackground(UIUtil.TRANSPARENT_COLOR);

    myInteractionManager = new InteractionManager(this);

    myLayeredPane = new MyLayeredPane();
    myLayeredPane.setBounds(0, 0, 100, 100);
    myGlassPane = new GlassPane();
    myLayeredPane.add(myGlassPane, JLayeredPane.DRAG_LAYER);

    myProgressPanel = new MyProgressPanel();
    myProgressPanel.setName("Layout Editor Progress Panel");
    myLayeredPane.add(myProgressPanel, LAYER_PROGRESS);

    myScrollPane = new MyScrollPane();
    myScrollPane.setViewportView(myLayeredPane);
    myScrollPane.setBorder(null);
    myScrollPane.setVerticalScrollBarPolicy(ScrollPaneConstants.VERTICAL_SCROLLBAR_ALWAYS);
    myScrollPane.setHorizontalScrollBarPolicy(ScrollPaneConstants.HORIZONTAL_SCROLLBAR_ALWAYS);
    myScrollPane.getHorizontalScrollBar().addAdjustmentListener(this::notifyPanningChanged);
    myScrollPane.getVerticalScrollBar().addAdjustmentListener(this::notifyPanningChanged);

    myErrorPanel = new RenderErrorPanel();
    Disposer.register(this, myErrorPanel);
    myErrorPanel.setName("Layout Editor Error Panel");

    // The error panel can only take up to 50% of the surface and it will take a 25% by default
    myErrorPanelSplitter = new JBSplitter(true, 0.75f, 0.5f, 1f);
    myErrorPanelSplitter.setAndLoadSplitterProportionKey(PROPERTY_ERROR_PANEL_SPLITTER);
    myErrorPanelSplitter.setHonorComponentsMinimumSize(true);
    myErrorPanelSplitter.setFirstComponent(myScrollPane);
    myErrorPanelSplitter.setSecondComponent(myErrorPanel);

    mySavedErrorPanelProportion = myErrorPanelSplitter.getProportion();
    myErrorPanel.setMinimizeListener((isMinimized) -> {
      NlUsageTracker tracker = NlUsageTrackerManager.getInstance(this);
      if (isMinimized) {
        tracker.logAction(LayoutEditorEvent.LayoutEditorEventType.MINIMIZE_ERROR_PANEL);
        mySavedErrorPanelProportion = myErrorPanelSplitter.getProportion();
        myErrorPanelSplitter.setProportion(1f);
      }
      else {
        tracker.logAction(LayoutEditorEvent.LayoutEditorEventType.RESTORE_ERROR_PANEL);
        myErrorPanelSplitter.setProportion(mySavedErrorPanelProportion);
      }
      updateErrorPanelSplitterUi(isMinimized);
    });

    updateErrorPanelSplitterUi(myErrorPanel.isMinimized());
    add(myErrorPanelSplitter);

    // TODO: Do this as part of the layout/validate operation instead
    myScrollPane.addComponentListener(new ComponentListener() {
      @Override
      public void componentResized(ComponentEvent componentEvent) {
        if (isShowing() && getWidth() > 0 && getHeight() > 0 && myZoomFitted) {
          // Only rescale if the user did not set the zoom
          // to something else than fit
          zoomToFit();
        }
        else {
          positionScreens();
        }
      }

      @Override
      public void componentMoved(ComponentEvent componentEvent) {
      }

      @Override
      public void componentShown(ComponentEvent componentEvent) {
      }

      @Override
      public void componentHidden(ComponentEvent componentEvent) {
      }
    });

    myInteractionManager.registerListeners();
    myActionManager.registerActions(myLayeredPane);
<<<<<<< HEAD
=======
  }

  private void updateErrorPanelSplitterUi(boolean isMinimized) {
    boolean showDivider = myErrorPanel.isVisible() && !isMinimized;
    myErrorPanelSplitter.setShowDividerIcon(showDivider);
    myErrorPanelSplitter.setShowDividerControls(showDivider);
    myErrorPanelSplitter.setResizeEnabled(showDivider);

    if (isMinimized) {
      myErrorPanelSplitter.setProportion(1f);
    }
>>>>>>> 291841c8
  }

  @NotNull
  public Project getProject() {
    return myProject;
  }

  public boolean isPreviewSurface() {
    return myInPreview;
  }

  @NotNull
  public NlLayoutType getLayoutType() {
    if (myScreenView == null) {
      return NlLayoutType.UNKNOWN;
    }
    return NlLayoutType.typeOf(myScreenView.getModel().getFile());
  }

  @NotNull
  public NlActionManager getActionManager() {
    return myActionManager;
  }

  public void setCentered(boolean centered) {
    myCentered = centered;
  }

  /**
   * Tells this surface to resize mode. While on resizing mode, the views won't be auto positioned.
   * This can be disabled to avoid moving the screens around when the user is resizing the canvas. See {@link CanvasResizeInteraction}
   *
   * @param isResizing true to enable the resize mode
   */
  public void setResizeMode(boolean isResizing) {
    myIsCanvasResizing = isResizing;
  }

  /**
   * Returns whether this surface is currently in resize mode or not. See {@link #setResizeMode(boolean)}
   */
  public boolean isCanvasResizing() {
    return myIsCanvasResizing;
  }

  @NotNull
  public ScreenMode getScreenMode() {
    return myScreenMode;
  }

  public void setScreenMode(@NotNull ScreenMode screenMode, boolean setAsDefault) {
    if (setAsDefault) {
      if (ourDefaultScreenMode != screenMode) {
        //noinspection AssignmentToStaticFieldFromInstanceMethod
        ourDefaultScreenMode = screenMode;

        ScreenMode.saveDefault(screenMode);
      }
    }

    if (screenMode != myScreenMode) {
      // If we're going from 1 screens to 2 or back from 2 to 1, must adjust the zoom
      // to-fit the screen(s) in the surface
      boolean adjustZoom = screenMode == ScreenMode.BOTH || myScreenMode == ScreenMode.BOTH;
      myScreenMode = screenMode;

      if (myScreenView != null) {
        NlModel model = myScreenView.getModel();
        setModel(null);
        setModel(model);
        if (adjustZoom) {
          zoomToFit();
        }
      }
    }
  }

  public void setModel(@Nullable NlModel model) {
    if (model == null && myScreenView == null) {
      return;
    }

    List<NlComponent> selectionBefore = Collections.emptyList();
    List<NlComponent> selectionAfter = Collections.emptyList();

    if (myScreenView != null) {
      myScreenView.getModel().removeListener(myModelListener);

      SelectionModel selectionModel = myScreenView.getSelectionModel();
      selectionBefore = selectionModel.getSelection();
      selectionModel.removeListener(mySelectionListener);
      myScreenView = null;
    }

    myLayers.clear();
    if (model != null) {
      myScreenView = new ScreenView(this, ScreenView.ScreenViewType.NORMAL, model);
      myScreenView.getModel().addListener(myModelListener);

      // If the model has already rendered, there may be errors to display,
      // so update the error panel to reflect that.
      updateErrorDisplay(myScreenView.getResult());
      myLayeredPane.setPreferredSize(myScreenView.getPreferredSize());

      NlLayoutType layoutType = myScreenView.getModel().getType();

      if (layoutType.equals(NlLayoutType.MENU) || layoutType.equals(NlLayoutType.PREFERENCE_SCREEN)) {
        myScreenMode = ScreenMode.SCREEN_ONLY;
      }

      myScreenView.setType(myScreenMode.getScreenViewType());

      addLayers(model);
      positionScreens();

      SelectionModel selectionModel = model.getSelectionModel();
      selectionModel.addListener(mySelectionListener);
      selectionAfter = selectionModel.getSelection();
      if (myInteractionManager.isListening() && !getLayoutType().isSupportedByDesigner()) {
        myInteractionManager.unregisterListeners();
      }
      else if (!myInteractionManager.isListening() && getLayoutType().isSupportedByDesigner()) {
        myInteractionManager.registerListeners();
      }
    }
    else {
      myScreenView = null;
      myBlueprintView = null;
    }
    repaint();

    if (!selectionBefore.equals(selectionAfter)) {
      notifySelectionListeners(selectionAfter);
    }
    notifyScreenViewChanged();
  }

  private void addLayers(@NotNull NlModel model) {
    assert myScreenView != null;

    switch (myScreenMode) {
      case SCREEN_ONLY:
        addScreenLayers();
        break;
      case BLUEPRINT_ONLY:
        addBlueprintLayers(myScreenView);
        break;
      case BOTH:
        myBlueprintView = new ScreenView(this, ScreenViewType.BLUEPRINT, model);
        myBlueprintView.setLocation(myScreenX + myScreenView.getPreferredSize().width + 10, myScreenY);

        addScreenLayers();
        addBlueprintLayers(myBlueprintView);

        break;
      default:
        assert false : myScreenMode;
    }
  }

  private void addScreenLayers() {
    assert myScreenView != null;

    myLayers.add(new ScreenViewLayer(myScreenView));
    myLayers.add(new SelectionLayer(myScreenView));

    if (myScreenView.getModel().getType().isLayout()) {
      myLayers.add(new ConstraintsLayer(this, myScreenView, true));
    }

    if (ConstraintLayoutHandler.USE_SCENE_INTERACTION) {
      myLayers.add(new SceneLayer(myScreenView, false));
    }
    myLayers.add(new WarningLayer(myScreenView));
<<<<<<< HEAD
    myLayers.add(new CanvasResizeLayer(this, myScreenView));
=======
    if (getLayoutType().isSupportedByDesigner()) {
      myLayers.add(new CanvasResizeLayer(this, myScreenView));
    }
>>>>>>> 291841c8
  }

  private void addBlueprintLayers(@NotNull ScreenView view) {
    if (!ConstraintLayoutHandler.USE_SCENE_INTERACTION) {
      myLayers.add(new BlueprintLayer(view));
    }
    myLayers.add(new SelectionLayer(view));
<<<<<<< HEAD
    myLayers.add(new CanvasResizeLayer(this, view));
=======
    myLayers.add(new MockupLayer(view));
    myLayers.add(new CanvasResizeLayer(this, view));
    if (ConstraintLayoutHandler.USE_SCENE_INTERACTION) {
      myLayers.add(new SceneLayer(view, true));
    }
>>>>>>> 291841c8
  }

  @Override
  public void dispose() {
    myErrorPanel.dispose();
  }

  /**
   * @return The new {@link Dimension} of the LayeredPane (ScreenView)
   */
  @Nullable
  public Dimension updateScrolledAreaSize() {
    if (myScreenView == null) {
      return null;
    }
    Dimension size = myScreenView.getSize();
    // TODO: Account for the size of the blueprint screen too? I should figure out if I can automatically make it jump
    // to the side or below based on the form factor and the available size
    Dimension dimension = new Dimension(size.width + 2 * DEFAULT_SCREEN_OFFSET_X,
                                        size.height + 2 * DEFAULT_SCREEN_OFFSET_Y);
    if (myScreenMode == ScreenMode.BOTH) {
      if (isStackVertically()) {
        dimension.setSize(dimension.getWidth(),
                          dimension.getHeight() + size.height + SCREEN_DELTA);
      }
      else {
        dimension.setSize(dimension.getWidth() + size.width + SCREEN_DELTA,
                          dimension.getHeight());
      }
    }
    myLayeredPane.setBounds(0, 0, dimension.width, dimension.height);
    myLayeredPane.setPreferredSize(dimension);
    myScrollPane.revalidate();
    myProgressPanel.setBounds(myScreenX, myScreenY, size.width, size.height);
    return dimension;
  }

  public JComponent getPreferredFocusedComponent() {
    return myGlassPane;
  }

  @Override
  protected void paintChildren(Graphics graphics) {
    super.paintChildren(graphics);

    if (isFocusOwner()) {
      graphics.setColor(UIUtil.getFocusedBoundsColor());
      graphics.drawRect(getX(), getY(), getWidth() - 1, getHeight() - 1);
    }
  }

  @Nullable
  public ScreenView getCurrentScreenView() {
    return myScreenView;
  }

  @Nullable
  public ScreenView getScreenView(@SwingCoordinate int x, @SwingCoordinate int y) {
    // Currently only a single screen view active in the canvas.
    if (myBlueprintView != null && x >= myBlueprintView.getX() && y >= myBlueprintView.getY()) {
      return myBlueprintView;
    }
    return myScreenView;
  }

  /**
   * Return the ScreenView under the given position
   *
   * @param x
   * @param y
   * @return the ScreenView, or null if we are not above one.
   */
  @Nullable
  private ScreenView getHoverScreenView(@SwingCoordinate int x, @SwingCoordinate int y) {
    if (myBlueprintView != null
        && x >= myBlueprintView.getX() && x <= myBlueprintView.getX() + myBlueprintView.getSize().width
        && y >= myBlueprintView.getY() && y <= myBlueprintView.getY() + myBlueprintView.getSize().height) {
      return myBlueprintView;
    }
    if (myScreenView != null
        && x >= myScreenView.getX() && x <= myScreenView.getX() + myScreenView.getSize().width
        && y >= myScreenView.getY() && y <= myScreenView.getY() + myScreenView.getSize().height) {
      return myScreenView;
    }
    return null;
  }

  /**
   * Gives us a chance to change layers behaviour upon drag and drop interaction starting
   */
  public void startDragDropInteraction() {
    for (Layer layer : myLayers) {
      if (layer instanceof ConstraintsLayer) {
        ConstraintsLayer constraintsLayer = (ConstraintsLayer)layer;
        if (!constraintsLayer.isShowOnHover()) {
          constraintsLayer.setShowOnHover(true);
          repaint();
        }
      }
      if (layer instanceof SceneLayer) {
        SceneLayer sceneLayer = (SceneLayer) layer;
        if (!sceneLayer.isShowOnHover()) {
          sceneLayer.setShowOnHover(true);
          repaint();
        }
      }
    }
  }

  /**
   * Gives us a chance to change layers behaviour upon drag and drop interaction ending
   */
  public void stopDragDropInteraction() {
    for (Layer layer : myLayers) {
      if (layer instanceof ConstraintsLayer) {
        ConstraintsLayer constraintsLayer = (ConstraintsLayer)layer;
        if (constraintsLayer.isShowOnHover()) {
          constraintsLayer.setShowOnHover(false);
          repaint();
        }
      }
      if (layer instanceof SceneLayer) {
        SceneLayer sceneLayer = (SceneLayer) layer;
        if (!sceneLayer.isShowOnHover()) {
          sceneLayer.setShowOnHover(false);
          repaint();
        }
      }
    }
  }

  @Nullable
  public ScreenView getBlueprintView() {
    return myBlueprintView;
  }

  /**
   * @param dimension the Dimension object to reuse to avoid reallocation
   * @return The total size of all the ScreenViews in the DesignSurface
   */
  @NotNull
  public Dimension getContentSize(@Nullable Dimension dimension) {
    if (dimension == null) {
      dimension = new Dimension();
    }
    if (myScreenMode == ScreenMode.BOTH
        && myScreenView != null && myBlueprintView != null) {
      if (isStackVertically()) {
        dimension.setSize(
          myScreenView.getSize().getWidth(),
          myScreenView.getSize().getHeight() + myBlueprintView.getSize().getHeight()
        );
      }
      else {
        dimension.setSize(
          myScreenView.getSize().getWidth() + myBlueprintView.getSize().getWidth(),
          myScreenView.getSize().getHeight()
        );
      }
    }
    else if (getCurrentScreenView() != null) {
      dimension.setSize(
        getCurrentScreenView().getSize().getWidth(),
        getCurrentScreenView().getSize().getHeight());
    }
    return dimension;
  }

  public void hover(@SwingCoordinate int x, @SwingCoordinate int y) {
    ScreenView current = getHoverScreenView(x, y);
    for (Layer layer : myLayers) {
      if (layer instanceof ConstraintsLayer) {
        // For constraint layer, set show on hover if they are above their screen view
        ConstraintsLayer constraintsLayer = (ConstraintsLayer)layer;
        boolean show = false;
        if (constraintsLayer.getScreenView() == current) {
          show = true;
        }
        if (constraintsLayer.isShowOnHover() != show) {
          constraintsLayer.setShowOnHover(show);
          repaint();
        }
      }
<<<<<<< HEAD
=======
      else if (layer instanceof SceneLayer) {
        // For constraint layer, set show on hover if they are above their screen view
        SceneLayer sceneLayer = (SceneLayer)layer;
        boolean show = false;
        if (sceneLayer.getScreenView() == current) {
          show = true;
        }
        if (sceneLayer.isShowOnHover() != show) {
          sceneLayer.setShowOnHover(show);
          repaint();
        }
      }
>>>>>>> 291841c8
      else if (layer instanceof CanvasResizeLayer) {
        if (((CanvasResizeLayer)layer).changeHovering(x, y)) {
          repaint();
        }
      }
    }

    if (myErrorPanel.isVisible() && myRenderHasProblems) {
      // don't show any warnings on hover if there is already some errors that are being displayed
      // TODO: we should really move this logic into the error panel itself
      return;
    }

    // Currently, we use the hover action only to check whether we need to show a warning.
    if (AndroidEditorSettings.getInstance().getGlobalState().isShowLint()) {
      ScreenView currentScreenView = getCurrentScreenView();
      LintAnnotationsModel lintModel = currentScreenView != null ? currentScreenView.getModel().getLintAnnotationsModel() : null;
      if (lintModel != null) {
        for (Layer layer : myLayers) {
          String tooltip = layer.getTooltip(x, y);
          if (tooltip != null) {
            JBPopup lintPopup = myLintTooltipPopup.get();
            if (lintPopup == null || !lintPopup.isVisible()) {
              NlUsageTrackerManager.getInstance(this).logAction(LayoutEditorEvent.LayoutEditorEventType.LINT_TOOLTIP);
              LintNotificationPanel lintPanel = new LintNotificationPanel(getCurrentScreenView(), lintModel);
              lintPanel.selectIssueAtPoint(Coordinates.getAndroidX(getCurrentScreenView(), x),
                                           Coordinates.getAndroidY(getCurrentScreenView(), y));

              Point point = new Point(x, y);
              SwingUtilities.convertPointToScreen(point, this);
              myLintTooltipPopup = new WeakReference<>(lintPanel.showInScreenPosition(myProject, this, point));
            }
            break;
          }
        }
      }
    }
  }

  public void resetHover() {
    if (myRenderHasProblems) {
      return;
    }
    // if we were showing some warnings, then close it.
    // TODO: similar to hover() method above, this logic of warning/error should be inside the error panel itself
    myErrorPanel.setVisible(false);
  }

  public void zoom(@NotNull ZoomType type) {
    myZoomFitted = false;
    switch (type) {
      case IN: {
        double currentScale = myScale;
        if (SystemInfo.isMac && UIUtil.isRetina()) {
          currentScale *= 2;
        }
        int current = (int)(currentScale * 100);
        double scale = ZoomType.zoomIn(current) / 100.0;
        if (SystemInfo.isMac && UIUtil.isRetina()) {
          scale /= 2;
        }
        setScale(scale);
        repaint();
        break;
      }
      case OUT: {
        double currentScale = myScale;
        if (SystemInfo.isMac && UIUtil.isRetina()) {
          currentScale *= 2;
        }
        int current = (int)(currentScale * 100);
        double scale = ZoomType.zoomOut(current) / 100.0;
        if (SystemInfo.isMac && UIUtil.isRetina()) {
          scale /= 2;
        }
        setScale(scale);
        repaint();
        break;
      }
      case ACTUAL:
        if (SystemInfo.isMac && UIUtil.isRetina()) {
          setScale(0.5);
        }
        else {
          setScale(1);
        }
        repaint();
        break;
      case FIT:
      case FIT_INTO:
        myZoomFitted = true;
        if (myScreenView == null) {
          return;
        }

        // Fit to zoom
        int availableWidth = myScrollPane.getWidth() - myScrollPane.getVerticalScrollBar().getWidth();
        int availableHeight = myScrollPane.getHeight() - myScrollPane.getHorizontalScrollBar().getHeight();
        Dimension preferredSize = myScreenView.getPreferredSize();
        int requiredWidth = preferredSize.width;
        int requiredHeight = preferredSize.height;
        availableWidth -= 2 * DEFAULT_SCREEN_OFFSET_X + RULER_SIZE_PX;
        availableHeight -= 2 * DEFAULT_SCREEN_OFFSET_Y + RULER_SIZE_PX;

        if (myScreenMode == ScreenMode.BOTH) {
          if (isVerticalScreenConfig(availableWidth, availableHeight, preferredSize)) {
            requiredHeight *= 2;
            requiredHeight += SCREEN_DELTA;
          }
          else {
            requiredWidth *= 2;
            requiredWidth += SCREEN_DELTA;
          }
        }

        double scaleX = (double)availableWidth / requiredWidth;
        double scaleY = (double)availableHeight / requiredHeight;
        double scale = Math.min(scaleX, scaleY);
        if (type == ZoomType.FIT_INTO) {
          double min = (SystemInfo.isMac && UIUtil.isRetina()) ? 0.5 : 1.0;
          scale = Math.min(min, scale);
        }
        setScale(scale);
        repaint();
        break;
      default:
      case SCREEN:
        throw new UnsupportedOperationException("Not yet implemented: " + type);
    }
  }

  public void zoomActual() {
    zoom(ZoomType.ACTUAL);
  }

  public void zoomIn() {
    zoom(ZoomType.IN);
  }

  public void zoomOut() {
    zoom(ZoomType.OUT);
  }

  public void zoomToFit() {
    zoom(ZoomType.FIT);
  }

  public boolean isZoomFitted() {
    return myZoomFitted;
  }

  /**
   * Returns true if we want to arrange screens vertically instead of horizontally
   */
  private static boolean isVerticalScreenConfig(int availableWidth, int availableHeight, @NotNull Dimension preferredSize) {
    boolean stackVertically = preferredSize.width > preferredSize.height;
    if (availableWidth > 10 && availableHeight > 3 * availableWidth / 2) {
      stackVertically = true;
    }
    return stackVertically;
  }

  public double getScale() {
    return myScale;
  }

  @Override
  public Configuration getConfiguration() {
    return myScreenView != null ? myScreenView.getConfiguration() : null;
  }

  public void setScrollPosition(int x, int y) {
    setScrollPosition(new Point(x, y));
  }

  public void setScrollPosition(Point p) {
    final JScrollBar horizontalScrollBar = myScrollPane.getHorizontalScrollBar();
    final JScrollBar verticalScrollBar = myScrollPane.getVerticalScrollBar();
    p.setLocation(
      Math.max(horizontalScrollBar.getMinimum(), p.x),
      Math.max(verticalScrollBar.getMinimum(), p.y));

    p.setLocation(
      Math.min(horizontalScrollBar.getMaximum() - horizontalScrollBar.getVisibleAmount(), p.x),
      Math.min(verticalScrollBar.getMaximum() - verticalScrollBar.getVisibleAmount(), p.y));
    myScrollPane.getViewport().setViewPosition(p);
  }

  public Point getScrollPosition() {
    return myScrollPane.getViewport().getViewPosition();
  }

  private void setScale(double scale) {
    final Point viewPosition = myScrollPane.getViewport().getViewPosition();
    final Dimension oldSize = myScrollPane.getViewport().getViewSize();

    final double normalizedX = (viewPosition.x + myScrollPane.getWidth() / 2.0) / oldSize.getWidth();
    final double normalizedY = (viewPosition.y + myScrollPane.getHeight() / 2.0) / oldSize.getHeight();

    if (scale < 0) {
      // We wait for component resized to be fired
      // that will take care of calling zoomToFit
      scale = -1;
    }
    else if (Math.abs(scale - 1) < 0.0001) {
      scale = 1;
    }
    else if (scale < 0.01) {
      scale = 0.01;
    }
    else if (scale > 10) {
      scale = 10;
    }

    myScale = scale;
    positionScreens();
    final Dimension newSize = updateScrolledAreaSize();

    if (newSize != null) {
      // Replace the Viewport at the same position it was before the scaling
      viewPosition.setLocation(normalizedX * newSize.getWidth() - myScrollPane.getWidth() / 2.0,
                               normalizedY * newSize.getHeight() - myScrollPane.getHeight() / 2.0);
      myScrollPane.getViewport().setViewPosition(viewPosition);
    }
    notifyScaleChanged();
  }

  private void notifyScaleChanged() {
    if (myZoomListeners != null) {
      for (PanZoomListener myZoomListener : myZoomListeners) {
        myZoomListener.zoomChanged(this);
      }
    }
  }

  private void notifyPanningChanged(AdjustmentEvent adjustmentEvent) {
    if (myZoomListeners != null) {
      for (PanZoomListener myZoomListener : myZoomListeners) {
        myZoomListener.panningChanged(adjustmentEvent);
      }
    }
  }

  private void positionScreens() {
    if (myScreenView == null) {
      return;
    }
    Dimension screenViewSize = myScreenView.getSize();

    // Position primary screen
    int availableWidth = myScrollPane.getWidth();
    int availableHeight = myScrollPane.getHeight();
    myStackVertically = isVerticalScreenConfig(availableWidth, availableHeight, screenViewSize);

    // If we are resizing the canvas, do not relocate the primary screen
    if (!myIsCanvasResizing) {
      if (myCentered && availableWidth > 10 && availableHeight > 10) {
        int requiredWidth = screenViewSize.width;
        if (myScreenMode == ScreenMode.BOTH && !myStackVertically) {
          requiredWidth += SCREEN_DELTA;
          requiredWidth += screenViewSize.width;
        }
        myScreenX = Math.max((availableWidth - requiredWidth) / 2, RULER_SIZE_PX + DEFAULT_SCREEN_OFFSET_X);

        int requiredHeight = screenViewSize.height;
        if (myScreenMode == ScreenMode.BOTH && myStackVertically) {
          requiredHeight += SCREEN_DELTA;
          requiredHeight += screenViewSize.height;
        }
        myScreenY = Math.max((availableHeight - requiredHeight) / 2, RULER_SIZE_PX + DEFAULT_SCREEN_OFFSET_Y);
      }
      else {
        if (myDeviceFrames) {
          myScreenX = RULER_SIZE_PX + 2 * DEFAULT_SCREEN_OFFSET_X;
          myScreenY = RULER_SIZE_PX + 2 * DEFAULT_SCREEN_OFFSET_Y;
        }
        else {
          myScreenX = RULER_SIZE_PX + DEFAULT_SCREEN_OFFSET_X;
          myScreenY = RULER_SIZE_PX + DEFAULT_SCREEN_OFFSET_Y;
        }
      }
    }
    myScreenView.setLocation(myScreenX, myScreenY);

    // Position blueprint view
    if (myBlueprintView != null) {

      if (myStackVertically) {
        // top/bottom stacking
        myBlueprintView.setLocation(myScreenX, myScreenY + screenViewSize.height + SCREEN_DELTA);
      }
      else {
        // left/right ordering
        myBlueprintView.setLocation(myScreenX + screenViewSize.width + SCREEN_DELTA, myScreenY);
      }
    }
    if (myScreenView != null && myScreenView.getScene() != null) {
      Scene scene = myScreenView.getScene();
      scene.needsRebuildList();
    }
    if (myBlueprintView != null && myBlueprintView.getScene() != null) {
      Scene scene = myBlueprintView.getScene();
      scene.needsRebuildList();
    }
  }

  public boolean isStackVertically() {
    return myStackVertically;
  }

  public void toggleDeviceFrames() {
    myDeviceFrames = !myDeviceFrames;
    positionScreens();
    repaint();
  }

  @NotNull
  public JComponent getLayeredPane() {
    return myLayeredPane;
  }

  private void notifySelectionListeners(@NotNull List<NlComponent> newSelection) {
    if (myListeners != null) {
      List<DesignSurfaceListener> listeners = Lists.newArrayList(myListeners);
      for (DesignSurfaceListener listener : listeners) {
        listener.componentSelectionChanged(this, newSelection);
      }
    }
  }

  private void notifyScreenViewChanged() {
    ScreenView screenView = myScreenView;
    NlModel model = myScreenView != null ? myScreenView.getModel() : null;
    if (myListeners != null) {
      List<DesignSurfaceListener> listeners = Lists.newArrayList(myListeners);
      for (DesignSurfaceListener listener : listeners) {
        listener.modelChanged(this, model);
        listener.screenChanged(this, screenView);
      }
    }
  }

  void notifyActivateComponent(@NotNull NlComponent component) {
    if (myListeners != null) {
      List<DesignSurfaceListener> listeners = Lists.newArrayList(myListeners);
      for (DesignSurfaceListener listener : listeners) {
        if (listener.activatePreferredEditor(this, component)) {
          break;
        }
      }
    }
  }

  public void addListener(@NotNull DesignSurfaceListener listener) {
    if (myListeners == null) {
      myListeners = Lists.newArrayList();
    }
    else {
      myListeners.remove(listener); // ensure single registration
    }
    myListeners.add(listener);
  }

  public void removeListener(@NotNull DesignSurfaceListener listener) {
    if (myListeners != null) {
      myListeners.remove(listener);
    }
  }

  private final SelectionListener mySelectionListener = new SelectionListener() {
    @Override
    public void selectionChanged(@NotNull SelectionModel model, @NotNull List<NlComponent> selection) {
      if (myScreenView != null) {
        notifySelectionListeners(selection);
      }
      else {
        notifySelectionListeners(Collections.emptyList());
      }
    }
  };

  private final ModelListener myModelListener = new ModelListener() {
    @Override
    public void modelChanged(@NotNull NlModel model) {
      model.render();
    }

    @Override
    public void modelRendered(@NotNull NlModel model) {
      if (myScreenView != null) {
        updateErrorDisplay(myScreenView.getResult());
        repaint();
        positionScreens();
      }
    }

    @Override
    public void modelChangedOnLayout(@NotNull NlModel model, boolean animate) {
      repaint();
    }
  };

  public void addPanZoomListener(PanZoomListener listener) {
    if (myZoomListeners == null) {
      myZoomListeners = Lists.newArrayList();
    }
    else {
      myZoomListeners.remove(listener);
    }
    myZoomListeners.add(listener);
  }

  public void removePanZoomListener(PanZoomListener listener) {
    if (myZoomListeners != null) {
      myZoomListeners.remove(listener);
    }
  }

  /**
   * The editor has been activated
   */
  public void activate() {
    if (myScreenView != null) {
      myScreenView.getModel().activate();
    }
  }

  public void deactivate() {
    if (myScreenView != null) {
      myScreenView.getModel().deactivate();
    }

    myInteractionManager.cancelInteraction();
  }

  /**
   * Sets the file editor to which actions like undo/redo will be delegated. This is only needed if this DesignSurface is not a child
   * of a {@link FileEditor} like in the case of {@link NlPreviewForm}.
   * <p>
   * The surface will only keep a {@link WeakReference} to the editor.
   */
  public void setFileEditorDelegate(@Nullable FileEditor fileEditor) {
    myFileEditorDelegate = new WeakReference<>(fileEditor);
  }

  private static class MyScrollPane extends JBScrollPane {
    private MyScrollPane() {
      super(0);
      setOpaque(true);
      setBackground(UIUtil.TRANSPARENT_COLOR);
      setupCorners();
    }

    @NotNull
    @Override
    public JScrollBar createVerticalScrollBar() {
      return new MyScrollBar(Adjustable.VERTICAL);
    }

    @NotNull
    @Override
    public JScrollBar createHorizontalScrollBar() {
      return new MyScrollBar(Adjustable.HORIZONTAL);
    }

    @Override
    protected boolean isOverlaidScrollbar(@Nullable JScrollBar scrollbar) {
      ScrollBarUI vsbUI = scrollbar == null ? null : scrollbar.getUI();
      return vsbUI instanceof ButtonlessScrollBarUI && !((ButtonlessScrollBarUI)vsbUI).alwaysShowTrack();
    }
  }

  private static class MyScrollBar extends JBScrollBar implements IdeGlassPane.TopComponent {
    private ScrollBarUI myPersistentUI;

    private MyScrollBar(@JdkConstants.AdjustableOrientation int orientation) {
      super(orientation);
      setOpaque(false);
    }

    @Override
    public boolean canBePreprocessed(MouseEvent e) {
      return JBScrollPane.canBePreprocessed(e, this);
    }

    @Override
    public void setUI(ScrollBarUI ui) {
      if (myPersistentUI == null) myPersistentUI = ui;
      super.setUI(myPersistentUI);
      setOpaque(false);
    }

    @Override
    public int getUnitIncrement(int direction) {
      return 5;
    }

    @Override
    public int getBlockIncrement(int direction) {
      return 1;
    }
  }

  private class MyLayeredPane extends JLayeredPane implements Magnificator, DataProvider {
    public MyLayeredPane() {
      setOpaque(true);
      setBackground(UIUtil.TRANSPARENT_COLOR);

      // Enable pinching to zoom
      putClientProperty(Magnificator.CLIENT_PROPERTY_KEY, this);
    }

    // ---- Implements Magnificator ----

    @Override
    public Point magnify(double scale, Point at) {
      // Handle screen zooming.
      // Note: This only seems to work (be invoked) on Mac with the Apple JDK (1.6) currently
      setScale(scale * myScale);
      DesignSurface.this.repaint();
      return new Point((int)(at.x * scale), (int)(at.y * scale));
    }

    @Override
    protected void paintComponent(@NotNull Graphics graphics) {
      super.paintComponent(graphics);

      Graphics2D g2d = (Graphics2D)graphics;
      // (x,y) coordinates of the top left corner in the view port
      int tlx = myScrollPane.getHorizontalScrollBar().getValue();
      int tly = myScrollPane.getVerticalScrollBar().getValue();

      paintBackground(g2d, tlx, tly);

      if (myScreenView == null) {
        return;
      }

      Composite oldComposite = g2d.getComposite();

      RenderResult result = myScreenView.getResult();
      boolean paintedFrame = false;
      if (myDeviceFrames && result != null && result.hasImage()) {
        Configuration configuration = myScreenView.getConfiguration();
        Device device = configuration.getDevice();
        State deviceState = configuration.getDeviceState();
        DeviceArtPainter painter = DeviceArtPainter.getInstance();
        if (device != null && painter.hasDeviceFrame(device) && deviceState != null) {
          paintedFrame = true;
          g2d.setComposite(AlphaComposite.getInstance(AlphaComposite.SRC_OVER, 0.8f));
          painter.paintFrame(g2d, device, deviceState.getOrientation(), true, myScreenX, myScreenY,
                             (int)(myScale * result.getRenderedImage().getHeight()));
        }
      }

      g2d.setComposite(oldComposite);
      for (Layer layer : myLayers) {
        if (!layer.isHidden()) {
          layer.paint(g2d);
        }
      }

      if (!getLayoutType().isSupportedByDesigner()) {
        return;
      }

      if (paintedFrame) {
        // Only use alpha on the ruler bar if overlaying the device art
        g2d.setComposite(AlphaComposite.getInstance(AlphaComposite.SRC_OVER, 0.9f));
      }
      else {
        // Only show bounds dashed lines when there's no device
        paintBoundsRectangle(g2d);
      }

<<<<<<< HEAD
      g2d.setComposite(oldComposite);
      for (Layer layer : myLayers) {
        if (!layer.isHidden()) {
          layer.paint(g2d);
        }
      }

=======
>>>>>>> 291841c8
      // Temporary overlays:
      List<Layer> layers = myInteractionManager.getLayers();
      if (layers != null) {
        for (Layer layer : layers) {
          if (!layer.isHidden()) {
            layer.paint(g2d);
          }
        }
      }
    }

    private void paintBackground(@NotNull Graphics2D graphics, int lx, int ly) {
      int width = myScrollPane.getWidth();
      int height = myScrollPane.getHeight();
      graphics.setColor(DESIGN_SURFACE_BG);
      graphics.fillRect(lx, ly, width, height);
    }

    private void paintRulers(@NotNull Graphics2D g, int scrolledX, int scrolledY) {
      if (myScale < 0) {
        return;
      }

      final Graphics2D graphics = (Graphics2D)g.create();
      try {
        int width = myScrollPane.getWidth();
        int height = myScrollPane.getHeight();

        graphics.setColor(RULER_BG);
        graphics.fillRect(scrolledX, scrolledY, width, RULER_SIZE_PX);
        graphics.fillRect(scrolledX, scrolledY + RULER_SIZE_PX, RULER_SIZE_PX, height - RULER_SIZE_PX);

        graphics.setColor(RULER_TICK_COLOR);
        graphics.setStroke(SOLID_STROKE);
        graphics.setFont(RULER_TEXT_FONT);

        // Distance between two minor ticks (corrected with the current scale)
        int minorTickDistance = Math.max((int)Math.round(RULER_TICK_DISTANCE * myScale), 1);
        // If we keep reducing the scale, at some point we only buildDisplayList half of the minor ticks
        int tickIncrement = (minorTickDistance > RULER_MINOR_TICK_MIN_DIST_PX) ? 1 : 2;
        int labelWidth = RULER_TEXT_FONT.getStringBounds("0000", graphics.getFontRenderContext()).getBounds().width;
        // Only display the text if it fits between major ticks
        boolean displayText = labelWidth < minorTickDistance * 10;

        // Get the first tick that is within the viewport
        int firstVisibleTickX = scrolledX / minorTickDistance - Math.min(myScreenX / minorTickDistance, 10);
        for (int i = firstVisibleTickX; i * minorTickDistance < width + scrolledX; i += tickIncrement) {
          if (i == -10) {
            continue;
          }

          int tickPosition = i * minorTickDistance + myScreenX;
          boolean majorTick = i >= 0 && (i % 10) == 0;

          graphics.drawLine(tickPosition, scrolledY, tickPosition, scrolledY + (majorTick ? RULER_MAJOR_TICK_PX : RULER_MINOR_TICK_PX));

          if (displayText && majorTick) {
            graphics.setColor(RULER_TEXT_COLOR);
            graphics.drawString(Integer.toString(i * 10), tickPosition + 2, scrolledY + RULER_MAJOR_TICK_PX);
            graphics.setColor(RULER_TICK_COLOR);
          }
        }

        graphics.rotate(-Math.PI / 2);
        int firstVisibleTickY = scrolledY / minorTickDistance - Math.min(myScreenY / minorTickDistance, 10);
        for (int i = firstVisibleTickY; i * minorTickDistance < height + scrolledY; i += tickIncrement) {
          if (i == -10) {
            continue;
          }

          int tickPosition = i * minorTickDistance + myScreenY;
          boolean majorTick = i >= 0 && (i % 10) == 0;

          //noinspection SuspiciousNameCombination (we rotate the drawing 90 degrees)
          graphics.drawLine(-tickPosition, scrolledX, -tickPosition, scrolledX + (majorTick ? RULER_MAJOR_TICK_PX : RULER_MINOR_TICK_PX));

          if (displayText && majorTick) {
            graphics.setColor(RULER_TEXT_COLOR);
            graphics.drawString(Integer.toString(i * 10), -tickPosition + 2, scrolledX + RULER_MAJOR_TICK_PX);
            graphics.setColor(RULER_TICK_COLOR);
          }
        }
      }
      finally {
        graphics.dispose();
      }
    }

    private void paintBoundsRectangle(Graphics2D g2d) {
      if (myScreenView == null) {
        return;
      }

      g2d.setColor(BOUNDS_RECT_COLOR);
      int x = myScreenX;
      int y = myScreenY;
      Dimension size = myScreenView.getSize();

      Stroke prevStroke = g2d.getStroke();
      g2d.setStroke(DASHED_STROKE);

      Shape screenShape = myScreenView.getScreenShape();
      if (screenShape == null) {
        g2d.drawLine(x - 1, y - BOUNDS_RECT_DELTA, x - 1, y + size.height + BOUNDS_RECT_DELTA);
        g2d.drawLine(x - BOUNDS_RECT_DELTA, y - 1, x + size.width + BOUNDS_RECT_DELTA, y - 1);
        g2d.drawLine(x + size.width, y - BOUNDS_RECT_DELTA, x + size.width, y + size.height + BOUNDS_RECT_DELTA);
        g2d.drawLine(x - BOUNDS_RECT_DELTA, y + size.height, x + size.width + BOUNDS_RECT_DELTA, y + size.height);
      }
      else {
        g2d.draw(screenShape);
      }

      g2d.setStroke(prevStroke);
    }

    @Override
    protected void paintChildren(@NotNull Graphics graphics) {
      super.paintChildren(graphics); // paints the screen

      if (getLayoutType().isSupportedByDesigner()) {
        // Paint rulers on top of whatever is under the scroll panel
        Graphics2D g2d = (Graphics2D)graphics;
        // (x,y) coordinates of the top left corner in the view port
        int tlx = myScrollPane.getHorizontalScrollBar().getValue();
        int tly = myScrollPane.getVerticalScrollBar().getValue();
        paintRulers(g2d, tlx, tly);
      }
    }

    @Nullable
    @Override
    public Object getData(@NonNls String dataId) {
      if (CommonDataKeys.PSI_ELEMENT.is(dataId)) {
        if (myScreenView != null) {
          SelectionModel selectionModel = myScreenView.getSelectionModel();
          NlComponent primary = selectionModel.getPrimary();
          if (primary != null) {
            return primary.getTag();
          }
        }
      }
      if (LangDataKeys.PSI_ELEMENT_ARRAY.is(dataId)) {
        if (myScreenView != null) {
          SelectionModel selectionModel = myScreenView.getSelectionModel();
          List<NlComponent> selection = selectionModel.getSelection();
          List<XmlTag> list = Lists.newArrayListWithCapacity(selection.size());
          for (NlComponent component : selection) {
            list.add(component.getTag());
          }
          return list.toArray(XmlTag.EMPTY);
        }
      }

      return null;
    }
  }

  /**
   * Notifies the design surface that the given screen view (which must be showing in this design surface)
   * has been rendered (possibly with errors)
   */
  public void updateErrorDisplay(@Nullable final RenderResult result) {
    assert ApplicationManager.getApplication().isDispatchThread() ||
           !ApplicationManager.getApplication().isReadAccessAllowed() : "Do not hold read lock when calling updateErrorDisplay!";

    getErrorQueue().cancelAllUpdates();
    myRenderHasProblems = result != null && result.getLogger().hasProblems();
    if (myRenderHasProblems) {
      updateErrors(result);
    }
    else {
      setShowErrorPanel(false);
    }
  }

  public void setShowErrorPanel(boolean show) {
    UIUtil.invokeLaterIfNeeded(() -> {
      myErrorPanel.setVisible(show);
      updateErrorPanelSplitterUi(myErrorPanel.isMinimized());
      revalidate();
      repaint();
    });
  }

  /**
   * When we have render errors for a given result, kick off a background computation
   * of the error panel HTML, which when done will update the UI thread
   */
  private void updateErrors(@Nullable final RenderResult result) {
    assert result != null && result.getLogger().hasProblems();

    getErrorQueue().cancelAllUpdates();
    getErrorQueue().queue(new Update("errors") {
      @Override
      public void run() {
        // Look up *current* result; a newer one could be available
        final RenderResult result = myScreenView != null ? myScreenView.getResult() : null;
        if (result == null) {
          return;
        }

        RenderErrorModel model =
          BuildSettings.getInstance(myProject).getBuildMode() != null && result.getLogger().hasErrors() ?
          STILL_BUILDING_ERROR_MODEL :
          RenderErrorModelFactory.createErrorModel(result, DataManager.getInstance().getDataContext(myErrorPanel));
        myErrorPanel.setModel(model);
        setShowErrorPanel(model.getSize() != 0);
      }

      @Override
      public boolean canEat(Update update) {
        return true;
      }
    });
  }

  @NotNull
  private MergingUpdateQueue getErrorQueue() {
    synchronized (myErrorQueueLock) {
      if (myErrorQueue == null) {
        myErrorQueue = new MergingUpdateQueue("android.error.computation", 200, true, null, myProject, null,
                                              Alarm.ThreadToUse.POOLED_THREAD);
      }
      return myErrorQueue;
    }
  }

  private final Object myErrorQueueLock = new Object();
  private MergingUpdateQueue myErrorQueue;

  private static class GlassPane extends JComponent {
    private static final long EVENT_FLAGS = AWTEvent.KEY_EVENT_MASK | AWTEvent.MOUSE_EVENT_MASK | AWTEvent.MOUSE_MOTION_EVENT_MASK;

    public GlassPane() {
      enableEvents(EVENT_FLAGS);
    }

    @Override
    public void setEnabled(boolean enabled) {
      super.setEnabled(enabled);
      if (enabled) {
        enableEvents(EVENT_FLAGS);
      }
      else {
        disableEvents(EVENT_FLAGS);
      }
    }

    @Override
    protected void processKeyEvent(KeyEvent event) {
      if (!event.isConsumed()) {
        super.processKeyEvent(event);
      }
    }

    @Override
    protected void processMouseEvent(MouseEvent event) {
      if (event.getID() == MouseEvent.MOUSE_PRESSED) {
        requestFocusInWindow();
      }

      super.processMouseEvent(event);
    }
  }

  private final List<ProgressIndicator> myProgressIndicators = new ArrayList<>();

  @SuppressWarnings("FieldAccessedSynchronizedAndUnsynchronized")
  private final MyProgressPanel myProgressPanel;

  public void registerIndicator(@NotNull ProgressIndicator indicator) {
    if (myProject.isDisposed()) {
      return;
    }

    synchronized (myProgressIndicators) {
      myProgressIndicators.add(indicator);
      myProgressPanel.showProgressIcon();
    }
  }

  public void unregisterIndicator(@NotNull ProgressIndicator indicator) {
    synchronized (myProgressIndicators) {
      myProgressIndicators.remove(indicator);

      if (myProgressIndicators.size() == 0) {
        myProgressPanel.hideProgressIcon();
      }
    }
  }

  /**
   * Panel which displays the progress icon. The progress icon can either be a large icon in the
   * center, when there is no rendering showing, or a small icon in the upper right corner when there
   * is a rendering. This is necessary because even though the progress icon looks good on some
   * renderings, depending on the layout theme colors it is invisible in other cases.
   */
  private class MyProgressPanel extends JPanel {
    private AsyncProcessIcon mySmallProgressIcon;
    private AsyncProcessIcon myLargeProgressIcon;
    private boolean mySmall;
    private boolean myProgressVisible;

    private MyProgressPanel() {
      super(new BorderLayout());
      setOpaque(false);
      setVisible(false);
    }

    /**
     * The "small" icon mode isn't just for the icon size; it's for the layout position too; see {@link #doLayout}
     */
    private void setSmallIcon(boolean small) {
      if (small != mySmall) {
        if (myProgressVisible && getComponentCount() != 0) {
          AsyncProcessIcon oldIcon = getProgressIcon();
          oldIcon.suspend();
        }
        mySmall = true;
        removeAll();
        AsyncProcessIcon icon = getProgressIcon();
        add(icon, BorderLayout.CENTER);
        if (myProgressVisible) {
          icon.setVisible(true);
          icon.resume();
        }
      }
    }

    public void showProgressIcon() {
      if (!myProgressVisible) {
        boolean hasResult = myScreenView != null && myScreenView.getResult() != null;
        setSmallIcon(hasResult);
        myProgressVisible = true;
        setVisible(true);
        AsyncProcessIcon icon = getProgressIcon();
        if (getComponentCount() == 0) { // First time: haven't added icon yet?
          add(getProgressIcon(), BorderLayout.CENTER);
        }
        else {
          icon.setVisible(true);
        }
        icon.resume();
      }
    }

    public void hideProgressIcon() {
      if (myProgressVisible) {
        myProgressVisible = false;
        setVisible(false);
        AsyncProcessIcon icon = getProgressIcon();
        icon.setVisible(false);
        icon.suspend();
      }
    }

    @Override
    public void doLayout() {
      super.doLayout();
      setBackground(JBColor.RED); // make this null instead?

      if (!myProgressVisible) {
        return;
      }

      // Place the progress icon in the center if there's no rendering, and in the
      // upper right corner if there's a rendering. The reason for this is that the icon color
      // will depend on whether we're in a light or dark IDE theme, and depending on the rendering
      // in the layout it will be invisible. For example, in Darcula the icon is white, and if the
      // layout is rendering a white screen, the progress is invisible.
      AsyncProcessIcon icon = getProgressIcon();
      Dimension size = icon.getPreferredSize();
      if (mySmall) {
        icon.setBounds(getWidth() - size.width - 1, 1, size.width, size.height);
      }
      else {
        icon.setBounds(getWidth() / 2 - size.width / 2, getHeight() / 2 - size.height / 2, size.width, size.height);
      }
    }

    @Override
    public Dimension getPreferredSize() {
      return getProgressIcon().getPreferredSize();
    }

    @NotNull
    private AsyncProcessIcon getProgressIcon() {
      return getProgressIcon(mySmall);
    }

    @NotNull
    private AsyncProcessIcon getProgressIcon(boolean small) {
      if (small) {
        if (mySmallProgressIcon == null) {
          mySmallProgressIcon = new AsyncProcessIcon("Android layout rendering");
          Disposer.register(DesignSurface.this, mySmallProgressIcon);
        }
        return mySmallProgressIcon;
      }
      else {
        if (myLargeProgressIcon == null) {
          myLargeProgressIcon = new AsyncProcessIcon.Big("Android layout rendering");
          Disposer.register(DesignSurface.this, myLargeProgressIcon);
        }
        return myLargeProgressIcon;
      }
    }
  }

  /**
   * Requests a new render of the layout.
   *
   * @param invalidateModel if true, the model will be invalidated and re-inflated. When false, this will only repaint the current model.
   */
  @Override
  public void requestRender(boolean invalidateModel) {
    ScreenView screenView = getCurrentScreenView();
    if (screenView != null) {
      if (invalidateModel) {
        // Invalidate the current model and request a render
        screenView.getModel().notifyModified(NlModel.ChangeType.REQUEST_RENDER);
      }
      else {
        screenView.getModel().requestRender();
      }
    }
  }

  @NotNull
  public JScrollPane getScrollPane() {
    return myScrollPane;
  }

  /**
   * Invalidates the current model and request a render of the layout. This will re-inflate the layout and render it.
   */
  @Override
  public void requestRender() {
    requestRender(true);
  }

  public void setMockupVisible(boolean mockupVisible) {
    myMockupVisible = mockupVisible;
    repaint();
  }

  public boolean isMockupVisible() {
    return myMockupVisible;
  }

  public void setMockupEditor(@Nullable MockupEditor mockupEditor) {
    myMockupEditor = mockupEditor;
  }

  @Nullable
  public MockupEditor getMockupEditor() {
    return myMockupEditor;
  }

  @Override
  public Object getData(@NonNls String dataId) {
    if (PlatformDataKeys.FILE_EDITOR.is(dataId)) {
        return myFileEditorDelegate.get();
    } else if (PlatformDataKeys.DELETE_ELEMENT_PROVIDER.is(dataId) ||
        PlatformDataKeys.CUT_PROVIDER.is(dataId) ||
        PlatformDataKeys.COPY_PROVIDER.is(dataId) ||
        PlatformDataKeys.PASTE_PROVIDER.is(dataId)) {
      return new DesignSurfaceActionHandler(this);
    }
    return null;
  }

  @VisibleForTesting
  RenderErrorModel getErrorModel() {
    return myErrorPanel.getModel();
  }
}<|MERGE_RESOLUTION|>--- conflicted
+++ resolved
@@ -115,9 +115,6 @@
   private boolean myStackVertically;
 
   private boolean myIsCanvasResizing = false;
-<<<<<<< HEAD
-  private boolean myZoomFitted = true;
-=======
   private boolean myMockupVisible;
   private MockupEditor myMockupEditor;
   private boolean myZoomFitted = true;
@@ -125,7 +122,6 @@
    * {@link LintNotificationPanel} currently being displayed
    */
   private WeakReference<JBPopup> myLintTooltipPopup = new WeakReference<>(null);
->>>>>>> 291841c8
 
   public enum ScreenMode {
     SCREEN_ONLY(ScreenViewType.NORMAL),
@@ -175,7 +171,7 @@
   @SwingCoordinate private int myScreenX = RULER_SIZE_PX + DEFAULT_SCREEN_OFFSET_X;
   @SwingCoordinate private int myScreenY = RULER_SIZE_PX + DEFAULT_SCREEN_OFFSET_Y;
 
-  private double myScale = -1;
+  private double myScale = 1;
   @NotNull private final JScrollPane myScrollPane;
   private final MyLayeredPane myLayeredPane;
   private boolean myDeviceFrames = false;
@@ -277,8 +273,6 @@
 
     myInteractionManager.registerListeners();
     myActionManager.registerActions(myLayeredPane);
-<<<<<<< HEAD
-=======
   }
 
   private void updateErrorPanelSplitterUi(boolean isMinimized) {
@@ -290,7 +284,6 @@
     if (isMinimized) {
       myErrorPanelSplitter.setProportion(1f);
     }
->>>>>>> 291841c8
   }
 
   @NotNull
@@ -465,13 +458,9 @@
       myLayers.add(new SceneLayer(myScreenView, false));
     }
     myLayers.add(new WarningLayer(myScreenView));
-<<<<<<< HEAD
-    myLayers.add(new CanvasResizeLayer(this, myScreenView));
-=======
     if (getLayoutType().isSupportedByDesigner()) {
       myLayers.add(new CanvasResizeLayer(this, myScreenView));
     }
->>>>>>> 291841c8
   }
 
   private void addBlueprintLayers(@NotNull ScreenView view) {
@@ -479,20 +468,15 @@
       myLayers.add(new BlueprintLayer(view));
     }
     myLayers.add(new SelectionLayer(view));
-<<<<<<< HEAD
-    myLayers.add(new CanvasResizeLayer(this, view));
-=======
     myLayers.add(new MockupLayer(view));
     myLayers.add(new CanvasResizeLayer(this, view));
     if (ConstraintLayoutHandler.USE_SCENE_INTERACTION) {
       myLayers.add(new SceneLayer(view, true));
     }
->>>>>>> 291841c8
   }
 
   @Override
   public void dispose() {
-    myErrorPanel.dispose();
   }
 
   /**
@@ -507,13 +491,12 @@
     // TODO: Account for the size of the blueprint screen too? I should figure out if I can automatically make it jump
     // to the side or below based on the form factor and the available size
     Dimension dimension = new Dimension(size.width + 2 * DEFAULT_SCREEN_OFFSET_X,
-                                        size.height + 2 * DEFAULT_SCREEN_OFFSET_Y);
+                                          size.height + 2 * DEFAULT_SCREEN_OFFSET_Y);
     if (myScreenMode == ScreenMode.BOTH) {
       if (isStackVertically()) {
         dimension.setSize(dimension.getWidth(),
                           dimension.getHeight() + size.height + SCREEN_DELTA);
-      }
-      else {
+      } else {
         dimension.setSize(dimension.getWidth() + size.width + SCREEN_DELTA,
                           dimension.getHeight());
       }
@@ -671,8 +654,6 @@
           repaint();
         }
       }
-<<<<<<< HEAD
-=======
       else if (layer instanceof SceneLayer) {
         // For constraint layer, set show on hover if they are above their screen view
         SceneLayer sceneLayer = (SceneLayer)layer;
@@ -685,7 +666,6 @@
           repaint();
         }
       }
->>>>>>> 291841c8
       else if (layer instanceof CanvasResizeLayer) {
         if (((CanvasResizeLayer)layer).changeHovering(x, y)) {
           repaint();
@@ -1261,16 +1241,6 @@
         paintBoundsRectangle(g2d);
       }
 
-<<<<<<< HEAD
-      g2d.setComposite(oldComposite);
-      for (Layer layer : myLayers) {
-        if (!layer.isHidden()) {
-          layer.paint(g2d);
-        }
-      }
-
-=======
->>>>>>> 291841c8
       // Temporary overlays:
       List<Layer> layers = myInteractionManager.getLayers();
       if (layers != null) {
