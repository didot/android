--- conflicted
+++ resolved
@@ -58,11 +58,6 @@
 import com.android.tools.idea.uibuilder.api.ViewHandler;
 import com.android.tools.idea.uibuilder.editor.NlActionManager;
 import com.android.tools.idea.uibuilder.error.RenderIssueProvider;
-<<<<<<< HEAD
-import com.android.tools.idea.uibuilder.lint.VisualLintService;
-import com.android.tools.idea.uibuilder.mockup.editor.MockupEditor;
-=======
->>>>>>> ad5b6ee3
 import com.android.tools.idea.uibuilder.model.NlComponentHelperKt;
 import com.android.tools.idea.uibuilder.scene.LayoutlibSceneManager;
 import com.android.tools.idea.uibuilder.scene.RenderListener;
@@ -121,10 +116,6 @@
     private boolean myIsPreview = false;
     private BiFunction<NlDesignSurface, NlModel, LayoutlibSceneManager> mySceneManagerProvider =
       NlDesignSurface::defaultSceneManagerProvider;
-<<<<<<< HEAD
-    private boolean myShowModelName = false;
-=======
->>>>>>> ad5b6ee3
     private SurfaceLayoutManager myLayoutManager;
     private NavigationHandler myNavigationHandler;
     @SurfaceScale private double myMinScale = DEFAULT_MIN_SCALE;
@@ -347,25 +338,6 @@
       if (myMinScale > myMaxScale) {
         throw new IllegalStateException("The max scale (" + myMaxScale + ") is lower than min scale (" + myMinScale +")");
       }
-<<<<<<< HEAD
-      return new NlDesignSurface(myProject,
-                                 myParentDisposable,
-                                 myIsPreview,
-                                 myShowModelName,
-                                 mySceneManagerProvider,
-                                 layoutManager,
-                                 myActionManagerProvider,
-                                 myInteractionHandlerProvider,
-                                 myNavigationHandler,
-                                 myMinScale,
-                                 myMaxScale,
-                                 myActionHandlerProvider,
-                                 myDelegateDataProvider,
-                                 mySelectionModel != null ? mySelectionModel : new DefaultSelectionModel(),
-                                 myZoomControlsPolicy,
-                                 myShouldRunVisualLintService,
-                                 mySupportedActions);
-=======
       NlDesignSurface surface = new NlDesignSurface(
         myProject,
         myParentDisposable,
@@ -391,7 +363,6 @@
       }
 
       return surface;
->>>>>>> ad5b6ee3
     }
   }
 
@@ -466,10 +437,6 @@
   private NlDesignSurface(@NotNull Project project,
                           @NotNull Disposable parentDisposable,
                           boolean isInPreview,
-<<<<<<< HEAD
-                          boolean showModelNames,
-=======
->>>>>>> ad5b6ee3
                           @NotNull BiFunction<NlDesignSurface, NlModel, LayoutlibSceneManager> sceneManagerProvider,
                           @NotNull SurfaceLayoutManager defaultLayoutManager,
                           @NotNull Function<DesignSurface<LayoutlibSceneManager>, ActionManager<? extends DesignSurface<LayoutlibSceneManager>>> actionManagerProvider,
@@ -482,13 +449,9 @@
                           @NotNull SelectionModel selectionModel,
                           ZoomControlsPolicy zoomControlsPolicy,
                           boolean shouldRunVisualLintService,
-<<<<<<< HEAD
-                          @NotNull Set<NlSupportedActions> supportedActions) {
-=======
                           @NotNull Set<NlSupportedActions> supportedActions,
                           boolean shouldRenderErrorsPanel,
                           double maxFitIntoZoomLevel) {
->>>>>>> ad5b6ee3
     super(project, parentDisposable, actionManagerProvider, interactionHandlerProvider,
           (surface) -> new NlDesignSurfacePositionableContentLayoutManager((NlDesignSurface)surface, defaultLayoutManager),
           actionHandlerProvider,
@@ -895,13 +858,8 @@
           renderIssueProviders.forEach(renderIssueProvider -> getIssueModel().addIssueProvider(renderIssueProvider));
         });
 
-<<<<<<< HEAD
-        if (myShouldRunVisualLintService) {
-          VisualLintService.getInstance().runVisualLintAnalysis(getModels(), myIssueModel, NlDesignSurface.this);
-=======
         if (myShouldRunVisualLintService && !VisualizationToolWindowFactory.hasVisibleValidationWindow(project)) {
           VisualLintService.getInstance(project).runVisualLintAnalysis(getModels());
->>>>>>> ad5b6ee3
         }
       }
 
@@ -930,15 +888,11 @@
       "",
       false
     );
-<<<<<<< HEAD
-    return forceRefresh().whenComplete((r, t) -> refreshProgressIndicator.processFinish());
-=======
     return requestSequentialRender(manager -> {
       LayoutlibSceneManager layoutlibSceneManager = ((LayoutlibSceneManager)manager);
       layoutlibSceneManager.forceReinflate();
       return layoutlibSceneManager.requestUserInitiatedRenderAsync();
     }).whenComplete((r, t) -> refreshProgressIndicator.processFinish());
->>>>>>> ad5b6ee3
   }
 
   @NotNull
