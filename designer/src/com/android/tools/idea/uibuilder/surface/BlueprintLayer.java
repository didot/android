--- conflicted
+++ resolved
@@ -24,8 +24,6 @@
 
 import java.awt.*;
 import java.awt.font.FontRenderContext;
-import java.awt.geom.Area;
-import java.awt.geom.Ellipse2D;
 import java.awt.geom.Rectangle2D;
 
 import static com.android.tools.idea.uibuilder.graphics.NlConstants.*;
@@ -75,10 +73,6 @@
     g.setRenderingHint(RenderingHints.KEY_ANTIALIASING,RenderingHints.VALUE_ANTIALIAS_ON);
     g.setColor(BLUEPRINT_BG_COLOR);
     g.fillRect(mySizeRectangle.x, mySizeRectangle.y, mySizeRectangle.width, mySizeRectangle.height);
-    if (prevClip != null) {
-      g.setClip(prevClip);
-    }
-
     if (prevClip != null) {
       g.setClip(prevClip);
     }
@@ -137,11 +131,7 @@
       }
 
       if (!handlesPainting && !parentHandlesPainting) {
-<<<<<<< HEAD
-        // If not, paint the component ourselves
-=======
         // If not, layout the component ourselves
->>>>>>> 291841c8
         Graphics2D g = (Graphics2D)gc.create();
 
         int x = getSwingX(myScreenView, component.x);
