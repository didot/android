/*
 * Copyright (C) 2019 The Android Open Source Project
 *
 * Licensed under the Apache License, Version 2.0 (the "License");
 * you may not use this file except in compliance with the License.
 * You may obtain a copy of the License at
 *
 *      http://www.apache.org/licenses/LICENSE-2.0
 *
 * Unless required by applicable law or agreed to in writing, software
 * distributed under the License is distributed on an "AS IS" BASIS,
 * WITHOUT WARRANTIES OR CONDITIONS OF ANY KIND, either express or implied.
 * See the License for the specific language governing permissions and
 * limitations under the License.
 */
package com.android.tools.idea.uibuilder.palette;

import static com.android.tools.idea.uibuilder.api.PaletteComponentHandler.NO_PREVIEW;

import com.android.ide.common.rendering.api.SessionParams;
import com.android.ide.common.rendering.api.ViewInfo;
import com.android.resources.ResourceFolderType;
import com.android.tools.adtui.common.SwingCoordinate;
import com.android.tools.idea.common.api.InsertType;
import com.android.tools.idea.common.model.AndroidCoordinate;
import com.android.tools.idea.common.model.Coordinates;
import com.android.tools.idea.common.model.NlComponent;
import com.android.tools.idea.common.model.NlModel;
import com.android.tools.idea.common.surface.DesignSurface;
import com.android.tools.idea.common.surface.SceneView;
import com.android.tools.idea.configurations.Configuration;
import com.android.tools.idea.rendering.RenderLogger;
import com.android.tools.idea.rendering.RenderResult;
import com.android.tools.idea.rendering.RenderService;
import com.android.tools.idea.rendering.RenderTask;
import com.android.tools.idea.rendering.imagepool.ImagePool;
import com.google.common.annotations.VisibleForTesting;
import com.google.common.util.concurrent.Futures;
import com.intellij.openapi.Disposable;
import com.intellij.openapi.application.ApplicationManager;
import com.intellij.openapi.diagnostic.Logger;
import com.intellij.openapi.fileTypes.StdFileTypes;
import com.intellij.openapi.module.Module;
import com.intellij.openapi.util.Computable;
import com.intellij.openapi.util.IconLoader;
import com.intellij.openapi.util.SystemInfo;
import com.intellij.psi.PsiFile;
import com.intellij.psi.PsiFileFactory;
import com.intellij.psi.XmlElementFactory;
import com.intellij.psi.xml.XmlFile;
import com.intellij.psi.xml.XmlTag;
import com.intellij.ui.scale.ScaleContext;
import com.intellij.util.IncorrectOperationException;
import com.intellij.util.ui.ImageUtil;
import com.intellij.util.ui.StartupUiUtil;
<<<<<<< HEAD
import java.awt.*;
=======
import java.awt.Dimension;
import java.awt.Image;
>>>>>>> 7af60d2c
import java.awt.image.BufferedImage;
import java.awt.image.RasterFormatException;
import java.util.List;
import java.util.concurrent.ExecutionException;
import java.util.concurrent.Future;
import java.util.concurrent.TimeUnit;
import java.util.concurrent.TimeoutException;
import java.util.function.Supplier;
import javax.swing.*;
import org.jetbrains.android.facet.AndroidFacet;
import org.jetbrains.annotations.NotNull;
import org.jetbrains.annotations.Nullable;

/**
 * Creates a preview image that is used when dragging an item from the palette.
 * If possible a image is generated from the actual Android view. Otherwise we
 * simply generate the image from the icon used in the palette.
 */
public class PreviewProvider implements Disposable {
  @AndroidCoordinate
  private static final int SHADOW_SIZE = 6;
  private static final String PREVIEW_PLACEHOLDER_FILE = "preview.xml";
  private static final String CONTAINER_ID = "TopLevelContainer";
  private static final String LINEAR_LAYOUT = "<LinearLayout\n" +
                                              "    xmlns:android=\"http://schemas.android.com/apk/res/android\"\n" +
                                              "    xmlns:app=\"http://schemas.android.com/apk/res-auto\"\n" +
                                              "    android:id=\"@+id/%1$s\"\n" +
                                              "    android:layout_width=\"match_parent\"\n" +
                                              "    android:layout_height=\"wrap_content\"\n" +
                                              "    android:orientation=\"vertical\">\n" +
                                              "  %2$s\n" +
                                              "</LinearLayout>\n";

  private final Supplier<DesignSurface> myDesignSurfaceSupplier;
  private final DependencyManager myDependencyManager;
  private RenderTask myRenderTask;

  @VisibleForTesting
  public long myRenderTaskTimeoutMillis = 300L;
  @VisibleForTesting
  public long myRenderTimeoutMillis = 300L;

  public PreviewProvider(@NotNull Supplier<DesignSurface> supplier, @NotNull DependencyManager manager) {
    myDesignSurfaceSupplier = supplier;
    myDependencyManager = manager;
  }

  @NotNull
  @AndroidCoordinate
  public ImageAndDimension createPreview(@NotNull JComponent component, @NotNull Palette.Item item) {
    Dimension size;
    Image image;
    ScaleContext scaleContext = ScaleContext.create(component);
    Image renderedItem = myDependencyManager.needsLibraryLoad(item) ? null : renderDragImage(item);

    if (renderedItem == null) {
      Icon icon = item.getIcon();
      image = IconLoader.toImage(icon, scaleContext);
    }
    else {
      image = ImageUtil.ensureHiDPI(renderedItem, scaleContext);
    }

    int width = ImageUtil.getRealWidth(image);
    int height = ImageUtil.getRealHeight(image);
    image = ImageUtil.scaleImage(image, getScale());
    size = new Dimension(width, height);

    // Workaround for https://youtrack.jetbrains.com/issue/JRE-224
    boolean inUserScale = !SystemInfo.isWindows || !StartupUiUtil.isJreHiDPI(component);
    BufferedImage bufferedImage = ImageUtil.toBufferedImage(image, inUserScale);

    return new ImageAndDimension(bufferedImage, size);
  }

  @Nullable
  @VisibleForTesting
  BufferedImage renderDragImage(@NotNull Palette.Item item) {
    SceneView sceneView = getSceneView();
    if (sceneView == null) {
      disposeRenderTaskNoWait();
      return null;
    }

    XmlElementFactory elementFactory = XmlElementFactory.getInstance(sceneView.getModel().getProject());
    String xml = item.getDragPreviewXml();
    if (xml.equals(NO_PREVIEW)) {
      return null;
    }

    XmlTag tag;

    try {
      tag = elementFactory.createTagFromText(xml);
    }
    catch (IncorrectOperationException exception) {
      return null;
    }

    NlModel model = sceneView.getSceneManager().getModel();
    NlComponent component = ApplicationManager.getApplication()
      .runWriteAction(
        (Computable<NlComponent>)() -> model.createComponent(sceneView.getSurface(), tag, null, null, InsertType.CREATE_PREVIEW
        ));

    if (component == null) {
      return null;
    }

    // Some components require a parent to render correctly.
    XmlTag componentTag = component.getTag();
    if (componentTag == null) {
      return null;
    }
    xml = String.format(LINEAR_LAYOUT, CONTAINER_ID, componentTag.getText());
    try {
      myRenderTask = getRenderTask(model.getConfiguration()).get(myRenderTaskTimeoutMillis, TimeUnit.MILLISECONDS);
    }
    catch (InterruptedException|ExecutionException|TimeoutException ex) {
      myRenderTask = null;
      return null;
    }

    RenderResult result = renderImage(myRenderTimeoutMillis, myRenderTask, xml);
    disposeRenderTaskNoWait();
    if (result == null) {
      return null;
    }

    ImagePool.Image image = result.getRenderedImage();
    if (!image.isValid()) {
      return null;
    }

    List<ViewInfo> infos = result.getRootViews();
    if (infos.isEmpty()) {
      return null;
    }
    infos = infos.get(0).getChildren();
    if (infos == null || infos.isEmpty()) {
      return null;
    }
    ViewInfo view = infos.get(0);
    if (image.getHeight() < view.getBottom() || image.getWidth() < view.getRight() ||
        view.getBottom() <= view.getTop() || view.getRight() <= view.getLeft()) {
      return null;
    }
    @SwingCoordinate
    int shadowIncrement = 1 + Coordinates.getSwingDimension(sceneView, SHADOW_SIZE);

    BufferedImage imageCopy = image.getCopy();
    if (imageCopy == null) {
      return null;
    }
    try {
      return imageCopy.getSubimage(view.getLeft(),
                                   view.getTop(),
                                   Math.min(view.getRight() + shadowIncrement, image.getWidth()),
                                   Math.min(view.getBottom() + shadowIncrement, image.getHeight()));
    }
    catch (RasterFormatException e) {
      // catch exception
      return null;
    }
  }

  @Nullable
  private static RenderResult renderImage(long renderTimeoutMillis, @Nullable RenderTask renderTask, @NotNull String xml) {
    if (renderTask == null) {
      return null;
    }
    PsiFile file = PsiFileFactory
      .getInstance(renderTask.getContext().getModule().getProject())
      .createFileFromText(PREVIEW_PLACEHOLDER_FILE, StdFileTypes.XML, xml);

    assert file instanceof XmlFile;
    renderTask.setXmlFile((XmlFile)file);
    renderTask.setTransparentBackground();
    renderTask.setDecorations(false);
    renderTask.setRenderingMode(SessionParams.RenderingMode.V_SCROLL);
    renderTask.getContext().setFolderType(ResourceFolderType.LAYOUT);

    renderTask.inflate();
    try {
      return renderTask.render().get(renderTimeoutMillis, TimeUnit.MILLISECONDS);
    }
    catch (InterruptedException | ExecutionException | TimeoutException e) {
      Logger.getInstance(PreviewProvider.class).debug(e);
    }

    return null;
  }

  private double getScale() {
    DesignSurface surface = myDesignSurfaceSupplier.get();
    return surface != null ? surface.getScale() * surface.getScreenScalingFactor() : 1.0;
  }

  @Nullable
  private SceneView getSceneView() {
    DesignSurface surface = myDesignSurfaceSupplier.get();
    return surface != null ? surface.getFocusedSceneView() : null;
  }

  @NotNull
  private Future<RenderTask> getRenderTask(@NotNull Configuration configuration) {
    Module module = configuration.getModule();

    if (myRenderTask != null && myRenderTask.getContext().getModule() == module) {
      return Futures.immediateFuture(myRenderTask);
    }

    disposeRenderTaskNoWait();

    if (module == null) {
      return Futures.immediateFuture(null);
    }
    AndroidFacet facet = AndroidFacet.getInstance(module);
    if (facet == null) {
      return Futures.immediateFuture(null);
    }
    RenderService renderService = RenderService.getInstance(module.getProject());
    RenderLogger logger = renderService.createLogger(facet);
    return renderService.taskBuilder(facet, configuration)
      .withLogger(logger)
      .build();
  }

  @Override
  public void dispose() {
    if (myRenderTask != null) {
      // Wait until async dispose finishes
      Futures.getUnchecked(myRenderTask.dispose());
      myRenderTask = null;
    }
  }

  private void disposeRenderTaskNoWait() {
    if (myRenderTask != null) {
      myRenderTask.dispose();
      myRenderTask = null;
    }
  }

  public static final class ImageAndDimension {
    public BufferedImage image;
    public Dimension dimension;

    private ImageAndDimension(@NotNull BufferedImage image, @NotNull Dimension dimension) {
      this.image = image;
      this.dimension = dimension;
    }
  }
}<|MERGE_RESOLUTION|>--- conflicted
+++ resolved
@@ -53,12 +53,9 @@
 import com.intellij.util.IncorrectOperationException;
 import com.intellij.util.ui.ImageUtil;
 import com.intellij.util.ui.StartupUiUtil;
-<<<<<<< HEAD
 import java.awt.*;
-=======
 import java.awt.Dimension;
 import java.awt.Image;
->>>>>>> 7af60d2c
 import java.awt.image.BufferedImage;
 import java.awt.image.RasterFormatException;
 import java.util.List;
@@ -303,7 +300,7 @@
     }
   }
 
-  public static final class ImageAndDimension {
+  public static class ImageAndDimension {
     public BufferedImage image;
     public Dimension dimension;
 
