--- conflicted
+++ resolved
@@ -111,13 +111,6 @@
     if (firstActivation) {
       // This is the first time the editor is being activated so trigger the onInit initialization.
       firstActivation = false
-<<<<<<< HEAD
-      preview.onInit()
-
-      if (!layoutSetExplicitly) {
-        preview.currentRepresentation?.preferredInitialVisibility?.toTextEditorLayout()?.let {
-          setLayoutExplicitly(it)
-=======
       AndroidCoroutineScope(this).launch {
         preview.onInit()
 
@@ -130,7 +123,6 @@
 
           // The editor has been selected, but only activate if it's visible.
           if (preview.component.isShowing) activate()
->>>>>>> 477885a9
         }
       }
     }
