/*
 * Copyright (C) 2017 The Android Open Source Project
 *
 * Licensed under the Apache License, Version 2.0 (the "License");
 * you may not use this file except in compliance with the License.
 * You may obtain a copy of the License at
 *
 *      http://www.apache.org/licenses/LICENSE-2.0
 *
 * Unless required by applicable law or agreed to in writing, software
 * distributed under the License is distributed on an "AS IS" BASIS,
 * WITHOUT WARRANTIES OR CONDITIONS OF ANY KIND, either express or implied.
 * See the License for the specific language governing permissions and
 * limitations under the License.
 */
package com.android.tools.idea.uibuilder.property.support

import com.android.SdkConstants
import com.android.tools.idea.uibuilder.property.NlPropertyType
import org.jetbrains.android.dom.attrs.AttributeDefinition
import com.android.ide.common.rendering.api.AttributeFormat
import com.android.resources.ResourceType
import org.jetbrains.android.dom.AndroidDomUtil
import org.jetbrains.android.dom.navigation.NavigationSchema

/**
 * Temporary type resolver.
 *
 * Eventually we want the library and framework to specify the correct type for each attribute.
 * This is the fallback if this information is not available.
 */
object TypeResolver {

  fun resolveType(name: String, attribute: AttributeDefinition?): NlPropertyType {
    return lookupByName(name)
           ?: bySpecialType(name)
           ?: fromAttributeDefinition(attribute)
           ?: fallbackByName(name)
  }

  private fun bySpecialType(name: String): NlPropertyType? {
    val types = AndroidDomUtil.getSpecialResourceTypes(name)
    for (type in types) {
      when (type) {
        ResourceType.ID -> return NlPropertyType.ID
        //TODO: expand in a followup CL
        else -> {}
      }
    }
    return null
  }

  private fun fromAttributeDefinition(attribute: AttributeDefinition?): NlPropertyType? {
    if (attribute == null) return null
    var subType: NlPropertyType? = null

    for (format in attribute.formats) {
      when (format) {
        AttributeFormat.BOOLEAN -> return NlPropertyType.THREE_STATE_BOOLEAN
        AttributeFormat.COLOR -> return NlPropertyType.COLOR
        AttributeFormat.DIMENSION -> return NlPropertyType.DIMENSION
        AttributeFormat.FLOAT -> return NlPropertyType.FLOAT
        AttributeFormat.FRACTION -> return NlPropertyType.FRACTION
        AttributeFormat.INTEGER -> return NlPropertyType.INTEGER
        AttributeFormat.STRING -> return NlPropertyType.STRING
        AttributeFormat.FLAGS -> return NlPropertyType.FLAGS
        AttributeFormat.ENUM -> subType = NlPropertyType.ENUM
        else -> {}
      }
    }
    return subType
  }

  private fun lookupByName(name: String) =
    when (name) {
      SdkConstants.ATTR_ITEM_SHAPE_APPEARANCE,
      SdkConstants.ATTR_ITEM_SHAPE_APPEARANCE_OVERLAY,
      SdkConstants.ATTR_THEME,
      SdkConstants.ATTR_POPUP_THEME,
      SdkConstants.ATTR_SHAPE_APPEARANCE,
      SdkConstants.ATTR_SHAPE_APPEARANCE_OVERLAY,
      SdkConstants.ATTR_STYLE -> NlPropertyType.STYLE

      SdkConstants.ATTR_CLASS -> NlPropertyType.FRAGMENT

      SdkConstants.ATTR_COMPLETION_HINT_VIEW,
      SdkConstants.ATTR_LAYOUT,
      SdkConstants.ATTR_SHOW_IN -> NlPropertyType.LAYOUT

      SdkConstants.ATTR_FONT_FAMILY -> NlPropertyType.FONT

      SdkConstants.ATTR_CONTENT,
      SdkConstants.ATTR_DROP_DOWN_ANCHOR,
      SdkConstants.ATTR_HANDLE,
      SdkConstants.ATTR_LAYOUT_CONSTRAINT_CIRCLE,
      SdkConstants.ATTR_LAYOUT_CONSTRAINTSET,
      SdkConstants.ATTR_LIFT_ON_SCROLL_TARGET_VIEW_ID,
      SdkConstants.ATTR_MOTION_TARGET_ID,
      SdkConstants.ATTR_MOTION_TOUCH_ANCHOR_ID,
      SdkConstants.ATTR_MOTION_TOUCH_REGION_ID,
      SdkConstants.ATTR_NEXT_CLUSTER_FORWARD,
      SdkConstants.ATTR_NEXT_FOCUS_DOWN,
      SdkConstants.ATTR_NEXT_FOCUS_FORWARD,
      SdkConstants.ATTR_NEXT_FOCUS_LEFT,
      SdkConstants.ATTR_NEXT_FOCUS_RIGHT,
      SdkConstants.ATTR_NEXT_FOCUS_UP,
      SdkConstants.ATTR_TOOLBAR_ID -> NlPropertyType.ID

      SdkConstants.ATTR_EDITOR_EXTRAS -> NlPropertyType.ID // TODO: Support <input-extras> as resource type?

      SdkConstants.ATTR_BACKGROUND,
      SdkConstants.ATTR_BUTTON,
      SdkConstants.ATTR_CHECK_MARK,
      SdkConstants.ATTR_CHILD_DIVIDER,
      SdkConstants.ATTR_COLLAPSE_ICON,
      SdkConstants.ATTR_CONTENT_SCRIM,
      SdkConstants.ATTR_DIAL,
      SdkConstants.ATTR_DIVIDER,
      SdkConstants.ATTR_DRAWABLE_BOTTOM,
      SdkConstants.ATTR_DRAWABLE_BOTTOM_COMPAT,
      SdkConstants.ATTR_DRAWABLE_END,
      SdkConstants.ATTR_DRAWABLE_END_COMPAT,
      SdkConstants.ATTR_DRAWABLE_LEFT,
      SdkConstants.ATTR_DRAWABLE_LEFT_COMPAT,
      SdkConstants.ATTR_DRAWABLE_RIGHT,
      SdkConstants.ATTR_DRAWABLE_RIGHT_COMPAT,
      SdkConstants.ATTR_DRAWABLE_START,
      SdkConstants.ATTR_DRAWABLE_START_COMPAT,
      SdkConstants.ATTR_DRAWABLE_TOP,
      SdkConstants.ATTR_DRAWABLE_TOP_COMPAT,
      SdkConstants.ATTR_DROPDOWN_SELECTOR,
      SdkConstants.ATTR_FOREGROUND,
      SdkConstants.ATTR_HAND_HOUR,
      SdkConstants.ATTR_HAND_MINUTE,
      SdkConstants.ATTR_HEADER_BACKGROUND,
      SdkConstants.ATTR_INSET_BACKGROUND,
      SdkConstants.ATTR_INSET_FOREGROUND,
      SdkConstants.ATTR_ITEM_BACKGROUND,
      SdkConstants.ATTR_ITEM_ICON_TINT,
      SdkConstants.ATTR_LIST_SELECTOR,
      SdkConstants.ATTR_LOGO,
      SdkConstants.ATTR_OVER_SCROLL_FOOTER,
      SdkConstants.ATTR_OVER_SCROLL_HEADER,
      SdkConstants.ATTR_POPUP_BACKGROUND,
      SdkConstants.ATTR_QUERY_BACKGROUND,
      SdkConstants.ATTR_NAVIGATION_ICON,
      SdkConstants.ATTR_SELECTED_DATE_VERTICAL_BAR,
      SdkConstants.ATTR_STATUS_BAR_FOREGROUND,
      SdkConstants.ATTR_SUBMIT_BACKGROUND,
      SdkConstants.ATTR_SRC,
      SdkConstants.ATTR_SRC_COMPAT,
      SdkConstants.ATTR_TAB_BACKGROUND,
      SdkConstants.ATTR_TAB_ICON_TINT,
      SdkConstants.ATTR_TAB_STRIP_LEFT,
      SdkConstants.ATTR_TAB_STRIP_RIGHT,
      SdkConstants.ATTR_THUMB,
      SdkConstants.ATTR_TICK_MARK,
      SdkConstants.ATTR_TRACK,
      SdkConstants.ATTR_SCROLLBAR_THUMB_HORIZONTAL,
      SdkConstants.ATTR_SCROLLBAR_THUMB_VERTICAL,
      SdkConstants.ATTR_SCROLLBAR_TRACK_HORIZONTAL,
      SdkConstants.ATTR_SCROLLBAR_TRACK_VERTICAL,
      SdkConstants.ATTR_STATUS_BAR_SCRIM -> NlPropertyType.DRAWABLE

      SdkConstants.ATTR_IN_ANIMATION,
      SdkConstants.ATTR_OUT_ANIMATION,
      SdkConstants.ATTR_SHOW_MOTION_SPEC,
      SdkConstants.ATTR_HIDE_MOTION_SPEC,

      SdkConstants.ATTR_LAYOUT_ANIMATION,
      NavigationSchema.ATTR_ENTER_ANIM,
      NavigationSchema.ATTR_EXIT_ANIM,
      NavigationSchema.ATTR_POP_ENTER_ANIM,
      NavigationSchema.ATTR_POP_EXIT_ANIM -> NlPropertyType.ANIM

      SdkConstants.ATTR_STATE_LIST_ANIMATOR -> NlPropertyType.ANIMATOR

      SdkConstants.ATTR_AM_PM_BACKGROUND_COLOR,
      SdkConstants.ATTR_AM_PM_TEXT_COLOR,
      SdkConstants.ATTR_BACKGROUND_TINT,
      SdkConstants.ATTR_BUTTON_TINT,
      SdkConstants.ATTR_CHECK_MARK_TINT,
      SdkConstants.ATTR_CHIP_BACKGROUND_COLOR,
      SdkConstants.ATTR_CHIP_ICON_TINT,
      SdkConstants.ATTR_CHIP_STROKE_COLOR,
      SdkConstants.ATTR_CHIP_SURFACE_COLOR,
      SdkConstants.ATTR_CLOSE_ICON_TINT,
      SdkConstants.ATTR_DRAWABLE_TINT,
      SdkConstants.ATTR_END_ICON_TINT,
      SdkConstants.ATTR_ERROR_ICON_TINT,
      SdkConstants.ATTR_ERROR_TEXT_COLOR,
      SdkConstants.ATTR_FOREGROUND_TINT,
      SdkConstants.ATTR_HELPER_TEXT_TEXT_COLOR,
      SdkConstants.ATTR_HINT_TEXT_COLOR,
      SdkConstants.ATTR_ICON_TINT,
      SdkConstants.ATTR_INDETERMINATE_TINT,
      SdkConstants.ATTR_ITEM_RIPPLE_COLOR,
      SdkConstants.ATTR_ITEM_SHAPE_FILL_COLOR,
      SdkConstants.ATTR_ITEM_TEXT_COLOR,
      SdkConstants.ATTR_NUMBERS_INNER_TEXT_COLOR,
      SdkConstants.ATTR_NUMBERS_SELECTOR_COLOR,
      SdkConstants.ATTR_NUMBERS_TEXT_COLOR,
      SdkConstants.ATTR_PASSWORD_TOGGLE_TINT,
      SdkConstants.ATTR_PROGRESS_TINT,
      SdkConstants.ATTR_PROGRESS_BACKGROUND_TINT,
      SdkConstants.ATTR_RIPPLE_COLOR,
      SdkConstants.ATTR_SECONDARY_PROGRESS_TINT,
      SdkConstants.ATTR_START_ICON_TINT,
      SdkConstants.ATTR_STROKE_COLOR,
      SdkConstants.ATTR_TAB_TEXT_COLOR,
      SdkConstants.ATTR_TEXT_COLOR,
      SdkConstants.ATTR_TEXT_COLOR_HINT,
      SdkConstants.ATTR_TEXT_COLOR_LINK,
      SdkConstants.ATTR_THUMB_TINT,
      SdkConstants.ATTR_TICK_MARK_TINT,
      SdkConstants.ATTR_TINT,
      SdkConstants.ATTR_TRACK_TINT,
      "boxStrokeErrorColor",
      "checkedIconTint",
      "haloColor",
      "placeholderTextColor",
      "prefixTextColor",
      "suffixTextColor",
      "thumbColor",
      "thumbStrokeColor",
      "tickColor",
      "tickColorActive",
      "tickColorInactive",
      "trackColor",
      "trackColorActive",
      "trackColorInactive" -> NlPropertyType.COLOR_STATE_LIST

      "values",  // actually an array of float for com.google.android.material.slider.RangeSlider
      SdkConstants.ATTR_AUTO_SIZE_PRESET_SIZES -> NlPropertyType.ARRAY

      SdkConstants.ATTR_INTERPOLATOR,
      SdkConstants.ATTR_LAYOUT_SCROLL_INTERPOLATOR -> NlPropertyType.INTERPOLATOR

      SdkConstants.ATTR_ENTRIES -> NlPropertyType.STRING_ARRAY

      SdkConstants.ATTR_IGNORE_GRAVITY -> NlPropertyType.THREE_STATE_BOOLEAN

      "value",
      "valueFrom",
<<<<<<< HEAD
      "valueTo" -> NelePropertyType.FLOAT
=======
      "valueTo" -> NlPropertyType.FLOAT
>>>>>>> 4d90afa2

      SdkConstants.LAYOUT_CONSTRAINT_GUIDE_PERCENT,
      SdkConstants.ATTR_LAYOUT_WIDTH_PERCENT,
      SdkConstants.ATTR_LAYOUT_HEIGHT_PERCENT,
      SdkConstants.ATTR_LAYOUT_HORIZONTAL_BIAS,
      SdkConstants.ATTR_LAYOUT_VERTICAL_BIAS -> NlPropertyType.FRACTION

      "contentPadding",
      "contentPaddingBottom",
      "contentPaddingLeft",
      "contentPaddingRight",
      "contentPaddingTop",
      SdkConstants.ATTR_ELEVATION -> NlPropertyType.DIMENSION

      SdkConstants.ATTR_MENU -> NlPropertyType.MENU

      // tools
      // TODO: Figure out a way to map this using ToolsAttributeUtil
      SdkConstants.ATTR_ITEM_COUNT -> NlPropertyType.INTEGER
      SdkConstants.ATTR_ACTION_BAR_NAV_MODE -> NlPropertyType.ENUM

      SdkConstants.ATTR_LISTFOOTER,
      SdkConstants.ATTR_LISTHEADER,
      SdkConstants.ATTR_LISTITEM -> NlPropertyType.LAYOUT

      SdkConstants.ATTR_GRAPH,
      SdkConstants.ATTR_NAV_GRAPH -> NlPropertyType.NAVIGATION

      NavigationSchema.ATTR_DESTINATION,
      SdkConstants.ATTR_START_DESTINATION,
      NavigationSchema.ATTR_POP_UP_TO -> NlPropertyType.DESTINATION

      SdkConstants.ATTR_NAME -> NlPropertyType.CLASS_NAME

      SdkConstants.ATTR_CONSTRAINT_LAYOUT_DESCRIPTION -> NlPropertyType.XML

      SdkConstants.ATTR_MOTION_TARGET -> NlPropertyType.ID_OR_STRING

      SdkConstants.ATTR_MOTION_WAVE_OFFSET -> NlPropertyType.DIMENSION_UNIT_LESS

      else -> null
    }

  private fun fallbackByName(name: String): NlPropertyType {
    val parts = split(name)
    val last = parts.last()
    val secondLast = if (parts.size > 1) parts.elementAt(parts.size - 2) else ""
    val thirdLast = if (parts.size > 2) parts.elementAt(parts.size - 3) else ""
    val forthLast = if (parts.size > 3) parts.elementAt(parts.size - 4) else ""
    when (last) {
      "drawable",
      "icon",
      "indicator" ->
        return NlPropertyType.DRAWABLE
      "color" ->
        return if (secondLast == "text") return NlPropertyType.COLOR_STATE_LIST else NlPropertyType.COLOR
      "appearance" ->
        if (secondLast == "text") return NlPropertyType.TEXT_APPEARANCE
      "handle" ->
        if (thirdLast == "text" && secondLast == "select") return NlPropertyType.DRAWABLE
      "layout" ->
        return NlPropertyType.LAYOUT
      "spec" ->
        if (secondLast == "motion") return NlPropertyType.ANIMATOR
      "style" ->
        return NlPropertyType.STYLE
      else -> {
        if (thirdLast == "text" && secondLast == "appearance") return NlPropertyType.TEXT_APPEARANCE
        if (forthLast == "text" && thirdLast == "select" && secondLast == "handle") return NlPropertyType.DRAWABLE
      }
    }
    return NlPropertyType.STRING
  }

  private fun split(name: String): Set<String> {
    val parts = mutableSetOf<String>()
    var part = name
    while (part.isNotEmpty()) {
      val index = part.indexOfFirst { it.isUpperCase() }
      if (index > 0) {
        parts.add(part.substring(0, index))
      }
      else if (index < 0) {
        parts.add(part)
      }
      part = if (index >= 0) part[index].toLowerCase().toString() + part.substring(index + 1) else ""
    }
    return parts
  }
}<|MERGE_RESOLUTION|>--- conflicted
+++ resolved
@@ -242,11 +242,7 @@
 
       "value",
       "valueFrom",
-<<<<<<< HEAD
-      "valueTo" -> NelePropertyType.FLOAT
-=======
       "valueTo" -> NlPropertyType.FLOAT
->>>>>>> 4d90afa2
 
       SdkConstants.LAYOUT_CONSTRAINT_GUIDE_PERCENT,
       SdkConstants.ATTR_LAYOUT_WIDTH_PERCENT,
