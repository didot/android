--- conflicted
+++ resolved
@@ -15,15 +15,8 @@
  */
 package com.android.tools.idea.uibuilder.actions;
 
-<<<<<<< HEAD
-import com.android.tools.idea.uibuilder.analytics.NlUsageTrackerManager;
-import com.android.tools.idea.uibuilder.handlers.constraint.WidgetNavigatorPanel;
-import com.android.tools.idea.uibuilder.surface.DesignSurface;
-import com.google.wireless.android.sdk.stats.LayoutEditorEvent;
-=======
 import com.android.tools.idea.uibuilder.surface.PanZoomPanel;
 import com.android.tools.idea.uibuilder.surface.NlDesignSurface;
->>>>>>> c8fa6d74
 import com.intellij.openapi.actionSystem.AnActionEvent;
 import com.intellij.openapi.actionSystem.ToggleAction;
 import icons.StudioIcons;
@@ -53,21 +46,6 @@
 
   @Override
   public void setSelected(AnActionEvent e, boolean state) {
-<<<<<<< HEAD
-    if (state) {
-      NlUsageTrackerManager.getInstance(mySurface).logAction(LayoutEditorEvent.LayoutEditorEventType.SHOW_PAN_AND_ZOOM);
-      myPopupReference = new WeakReference<>(WidgetNavigatorPanel.createPopup(mySurface));
-    }
-    else {
-      if (myPopupReference != null) {
-        JBPopup popup = myPopupReference.get();
-        if (popup != null) {
-          popup.cancel();
-        }
-      }
-    }
-=======
     mySurface.setPanZoomPanelVisible(state);
->>>>>>> c8fa6d74
   }
 }