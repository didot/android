/*
 * Copyright (C) 2016 The Android Open Source Project
 *
 * Licensed under the Apache License, Version 2.0 (the "License");
 * you may not use this file except in compliance with the License.
 * You may obtain a copy of the License at
 *
 *      http://www.apache.org/licenses/LICENSE-2.0
 *
 * Unless required by applicable law or agreed to in writing, software
 * distributed under the License is distributed on an "AS IS" BASIS,
 * WITHOUT WARRANTIES OR CONDITIONS OF ANY KIND, either express or implied.
 * See the License for the specific language governing permissions and
 * limitations under the License.
 */
package com.android.tools.idea.uibuilder.actions;

import com.android.tools.idea.common.model.NlComponent;
import com.android.tools.idea.common.model.SelectionModel;
<<<<<<< HEAD
=======
import com.android.tools.idea.common.surface.SceneView;
>>>>>>> 7bd3f2d2
import com.android.tools.idea.uibuilder.surface.NlDesignSurface;
import com.android.tools.idea.uibuilder.surface.ScreenView;
import com.intellij.openapi.actionSystem.AnAction;
import com.intellij.openapi.actionSystem.AnActionEvent;
import org.jetbrains.annotations.NotNull;

import java.util.Collections;
import java.util.List;

/**
 * Action which selects the parent, if possible
 */
public class SelectParentAction extends AnAction {
  private final NlDesignSurface mySurface;

  public SelectParentAction(@NotNull NlDesignSurface surface) {
    super("Select Parent", "Select Parent", null);
    mySurface = surface;
  }

  @Override
  public void update(AnActionEvent e) {
    boolean enabled;
<<<<<<< HEAD
    ScreenView screenView = mySurface.getCurrentSceneView();
=======
    SceneView screenView = mySurface.getCurrentSceneView();
>>>>>>> 7bd3f2d2
    if (screenView != null) {
      List<NlComponent> selection = screenView.getSelectionModel().getSelection();
      enabled = selection.size() == 1 && !selection.get(0).isRoot();
    }
    else {
      enabled = false;
    }
    e.getPresentation().setEnabled(enabled);
  }

  @Override
  public void actionPerformed(AnActionEvent e) {
<<<<<<< HEAD
    ScreenView screenView = mySurface.getCurrentSceneView();
=======
    SceneView screenView = mySurface.getCurrentSceneView();
>>>>>>> 7bd3f2d2
    if (screenView != null) {
      SelectionModel selectionModel = screenView.getSelectionModel();
      List<NlComponent> selection = selectionModel.getSelection();
      if (selection.size() == 1) {
        NlComponent first = selection.get(0);
        NlComponent parent = first.getParent();

        if (parent != null) {
          selectionModel.setSelection(Collections.singletonList(parent));
        }
      }
      mySurface.repaint();
    }
  }
}<|MERGE_RESOLUTION|>--- conflicted
+++ resolved
@@ -17,10 +17,7 @@
 
 import com.android.tools.idea.common.model.NlComponent;
 import com.android.tools.idea.common.model.SelectionModel;
-<<<<<<< HEAD
-=======
 import com.android.tools.idea.common.surface.SceneView;
->>>>>>> 7bd3f2d2
 import com.android.tools.idea.uibuilder.surface.NlDesignSurface;
 import com.android.tools.idea.uibuilder.surface.ScreenView;
 import com.intellij.openapi.actionSystem.AnAction;
@@ -44,11 +41,7 @@
   @Override
   public void update(AnActionEvent e) {
     boolean enabled;
-<<<<<<< HEAD
-    ScreenView screenView = mySurface.getCurrentSceneView();
-=======
     SceneView screenView = mySurface.getCurrentSceneView();
->>>>>>> 7bd3f2d2
     if (screenView != null) {
       List<NlComponent> selection = screenView.getSelectionModel().getSelection();
       enabled = selection.size() == 1 && !selection.get(0).isRoot();
@@ -61,11 +54,7 @@
 
   @Override
   public void actionPerformed(AnActionEvent e) {
-<<<<<<< HEAD
-    ScreenView screenView = mySurface.getCurrentSceneView();
-=======
     SceneView screenView = mySurface.getCurrentSceneView();
->>>>>>> 7bd3f2d2
     if (screenView != null) {
       SelectionModel selectionModel = screenView.getSelectionModel();
       List<NlComponent> selection = selectionModel.getSelection();
