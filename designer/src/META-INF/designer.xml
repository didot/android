--- conflicted
+++ resolved
@@ -34,19 +34,10 @@
     <fileEditorProvider implementation="com.android.tools.idea.sampledata.CsvEditorProvider"/>
   </extensions>
 
-<<<<<<< HEAD
   <extensions defaultExtensionNs="com.intellij">
     <applicationService serviceImplementation="com.android.tools.idea.common.model.NlDependencyManager"/>
   </extensions>
 
-  <application-components>
-    <component>
-      <implementation-class>com.android.tools.idea.uibuilder.util.JavaDocViewer</implementation-class>
-    </component>
-  </application-components>
-
-=======
->>>>>>> 471f95a7
   <project-components>
     <component>
       <implementation-class>com.android.tools.idea.uibuilder.handlers.ViewHandlerManager</implementation-class>
