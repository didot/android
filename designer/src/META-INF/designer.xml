<!--
  ~ Copyright (C) 2016 The Android Open Source Project
  ~
  ~ Licensed under the Apache License, Version 2.0 (the "License");
  ~ you may not use this file except in compliance with the License.
  ~ You may obtain a copy of the License at
  ~
  ~      http://www.apache.org/licenses/LICENSE-2.0
  ~
  ~ Unless required by applicable law or agreed to in writing, software
  ~ distributed under the License is distributed on an "AS IS" BASIS,
  ~ WITHOUT WARRANTIES OR CONDITIONS OF ANY KIND, either express or implied.
  ~ See the License for the specific language governing permissions and
  ~ limitations under the License.
  -->
<idea-plugin>
  <depends optional="true" config-file="designer-androidstudio.xml">com.intellij.modules.androidstudio</depends>

  <extensions defaultExtensionNs="com.intellij">
    <fileEditorProvider implementation="com.android.tools.idea.editors.layeredimage.LayeredImageEditorProvider" />
    <projectService serviceImplementation="com.android.tools.idea.editors.layeredimage.LayersManager" />
  </extensions>

  <!-- Extension points -->
  <extensionPoints>
    <extensionPoint qualifiedName="com.android.tools.idea.uibuilder.handlers.viewHandlerProvider"
                    area="IDEA_PROJECT"
                    interface="com.android.tools.idea.uibuilder.handlers.ViewHandlerProvider" />
  </extensionPoints>

  <!-- New layout editor -->

  <extensions defaultExtensionNs="com.intellij">
    <fileEditorProvider implementation="com.android.tools.idea.uibuilder.editor.multirepresentation.sourcecode.SourceCodeEditorProvider" />
    <editorNotificationProvider implementation="com.android.tools.idea.uibuilder.editor.multirepresentation.MultiRepresentationPreviewNotificationForwarder" />
  </extensions>

  <!-- Collects all the providers for source code preview representations -->
  <extensionPoints>
    <extensionPoint qualifiedName="com.android.tools.idea.uibuilder.editor.multirepresentation.sourcecode.sourceCodePreviewRepresentationProvider"
                    interface="com.android.tools.idea.uibuilder.editor.multirepresentation.PreviewRepresentationProvider" />
  </extensionPoints>

  <extensions defaultExtensionNs="com.intellij">
    <fileEditorProvider implementation="com.android.tools.idea.uibuilder.editor.NlEditorProvider"/>
    <fileEditorProvider implementation="com.android.tools.idea.uibuilder.editor.DesignFilesPreviewEditorProvider"/>
  </extensions>

  <extensions defaultExtensionNs="com.intellij">
    <fileEditorProvider implementation="com.android.tools.idea.sampledata.CsvEditorProvider"/>
  </extensions>

  <extensions defaultExtensionNs="com.intellij">
    <applicationService serviceImplementation="com.android.tools.idea.common.model.NlDependencyManager"/>
  </extensions>

  <extensions defaultExtensionNs="com.intellij">
<<<<<<< HEAD
    <projectService serviceImplementation="com.android.tools.idea.uibuilder.handlers.ViewHandlerManager" />
    <projectService serviceImplementation="com.android.tools.idea.uibuilder.editor.LayoutNavigationManager" />
    <projectService serviceImplementation="com.android.tools.idea.uibuilder.property.editors.NlPropertyEditors" />
    <projectService serviceImplementation="com.android.tools.idea.uibuilder.property.editors.NlXmlEditors" />
    <postStartupActivity implementation="com.android.tools.idea.uibuilder.visual.VisualizationManager$VisualizationManagerPostStartupActivity" />
    <postStartupActivity implementation="com.android.tools.idea.uibuilder.editor.NlPreviewManager$NlPreviewManagerPostStartupActivity" />
  </extensions>

  <extensions defaultExtensionNs="com.intellij">
    <moduleService serviceImplementation="com.android.tools.idea.uibuilder.palette.NlPaletteModel" />
=======
    <keymapExtension implementation="com.android.tools.idea.DesignerKeymapExtension"/>
  </extensions>

  <project-components>
    <component>
      <implementation-class>com.android.tools.idea.uibuilder.handlers.ViewHandlerManager</implementation-class>
    </component>
    <component>
      <implementation-class>com.android.tools.idea.uibuilder.visual.VisualizationManager</implementation-class>
      <headless-implementation-class/>
    </component>
    <component>
      <implementation-class>com.android.tools.idea.uibuilder.editor.LayoutNavigationManager</implementation-class>
    </component>
  </project-components>

  <module-components>
    <component>
      <implementation-class>com.android.tools.idea.uibuilder.palette.NlPaletteModel</implementation-class>
    </component>
  </module-components>

  <actions>
    <action
        id="LayoutEditor.HelpAssistant"
        class="com.android.tools.idea.uibuilder.actions.LayoutEditorHelpAssistantAction"
        icon="StudioIcons.Common.HELP"
        text="Show Help Panel"
        description="Show/Hide Help Panel for Layout Editor">
    </action>
    <action
        id="LayoutEditor.HelpAssistant.Full"
        class="com.android.tools.idea.uibuilder.actions.LayoutEditorHelpAssistantAction"
        icon="StudioIcons.Common.HELP"
        text="Show Help Panel"
        description="Show/Hide Help Panel for Layout Editor">
    </action>
    <action
        id="LayoutEditor.HelpAssistant.ConstraintLayout"
        class="com.android.tools.idea.uibuilder.actions.LayoutEditorHelpAssistantAction"
        text="Constraint Layout Help Panel"
        description="Create Help Panel for Constraint Layout Editor">
    </action>
    <action
        id="LayoutEditor.HelpAssistant.MotionLayout"
        class="com.android.tools.idea.uibuilder.actions.LayoutEditorHelpAssistantAction"
        text="Motion Layout Help Panel"
        description="Create Help Panel for Motion Layout Editor">
    </action>
  </actions>

  <!-- The design tool actions which the shortcuts are configurable. -->
  <!-- The action ids should be listed in com.android.tools.idea.actions.DesignerActions.kt file  -->
  <actions>
    <!-- Shared actions across all design tools-->
    <group id="Android.Designer.CommonActions"> <!-- Keymap group for Preferences -> Keymap -> Android Design Tools -->
      <action id="Android.Designer.ForceRefreshPreview"
              class="com.android.tools.idea.common.actions.RefreshRenderAction"
              text="Force Refresh Layout"
              description="Refresh preview(s)">
        <keyboard-shortcut keymap="$default" first-keystroke="R"/>
      </action>
      <action id="Android.Designer.IssueNotificationAction"
              icon="StudioIcons.Common.ERROR"
              class="com.android.tools.idea.common.actions.IssueNotificationAction"
              text="Toggle Issue Panel"
              description="Toggle the visibility of Issue Panel">
        <keyboard-shortcut keymap="$default" first-keystroke="E"/>
      </action>

      <reference ref="Adtui.ZoomInAction"/>
      <reference ref="Adtui.ZoomOutAction"/>
      <reference ref="Adtui.ZoomToActualAction"/>
      <reference ref="Adtui.ZoomToFitAction"/>
      <reference ref="Adtui.ZoomResetAction"/>
    </group>

    <group id="Android.Designer.ToolsActions"/> <!-- Keymap group for Preferences -> Keymap -> Android Design Tools -> [Tool_Name] -->

    <!-- Layout Editor specific actions -->
    <group id="Android.Designer.LayoutEditorActions" text="Layout Editor">
      <action id="Android.Designer.SwitchDesignMode"
              icon="StudioIcons.LayoutEditor.Toolbar.VIEW_MODE"
              class="com.android.tools.idea.uibuilder.actions.SwitchDesignModeAction"
              text="Switch Design Mode"
              description="Switch the design mode cycling within Design, Blueprint, and Design + Blueprint">
        <keyboard-shortcut keymap="$default" first-keystroke="B"/>
      </action>
      <action id="Android.Designer.ToggleDeviceOrientation"
              icon="StudioIcons.LayoutEditor.Toolbar.ROTATE_BUTTON"
              class="com.android.tools.idea.common.actions.ToggleDeviceOrientationAction"
              text="Toggle Device Orientation"
              description="Toggle the preview orientation between portrait and landscape">
        <keyboard-shortcut keymap="$default" first-keystroke="O"/>
      </action>
      <action id="Android.Designer.NextDevice"
              class="com.android.tools.idea.common.actions.NextDeviceAction"
              text="Preview Next Device"
              description="Change to next device in the device menu">
        <keyboard-shortcut keymap="$default" first-keystroke="D"/>
      </action>
      <action id="Android.Designer.PreviousDevice"
              class="com.android.tools.idea.common.actions.PreviousDeviceAction"
              text="Preview Previous Device"
              description="Change to previous device in the device menu">
        <keyboard-shortcut keymap="$default" first-keystroke="shift D"/>
      </action>
      <!-- TODO (b/149212539): Migrate other shortcuts of Layout Editor -->

      <add-to-group group-id="Android.Designer.ToolsActions"/>
    </group>

    <!-- TODO: add shortcuts and group for nav editor, multi-preview, custom view, compose, and split editor -->


    <action id="Android.Designer.LayoutValidatorAction"
            text="Run Layout Validator"
            icon="StudioIcons.LayoutEditor.Toolbar.ACCESSIBILITY"
            class="com.android.tools.idea.uibuilder.surface.LayoutValidatorAction">
    </action>
  </actions>

  <extensions defaultExtensionNs="com.android.tools.idea.assistant">
    <assistantBundleCreator implementation="com.android.tools.idea.uibuilder.actions.MotionLayoutPanelAssistantBundleCreator"/>
    <assistantBundleCreator implementation="com.android.tools.idea.uibuilder.actions.ConstraintLayoutPanelAssistantBundleCreator"/>
    <assistantBundleCreator implementation="com.android.tools.idea.uibuilder.actions.LayoutEditorPanelAssistantBundleCreator"/>
    <navlistener implementation="com.android.tools.idea.uibuilder.actions.analytics.AssistantPanelNavListener" />
>>>>>>> 7af60d2c
  </extensions>

</idea-plugin><|MERGE_RESOLUTION|>--- conflicted
+++ resolved
@@ -55,7 +55,10 @@
   </extensions>
 
   <extensions defaultExtensionNs="com.intellij">
-<<<<<<< HEAD
+    <keymapExtension implementation="com.android.tools.idea.DesignerKeymapExtension"/>
+  </extensions>
+
+  <extensions defaultExtensionNs="com.intellij">
     <projectService serviceImplementation="com.android.tools.idea.uibuilder.handlers.ViewHandlerManager" />
     <projectService serviceImplementation="com.android.tools.idea.uibuilder.editor.LayoutNavigationManager" />
     <projectService serviceImplementation="com.android.tools.idea.uibuilder.property.editors.NlPropertyEditors" />
@@ -64,59 +67,6 @@
     <postStartupActivity implementation="com.android.tools.idea.uibuilder.editor.NlPreviewManager$NlPreviewManagerPostStartupActivity" />
   </extensions>
 
-  <extensions defaultExtensionNs="com.intellij">
-    <moduleService serviceImplementation="com.android.tools.idea.uibuilder.palette.NlPaletteModel" />
-=======
-    <keymapExtension implementation="com.android.tools.idea.DesignerKeymapExtension"/>
-  </extensions>
-
-  <project-components>
-    <component>
-      <implementation-class>com.android.tools.idea.uibuilder.handlers.ViewHandlerManager</implementation-class>
-    </component>
-    <component>
-      <implementation-class>com.android.tools.idea.uibuilder.visual.VisualizationManager</implementation-class>
-      <headless-implementation-class/>
-    </component>
-    <component>
-      <implementation-class>com.android.tools.idea.uibuilder.editor.LayoutNavigationManager</implementation-class>
-    </component>
-  </project-components>
-
-  <module-components>
-    <component>
-      <implementation-class>com.android.tools.idea.uibuilder.palette.NlPaletteModel</implementation-class>
-    </component>
-  </module-components>
-
-  <actions>
-    <action
-        id="LayoutEditor.HelpAssistant"
-        class="com.android.tools.idea.uibuilder.actions.LayoutEditorHelpAssistantAction"
-        icon="StudioIcons.Common.HELP"
-        text="Show Help Panel"
-        description="Show/Hide Help Panel for Layout Editor">
-    </action>
-    <action
-        id="LayoutEditor.HelpAssistant.Full"
-        class="com.android.tools.idea.uibuilder.actions.LayoutEditorHelpAssistantAction"
-        icon="StudioIcons.Common.HELP"
-        text="Show Help Panel"
-        description="Show/Hide Help Panel for Layout Editor">
-    </action>
-    <action
-        id="LayoutEditor.HelpAssistant.ConstraintLayout"
-        class="com.android.tools.idea.uibuilder.actions.LayoutEditorHelpAssistantAction"
-        text="Constraint Layout Help Panel"
-        description="Create Help Panel for Constraint Layout Editor">
-    </action>
-    <action
-        id="LayoutEditor.HelpAssistant.MotionLayout"
-        class="com.android.tools.idea.uibuilder.actions.LayoutEditorHelpAssistantAction"
-        text="Motion Layout Help Panel"
-        description="Create Help Panel for Motion Layout Editor">
-    </action>
-  </actions>
 
   <!-- The design tool actions which the shortcuts are configurable. -->
   <!-- The action ids should be listed in com.android.tools.idea.actions.DesignerActions.kt file  -->
@@ -189,12 +139,10 @@
     </action>
   </actions>
 
-  <extensions defaultExtensionNs="com.android.tools.idea.assistant">
-    <assistantBundleCreator implementation="com.android.tools.idea.uibuilder.actions.MotionLayoutPanelAssistantBundleCreator"/>
-    <assistantBundleCreator implementation="com.android.tools.idea.uibuilder.actions.ConstraintLayoutPanelAssistantBundleCreator"/>
-    <assistantBundleCreator implementation="com.android.tools.idea.uibuilder.actions.LayoutEditorPanelAssistantBundleCreator"/>
+  <extensions defaultExtensionNs="com.intellij">
+    <moduleService serviceImplementation="com.android.tools.idea.uibuilder.palette.NlPaletteModel" />
+    <!-- fixme-ank4: there is no assistant in idea yet -->
     <navlistener implementation="com.android.tools.idea.uibuilder.actions.analytics.AssistantPanelNavListener" />
->>>>>>> 7af60d2c
   </extensions>
 
 </idea-plugin>