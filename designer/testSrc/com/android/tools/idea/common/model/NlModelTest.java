--- conflicted
+++ resolved
@@ -15,6 +15,7 @@
  */
 package com.android.tools.idea.common.model;
 
+import static com.android.AndroidXConstants.RECYCLER_VIEW;
 import static com.android.SdkConstants.ANDROID_URI;
 import static com.android.SdkConstants.ATTR_LAYOUT_WIDTH;
 import static com.android.SdkConstants.ATTR_ORIENTATION;
@@ -22,13 +23,8 @@
 import static com.android.SdkConstants.EDIT_TEXT;
 import static com.android.SdkConstants.FRAME_LAYOUT;
 import static com.android.SdkConstants.LINEAR_LAYOUT;
-import static com.android.AndroidXConstants.RECYCLER_VIEW;
 import static com.android.SdkConstants.TEXT_VIEW;
 import static com.android.SdkConstants.VALUE_VERTICAL;
-<<<<<<< HEAD
-import static com.android.tools.idea.common.LayoutTestUtilities.createSurface;
-=======
->>>>>>> ad5b6ee3
 import static com.android.tools.idea.concurrency.AsyncTestUtils.waitForCondition;
 import static com.android.tools.idea.projectsystem.TestRepositories.NON_PLATFORM_SUPPORT_LAYOUT_LIBS;
 import static com.android.tools.idea.projectsystem.TestRepositories.PLATFORM_SUPPORT_LIBS;
@@ -896,17 +892,8 @@
   }
 
   @NotNull
-<<<<<<< HEAD
-  private SyncNlModel createModel(XmlFile modelXml) {
-    DesignSurface surface = createSurface(NlDesignSurface.class);
-    SyncNlModel model = SyncNlModel.create(myFixture.getProject(), NlComponentRegistrar.INSTANCE,
-                                           null, null, myFacet, modelXml.getVirtualFile());
-    model.setDesignSurface(surface);
-    return model;
-=======
   private SyncNlModel createModel(@NotNull XmlFile modelXml) {
     return SyncNlModel.create(myFixture.getProject(), NlComponentRegistrar.INSTANCE, null, null, myFacet, modelXml.getVirtualFile());
->>>>>>> ad5b6ee3
   }
 
   private ModelBuilder createDefaultModelBuilder(boolean includeIds) {
