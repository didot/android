/*
 * Copyright (C) 2018 The Android Open Source Project
 *
 * Licensed under the Apache License, Version 2.0 (the "License");
 * you may not use this file except in compliance with the License.
 * You may obtain a copy of the License at
 *
 *      http://www.apache.org/licenses/LICENSE-2.0
 *
 * Unless required by applicable law or agreed to in writing, software
 * distributed under the License is distributed on an "AS IS" BASIS,
 * WITHOUT WARRANTIES OR CONDITIONS OF ANY KIND, either express or implied.
 * See the License for the specific language governing permissions and
 * limitations under the License.
 */
package com.android.tools.idea.common.surface

import com.android.AndroidXConstants.CONSTRAINT_LAYOUT
import com.android.SdkConstants.RELATIVE_LAYOUT
<<<<<<< HEAD
import com.android.tools.idea.common.SyncNlModel
=======
>>>>>>> ad5b6ee3
import com.android.tools.idea.common.fixtures.ModelBuilder
import com.android.tools.idea.common.model.DnDTransferItem
import com.android.tools.idea.common.model.ItemTransferable
import com.android.tools.idea.common.model.NlComponent
import com.android.tools.idea.common.model.NlModel
import com.android.tools.idea.common.scene.SceneManager
import com.android.tools.idea.uibuilder.LayoutTestCase
import com.android.tools.idea.uibuilder.scene.TestSceneManager
import com.android.tools.idea.uibuilder.surface.layout.PositionableContent
import com.android.tools.idea.uibuilder.surface.layout.PositionableContentLayoutManager
import com.google.common.collect.ImmutableList
import com.google.common.truth.Truth.assertThat
import com.intellij.openapi.Disposable
import com.intellij.openapi.actionSystem.DataContext
import com.intellij.openapi.project.Project
import junit.framework.TestCase
import org.jetbrains.android.uipreview.AndroidEditorSettings
import java.awt.Dimension
import java.awt.Point
import java.awt.datatransfer.DataFlavor
import java.awt.event.ComponentEvent
import java.util.concurrent.CompletableFuture

class DesignSurfaceTest : LayoutTestCase() {

  private var originalSensitivity: Double = 0.0

  override fun setUp() {
    super.setUp()
    originalSensitivity = AndroidEditorSettings.getInstance().globalState.magnifySensitivity
  }

  override fun tearDown() {
    // Reset sensitivity
    AndroidEditorSettings.getInstance().globalState.magnifySensitivity = originalSensitivity
    super.tearDown()
  }

  fun testAddAndRemoveModel() {
    val model1 = model("model1.xml", component(RELATIVE_LAYOUT)).buildWithoutSurface()
    val model2 = model("model2.xml", component(CONSTRAINT_LAYOUT.oldName())).buildWithoutSurface()
    val surface = TestDesignSurface(myModule.project, myModule.project)

    assertEquals(0, surface.models.size)

    surface.addModelWithoutRender(model1)
    assertEquals(1, surface.models.size)

    surface.addModelWithoutRender(model2)
    assertEquals(2, surface.models.size)

    surface.removeModel(model2)
    surface.zoomToFit()
    assertEquals(1, surface.models.size)

    surface.removeModel(model1)
    surface.zoomToFit()
    assertEquals(0, surface.models.size)
  }

  fun testAddDuplicatedModel() {
    val model = model("model.xml", component(RELATIVE_LAYOUT)).buildWithoutSurface()
    val surface = TestDesignSurface(myModule.project, myModule.project)

    assertEquals(0, surface.models.size)

    surface.addModelWithoutRender(model)
    assertEquals(1, surface.models.size)

    surface.addModelWithoutRender(model)
    // should not add model again and the callback should not be triggered.
    assertEquals(1, surface.models.size)
  }

  fun testRemoveIllegalModel() {
    val model1 = model("model1.xml", component(RELATIVE_LAYOUT)).buildWithoutSurface()
    val model2 = model("model2.xml", component(RELATIVE_LAYOUT)).buildWithoutSurface()
    val surface = TestDesignSurface(myModule.project, myModule.project)

    assertEquals(0, surface.models.size)

    surface.removeModel(model1)
    surface.zoomToFit()
    // do nothing and the callback should not be triggered.
    assertEquals(0, surface.models.size)

    surface.addModelWithoutRender(model1)
    assertEquals(1, surface.models.size)

    surface.removeModel(model2)
    surface.zoomToFit()
    assertEquals(1, surface.models.size)
  }

  fun testScale() {
    val surface = TestDesignSurface(myModule.project, myModule.project)
    surface.setScale(0.66, -1, -1)
    assertFalse(surface.setScale(0.663, -1, -1))
    assertFalse(surface.setScale(0.664, -1, -1))
    assertTrue(surface.setScale(0.665, -1, -1))

    surface.setScale(0.33, -1, -1)
    assertFalse(surface.setScale(0.332, -1, -1))
    assertTrue(surface.setScale(0.335, -1, -1))
  }

  fun testResizeSurfaceRebuildScene() {
    val builder = model("relative.xml",
                        component(RELATIVE_LAYOUT)
                          .withBounds(0, 0, 1000, 1000)
                          .matchParentWidth()
                          .matchParentHeight())
    val model1 = builder.buildWithoutSurface()
    val model2 = builder.buildWithoutSurface()

    val surface = TestDesignSurface(project, testRootDisposable)
    surface.addModelWithoutRender(model1)
    surface.addModelWithoutRender(model2)

    val scene1 = surface.getSceneManager(model1)!!.scene
    val scene2 = surface.getSceneManager(model2)!!.scene
    val oldVersion1 = scene1.displayListVersion
    val oldVersion2 = scene2.displayListVersion

    surface.dispatchEvent(ComponentEvent(surface, ComponentEvent.COMPONENT_RESIZED))

    assertFalse(scene1.displayListVersion == oldVersion1)
    assertFalse(scene2.displayListVersion == oldVersion2)
  }

  fun testResizeSurfaceDoesNotChangeScale() {
    // This also checks if the zoom level is same after resizing, because the screen factor of TestDesignSurface is always 1.
    val builder = model("relative.xml",
                        component(RELATIVE_LAYOUT)
                          .withBounds(0, 0, 1000, 1000)
                          .matchParentWidth()
                          .matchParentHeight())
    val model1 = builder.buildWithoutSurface()
    val model2 = builder.buildWithoutSurface()

    val surface = TestDesignSurface(project, testRootDisposable)
    surface.addModelWithoutRender(model1)
    surface.addModelWithoutRender(model2)

    surface.setSize(1000, 1000)
    surface.dispatchEvent(ComponentEvent(surface, ComponentEvent.COMPONENT_RESIZED))
    val oldScale = surface.scale

    surface.setSize(500, 500)
    surface.dispatchEvent(ComponentEvent(surface, ComponentEvent.COMPONENT_RESIZED))

    assertTrue(oldScale == surface.scale)
  }

  fun testDesignSurfaceModelOrdering() {
    val builder = model("relative.xml",
                        component(RELATIVE_LAYOUT)
                          .withBounds(0, 0, 1000, 1000)
                          .matchParentWidth()
                          .matchParentHeight())
    val model1 = builder.buildWithoutSurface()
    val model2 = builder.buildWithoutSurface()
    val model3 = builder.buildWithoutSurface()


    val surface = TestDesignSurface(project, testRootDisposable)
    surface.addModelWithoutRender(model1)
    surface.addModelWithoutRender(model2)
    surface.addModelWithoutRender(model3)

    assertThat(surface.models).containsExactly(model1, model2, model3).inOrder()
    surface.addModelWithoutRender(model3)
    assertThat(surface.models).containsExactly(model1, model2, model3).inOrder()
    surface.addModelWithoutRender(model1)
    assertThat(surface.models).containsExactly(model2, model3, model1).inOrder()
    surface.addModelWithoutRender(model3)
    assertThat(surface.models).containsExactly(model2, model1, model3).inOrder()
  }

  fun testMagnify() {
    val surface = TestDesignSurface(project, testRootDisposable)

    // Test magnifying when sensitivity is 0.25
    AndroidEditorSettings.getInstance().globalState.magnifySensitivity = 0.25

    // test positive magnifying with sensitivity 0.25
    surface.setScale(1.0)
    surface.magnificationStarted(Point())
    surface.magnify(1.0)
    surface.magnificationFinished(0.0)
    TestCase.assertEquals(1.25, surface.scale)

    // test negative magnifying with sensitivity 0.25
    surface.setScale(1.0)
    surface.magnificationStarted(Point())
    surface.magnify(-1.5)
    surface.magnificationFinished(0.0)
    TestCase.assertEquals(0.625, surface.scale)

    // test sequential magnifying with sensitivity 0.25. The sequential magnifying should only take last magnify value as result.
    surface.setScale(1.0)
    surface.magnificationStarted(Point())
    surface.magnify(0.3)
    surface.magnify(-0.5)
    surface.magnify(0.7)
    surface.magnificationFinished(0.0)
    TestCase.assertEquals(1.175, surface.scale)

    // Test magnifying when sensitivity is 1.5
    AndroidEditorSettings.getInstance().globalState.magnifySensitivity = 1.5

    // test positive magnifying with sensitivity 1.5
    surface.setScale(1.0)
    surface.magnificationStarted(Point())
    surface.magnify(1.0)
    surface.magnificationFinished(0.0)
    TestCase.assertEquals(2.5, surface.scale)

    // test negative magnifying with sensitivity 1.5
    surface.setScale(1.0)
    surface.magnificationStarted(Point())
    surface.magnify(-0.5)
    surface.magnificationFinished(0.0)
    TestCase.assertEquals(0.25, surface.scale)

    // test sequential magnifying with sensitivity 1.5
    surface.setScale(1.0)
    surface.magnificationStarted(Point())
    surface.magnify(-0.3)
    surface.magnify(1.4)
    surface.magnify(-0.1)
    surface.magnificationFinished(0.0)
    TestCase.assertEquals(0.85, surface.scale)

    // Test magnifying is bounded by min and max scale allowances.
    AndroidEditorSettings.getInstance().globalState.magnifySensitivity = 1.0

    surface.setScale(1.0)
    surface.magnificationStarted(Point())
    surface.magnify(-100000.0)
    surface.magnificationFinished(0.0)
    TestCase.assertEquals(0.1, surface.scale)

    surface.setScale(1.0)
    surface.magnificationStarted(Point())
    surface.magnify(100000.0)
    surface.magnificationFinished(0.0)
    TestCase.assertEquals(10.0, surface.scale)
  }
}

class TestInteractionHandler(surface: DesignSurface<*>) : InteractionHandlerBase(surface) {
  override fun createInteractionOnPressed(mouseX: Int, mouseY: Int, modifiersEx: Int): Interaction? = null

  override fun createInteractionOnDrag(mouseX: Int, mouseY: Int, modifiersEx: Int): Interaction? = null
}

class TestLayoutManager(private val surface: DesignSurface<*>) : PositionableContentLayoutManager() {
  override fun layoutContainer(content: Collection<PositionableContent>, availableSize: Dimension) {}

  override fun preferredLayoutSize(content: Collection<PositionableContent>, availableSize: Dimension): Dimension =
    surface.sceneViews.map { it.getContentSize(null) }.firstOrNull() ?: Dimension(0, 0)
}

class TestActionHandler(surface: DesignSurface<*>) : DesignSurfaceActionHandler(surface) {
  override fun getPasteTarget(): NlComponent? = null
  override fun canHandleChildren(component: NlComponent, pasted: MutableList<NlComponent>): Boolean = false
  override fun getFlavor(): DataFlavor = ItemTransferable.DESIGNER_FLAVOR
  override fun canDeleteElement(dataContext: DataContext): Boolean = false
  override fun isPasteEnabled(dataContext: DataContext): Boolean = false
  override fun isCopyEnabled(dataContext: DataContext): Boolean = false
  override fun isCopyVisible(dataContext: DataContext): Boolean = false
  override fun isCutVisible(dataContext: DataContext): Boolean = false
  override fun isPastePossible(dataContext: DataContext): Boolean = false
}

<<<<<<< HEAD
class TestDesignSurface(project: Project, disposible: Disposable)
  : DesignSurface(project,
                  disposible,
                  java.util.function.Function { ModelBuilder.TestActionManager(it) },
                  java.util.function.Function { TestInteractionHandler(it) },
                  java.util.function.Function { TestLayoutManager(it) },
                  java.util.function.Function { TestActionHandler(it) },
                  ZoomControlsPolicy.VISIBLE) {
=======
class TestDesignSurface(project: Project, disposible: Disposable) :
  DesignSurface<SceneManager>(
    project,
    disposible,
    java.util.function.Function { ModelBuilder.TestActionManager(it) },
    java.util.function.Function { TestInteractionHandler(it) },
    java.util.function.Function { TestLayoutManager(it) },
    java.util.function.Function { TestActionHandler(it) },
    ZoomControlsPolicy.VISIBLE) {
>>>>>>> ad5b6ee3
  override fun getSelectionAsTransferable(): ItemTransferable {
    return ItemTransferable(DnDTransferItem(0, ImmutableList.of()))
  }

<<<<<<< HEAD
  override fun createSceneManager(model: NlModel) = SyncLayoutlibSceneManager(model as SyncNlModel)
=======
  override fun createSceneManager(model: NlModel) = TestSceneManager(model, this).apply { updateSceneView() }
>>>>>>> ad5b6ee3

  override fun scrollToCenter(list: MutableList<NlComponent>) {}

  override fun canZoomToFit() = true

  override fun getMinScale() = 0.1

  override fun getMaxScale() = 10.0

  override fun getDefaultOffset() = Dimension()

  override fun getPreferredContentSize(availableWidth: Int, availableHeight: Int) = Dimension()

  override fun isLayoutDisabled() = true

  override fun forceUserRequestedRefresh(): CompletableFuture<Void> = CompletableFuture.completedFuture(null)

  override fun forceRefresh(): CompletableFuture<Void> = CompletableFuture.completedFuture(null)

  override fun getSelectableComponents(): List<NlComponent> = emptyList()
}<|MERGE_RESOLUTION|>--- conflicted
+++ resolved
@@ -17,10 +17,6 @@
 
 import com.android.AndroidXConstants.CONSTRAINT_LAYOUT
 import com.android.SdkConstants.RELATIVE_LAYOUT
-<<<<<<< HEAD
-import com.android.tools.idea.common.SyncNlModel
-=======
->>>>>>> ad5b6ee3
 import com.android.tools.idea.common.fixtures.ModelBuilder
 import com.android.tools.idea.common.model.DnDTransferItem
 import com.android.tools.idea.common.model.ItemTransferable
@@ -297,16 +293,6 @@
   override fun isPastePossible(dataContext: DataContext): Boolean = false
 }
 
-<<<<<<< HEAD
-class TestDesignSurface(project: Project, disposible: Disposable)
-  : DesignSurface(project,
-                  disposible,
-                  java.util.function.Function { ModelBuilder.TestActionManager(it) },
-                  java.util.function.Function { TestInteractionHandler(it) },
-                  java.util.function.Function { TestLayoutManager(it) },
-                  java.util.function.Function { TestActionHandler(it) },
-                  ZoomControlsPolicy.VISIBLE) {
-=======
 class TestDesignSurface(project: Project, disposible: Disposable) :
   DesignSurface<SceneManager>(
     project,
@@ -316,16 +302,11 @@
     java.util.function.Function { TestLayoutManager(it) },
     java.util.function.Function { TestActionHandler(it) },
     ZoomControlsPolicy.VISIBLE) {
->>>>>>> ad5b6ee3
   override fun getSelectionAsTransferable(): ItemTransferable {
     return ItemTransferable(DnDTransferItem(0, ImmutableList.of()))
   }
 
-<<<<<<< HEAD
-  override fun createSceneManager(model: NlModel) = SyncLayoutlibSceneManager(model as SyncNlModel)
-=======
   override fun createSceneManager(model: NlModel) = TestSceneManager(model, this).apply { updateSceneView() }
->>>>>>> ad5b6ee3
 
   override fun scrollToCenter(list: MutableList<NlComponent>) {}
 
