--- conflicted
+++ resolved
@@ -69,30 +69,11 @@
  import org.jetbrains.android.resourceManagers.FrameworkResourceManager;
  import org.jetbrains.android.resourceManagers.LocalResourceManager;
  import org.jetbrains.android.resourceManagers.ModuleResourceManagers;
+ import org.jetbrains.android.resourceManagers.FrameworkResourceManager;
  import org.jetbrains.annotations.NotNull;
  import org.jetbrains.annotations.Nullable;
  import org.picocontainer.MutablePicoContainer;
 
-<<<<<<< HEAD
-=======
- import java.io.InputStreamReader;
- import java.io.Reader;
- import java.nio.charset.StandardCharsets;
- import java.util.Collections;
- import java.util.HashMap;
- import java.util.Map;
- import java.util.Set;
-
- import static com.android.SdkConstants.*;
- import static com.android.sdklib.SdkVersionInfo.HIGHEST_KNOWN_API;
- import static com.android.tools.idea.common.analytics.UsageTrackerUtil.*;
- import static com.google.common.truth.Truth.assertThat;
- import static com.google.wireless.android.sdk.stats.AndroidAttribute.AttributeNamespace.*;
- import static com.google.wireless.android.sdk.stats.LayoutPaletteEvent.ViewOption.*;
- import static org.mockito.Mockito.mock;
- import static org.mockito.Mockito.when;
-
->>>>>>> 471f95a7
 public class UsageTrackerUtilTest extends AndroidTestCase {
   private static final String SDK_VERSION = ":" + HIGHEST_KNOWN_API + ".0.1";
   private static final String DESIGN_COORDINATE = DESIGN_LIB_ARTIFACT + SDK_VERSION;
@@ -232,17 +213,6 @@
     assertThat(lookupAttributeResource(myFacet, ATTR_ACME_LAYOUT_MARGIN).getLibraryName()).isEqualTo(ACME_LIB_COORDINATE);
   }
 
-<<<<<<< HEAD
-=======
-  private static Palette getPalette() throws Exception {
-    Project project = mock(Project.class);
-    try (Reader reader = new InputStreamReader(NlPaletteModel.class.getResourceAsStream(NlLayoutType.LAYOUT.getPaletteFileName()),
-                                               StandardCharsets.UTF_8)) {
-      return Palette.parse(reader, new ViewHandlerManager(project));
-    }
-  }
-
->>>>>>> 471f95a7
   private NlProperty createProperty(@NotNull String propertyName, @NotNull String namespace, @Nullable String libraryName) {
     NlComponent component = mock(NlComponent.class);
     when(component.getModel()).thenReturn(myModel);
