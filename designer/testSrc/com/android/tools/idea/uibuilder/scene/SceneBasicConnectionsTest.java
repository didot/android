/*
 * Copyright (C) 2016 The Android Open Source Project
 *
 * Licensed under the Apache License, Version 2.0 (the "License");
 * you may not use this file except in compliance with the License.
 * You may obtain a copy of the License at
 *
 *      http://www.apache.org/licenses/LICENSE-2.0
 *
 * Unless required by applicable law or agreed to in writing, software
 * distributed under the License is distributed on an "AS IS" BASIS,
 * WITHOUT WARRANTIES OR CONDITIONS OF ANY KIND, either express or implied.
 * See the License for the specific language governing permissions and
 * limitations under the License.
 */
package com.android.tools.idea.uibuilder.scene;

import com.android.tools.idea.common.fixtures.ModelBuilder;
import com.android.tools.idea.common.model.NlComponent;
<<<<<<< HEAD
=======
import com.android.tools.idea.common.scene.SceneComponent;
>>>>>>> 7bd3f2d2
import com.android.tools.idea.common.scene.target.ActionTarget;
import com.android.tools.idea.uibuilder.handlers.constraint.targets.AnchorTarget;
import org.jetbrains.annotations.NotNull;

import static com.android.SdkConstants.CONSTRAINT_LAYOUT;
import static com.android.SdkConstants.TEXT_VIEW;
import static com.google.common.truth.Truth.assertThat;

/**
 * Test basic connection interactions
 */
public class SceneBasicConnectionsTest extends SceneTest {

  public void testConnectLeft() {
    myInteraction.select("button", true);
    myInteraction.mouseDown("button", AnchorTarget.Type.LEFT);
    myInteraction.mouseRelease("root", AnchorTarget.Type.LEFT);
    myScreen.get("@id/button")
      .expectXml("<TextView\n" +
                 "        android:id=\"@id/button\"\n" +
                 "        android:layout_width=\"100dp\"\n" +
                 "        android:layout_height=\"20dp\"\n" +
<<<<<<< HEAD
=======
                 "        android:layout_marginLeft=\"8dp\"\n" +
>>>>>>> 7bd3f2d2
                 "        android:layout_marginStart=\"8dp\"\n" +
                 "        app:layout_constraintStart_toStartOf=\"parent\"\n" +
                 "        tools:layout_editor_absoluteY=\"200dp\" />");
  }

  public void testConnectTop() {
    myInteraction.select("button", true);
    NlComponent button = myScene.getSceneComponent("button").getNlComponent();
    assertEquals(1, myScreen.getScreen().getSelectionModel().getSelection().size());
    assertEquals(button, myScreen.getScreen().getSelectionModel().getPrimary());
    myInteraction.mouseDown("button", AnchorTarget.Type.TOP);
    myInteraction.mouseRelease("root", AnchorTarget.Type.TOP);
    myScreen.get("@id/button")
      .expectXml("<TextView\n" +
                 "        android:id=\"@id/button\"\n" +
                 "        android:layout_width=\"100dp\"\n" +
                 "        android:layout_height=\"20dp\"\n" +
                 "        android:layout_marginTop=\"8dp\"\n" +
                 "        app:layout_constraintTop_toTopOf=\"parent\"\n" +
                 "        tools:layout_editor_absoluteX=\"100dp\" />");
    assertEquals(button, myScreen.getScreen().getSelectionModel().getPrimary());
    assertEquals(1, myScreen.getScreen().getSelectionModel().getSelection().size());
  }

  public void testConnectRight() {
    myInteraction.select("button", true);
    myInteraction.mouseDown("button", AnchorTarget.Type.RIGHT);
    myInteraction.mouseRelease("root", AnchorTarget.Type.RIGHT);
    myScreen.get("@id/button")
      .expectXml("<TextView\n" +
                 "        android:id=\"@id/button\"\n" +
                 "        android:layout_width=\"100dp\"\n" +
                 "        android:layout_height=\"20dp\"\n" +
                 "        android:layout_marginEnd=\"8dp\"\n" +
<<<<<<< HEAD
=======
                 "        android:layout_marginRight=\"8dp\"\n" +
>>>>>>> 7bd3f2d2
                 "        app:layout_constraintEnd_toEndOf=\"parent\"\n" +
                 "        tools:layout_editor_absoluteY=\"200dp\" />");
  }

  public void testConnectBottom() {
    myInteraction.select("button", true);
    myInteraction.mouseDown("button", AnchorTarget.Type.BOTTOM);
    myInteraction.mouseRelease("root", AnchorTarget.Type.BOTTOM);
    myScreen.get("@id/button")
      .expectXml("<TextView\n" +
                 "        android:id=\"@id/button\"\n" +
                 "        android:layout_width=\"100dp\"\n" +
                 "        android:layout_height=\"20dp\"\n" +
                 "        android:layout_marginBottom=\"8dp\"\n" +
                 "        app:layout_constraintBottom_toBottomOf=\"parent\"\n" +
                 "        tools:layout_editor_absoluteX=\"100dp\" />");
  }

  public void testConnectBaseline() {
    myInteraction.select("button2", true);
    myInteraction.mouseDown("button2", ActionTarget.class, 1);
    myInteraction.mouseRelease("button2", ActionTarget.class, 1);
    myInteraction.mouseDown("button2", AnchorTarget.Type.BASELINE);
    myInteraction.mouseRelease("button", AnchorTarget.Type.BASELINE);
    myScreen.get("@id/button2")
      .expectXml("<TextView\n" +
                 "        android:id=\"@id/button2\"\n" +
                 "        android:layout_width=\"100dp\"\n" +
                 "        android:layout_height=\"20dp\"\n" +
                 "        app:layout_constraintBaseline_toBaselineOf=\"@+id/button\"\n" +
                 "        tools:layout_editor_absoluteX=\"300dp\" />");
    myInteraction.select("button2", false);
    myInteraction.select("button2", true);
    myInteraction.mouseDown("button2", AnchorTarget.Type.LEFT);
    myInteraction.mouseRelease("button", AnchorTarget.Type.RIGHT);
    myScreen.get("@id/button2")
      .expectXml("<TextView\n" +
                 "        android:id=\"@id/button2\"\n" +
                 "        android:layout_width=\"100dp\"\n" +
                 "        android:layout_height=\"20dp\"\n" +
<<<<<<< HEAD
                 "        android:layout_marginStart=\"8dp\"\n" +
                 "        app:layout_constraintBaseline_toBaselineOf=\"@+id/button\"\n" +
                 "        app:layout_constraintStart_toEndOf=\"@+id/button\" />");
=======
                 "        android:layout_marginLeft=\"8dp\"\n" +
                 "        android:layout_marginStart=\"8dp\"\n" +
                 "        app:layout_constraintBaseline_toBaselineOf=\"@+id/button\"\n" +
                 "        app:layout_constraintStart_toEndOf=\"@+id/button\" />");
  }

  public void testConnectBaselineWithNoId() {
    SceneComponent noIdComponent = null;
    for (SceneComponent component : myScene.getSceneComponents()) {
      if (component.getId() == null) {
        noIdComponent = component;
      }
    }
    assertThat(noIdComponent).isNotNull();
    myInteraction.select(noIdComponent, true);
    myInteraction.mouseDown(noIdComponent, ActionTarget.class, 1);
    myInteraction.mouseRelease(noIdComponent, ActionTarget.class, 1);
    myInteraction.mouseDown(noIdComponent, AnchorTarget.Type.BASELINE);
    myInteraction.mouseRelease("button", AnchorTarget.Type.BASELINE);
    assertThat(noIdComponent.getNlComponent().getTag().getText())
      .isEqualTo("<TextView\n" +
                 "        android:layout_width=\"100dp\"\n" +
                 "        android:layout_height=\"20dp\"\n" +
                 "        app:layout_constraintBaseline_toBaselineOf=\"@+id/button\"\n" +
                 "        tools:layout_editor_absoluteX=\"500dp\" />");
>>>>>>> 7bd3f2d2
  }

  @Override
  @NotNull
  public ModelBuilder createModel() {
    ModelBuilder builder = model("constraint.xml",
                                 component(CONSTRAINT_LAYOUT)
                                   .id("@id/root")
                                   .withBounds(0, 0, 1000, 1000)
                                   .width("1000dp")
                                   .height("1000dp")
                                   .withAttribute("android:padding", "20dp")
                                   .children(
                                     component(TEXT_VIEW)
                                       .id("@id/button")
                                       .withBounds(100, 200, 100, 20)
                                       .width("100dp")
                                       .height("20dp")
                                       .withAttribute("tools:layout_editor_absoluteX", "100dp")
                                       .withAttribute("tools:layout_editor_absoluteY", "200dp"),
                                     component(TEXT_VIEW)
                                       .id("@id/button2")
                                       .withBounds(300, 200, 100, 20)
                                       .width("100dp")
                                       .height("20dp")
                                       .withAttribute("tools:layout_editor_absoluteX", "300dp")
                                       .withAttribute("tools:layout_editor_absoluteY", "200dp"),
                                     component(TEXT_VIEW)
                                       .withBounds(300, 200, 100, 20)
                                       .width("100dp")
                                       .height("20dp")
                                       .withAttribute("tools:layout_editor_absoluteX", "500dp")
                                       .withAttribute("tools:layout_editor_absoluteY", "200dp")
                                   ));
    return builder;
  }
}<|MERGE_RESOLUTION|>--- conflicted
+++ resolved
@@ -17,10 +17,7 @@
 
 import com.android.tools.idea.common.fixtures.ModelBuilder;
 import com.android.tools.idea.common.model.NlComponent;
-<<<<<<< HEAD
-=======
 import com.android.tools.idea.common.scene.SceneComponent;
->>>>>>> 7bd3f2d2
 import com.android.tools.idea.common.scene.target.ActionTarget;
 import com.android.tools.idea.uibuilder.handlers.constraint.targets.AnchorTarget;
 import org.jetbrains.annotations.NotNull;
@@ -43,10 +40,7 @@
                  "        android:id=\"@id/button\"\n" +
                  "        android:layout_width=\"100dp\"\n" +
                  "        android:layout_height=\"20dp\"\n" +
-<<<<<<< HEAD
-=======
                  "        android:layout_marginLeft=\"8dp\"\n" +
->>>>>>> 7bd3f2d2
                  "        android:layout_marginStart=\"8dp\"\n" +
                  "        app:layout_constraintStart_toStartOf=\"parent\"\n" +
                  "        tools:layout_editor_absoluteY=\"200dp\" />");
@@ -81,10 +75,7 @@
                  "        android:layout_width=\"100dp\"\n" +
                  "        android:layout_height=\"20dp\"\n" +
                  "        android:layout_marginEnd=\"8dp\"\n" +
-<<<<<<< HEAD
-=======
                  "        android:layout_marginRight=\"8dp\"\n" +
->>>>>>> 7bd3f2d2
                  "        app:layout_constraintEnd_toEndOf=\"parent\"\n" +
                  "        tools:layout_editor_absoluteY=\"200dp\" />");
   }
@@ -125,11 +116,6 @@
                  "        android:id=\"@id/button2\"\n" +
                  "        android:layout_width=\"100dp\"\n" +
                  "        android:layout_height=\"20dp\"\n" +
-<<<<<<< HEAD
-                 "        android:layout_marginStart=\"8dp\"\n" +
-                 "        app:layout_constraintBaseline_toBaselineOf=\"@+id/button\"\n" +
-                 "        app:layout_constraintStart_toEndOf=\"@+id/button\" />");
-=======
                  "        android:layout_marginLeft=\"8dp\"\n" +
                  "        android:layout_marginStart=\"8dp\"\n" +
                  "        app:layout_constraintBaseline_toBaselineOf=\"@+id/button\"\n" +
@@ -155,7 +141,6 @@
                  "        android:layout_height=\"20dp\"\n" +
                  "        app:layout_constraintBaseline_toBaselineOf=\"@+id/button\"\n" +
                  "        tools:layout_editor_absoluteX=\"500dp\" />");
->>>>>>> 7bd3f2d2
   }
 
   @Override
