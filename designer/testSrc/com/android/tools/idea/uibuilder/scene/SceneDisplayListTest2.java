--- conflicted
+++ resolved
@@ -62,11 +62,7 @@
 
     String simpleList = "DrawNlComponentFrame,0,0,1000,1000,1,1000,1000\n" +
                         "Clip,0,0,1000,1000\n" +
-<<<<<<< HEAD
-                        "DrawComponentBackground,450,490,100,20,1,false\n" +
-=======
                         "DrawComponentBackground,450,490,100,20,1\n" +
->>>>>>> 7bd3f2d2
                         "DrawTextRegion,450,490,100,20,0,0,false,false,5,5,28,1.0,\"\"\n" +
                         "DrawNlComponentFrame,450,490,100,20,1,20,20\n" +
                         "DrawConnection,2,450x490x100x20,0,0x0x1000x1000,0,1,false,0,0,false,0.5,0,0,0\n" +
