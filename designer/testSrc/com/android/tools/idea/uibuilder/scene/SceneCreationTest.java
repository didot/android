--- conflicted
+++ resolved
@@ -15,18 +15,13 @@
  */
 package com.android.tools.idea.uibuilder.scene;
 
-<<<<<<< HEAD
-import static com.android.SdkConstants.CONSTRAINT_LAYOUT;
 import static com.android.SdkConstants.EDIT_TEXT;
 import static com.android.SdkConstants.TEXT_VIEW;
 import static org.mockito.Mockito.inOrder;
 import static org.mockito.Mockito.never;
 import static org.mockito.Mockito.spy;
-import static org.mockito.Mockito.when;
-
-=======
+
 import com.android.AndroidXConstants;
->>>>>>> ad5b6ee3
 import com.android.tools.idea.common.SyncNlModel;
 import com.android.tools.idea.common.fixtures.ComponentDescriptor;
 import com.android.tools.idea.common.fixtures.ModelBuilder;
@@ -115,13 +110,6 @@
     XmlFile xmlFile = (XmlFile)myFixture.addFileToProject("sceneDisposedModel.xml", "<LinearLayout/>");
     SyncNlModel model = SyncNlModel.create(getTestRootDisposable(), NlComponentRegistrar.INSTANCE,
                                            null, null, myFacet, xmlFile.getVirtualFile());
-<<<<<<< HEAD
-    model.setDesignSurface(surface);
-
-    // Setting the model on the surface registers the listener
-    surface.setModel(model);
-=======
->>>>>>> ad5b6ee3
 
     SceneManager manager = surface.addModelWithoutRender(model);
     Scene scene = manager.getScene();
