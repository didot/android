--- conflicted
+++ resolved
@@ -28,11 +28,6 @@
 import com.android.tools.idea.uibuilder.surface.DesignSurface;
 import com.android.tools.idea.uibuilder.surface.InteractionManager;
 import com.android.tools.idea.uibuilder.surface.ScreenView;
-<<<<<<< HEAD
-import com.google.common.base.MoreObjects;
-import com.google.common.collect.Maps;
-=======
->>>>>>> 5988b780
 import com.intellij.psi.xml.XmlFile;
 import org.jetbrains.android.facet.AndroidFacet;
 
@@ -188,91 +183,9 @@
     return transferable;
   }
 
-<<<<<<< HEAD
-  /**
-   * Dumps out the component tree, recursively
-   *
-   * @param roots set of root components
-   * @return a string representation of the component tree
-   */
-  public static String toTree(@NotNull List<NlComponent> roots) {
-    return toTree(roots, false);
-  }
-
-  /**
-   * Dumps out the component tree, recursively
-   *
-   * @param roots           set of root components
-   * @param includeIdentity if true, display an instance identifier next to each component;
-   *                        these are assigned sequentially since the last call to {@link #resetComponentTestIds()}
-   * @return a string representation of the component tree
-   */
-  public static String toTree(@NotNull List<NlComponent> roots, boolean includeIdentity) {
-    StringBuilder sb = new StringBuilder(200);
-    for (NlComponent root : roots) {
-      describe(sb, root, 0, includeIdentity);
-    }
-    return sb.toString().trim();
-  }
-
-  /**
-   * Reset instance id's used by {@link NlComponentTest#toTree(List, boolean)}
-   */
-  @VisibleForTesting
-  public static void resetComponentTestIds() {
-    if (ourComponentIds != null) ourComponentIds.clear();
-    ourComponentIds = null;
-  }
-
-  @VisibleForTesting
-  private static int getInstanceId(@NotNull NlComponent root) {
-    Map<NlComponent, Integer> map = ourComponentIds == null ? null : ourComponentIds.get();
-    if (map == null) {
-      map = Maps.newHashMap();
-      ourComponentIds = new SoftReference<>(map);
-    }
-    Integer id = map.get(root);
-    if (id == null) {
-      id = map.size();
-      map.put(root, id);
-    }
-
-    return id;
-  }
-
-  private static void describe(@NotNull StringBuilder sb, @NotNull NlComponent component, int depth, boolean includeIdentity) {
-    for (int i = 0; i < depth; i++) {
-      sb.append("    ");
-    }
-    sb.append(describe(component, includeIdentity));
-    sb.append('\n');
-    for (NlComponent child : component.getChildren()) {
-      describe(sb, child, depth + 1, includeIdentity);
-    }
-  }
-
-  private static String describe(@NotNull NlComponent root, boolean includeIdentity) {
-    MoreObjects.ToStringHelper helper = MoreObjects.toStringHelper(root).omitNullValues()
-      .add("tag", describe(root.getTag()))
-      .add("bounds", "[" + root.x + "," + root.y + ":" + root.w + "x" + root.h);
-    if (includeIdentity) {
-      helper.add("instance", getInstanceId(root));
-    }
-    return helper.toString();
-  }
-
-  private static String describe(@Nullable XmlTag tag) {
-    if (tag == null) {
-      return "";
-    }
-    else {
-      return '<' + tag.getName() + '>';
-    }
-=======
   public static View mockViewWithBaseline(int baseline) {
     View view = mock(View.class);
     when(view.getBaseline()).thenReturn(baseline);
     return view;
->>>>>>> 5988b780
   }
 }