/*
 * Copyright (C) 2015 The Android Open Source Project
 *
 * Licensed under the Apache License, Version 2.0 (the "License");
 * you may not use this file except in compliance with the License.
 * You may obtain a copy of the License at
 *
 *      http://www.apache.org/licenses/LICENSE-2.0
 *
 * Unless required by applicable law or agreed to in writing, software
 * distributed under the License is distributed on an "AS IS" BASIS,
 * WITHOUT WARRANTIES OR CONDITIONS OF ANY KIND, either express or implied.
 * See the License for the specific language governing permissions and
 * limitations under the License.
 */
package com.android.tools.idea.uibuilder.fixtures;

import com.android.ide.common.rendering.api.ViewInfo;
import com.android.ide.common.rendering.api.ViewType;
import com.android.tools.idea.rendering.TagSnapshot;
import com.android.tools.idea.uibuilder.model.AndroidCoordinate;
import com.android.utils.XmlUtils;
import com.google.common.base.Splitter;
import com.google.common.collect.Lists;
import com.intellij.openapi.util.Pair;
import com.intellij.psi.xml.XmlTag;
import com.intellij.util.ArrayUtil;
import org.jetbrains.annotations.NotNull;
import org.jetbrains.annotations.Nullable;

import java.awt.*;
import java.util.*;
import java.util.List;

import static com.android.SdkConstants.*;
import static com.google.common.truth.Truth.assertThat;
import static org.junit.Assert.assertEquals;
import static org.junit.Assert.assertTrue;

public class ComponentDescriptor {
  @NotNull private static final Splitter SPLITTER = Splitter.on(":").omitEmptyStrings().trimResults().limit(2);
  @NotNull private final String myTagName;
  @NotNull final List<Pair<String, String>> myAttributes = Lists.newArrayList();
  @NotNull private ComponentDescriptor[] myChildren = new ComponentDescriptor[0];
  @AndroidCoordinate private int myX;
  @AndroidCoordinate private int myY;
  @AndroidCoordinate private int myWidth;
  @AndroidCoordinate private int myHeight;

  @Nullable private Object myViewObject;
  @Nullable private Object myLayoutParamsObject;
  private ViewType myViewType;

  public ComponentDescriptor(@NotNull String tagName) {
    myTagName = tagName;
  }

  public ComponentDescriptor withBounds(@AndroidCoordinate int x,
                                        @AndroidCoordinate int y,
                                        @AndroidCoordinate int width,
                                        @AndroidCoordinate int height) {
    myX = x;
    myY = y;
    myWidth = width;
    myHeight = height;
    return this;
  }

  public ComponentDescriptor withAttribute(@NotNull String name, @NotNull String value) {
    myAttributes.add(Pair.create(name, value));
    return this;
  }

  public ComponentDescriptor id(@NotNull String id) {
    if (id.isEmpty()) {
      // Allow id to be specified as optional in the fluent API, e.g.
      //  component().text("foo").id(ids ? "@+id/foo" : "")
      return this;
    }
    return withAttribute(ANDROID_URI, ATTR_ID, id);
  }

  public ComponentDescriptor text(@NotNull String text) {
    return withAttribute(ANDROID_URI, ATTR_TEXT, text);
  }

  public ComponentDescriptor width(@NotNull String width) {
    return withAttribute(ANDROID_URI, ATTR_LAYOUT_WIDTH, width);
  }

  public ComponentDescriptor height(@NotNull String height) {
    return withAttribute(ANDROID_URI, ATTR_LAYOUT_HEIGHT, height);
  }

  public ComponentDescriptor matchParentWidth() {
    return width(VALUE_MATCH_PARENT);
  }

  public ComponentDescriptor matchParentHeight() {
    return height(VALUE_MATCH_PARENT);
  }

  public ComponentDescriptor wrapContentWidth() {
    return width(VALUE_WRAP_CONTENT);
  }

  public ComponentDescriptor wrapContentHeight() {
    return height(VALUE_WRAP_CONTENT);
  }

  public ComponentDescriptor withAttribute(@NotNull String namespace, @NotNull String name, @NotNull String value) {
    switch (namespace) {
      case ANDROID_URI:
        return withAttribute(PREFIX_ANDROID + name, value);
      case TOOLS_URI:
        return withAttribute(TOOLS_PREFIX + ":" + name, value);
      case AUTO_URI:
        return withAttribute(APP_PREFIX + ":" + name, value);
    }
    myAttributes.add(Pair.create(name, value));
    return this;
  }

  private Rectangle getBounds() {
    return new Rectangle(myX, myY, myWidth, myHeight);
  }

  public ComponentDescriptor children(@NotNull ComponentDescriptor... children) {
    // Make sure that all the children have bounds that fit within this component
    Rectangle bounds = getBounds();
    for (ComponentDescriptor child : children) {
      assertTrue("Expected parent layout with bounds " +
                 bounds +
                 " to fully contain child bounds " +
                 child.getBounds() +
                 " where parent=" +
                 this +
                 " and child=" +
                 child, bounds.contains(child.getBounds()));
    }

    myChildren = children;
    return this;
  }

  public ComponentDescriptor unboundedChildren(@NotNull ComponentDescriptor... children) {
    myChildren = children;
    return this;
  }

  public ComponentDescriptor viewObject(@Nullable Object viewObject) {
    myViewObject = viewObject;
    return this;
  }

  public ComponentDescriptor layoutParamsObject(@Nullable Object layoutParamsObject) {
    myLayoutParamsObject = layoutParamsObject;
    return this;
  }

  public ComponentDescriptor viewType(@NotNull ViewType viewType) {
    myViewType = viewType;
    return this;
  }

  public ComponentDescriptor removeChild(ComponentDescriptor child) {
    assertThat(myChildren).asList().contains(child);
    List<ComponentDescriptor> list = Lists.newArrayList(myChildren);
    list.remove(child);
    myChildren = list.toArray(new ComponentDescriptor[0]);
    return this;
  }

  public ComponentDescriptor addChild(@NotNull ComponentDescriptor child, @Nullable ComponentDescriptor before) {
    assertThat(myChildren).asList().doesNotContain(child);
    List<ComponentDescriptor> list = Lists.newArrayList(myChildren);
    if (before != null) {
      assertThat(myChildren).asList().contains(before);
      int index = ArrayUtil.indexOf(myChildren, before);
      list.add(index, child);
    }
    else {
      list.add(child);
    }
    myChildren = list.toArray(new ComponentDescriptor[0]);
    return this;
  }

  @Nullable
  public ComponentDescriptor findById(@NotNull String id) {
    assertThat(id).startsWith("@");
    for (Pair<String, String> pair : myAttributes) {
      if (ATTR_ID.equals(pair.getFirst())) {
        if (id.equals(pair.getSecond())) {
          return this;
        }
      }
    }
    for (ComponentDescriptor child : myChildren) {
      ComponentDescriptor match = child.findById(id);
      if (match != null) {
        return match;
      }
    }
    return null;
  }

  @Nullable
  public ComponentDescriptor findByPath(@NotNull String... path) {
    assertThat(path).asList().isNotEmpty();
    String tagName = path[0];
    if (myTagName.equals(tagName)) {
      if (path.length == 1) {
        return this;
      }
      String[] remainingPath = Arrays.copyOfRange(path, 1, path.length);
      for (ComponentDescriptor child : myChildren) {
        ComponentDescriptor match = child.findByPath(remainingPath);
        if (match != null) {
          return match;
        }
      }
    }
    return null;
  }

  @Nullable
  public ComponentDescriptor findByTag(@NotNull String tag) {
    if (myTagName.equals(tag)) {
      return this;
    }
    for (ComponentDescriptor child : myChildren) {
      ComponentDescriptor match = child.findByTag(tag);
      if (match != null) {
        return match;
      }
    }
    return null;
  }

  @Nullable
  public ComponentDescriptor findByBounds(@AndroidCoordinate int x,
                                          @AndroidCoordinate int y,
                                          @AndroidCoordinate int width,
                                          @AndroidCoordinate int height) {
    if (x == myX && y == myY && width == myWidth && height == myHeight) {
      return this;
    }
    for (ComponentDescriptor child : myChildren) {
      ComponentDescriptor match = child.findByBounds(x, y, width, height);
      if (match != null) {
        return match;
      }
    }
    return null;
  }

  public void appendXml(@NotNull StringBuilder sb, int depth) {
    for (int i = 0; i < depth; i++) {
      sb.append("  ");
    }
    sb.append('<');
    sb.append(myTagName);
    if (depth == 0) {
      appendReferencedNamespaces(sb);
    }
    for (Pair<String, String> attribute : myAttributes) {
      sb.append("\n");
      for (int i = 0; i < depth + 1; i++) {
        sb.append("  ");
      }
      String name = attribute.getFirst();
      String value = attribute.getSecond();
      sb.append(name).append("=\"").append(XmlUtils.toXmlAttributeValue(value)).append("\"");
    }

    if (myChildren.length > 0) {
      sb.append(">\n");
      for (ComponentDescriptor child : myChildren) {
        sb.append("\n");
        child.appendXml(sb, depth + 1);
      }
      sb.append("\n</").append(myTagName).append(">\n");
    }
    else {
      sb.append("/>\n");
    }
  }

  private void appendReferencedNamespaces(@NotNull StringBuilder sb) {
    Map<String, String> namespaces = new HashMap<>();
    findUsedNamespaces(namespaces);
    List<String> prefixes = new ArrayList<>(namespaces.keySet());
    prefixes.sort(String::compareTo);
    int indent = 1;
    if (namespaces.isEmpty()) {
      return;
    }
    for (String prefix : prefixes) {
      for (int i = 0; i < indent; i++) {
        sb.append(" ");
      }
      indent = myTagName.length() + 1;
      sb.append("xmlns:").append(prefix).append("=\"").append(namespaces.get(prefix)).append("\"\n");
    }
    // Remove the last \n
    sb.setLength(sb.length() - 1);
  }

  private void findUsedNamespaces(@NotNull Map<String, String> namespaces) {
    for (Pair<String, String> attribute : myAttributes) {
      String name = attribute.getFirst();
      String value = attribute.getSecond();
      List<String> prefixAndName = SPLITTER.splitToList(name);
      if (prefixAndName.size() != 2) {
        continue;
      }
      String prefix = prefixAndName.get(0);
      name = prefixAndName.get(1);
      if (prefix.equals(XMLNS)) {
        namespaces.put(name, value);
      }
      else if (!namespaces.containsKey(prefix)) {
        switch (prefix) {
          case ANDROID_NS_NAME:
            namespaces.put(prefix, ANDROID_URI);
            break;
          case APP_PREFIX:
            namespaces.put(prefix, AUTO_URI);
            break;
          case TOOLS_PREFIX:
            namespaces.put(prefix, TOOLS_URI);
            break;
          default:
            throw new IllegalArgumentException("Unknown namespace prefix: " + prefix);
        }
      }
    }
    for (ComponentDescriptor child : myChildren) {
      child.findUsedNamespaces(namespaces);
    }
  }

  @NotNull
  public ViewInfo createViewInfo(@Nullable ComponentDescriptor parent, @NotNull XmlTag tag) {
    int left = myX;
    int top = myY;
    if (parent != null) {
      left -= parent.myX;
      top -= parent.myY;
    }
    int right = left + myWidth;
    int bottom = top + myHeight;
    TagSnapshot snapshot = TagSnapshot.createTagSnapshotWithoutChildren(tag);

    TestViewInfo viewInfo = new TestViewInfo(myTagName, snapshot, left, top, right, bottom, myViewObject, myLayoutParamsObject);
<<<<<<< HEAD

=======
    viewInfo.setExtendedInfo((int) (0.8 * (bottom - top)), 0, 0, 0, 0);
>>>>>>> 291841c8
    if (myViewType != null) {
      viewInfo.setViewType(myViewType);
    }

    List<ViewInfo> childList = Lists.newArrayList();
    XmlTag[] subTags = tag.getSubTags();
    assertEquals(subTags.length, myChildren.length);
    for (int i = 0; i < subTags.length; i++) {
      ComponentDescriptor childDescriptor = myChildren[i];
      XmlTag childTag = subTags[i];
      childList.add(childDescriptor.createViewInfo(this, childTag));
    }
    viewInfo.setChildren(childList);
    return viewInfo;
  }

  private static final class TestViewInfo extends ViewInfo {
    private ViewType myViewType;

    private TestViewInfo(@NotNull String name,
                         @NotNull Object cookie,
                         int left,
                         int top,
                         int right,
                         int bottom,
                         @Nullable Object viewObject,
                         @Nullable Object layoutParamsObject) {
      super(name, cookie, left, top, right, bottom, viewObject, layoutParamsObject);
      myViewType = ViewType.USER;
    }

    @Override
    public ViewType getViewType() {
      return myViewType;
    }

    private void setViewType(@NotNull ViewType viewType) {
      myViewType = viewType;
    }
  }
}<|MERGE_RESOLUTION|>--- conflicted
+++ resolved
@@ -354,11 +354,7 @@
     TagSnapshot snapshot = TagSnapshot.createTagSnapshotWithoutChildren(tag);
 
     TestViewInfo viewInfo = new TestViewInfo(myTagName, snapshot, left, top, right, bottom, myViewObject, myLayoutParamsObject);
-<<<<<<< HEAD
-
-=======
     viewInfo.setExtendedInfo((int) (0.8 * (bottom - top)), 0, 0, 0, 0);
->>>>>>> 291841c8
     if (myViewType != null) {
       viewInfo.setViewType(myViewType);
     }
