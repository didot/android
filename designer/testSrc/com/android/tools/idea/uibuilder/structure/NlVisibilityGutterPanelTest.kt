--- conflicted
+++ resolved
@@ -56,16 +56,9 @@
       override fun dispose() { }
     }
     mySurface = NlDesignSurface.builder(project, myDisposable!!)
-<<<<<<< HEAD
-      .setSceneManagerProvider { surface: NlDesignSurface?, model: NlModel? ->
-        object : SyncLayoutlibSceneManager(
-          (model as SyncNlModel?)!!) {
-          override fun requestRenderAsync(): CompletableFuture<Void> {
-=======
       .setSceneManagerProvider { surface: NlDesignSurface, model: NlModel ->
         object : SyncLayoutlibSceneManager(surface, model as SyncNlModel) {
           override fun renderAsync(trigger: LayoutEditorRenderResult.Trigger?): CompletableFuture<RenderResult> {
->>>>>>> ad5b6ee3
             return CompletableFuture.completedFuture(null)
           }
         }
