/*
 * Copyright (C) 2015 The Android Open Source Project
 *
 * Licensed under the Apache License, Version 2.0 (the "License");
 * you may not use this file except in compliance with the License.
 * You may obtain a copy of the License at
 *
 *      http://www.apache.org/licenses/LICENSE-2.0
 *
 * Unless required by applicable law or agreed to in writing, software
 * distributed under the License is distributed on an "AS IS" BASIS,
 * WITHOUT WARRANTIES OR CONDITIONS OF ANY KIND, either express or implied.
 * See the License for the specific language governing permissions and
 * limitations under the License.
 */
package com.android.tools.idea.uibuilder.structure;

import com.android.tools.idea.uibuilder.LayoutTestCase;
import com.android.tools.idea.uibuilder.fixtures.ModelBuilder;
import com.android.tools.idea.uibuilder.model.NlComponent;
import com.android.tools.idea.uibuilder.model.NlModel;
import com.android.tools.idea.uibuilder.surface.DesignSurface;
import com.android.tools.idea.uibuilder.surface.ScreenView;
<<<<<<< HEAD
import com.intellij.openapi.util.Disposer;
=======
import com.android.tools.idea.uibuilder.util.NlTreeDumper;
import com.intellij.openapi.actionSystem.DataContext;
import com.intellij.openapi.ide.CopyPasteManager;
>>>>>>> 291841c8
import com.intellij.psi.xml.XmlTag;
import com.intellij.util.ui.UIUtil;
import org.jetbrains.annotations.NotNull;
import org.jetbrains.annotations.Nullable;
import org.mockito.Mock;

import javax.swing.tree.TreePath;
import java.awt.datatransfer.Transferable;
import java.util.Arrays;
import java.util.Iterator;
import java.util.List;

import static com.android.SdkConstants.*;
<<<<<<< HEAD
import static org.mockito.Mockito.reset;
import static org.mockito.Mockito.when;
=======
import static com.google.common.truth.Truth.assertThat;
import static org.mockito.Mockito.*;
>>>>>>> 291841c8
import static org.mockito.MockitoAnnotations.initMocks;

public class NlComponentTreeTest extends LayoutTestCase {
  @Mock
  private DesignSurface mySurface;
  @Mock
  private ScreenView myScreen;
  @Mock
  private CopyPasteManager myCopyPasteManager;
  private NlModel myModel;
  private NlComponentTree myTree;
  private NlComponent myRelativeLayout;
  private NlComponent myLinearLayout;
  private NlComponent myButton;
  private NlComponent myTextView;
  private NlComponent myAbsoluteLayout;

  @Override
  public void setUp() throws Exception {
    super.setUp();
    initMocks(this);
    myModel = createModel();
    when(myScreen.getModel()).thenReturn(myModel);
    when(myScreen.getSelectionModel()).thenReturn(myModel.getSelectionModel());
    when(mySurface.getCurrentScreenView()).thenReturn(myScreen);
    when(mySurface.getProject()).thenReturn(getProject());
    myTree = new NlComponentTree(mySurface, myCopyPasteManager);

    myRelativeLayout = findFirst(RELATIVE_LAYOUT);
    myLinearLayout = findFirst(LINEAR_LAYOUT);
    myButton = findFirst(BUTTON);
    myTextView = findFirst(TEXT_VIEW);
    myAbsoluteLayout = findFirst(ABSOLUTE_LAYOUT);
  }

  @NotNull
  private NlComponent findFirst(@NotNull String tagName) {
    NlComponent component = findFirst(tagName, myModel.getComponents());
    assert component != null;
    return component;
  }

  @Nullable
  private static NlComponent findFirst(@NotNull String tagName, @NotNull List<NlComponent> components) {
    for (NlComponent component : components) {
      if (component.getTagName().equals(tagName)) {
        return component;
      }
      NlComponent child = findFirst(tagName, component.getChildren());
      if (child != null) {
        return child;
      }
    }
    return null;
  }

  @Override
  public void tearDown() throws Exception {
    Disposer.dispose(myModel);
    reset(myScreen, mySurface);
    myModel = null;
    myTree = null;
    super.tearDown();
  }

  public void testTreeStructure() {
    UIUtil.dispatchAllInvocationEvents();
    assertEquals("<RelativeLayout>  [expanded]\n" +
                 "    <LinearLayout>  [expanded]\n" +
                 "        <Button>\n" +
                 "    <TextView>\n" +
                 "    <AbsoluteLayout>\n", toTree());
  }

  public void testTreeStructureOfAppBar() {
    NlModel model = createModelWithAppBar();
    when(myScreen.getModel()).thenReturn(model);
    when(myScreen.getSelectionModel()).thenReturn(model.getSelectionModel());
    myTree.setDesignSurface(mySurface);
    UIUtil.dispatchAllInvocationEvents();
    assertEquals("<android.support.design.widget.CoordinatorLayout>  [expanded]\n" +
                 "    <android.support.design.widget.AppBarLayout>  [expanded]\n" +
                 "        <android.support.design.widget.CollapsingToolbarLayout>  [expanded]\n" +
                 "            <ImageView>\n" +
                 "            <android.support.v7.widget.Toolbar>\n" +
                 "    <android.support.v4.widget.NestedScrollView>  [expanded]\n" +
                 "        <TextView>\n", toTree());
  }

  public void testSelectionInTreeIsPropagatedToModel() {
    assertNull(myTree.getSelectionPaths());
    assertFalse(myModel.getSelectionModel().getSelection().iterator().hasNext());

    NlComponent root = (NlComponent)myTree.getModel().getRoot();
    NlComponent node1 = root.getChild(1);
    NlComponent node2 = root.getChild(2);
    myTree.addSelectionPath(new TreePath(new Object[]{root, node1}));
    myTree.addSelectionPath(new TreePath(new Object[]{root, node2}));

    Iterator<NlComponent> selected = myModel.getSelectionModel().getSelection().iterator();
    assertEquals(node1, selected.next());
    assertEquals(node2, selected.next());
    assertFalse(selected.hasNext());
  }

  public void testSelectionInModelIsShownInTree() {
    assertNull(myTree.getSelectionPaths());
    assertFalse(myModel.getSelectionModel().getSelection().iterator().hasNext());

    myModel.getSelectionModel().toggle(myTextView);
    myModel.getSelectionModel().toggle(myButton);

    TreePath[] selection = myTree.getSelectionPaths();
    assertThat(selection).isNotNull();

    assertThat(selection.length).isEqualTo(2);
    assertThat(selection[0].getLastPathComponent()).isSameAs(myTextView);
    assertThat(selection[1].getLastPathComponent()).isSameAs(myButton);
  }

  @SuppressWarnings("UnnecessaryLocalVariable")
  public void testHierarchyUpdate() {
    // Extract xml
    XmlTag tagLinearLayout = myLinearLayout.getTag();
    XmlTag tagTextView = myTextView.getTag();
    XmlTag tagAbsoluteLayout = myAbsoluteLayout.getTag();

    // Mix the component references
    myRelativeLayout.children = null;
    myLinearLayout.setTag(tagAbsoluteLayout);
    myLinearLayout.setSnapshot(null);
    myLinearLayout.children = null;
    myTextView.setTag(tagLinearLayout);
    myTextView.setSnapshot(null);
    myTextView.children = null;
    myAbsoluteLayout.setTag(tagTextView);
    myAbsoluteLayout.setSnapshot(null);
    myAbsoluteLayout.children = null;

    NlComponent newRelativeLayout = myRelativeLayout;
    NlComponent newLinearLayout = myTextView;
    NlComponent newButton = myButton;
    NlComponent newTextView = myAbsoluteLayout;
    NlComponent newAbsoluteLayout = myLinearLayout;
    newRelativeLayout.addChild(newLinearLayout);
    newRelativeLayout.addChild(newTextView);
    newRelativeLayout.addChild(newAbsoluteLayout);

    assert newButton != null;
    newLinearLayout.addChild(newButton);

    myTree.modelChanged(myModel);
    UIUtil.dispatchAllInvocationEvents();
    assertEquals("<RelativeLayout>  [expanded]\n" +
                 "    <LinearLayout>\n" +
                 "        <Button>\n" +
                 "    <TextView>\n" +
                 "    <AbsoluteLayout>\n", toTree());
  }

  public void testCopyIsNotAvailableWhenNothingIsSelected() {
    DataContext context = mock(DataContext.class);
    assertThat(myTree.isCopyVisible(context)).isTrue();
    assertThat(myTree.isCopyEnabled(context)).isFalse();
    myTree.performCopy(context);
    verifyZeroInteractions(myCopyPasteManager);
  }

  public void testCopyWithOneComponentSelected() {
    DataContext context = mock(DataContext.class);
    myModel.getSelectionModel().toggle(myTextView);
    assertThat(myTree.isCopyVisible(context)).isTrue();
    assertThat(myTree.isCopyEnabled(context)).isTrue();
    myTree.performCopy(context);
    verify(myCopyPasteManager).setContents(notNull(Transferable.class));
  }

  public void testPasteIsNotPossibleWhenMultipleComponentsAreSelected() {
    copy(myTextView);

    DataContext context = mock(DataContext.class);
    myModel.getSelectionModel().toggle(myLinearLayout);
    myModel.getSelectionModel().toggle(myAbsoluteLayout);
    assertThat(myTree.isPasteEnabled(context)).isTrue();
    assertThat(myTree.isPastePossible(context)).isFalse();
    myTree.performPaste(context);
    assertThat(toTree()).isEqualTo("<RelativeLayout>  [expanded]\n" +
                                   "    <LinearLayout>  [expanded]  [selected]\n" +
                                   "        <Button>\n" +
                                   "    <TextView>\n" +
                                   "    <AbsoluteLayout>  [selected]\n");
  }

  public void testCopyIntoRootWhenNothingIsSelected() {
    copy(myTextView);

    DataContext context = mock(DataContext.class);
    assertThat(myTree.isPasteEnabled(context)).isTrue();
    assertThat(myTree.isPastePossible(context)).isTrue();
    myTree.performPaste(context);
    assertThat(toTree()).isEqualTo("<RelativeLayout>  [expanded]\n" +
                                   "    <TextView>\n" +
                                   "    <LinearLayout>  [expanded]\n" +
                                   "        <Button>\n" +
                                   "    <TextView>\n" +
                                   "    <AbsoluteLayout>\n");
  }

  public void testPasteIntoLayoutAsFirstChild() {
    copy(myTextView);

    DataContext context = mock(DataContext.class);
    myModel.getSelectionModel().toggle(myLinearLayout);
    assertThat(myTree.isPasteEnabled(context)).isTrue();
    assertThat(myTree.isPastePossible(context)).isTrue();
    myTree.performPaste(context);
    assertThat(toTree()).isEqualTo("<RelativeLayout>  [expanded]\n" +
                                   "    <LinearLayout>  [expanded]  [selected]\n" +
                                   "        <TextView>\n" +
                                   "        <Button>\n" +
                                   "    <TextView>\n" +
                                   "    <AbsoluteLayout>\n");
  }

  public void testPasteIntoParentAfterButton() {
    copy(myTextView);

    DataContext context = mock(DataContext.class);
    myModel.getSelectionModel().toggle(myButton);
    assertThat(myTree.isPasteEnabled(context)).isTrue();
    assertThat(myTree.isPastePossible(context)).isTrue();
    myTree.performPaste(context);
    assertThat(toTree()).isEqualTo("<RelativeLayout>  [expanded]\n" +
                                   "    <LinearLayout>  [expanded]\n" +
                                   "        <Button>  [selected]\n" +
                                   "        <TextView>\n" +
                                   "    <TextView>\n" +
                                   "    <AbsoluteLayout>\n");
  }

  public void testCopyMultiple() {
    DataContext context = mock(DataContext.class);
    myModel.getSelectionModel().toggle(myTextView);
    myModel.getSelectionModel().toggle(myButton);
    assertThat(myTree.isCopyVisible(context)).isTrue();
    assertThat(myTree.isCopyEnabled(context)).isTrue();
    myTree.performCopy(context);
    verify(myCopyPasteManager).setContents(notNull(Transferable.class));
  }

  public void testPasteMultipleIntoLayout() {
    copy(myTextView, myButton);

    DataContext context = mock(DataContext.class);
    myModel.getSelectionModel().toggle(myAbsoluteLayout);
    assertThat(myTree.isPasteEnabled(context)).isTrue();
    assertThat(myTree.isPastePossible(context)).isTrue();
    myTree.performPaste(context);
    assertThat(toTree()).isEqualTo("<RelativeLayout>  [expanded]\n" +
                                   "    <LinearLayout>  [expanded]\n" +
                                   "        <Button>\n" +
                                   "    <TextView>\n" +
                                   "    <AbsoluteLayout>  [selected]\n" +
                                   "        <TextView>\n" +
                                   "        <Button>\n");
  }

  public void testCutRemovesComponents() {
    DataContext context = mock(DataContext.class);
    myModel.getSelectionModel().toggle(myTextView);
    assertThat(myTree.isCutVisible(context)).isTrue();
    assertThat(myTree.isCutEnabled(context)).isTrue();
    myTree.performCut(context);
    verify(myCopyPasteManager).setContents(notNull(Transferable.class));
    assertThat(toTree()).isEqualTo("<RelativeLayout>  [expanded]\n" +
                                   "    <LinearLayout>  [expanded]\n" +
                                   "        <Button>\n" +
                                   "    <AbsoluteLayout>\n");
  }

  public void testPasteAfterCut() {
    cut(myTextView);

    DataContext context = mock(DataContext.class);
    myModel.getSelectionModel().clear();
    myModel.getSelectionModel().toggle(myButton);
    assertThat(myTree.isPasteEnabled(context)).isTrue();
    assertThat(myTree.isPastePossible(context)).isTrue();
    myTree.performPaste(context);
    assertThat(toTree()).isEqualTo("<RelativeLayout>  [expanded]\n" +
                                   "    <LinearLayout>  [expanded]\n" +
                                   "        <Button>  [selected]\n" +
                                   "        <TextView>\n" +
                                   "    <AbsoluteLayout>\n");
  }

  public void testDelete() {
    DataContext context = mock(DataContext.class);
    myModel.getSelectionModel().toggle(myTextView);
    assertThat(myTree.canDeleteElement(context)).isTrue();
    myTree.deleteElement(context);
    assertThat(CopyPasteManager.getInstance().getContents()).isNull();
    assertThat(toTree()).isEqualTo("<RelativeLayout>  [expanded]\n" +
                                   "    <LinearLayout>  [expanded]\n" +
                                   "        <Button>\n" +
                                   "    <AbsoluteLayout>\n");
  }

  private void copy(@NotNull NlComponent... components) {
    myModel.getSelectionModel().setSelection(Arrays.asList(components));
    when(myCopyPasteManager.getContents()).thenReturn(myModel.getSelectionAsTransferable());
    myModel.getSelectionModel().clear();
  }

  private void cut(@NotNull NlComponent... components) {
    List<NlComponent> list = Arrays.asList(components);
    myModel.getSelectionModel().setSelection(list);
    when(myCopyPasteManager.getContents()).thenReturn(myModel.getSelectionAsTransferable());
    myModel.delete(list);
    myModel.getSelectionModel().clear();
  }

  private String toTree() {
    StringBuilder sb = new StringBuilder();
    describe(sb, new TreePath(myTree.getModel().getRoot()), 0);

    return sb.toString();
  }

  private void describe(StringBuilder sb, TreePath path, int depth) {
    for (int i = 0; i < depth; i++) {
      sb.append("    ");
    }

    NlComponent component = (NlComponent)path.getLastPathComponent();
    sb.append("<").append(component.getTagName())
      .append(">");
    if (myTree.isExpanded(path)) {
      sb.append("  [expanded]");
    }
    if (myTree.isPathSelected(path)) {
      sb.append("  [selected]");
    }
    sb.append("\n");
    for (Object subNodeAsObject : component.getChildren()) {
      TreePath subPath = path.pathByAddingChild(subNodeAsObject);
      describe(sb, subPath, depth + 1);
    }
  }

  @NotNull
  private NlModel createModel() {
    ModelBuilder builder = model("relative.xml",
                                 component(RELATIVE_LAYOUT)
                                   .withBounds(0, 0, 1000, 1000)
                                   .matchParentWidth()
                                   .matchParentHeight()
                                   .children(
                                     component(LINEAR_LAYOUT)
                                       .withBounds(0, 0, 200, 200)
                                       .wrapContentWidth()
                                       .wrapContentHeight()
                                       .children(
                                         component(BUTTON)
                                           .withBounds(0, 0, 100, 100)
                                           .id("@+id/myButton")
                                           .width("100dp")
                                           .height("100dp")),
                                     component(TEXT_VIEW)
                                       .withBounds(0, 200, 100, 100)
                                       .id("@+id/myText")
                                       .width("100dp")
                                       .height("100dp"),
                                     component(ABSOLUTE_LAYOUT)
                                       .withBounds(0, 300, 400, 500)
                                       .width("400dp")
                                       .height("500dp")));
    final NlModel model = builder.build();
    assertEquals(1, model.getComponents().size());
    assertEquals("NlComponent{tag=<RelativeLayout>, bounds=[0,0:1000x1000}\n" +
                 "    NlComponent{tag=<LinearLayout>, bounds=[0,0:200x200}\n" +
                 "        NlComponent{tag=<Button>, bounds=[0,0:100x100}\n" +
                 "    NlComponent{tag=<TextView>, bounds=[0,200:100x100}\n" +
                 "    NlComponent{tag=<AbsoluteLayout>, bounds=[0,300:400x500}",
                 NlTreeDumper.dumpTree(model.getComponents()));
    return model;
  }

  @NotNull
  private NlModel createModelWithAppBar() {
    ModelBuilder builder = model("coordinator.xml",
                                 component(COORDINATOR_LAYOUT)
                                   .withBounds(0, 0, 1000, 1000)
                                   .matchParentWidth()
                                   .matchParentHeight()
                                   .children(
                                     component(APP_BAR_LAYOUT)
                                       .withBounds(0, 0, 1000, 192).matchParentWidth().height("192dp").children(
                                       component(COLLAPSING_TOOLBAR_LAYOUT).withBounds(0, 0, 1000, 192).matchParentHeight()
                                         .matchParentWidth()
                                         .children(component(IMAGE_VIEW).withBounds(0, 0, 1000, 192).matchParentWidth().matchParentHeight(),
                                                   component("android.support.v7.widget.Toolbar").withBounds(0, 0, 1000, 18)
                                                     .height("?attr/actionBarSize").matchParentWidth())),
                                     component(CLASS_NESTED_SCROLL_VIEW).withBounds(0, 192, 1000, 808).matchParentWidth()
                                       .matchParentHeight().withAttribute(AUTO_URI, "layout_behavior",
                                                                          "android.support.design.widget.AppBarLayout$ScrollingViewBehavior")
                                       .children(component(TEXT_VIEW).withBounds(0, 192, 1000, 808).matchParentWidth().wrapContentHeight()
                                                   .text("@string/stuff"))));

    final NlModel model = builder.build();
    assertEquals(1, model.getComponents().size());
    assertEquals("NlComponent{tag=<android.support.design.widget.CoordinatorLayout>, bounds=[0,0:1000x1000}\n" +
                 "    NlComponent{tag=<android.support.design.widget.AppBarLayout>, bounds=[0,0:1000x192}\n" +
                 "        NlComponent{tag=<android.support.design.widget.CollapsingToolbarLayout>, bounds=[0,0:1000x192}\n" +
                 "            NlComponent{tag=<ImageView>, bounds=[0,0:1000x192}\n" +
                 "            NlComponent{tag=<android.support.v7.widget.Toolbar>, bounds=[0,0:1000x18}\n" +
                 "    NlComponent{tag=<android.support.v4.widget.NestedScrollView>, bounds=[0,192:1000x808}\n" +
                 "        NlComponent{tag=<TextView>, bounds=[0,192:1000x808}",
                 NlTreeDumper.dumpTree(model.getComponents()));
    return model;
  }
}<|MERGE_RESOLUTION|>--- conflicted
+++ resolved
@@ -21,13 +21,9 @@
 import com.android.tools.idea.uibuilder.model.NlModel;
 import com.android.tools.idea.uibuilder.surface.DesignSurface;
 import com.android.tools.idea.uibuilder.surface.ScreenView;
-<<<<<<< HEAD
-import com.intellij.openapi.util.Disposer;
-=======
 import com.android.tools.idea.uibuilder.util.NlTreeDumper;
 import com.intellij.openapi.actionSystem.DataContext;
 import com.intellij.openapi.ide.CopyPasteManager;
->>>>>>> 291841c8
 import com.intellij.psi.xml.XmlTag;
 import com.intellij.util.ui.UIUtil;
 import org.jetbrains.annotations.NotNull;
@@ -41,13 +37,8 @@
 import java.util.List;
 
 import static com.android.SdkConstants.*;
-<<<<<<< HEAD
-import static org.mockito.Mockito.reset;
-import static org.mockito.Mockito.when;
-=======
 import static com.google.common.truth.Truth.assertThat;
 import static org.mockito.Mockito.*;
->>>>>>> 291841c8
 import static org.mockito.MockitoAnnotations.initMocks;
 
 public class NlComponentTreeTest extends LayoutTestCase {
@@ -102,15 +93,6 @@
       }
     }
     return null;
-  }
-
-  @Override
-  public void tearDown() throws Exception {
-    Disposer.dispose(myModel);
-    reset(myScreen, mySurface);
-    myModel = null;
-    myTree = null;
-    super.tearDown();
   }
 
   public void testTreeStructure() {
