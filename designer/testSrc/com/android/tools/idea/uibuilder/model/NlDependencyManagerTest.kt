/*
 * Copyright (C) 2017 The Android Open Source Project
 *
 * Licensed under the Apache License, Version 2.0 (the "License");
 * you may not use this file except in compliance with the License.
 * You may obtain a copy of the License at
 *
 *      http://www.apache.org/licenses/LICENSE-2.0
 *
 * Unless required by applicable law or agreed to in writing, software
 * distributed under the License is distributed on an "AS IS" BASIS,
 * WITHOUT WARRANTIES OR CONDITIONS OF ANY KIND, either express or implied.
 * See the License for the specific language governing permissions and
 * limitations under the License.
 */
package com.android.tools.idea.uibuilder.model

import com.android.SdkConstants
import com.android.ide.common.repository.GradleVersion
import com.android.tools.idea.common.model.NlDependencyManager
import com.android.tools.idea.common.model.NlModel
import com.android.tools.idea.projectsystem.GoogleMavenArtifactId
import com.android.tools.idea.projectsystem.NON_PLATFORM_SUPPORT_LAYOUT_LIBS
import com.android.tools.idea.projectsystem.PLATFORM_SUPPORT_LIBS
import com.android.tools.idea.projectsystem.TestProjectSystem
import com.android.tools.idea.uibuilder.LayoutTestCase
<<<<<<< HEAD
import com.intellij.testFramework.registerExtension
=======
>>>>>>> 368aefa1
import junit.framework.TestCase

open class NlDependencyManagerTest : LayoutTestCase() {
  private lateinit var projectSystem: TestProjectSystem
  private lateinit var model: NlModel

  override fun setUp() {
    super.setUp()
    projectSystem = TestProjectSystem(project, availableDependencies = PLATFORM_SUPPORT_LIBS + NON_PLATFORM_SUPPORT_LAYOUT_LIBS)
<<<<<<< HEAD
    project.registerExtension<AndroidProjectSystemProvider>(EP_NAME, projectSystem, testRootDisposable)
=======
    projectSystem.useInTests()
>>>>>>> 368aefa1
    model = model("model.xml",
                  component(SdkConstants.CONSTRAINT_LAYOUT.defaultName())
                    .withBounds(0, 0, 10, 10)
                    .children(
                      component(SdkConstants.CARD_VIEW.defaultName())
                        .withBounds(1, 1, 1, 1)
                    )).build()
  }

  fun testEnsureLibraryIsIncluded() {
    val depsShouldBeAdded = listOf(GoogleMavenArtifactId.CONSTRAINT_LAYOUT.getCoordinate("+"),
                                   GoogleMavenArtifactId.CARDVIEW_V7.getCoordinate("+"))
    NlDependencyManager.getInstance().addDependencies(model.components, model.facet)
    assertSameElements(projectSystem.getAddedDependencies(model.module), depsShouldBeAdded)
  }

  fun testIdentifiesMissingDependency() {
    TestCase.assertFalse(NlDependencyManager.getInstance().isModuleDependency(GoogleMavenArtifactId.APP_COMPAT_V7, myFacet))
  }

  fun testIdentifiesCorrectDependency() {
    projectSystem.addDependency(GoogleMavenArtifactId.APP_COMPAT_V7, myFacet.module, GradleVersion(1, 1))
    TestCase.assertTrue(NlDependencyManager.getInstance().isModuleDependency(GoogleMavenArtifactId.APP_COMPAT_V7, myFacet))
  }

  fun testGetModuleDependencyVersion() {
    projectSystem.addDependency(GoogleMavenArtifactId.APP_COMPAT_V7, myFacet.module, GradleVersion(1, 1))
    TestCase.assertEquals(NlDependencyManager.getInstance().getModuleDependencyVersion(GoogleMavenArtifactId.APP_COMPAT_V7, model.facet),
                          GradleVersion(1, 1))
  }
}<|MERGE_RESOLUTION|>--- conflicted
+++ resolved
@@ -24,10 +24,6 @@
 import com.android.tools.idea.projectsystem.PLATFORM_SUPPORT_LIBS
 import com.android.tools.idea.projectsystem.TestProjectSystem
 import com.android.tools.idea.uibuilder.LayoutTestCase
-<<<<<<< HEAD
-import com.intellij.testFramework.registerExtension
-=======
->>>>>>> 368aefa1
 import junit.framework.TestCase
 
 open class NlDependencyManagerTest : LayoutTestCase() {
@@ -37,11 +33,7 @@
   override fun setUp() {
     super.setUp()
     projectSystem = TestProjectSystem(project, availableDependencies = PLATFORM_SUPPORT_LIBS + NON_PLATFORM_SUPPORT_LAYOUT_LIBS)
-<<<<<<< HEAD
-    project.registerExtension<AndroidProjectSystemProvider>(EP_NAME, projectSystem, testRootDisposable)
-=======
     projectSystem.useInTests()
->>>>>>> 368aefa1
     model = model("model.xml",
                   component(SdkConstants.CONSTRAINT_LAYOUT.defaultName())
                     .withBounds(0, 0, 10, 10)
