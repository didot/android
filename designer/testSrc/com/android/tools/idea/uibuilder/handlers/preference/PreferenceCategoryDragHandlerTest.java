--- conflicted
+++ resolved
@@ -106,11 +106,7 @@
   @NotNull
   private PreferenceGroupDragHandler newPreferenceCategoryDragHandler(@NotNull SyncNlModel model, @NotNull NlComponent category) {
     ScreenFixture screenFixture = new ScreenFixture(model).withScale(1);
-<<<<<<< HEAD
-    Scene scene = new SyncLayoutlibSceneManager(model).build();
-=======
     Scene scene = new SyncLayoutlibSceneManager(model).getScene();
->>>>>>> 7bd3f2d2
     scene.buildDisplayList(new DisplayList(), 0);
 
     SceneComponent component = scene.getSceneComponent(category);
