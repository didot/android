/*
 * Copyright (C) 2019 The Android Open Source Project
 *
 * Licensed under the Apache License, Version 2.0 (the "License");
 * you may not use this file except in compliance with the License.
 * You may obtain a copy of the License at
 *
 *      http://www.apache.org/licenses/LICENSE-2.0
 *
 * Unless required by applicable law or agreed to in writing, software
 * distributed under the License is distributed on an "AS IS" BASIS,
 * WITHOUT WARRANTIES OR CONDITIONS OF ANY KIND, either express or implied.
 * See the License for the specific language governing permissions and
 * limitations under the License.
 */
package com.android.tools.idea.uibuilder.editor.multirepresentation.sourcecode

import com.android.tools.idea.flags.StudioFlags
import com.android.tools.idea.testing.AndroidProjectRule
import com.android.tools.idea.testing.Facets
import com.android.tools.idea.uibuilder.editor.multirepresentation.PreviewRepresentationState
import com.android.tools.idea.uibuilder.editor.multirepresentation.TestPreviewRepresentation
import com.android.tools.idea.uibuilder.editor.multirepresentation.TestPreviewRepresentationProvider
import com.android.tools.idea.uibuilder.editor.multirepresentation.TextEditorWithMultiRepresentationPreview
import com.google.common.truth.Truth.assertThat
<<<<<<< HEAD
=======
import com.intellij.mock.MockVirtualFile
>>>>>>> ad5b6ee3
import com.intellij.openapi.application.invokeAndWaitIfNeeded
import com.intellij.openapi.application.runWriteActionAndWait
import com.intellij.openapi.fileEditor.FileEditorStateLevel
import com.intellij.openapi.fileTypes.FileType
import com.intellij.openapi.fileTypes.PlainTextFileType
import com.intellij.openapi.project.DumbServiceImpl
import com.intellij.openapi.util.Disposer
import com.intellij.openapi.util.JDOMUtil
import com.intellij.testFramework.UsefulTestCase.assertContainsElements
import com.intellij.testFramework.fixtures.CodeInsightTestFixture
import junit.framework.TestCase
import kotlinx.coroutines.runBlocking
import org.jdom.Element
<<<<<<< HEAD
=======
import org.jetbrains.kotlin.idea.KotlinFileType
>>>>>>> ad5b6ee3
import org.junit.After
import org.junit.Assert.assertEquals
import org.junit.Assert.assertFalse
import org.junit.Assert.assertTrue
import org.junit.Before
import org.junit.Rule
import org.junit.Test

class SourceCodeEditorProviderTest {
<<<<<<< HEAD
=======

  @get:Rule
  val projectRule = AndroidProjectRule.inMemory()
  private val fixture: CodeInsightTestFixture
    get() = projectRule.fixture
>>>>>>> ad5b6ee3

  @get:Rule
  val projectRule = AndroidProjectRule.inMemory()
  private val fixture: CodeInsightTestFixture
    get() = projectRule.fixture

<<<<<<< HEAD
  lateinit var provider: SourceCodeEditorProvider

=======
>>>>>>> ad5b6ee3
  @Before
  fun setUp() {
    provider = SourceCodeEditorProvider()
  }

  @After
  fun tearDown() {
    StudioFlags.NELE_SOURCE_CODE_EDITOR.clearOverride()
  }

  @Test
  fun testOffIfDisabled() {
    StudioFlags.NELE_SOURCE_CODE_EDITOR.override(false)

    val file = fixture.addFileToProject("src/Preview.kt", "")

    assertFalse(provider.accept(file.project, file.virtualFile))
  }

  @Test
  fun testOffIfNoAndroidModules() {
    runWriteActionAndWait {
      Facets.deleteAndroidFacetIfExists(fixture.module)
    }

    val file = fixture.addFileToProject("src/Preview.kt", "")

    assertFalse(provider.accept(file.project, file.virtualFile))
  }

  @Test
  fun testAcceptsKotlinFile() {
    val file = fixture.addFileToProject("src/Preview.kt", "")

    assertTrue(provider.accept(file.project, file.virtualFile))
  }

  @Test
  fun testAcceptsJavaFile() {
    val file = fixture.addFileToProject("src/Preview.java", "")

    assertTrue(provider.accept(file.project, file.virtualFile))
  }

  @Test
  fun testDeclinesTxtFile() {
    val file = fixture.addFileToProject("src/Preview.txt", "")

    assertFalse(provider.accept(file.project, file.virtualFile))
  }

  @Test
  fun testDeclinesXmlFile() {
    val file = fixture.addFileToProject("src/Preview.xml", "")

    assertFalse(provider.accept(file.project, file.virtualFile))
  }

  @Test
  fun testCreatableForKotlinFile() {
    val file = fixture.addFileToProject("src/Preview.kt", "")

    val editor = invokeAndWaitIfNeeded { provider.createEditor(file.project, file.virtualFile) }

    TestCase.assertNotNull(editor)

    invokeAndWaitIfNeeded {
      provider.disposeEditor(editor)
    }
  }

  @Test
  fun testStateSerialization() {
    val file = fixture.addFileToProject("src/Preview.kt", "")
    val representationWithState = object : TestPreviewRepresentation() {
      override fun getState(): PreviewRepresentationState = mapOf(
        "key1" to "value1",
        "key2" to "value2"
      )
    }
    val serializationProvider = SourceCodeEditorProvider.forTesting(
      listOf(TestPreviewRepresentationProvider("Representation1", true),
             TestPreviewRepresentationProvider("Representation2", true, representationWithState))
    )
    val editor = invokeAndWaitIfNeeded {
      val editor = serializationProvider.createEditor(file.project, file.virtualFile)
      // Editor are not selected in unit testing. Force the preview activation so it loads the state.
      (editor as TextEditorWithMultiRepresentationPreview<*>).preview.onActivate()
      return@invokeAndWaitIfNeeded editor
    }
    runBlocking {
      // Wait for the initializations after onActivate to complete
      editor.preview.awaitForRepresentationsUpdated()
    }
    invokeAndWaitIfNeeded {
      try {
        val rootElement = Element("root")
        serializationProvider.writeState(editor.getState(FileEditorStateLevel.FULL), fixture.project, rootElement)
        assertTrue(JDOMUtil.createOutputter("\n").outputString(rootElement).isNotBlank())
        val state = serializationProvider.readState(rootElement, fixture.project,
                                                    file.virtualFile) as SourceCodeEditorWithMultiRepresentationPreviewState

        assertContainsElements(state.previewState.representations.map { it.key }, "Representation1", "Representation2")
        val settings = state.previewState.representations.single { it.key == "Representation2" }.settings
        assertEquals("""
        key1 -> value1
        key2 -> value2
      """.trimIndent(), settings.map { "${it.key} -> ${it.value}" }.joinToString("\n"))
      }
      finally {
        Disposer.dispose(editor)
      }
    }
  }

  @Test
  fun testDumbModeUpdatesRepresentation() {
    val file = fixture.addFileToProject("src/Preview.kt", "")
    val representation = TestPreviewRepresentationProvider("Representation1", false)
    val sourceCodeProvider = SourceCodeEditorProvider.forTesting(listOf(representation))
    val editor = invokeAndWaitIfNeeded { sourceCodeProvider.createEditor(file.project, file.virtualFile) }.also {
      Disposer.register(fixture.testRootDisposable, it)
    }
    val preview = (editor as TextEditorWithMultiRepresentationPreview<*>).preview

    runBlocking {
      preview.awaitForRepresentationsUpdated()
    }

    assertThat(preview.representationNames).isEmpty()
    representation.isAccept = true
    assertThat(preview.representationNames).isEmpty()

    // Now trigger smart mode. Representations should update
    val dumbService = DumbServiceImpl.getInstance(projectRule.project)
    invokeAndWaitIfNeeded {
      dumbService.isDumb = true
      dumbService.isDumb = false
    }

<<<<<<< HEAD
=======
    dumbService.waitForSmartMode()

>>>>>>> ad5b6ee3
    runBlocking {
      preview.awaitForRepresentationsUpdated()
    }
    assertThat(preview.representationNames).containsExactly("Representation1")
<<<<<<< HEAD
=======
  }

  // Regression test for b/232045613
  @Test
  fun testDoesNotAcceptFilesBecauseOfTheExtension() {
    var type: FileType = KotlinFileType.INSTANCE
    val file = object : MockVirtualFile("Preview.kt") {
      override fun getFileType(): FileType = type
    }
    val representation = TestPreviewRepresentationProvider("Representation1", false)
    val sourceCodeProvider = SourceCodeEditorProvider.forTesting(listOf(representation))
    assertTrue(sourceCodeProvider.accept(project = projectRule.project, file))
    type = PlainTextFileType.INSTANCE
    assertFalse(sourceCodeProvider.accept(project = projectRule.project, file))
>>>>>>> ad5b6ee3
  }
}<|MERGE_RESOLUTION|>--- conflicted
+++ resolved
@@ -23,10 +23,7 @@
 import com.android.tools.idea.uibuilder.editor.multirepresentation.TestPreviewRepresentationProvider
 import com.android.tools.idea.uibuilder.editor.multirepresentation.TextEditorWithMultiRepresentationPreview
 import com.google.common.truth.Truth.assertThat
-<<<<<<< HEAD
-=======
 import com.intellij.mock.MockVirtualFile
->>>>>>> ad5b6ee3
 import com.intellij.openapi.application.invokeAndWaitIfNeeded
 import com.intellij.openapi.application.runWriteActionAndWait
 import com.intellij.openapi.fileEditor.FileEditorStateLevel
@@ -40,10 +37,7 @@
 import junit.framework.TestCase
 import kotlinx.coroutines.runBlocking
 import org.jdom.Element
-<<<<<<< HEAD
-=======
 import org.jetbrains.kotlin.idea.KotlinFileType
->>>>>>> ad5b6ee3
 import org.junit.After
 import org.junit.Assert.assertEquals
 import org.junit.Assert.assertFalse
@@ -53,25 +47,14 @@
 import org.junit.Test
 
 class SourceCodeEditorProviderTest {
-<<<<<<< HEAD
-=======
 
   @get:Rule
   val projectRule = AndroidProjectRule.inMemory()
   private val fixture: CodeInsightTestFixture
     get() = projectRule.fixture
->>>>>>> ad5b6ee3
-
-  @get:Rule
-  val projectRule = AndroidProjectRule.inMemory()
-  private val fixture: CodeInsightTestFixture
-    get() = projectRule.fixture
-
-<<<<<<< HEAD
+
   lateinit var provider: SourceCodeEditorProvider
 
-=======
->>>>>>> ad5b6ee3
   @Before
   fun setUp() {
     provider = SourceCodeEditorProvider()
@@ -212,17 +195,12 @@
       dumbService.isDumb = false
     }
 
-<<<<<<< HEAD
-=======
     dumbService.waitForSmartMode()
 
->>>>>>> ad5b6ee3
     runBlocking {
       preview.awaitForRepresentationsUpdated()
     }
     assertThat(preview.representationNames).containsExactly("Representation1")
-<<<<<<< HEAD
-=======
   }
 
   // Regression test for b/232045613
@@ -237,6 +215,5 @@
     assertTrue(sourceCodeProvider.accept(project = projectRule.project, file))
     type = PlainTextFileType.INSTANCE
     assertFalse(sourceCodeProvider.accept(project = projectRule.project, file))
->>>>>>> ad5b6ee3
   }
 }