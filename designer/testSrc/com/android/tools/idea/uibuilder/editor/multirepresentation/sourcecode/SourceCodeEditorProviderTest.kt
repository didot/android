--- conflicted
+++ resolved
@@ -16,10 +16,7 @@
 package com.android.tools.idea.uibuilder.editor.multirepresentation.sourcecode
 
 import com.android.tools.idea.flags.StudioFlags
-<<<<<<< HEAD
-=======
 import com.android.tools.idea.testing.AndroidProjectRule
->>>>>>> 477885a9
 import com.android.tools.idea.testing.Facets
 import com.android.tools.idea.uibuilder.editor.multirepresentation.PreviewRepresentationState
 import com.android.tools.idea.uibuilder.editor.multirepresentation.TestPreviewRepresentation
@@ -57,7 +54,6 @@
   @Before
   fun setUp() {
     provider = SourceCodeEditorProvider()
-    Facets.createAndAddAndroidFacet(myFixture.module)
   }
 
   @After
@@ -74,16 +70,6 @@
     assertFalse(provider.accept(file.project, file.virtualFile))
   }
 
-<<<<<<< HEAD
-  fun testOffIfNoAndroidModules() {
-    Facets.deleteAndroidFacetIfExists(myFixture.module)
-
-    val file = myFixture.addFileToProject("src/Preview.kt", "")
-
-    assertFalse(provider.accept(file.project, file.virtualFile))
-  }
-
-=======
   @Test
   fun testOffIfNoAndroidModules() {
     runWriteActionAndWait {
@@ -94,7 +80,6 @@
 
     assertFalse(provider.accept(file.project, file.virtualFile))
   }
->>>>>>> 477885a9
 
   @Test
   fun testAcceptsKotlinFile() {
@@ -196,23 +181,11 @@
     assertThat(preview.representationNames).isEmpty()
 
     // Now trigger smart mode. Representations should update
-<<<<<<< HEAD
-    val dumbService = DumbServiceImpl.getInstance(project)
-    dumbService.isDumb = true
-    dumbService.isDumb = false
-    assertThat(preview.representationNames).containsExactly("Representation1")
-  }
-
-  override fun tearDown() {
-    StudioFlags.NELE_SOURCE_CODE_EDITOR.clearOverride()
-    Facets.deleteAndroidFacetIfExists(myFixture.module)
-=======
     val dumbService = DumbServiceImpl.getInstance(projectRule.project)
     invokeAndWaitIfNeeded {
       dumbService.isDumb = true
       dumbService.isDumb = false
     }
->>>>>>> 477885a9
 
     runBlocking {
       preview.awaitForRepresentationsUpdated()
