--- conflicted
+++ resolved
@@ -41,17 +41,13 @@
 import com.android.tools.idea.projectsystem.BuildListener
 import com.android.tools.idea.projectsystem.setupBuildListener
 import com.android.tools.idea.uibuilder.editor.multirepresentation.PreferredVisibility
-<<<<<<< HEAD
 import com.android.tools.idea.uibuilder.editor.multirepresentation.PreviewRepresentation
-=======
 import com.android.tools.idea.uibuilder.model.NlComponentRegistrar
->>>>>>> 477885a9
 import com.android.tools.idea.uibuilder.model.updateConfigurationScreenSize
 import com.android.tools.idea.uibuilder.scene.LayoutlibSceneManager
 import com.android.tools.idea.uibuilder.surface.NlDesignSurface
 import com.android.tools.idea.uibuilder.surface.NlScreenViewProvider
 import com.android.tools.idea.uibuilder.surface.NlSupportedActions
-import com.android.tools.idea.util.runWhenSmartAndSyncedOnEdt
 import com.intellij.ide.util.PropertiesComponent
 import com.intellij.openapi.diagnostic.Logger
 import com.intellij.openapi.extensions.ExtensionPointName
@@ -67,14 +63,12 @@
 import com.intellij.ui.EditorNotificationPanel
 import com.intellij.ui.EditorNotifications
 import com.intellij.util.ui.UIUtil
-import kotlinx.coroutines.channels.Channel
 import kotlinx.coroutines.future.await
 import kotlinx.coroutines.launch
 import kotlinx.coroutines.withContext
 import org.jetbrains.android.facet.AndroidFacet
 import java.awt.BorderLayout
 import java.util.function.BiFunction
-import java.util.function.Consumer
 import javax.swing.JComponent
 import javax.swing.JPanel
 import javax.swing.OverlayLayout
@@ -121,11 +115,6 @@
   private val psiFilePointer = SmartPointerManager.createPointer(psiFile)
   private val persistenceManager = persistenceProvider(project)
   private var stateTracker: CustomViewVisualStateTracker
-<<<<<<< HEAD
-
-  private val uniqueTaskLauncher = UniqueTaskCoroutineLauncher(this, "Custom view preview update thread")
-=======
->>>>>>> 477885a9
 
   private val previewId = "$CUSTOM_VIEW_PREVIEW_ID${psiFile.virtualFile!!.path}"
   private val currentStatePropertyName = "${previewId}_SELECTED"
@@ -327,21 +316,6 @@
     }
 
     stateTracker.setVisualState(CustomViewVisualStateTracker.VisualState.RENDERING)
-<<<<<<< HEAD
-    // We are in a smart mode here
-    classes = (AndroidPsiUtils.getPsiFileSafely(project,
-                                                psiFile.virtualFile) as PsiClassOwner).classes.filter { it.name != null && it.extendsView() }.mapNotNull { it.qualifiedName }
-    // This may happen if custom view classes got removed from the file
-    if (classes.isEmpty()) {
-      return
-    }
-    updateModel()
-  }
-
-  private fun updateModel() {
-    launch(uiThread) {
-      uniqueTaskLauncher.launch(::updateModelSync)
-=======
     scope.launch {
       runInSmartReadAction(project) {
         val calculatedClasses = (AndroidPsiUtils.getPsiFileSafely(project, psiFile.virtualFile) as PsiClassOwner).classes
@@ -363,7 +337,6 @@
   private fun updateModel() = scope.launch {
     uniqueUpdateModelLauncher.launch {
       updateModelAsync()
->>>>>>> 477885a9
     }
   }
 
@@ -375,24 +348,6 @@
 
     val selectedClass = synchronized(classesLock) { classes.firstOrNull { fqcn2name(it) == currentView } ?: return@launch }
 
-<<<<<<< HEAD
-      val model = if (surface.models.isEmpty()) {
-        val customPreviewXml = CustomViewLightVirtualFile("custom_preview.xml", fileContent)
-        val config = Configuration.create(configurationManager, null, FolderConfiguration.createDefault())
-        NlModel.builder(facet, customPreviewXml, config)
-          .withParentDisposable(this@CustomViewPreviewRepresentation)
-          .withModelDisplayName(className)
-          .withXmlProvider(BiFunction { project, _ -> AndroidPsiUtils.getPsiFileSafely(project, customPreviewXml) as XmlFile })
-          .withComponentRegistrar(surface.componentRegistrar)
-          .build()
-      } else {
-        // We want to deactivate the surface so that configuration changes do not trigger scene repaint.
-        surface.deactivate()
-        surface.models.first().let { model ->
-          (surface.getSceneManager(model) as LayoutlibSceneManager).forceReinflate()
-          model.updateFileContentBlocking(fileContent)
-        }
-=======
     val fileContent = getXmlLayout(selectedClass, shrinkWidth, shrinkHeight)
     val facet = AndroidFacet.getInstance(psiFile) ?: run {
       LOG.warn("No facet for PsiFile $psiFile")
@@ -416,32 +371,17 @@
       surface.models.first().let { model ->
         (surface.getSceneManager(model) as LayoutlibSceneManager).forceReinflate()
         model.updateFileContentBlocking(fileContent)
->>>>>>> 477885a9
       }
     }
     val configuration = model.configuration
 
-<<<<<<< HEAD
-      // Load and set preview size if exists for this custom view
-      withContext(uiThread) {
-        persistenceManager.getList(dimensionsPropertyNameForClass(className))?.let { previewDimensions ->
-          updateConfigurationScreenSize(configuration, previewDimensions[0].toInt(), previewDimensions[1].toInt(), configuration.device)
-        }
-      }
-
-      val addModelFuture = withContext(uiThread) {
-        surface.addAndRenderModel(model)
-      }
-      addModelFuture.await()
-=======
     // Load and set preview size if exists for this custom view
     withContext(uiThread) {
-      persistenceManager.getValues(dimensionsPropertyNameForClass(className))?.let { previewDimensions ->
+      persistenceManager.getList(dimensionsPropertyNameForClass(className))?.let { previewDimensions ->
         updateConfigurationScreenSize(configuration, previewDimensions[0].toInt(), previewDimensions[1].toInt(), configuration.device)
       }
 
       surface.addAndRenderModel(model).await()
->>>>>>> 477885a9
       surface.activate()
 
       stateTracker.setVisualState(CustomViewVisualStateTracker.VisualState.OK)
@@ -456,12 +396,7 @@
       val selectedClass = classes.firstOrNull { fqcn2name(it) == currentView } ?: return
       val className = fqcn2name(selectedClass)
       val screen = configuration.device!!.defaultHardware.screen
-<<<<<<< HEAD
       persistenceManager.setList(dimensionsPropertyNameForClass(className), listOf("${screen.xDimension}", "${screen.yDimension}"))
-=======
-      persistenceManager.setValues(
-        dimensionsPropertyNameForClass(className), arrayOf("${screen.xDimension}", "${screen.yDimension}"))
->>>>>>> 477885a9
     }
   }
 
