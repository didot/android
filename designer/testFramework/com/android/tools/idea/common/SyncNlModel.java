--- conflicted
+++ resolved
@@ -16,12 +16,8 @@
 package com.android.tools.idea.common;
 
 import com.android.tools.idea.common.model.NlComponent;
-<<<<<<< HEAD
-=======
+import com.android.tools.idea.common.model.NlModel;
 import com.android.tools.idea.common.scene.SceneManager;
-import com.google.common.annotations.VisibleForTesting;
->>>>>>> ad5b6ee3
-import com.android.tools.idea.common.model.NlModel;
 import com.android.tools.idea.common.surface.DesignSurface;
 import com.android.tools.idea.configurations.Configuration;
 import com.android.tools.idea.configurations.ConfigurationManager;
@@ -45,15 +41,6 @@
   @NotNull
   public static SyncNlModel create(@Nullable Disposable parent,
                                    @NotNull Consumer<NlComponent> componentRegistrar,
-<<<<<<< HEAD
-                                   @Nullable String displayName,
-                                   @Nullable String tooltip,
-                                   @NotNull AndroidFacet facet,
-                                   @NotNull VirtualFile file) {
-    ConfigurationManager manager = ConfigurationManager.getOrCreateInstance(facet);
-    Configuration configuration =  manager.getConfiguration(file);
-    configuration.setDevice(manager.getDeviceById("Nexus 4"), true);
-=======
                                    @Nullable String displayName,
                                    @Nullable String tooltip,
                                    @NotNull AndroidFacet facet,
@@ -72,7 +59,6 @@
                                    @NotNull AndroidFacet facet,
                                    @NotNull VirtualFile file,
                                    @NotNull Configuration configuration) {
->>>>>>> ad5b6ee3
     return new SyncNlModel(parent, componentRegistrar, displayName, tooltip, facet, file, configuration);
   }
 
@@ -85,12 +71,8 @@
   /**
    * FIXME(b/194482298): Needs to be removed after refactor. {@link NlModel} shouldn't have any information about {@link DesignSurface}.
    */
-<<<<<<< HEAD
-  public void setDesignSurface(@NotNull DesignSurface surface) {
-=======
   @Deprecated
   public void setDesignSurface(@NotNull DesignSurface<? extends SceneManager> surface) {
->>>>>>> ad5b6ee3
     mySurface = surface;
   }
 
