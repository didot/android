/*
 * Copyright (C) 2017 The Android Open Source Project
 *
 * Licensed under the Apache License, Version 2.0 (the "License");
 * you may not use this file except in compliance with the License.
 * You may obtain a copy of the License at
 *
 *      http://www.apache.org/licenses/LICENSE-2.0
 *
 * Unless required by applicable law or agreed to in writing, software
 * distributed under the License is distributed on an "AS IS" BASIS,
 * WITHOUT WARRANTIES OR CONDITIONS OF ANY KIND, either express or implied.
 * See the License for the specific language governing permissions and
 * limitations under the License.
 */
package com.android.tools.idea.common.fixtures;

import static com.android.SdkConstants.DOT_XML;
import static com.google.common.truth.Truth.assertThat;
import static org.junit.Assert.assertNotNull;
import static org.junit.Assert.assertTrue;
import static org.junit.Assert.fail;
<<<<<<< HEAD
import static org.mockito.Mockito.any;
import static org.mockito.Mockito.anyInt;
import static org.mockito.Mockito.doAnswer;
import static org.mockito.Mockito.mock;
import static org.mockito.Mockito.when;
=======
>>>>>>> ad5b6ee3

import com.android.sdklib.devices.Device;
import com.android.tools.idea.DesignSurfaceTestUtil;
import com.android.tools.idea.common.SyncNlModel;
import com.android.tools.idea.common.editor.ActionManager;
import com.android.tools.idea.common.model.AndroidCoordinate;
import com.android.tools.idea.common.model.NlComponent;
import com.android.tools.idea.common.model.NlModel;
import com.android.tools.idea.common.scene.SceneManager;
import com.android.tools.idea.common.surface.DesignSurface;
import com.android.tools.idea.common.surface.InteractionHandler;
import com.android.tools.idea.uibuilder.model.NlComponentHelperKt;
import com.android.utils.XmlUtils;
import com.intellij.openapi.actionSystem.DefaultActionGroup;
import com.intellij.openapi.application.WriteAction;
import com.intellij.openapi.editor.Document;
import com.intellij.openapi.project.Project;
import com.intellij.openapi.vfs.LocalFileSystem;
import com.intellij.openapi.vfs.VirtualFile;
import com.intellij.psi.PsiDocumentManager;
import com.intellij.psi.PsiManager;
import com.intellij.psi.xml.XmlDocument;
import com.intellij.psi.xml.XmlFile;
import com.intellij.psi.xml.XmlTag;
import com.intellij.testFramework.fixtures.CodeInsightTestFixture;
import com.intellij.testFramework.fixtures.JavaCodeInsightTestFixture;
import java.io.File;
import java.util.List;
import java.util.function.Consumer;
import javax.swing.JComponent;
import kotlin.jvm.functions.Function1;
import kotlin.jvm.functions.Function2;
import org.intellij.lang.annotations.Language;
import org.jetbrains.android.facet.AndroidFacet;
import org.jetbrains.annotations.NotNull;
import org.jetbrains.annotations.Nullable;

/**
 * Fixture for building up models for tests
 */
public class ModelBuilder {
  private final ComponentDescriptor myRoot;
  private final AndroidFacet myFacet;
  private final CodeInsightTestFixture myFixture;
  private String myName;
  private final Function2<DesignSurface<? extends SceneManager>, SyncNlModel, SceneManager> myManagerFactory;
  private final Consumer<NlModel> myModelUpdater;
  private final String myPath;
<<<<<<< HEAD
  private final Class<? extends DesignSurface> mySurfaceClass;
  private final Function<DesignSurface, InteractionHandler> myInteractionProviderCreator;
=======
  private final Class<? extends DesignSurface<? extends SceneManager>> mySurfaceClass;
  private final Function1<DesignSurface<? extends SceneManager>, InteractionHandler> myInteractionHandlerCreator;
>>>>>>> ad5b6ee3
  @NotNull private final Consumer<NlComponent> myComponentRegistrar;
  private Device myDevice;
  private String myModelDisplayName;

  public ModelBuilder(@NotNull AndroidFacet facet,
                      @NotNull CodeInsightTestFixture fixture,
                      @NotNull String name,
                      @NotNull ComponentDescriptor root,
                      @NotNull Function2<DesignSurface<? extends SceneManager>, SyncNlModel, SceneManager> managerFactory,
                      @NotNull Consumer<NlModel> modelUpdater,
                      @NotNull String path,
                      @NotNull Class<? extends DesignSurface<? extends SceneManager>> surfaceClass,
                      @NotNull Function1<DesignSurface<? extends SceneManager>, InteractionHandler> interactionHandlerCreator,
                      @NotNull Consumer<NlComponent> componentRegistrar) {
    assertTrue(name, name.endsWith(DOT_XML));
    myFacet = facet;
    myFixture = fixture;
    myRoot = root;
    myName = name;
    myManagerFactory = managerFactory;
    myModelUpdater = model -> {
      // Reload the change from ComponentDescriptor
      updateXmlToNlModel(model);
      modelUpdater.accept(model);
    };
    myPath = path;
    mySurfaceClass = surfaceClass;
<<<<<<< HEAD
    myInteractionProviderCreator = interactionProviderCreator;
=======
    myInteractionHandlerCreator = interactionHandlerCreator;
>>>>>>> ad5b6ee3
    myComponentRegistrar = componentRegistrar;
  }

  public ModelBuilder name(@NotNull String name) {
    myName = name;
    return this;
  }

  @Language("XML")
  public String toXml() {
    StringBuilder sb = new StringBuilder(1000);
    myRoot.appendXml(sb, 0);
    return sb.toString();
  }

  @Nullable
  public ComponentDescriptor findById(@NotNull String id) {
    return myRoot.findById(id);
  }

  @Nullable
  public ComponentDescriptor findByPath(@NotNull String... path) {
    return myRoot.findByPath(path);
  }

  @Nullable
  public ComponentDescriptor findByTag(@NotNull String tag) {
    return myRoot.findByTag(tag);
  }

  @Nullable
  public ComponentDescriptor findByBounds(@AndroidCoordinate int x,
                                          @AndroidCoordinate int y,
                                          @AndroidCoordinate int width,
                                          @AndroidCoordinate int height) {
    return myRoot.findByBounds(x, y, width, height);
  }

  public ModelBuilder setDevice(@NotNull Device device) {
    myDevice = device;
    return this;
  }

  @NotNull
  public ModelBuilder setModelDisplayName(@NotNull String displayName) {
    myModelDisplayName = displayName;
    return this;
  }

  @NotNull
  public SyncNlModel build() {
    // Creates a design-time version of a model
    final Project project = myFacet.getModule().getProject();
    final SyncNlModel model = buildWithoutSurface();
    return WriteAction.compute(() -> {
      // TODO(b/194482298): Refactor below functions, to create DesignSurface<?> first then add the NlModel.
      DesignSurface<? extends SceneManager> surface = DesignSurfaceTestUtil.createMockSurfaceWithModel(project, project, myManagerFactory,
                                                                               mySurfaceClass, myInteractionHandlerCreator, model);
      model.setDesignSurface(surface);
      return model;
    });
  }

  /**
   * FIXME(b/194482298): Do not create DesignSurface when building the SyncNlModel. This is a temp function for refactoring purpose.
   */
  @Deprecated
  public SyncNlModel buildWithoutSurface() {
    // Creates a design-time version of a model
    final Project project = myFacet.getModule().getProject();
    return WriteAction.compute(() -> {
      String xml = toXml();
      try {
        assertNotNull(xml, XmlUtils.parseDocument(xml, true));
      }
      catch (Exception e) {
        fail("Invalid XML created for the model (" + xml + ")");
      }
      String relativePath = "res/" + myPath + "/" + myName;
      VirtualFile virtualFile = findVirtualFile(relativePath);
      XmlFile xmlFile;
      if (virtualFile != null) {
        xmlFile = (XmlFile)PsiManager.getInstance(project).findFile(virtualFile);
        assertThat(xmlFile).isNotNull();
        Document document = PsiDocumentManager.getInstance(project).getDocument(xmlFile);
        assertThat(document).isNotNull();
        document.setText(xml);
        PsiDocumentManager.getInstance(project).commitAllDocuments();
      }
      else {
        xmlFile = (XmlFile)myFixture.addFileToProject(relativePath, xml);
      }
      XmlTag rootTag = xmlFile.getRootTag();
      assertNotNull(xml, rootTag);
      XmlDocument document = xmlFile.getDocument();
      assertNotNull(document);

<<<<<<< HEAD
      DesignSurface surface = createSurface(project, mySurfaceClass, myInteractionProviderCreator);
      SyncNlModel model =
        SyncNlModel.create(myFixture.getProject(), myComponentRegistrar, myModelDisplayName, null, myFacet, xmlFile.getVirtualFile());
      model.setDesignSurface(surface);
      when(surface.getModel()).thenReturn(model);
      when(surface.getModels()).thenReturn(ImmutableList.of(model));
      when(surface.getConfiguration()).thenReturn(model.getConfiguration());
      when(surface.getConfigurations()).thenReturn(ImmutableList.of(model.getConfiguration()));

      // TODO: NlDesignSurface should not be referenced from here.
      // TODO: Do we need a special version of ModelBuilder for Nele?
      if (mySurfaceClass.equals(NlDesignSurface.class)) {
        when(((NlDesignSurface)surface).getScreenViewProvider()).thenReturn(NlScreenViewProvider.BLUEPRINT);
        when(surface.getActionHandlerProvider()).thenReturn(NlDesignSurface::defaultActionHandlerProvider);
      }

      SceneManager sceneManager = myManagerFactory.apply(model);
      when(surface.getSceneManager()).thenReturn(sceneManager);
      when(surface.getSceneManagers()).thenReturn(ImmutableList.of(sceneManager));
      when(surface.getSceneViewAtOrPrimary(anyInt(), anyInt())).thenCallRealMethod();
      when(surface.getFocusedSceneView()).thenReturn(sceneManager.getSceneView());
=======
      SyncNlModel model =
        SyncNlModel.create(myFixture.getProject(), myComponentRegistrar, myModelDisplayName, null, myFacet, xmlFile.getVirtualFile());
>>>>>>> ad5b6ee3
      if (myDevice != null) {
        model.getConfiguration().setDevice(myDevice, true);
      }
      return model;
    });
  }

  @Nullable
  private VirtualFile findVirtualFile(@NotNull String relativePath) {
    if (myFixture instanceof JavaCodeInsightTestFixture) {
      VirtualFile root = LocalFileSystem.getInstance().findFileByIoFile(new File(myFixture.getTempDirPath()));
      assertThat(root).isNotNull();
      return root.findFileByRelativePath(relativePath);
    }
    return null;
  }

  /**
   * Reload the content of the used {@link ComponentDescriptor} for the given {@link NlModel}
   */
  private void updateXmlToNlModel(@NotNull NlModel model) {
    final Project project = model.getProject();
    WriteAction.runAndWait(() -> {
      String xml = toXml();
      // This creates the content from the current ModelRegistrar.
      try {
        assertNotNull(xml, XmlUtils.parseDocument(xml, true));
      }
      catch (Exception e) {
        fail("Invalid XML created for the model (" + xml + ")");
      }
      VirtualFile virtualFile = model.getVirtualFile();
      XmlFile xmlFile = (XmlFile)PsiManager.getInstance(project).findFile(virtualFile);
      assertThat(xmlFile).isNotNull();
      Document document = PsiDocumentManager.getInstance(project).getDocument(xmlFile);
      assertThat(document).isNotNull();
      document.setText(xml);
      PsiDocumentManager.getInstance(project).commitAllDocuments();
    });
  }

  /**
   * Update the given model to reflect the componentHierarchy in the given builder
   */
  public void updateModel(@NotNull NlModel model) {
    assertThat(model).isNotNull();
    myModelUpdater.accept(model);
    for (NlComponent component : model.getComponents()) {
      checkStructure(component);
    }
  }

  private static void checkStructure(NlComponent component) {
    if (NlComponentHelperKt.getHasNlComponentInfo(component)) {
      assertThat(NlComponentHelperKt.getW(component)).isNotEqualTo(-1);
    }
    assertThat(component.getSnapshot()).isNotNull();
    assertThat(component.getTagDeprecated()).isNotNull();
    assertThat(component.getTagName()).isEqualTo(component.getTagDeprecated().getName());

    assertThat(component.getBackend().isValid()).isTrue();
    assertThat(component.getTagDeprecated().getContainingFile()).isEqualTo(component.getModel().getFile());

    for (NlComponent child : component.getChildren()) {
      assertThat(child).isNotSameAs(component);
      assertThat(child.getParent()).isSameAs(component);
      assertThat(child.getTagDeprecated().getParent()).isSameAs(component.getTagDeprecated());

      // Check recursively
      checkStructure(child);
    }
  }

  public static class TestActionManager extends ActionManager<DesignSurface<SceneManager>> {
    public TestActionManager(@NotNull DesignSurface<SceneManager> surface) {
      super(surface);
    }
    @Override
    public void registerActionsShortcuts(@NotNull JComponent component) {}

    @Override
    public DefaultActionGroup getPopupMenuActions(@Nullable NlComponent leafComponent) {
      return new DefaultActionGroup();
    }

    @Override
    public DefaultActionGroup getToolbarActions(List<NlComponent> selection) {
      return new DefaultActionGroup();
    }
  }

}<|MERGE_RESOLUTION|>--- conflicted
+++ resolved
@@ -20,14 +20,6 @@
 import static org.junit.Assert.assertNotNull;
 import static org.junit.Assert.assertTrue;
 import static org.junit.Assert.fail;
-<<<<<<< HEAD
-import static org.mockito.Mockito.any;
-import static org.mockito.Mockito.anyInt;
-import static org.mockito.Mockito.doAnswer;
-import static org.mockito.Mockito.mock;
-import static org.mockito.Mockito.when;
-=======
->>>>>>> ad5b6ee3
 
 import com.android.sdklib.devices.Device;
 import com.android.tools.idea.DesignSurfaceTestUtil;
@@ -76,13 +68,8 @@
   private final Function2<DesignSurface<? extends SceneManager>, SyncNlModel, SceneManager> myManagerFactory;
   private final Consumer<NlModel> myModelUpdater;
   private final String myPath;
-<<<<<<< HEAD
-  private final Class<? extends DesignSurface> mySurfaceClass;
-  private final Function<DesignSurface, InteractionHandler> myInteractionProviderCreator;
-=======
   private final Class<? extends DesignSurface<? extends SceneManager>> mySurfaceClass;
   private final Function1<DesignSurface<? extends SceneManager>, InteractionHandler> myInteractionHandlerCreator;
->>>>>>> ad5b6ee3
   @NotNull private final Consumer<NlComponent> myComponentRegistrar;
   private Device myDevice;
   private String myModelDisplayName;
@@ -110,11 +97,7 @@
     };
     myPath = path;
     mySurfaceClass = surfaceClass;
-<<<<<<< HEAD
-    myInteractionProviderCreator = interactionProviderCreator;
-=======
     myInteractionHandlerCreator = interactionHandlerCreator;
->>>>>>> ad5b6ee3
     myComponentRegistrar = componentRegistrar;
   }
 
@@ -212,32 +195,8 @@
       XmlDocument document = xmlFile.getDocument();
       assertNotNull(document);
 
-<<<<<<< HEAD
-      DesignSurface surface = createSurface(project, mySurfaceClass, myInteractionProviderCreator);
       SyncNlModel model =
         SyncNlModel.create(myFixture.getProject(), myComponentRegistrar, myModelDisplayName, null, myFacet, xmlFile.getVirtualFile());
-      model.setDesignSurface(surface);
-      when(surface.getModel()).thenReturn(model);
-      when(surface.getModels()).thenReturn(ImmutableList.of(model));
-      when(surface.getConfiguration()).thenReturn(model.getConfiguration());
-      when(surface.getConfigurations()).thenReturn(ImmutableList.of(model.getConfiguration()));
-
-      // TODO: NlDesignSurface should not be referenced from here.
-      // TODO: Do we need a special version of ModelBuilder for Nele?
-      if (mySurfaceClass.equals(NlDesignSurface.class)) {
-        when(((NlDesignSurface)surface).getScreenViewProvider()).thenReturn(NlScreenViewProvider.BLUEPRINT);
-        when(surface.getActionHandlerProvider()).thenReturn(NlDesignSurface::defaultActionHandlerProvider);
-      }
-
-      SceneManager sceneManager = myManagerFactory.apply(model);
-      when(surface.getSceneManager()).thenReturn(sceneManager);
-      when(surface.getSceneManagers()).thenReturn(ImmutableList.of(sceneManager));
-      when(surface.getSceneViewAtOrPrimary(anyInt(), anyInt())).thenCallRealMethod();
-      when(surface.getFocusedSceneView()).thenReturn(sceneManager.getSceneView());
-=======
-      SyncNlModel model =
-        SyncNlModel.create(myFixture.getProject(), myComponentRegistrar, myModelDisplayName, null, myFacet, xmlFile.getVirtualFile());
->>>>>>> ad5b6ee3
       if (myDevice != null) {
         model.getConfiguration().setDevice(myDevice, true);
       }
