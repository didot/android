--- conflicted
+++ resolved
@@ -70,16 +70,11 @@
 
     // The exact order of the results sometimes varies so sort the children alphabetically
     // instead to ensure stable test output
-<<<<<<< HEAD
-    List<InspectionTreeNode> children = Lists.newArrayListWithExpectedSize(node.getChildCount());
+    List<InspectionTreeNode> children = new ArrayList<>(node.getChildCount());
     for (int i = 0, n = node.getChildCount(); i < n; i++) {
       children.add((InspectionTreeNode)node.getChildAt(i));
     }
     Collections.sort(children, (node1, node2) -> node1.toString().compareTo(node2.toString()));
-=======
-    List<InspectionTreeNode> children = new ArrayList<>(node.getChildren());
-    Collections.sort(children, Comparator.comparing(Object::toString));
->>>>>>> 471f95a7
     for (InspectionTreeNode child : children) {
       describe(child, sb, depth + 1);
     }
