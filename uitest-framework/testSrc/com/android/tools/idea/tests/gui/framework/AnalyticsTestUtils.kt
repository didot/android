/*
 * Copyright (C) 2021 The Android Open Source Project
 *
 * Licensed under the Apache License, Version 2.0 (the "License");
 * you may not use this file except in compliance with the License.
 * You may obtain a copy of the License at
 *
 *      http://www.apache.org/licenses/LICENSE-2.0
 *
 * Unless required by applicable law or agreed to in writing, software
 * distributed under the License is distributed on an "AS IS" BASIS,
 * WITHOUT WARRANTIES OR CONDITIONS OF ANY KIND, either express or implied.
 * See the License for the specific language governing permissions and
 * limitations under the License.
 */
package com.android.tools.idea.tests.gui.framework

import com.android.tools.idea.stats.ConsentDialog
import com.android.tools.idea.tests.gui.framework.fixture.ConsentDialogFixture.Companion.find
import com.intellij.openapi.application.PathManager
import com.intellij.util.io.exists
import org.fest.swing.core.Robot
import org.fest.swing.exception.WaitTimedOutError
import java.lang.Boolean.getBoolean
import java.nio.file.Files
import java.nio.file.Paths

private const val ENABLE_LOGGING_PROPERTY = "enable.android.analytics.logging.for.test"

private val consentFile
  get() = PathManager.getCommonDataPath().resolve("consentOptions/accepted")

private val analyticsSettingsFile
  get() = Paths.get(System.getProperty("user.home")).resolve(".android/analytics.settings")
<<<<<<< HEAD

private val enableDialog
  get() = getBoolean(ENABLE_DIALOG_PROPERTY)
=======
>>>>>>> ad5b6ee3

private val enableLogging
  get() = getBoolean(ENABLE_LOGGING_PROPERTY)

fun deleteConsentFile() {
  Files.deleteIfExists(consentFile)
}

fun deleteAnalyticsFile() {
  Files.deleteIfExists(analyticsSettingsFile)
}

fun setupConsentFile() {
  deleteConsentFile()

  if (ConsentDialog.isConsentDialogEnabledInTests) {
    return
  }

  val directory = consentFile.parent
  Files.createDirectories(directory)

  val enabled = if (enableLogging) 1 else 0
  consentFile.toFile().writeText("rsch.send.usage.stat:1.0:${enabled}:${System.currentTimeMillis()}")
}

fun setupAnalyticsFile() {
  deleteAnalyticsFile()

  val directory = analyticsSettingsFile.parent
  Files.createDirectories(directory)

  // To suppress the consent dialog when logging is disabled, write an analytics settings file
  // with a lastOptinPromptVersion far in the future
<<<<<<< HEAD
  if (!enableDialog && !enableLogging) {
=======
  if (!ConsentDialog.isConsentDialogEnabledInTests && !enableLogging) {
>>>>>>> ad5b6ee3
    analyticsSettingsFile.toFile().writeText(
      "{\"userId\":\"e7048a7a-7bae-4093-85dc-c4c1f99190cd\",\"saltSkew\":-1,\"lastOptinPromptVersion\":\"9999.9999\"}")
  }
}

fun consentFileExists(): Boolean {
  return consentFile.exists()
}

class AnalyticsTestUtils {
  companion object {
    @JvmStatic
    val vmDialogOption
      get() = "-D${ConsentDialog.ENABLE_DIALOG_PROPERTY}=${ConsentDialog.isConsentDialogEnabledInTests}"

    val vmLoggingOption
      get() = "-D$ENABLE_LOGGING_PROPERTY=$enableLogging"

    @JvmStatic
    fun dismissConsentDialogIfShowing(robot: Robot) {
      if (!ConsentDialog.isConsentDialogEnabledInTests) {
        return
      }
      val fixture = try {
        find(robot)
      }
      catch (e: WaitTimedOutError) {
        return
      }

      if (enableLogging) {
        fixture.optIn()
      }
      else {
        fixture.decline()
      }
    }
  }
}<|MERGE_RESOLUTION|>--- conflicted
+++ resolved
@@ -32,12 +32,6 @@
 
 private val analyticsSettingsFile
   get() = Paths.get(System.getProperty("user.home")).resolve(".android/analytics.settings")
-<<<<<<< HEAD
-
-private val enableDialog
-  get() = getBoolean(ENABLE_DIALOG_PROPERTY)
-=======
->>>>>>> ad5b6ee3
 
 private val enableLogging
   get() = getBoolean(ENABLE_LOGGING_PROPERTY)
@@ -72,11 +66,7 @@
 
   // To suppress the consent dialog when logging is disabled, write an analytics settings file
   // with a lastOptinPromptVersion far in the future
-<<<<<<< HEAD
-  if (!enableDialog && !enableLogging) {
-=======
   if (!ConsentDialog.isConsentDialogEnabledInTests && !enableLogging) {
->>>>>>> ad5b6ee3
     analyticsSettingsFile.toFile().writeText(
       "{\"userId\":\"e7048a7a-7bae-4093-85dc-c4c1f99190cd\",\"saltSkew\":-1,\"lastOptinPromptVersion\":\"9999.9999\"}")
   }
