// Copyright 2000-2019 JetBrains s.r.o. Use of this source code is governed by the Apache 2.0 license that can be found in the LICENSE file.
package com.intellij.testGuiFramework.remote.client

import com.intellij.openapi.application.ApplicationManager
import com.intellij.openapi.application.ex.ApplicationEx
import com.intellij.openapi.diagnostic.Logger
import com.intellij.testGuiFramework.remote.transport.*
import org.junit.runner.notification.Failure
import java.io.*
import java.net.*
import java.util.*
import java.util.concurrent.BlockingQueue
import java.util.concurrent.Executors
import java.util.concurrent.LinkedBlockingQueue
import java.util.concurrent.TimeUnit

<<<<<<< HEAD
/**
 * @author Sergey Karashevich
 */
class JUnitClientImpl(host: String, port: Int, initHandlers: Array<ClientHandler>? = null) : JUnitClient {
=======
class JUnitClientImpl(val host: String, val port: Int, initHandlers: Array<ClientHandler>? = null) : JUnitClient {

>>>>>>> 7af60d2c
  private val LOG = Logger.getInstance("#com.intellij.testGuiFramework.remote.client.JUnitClientImpl")
  private val RECEIVE_THREAD = "JUnit Client Receive Thread"
  private val SEND_THREAD = "JUnit Client Send Thread"
  private val KEEP_ALIVE_THREAD = "JUnit Keep Alive Thread"

  private val connection: Socket
  private val clientConnectionTimeout = 60000 //in ms
  private val clientReceiveThread: ClientReceiveThread
  private val clientSendThread: ClientSendThread
  private val poolOfMessages: BlockingQueue<MessageFromClient> = LinkedBlockingQueue()

  private val objectInputStream: ObjectInputStream
  private val objectOutputStream: ObjectOutputStream
  private val handlers: ArrayList<ClientHandler> = ArrayList()

  private val keepAliveThread: KeepAliveThread

  init {
    if (initHandlers != null) handlers.addAll(initHandlers)
    LOG.warn("Client connecting to Server($host, $port) ...")
    connection = Socket()
    connection.connect(InetSocketAddress(InetAddress.getByName(host), port), clientConnectionTimeout)
    LOG.warn("Client connected to Server($host, $port) successfully")

    objectOutputStream = ObjectOutputStream(connection.getOutputStream())
    clientSendThread = ClientSendThread(connection, objectOutputStream)
    clientSendThread.start()

    objectInputStream = ObjectInputStream(connection.getInputStream())
    clientReceiveThread = ClientReceiveThread(connection, objectInputStream)
    clientReceiveThread.start()

    keepAliveThread = KeepAliveThread(connection, objectOutputStream)
    keepAliveThread.start()
  }

  override fun addHandler(handler: ClientHandler) {
    handlers.add(handler)
  }

  override fun removeHandler(handler: ClientHandler) {
    handlers.remove(handler)
  }

  override fun removeAllHandlers() {
    handlers.clear()
  }

  override fun send(message: MessageFromClient) {
    poolOfMessages.add(message)
  }

  override fun stop() {
    poolOfMessages.clear()
    handlers.clear()
    connection.close()
    keepAliveThread.cancel()
  }

  inner class ClientReceiveThread(private val connection: Socket, private val objectInputStream: ObjectInputStream) : Thread(RECEIVE_THREAD) {
    override fun run() {
      try{
        while (!connection.isClosed) {
          val message = objectInputStream.readObject() as MessageFromServer
          LOG.info("Received message: $message")
          handlers
            .filter { it.accept(message) }
            .forEach { it.handle(message) }
        }
      } catch (e: Throwable) {
        LOG.warn("Transport receiving message exception", e)
      } finally {
        objectInputStream.close()
        this@JUnitClientImpl.stop()
      }
    }
  }

  private class ShoutIntoVoidOutputStream: OutputStream() {
    override fun write(b: Int) {}
  }

  inner class ClientSendThread(private val connection: Socket, private val objectOutputStream: ObjectOutputStream) : Thread(SEND_THREAD) {
    override fun run() {
      try {
        while (!connection.isClosed) {
          val message = poolOfMessages.take()
          LOG.info("Sending message: $message")
          val throwawayStream = ObjectOutputStream(ShoutIntoVoidOutputStream())
          throwawayStream.use {
            try {
              // calling writeObject on a non-serializable object leaves the output stream in an indeterminate, inoperable state.
              // Try sending the object on a throwaway stream first - if it fails, the real stream is undamaged, and we can send
              // a sanitized version of it.
              throwawayStream.writeObject(message)
              objectOutputStream.writeObject(message)
            }
            catch (e: IOException) {
              // if we tried to send a non-serializable Throwable, then wrap its string representation in an Exception and send that instead.
              if ((e is NotSerializableException || e is InvalidClassException) && message is JUnitInfoMessage && message.info is JUnitFailureInfo) {
                val info = message.info
                val serializableThrowable = Exception(buildString {
                  val ex = message.info.failure.exception
                  appendln(ex.toString())
                  appendln(ex.stackTrace.joinToString(separator = "\n    at "))
                  var cause = ex.cause
                  while (cause != null) {
                    appendln("Caused by $cause")
                    appendln(cause.stackTrace.joinToString(separator = "\n    at "))
                    // Throwables use a self-referential cause to indicate "uninitialized", and null to indicate "unknown" or "nonexistent"
                    if (cause.cause === cause) break
                    cause = cause.cause
                  }
                })
                val serializableMessage = JUnitInfoMessage(JUnitFailureInfo(info.type, Failure(info.description, serializableThrowable)))
                objectOutputStream.writeObject(serializableMessage)
              }
              else {
                throw e
              }
            }
          }
        }
      }
      catch(e: InterruptedException) {
        Thread.currentThread().interrupt()
      }
      finally {
        objectOutputStream.close()
        this@JUnitClientImpl.stop()
      }
    }
  }

  inner class KeepAliveThread(private val connection: Socket, private val objectOutputStream: ObjectOutputStream) : Thread(KEEP_ALIVE_THREAD) {
    private val myExecutor = Executors.newSingleThreadScheduledExecutor()
    private var hasCancelled = false
    override fun run() {
      myExecutor.scheduleWithFixedDelay(
        {
          if (!connection.isClosed) {
            objectOutputStream.writeObject(KeepAliveMessage())
          } else{
            LOG.warn("Connection broken, shutting down client")
            cancel()
          }
        }, 0L, 5, TimeUnit.SECONDS)
    }

    fun cancel() {
      synchronized(this) {
        if (!hasCancelled) {
          hasCancelled = true
          myExecutor.shutdownNow()
          objectOutputStream.close()
          System.exit(0)  // Unlike ApplicationImpl.exit, this will shut the client down even if the EDT is unresponsive.
        }
      }
    }
  }

}<|MERGE_RESOLUTION|>--- conflicted
+++ resolved
@@ -14,15 +14,7 @@
 import java.util.concurrent.LinkedBlockingQueue
 import java.util.concurrent.TimeUnit
 
-<<<<<<< HEAD
-/**
- * @author Sergey Karashevich
- */
 class JUnitClientImpl(host: String, port: Int, initHandlers: Array<ClientHandler>? = null) : JUnitClient {
-=======
-class JUnitClientImpl(val host: String, val port: Int, initHandlers: Array<ClientHandler>? = null) : JUnitClient {
-
->>>>>>> 7af60d2c
   private val LOG = Logger.getInstance("#com.intellij.testGuiFramework.remote.client.JUnitClientImpl")
   private val RECEIVE_THREAD = "JUnit Client Receive Thread"
   private val SEND_THREAD = "JUnit Client Send Thread"
