<?xml version="1.0" encoding="UTF-8"?>
<module type="JAVA_MODULE" version="4">
  <component name="NewModuleRootManager" inherit-compiler-output="true">
    <exclude-output />
    <content url="file://$MODULE_DIR$">
      <sourceFolder url="file://$MODULE_DIR$/testSrc" isTestSource="true" />
      <sourceFolder url="file://$MODULE_DIR$/src" isTestSource="false" />
<<<<<<< HEAD
      <sourceFolder url="file://$MODULE_DIR$/res" type="java-resource" />
    </content>
    <orderEntry type="inheritedJdk" />
    <orderEntry type="sourceFolder" forTests="false" />
    <orderEntry type="module" module-name="android.sdktools.common" scope="TEST" />
    <orderEntry type="module" module-name="intellij.android.core" />
    <orderEntry type="module" module-name="intellij.platform.ide" scope="TEST" />
    <orderEntry type="module" module-name="intellij.platform.ide.impl" scope="TEST" />
    <orderEntry type="module" module-name="fest-swing" scope="TEST" />
=======
    </content>
    <orderEntry type="inheritedJdk" />
    <orderEntry type="sourceFolder" forTests="false" />
    <orderEntry type="module" module-name="intellij.android.core" />
    <orderEntry type="module" module-name="intellij.platform.ide" scope="TEST" />
    <orderEntry type="module" module-name="intellij.platform.ide.impl" scope="TEST" />
>>>>>>> b4de7d36
    <orderEntry type="library" scope="TEST" name="jsr305" level="project" />
    <orderEntry type="library" scope="TEST" name="truth" level="project" />
    <orderEntry type="module" module-name="intellij.platform.testFramework" scope="TEST" />
    <orderEntry type="module" module-name="intellij.gradle.java" scope="TEST" />
    <orderEntry type="module" module-name="intellij.java" scope="TEST" />
    <orderEntry type="module" module-name="intellij.platform.bootstrap" scope="TEST" />
    <orderEntry type="module" module-name="intellij.platform.debugger.impl" scope="TEST" />
    <orderEntry type="module" module-name="intellij.xml.dom" scope="TEST" />
    <orderEntry type="module-library" scope="TEST">
      <library>
        <CLASSES>
          <root url="jar://$MODULE_DIR$/../android/lib/spantable.jar!/" />
        </CLASSES>
        <JAVADOC />
        <SOURCES>
          <root url="jar://$MODULE_DIR$/../android/lib/src/spantable-src.jar!/" />
        </SOURCES>
      </library>
    </orderEntry>
    <orderEntry type="module" module-name="intellij.android.adt.ui" scope="TEST" />
    <orderEntry type="module" module-name="intellij.android.property-editor" scope="TEST" />
    <orderEntry type="module" module-name="intellij.android.designer" scope="TEST" />
    <orderEntry type="module" module-name="android.sdktools.testutils" scope="TEST" />
    <orderEntry type="module" module-name="intellij.android.testFramework" scope="TEST" />
    <orderEntry type="module" module-name="test-recorder" scope="TEST" />
    <orderEntry type="module" module-name="android.sdktools.flags" scope="TEST" />
    <orderEntry type="module" module-name="intellij.android.common" scope="TEST" />
<<<<<<< HEAD
    <orderEntry type="module" module-name="perf-logger" scope="TEST" />
    <orderEntry type="module" module-name="intellij.android.projectSystem" scope="TEST" />
    <orderEntry type="library" name="kotlin-stdlib-jdk8" level="project" />
    <orderEntry type="module" module-name="android-layout-inspector" scope="TEST" />
=======
    <orderEntry type="module" module-name="intellij.android.projectSystem" scope="TEST" />
    <orderEntry type="module" module-name="intellij.android.layoutInspector" scope="TEST" />
>>>>>>> b4de7d36
    <orderEntry type="module" module-name="intellij.android.adt.testutils" scope="TEST" />
    <orderEntry type="module" module-name="intellij.android.profilersAndroid" scope="TEST" />
    <orderEntry type="module" module-name="intellij.tools.testsBootstrap" scope="TEST" />
    <orderEntry type="module" module-name="android.sdktools.layoutinspector" scope="TEST" />
<<<<<<< HEAD
    <orderEntry type="module" module-name="intellij.android.naveditor" scope="TEST" />
    <orderEntry type="module" module-name="intellij.android.artwork" scope="TEST" />
=======
    <orderEntry type="library" scope="TEST" name="com.android.tools.ddms:ddmlib" level="project" />
    <orderEntry type="library" scope="TEST" name="com.android.tools:testutils" level="project" />
    <orderEntry type="library" scope="TEST" name="com.android.tools:common" level="project" />
    <orderEntry type="library" scope="TEST" name="Guava" level="project" />
    <orderEntry type="library" scope="TEST" name="fest-swing" level="project" />
    <orderEntry type="library" scope="TEST" name="fest" level="project" />
    <orderEntry type="library" scope="TEST" name="com.android.tools:sdk-common" level="project" />
    <orderEntry type="library" scope="TEST" name="com.android.tools:annotations" level="project" />
    <orderEntry type="library" scope="TEST" name="com.android.tools.layoutlib:layoutlib-api" level="project" />
    <orderEntry type="library" scope="TEST" name="com.android.tools.lint:lint-api" level="project" />
    <orderEntry type="library" scope="TEST" name="com.android.tools:sdklib" level="project" />
    <orderEntry type="module" module-name="android.sdktools.perf-logger" scope="TEST" />
>>>>>>> b4de7d36
  </component>
</module><|MERGE_RESOLUTION|>--- conflicted
+++ resolved
@@ -5,8 +5,6 @@
     <content url="file://$MODULE_DIR$">
       <sourceFolder url="file://$MODULE_DIR$/testSrc" isTestSource="true" />
       <sourceFolder url="file://$MODULE_DIR$/src" isTestSource="false" />
-<<<<<<< HEAD
-      <sourceFolder url="file://$MODULE_DIR$/res" type="java-resource" />
     </content>
     <orderEntry type="inheritedJdk" />
     <orderEntry type="sourceFolder" forTests="false" />
@@ -15,14 +13,6 @@
     <orderEntry type="module" module-name="intellij.platform.ide" scope="TEST" />
     <orderEntry type="module" module-name="intellij.platform.ide.impl" scope="TEST" />
     <orderEntry type="module" module-name="fest-swing" scope="TEST" />
-=======
-    </content>
-    <orderEntry type="inheritedJdk" />
-    <orderEntry type="sourceFolder" forTests="false" />
-    <orderEntry type="module" module-name="intellij.android.core" />
-    <orderEntry type="module" module-name="intellij.platform.ide" scope="TEST" />
-    <orderEntry type="module" module-name="intellij.platform.ide.impl" scope="TEST" />
->>>>>>> b4de7d36
     <orderEntry type="library" scope="TEST" name="jsr305" level="project" />
     <orderEntry type="library" scope="TEST" name="truth" level="project" />
     <orderEntry type="module" module-name="intellij.platform.testFramework" scope="TEST" />
@@ -50,35 +40,15 @@
     <orderEntry type="module" module-name="test-recorder" scope="TEST" />
     <orderEntry type="module" module-name="android.sdktools.flags" scope="TEST" />
     <orderEntry type="module" module-name="intellij.android.common" scope="TEST" />
-<<<<<<< HEAD
     <orderEntry type="module" module-name="perf-logger" scope="TEST" />
     <orderEntry type="module" module-name="intellij.android.projectSystem" scope="TEST" />
     <orderEntry type="library" name="kotlin-stdlib-jdk8" level="project" />
     <orderEntry type="module" module-name="android-layout-inspector" scope="TEST" />
-=======
-    <orderEntry type="module" module-name="intellij.android.projectSystem" scope="TEST" />
-    <orderEntry type="module" module-name="intellij.android.layoutInspector" scope="TEST" />
->>>>>>> b4de7d36
     <orderEntry type="module" module-name="intellij.android.adt.testutils" scope="TEST" />
     <orderEntry type="module" module-name="intellij.android.profilersAndroid" scope="TEST" />
     <orderEntry type="module" module-name="intellij.tools.testsBootstrap" scope="TEST" />
     <orderEntry type="module" module-name="android.sdktools.layoutinspector" scope="TEST" />
-<<<<<<< HEAD
     <orderEntry type="module" module-name="intellij.android.naveditor" scope="TEST" />
     <orderEntry type="module" module-name="intellij.android.artwork" scope="TEST" />
-=======
-    <orderEntry type="library" scope="TEST" name="com.android.tools.ddms:ddmlib" level="project" />
-    <orderEntry type="library" scope="TEST" name="com.android.tools:testutils" level="project" />
-    <orderEntry type="library" scope="TEST" name="com.android.tools:common" level="project" />
-    <orderEntry type="library" scope="TEST" name="Guava" level="project" />
-    <orderEntry type="library" scope="TEST" name="fest-swing" level="project" />
-    <orderEntry type="library" scope="TEST" name="fest" level="project" />
-    <orderEntry type="library" scope="TEST" name="com.android.tools:sdk-common" level="project" />
-    <orderEntry type="library" scope="TEST" name="com.android.tools:annotations" level="project" />
-    <orderEntry type="library" scope="TEST" name="com.android.tools.layoutlib:layoutlib-api" level="project" />
-    <orderEntry type="library" scope="TEST" name="com.android.tools.lint:lint-api" level="project" />
-    <orderEntry type="library" scope="TEST" name="com.android.tools:sdklib" level="project" />
-    <orderEntry type="module" module-name="android.sdktools.perf-logger" scope="TEST" />
->>>>>>> b4de7d36
   </component>
 </module>