--- conflicted
+++ resolved
@@ -135,15 +135,11 @@
           if (gradleDslElement is GradleDslSimpleExpression) {
             synchronized(extractValueSet) {
               val key = context to literal
-<<<<<<< HEAD
-              if (extractValueSet.contains(key)) return unquoteString(literal.text)
-=======
               if (extractValueSet.contains(key)) {
                 // in the course of attempting to resolve literal in context, we are now trying again to perform that exact same
                 // resolution: break the circularity by returning DslRawText to indicate that there was a problem.
                 return KotlinDslRawText(literal.text)
               }
->>>>>>> ad5b6ee3
               extractValueSet.add(key)
               try {
                 return gradleDslElement.value
@@ -355,7 +351,8 @@
     expression: KtDotQualifiedExpression
   ) : GradleDslExpression {
     val receiver = expression.receiverExpression
-    when (val selector = expression.selectorExpression) {
+    val selector = expression.selectorExpression
+    when (selector) {
       is KtCallExpression -> {
         // Check if this is about a localMethod used for blocks referencing, or not.
         val referenceName = selector.name()
