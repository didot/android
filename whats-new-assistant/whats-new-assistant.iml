--- conflicted
+++ resolved
@@ -22,9 +22,6 @@
     <orderEntry type="library" name="studio-analytics-proto" level="project" />
     <orderEntry type="module" module-name="intellij.android.kotlin.extensions" />
     <orderEntry type="library" name="jaxb-api" level="project" />
-<<<<<<< HEAD
     <orderEntry type="module" module-name="intellij.platform.core.ui" />
-=======
->>>>>>> 4ae98eb0
   </component>
 </module>