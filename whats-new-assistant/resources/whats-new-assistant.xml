--- conflicted
+++ resolved
@@ -14,25 +14,7 @@
   ~ See the License for the specific language governing permissions and
   ~ limitations under the License.
   -->
-
 <tutorialBundle
-<<<<<<< HEAD
-        name="What's New"
-        resourceRoot="/"
-        stepByStep="false"
-        hideStepIndex="true"
-        version="2020.3.22">
-    <feature
-            name="What's New in Arctic Fox(2020.3.1)">
-        <tutorial
-                key="whats-new"
-                label=" What's New in Arctic Fox(2020.3.1)"
-                icon="stable/whats_new_icon.png"
-                remoteLink="https://developer.android.com/studio/releases#2020.3.1"
-                remoteLinkLabel="Read in a browser">
-            <description>
-                <![CDATA[
-=======
     name="What's New"
     resourceRoot="/"
     stepByStep="false"
@@ -48,315 +30,12 @@
         remoteLinkLabel="Read in a browser">
       <description>
         <![CDATA[
->>>>>>> 477885a9
           This panel describes some of the new features and behavior changes
           included in this update.
           <br><br>
           To open this panel again later, select <b>Help &gt; What's New in Android Studio</b>
           from the main menu.
           ]]>
-<<<<<<< HEAD
-            </description>
-            <step label="Improved developer productivity">
-                <stepElement>
-                    <section>
-                        <![CDATA[
-                            We want to ensure your workspace and environment are ready for the latest systems and
-                            optimized for speed and quality. You can enjoy a whole slew of new features and improvements
-                            that come with a major update to Intellij 2020.3, test your app with what Android 12 has to
-                            offer, improve your app performance with the updated UI for Memory Profiler, understand
-                            background task relationships with WorkManager Inspector, and use Non-Transitive R classes
-                            IDE Refactoring to increase build speed.
-                        ]]>
-                    </section>
-                </stepElement>
-            </step>
-            <step label="Improved user experience">
-                <stepElement>
-                    <section>
-                        <![CDATA[
-                            You can create previews in different configurations and navigate your code with Compose
-                            Preview, test it in isolation with Deploy Preview to Device, and inspect the full app with
-                            Layout Inspector. Throughout iterations, you can quickly edit strings and numbers and see
-                            immediate updates. Moreover, with the Accessibility Scanner in Layout Editor, your View
-                            based layouts are audited for accessibility problems.
-                        ]]>
-                    </section>
-                </stepElement>
-            </step>
-            <step label="Improved device support">
-                <stepElement>
-                    <section>
-                        <![CDATA[
-                            We have prepared new emulators and system images, and even authentic simulations for
-                            different testing scenarios: pair your watch and phone emulators with Wear OS Pairing, take
-                            a virtual run with Wear OS heart rate sensors, switch channels with GoogleTV Remote Control,
-                            and drive with Automotive OS Sensor Replay.
-                        ]]>
-                    </section>
-                </stepElement>
-            </step>
-            <step label="IntelliJ Platform Update">
-                <stepElement>
-                    <section>
-                        <![CDATA[
-                             Android Studio Arctic Fox (2020.3.1) includes the IntelliJ 2020.3 platform release, which
-                             has many new features such as Debugger interactive hints, new Welcome screen, and a ton of
-                             new code editor enhancements to speed up your workflow.
-                             <a href="https://blog.jetbrains.com/idea/2020/12/intellij-idea-2020-3/">Learn more</a>.
-                        ]]>
-                    </section>
-                </stepElement>
-            </step>
-            <step label="Android 12 lint checks">
-                <stepElement>
-                    <section>
-                        <![CDATA[
-                             We’ve added lint checks that are specific to building your app for Android 12 so that you
-                             can get guidance in context. To name a few: we have built checks for custom declarations of
-                             splash screens, coarse location permission for fine location usage, media formats, and high
-                             sensor sampling rate permission.
-                        ]]>
-                    </section>
-                </stepElement>
-            </step>
-            <step label="Non-transitive R classes Refactoring">
-                <stepElement>
-                    <section>
-                        <![CDATA[
-                            Using non-transitive R classes with the Android Gradle Plugin can lead to faster builds for
-                            applications with multiple modules. It prevents resource duplication by ensuring that each
-                            module only contains references to its own resources, without pulling references from
-                            dependencies. You can access this feature by going to Refactor > Migrate to Non-transitive R
-                            Classes.
-                        ]]>
-                    </section>
-                </stepElement>
-            </step>
-            <step label="Apple Silicon Support Preview">
-                <stepElement>
-                    <section>
-                        <![CDATA[
-                            For those using MacOS on Apple Silicon (arm64) hardware, Android Studio Arctic Fox provides
-                            preview support for this new architecture.  The arm64 platform support is still under active
-                            development, but we wanted to provide you a release order to get your feedback. Since this
-                            is a preview release for the arm64 architecture, you will have to separately download this
-                            version from the Android Studio download archive page and look for Mac (Apple Silicon).
-                        ]]>
-                    </section>
-                </stepElement>
-            </step>
-            <step label="Extended controls in the Emulator tool window">
-                <stepElement>
-                    <section>
-                        <![CDATA[
-                            Developers now have access to all extended emulator controls when the emulator is opened in
-                            a tool window. The extended controls will give developers powerful tools for testing their
-                            apps such as navigation playback, virtual sensors, and snapshots all within Android studio.
-                            To launch the Emulator within Android Studio go to Android Studio's Preferences > Tools >
-                            Emulator and select “Launch in a tool window”.
-                        ]]>
-                    </section>
-                </stepElement>
-            </step>
-            <step label="Background Task Inspector">
-                <stepElement>
-                    <section>
-                        <![CDATA[
-                            You can now utilize the Background Task Inspector to visualize, monitor, and debug your
-                            app's background workers when using WorkManager library 2.5.0 or higher. You can access it
-                            by going to View > Tool Windows > App Inspection from the menu bar. When you deploy an app
-                            on a device running API level 26 and higher, you should see active workers in the Background
-                            Task Inspector tab, as shown below.
-                            <a href="https://developer.android.com/studio/releases#background-task-inspector">Learn more</a>.
-                        ]]>
-                    </section>
-                </stepElement>
-            </step>
-            <step label="Parallel device testing with Test Matrix">
-                <stepElement>
-                    <section>
-                        <![CDATA[
-                            Instrumentation tests can now be run across multiple devices in parallel and investigated
-                            using a new specialized instrumentation test results panel, called the Test Matrix, which
-                            streams the test results in real time.
-                            <a href="https://developer.android.com/studio/releases#instrumentation-testing">Learn more</a>.
-                        ]]>
-                    </section>
-                </stepElement>
-            </step>
-            <step label="Memory Profiler new recording UI">
-                <stepElement>
-                    <section>
-                        <![CDATA[
-                            We have consolidated the Memory Profiler UI for different recording activities, such as
-                            capturing a heap dump and recording Java, Kotlin, and native memory allocations.
-                        ]]>
-                    </section>
-                </stepElement>
-            </step>
-            <step label="Updated system requirements">
-                <stepElement>
-                    <section>
-                        <![CDATA[
-                            In order to ensure that we provide the best experience for Android developers, we are
-                            updating the system requirements when using Android Studio. These requirements also
-                            represent the configurations we use to thoroughly test Android Studio to maintain high
-                            quality and performance, and we plan to update them more frequently going forward. So,
-                            while you’re still able to use systems that fall below the requirements, we can’t guarantee
-                            compatibility or support when doing so. You can see the
-                            <a href="https://developers.android.com/studio#Requirements">updated system requirements</a>
-                            on the official developer site.
-                        ]]>
-                    </section>
-                </stepElement>
-            </step>
-            <step label="Compose Preview">
-                <stepElement>
-                    <section>
-                        <![CDATA[
-                            You can create previews of your Compose UI with Compose Preview! By using the @Preview
-                            annotation, Compose previews can be made to visualize multiple components at once in
-                            different configurations (i.e themes, device) as well as create a mental mapping for you to
-                            navigate your code.
-                        ]]>
-                    </section>
-                </stepElement>
-            </step>
-            <step label="Layout Inspector for Compose">
-                <stepElement>
-                    <section>
-                        <![CDATA[
-                            You can now inspect layouts written in Compose with	Layout Inspector. Whether your app uses
-                            layouts fully written in Compose or layouts that use a hybrid of Compose and Views, the
-                            Layout Inspector helps you understand how your layouts are rendered on your running device
-                            or emulator, obtain rich details (such as parameters and modifiers passed to each
-                            composable), and debug issues that might arise. As you interact with the app, you now also
-                            have the option to either enable Live Updates to constantly stream data from your device, or
-                            reduce performance impact on your device by disabling live updates and clicking the Refresh
-                            action as needed.
-                        ]]>
-                    </section>
-                </stepElement>
-            </step>
-            <step label="Deploy Preview to Device">
-                <stepElement>
-                    <section>
-                        <![CDATA[
-                            Use this feature to deploy a snippet of your UI to a device or emulator. This will help to
-                            test small parts of your code in the device without having to start the full application.
-                            Your preview will benefit the same context (permissions, resources) as your application. You
-                            can click the Deploy to device icon on the top of any Compose preview or next to the
-                            @Preview annotation in the code editor gutter and Android Studio will deploy that @Preview
-                            to your connected device or emulator.
-                        ]]>
-                    </section>
-                </stepElement>
-            </step>
-            <step label="Live Edit of literals">
-                <stepElement>
-                    <section>
-                        <![CDATA[
-                            Live Editing of literals allows developers using Compose to quickly edit literals (strings,
-                            numbers, booleans) in their code and see the results immediately without needing to wait for
-                            compilation. The  goal of the feature is to increase your productivity by having code
-                            changes appear near instantaneously in the previews, emulator, or physical device.
-                        ]]>
-                    </section>
-                </stepElement>
-            </step>
-            <step label="Accessibility Scanner for Layout Editor">
-                <stepElement>
-                    <section>
-                        <![CDATA[
-                             Android Studio now integrates with the Android Accessibility Test Framework to help you
-                             find accessibility issues in your layouts. When using the Layout Editor, click on the error
-                             report button to launch the panel. The tool will report accessibility related issues and
-                             also offers suggested fixes for some common problems (e.g. missing content descriptions,
-                             or low contrast)
-                        ]]>
-                    </section>
-                </stepElement>
-            </step>
-            <step label="Wear OS Pairing">
-                <stepElement>
-                    <section>
-                        <![CDATA[
-                             We created a new Wear OS pairing assistant to guide developers step by step through pairing
-                             Wear OS emulators with physical or virtual phones directly in Android Studio! You can start
-                             by going to device dropdown > Wear OS emulator pairing assistant. Note that this will
-                             currently pair with Wear OS 2 companion, and newer versions of the companion app will be
-                             coming soon.
-                             <a href="https://developer.android.com/training/wearables/apps/creating#pairing-assistant">Learn more</a>.
-                        ]]>
-                    </section>
-                </stepElement>
-            </step>
-            <step label="New Wear OS system images">
-                <stepElement>
-                    <section>
-                        <![CDATA[
-                             A developer preview of the Android 11 (API level 30) system image is now available so that
-                             you can use and play with the newest version of the platform!
-                        ]]>
-                    </section>
-                </stepElement>
-            </step>
-            <step label="Heart Rate Sensor for Wear OS Emulators">
-                <stepElement>
-                    <section>
-                        <![CDATA[
-                             To help you test your Wear OS apps, the Android Emulator now has support for the
-                             <a href="https://developer.android.com/training/wearables/apps/creating#pairing-assistant">Heart Rate Sensor API</a>
-                             when you run the Wear OS emulator. Make sure you are running at least Android Emulator
-                             v30.4.5 downloaded via the Android Studio SDK Manager.
-                        ]]>
-                    </section>
-                </stepElement>
-            </step>
-            <step label="Google TV Remote Control">
-                <stepElement>
-                    <section>
-                        <![CDATA[
-                             On top of running the new Google TV UI, we now have an updated Remote control panel, which
-                             has mapping for the new Google TV remote controls features like: user profile, and settings.
-                        ]]>
-                    </section>
-                </stepElement>
-            </step>
-            <step label="New Google TV system images">
-                <stepElement>
-                    <section>
-                        <![CDATA[
-                             We have updated the system images to reflect the new Google TV experience allowing you to
-                             freely explore the UI.
-                        ]]>
-                    </section>
-                </stepElement>
-            </step>
-            <step label="Automotive OS Sensor Replay">
-                <stepElement>
-                    <section>
-                        <![CDATA[
-                             You can now use the Android Automotive emulator to simulate driving scenarios, with the
-                             ability to replay car sensor data (e.g. speed, gear), completing your development and
-                             testing workflow.
-                        ]]>
-                    </section>
-                </stepElement>
-            </step>
-            <footerstep label="">
-                <stepElement>
-                    <section>
-                        <![CDATA[
-                            <br><em>Last updated 7/28/2021</em><br><br>
-                        ]]>
-                    </section>
-                </stepElement>
-            </footerstep>
-        </tutorial>
-    </feature>
-=======
       </description>
       <footerStep label="">
         <stepElement>
@@ -369,5 +48,4 @@
       </footerStep>
     </tutorial>
   </feature>
->>>>>>> 477885a9
 </tutorialBundle>