--- conflicted
+++ resolved
@@ -19,11 +19,7 @@
     resourceRoot="/"
     stepByStep="false"
     hideStepIndex="true"
-<<<<<<< HEAD
-    version="2021.2.02">
-=======
     version="2022.1.1.1">
->>>>>>> ad5b6ee3
   <feature
       name="What's New in Electric Eel">
     <tutorial
@@ -276,11 +272,7 @@
         <stepElement>
           <section>
             <![CDATA[
-<<<<<<< HEAD
-              <br><em>Last updated 04/20/2022</em><br><br>
-=======
               <br><em>Last updated 5/11/2022</em><br><br>
->>>>>>> ad5b6ee3
             ]]>
           </section>
         </stepElement>
