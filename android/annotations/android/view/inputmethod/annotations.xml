--- conflicted
+++ resolved
@@ -11,8 +11,6 @@
       <val name="value" val="&quot;android.permission.WRITE_SECURE_SETTINGS&quot;" />
     </annotation>
   </item>
-<<<<<<< HEAD
-=======
   <item name="android.view.inputmethod.InputMethodManager void dispatchKeyEventFromInputMethod(android.view.View, android.view.KeyEvent) 0">
     <annotation name="android.support.annotation.Nullable" />
   </item>
@@ -25,7 +23,6 @@
   <item name="android.view.inputmethod.InputMethodSubtype java.lang.String getLanguageTag()">
     <annotation name="android.support.annotation.NonNull" />
   </item>
->>>>>>> 4870ec21
   <item name="android.view.inputmethod.InputMethodSubtype java.lang.String getLocale()">
     <annotation name="android.support.annotation.NonNull" />
   </item>
