<?xml version="1.0" encoding="UTF-8"?>
<root>
  <item name="android.os.AsyncTask Result doInBackground(Params...)">
    <annotation name="android.support.annotation.WorkerThread" />
  </item>
  <item name="android.os.AsyncTask android.os.AsyncTask&lt;Params,Progress,Result&gt; execute(Params...)">
    <annotation name="android.support.annotation.MainThread" />
  </item>
  <item name="android.os.AsyncTask android.os.AsyncTask&lt;Params,Progress,Result&gt; executeOnExecutor(java.util.concurrent.Executor, Params...)">
    <annotation name="android.support.annotation.MainThread" />
  </item>
  <item name="android.os.AsyncTask void execute(java.lang.Runnable)">
    <annotation name="android.support.annotation.MainThread" />
  </item>
  <item name="android.os.AsyncTask void onCancelled()">
    <annotation name="android.support.annotation.MainThread" />
  </item>
  <item name="android.os.AsyncTask void onCancelled(Result)">
    <annotation name="android.support.annotation.MainThread" />
  </item>
  <item name="android.os.AsyncTask void onPostExecute(Result)">
    <annotation name="android.support.annotation.MainThread" />
  </item>
  <item name="android.os.AsyncTask void onPreExecute()">
    <annotation name="android.support.annotation.MainThread" />
  </item>
  <item name="android.os.AsyncTask void onProgressUpdate(Progress...)">
    <annotation name="android.support.annotation.MainThread" />
  </item>
  <item name="android.os.AsyncTask void publishProgress(Progress...)">
    <annotation name="android.support.annotation.WorkerThread" />
  </item>
  <item name="android.os.BaseBundle boolean[] getBooleanArray(java.lang.String)">
    <annotation name="android.support.annotation.Nullable" />
  </item>
  <item name="android.os.BaseBundle boolean[] getBooleanArray(java.lang.String) 0">
    <annotation name="android.support.annotation.Nullable" />
  </item>
  <item name="android.os.BaseBundle double[] getDoubleArray(java.lang.String)">
    <annotation name="android.support.annotation.Nullable" />
  </item>
  <item name="android.os.BaseBundle double[] getDoubleArray(java.lang.String) 0">
    <annotation name="android.support.annotation.Nullable" />
  </item>
  <item name="android.os.BaseBundle int[] getIntArray(java.lang.String)">
    <annotation name="android.support.annotation.Nullable" />
  </item>
  <item name="android.os.BaseBundle int[] getIntArray(java.lang.String) 0">
    <annotation name="android.support.annotation.Nullable" />
  </item>
  <item name="android.os.BaseBundle java.lang.Object get(java.lang.String)">
    <annotation name="android.support.annotation.Nullable" />
  </item>
  <item name="android.os.BaseBundle java.lang.String getString(java.lang.String)">
    <annotation name="android.support.annotation.Nullable" />
  </item>
  <item name="android.os.BaseBundle java.lang.String getString(java.lang.String) 0">
    <annotation name="android.support.annotation.Nullable" />
  </item>
  <item name="android.os.BaseBundle java.lang.String getString(java.lang.String, java.lang.String) 0">
    <annotation name="android.support.annotation.Nullable" />
  </item>
  <item name="android.os.BaseBundle java.lang.String[] getStringArray(java.lang.String)">
    <annotation name="android.support.annotation.Nullable" />
  </item>
  <item name="android.os.BaseBundle java.lang.String[] getStringArray(java.lang.String) 0">
    <annotation name="android.support.annotation.Nullable" />
  </item>
  <item name="android.os.BaseBundle long[] getLongArray(java.lang.String)">
    <annotation name="android.support.annotation.Nullable" />
  </item>
  <item name="android.os.BaseBundle long[] getLongArray(java.lang.String) 0">
    <annotation name="android.support.annotation.Nullable" />
  </item>
  <item name="android.os.BaseBundle void putBoolean(java.lang.String, boolean) 0">
    <annotation name="android.support.annotation.Nullable" />
  </item>
  <item name="android.os.BaseBundle void putBooleanArray(java.lang.String, boolean[]) 0">
    <annotation name="android.support.annotation.Nullable" />
  </item>
  <item name="android.os.BaseBundle void putBooleanArray(java.lang.String, boolean[]) 1">
    <annotation name="android.support.annotation.Nullable" />
  </item>
  <item name="android.os.BaseBundle void putDouble(java.lang.String, double) 0">
    <annotation name="android.support.annotation.Nullable" />
  </item>
  <item name="android.os.BaseBundle void putDoubleArray(java.lang.String, double[]) 0">
    <annotation name="android.support.annotation.Nullable" />
  </item>
  <item name="android.os.BaseBundle void putDoubleArray(java.lang.String, double[]) 1">
    <annotation name="android.support.annotation.Nullable" />
  </item>
  <item name="android.os.BaseBundle void putInt(java.lang.String, int) 0">
    <annotation name="android.support.annotation.Nullable" />
  </item>
  <item name="android.os.BaseBundle void putIntArray(java.lang.String, int[]) 0">
    <annotation name="android.support.annotation.Nullable" />
  </item>
  <item name="android.os.BaseBundle void putIntArray(java.lang.String, int[]) 1">
    <annotation name="android.support.annotation.Nullable" />
  </item>
  <item name="android.os.BaseBundle void putLong(java.lang.String, long) 0">
    <annotation name="android.support.annotation.Nullable" />
  </item>
  <item name="android.os.BaseBundle void putLongArray(java.lang.String, long[]) 0">
    <annotation name="android.support.annotation.Nullable" />
  </item>
  <item name="android.os.BaseBundle void putLongArray(java.lang.String, long[]) 1">
    <annotation name="android.support.annotation.Nullable" />
  </item>
  <item name="android.os.BaseBundle void putString(java.lang.String, java.lang.String) 0">
    <annotation name="android.support.annotation.Nullable" />
  </item>
  <item name="android.os.BaseBundle void putString(java.lang.String, java.lang.String) 1">
    <annotation name="android.support.annotation.Nullable" />
  </item>
  <item name="android.os.BaseBundle void putStringArray(java.lang.String, java.lang.String[]) 0">
    <annotation name="android.support.annotation.Nullable" />
  </item>
  <item name="android.os.BaseBundle void putStringArray(java.lang.String, java.lang.String[]) 1">
    <annotation name="android.support.annotation.Nullable" />
  </item>
  <item name="android.os.BatteryManager">
    <annotation name="android.support.annotation.SystemService">
      <val name="value" val="android.content.Context.BATTERY_SERVICE" />
    </annotation>
  </item>
  <item name="android.os.Build java.lang.String getSerial()">
    <annotation name="android.support.annotation.RequiresPermission">
      <val name="value" val="&quot;android.permission.READ_PHONE_STATE&quot;" />
    </annotation>
  </item>
  <item name="android.os.Bundle T getParcelable(java.lang.String)">
    <annotation name="android.support.annotation.Nullable" />
  </item>
  <item name="android.os.Bundle T getParcelable(java.lang.String) 0">
    <annotation name="android.support.annotation.Nullable" />
  </item>
  <item name="android.os.Bundle android.os.Bundle getBundle(java.lang.String)">
    <annotation name="android.support.annotation.Nullable" />
  </item>
  <item name="android.os.Bundle android.os.Bundle getBundle(java.lang.String) 0">
    <annotation name="android.support.annotation.Nullable" />
  </item>
  <item name="android.os.Bundle android.os.IBinder getBinder(java.lang.String)">
    <annotation name="android.support.annotation.Nullable" />
  </item>
  <item name="android.os.Bundle android.os.IBinder getBinder(java.lang.String) 0">
    <annotation name="android.support.annotation.Nullable" />
  </item>
  <item name="android.os.Bundle android.os.Parcelable[] getParcelableArray(java.lang.String)">
    <annotation name="android.support.annotation.Nullable" />
  </item>
  <item name="android.os.Bundle android.os.Parcelable[] getParcelableArray(java.lang.String) 0">
    <annotation name="android.support.annotation.Nullable" />
  </item>
  <item name="android.os.Bundle android.util.Size getSize(java.lang.String)">
    <annotation name="android.support.annotation.Nullable" />
  </item>
  <item name="android.os.Bundle android.util.Size getSize(java.lang.String) 0">
    <annotation name="android.support.annotation.Nullable" />
  </item>
  <item name="android.os.Bundle android.util.SizeF getSizeF(java.lang.String)">
    <annotation name="android.support.annotation.Nullable" />
  </item>
  <item name="android.os.Bundle android.util.SizeF getSizeF(java.lang.String) 0">
    <annotation name="android.support.annotation.Nullable" />
  </item>
  <item name="android.os.Bundle android.util.SparseArray&lt;T&gt; getSparseParcelableArray(java.lang.String)">
    <annotation name="android.support.annotation.Nullable" />
  </item>
  <item name="android.os.Bundle android.util.SparseArray&lt;T&gt; getSparseParcelableArray(java.lang.String) 0">
    <annotation name="android.support.annotation.Nullable" />
  </item>
  <item name="android.os.Bundle byte[] getByteArray(java.lang.String)">
    <annotation name="android.support.annotation.Nullable" />
  </item>
  <item name="android.os.Bundle byte[] getByteArray(java.lang.String) 0">
    <annotation name="android.support.annotation.Nullable" />
  </item>
  <item name="android.os.Bundle char[] getCharArray(java.lang.String)">
    <annotation name="android.support.annotation.Nullable" />
  </item>
  <item name="android.os.Bundle char[] getCharArray(java.lang.String) 0">
    <annotation name="android.support.annotation.Nullable" />
  </item>
  <item name="android.os.Bundle float[] getFloatArray(java.lang.String)">
    <annotation name="android.support.annotation.Nullable" />
  </item>
  <item name="android.os.Bundle float[] getFloatArray(java.lang.String) 0">
    <annotation name="android.support.annotation.Nullable" />
  </item>
  <item name="android.os.Bundle java.io.Serializable getSerializable(java.lang.String)">
    <annotation name="android.support.annotation.Nullable" />
  </item>
  <item name="android.os.Bundle java.io.Serializable getSerializable(java.lang.String) 0">
    <annotation name="android.support.annotation.Nullable" />
  </item>
  <item name="android.os.Bundle java.lang.CharSequence getCharSequence(java.lang.String)">
    <annotation name="android.support.annotation.Nullable" />
  </item>
  <item name="android.os.Bundle java.lang.CharSequence getCharSequence(java.lang.String) 0">
    <annotation name="android.support.annotation.Nullable" />
  </item>
  <item name="android.os.Bundle java.lang.CharSequence getCharSequence(java.lang.String, java.lang.CharSequence) 0">
    <annotation name="android.support.annotation.Nullable" />
  </item>
  <item name="android.os.Bundle java.lang.CharSequence[] getCharSequenceArray(java.lang.String)">
    <annotation name="android.support.annotation.Nullable" />
  </item>
  <item name="android.os.Bundle java.lang.CharSequence[] getCharSequenceArray(java.lang.String) 0">
    <annotation name="android.support.annotation.Nullable" />
  </item>
  <item name="android.os.Bundle java.util.ArrayList&lt;T&gt; getParcelableArrayList(java.lang.String)">
    <annotation name="android.support.annotation.Nullable" />
  </item>
  <item name="android.os.Bundle java.util.ArrayList&lt;T&gt; getParcelableArrayList(java.lang.String) 0">
    <annotation name="android.support.annotation.Nullable" />
  </item>
  <item name="android.os.Bundle java.util.ArrayList&lt;java.lang.CharSequence&gt; getCharSequenceArrayList(java.lang.String)">
    <annotation name="android.support.annotation.Nullable" />
  </item>
  <item name="android.os.Bundle java.util.ArrayList&lt;java.lang.CharSequence&gt; getCharSequenceArrayList(java.lang.String) 0">
    <annotation name="android.support.annotation.Nullable" />
  </item>
  <item name="android.os.Bundle java.util.ArrayList&lt;java.lang.Integer&gt; getIntegerArrayList(java.lang.String)">
    <annotation name="android.support.annotation.Nullable" />
  </item>
  <item name="android.os.Bundle java.util.ArrayList&lt;java.lang.Integer&gt; getIntegerArrayList(java.lang.String) 0">
    <annotation name="android.support.annotation.Nullable" />
  </item>
  <item name="android.os.Bundle java.util.ArrayList&lt;java.lang.String&gt; getStringArrayList(java.lang.String)">
    <annotation name="android.support.annotation.Nullable" />
  </item>
  <item name="android.os.Bundle java.util.ArrayList&lt;java.lang.String&gt; getStringArrayList(java.lang.String) 0">
    <annotation name="android.support.annotation.Nullable" />
  </item>
  <item name="android.os.Bundle short[] getShortArray(java.lang.String)">
    <annotation name="android.support.annotation.Nullable" />
  </item>
  <item name="android.os.Bundle short[] getShortArray(java.lang.String) 0">
    <annotation name="android.support.annotation.Nullable" />
  </item>
  <item name="android.os.Bundle void putBinder(java.lang.String, android.os.IBinder) 0">
    <annotation name="android.support.annotation.Nullable" />
  </item>
  <item name="android.os.Bundle void putBinder(java.lang.String, android.os.IBinder) 1">
    <annotation name="android.support.annotation.Nullable" />
  </item>
  <item name="android.os.Bundle void putBundle(java.lang.String, android.os.Bundle) 0">
    <annotation name="android.support.annotation.Nullable" />
  </item>
  <item name="android.os.Bundle void putBundle(java.lang.String, android.os.Bundle) 1">
    <annotation name="android.support.annotation.Nullable" />
  </item>
  <item name="android.os.Bundle void putByte(java.lang.String, byte) 0">
    <annotation name="android.support.annotation.Nullable" />
  </item>
  <item name="android.os.Bundle void putByteArray(java.lang.String, byte[]) 0">
    <annotation name="android.support.annotation.Nullable" />
  </item>
  <item name="android.os.Bundle void putByteArray(java.lang.String, byte[]) 1">
    <annotation name="android.support.annotation.Nullable" />
  </item>
  <item name="android.os.Bundle void putChar(java.lang.String, char) 0">
    <annotation name="android.support.annotation.Nullable" />
  </item>
  <item name="android.os.Bundle void putCharArray(java.lang.String, char[]) 0">
    <annotation name="android.support.annotation.Nullable" />
  </item>
  <item name="android.os.Bundle void putCharArray(java.lang.String, char[]) 1">
    <annotation name="android.support.annotation.Nullable" />
  </item>
  <item name="android.os.Bundle void putCharSequence(java.lang.String, java.lang.CharSequence) 0">
    <annotation name="android.support.annotation.Nullable" />
  </item>
  <item name="android.os.Bundle void putCharSequence(java.lang.String, java.lang.CharSequence) 1">
    <annotation name="android.support.annotation.Nullable" />
  </item>
  <item name="android.os.Bundle void putCharSequenceArray(java.lang.String, java.lang.CharSequence[]) 0">
    <annotation name="android.support.annotation.Nullable" />
  </item>
  <item name="android.os.Bundle void putCharSequenceArray(java.lang.String, java.lang.CharSequence[]) 1">
    <annotation name="android.support.annotation.Nullable" />
  </item>
  <item name="android.os.Bundle void putCharSequenceArrayList(java.lang.String, java.util.ArrayList&lt;java.lang.CharSequence&gt;) 0">
    <annotation name="android.support.annotation.Nullable" />
  </item>
  <item name="android.os.Bundle void putCharSequenceArrayList(java.lang.String, java.util.ArrayList&lt;java.lang.CharSequence&gt;) 1">
    <annotation name="android.support.annotation.Nullable" />
  </item>
  <item name="android.os.Bundle void putFloat(java.lang.String, float) 0">
    <annotation name="android.support.annotation.Nullable" />
  </item>
  <item name="android.os.Bundle void putFloatArray(java.lang.String, float[]) 0">
    <annotation name="android.support.annotation.Nullable" />
  </item>
  <item name="android.os.Bundle void putFloatArray(java.lang.String, float[]) 1">
    <annotation name="android.support.annotation.Nullable" />
  </item>
  <item name="android.os.Bundle void putIntegerArrayList(java.lang.String, java.util.ArrayList&lt;java.lang.Integer&gt;) 0">
    <annotation name="android.support.annotation.Nullable" />
  </item>
  <item name="android.os.Bundle void putIntegerArrayList(java.lang.String, java.util.ArrayList&lt;java.lang.Integer&gt;) 1">
    <annotation name="android.support.annotation.Nullable" />
  </item>
  <item name="android.os.Bundle void putParcelable(java.lang.String, android.os.Parcelable) 0">
    <annotation name="android.support.annotation.Nullable" />
  </item>
  <item name="android.os.Bundle void putParcelable(java.lang.String, android.os.Parcelable) 1">
    <annotation name="android.support.annotation.Nullable" />
  </item>
  <item name="android.os.Bundle void putParcelableArray(java.lang.String, android.os.Parcelable[]) 0">
    <annotation name="android.support.annotation.Nullable" />
  </item>
  <item name="android.os.Bundle void putParcelableArray(java.lang.String, android.os.Parcelable[]) 1">
    <annotation name="android.support.annotation.Nullable" />
  </item>
  <item name="android.os.Bundle void putParcelableArrayList(java.lang.String, java.util.ArrayList&lt;? extends android.os.Parcelable&gt;) 0">
    <annotation name="android.support.annotation.Nullable" />
  </item>
  <item name="android.os.Bundle void putParcelableArrayList(java.lang.String, java.util.ArrayList&lt;? extends android.os.Parcelable&gt;) 1">
    <annotation name="android.support.annotation.Nullable" />
  </item>
  <item name="android.os.Bundle void putSerializable(java.lang.String, java.io.Serializable) 0">
    <annotation name="android.support.annotation.Nullable" />
  </item>
  <item name="android.os.Bundle void putSerializable(java.lang.String, java.io.Serializable) 1">
    <annotation name="android.support.annotation.Nullable" />
  </item>
  <item name="android.os.Bundle void putShort(java.lang.String, short) 0">
    <annotation name="android.support.annotation.Nullable" />
  </item>
  <item name="android.os.Bundle void putShortArray(java.lang.String, short[]) 0">
    <annotation name="android.support.annotation.Nullable" />
  </item>
  <item name="android.os.Bundle void putShortArray(java.lang.String, short[]) 1">
    <annotation name="android.support.annotation.Nullable" />
  </item>
  <item name="android.os.Bundle void putSize(java.lang.String, android.util.Size) 0">
    <annotation name="android.support.annotation.Nullable" />
  </item>
  <item name="android.os.Bundle void putSize(java.lang.String, android.util.Size) 1">
    <annotation name="android.support.annotation.Nullable" />
  </item>
  <item name="android.os.Bundle void putSizeF(java.lang.String, android.util.SizeF) 0">
    <annotation name="android.support.annotation.Nullable" />
  </item>
  <item name="android.os.Bundle void putSizeF(java.lang.String, android.util.SizeF) 1">
    <annotation name="android.support.annotation.Nullable" />
  </item>
  <item name="android.os.Bundle void putSparseParcelableArray(java.lang.String, android.util.SparseArray&lt;? extends android.os.Parcelable&gt;) 0">
    <annotation name="android.support.annotation.Nullable" />
  </item>
  <item name="android.os.Bundle void putSparseParcelableArray(java.lang.String, android.util.SparseArray&lt;? extends android.os.Parcelable&gt;) 1">
    <annotation name="android.support.annotation.Nullable" />
  </item>
  <item name="android.os.Bundle void putStringArrayList(java.lang.String, java.util.ArrayList&lt;java.lang.String&gt;) 0">
    <annotation name="android.support.annotation.Nullable" />
  </item>
  <item name="android.os.Bundle void putStringArrayList(java.lang.String, java.util.ArrayList&lt;java.lang.String&gt;) 1">
    <annotation name="android.support.annotation.Nullable" />
  </item>
  <item name="android.os.DropBoxManager">
    <annotation name="android.support.annotation.SystemService">
      <val name="value" val="android.content.Context.DROPBOX_SERVICE" />
    </annotation>
  </item>
  <item name="android.os.FileObserver void onEvent(int, java.lang.String) 1">
    <annotation name="android.support.annotation.Nullable" />
  </item>
  <item name="android.os.HardwarePropertiesManager">
    <annotation name="android.support.annotation.SystemService">
      <val name="value" val="android.content.Context.HARDWARE_PROPERTIES_SERVICE" />
    </annotation>
  </item>
  <item name="android.os.HardwarePropertiesManager android.os.CpuUsageInfo[] getCpuUsages()">
    <annotation name="android.support.annotation.NonNull" />
  </item>
  <item name="android.os.HardwarePropertiesManager float[] getDeviceTemperatures(int, int)">
    <annotation name="android.support.annotation.NonNull" />
  </item>
  <item name="android.os.HardwarePropertiesManager float[] getDeviceTemperatures(int, int) 0">
    <annotation name="android.support.annotation.IntDef">
      <val name="value" val="{android.os.HardwarePropertiesManager.DEVICE_TEMPERATURE_CPU, android.os.HardwarePropertiesManager.DEVICE_TEMPERATURE_GPU, android.os.HardwarePropertiesManager.DEVICE_TEMPERATURE_BATTERY, android.os.HardwarePropertiesManager.DEVICE_TEMPERATURE_SKIN}" />
    </annotation>
  </item>
  <item name="android.os.HardwarePropertiesManager float[] getDeviceTemperatures(int, int) 1">
    <annotation name="android.support.annotation.IntDef">
      <val name="value" val="{android.os.HardwarePropertiesManager.TEMPERATURE_CURRENT, android.os.HardwarePropertiesManager.TEMPERATURE_THROTTLING, android.os.HardwarePropertiesManager.TEMPERATURE_SHUTDOWN, android.os.HardwarePropertiesManager.TEMPERATURE_THROTTLING_BELOW_VR_MIN}" />
    </annotation>
  </item>
  <item name="android.os.HardwarePropertiesManager float[] getFanSpeeds()">
    <annotation name="android.support.annotation.NonNull" />
  </item>
  <item name="android.os.LocaleList LocaleList(java.util.Locale...) 0">
    <annotation name="android.support.annotation.NonNull" />
  </item>
  <item name="android.os.LocaleList android.os.LocaleList forLanguageTags(java.lang.String)">
    <annotation name="android.support.annotation.NonNull" />
  </item>
  <item name="android.os.LocaleList android.os.LocaleList forLanguageTags(java.lang.String) 0">
    <annotation name="android.support.annotation.Nullable" />
  </item>
  <item name="android.os.LocaleList android.os.LocaleList getAdjustedDefault()">
    <annotation name="android.support.annotation.NonNull" />
    <annotation name="android.support.annotation.Size">
      <val name="min" val="1" />
    </annotation>
  </item>
  <item name="android.os.LocaleList android.os.LocaleList getDefault()">
    <annotation name="android.support.annotation.NonNull" />
    <annotation name="android.support.annotation.Size">
      <val name="min" val="1" />
    </annotation>
  </item>
  <item name="android.os.LocaleList android.os.LocaleList getEmptyLocaleList()">
    <annotation name="android.support.annotation.NonNull" />
  </item>
  <item name="android.os.LocaleList int indexOf(java.util.Locale)">
    <annotation name="android.support.annotation.IntRange">
      <val name="from" val="-1" />
    </annotation>
  </item>
  <item name="android.os.LocaleList int size()">
    <annotation name="android.support.annotation.IntRange">
      <val name="from" val="0" />
    </annotation>
  </item>
  <item name="android.os.LocaleList java.lang.String toLanguageTags()">
    <annotation name="android.support.annotation.NonNull" />
  </item>
  <item name="android.os.LocaleList java.util.Locale getFirstMatch(java.lang.String[])">
    <annotation name="android.support.annotation.Nullable" />
  </item>
  <item name="android.os.LocaleList void setDefault(android.os.LocaleList) 0">
    <annotation name="android.support.annotation.NonNull" />
    <annotation name="android.support.annotation.Size">
      <val name="min" val="1" />
    </annotation>
  </item>
  <item name="android.os.Looper android.os.Looper myLooper()">
    <annotation name="android.support.annotation.Nullable" />
  </item>
  <item name="android.os.Looper android.os.MessageQueue getQueue()">
    <annotation name="android.support.annotation.NonNull" />
  </item>
  <item name="android.os.Looper android.os.MessageQueue myQueue()">
    <annotation name="android.support.annotation.NonNull" />
  </item>
  <item name="android.os.Looper java.lang.Thread getThread()">
    <annotation name="android.support.annotation.NonNull" />
  </item>
  <item name="android.os.Looper void dump(android.util.Printer, java.lang.String) 0">
    <annotation name="android.support.annotation.NonNull" />
  </item>
  <item name="android.os.Looper void dump(android.util.Printer, java.lang.String) 1">
    <annotation name="android.support.annotation.NonNull" />
  </item>
  <item name="android.os.Looper void setMessageLogging(android.util.Printer) 0">
    <annotation name="android.support.annotation.Nullable" />
  </item>
  <item name="android.os.MessageQueue void addIdleHandler(android.os.MessageQueue.IdleHandler) 0">
    <annotation name="android.support.annotation.NonNull" />
  </item>
  <item name="android.os.MessageQueue void addOnFileDescriptorEventListener(java.io.FileDescriptor, int, android.os.MessageQueue.OnFileDescriptorEventListener) 0">
    <annotation name="android.support.annotation.NonNull" />
  </item>
  <item name="android.os.MessageQueue void addOnFileDescriptorEventListener(java.io.FileDescriptor, int, android.os.MessageQueue.OnFileDescriptorEventListener) 1">
    <annotation name="android.support.annotation.IntDef">
      <val name="value" val="{android.os.MessageQueue.OnFileDescriptorEventListener.EVENT_INPUT, android.os.MessageQueue.OnFileDescriptorEventListener.EVENT_OUTPUT, android.os.MessageQueue.OnFileDescriptorEventListener.EVENT_ERROR}" />
      <val name="flag" val="true" />
    </annotation>
  </item>
  <item name="android.os.MessageQueue void addOnFileDescriptorEventListener(java.io.FileDescriptor, int, android.os.MessageQueue.OnFileDescriptorEventListener) 2">
    <annotation name="android.support.annotation.NonNull" />
  </item>
  <item name="android.os.MessageQueue void removeIdleHandler(android.os.MessageQueue.IdleHandler) 0">
    <annotation name="android.support.annotation.NonNull" />
  </item>
  <item name="android.os.MessageQueue void removeOnFileDescriptorEventListener(java.io.FileDescriptor) 0">
    <annotation name="android.support.annotation.NonNull" />
  </item>
  <item name="android.os.MessageQueue.OnFileDescriptorEventListener int onFileDescriptorEvents(java.io.FileDescriptor, int)">
    <annotation name="android.support.annotation.IntDef">
      <val name="value" val="{android.os.MessageQueue.OnFileDescriptorEventListener.EVENT_INPUT, android.os.MessageQueue.OnFileDescriptorEventListener.EVENT_OUTPUT, android.os.MessageQueue.OnFileDescriptorEventListener.EVENT_ERROR}" />
      <val name="flag" val="true" />
    </annotation>
  </item>
  <item name="android.os.MessageQueue.OnFileDescriptorEventListener int onFileDescriptorEvents(java.io.FileDescriptor, int) 0">
    <annotation name="android.support.annotation.NonNull" />
  </item>
  <item name="android.os.MessageQueue.OnFileDescriptorEventListener int onFileDescriptorEvents(java.io.FileDescriptor, int) 1">
    <annotation name="android.support.annotation.IntDef">
      <val name="value" val="{android.os.MessageQueue.OnFileDescriptorEventListener.EVENT_INPUT, android.os.MessageQueue.OnFileDescriptorEventListener.EVENT_OUTPUT, android.os.MessageQueue.OnFileDescriptorEventListener.EVENT_ERROR}" />
      <val name="flag" val="true" />
    </annotation>
  </item>
  <item name="android.os.Parcelable int describeContents()">
    <annotation name="android.support.annotation.IntDef">
      <val name="value" val="{android.os.Parcelable.CONTENTS_FILE_DESCRIPTOR}" />
      <val name="flag" val="true" />
    </annotation>
  </item>
  <item name="android.os.Parcelable void writeToParcel(android.os.Parcel, int) 1">
    <annotation name="android.support.annotation.IntDef">
      <val name="value" val="{android.os.Parcelable.PARCELABLE_WRITE_RETURN_VALUE}" />
      <val name="flag" val="true" />
    </annotation>
  </item>
  <item name="android.os.PersistableBundle android.os.PersistableBundle getPersistableBundle(java.lang.String)">
    <annotation name="android.support.annotation.Nullable" />
  </item>
  <item name="android.os.PersistableBundle android.os.PersistableBundle getPersistableBundle(java.lang.String) 0">
    <annotation name="android.support.annotation.Nullable" />
  </item>
  <item name="android.os.PersistableBundle void putPersistableBundle(java.lang.String, android.os.PersistableBundle) 0">
    <annotation name="android.support.annotation.Nullable" />
  </item>
  <item name="android.os.PersistableBundle void putPersistableBundle(java.lang.String, android.os.PersistableBundle) 1">
    <annotation name="android.support.annotation.Nullable" />
  </item>
  <item name="android.os.PowerManager">
    <annotation name="android.support.annotation.SystemService">
      <val name="value" val="android.content.Context.POWER_SERVICE" />
    </annotation>
  </item>
  <item name="android.os.RecoverySystem">
  </item>
  <item name="android.os.RecoverySystem void installPackage(android.content.Context, java.io.File)">
    <annotation name="android.support.annotation.RequiresPermission">
      <val name="value" val="&quot;android.permission.RECOVERY&quot;" />
    </annotation>
  </item>
  <item name="android.os.UserManager">
    <annotation name="android.support.annotation.SystemService">
      <val name="value" val="android.content.Context.USER_SERVICE" />
    </annotation>
  </item>
  <item name="android.os.UserManager android.content.Intent createUserCreationIntent(java.lang.String, java.lang.String, java.lang.String, android.os.PersistableBundle) 0">
    <annotation name="android.support.annotation.Nullable" />
  </item>
  <item name="android.os.UserManager android.content.Intent createUserCreationIntent(java.lang.String, java.lang.String, java.lang.String, android.os.PersistableBundle) 1">
    <annotation name="android.support.annotation.Nullable" />
  </item>
  <item name="android.os.UserManager android.content.Intent createUserCreationIntent(java.lang.String, java.lang.String, java.lang.String, android.os.PersistableBundle) 2">
    <annotation name="android.support.annotation.Nullable" />
  </item>
  <item name="android.os.UserManager android.content.Intent createUserCreationIntent(java.lang.String, java.lang.String, java.lang.String, android.os.PersistableBundle) 3">
    <annotation name="android.support.annotation.Nullable" />
  </item>
  <item name="android.os.UserManager android.os.Bundle getApplicationRestrictions(java.lang.String)">
    <annotation name="android.support.annotation.WorkerThread" />
  </item>
<<<<<<< HEAD
=======
  <item name="android.os.Vibrator">
    <annotation name="android.support.annotation.SystemService">
      <val name="value" val="android.content.Context.VIBRATOR_SERVICE" />
    </annotation>
  </item>
  <item name="android.os.Vibrator void cancel()">
    <annotation name="android.support.annotation.RequiresPermission">
      <val name="value" val="&quot;android.permission.VIBRATE&quot;" />
    </annotation>
  </item>
  <item name="android.os.Vibrator void vibrate(android.os.VibrationEffect)">
    <annotation name="android.support.annotation.RequiresPermission">
      <val name="value" val="&quot;android.permission.VIBRATE&quot;" />
    </annotation>
  </item>
  <item name="android.os.Vibrator void vibrate(android.os.VibrationEffect, android.media.AudioAttributes)">
    <annotation name="android.support.annotation.RequiresPermission">
      <val name="value" val="&quot;android.permission.VIBRATE&quot;" />
    </annotation>
  </item>
  <item name="android.os.Vibrator void vibrate(long)">
    <annotation name="android.support.annotation.RequiresPermission">
      <val name="value" val="&quot;android.permission.VIBRATE&quot;" />
    </annotation>
  </item>
  <item name="android.os.Vibrator void vibrate(long, android.media.AudioAttributes)">
    <annotation name="android.support.annotation.RequiresPermission">
      <val name="value" val="&quot;android.permission.VIBRATE&quot;" />
    </annotation>
  </item>
  <item name="android.os.Vibrator void vibrate(long[], int)">
    <annotation name="android.support.annotation.RequiresPermission">
      <val name="value" val="&quot;android.permission.VIBRATE&quot;" />
    </annotation>
  </item>
  <item name="android.os.Vibrator void vibrate(long[], int, android.media.AudioAttributes)">
    <annotation name="android.support.annotation.RequiresPermission">
      <val name="value" val="&quot;android.permission.VIBRATE&quot;" />
    </annotation>
  </item>
>>>>>>> c8fa6d74
</root>
<|MERGE_RESOLUTION|>--- conflicted
+++ resolved
@@ -552,8 +552,6 @@
   <item name="android.os.UserManager android.os.Bundle getApplicationRestrictions(java.lang.String)">
     <annotation name="android.support.annotation.WorkerThread" />
   </item>
-<<<<<<< HEAD
-=======
   <item name="android.os.Vibrator">
     <annotation name="android.support.annotation.SystemService">
       <val name="value" val="android.content.Context.VIBRATOR_SERVICE" />
@@ -594,5 +592,4 @@
       <val name="value" val="&quot;android.permission.VIBRATE&quot;" />
     </annotation>
   </item>
->>>>>>> c8fa6d74
 </root>
