--- conflicted
+++ resolved
@@ -209,14 +209,11 @@
   </item>
   <item name="android.util.Half short trunc(short) 0">
     <annotation name="android.support.annotation.HalfFloat" />
-<<<<<<< HEAD
-=======
   </item>
   <item name="android.util.Log boolean isLoggable(java.lang.String, int) 0">
     <annotation name="android.support.annotation.Size">
       <val name="max" val="23" />
     </annotation>
->>>>>>> 7bd3f2d2
   </item>
   <item name="android.util.Log boolean isLoggable(java.lang.String, int) 1">
     <annotation name="android.support.annotation.IntDef">
@@ -234,6 +231,9 @@
       <val name="flag" val="true" />
     </annotation>
   </item>
+  <item name="android.util.TypedValue float getDimension(android.util.DisplayMetrics)">
+    <annotation name="android.support.annotation.Px" />
+  </item>
   <item name="android.util.TypedValue resourceId">
     <annotation name="android.support.annotation.AnyRes" />
   </item>
