--- conflicted
+++ resolved
@@ -1,7 +1,5 @@
 <?xml version="1.0" encoding="UTF-8"?>
 <root>
-<<<<<<< HEAD
-=======
   <item name="android.telecom.Call android.telecom.Call.RttCall getRttCall()">
     <annotation name="android.support.annotation.Nullable" />
   </item>
@@ -10,7 +8,6 @@
       <val name="value" val="{android.telecom.Call.RttCall.RTT_MODE_FULL, android.telecom.Call.RttCall.RTT_MODE_HCO, android.telecom.Call.RttCall.RTT_MODE_VCO}" />
     </annotation>
   </item>
->>>>>>> c8fa6d74
   <item name="android.telecom.Conference void putExtras(android.os.Bundle) 0">
     <annotation name="android.support.annotation.NonNull" />
   </item>
