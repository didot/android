--- conflicted
+++ resolved
@@ -109,11 +109,7 @@
     if (!(file instanceof GroovyFile) || !file.getName().equals("build.gradle")) {
       return false;
     }
-<<<<<<< HEAD
-    if (AndroidFacet.getInstance(file) == null) return false;
-=======
     if (!AndroidFacet.hasAndroid(project)) return false;
->>>>>>> c8fa6d74
 
     GradleBuildModel buildModel = getGradleBuildModel(project, file);
     // Check that this file is a gradle model and that it declares dependencies
