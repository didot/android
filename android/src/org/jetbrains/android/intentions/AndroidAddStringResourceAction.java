--- conflicted
+++ resolved
@@ -196,24 +196,15 @@
     if (resName != null && ApplicationManager.getApplication().isUnitTestMode()) {
       String fileName = AndroidResourceUtil.getDefaultResourceFileName(type);
       assert fileName != null;
-<<<<<<< HEAD
-      AndroidResourceUtil.createValueResource(facet.getModule(), resName, type, fileName,
-=======
       VirtualFile resourceDir = facet.getPrimaryResourceDir();
       assert resourceDir != null;
       AndroidResourceUtil.createValueResource(project, resourceDir, resName, type, fileName,
->>>>>>> 4870ec21
                                               Collections.singletonList(ResourceFolderType.VALUES.getName()), value);
     }
     else {
       Module facetModule = facet.getModule();
-<<<<<<< HEAD
-      boolean chooseName = resName != null || ResourceHelper.prependResourcePrefix(facetModule, null) != null;
-      final CreateXmlResourceDialog dialog = new CreateXmlResourceDialog(facetModule, type, resName, value, chooseName);
-=======
       final CreateXmlResourceDialog dialog = new CreateXmlResourceDialog(facetModule, type, resName, value, true,
                                                                          null, file.getVirtualFile());
->>>>>>> 4870ec21
       dialog.setTitle("Extract Resource");
       if (!dialog.showAndGet()) {
         return;
