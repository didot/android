/*
 * Copyright 2000-2010 JetBrains s.r.o.
 *
 * Licensed under the Apache License, Version 2.0 (the "License");
 * you may not use this file except in compliance with the License.
 * You may obtain a copy of the License at
 *
 * http://www.apache.org/licenses/LICENSE-2.0
 *
 * Unless required by applicable law or agreed to in writing, software
 * distributed under the License is distributed on an "AS IS" BASIS,
 * WITHOUT WARRANTIES OR CONDITIONS OF ANY KIND, either express or implied.
 * See the License for the specific language governing permissions and
 * limitations under the License.
 */

package org.jetbrains.android.intentions;

import com.android.ide.common.res2.ValueXmlHelper;
import com.android.resources.ResourceFolderType;
import com.android.resources.ResourceType;
import com.android.tools.lint.detector.api.ResourceEvaluator;
import com.intellij.CommonBundle;
import com.intellij.codeInsight.AnnotationUtil;
import com.intellij.codeInsight.intention.AbstractIntentionAction;
import com.intellij.codeInsight.intention.HighPriorityAction;
import com.intellij.codeInsight.lookup.LookupElement;
import com.intellij.codeInsight.lookup.LookupElementBuilder;
import com.intellij.codeInsight.template.*;
import com.intellij.codeInsight.template.impl.*;
import com.intellij.codeInsight.template.macro.VariableOfTypeMacro;
import com.intellij.openapi.application.ApplicationManager;
import com.intellij.openapi.application.WriteAction;
import com.intellij.openapi.command.undo.UndoUtil;
import com.intellij.openapi.editor.Editor;
import com.intellij.openapi.editor.RangeMarker;
import com.intellij.openapi.module.Module;
import com.intellij.openapi.project.Project;
import com.intellij.openapi.ui.Messages;
import com.intellij.openapi.util.TextRange;
import com.intellij.openapi.vfs.VirtualFile;
import com.intellij.psi.*;
import com.intellij.psi.codeStyle.JavaCodeStyleManager;
import com.intellij.psi.util.InheritanceUtil;
import com.intellij.psi.util.PsiTreeUtil;
import com.intellij.psi.xml.XmlAttribute;
import com.intellij.psi.xml.XmlAttributeValue;
import com.intellij.psi.xml.XmlFile;
import com.intellij.refactoring.util.RefactoringUtil;
import com.intellij.util.ArrayUtil;
import com.intellij.util.IncorrectOperationException;
import com.intellij.util.xml.Converter;
import com.intellij.util.xml.DomManager;
import com.intellij.util.xml.GenericAttributeValue;
import org.jetbrains.android.actions.CreateXmlResourceDialog;
import org.jetbrains.android.dom.converters.ResourceReferenceConverter;
import org.jetbrains.android.dom.manifest.Manifest;
import org.jetbrains.android.dom.resources.ResourceValue;
import org.jetbrains.android.facet.AndroidFacet;
import org.jetbrains.android.util.AndroidBundle;
import org.jetbrains.android.util.AndroidResourceUtil;
import org.jetbrains.android.util.AndroidUtils;
import org.jetbrains.annotations.NotNull;
import org.jetbrains.annotations.Nullable;

import java.util.Arrays;
import java.util.Collections;
import java.util.LinkedHashSet;
import java.util.Set;

import static com.android.SdkConstants.*;
<<<<<<< HEAD
import static com.intellij.codeInsight.AnnotationUtil.CHECK_EXTERNAL;
=======
import static com.android.tools.lint.detector.api.ResourceEvaluator.STRING_RES_ANNOTATION;
>>>>>>> c8fa6d74
import static org.jetbrains.android.util.AndroidUtils.VIEW_CLASS_NAME;

public class AndroidAddStringResourceAction extends AbstractIntentionAction implements HighPriorityAction {

  @Override
  @NotNull
  public String getText() {
    return AndroidBundle.message("add.string.resource.intention.text");
  }

  @NotNull
  @Override
  public String getFamilyName() {
    return getText();
  }

  @Override
  public boolean isAvailable(@NotNull Project project, Editor editor, PsiFile file) {
    AndroidFacet facet = AndroidFacet.getInstance(file);
    if (facet == null) {
      return false;
    }
    PsiElement element = getPsiElement(file, editor);
    return element != null && getStringLiteralValue(project, element, file, getType()) != null;
  }

  protected ResourceType getType() {
    return ResourceType.STRING;
  }

  @Nullable
  protected static String getStringLiteralValue(@NotNull Project project, @NotNull PsiElement element, @NotNull PsiFile file,
                                                ResourceType resourceType) {
    if (file instanceof PsiJavaFile && element instanceof PsiLiteralExpression) {
      PsiLiteralExpression literalExpression = (PsiLiteralExpression)element;
      Object value = literalExpression.getValue();
      if (resourceType == ResourceType.STRING && value instanceof String) {
        return (String)value;
      }
      else if (resourceType == ResourceType.DIMEN && (value instanceof Integer || value instanceof Float)) {
        return value.toString();
      }
    }
    else if (file instanceof XmlFile && element instanceof XmlAttributeValue) {
      final XmlAttribute attribute = PsiTreeUtil.getParentOfType(element, XmlAttribute.class);

      if (attribute != null) {
        final GenericAttributeValue domAttribute = DomManager.getDomManager(project).getDomElement(attribute);

        if (domAttribute != null) {
          final Converter converter = domAttribute.getConverter();

          if (converter instanceof ResourceReferenceConverter) {
            final ResourceValue value = (ResourceValue)domAttribute.getValue();

            if (value != null && !value.isReference()) {
              final Set<ResourceType> types = ((ResourceReferenceConverter)converter).getResourceTypes(domAttribute);

              for (ResourceType type : types) {
                if (resourceType == type) {
                  // This returns the XML attribute text, except for the surrounding quotes
                  String attributeText = ((XmlAttributeValue)element).getValue();
                  if (attributeText != null) {
                    // We want to turn &quot; etc back into " in the XML string definition; the entity
                    // usage was just to escape XML, not a part of the text
                    return ValueXmlHelper.unescapeResourceString(attributeText, true, true);
                  }
                  return null;
                }
              }
            }
          }
        }
      }
    }
    return null;
  }

  @Nullable
  private static PsiClass getContainingInheritorOf(@NotNull PsiElement element, @NotNull String... baseClassNames) {
    PsiClass c = null;
    do {
      c = PsiTreeUtil.getParentOfType(c == null ? element : c, PsiClass.class);
      for (String name : baseClassNames) {
        if (InheritanceUtil.isInheritor(c, name)) {
          return c;
        }
      }
    }
    while (c != null);
    return null;
  }

  @Nullable
  protected static PsiElement getPsiElement(PsiFile file, Editor editor) {
    int offset = editor.getCaretModel().getOffset();
    PsiElement element = file.findElementAt(offset);
    return element != null ? element.getParent() : null;
  }

  @Override
  public void invoke(@NotNull final Project project, Editor editor, PsiFile file) throws IncorrectOperationException {
    doInvoke(project, editor, file, null, getType());
  }

  static void doInvoke(Project project, Editor editor, PsiFile file, @Nullable String resName, ResourceType type) {
    final PsiElement element = getPsiElement(file, editor);
    assert element != null;

    doInvoke(project, editor, file, resName, element, type);
  }

  protected static void doInvoke(Project project, Editor editor, PsiFile file, @Nullable String resName, PsiElement element,
                                 ResourceType type) {
    String value = getStringLiteralValue(project, element, file, type);
    assert value != null;

    final AndroidFacet facet = AndroidFacet.getInstance(file);
    assert facet != null;

    final String aPackage = getPackage(facet);
    if (aPackage == null) {
      Messages.showErrorDialog(project, AndroidBundle.message("package.not.found.error"), CommonBundle.getErrorTitle());
      return;
    }

    if (resName != null && ApplicationManager.getApplication().isUnitTestMode()) {
      String fileName = AndroidResourceUtil.getDefaultResourceFileName(type);
      assert fileName != null;
      VirtualFile resourceDir = facet.getPrimaryResourceDir();
      assert resourceDir != null;
      AndroidResourceUtil.createValueResource(project, resourceDir, resName, type, fileName,
                                              Collections.singletonList(ResourceFolderType.VALUES.getName()), value);
    }
    else {
      Module facetModule = facet.getModule();
      final CreateXmlResourceDialog dialog = new CreateXmlResourceDialog(facetModule, type, resName, value, true,
                                                                         null, file.getVirtualFile());
      dialog.setTitle("Extract Resource");
      if (!dialog.showAndGet()) {
        return;
      }

      VirtualFile resourceDir = dialog.getResourceDirectory();
      if (resourceDir == null) {
        AndroidUtils.reportError(project, AndroidBundle.message("check.resource.dir.error", facetModule));
        return;
      }

      resName = dialog.getResourceName();
      if (!AndroidResourceUtil
        .createValueResource(project, resourceDir, resName, type, dialog.getFileName(), dialog.getDirNames(), dialog.getValue())) {
        return;
      }
    }

    doAddStringResource(editor, file, resName, element, type, facet, aPackage);

    PsiDocumentManager.getInstance(project).commitAllDocuments();
    UndoUtil.markPsiFileForUndo(file);
  }

  private static void doAddStringResource(Editor editor,
                                          PsiFile file,
                                          @Nullable String resName,
                                          PsiElement element,
                                          ResourceType type,
                                          AndroidFacet facet, String aPackage) {
    WriteAction.run(() -> {
      if (file instanceof PsiJavaFile) {
        createJavaResourceReference(facet.getModule(), editor, file, element, aPackage, resName, type);
      }
      else {
        final XmlAttribute attribute = PsiTreeUtil.getParentOfType(element, XmlAttribute.class);
        if (attribute != null) {
          attribute.setValue(ResourceValue.referenceTo('@', null, type.getName(), resName).toString());
        }
      }
    });
  }

  private static boolean hasMethodOnlyOverloadedWithOneIntParameter(final PsiMethod method, int index) {
    if (method.getNameIdentifier() == null) {
      return false;
    }
    final PsiParameterList parameterList = method.getParameterList();
    final int parameterCount = parameterList.getParametersCount();

    if (parameterCount == 0) {
      return false;
    }

    final PsiClass aClass = method.getContainingClass();
    if (aClass == null) {
      return false;
    }

    final String methodName = method.getName();
    final PsiMethod[] sameNameMethods = aClass.findMethodsByName(methodName, false);
    for (PsiMethod sameNameMethod : sameNameMethods) {
      if (method.equals(sameNameMethod)) {
        continue;
      }
      final PsiParameterList otherParameterList = sameNameMethod.getParameterList();
      if (parameterCount != otherParameterList.getParametersCount()) {
        continue;
      }

      boolean found = true;
      for (int i = 0; i < parameterCount; i++) {
        PsiParameter parameter = parameterList.getParameters()[i];
        PsiParameter otherParameter = otherParameterList.getParameters()[i];

        // We want to find a method that all parameters matches except ith parameter be int.
        if (i == index) {
          if (!PsiType.INT.equals(otherParameter.getType())) {
            found = false;
            break;
<<<<<<< HEAD
          } else {
            if (!AnnotationUtil.isAnnotated(otherParameter, STRING_RES_ANNOTATION, CHECK_EXTERNAL)) {
=======
          }
          else {
            if (!AnnotationUtil.isAnnotated(otherParameter, STRING_RES_ANNOTATION, false, false)) {
>>>>>>> c8fa6d74
              found = false;
              break;
            }
          }
        }
        else if (!parameter.getType().equals(otherParameter.getType())) {
          found = false;
          break;
        }
      }

      if (found) {
        return true;
      }
    }
    return false;
  }

  private static boolean useGetStringMethodForStringRes(final PsiElement element) {
    // Check if the element is an argument of a method call.
    if (element.getParent() instanceof PsiExpressionList) {
      PsiExpressionList expressionList = (PsiExpressionList)element.getParent();
      int index = Arrays.asList(expressionList.getExpressions()).indexOf((PsiExpression)element);

      PsiElement prevSibling = expressionList.getPrevSibling();
      if (prevSibling != null && prevSibling.getReference() != null) {
        PsiElement resolved = prevSibling.getReference().resolve();
        if (resolved instanceof PsiMethod && hasMethodOnlyOverloadedWithOneIntParameter((PsiMethod)resolved, index)) {
          return false;
        }
      }
    }
    return true;
  }

  private static void createJavaResourceReference(final Module module,
                                                  final Editor editor,
                                                  final PsiFile file,
                                                  final PsiElement element,
                                                  final String aPackage,
                                                  final String resName,
                                                  final ResourceType resType) {
    final boolean extendsContext = getContainingInheritorOf(element, CLASS_CONTEXT) != null;
    final boolean extendsFragment =
      getContainingInheritorOf(element, CLASS_FRAGMENT) != null || getContainingInheritorOf(element, CLASS_V4_FRAGMENT) != null;

    final String rJavaFieldName = AndroidResourceUtil.getRJavaFieldName(resName);
    final String field = aPackage + ".R." + resType + '.' + rJavaFieldName;
    final String methodName = getGetterNameForResourceType(resType, element);
    assert methodName != null;
    final TemplateImpl template;
    final boolean inStaticContext = RefactoringUtil.isInStaticContext(element, null);
    final Project project = module.getProject();

    if ((extendsContext || extendsFragment) && !inStaticContext) {
      if (ResourceType.STRING == resType) {
        if (useGetStringMethodForStringRes(element)) {
          template = new TemplateImpl("", methodName + '(' + field + ')', "");
        }
        else {
          template = new TemplateImpl("", field, "");
        }
      }
      else {
        template = new TemplateImpl("", "$resources$." + methodName + "(" + field + ")", "");
        MacroCallNode node = new MacroCallNode(new MyVarOfTypeExpression("getResources()"));
        node.addParameter(new ConstantNode(CLASS_RESOURCES));
        template.addVariable("resources", node, new ConstantNode(""), true);
      }
    }
    else {
      boolean addContextVariable = true;
      if (ResourceType.STRING == resType) {
        if (useGetStringMethodForStringRes(element)) {
          template = new TemplateImpl("", "$context$." + methodName + '(' + field + ')', "");
        }
        else {
          template = new TemplateImpl("", field, "");
          addContextVariable = false;
        }
      }
      else {
        template = new TemplateImpl("", "$context$.getResources()." + methodName + "(" + field + ")", "");
      }
      if (addContextVariable) {
        final boolean extendsView = getContainingInheritorOf(element, VIEW_CLASS_NAME) != null;
        MacroCallNode node =
          new MacroCallNode(extendsView && !inStaticContext ? new MyVarOfTypeExpression("getContext()") : new VariableOfTypeMacro());
        node.addParameter(new ConstantNode(CLASS_CONTEXT));
        template.addVariable("context", node, new ConstantNode(""), true);
      }
    }
    final int offset = element.getTextOffset();
    editor.getCaretModel().moveToOffset(offset);
    final TextRange elementRange = element.getTextRange();
    editor.getDocument().deleteString(elementRange.getStartOffset(), elementRange.getEndOffset());
    final RangeMarker marker = editor.getDocument().createRangeMarker(offset, offset);
    marker.setGreedyToLeft(true);
    marker.setGreedyToRight(true);
    //noinspection ConstantConditions
    TemplateManager.getInstance(project).startTemplate(editor, template, false, null, new TemplateEditingAdapter() {
      @Override
      public void waitingForInput(Template template) {
        JavaCodeStyleManager.getInstance(project).shortenClassReferences(file, marker.getStartOffset(), marker.getEndOffset());
      }

      @Override
      public void beforeTemplateFinished(TemplateState state, Template template) {
        JavaCodeStyleManager.getInstance(project).shortenClassReferences(file, marker.getStartOffset(), marker.getEndOffset());
      }
    });
  }

  @Nullable
  private static String getPackage(@NotNull AndroidFacet facet) {
    Manifest manifest = facet.getManifest();
    if (manifest == null) return null;
    return manifest.getPackage().getValue();
  }

  @Nullable
  private static String getGetterNameForResourceType(@NotNull ResourceType resourceType, @NotNull PsiElement element) {
    String type = resourceType.getName();
    if (type.length() < 2) return null;
    if (resourceType == ResourceType.DIMEN) {
      // Choose between getDimensionPixelSize and getDimension based on whether we're needing an int or a float
      PsiType targetType = computeTargetType(element);
      if (targetType != null && PsiType.INT.equals(targetType)) {
        return "getDimensionPixelSize";
      }
      return "getDimension";
    }
    return "get" + Character.toUpperCase(type.charAt(0)) + type.substring(1);
  }

  @Nullable
  private static PsiType computeTargetType(PsiElement element) {
    PsiMethodCallExpression call = PsiTreeUtil.getParentOfType(element, PsiMethodCallExpression.class);
    if (call != null) {
      PsiExpressionList expressionList = PsiTreeUtil.getParentOfType(element, PsiExpressionList.class, true);
      if (expressionList != null) {
        int index = ArrayUtil.indexOf(expressionList.getExpressions(), element);
        if (index >= 0) {
          PsiMethod resolved = call.resolveMethod();
          if (resolved != null) {
            PsiParameterList parameterList = resolved.getParameterList();
            if (index >= 0 && index < parameterList.getParametersCount()) {
              PsiParameter psiParameter = parameterList.getParameters()[index];
              return psiParameter.getType();
            }
          }
        }
      }
    }
    else {
      PsiLocalVariable variable = PsiTreeUtil.getParentOfType(element, PsiLocalVariable.class, false);
      if (variable != null) {
        return variable.getType();
      }
    }

    return null;
  }

  private static class MyVarOfTypeExpression extends VariableOfTypeMacro {
    private final String myDefaultValue;

    private MyVarOfTypeExpression(@NotNull String defaultValue) {
      myDefaultValue = defaultValue;
    }

    @Override
    public Result calculateResult(@NotNull Expression[] params, ExpressionContext context) {
      return new TextResult(myDefaultValue);
    }

    @Override
    public Result calculateQuickResult(@NotNull Expression[] params, ExpressionContext context) {
      return new TextResult(myDefaultValue);
    }

    @Override
    public LookupElement[] calculateLookupItems(@NotNull Expression[] params, ExpressionContext context) {
      final PsiElement[] vars = getVariables(params, context);
      if (vars == null || vars.length == 0) {
        return null;
      }
      final Set<LookupElement> set = new LinkedHashSet<LookupElement>();
      for (PsiElement var : vars) {
        JavaTemplateUtil.addElementLookupItem(set, var);
      }
      LookupElement[] elements = set.toArray(new LookupElement[set.size()]);
      if (elements.length == 0) {
        return elements;
      }
      LookupElement lookupElementForDefValue = LookupElementBuilder.create(myDefaultValue);
      LookupElement[] result = new LookupElement[elements.length + 1];
      result[0] = lookupElementForDefValue;
      System.arraycopy(elements, 0, result, 1, elements.length);
      return result;
    }
  }
}<|MERGE_RESOLUTION|>--- conflicted
+++ resolved
@@ -69,11 +69,7 @@
 import java.util.Set;
 
 import static com.android.SdkConstants.*;
-<<<<<<< HEAD
-import static com.intellij.codeInsight.AnnotationUtil.CHECK_EXTERNAL;
-=======
 import static com.android.tools.lint.detector.api.ResourceEvaluator.STRING_RES_ANNOTATION;
->>>>>>> c8fa6d74
 import static org.jetbrains.android.util.AndroidUtils.VIEW_CLASS_NAME;
 
 public class AndroidAddStringResourceAction extends AbstractIntentionAction implements HighPriorityAction {
@@ -292,14 +288,9 @@
           if (!PsiType.INT.equals(otherParameter.getType())) {
             found = false;
             break;
-<<<<<<< HEAD
-          } else {
-            if (!AnnotationUtil.isAnnotated(otherParameter, STRING_RES_ANNOTATION, CHECK_EXTERNAL)) {
-=======
           }
           else {
             if (!AnnotationUtil.isAnnotated(otherParameter, STRING_RES_ANNOTATION, false, false)) {
->>>>>>> c8fa6d74
               found = false;
               break;
             }
