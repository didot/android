/*
 * Copyright (C) 2019 The Android Open Source Project
 *
 * Licensed under the Apache License, Version 2.0 (the "License");
 * you may not use this file except in compliance with the License.
 * You may obtain a copy of the License at
 *
 *      http://www.apache.org/licenses/LICENSE-2.0
 *
 * Unless required by applicable law or agreed to in writing, software
 * distributed under the License is distributed on an "AS IS" BASIS,
 * WITHOUT WARRANTIES OR CONDITIONS OF ANY KIND, either express or implied.
 * See the License for the specific language governing permissions and
 * limitations under the License.
 */
package org.jetbrains.android.intentions;

import static com.android.SdkConstants.ATTR_NAME;

import com.android.ide.common.resources.configuration.FolderConfiguration;
import com.android.resources.ResourceFolderType;
import com.android.resources.ResourceType;
import com.android.tools.idea.AndroidPsiUtils;
import com.android.tools.idea.configurations.Configuration;
import com.android.tools.idea.configurations.ConfigurationManager;
import com.android.tools.idea.lint.common.AndroidQuickfixContexts;
<<<<<<< HEAD
=======
import com.android.tools.idea.lint.common.DefaultLintQuickFix;
>>>>>>> 477885a9
import com.android.tools.idea.lint.common.LintIdeQuickFix;
import com.android.tools.idea.res.IdeResourcesUtil;
import com.android.tools.idea.ui.designer.EditorDesignSurface;
import com.android.utils.Pair;
import com.google.common.annotations.VisibleForTesting;
import com.google.common.collect.Lists;
import com.intellij.codeInsight.intention.AbstractIntentionAction;
import com.intellij.codeInsight.navigation.NavigationUtil;
import com.intellij.ide.actions.ElementCreator;
import com.intellij.openapi.application.ApplicationManager;
import com.intellij.openapi.command.WriteCommandAction;
import com.intellij.openapi.editor.Editor;
import com.intellij.openapi.fileEditor.FileEditorManager;
import com.intellij.openapi.fileEditor.OpenFileDescriptor;
import com.intellij.openapi.module.Module;
import com.intellij.openapi.project.Project;
import com.intellij.openapi.ui.Messages;
import com.intellij.openapi.util.Computable;
import com.intellij.openapi.util.io.StreamUtil;
import com.intellij.openapi.vfs.VfsUtil;
import com.intellij.openapi.vfs.VirtualFile;
import com.intellij.psi.PsiDirectory;
import com.intellij.psi.PsiElement;
import com.intellij.psi.PsiFile;
import com.intellij.psi.PsiManager;
import com.intellij.psi.XmlElementFactory;
import com.intellij.psi.util.PsiTreeUtil;
import com.intellij.psi.xml.XmlFile;
import com.intellij.psi.xml.XmlTag;
import com.intellij.util.IncorrectOperationException;
import java.io.IOException;
import java.util.Collections;
import java.util.List;
import java.util.concurrent.atomic.AtomicReference;
import org.jetbrains.android.actions.CreateResourceDirectoryDialog;
import org.jetbrains.android.actions.ElementCreatingValidator;
import org.jetbrains.android.dom.resources.ResourceElement;
import org.jetbrains.android.facet.AndroidFacet;
import org.jetbrains.annotations.NotNull;
import org.jetbrains.annotations.Nullable;

/**
 * Action in XML files which lets you override a resource (by creating a new resource in a different resource folder
 * <p>
 * <ul>
 *   <li>Display validation errors when the folder name is invalid</li>
 *   <li>Offer to override the resource in a specific variant?</li>
 *   <li>Offer specific suggestions for folder configurations based on resource type. For example, for a string value
 *   it's probably a locale; for a style it's probably an API version, for a layout it's probably
 *   a screen size or an orientation, and so on.</li>
 * </ul>
 */
public class OverrideResourceAction extends AbstractIntentionAction {
  private static String getActionName(@Nullable String folder) {
    return "Override Resource in " + (folder != null ? folder : "Other Configuration...");
  }

  @NotNull
  @Override
  public String getText() {
    return getActionName(null);
  }

  @Override
  public boolean startInWriteAction() {
    return false;
  }

  @Override
  public boolean isAvailable(@NotNull Project project, Editor editor, PsiFile file) {
    if (file instanceof XmlFile && file.isValid() && AndroidFacet.getInstance(file) != null) {
      ResourceFolderType folderType = IdeResourcesUtil.getFolderType(file);
      if (folderType == null) {
        return false;
      } else if (folderType != ResourceFolderType.VALUES) {
        return true;
      } else {
        return isAvailable(getValueTag(editor, file), file);
      }
    }

    return false;
  }

  public boolean isAvailable(@Nullable XmlTag tag, PsiFile file) {
    if (file instanceof XmlFile && file.isValid() && AndroidFacet.getInstance(file) != null) {
      ResourceFolderType folderType = IdeResourcesUtil.getFolderType(file);
      if (folderType == null) {
        return false;
      } else if (folderType != ResourceFolderType.VALUES) {
        return true;
      } else {
        // In value files, you can invoke this action if the caret is on or inside an element (other than the
        // root <resources> tag). Only accept the element if it has a known type with a known name.
        if (tag != null && tag.getAttributeValue(ATTR_NAME) != null) {
          return IdeResourcesUtil.getResourceTypeForResourceTag(tag) != null;
        }
      }
    }

    return false;
  }

  @Override
  public void invoke(@NotNull final Project project, Editor editor, PsiFile file) throws IncorrectOperationException {
    ResourceFolderType folderType = IdeResourcesUtil.getFolderType(file);
    if (folderType == null) {
      // shouldn't happen; we checked in isAvailable
      return;
    }

    if (folderType != ResourceFolderType.VALUES) {
      forkResourceFile((XmlFile)file, null, true);
    } else if (editor != null) {
      forkResourceValue(project, editor, file, null, true);
    }
  }

  private static void forkResourceValue(@NotNull Project project,
                                        @NotNull Editor editor,
                                        @NotNull PsiFile file,
                                        @Nullable PsiDirectory dir,
                                        boolean open) {
    ApplicationManager.getApplication().assertIsDispatchThread();
    XmlTag tag = getValueTag(editor, file);
    if (tag == null) {
      return; // shouldn't happen; we checked in isAvailable
    }
    forkResourceValue(project, tag, file, dir, open);
  }

  @Nullable
  private static PsiDirectory findRes(@NotNull PsiFile file) {
    PsiDirectory resourceFolder = file.getParent();
    return resourceFolder == null ? null : resourceFolder.getParent();
  }

  /**
   * Create a variation (copy) of a given resource.
   * @param project Current project
   * @param tag Resource to be copied
   * @param file File containing the resource
   * @param dir Directory to contain the new resource, or null to ask the user
   * @param open if true, open the file containing the new resource
   */
  public static void forkResourceValue(@NotNull Project project,
                                       @NotNull XmlTag tag,
                                       @NotNull PsiFile file,
                                       @Nullable PsiDirectory dir,
                                       boolean open) {

    PsiDirectory resFolder = findRes(file);
    if (resFolder == null) {
      return; // shouldn't happen; we checked in isAvailable
    }
    String name = tag.getAttributeValue(ATTR_NAME);
    ResourceType type = IdeResourcesUtil.getResourceTypeForResourceTag(tag);
    if (name == null || type == null) {
      return; // shouldn't happen; we checked in isAvailable
    }
    if (dir == null) {
      dir = selectFolderDir(project, resFolder.getVirtualFile(), ResourceFolderType.VALUES);
    }
    if (dir != null) {
      String value = IdeResourcesUtil.getTextContent(tag).trim();
      createValueResource(project, resFolder, file, dir, name, value, type, tag.getText(), open);
    }
  }

  @Nullable
  private static XmlTag getEditorTag(Editor editor, PsiFile file) {
    final int offset = editor.getCaretModel().getOffset();
    final PsiElement psiElement = file.findElementAt(offset);
    if (psiElement != null) {
      return PsiTreeUtil.getParentOfType(psiElement, XmlTag.class, false);
    }
    return null;
  }

  @Nullable
  private static XmlTag getValueTag(Editor editor, PsiFile file) {
    return getValueTag(getEditorTag(editor, file));
  }

  @Nullable
  public static XmlTag getValueTag(@Nullable XmlTag tag) {
    XmlTag current = null;
    if (tag != null) {
      current = tag;
      XmlTag parent = current.getParentTag();
      while (parent != null) {
        XmlTag parentParent = parent.getParentTag();
        if (parentParent == null) {
          break;
        }
        current = parent;
        parent = parentParent;
      }
    }

    return current;
  }

  private static void createValueResource(@NotNull final Project project,
                                          @NotNull final PsiDirectory resDir,
                                          @NotNull PsiFile file,
                                          @NotNull PsiDirectory resourceSubdir,
                                          @NotNull final String resName,
                                          @NotNull final String value,
                                          @NotNull final ResourceType type,
                                          @NotNull final String oldTagText,
                                          boolean open) {
    final String filename = file.getName();
    final List<String> dirNames = Collections.singletonList(resourceSubdir.getName());
    final AtomicReference<PsiElement> openAfter = new AtomicReference<>();
    WriteCommandAction.writeCommandAction(project, file).withName("Override Resource " + resName).run(() -> {
      List<ResourceElement> elements = Lists.newArrayListWithExpectedSize(1);
      // AndroidResourcesIdeUtil.createValueResource will create a new resource value in the given resource
      // folder (and record the corresponding tags added in the elements list passed into it).
      // However, it only creates a new element and sets the name attribute on it; it does not
      // transfer attributes, child content etc. Therefore, we use this utility method first to
      // create the corresponding tag, and then *afterwards* we will replace the tag with a text copy
      // from the resource tag we are overriding. We do this all under a single write lock such
      // that it becomes a single atomic operation.
      IdeResourcesUtil.createValueResource(project, resDir.getVirtualFile(), resName, type, filename, dirNames, value, elements);
      if (elements.size() == 1) {
<<<<<<< HEAD
        final XmlTag tag1 = elements.get(0).getXmlTag();
        if (tag1 != null && tag1.isValid()) {
          try {
            XmlTag tagFromText = XmlElementFactory.getInstance(tag1.getProject()).createTagFromText(oldTagText);
            PsiElement replaced = tag1.replace(tagFromText);
            openAfter.set(replaced);
          }
          catch (IncorrectOperationException e) {
            // The user tried to override an invalid XML fragment: don't attempt to do a replacement in that case
            openAfter.set(tag1);
=======
        final XmlTag tag = elements.get(0).getXmlTag();
        if (tag != null && tag.isValid()) {
          try {
            XmlTag tagFromText = XmlElementFactory.getInstance(tag.getProject()).createTagFromText(oldTagText);
            PsiElement replaced = tag.replace(tagFromText);
            openAfter.set(replaced);
          } catch (IncorrectOperationException e) {
            // The user tried to override an invalid XML fragment: don't attempt to do a replacement in that case
            openAfter.set(tag);
>>>>>>> 477885a9
          }
        }
      }
    });
    PsiElement tag = openAfter.get();
    if (open && tag != null) {
      NavigationUtil.openFileWithPsiElement(tag, true, true);
    }
  }

  /**
   * Create a variation (copy) of a given resource file
   *
   * @param surface   the design surface for the resource file to fork
   * @param newFolder the resource folder to create, or null to ask the user
   * @param open      if true, open the file after creating it
   */
  public static void forkResourceFile(@NotNull EditorDesignSurface surface, @Nullable String newFolder, boolean open) {
    for (Configuration configuration : surface.getConfigurations()) {
      if (configuration == null) {
        assert false;
        return; // Should not happen
      }
      final VirtualFile file = configuration.getFile();
      if (file == null) {
        assert false;
        return; // Should not happen
      }
      Module module = configuration.getModule();
      if (module == null) {
        assert false;
        return; // Should not happen
      }
      XmlFile xmlFile = (XmlFile)configuration.getPsiFile();
      ResourceFolderType folderType = IdeResourcesUtil.getFolderType(xmlFile);
      if (folderType == null) {
        folderType = ResourceFolderType.LAYOUT;
      }
      forkResourceFile(module.getProject(), folderType, file, xmlFile, newFolder, configuration, open);
    }
  }

  /**
   * Create a variation (copy) of a given resource file (of a given type).
   *
   * @param xmlFile     the XML resource file to fork
   * @param myNewFolder the resource folder to create, or null to ask the user
   * @param open        if true, open the file after creating it
   */
  public static void forkResourceFile(@NotNull final XmlFile xmlFile, @Nullable String myNewFolder, boolean open) {
    VirtualFile file = xmlFile.getVirtualFile();
    if (file == null) {
      return;
    }
    Module module = AndroidPsiUtils.getModuleSafely(xmlFile);
    if (module == null) {
      return;
    }
    ResourceFolderType folderType = IdeResourcesUtil.getFolderType(xmlFile);
    if (folderType == null || folderType == ResourceFolderType.VALUES) {
      return;
    }
    Configuration configuration = null;
    AndroidFacet facet = AndroidFacet.getInstance(module);
    if (facet != null) {
      configuration = ConfigurationManager.getOrCreateInstance(module).getConfiguration(file);
    }

    forkResourceFile(module.getProject(), folderType, file, xmlFile, myNewFolder, configuration, open);
  }

  private static void forkResourceFile(@NotNull Project project,
                                       @NotNull final ResourceFolderType folderType,
                                       @NotNull final VirtualFile file,
                                       @Nullable final XmlFile xmlFile,
                                       @Nullable String myNewFolder,
                                       @Nullable Configuration configuration,
                                       boolean open) {
    final FolderConfiguration folderConfig;
    if (myNewFolder == null) {
      // Open a file chooser to select the configuration to be created
      VirtualFile parentFolder = file.getParent();
      assert parentFolder != null;
      VirtualFile res = parentFolder.getParent();
      folderConfig = selectFolderConfig(project, res, folderType);
    }
    else {
      folderConfig = FolderConfiguration.getConfigForFolder(myNewFolder);
    }
    if (folderConfig == null) {
      return;
    }

    Pair<String, VirtualFile> result = WriteCommandAction.writeCommandAction(project).withName("Add Resource").compute(() -> {
      String folderName = folderConfig.getFolderName(folderType);
      try {
        VirtualFile parentFolder = file.getParent();
        assert parentFolder != null;
        VirtualFile res = parentFolder.getParent();
        VirtualFile newParentFolder = res.findChild(folderName);
        if (newParentFolder == null) {
          try {
            newParentFolder = res.createChildDirectory(res, folderName);
          }
          catch (IncorrectOperationException e) {
            String message = String.format("Could not create folder %1$s in %2$s, Reason:\n%3$s",
                                           folderName, res.getPath(), e.getMessage());
            return Pair.of(message, null);
          }
        }

        final VirtualFile existing = newParentFolder.findChild(file.getName());
        if (existing != null && existing.exists()) {
          String message = String.format("File 'res/%1$s/%2$s' already exists!", folderName, file.getName());
          return Pair.of(message, null);
        }
<<<<<<< HEAD

=======
>>>>>>> 477885a9
        // Attempt to get the document from the PSI file rather than the file on disk: get edited contents too
        String text;
        if (xmlFile != null && xmlFile.isValid()) {
          text = xmlFile.getText();
        }
        else {
          text = StreamUtil.readText(file.getInputStream(), "UTF-8");
        }
        VirtualFile newFile = newParentFolder.createChildData(newParentFolder, file.getName());
        VfsUtil.saveText(newFile, text);
        return Pair.of(null, newFile);
      }
      catch (IOException e2) {
        String message = String.format("Failed to create File 'res/%1$s/%2$s' : %3$s", folderName, file.getName(), e2.getMessage());
        return Pair.of(message, null);
      }
    });

    String error = result.getFirst();
    VirtualFile newFile = result.getSecond();
    if (error != null) {
      Messages.showErrorDialog(project, error, "Create Resource");
    }
    else {
      // First create a compatible configuration based on the current configuration
      if (configuration != null) {
        ConfigurationManager configurationManager = configuration.getConfigurationManager();
        configurationManager.createSimilar(newFile, file);
      }

      if (open) {
        OpenFileDescriptor descriptor = new OpenFileDescriptor(project, newFile, -1);
        FileEditorManager.getInstance(project).openEditor(descriptor, true);
      }
    }
  }

  /** Allow unit tests to pick a folder instead of going through the interactive dialogs */
  @VisibleForTesting
  @Nullable
  public static String ourTargetFolderName;

  @Nullable
  public static PsiDirectory selectFolderDir(final Project project, VirtualFile res, ResourceFolderType folderType) {
    PsiDirectory directory = PsiManager.getInstance(project).findDirectory(res);
    if (directory == null) {
      return null;
    }
    if (ApplicationManager.getApplication().isUnitTestMode() && ourTargetFolderName != null) {
      PsiDirectory subDirectory = directory.findSubdirectory(ourTargetFolderName);
      if (subDirectory != null) {
        return subDirectory;
      }

      Computable<PsiDirectory> createDirComputable = () -> directory.createSubdirectory(ourTargetFolderName);
      return ApplicationManager.getApplication().runWriteAction(createDirComputable);
    }
    CreateResourceDirectoryDialog dialog = new CreateResourceDirectoryDialog(
      project, null, folderType, directory, null,
      resDirectory -> new ResourceDirectorySelector(project, resDirectory), true);
    dialog.setTitle("Select Resource Directory");
    if (!dialog.showAndGet()) {
      return null;
    }
    PsiElement[] createdElements = dialog.getCreatedElements();
    if (createdElements.length > 0) {
      return (PsiDirectory)createdElements[0];
    }

    return null;
  }

  @Nullable
  public static FolderConfiguration selectFolderConfig(final Project project, VirtualFile res, ResourceFolderType folderType) {
    PsiDirectory dir = selectFolderDir(project, res, folderType);
    if (dir != null) {
      return FolderConfiguration.getConfigForFolder(dir.getName());
    }

    return null;
  }

  /**
   * Selects (and optionally creates) a resource directory
   */
  private static class ResourceDirectorySelector extends ElementCreator implements ElementCreatingValidator {
    private final PsiDirectory myDirectory;
    private PsiElement[] myCreatedElements = PsiElement.EMPTY_ARRAY;

    public ResourceDirectorySelector(final Project project, final PsiDirectory directory) {
      super(project, "Select Resource Directory");
      myDirectory = directory;
    }

    @Override
    public boolean checkInput(final String inputString) {
      return ResourceFolderType.getFolderType(inputString) != null && FolderConfiguration.getConfigForFolder(inputString) != null;
    }

    @Override
    public PsiElement @NotNull [] create(@NotNull String newName) throws Exception {
      PsiDirectory subdirectory = myDirectory.findSubdirectory(newName);
      if (subdirectory == null) {
        subdirectory = myDirectory.createSubdirectory(newName);
      }
      return new PsiElement[] { subdirectory };
    }

    @Override
    public @NotNull String getActionName(@NotNull String newName) {
      return "Select Resource Directory";
    }

    @Override
    public boolean canClose(final String inputString) {
      // Already exists: ok
      PsiDirectory subdirectory = myDirectory.findSubdirectory(inputString);
      if (subdirectory != null) {
        myCreatedElements = new PsiDirectory[]{subdirectory};
        return true;
      }
      myCreatedElements = tryCreate(inputString);
      return myCreatedElements.length > 0;
    }

    @NotNull
    @Override
    public final PsiElement[] getCreatedElements() {
      return myCreatedElements;
    }
  }

  /** Create a lint quickfix which overrides the resource at the given {@link PsiElement} */
  public static LintIdeQuickFix createFix(@Nullable String folder) {
    return new OverrideElementFix(folder);
  }

  private static class OverrideElementFix extends DefaultLintQuickFix {
    private final String myFolder;

    private OverrideElementFix(@Nullable String folder) {
      super(getActionName(folder));
      myFolder = folder;
    }

    @Override
    public void apply(@NotNull PsiElement startElement, @NotNull PsiElement endElement, @NotNull AndroidQuickfixContexts.Context context) {
      PsiFile file = startElement.getContainingFile();
      if (file instanceof XmlFile) {
        ResourceFolderType folderType = IdeResourcesUtil.getFolderType(file);
        if (folderType != null) {
          if (folderType != ResourceFolderType.VALUES) {
            forkResourceFile((XmlFile)file, myFolder, true);
          } else {
            XmlTag tag = getValueTag(PsiTreeUtil.getParentOfType(startElement, XmlTag.class, false));
            if (tag != null) {
              PsiDirectory dir = null;
              if (myFolder != null) {
                PsiDirectory resFolder = findRes(file);
                if (resFolder != null) {
                  dir = resFolder.findSubdirectory(myFolder);
                  if (dir == null) {
                    dir = resFolder.createSubdirectory(myFolder);
                  }
                }
              }
              forkResourceValue(startElement.getProject(), tag, file, dir, true);
            }
          }
        }
      }
    }

    @Override
    public boolean isApplicable(@NotNull PsiElement startElement,
                                @NotNull PsiElement endElement,
                                @NotNull AndroidQuickfixContexts.ContextType contextType) {
      return true;
    }
  }
}<|MERGE_RESOLUTION|>--- conflicted
+++ resolved
@@ -24,10 +24,7 @@
 import com.android.tools.idea.configurations.Configuration;
 import com.android.tools.idea.configurations.ConfigurationManager;
 import com.android.tools.idea.lint.common.AndroidQuickfixContexts;
-<<<<<<< HEAD
-=======
 import com.android.tools.idea.lint.common.DefaultLintQuickFix;
->>>>>>> 477885a9
 import com.android.tools.idea.lint.common.LintIdeQuickFix;
 import com.android.tools.idea.res.IdeResourcesUtil;
 import com.android.tools.idea.ui.designer.EditorDesignSurface;
@@ -254,18 +251,6 @@
       // that it becomes a single atomic operation.
       IdeResourcesUtil.createValueResource(project, resDir.getVirtualFile(), resName, type, filename, dirNames, value, elements);
       if (elements.size() == 1) {
-<<<<<<< HEAD
-        final XmlTag tag1 = elements.get(0).getXmlTag();
-        if (tag1 != null && tag1.isValid()) {
-          try {
-            XmlTag tagFromText = XmlElementFactory.getInstance(tag1.getProject()).createTagFromText(oldTagText);
-            PsiElement replaced = tag1.replace(tagFromText);
-            openAfter.set(replaced);
-          }
-          catch (IncorrectOperationException e) {
-            // The user tried to override an invalid XML fragment: don't attempt to do a replacement in that case
-            openAfter.set(tag1);
-=======
         final XmlTag tag = elements.get(0).getXmlTag();
         if (tag != null && tag.isValid()) {
           try {
@@ -275,7 +260,6 @@
           } catch (IncorrectOperationException e) {
             // The user tried to override an invalid XML fragment: don't attempt to do a replacement in that case
             openAfter.set(tag);
->>>>>>> 477885a9
           }
         }
       }
@@ -392,10 +376,6 @@
           String message = String.format("File 'res/%1$s/%2$s' already exists!", folderName, file.getName());
           return Pair.of(message, null);
         }
-<<<<<<< HEAD
-
-=======
->>>>>>> 477885a9
         // Attempt to get the document from the PSI file rather than the file on disk: get edited contents too
         String text;
         if (xmlFile != null && xmlFile.isValid()) {
