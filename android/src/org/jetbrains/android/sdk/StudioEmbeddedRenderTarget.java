--- conflicted
+++ resolved
@@ -33,12 +33,9 @@
 import com.intellij.openapi.vfs.VfsUtilCore;
 import com.intellij.openapi.vfs.VirtualFile;
 import java.io.File;
-<<<<<<< HEAD
 import java.nio.file.Files;
 import java.nio.file.Path;
 import java.nio.file.Paths;
-=======
->>>>>>> 471f95a7
 import java.util.List;
 import java.util.Map;
 import org.jetbrains.annotations.NotNull;
@@ -58,7 +55,7 @@
     // Development path.
     "/../../prebuilts/studio/layoutlib/",
     // IDEA path.
-    "/community/android/tools-base/layoutlib/",
+    "/community/build/dependencies/build/android-sdk/prebuilts/studio/layoutlib/",
     // IDEA community path.
     "/android/tools-base/layoutlib/"
   };
