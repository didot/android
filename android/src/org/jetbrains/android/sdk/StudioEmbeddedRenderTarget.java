--- conflicted
+++ resolved
@@ -48,23 +48,6 @@
   private static final String ONLY_FOR_RENDERING_ERROR = "This target is only for rendering";
   private static final String FRAMEWORK_RES_JAR = "framework_res.jar";
 
-<<<<<<< HEAD
-  public static final String LAYOUTLIB_BUNDLED_PATH = "plugins/android/lib/layoutlib/";
-
-  // Possible paths of the embedded "layoutlib" directory.
-  private static final String[] EMBEDDED_LAYOUTLIB_PATHS = {
-    // Bundled path.
-    LAYOUTLIB_BUNDLED_PATH,
-    // Development path.
-    "../../prebuilts/studio/layoutlib/",
-    // IDEA path.
-    "community/build/dependencies/build/android-sdk/layoutlib/plugins/android/lib/layoutlib",
-    // IDEA community path.
-    "build/dependencies/build/android-sdk/layoutlib/plugins/android/lib/layoutlib"
-  };
-
-=======
->>>>>>> 4ae98eb0
   @Nullable private final String myBasePath;
 
   private static StudioEmbeddedRenderTarget ourStudioEmbeddedTarget;
