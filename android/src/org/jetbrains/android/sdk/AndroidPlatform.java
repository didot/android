/*
 * Copyright 2000-2010 JetBrains s.r.o.
 *
 * Licensed under the Apache License, Version 2.0 (the "License");
 * you may not use this file except in compliance with the License.
 * You may obtain a copy of the License at
 *
 * http://www.apache.org/licenses/LICENSE-2.0
 *
 * Unless required by applicable law or agreed to in writing, software
 * distributed under the License is distributed on an "AS IS" BASIS,
 * WITHOUT WARRANTIES OR CONDITIONS OF ANY KIND, either express or implied.
 * See the License for the specific language governing permissions and
 * limitations under the License.
 */

package org.jetbrains.android.sdk;

import com.android.sdklib.AndroidVersion;
import com.android.sdklib.IAndroidTarget;
import com.google.common.collect.Sets;
import com.android.sdklib.IAndroidTarget.OptionalLibrary;
import com.intellij.openapi.module.Module;
import com.intellij.openapi.projectRoots.Sdk;
import com.intellij.openapi.projectRoots.SdkAdditionalData;
import com.intellij.openapi.roots.ModuleRootManager;
import com.intellij.openapi.roots.libraries.Library;
import com.intellij.openapi.vfs.JarFileSystem;
import com.intellij.openapi.vfs.VirtualFile;
import org.jetbrains.annotations.NotNull;
import org.jetbrains.annotations.Nullable;

import java.util.List;
import java.util.Map;
import java.util.Set;

import static com.android.SdkConstants.FD_PLATFORMS;
import static com.android.SdkConstants.FN_FRAMEWORK_LIBRARY;
import static com.android.sdklib.IAndroidTarget.ANDROID_JAR;
import static com.intellij.openapi.roots.OrderRootType.CLASSES;
import static com.intellij.util.PathUtil.getCanonicalPath;
import static org.jetbrains.android.sdk.AndroidSdkUtils.*;

/**
 * @author Eugene.Kudelevsky
 */
public class AndroidPlatform {
  @NotNull private final AndroidSdkData mySdkData;
  @NotNull private final IAndroidTarget myTarget;

  public AndroidPlatform(@NotNull AndroidSdkData sdkData, @NotNull IAndroidTarget target) {
    mySdkData = sdkData;
    myTarget = target;
  }

  @Nullable
  public static AndroidPlatform getInstance(@NotNull Module module) {
    Sdk sdk = ModuleRootManager.getInstance(module).getSdk();
    return sdk != null ? getInstance(sdk) : null;
  }

  @Nullable
  public static AndroidPlatform getInstance(@NotNull Sdk sdk) {
    AndroidSdkAdditionalData data = getAndroidSdkAdditionalData(sdk);
    return data != null ? data.getAndroidPlatform() : null;
  }

  @NotNull
  public AndroidSdkData getSdkData() {
    return mySdkData;
  }

  @NotNull
  public IAndroidTarget getTarget() {
    return myTarget;
  }

  @Nullable
  public static AndroidPlatform parse(@NotNull Sdk sdk) {
    if (!isAndroidSdk(sdk)) {
      return null;
    }
    AndroidSdkData sdkData = AndroidSdkData.getSdkData(sdk);
    if (sdkData != null) {
      SdkAdditionalData data = sdk.getSdkAdditionalData();
      if (data instanceof AndroidSdkAdditionalData) {
        IAndroidTarget target = ((AndroidSdkAdditionalData)data).getBuildTarget(sdkData);
        if (target != null) {
          return new AndroidPlatform(sdkData, target);
        }
      }
    }
    return null;
  }

  /** @deprecated Use only for converting. */
  @Deprecated
  @Nullable
  public static AndroidPlatform parse(@NotNull Library library,
                                      @Nullable Library.ModifiableModel model,
                                      @Nullable Map<String, AndroidSdkData> parsedSdks) {
    VirtualFile[] files = model != null ? model.getFiles(CLASSES) : library.getFiles(CLASSES);
    Set<String> jarPaths = Sets.newHashSet();
    VirtualFile frameworkLibrary = null;
    for (VirtualFile file : files) {
      VirtualFile vFile = JarFileSystem.getInstance().getVirtualFileForJar(file);
      if (vFile != null) {
        if (vFile.getName().equals(FN_FRAMEWORK_LIBRARY)) {
          frameworkLibrary = vFile;
        }
        jarPaths.add(vFile.getPath());
      }
    }
    if (frameworkLibrary != null) {
      VirtualFile sdkDir = frameworkLibrary.getParent();
      if (sdkDir != null) {
        VirtualFile platformsDir = sdkDir.getParent();
        if (platformsDir != null && platformsDir.getName().equals(FD_PLATFORMS)) {
          sdkDir = platformsDir.getParent();
          if (sdkDir == null) return null;
        }
        String sdkPath = sdkDir.getPath();
        AndroidSdkData sdkData = parsedSdks != null ? parsedSdks.get(sdkPath) : null;
        if (sdkData == null) {
          sdkData = AndroidSdkData.getSdkData(sdkPath);
          if (sdkData == null) return null;
          if (parsedSdks != null) {
            parsedSdks.put(sdkPath, sdkData);
          }
        }
        IAndroidTarget resultTarget = null;
        for (IAndroidTarget target : sdkData.getTargets()) {
          String targetsFrameworkLibPath = getCanonicalPath(target.getPath(ANDROID_JAR));
          if (frameworkLibrary.getPath().equals(targetsFrameworkLibPath)) {
            if (target.isPlatform()) {
              if (resultTarget == null) resultTarget = target;
            }
            else {
              boolean ok = true;
              List<OptionalLibrary> libraries = target.getAdditionalLibraries();
              if (libraries.isEmpty()) {
                // we cannot identify add-on target without optional libraries by classpath
                ok = false;
              }
              else {
                for (OptionalLibrary optionalLibrary : libraries) {
                  if (!jarPaths.contains(getCanonicalPath(optionalLibrary.getJar().getAbsolutePath()))) {
                    ok = false;
                  }
                }
              }
              if (ok) {
                resultTarget = target;
              }
            }
          }
        }
        if (resultTarget != null) {
          return new AndroidPlatform(sdkData, resultTarget);
        }
      }
    }
    return null;
  }

  @Override
  public boolean equals(Object o) {
    if (this == o) return true;
    if (o == null || getClass() != o.getClass()) return false;

    AndroidPlatform platform = (AndroidPlatform)o;

    if (!mySdkData.equals(platform.mySdkData)) return false;
    if (!myTarget.equals(platform.myTarget)) return false;

    return true;
  }

  @Override
  public int hashCode() {
    int result = mySdkData.hashCode();
    result = 31 * result + myTarget.hashCode();
    return result;
  }

  public boolean needToAddAnnotationsJarToClasspath() {
<<<<<<< HEAD
    // todo: check if we really don't need to add this
    return AndroidSdkUtils.needsAnnotationsJarInClasspath(myTarget);
=======
    return needsAnnotationsJarInClasspath(myTarget);
>>>>>>> 94691eb5
  }

  public int getApiLevel() {
    return myTarget.getVersion().getApiLevel();
  }

  @NotNull
  public AndroidVersion getApiVersion() {
    return myTarget.getVersion();
  }
}<|MERGE_RESOLUTION|>--- conflicted
+++ resolved
@@ -184,12 +184,7 @@
   }
 
   public boolean needToAddAnnotationsJarToClasspath() {
-<<<<<<< HEAD
-    // todo: check if we really don't need to add this
-    return AndroidSdkUtils.needsAnnotationsJarInClasspath(myTarget);
-=======
     return needsAnnotationsJarInClasspath(myTarget);
->>>>>>> 94691eb5
   }
 
   public int getApiLevel() {
