--- conflicted
+++ resolved
@@ -224,11 +224,7 @@
 
   @Nullable
   public synchronized FrameworkResources getFrameworkResources(boolean withLocale) throws IOException {
-<<<<<<< HEAD
-    // if the framework resources that we got was created by someone else who didnt need locale data
-=======
     // if the framework resources that we got was created by someone else who didn't need locale data
->>>>>>> 4870ec21
     if (withLocale && myFrameworkResources instanceof FrameworkResourceLoader.IdeFrameworkResources && ((FrameworkResourceLoader.IdeFrameworkResources)myFrameworkResources).getSkippedLocales()) {
       myFrameworkResources = null;
     }
