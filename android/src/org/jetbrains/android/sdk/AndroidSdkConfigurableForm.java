// Copyright 2000-2020 JetBrains s.r.o. Use of this source code is governed by the Apache 2.0 license that can be found in the LICENSE file.
package org.jetbrains.android.sdk;

import com.android.sdklib.IAndroidTarget;
import com.android.tools.idea.io.FilePaths;
import com.android.tools.idea.sdk.AndroidSdks;
import com.android.tools.idea.sdk.IdeSdks;
import com.intellij.openapi.projectRoots.Sdk;
import com.intellij.openapi.projectRoots.SdkModel;
import com.intellij.openapi.projectRoots.SdkModificator;
import com.intellij.openapi.roots.OrderRootType;
import com.intellij.openapi.roots.libraries.ui.OrderRoot;
import com.intellij.openapi.util.Comparing;
import com.intellij.openapi.vfs.VirtualFile;
import com.intellij.ui.ColorUtil;
import com.intellij.ui.JBColor;
import com.intellij.ui.SimpleListCellRenderer;
import com.intellij.util.ArrayUtil;
import java.awt.event.ItemEvent;
import java.util.HashMap;
import java.util.List;
import java.util.Map;
import java.util.Objects;
<<<<<<< HEAD
import javax.swing.*;
import org.jetbrains.annotations.NotNull;
import org.jetbrains.annotations.Nullable;
=======
>>>>>>> 477885a9

class AndroidSdkConfigurableForm {
  private JComboBox myInternalJdkComboBox;
  private JPanel myContentPanel;
  private JComboBox<IAndroidTarget> myBuildTargetComboBox;

  private final DefaultComboBoxModel myJdksModel = new DefaultComboBoxModel();
  private final SdkModel mySdkModel;

  private final DefaultComboBoxModel myBuildTargetsModel = new DefaultComboBoxModel();
  private String mySdkLocation;

  private boolean myFreeze = false;

  public AndroidSdkConfigurableForm(@NotNull SdkModel sdkModel, @NotNull final SdkModificator sdkModificator) {
    mySdkModel = sdkModel;
    myInternalJdkComboBox.setModel(myJdksModel);
    myInternalJdkComboBox.setRenderer(SimpleListCellRenderer.create("", Sdk::getName));
    myBuildTargetComboBox.setModel(myBuildTargetsModel);

    myBuildTargetComboBox.setRenderer(SimpleListCellRenderer.create((label, value, index) -> {
      if (value != null) {
        label.setText(AndroidSdkUtils.getTargetPresentableName(value));
      }
      else {
        label.setText("<html><font color='#" + ColorUtil.toHex(JBColor.RED) + "'>[none]</font></html>");
      }
    }));

    myBuildTargetComboBox.addItemListener(e -> {
      if (myFreeze) {
        return;
      }
      final IAndroidTarget target = (IAndroidTarget)e.getItem();

      List<OrderRoot> roots = AndroidSdks.getInstance().getLibraryRootsForTarget(target, FilePaths.stringToFile(mySdkLocation), true);
      Map<OrderRootType, String[]> configuredRoots = new HashMap<>();

      for (OrderRootType type : OrderRootType.getAllTypes()) {
        if (!AndroidSdkType.getInstance().isRootTypeApplicable(type)) {
          continue;
        }

        final VirtualFile[] oldRoots = sdkModificator.getRoots(type);
        final String[] oldRootPaths = new String[oldRoots.length];

        for (int i = 0; i < oldRootPaths.length; i++) {
          oldRootPaths[i] = oldRoots[i].getPath();
        }

        configuredRoots.put(type, oldRootPaths);
      }

      for (OrderRoot root : roots) {
        if (e.getStateChange() == ItemEvent.DESELECTED) {
          sdkModificator.removeRoot(root.getFile(), root.getType());
        }
        else {
          String[] configuredRootsForType = configuredRoots.get(root.getType());
          if (ArrayUtil.find(configuredRootsForType, root.getFile().getPath()) == -1) {
            sdkModificator.addRoot(root.getFile(), root.getType());
          }
        }
      }
    });
  }

  @NotNull
  public JPanel getContentPanel() {
    return myContentPanel;
  }

  @Nullable
  public Sdk getSelectedSdk() {
    return (Sdk)myInternalJdkComboBox.getSelectedItem();
  }

  @Nullable
  public IAndroidTarget getSelectedBuildTarget() {
    return (IAndroidTarget)myBuildTargetComboBox.getSelectedItem();
  }

  public void init(@Nullable Sdk jdk, Sdk androidSdk, IAndroidTarget buildTarget) {
    updateJdks();

    final String jdkName = jdk != null ? jdk.getName() : null;

    if (androidSdk != null) {
      for (int i = 0; i < myJdksModel.getSize(); i++) {
        if (Comparing.strEqual(((Sdk)myJdksModel.getElementAt(i)).getName(), jdkName)) {
          myInternalJdkComboBox.setSelectedIndex(i);
          break;
        }
      }
    }

    mySdkLocation = androidSdk != null ? androidSdk.getHomePath() : null;
    AndroidSdkData androidSdkData = mySdkLocation != null ? AndroidSdkData.getSdkData(mySdkLocation) : null;

    myFreeze = true;
    updateBuildTargets(androidSdkData, buildTarget);
    myFreeze = false;
  }

  private void updateJdks() {
    myJdksModel.removeAllElements();
    for (Sdk sdk : mySdkModel.getSdks()) {
      if (IdeSdks.getInstance().isJdkCompatible(sdk)) {
        myJdksModel.addElement(sdk);
      }
    }
  }

  private void updateBuildTargets(AndroidSdkData androidSdkData, IAndroidTarget buildTarget) {
    myBuildTargetsModel.removeAllElements();

    if (androidSdkData != null) {
      for (IAndroidTarget target : androidSdkData.getTargets()) {
        myBuildTargetsModel.addElement(target);
      }
    }

    if (buildTarget != null) {
      for (int i = 0; i < myBuildTargetsModel.getSize(); i++) {
        IAndroidTarget target = (IAndroidTarget)myBuildTargetsModel.getElementAt(i);
        if (buildTarget.hashString().equals(target.hashString())) {
          myBuildTargetComboBox.setSelectedIndex(i);
          return;
        }
      }
    }
    myBuildTargetComboBox.setSelectedItem(null);
  }

  public void addJavaSdk(Sdk sdk) {
    myJdksModel.addElement(sdk);
  }

  public void removeJavaSdk(Sdk sdk) {
    myJdksModel.removeElement(sdk);
  }

  public void updateJdks(Sdk sdk, String previousName) {
    Sdk[] sdks = mySdkModel.getSdks();
    for (Sdk currentSdk : sdks) {
      if (currentSdk != null && AndroidSdks.getInstance().isAndroidSdk(currentSdk)) {
        AndroidSdkAdditionalData data = AndroidSdks.getInstance().getAndroidSdkAdditionalData(currentSdk);
        Sdk internalJava = data != null ? data.getJavaSdk() : null;
        if (internalJava != null && Objects.equals(internalJava.getName(), previousName)) {
          data.setJavaSdk(sdk);
        }
      }
    }
    updateJdks();
  }

  public void internalJdkUpdate(@NotNull Sdk sdk) {
    AndroidSdkAdditionalData data = AndroidSdks.getInstance().getAndroidSdkAdditionalData(sdk);
    if (data == null) {
      return;
    }
    final Sdk javaSdk = data.getJavaSdk();
    if (myJdksModel.getIndexOf(javaSdk) == -1) {
      myJdksModel.addElement(javaSdk);
    }
    else {
      myJdksModel.setSelectedItem(javaSdk);
    }
  }
}<|MERGE_RESOLUTION|>--- conflicted
+++ resolved
@@ -15,18 +15,17 @@
 import com.intellij.ui.ColorUtil;
 import com.intellij.ui.JBColor;
 import com.intellij.ui.SimpleListCellRenderer;
-import com.intellij.util.ArrayUtil;
+import com.intellij.util.ArrayUtilRt;
 import java.awt.event.ItemEvent;
 import java.util.HashMap;
 import java.util.List;
 import java.util.Map;
 import java.util.Objects;
-<<<<<<< HEAD
-import javax.swing.*;
+import javax.swing.DefaultComboBoxModel;
+import javax.swing.JComboBox;
+import javax.swing.JPanel;
 import org.jetbrains.annotations.NotNull;
 import org.jetbrains.annotations.Nullable;
-=======
->>>>>>> 477885a9
 
 class AndroidSdkConfigurableForm {
   private JComboBox myInternalJdkComboBox;
@@ -86,7 +85,7 @@
         }
         else {
           String[] configuredRootsForType = configuredRoots.get(root.getType());
-          if (ArrayUtil.find(configuredRootsForType, root.getFile().getPath()) == -1) {
+          if (ArrayUtilRt.find(configuredRootsForType, root.getFile().getPath()) == -1) {
             sdkModificator.addRoot(root.getFile(), root.getType());
           }
         }
