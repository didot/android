--- conflicted
+++ resolved
@@ -53,12 +53,6 @@
 import com.intellij.usageView.UsageViewDescriptor;
 import com.intellij.usageView.UsageViewUtil;
 import com.intellij.util.IncorrectOperationException;
-<<<<<<< HEAD
-import com.android.tools.idea.lint.LintIdeClient;
-import com.android.tools.idea.lint.LintIdeIssueRegistry;
-import com.android.tools.idea.lint.LintIdeRequest;
-=======
->>>>>>> c8fa6d74
 import org.jetbrains.android.inspections.lint.ProblemData;
 import org.jetbrains.annotations.NotNull;
 import org.jetbrains.annotations.Nullable;
@@ -304,13 +298,8 @@
       LintIdeClient client = LintIdeClient.forBatch(myProject, map, scope, issues);
       LintRequest request = new LintIdeRequest(client, myProject, null, Arrays.asList(myModules), false);
       request.setScope(Scope.ALL);
-<<<<<<< HEAD
-      LintDriver lint = new LintDriver(new LintIdeIssueRegistry(), client);
-      lint.analyze(request);
-=======
       LintDriver lint = new LintDriver(new LintIdeIssueRegistry(), client, request);
       lint.analyze();
->>>>>>> c8fa6d74
     }
     finally {
       UnusedResourceDetector.ISSUE.setEnabledByDefault(unusedWasEnabled);
