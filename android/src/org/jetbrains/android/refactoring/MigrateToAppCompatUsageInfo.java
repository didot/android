/*
 * Copyright (C) 2017 The Android Open Source Project
 *
 * Licensed under the Apache License, Version 2.0 (the "License");
 * you may not use this file except in compliance with the License.
 * You may obtain a copy of the License at
 *
 *      http://www.apache.org/licenses/LICENSE-2.0
 *
 * Unless required by applicable law or agreed to in writing, software
 * distributed under the License is distributed on an "AS IS" BASIS,
 * WITHOUT WARRANTIES OR CONDITIONS OF ANY KIND, either express or implied.
 * See the License for the specific language governing permissions and
 * limitations under the License.
 */
package org.jetbrains.android.refactoring;

import com.android.annotations.NonNull;
import com.android.annotations.VisibleForTesting;
import com.android.ide.common.repository.GradleCoordinate;
import com.android.internal.util.function.TriFunction;
import com.android.tools.idea.gradle.dsl.api.GradleBuildModel;
import com.android.tools.idea.gradle.dsl.api.ProjectBuildModel;
import com.android.tools.idea.gradle.dsl.api.dependencies.ArtifactDependencyModel;
import com.android.tools.idea.gradle.dsl.api.repositories.RepositoriesModel;
import com.intellij.openapi.application.ApplicationManager;
import com.intellij.openapi.util.TextRange;
import com.intellij.openapi.util.text.StringUtil;
import com.intellij.psi.*;
import com.intellij.psi.impl.source.resolve.reference.impl.providers.JavaClassReference;
import com.intellij.psi.util.PsiTreeUtil;
import com.intellij.psi.xml.*;
import com.intellij.usageView.UsageInfo;
import org.jetbrains.android.refactoring.AppCompatMigrationEntry.*;
import org.jetbrains.android.util.AndroidResourceUtil;
import org.jetbrains.annotations.NotNull;
import org.jetbrains.annotations.Nullable;
import org.jetbrains.plugins.groovy.lang.psi.GroovyPsiElement;
import org.jetbrains.plugins.groovy.lang.psi.GroovyPsiElementFactory;
import org.jetbrains.plugins.groovy.lang.psi.api.statements.arguments.GrArgumentList;
import org.jetbrains.plugins.groovy.lang.psi.api.statements.arguments.GrNamedArgument;
import org.jetbrains.plugins.groovy.lang.psi.api.statements.expressions.GrReferenceExpression;
import org.jetbrains.plugins.groovy.lang.psi.api.statements.expressions.literals.GrLiteral;
import org.jetbrains.plugins.groovy.lang.psi.api.statements.expressions.literals.GrString;
import org.jetbrains.plugins.groovy.lang.psi.util.GrStringUtil;

abstract class MigrateToAppCompatUsageInfo extends UsageInfo {

  MigrateToAppCompatUsageInfo(@NotNull PsiReference reference) {
    super(reference);
  }

  MigrateToAppCompatUsageInfo(@NotNull PsiElement element) {
    super(element);
  }

  /**
   * Migrate the current reference to the new usage.
   *
   * @param migration PsiMigration to lookup classes and packages.
   * @return the modified reference after a migration or null.
   */
  @Nullable
  public abstract PsiElement applyChange(@NotNull PsiMigration migration);

  /**
   * UsageInfo specific for changing a method usage
   * e.g. Activity#getFragmentManager to AppCompatActivity#getSupportFragmentManager
   */
  static class ChangeMethodUsageInfo extends MigrateToAppCompatUsageInfo {
    final MethodMigrationEntry myEntry;

<<<<<<< HEAD
    ChangeMethodUsageInfo(PsiReference ref, @NotNull AppCompatMigrationEntry.MethodMigrationEntry entry) {
=======
    public ChangeMethodUsageInfo(PsiReference ref, @NotNull MethodMigrationEntry entry) {
>>>>>>> 213d2092
      super(ref);
      myEntry = entry;
    }

    @Override
    public PsiElement applyChange(@NotNull PsiMigration migration) {
      PsiElement element = getElement();
      if (element instanceof PsiReference && isValid()) {
        PsiReference reference = (PsiReference)element;
        String newName = myEntry.myNewMethodName;
        // Handle direct method references example getSupportActionBar()
        return reference.handleElementRename(newName);
      }
      return null;
    }
  }

  /**
   * UsageInfo specific for migrating a class
   */
  static class ClassMigrationUsageInfo extends MigrateToAppCompatUsageInfo {
    final ClassMigrationEntry mapEntry;

<<<<<<< HEAD
    ClassMigrationUsageInfo(@NotNull UsageInfo info, @NotNull AppCompatMigrationEntry.ClassMigrationEntry mapEntry) {
=======
    public ClassMigrationUsageInfo(@NotNull UsageInfo info, @NotNull ClassMigrationEntry mapEntry) {
>>>>>>> 213d2092
      //noinspection ConstantConditions
      super(info.getElement());
      this.mapEntry = mapEntry;
    }

    @Override
    public PsiElement applyChange(@NotNull PsiMigration psiMigration) {
      if (mapEntry.myOldName.equals(mapEntry.myNewName)) {
        // No-op migration rule
        return null;
      }

      // Here we need to either find or create the class so that imports/class names can be resolved.
      PsiClass aClass = AndroidRefactoringUtil.findOrCreateClass(getProject(), psiMigration, mapEntry.myNewName);

      PsiElement element = getElement();
      if (element == null || !element.isValid()) {
        return element;
      }
      if (element instanceof PsiJavaCodeReferenceElement) {
        PsiJavaCodeReferenceElement referenceElement = (PsiJavaCodeReferenceElement)element;
        return referenceElement.bindToElement(aClass);
      }
      else if (element instanceof XmlAttributeValue) {
        XmlAttributeValue value = (XmlAttributeValue)element;
        XmlAttribute attribute = (XmlAttribute)value.getParent();
        if (mapEntry.myOldName.equals(value.getValue())) {
          attribute.setValue(mapEntry.myNewName);
        }
      }
      else {
        final TextRange range = getRangeInElement();
        for (PsiReference reference : element.getReferences()) {
          if (reference instanceof JavaClassReference) {
            final JavaClassReference classReference = (JavaClassReference)reference;
            if (classReference.getRangeInElement().equals(range)) {
              return classReference.bindToElement(aClass);
            }
          }
          else if (reference != null && reference.getElement() instanceof XmlTag) {
            XmlTag ref = (XmlTag)reference.getElement();
            String localName = ref.getLocalName();
            if (mapEntry.myOldName.equals(localName)) {
              ref.setName(mapEntry.myNewName);
            }
          }
          else if (reference != null && MigrateToAppCompatUtil.isKotlinSimpleNameReference(reference)) {
            return reference.bindToElement(aClass);
          }
        }
      }
      return null;
    }
  }

  /**
   * UsageInfo specific to migrating a package
   */
  static class PackageMigrationUsageInfo extends MigrateToAppCompatUsageInfo {
    final PackageMigrationEntry mapEntry;

    public PackageMigrationUsageInfo(@NotNull UsageInfo info, @NotNull PackageMigrationEntry mapEntry) {
      //noinspection ConstantConditions
      super(info.getElement());
      this.mapEntry = mapEntry;
    }

    @Override
    public PsiElement applyChange(@NotNull PsiMigration migration) {
      if (mapEntry.myOldName.equals(mapEntry.myNewName)) {
        // No-op migration rule
        return null;
      }

      PsiPackage aPackage = AndroidRefactoringUtil.findOrCreatePackage(getProject(), migration, mapEntry.myNewName);
      PsiElement element = getElement();
      if (element == null || !element.isValid()) {
        return element;
      }
      if (element instanceof PsiJavaCodeReferenceElement) {
        PsiJavaCodeReferenceElement referenceElement = (PsiJavaCodeReferenceElement)element;
        return referenceElement.bindToElement(aPackage);
      }
      else {
        final TextRange range = getRangeInElement();
        for (PsiReference reference : element.getReferences()) {
          if (reference == null) {
            continue;
          }
          if (reference instanceof JavaClassReference) {
            final JavaClassReference classReference = (JavaClassReference)reference;
            if (classReference.getRangeInElement().equals(range)) {
              return classReference.bindToElement(aPackage);
            }
          }
          else if (reference.getElement() instanceof XmlTag) {
            XmlTag ref = (XmlTag)reference.getElement();
            String localName = ref.getLocalName();
            if (localName.startsWith(mapEntry.myOldName)) {
              // Binding to element implemented in AndroidXmlReferenceProvider incorrectly adds the package
              // as a prefix to the existing package, so use the local name replacement instead.
              // reference.bindToElement(bindTo);
              String newName = localName.replace(mapEntry.myOldName, mapEntry.myNewName);
              ref.setName(newName);
            }
          }
          else if (reference.getElement() instanceof XmlAttributeValue) {
            PsiElement parent = reference.getElement().getParent();
            if (parent instanceof XmlAttribute) {
              XmlAttribute attribute = (XmlAttribute)parent;
              String oldValue = StringUtil.notNullize(attribute.getValue());
              if (oldValue.startsWith(mapEntry.myOldName)) {
                attribute.setValue(oldValue.replace(mapEntry.myOldName, mapEntry.myNewName));
              }
            }
          }
          else if (MigrateToAppCompatUtil.isKotlinSimpleNameReference(reference) &&
                   element.getParent() != null &&
                   element.getParent().getText().equals(mapEntry.myOldName)) {
            // Before changing the package, we verify that this is actually the correct refactoring by seeing
            // if the element matches the old package name. This is a workaround for b/78800780
            return reference.bindToElement(aPackage);
          }
        }
      }
      return null;
    }
  }

  /**
   * Change a style attribute or body (within styles.xml)
   */
  static class ChangeStyleUsageInfo extends MigrateToAppCompatUsageInfo {
    protected final String myFromValue;
    protected final String myToValue;

    ChangeStyleUsageInfo(@NotNull PsiElement element, @NotNull String fromValue, @NotNull String toValue) {
      super(element);
      myFromValue = fromValue;
      myToValue = toValue;
    }

    @Override
    public PsiElement applyChange(@NotNull PsiMigration migration) {
      // This can either be an attribute <item name="android:windowNoTitle" ..
      // or the body text of the item such as <item ..>?android:itemSelectableBackground</item>
      PsiElement element = getElement();
      XmlTag tag = PsiTreeUtil.getParentOfType(element, XmlTag.class, false);
      if (tag == null) {
        return null;
      }

      XmlAttribute attribute = PsiTreeUtil.getParentOfType(element, XmlAttribute.class, false);
      XmlAttributeValue attributeValue = attribute == null ? null : attribute.getValueElement();
      if (attribute != null && attributeValue != null) {
        tag.setAttribute(attribute.getName(), myToValue);
      }
      else {
        XmlTagValue tagValue = tag.getValue();
        tagValue.setText(myToValue);
      }
      return null;
    }
  }

  static class ChangeThemeUsageInfo extends ChangeStyleUsageInfo {

    ChangeThemeUsageInfo(@NotNull XmlAttributeValue element, @NotNull String fromValue, @NotNull String toValue) {
      super(element, fromValue, toValue);
    }

    @Override
    public PsiElement applyChange(@NotNull PsiMigration migration) {
      XmlAttributeValue attributeValue = PsiTreeUtil.getParentOfType(getElement(), XmlAttributeValue.class, false);
      if (attributeValue == null) {
        return null;
      }
      String value = attributeValue.getValue();

      XmlAttribute attribute = PsiTreeUtil.getParentOfType(getElement(), XmlAttribute.class, true);
      if (attribute != null && value != null && value.equals(myFromValue)) {
        attribute.setValue(myToValue);
      }
      return null;
    }
  }

  static class ChangeCustomViewUsageInfo extends MigrateToAppCompatUsageInfo {

    private final String mySuggestedSuperClass;

    ChangeCustomViewUsageInfo(@NotNull PsiElement element, @NotNull String suggestedSuperClass) {
      super(element);
      mySuggestedSuperClass = suggestedSuperClass;
    }

    @Override
    public PsiElement applyChange(@NotNull PsiMigration migration) {
      PsiClass psiClass = AndroidRefactoringUtil.findOrCreateClass(getProject(), migration, mySuggestedSuperClass);

      PsiElement element = getElement();
      assert element != null;
      if (!element.isValid()) {
        return null;
      }
      PsiReference reference = element.getReference();
      if (reference != null) {
        return reference.bindToElement(psiClass);
      }
      return null;
    }
  }

  static class ReplaceMethodUsageInfo extends MigrateToAppCompatUsageInfo {
    private final ReplaceMethodCallMigrationEntry myEntry;

    ReplaceMethodUsageInfo(@NotNull PsiReference element, @NotNull ReplaceMethodCallMigrationEntry entry) {
      super(element);
      myEntry = entry;
    }

    @Override
    public PsiElement applyChange(@NotNull PsiMigration psiMigration) {
      PsiElement element = getElement();
      if (!(element instanceof PsiReference) || !isValid()) {
        return null;
      }
      PsiReference reference = (PsiReference)element;

      PsiClass psiClass = AndroidRefactoringUtil.findOrCreateClass(getProject(), psiMigration, myEntry.myNewClassName);
      String methodFragment = myEntry.myNewMethodName;

      if (!(element instanceof PsiReferenceExpression)
          || ((PsiReferenceExpression)element).getQualifierExpression() == null) {
        return null;
      }
      PsiMethodCallExpression oldMethodCall = PsiTreeUtil.getParentOfType(reference.getElement(), PsiMethodCallExpression.class);
      if (oldMethodCall == null) {
        return null;
      }
      // Get the argument list of the old call.
      PsiExpressionList argList = oldMethodCall.getArgumentList();
      PsiExpression qualifierExpression = ((PsiReferenceExpression)element).getQualifierExpression();
      PsiElementFactory factory = JavaPsiFacade.getInstance(getProject()).getElementFactory();
      String methodCallText = "Foo." + methodFragment + "()";
      PsiMethodCallExpression call = (PsiMethodCallExpression)factory.createExpressionFromText(methodCallText, null);
      PsiExpressionList newArgList = call.getArgumentList();
      PsiExpression[] prevExpressions = argList.getExpressions();
      if (prevExpressions.length == 0) {
        //noinspection ConstantConditions
        newArgList.add(qualifierExpression);
      }
      else {
        for (int i = 0; i < prevExpressions.length; i++) {
          PsiExpression arg = prevExpressions[i];
          if (myEntry.myQualifierParamIndex == i) {
            //noinspection ConstantConditions qualifierExpression is already checked above.
            newArgList.add(qualifierExpression);
          }
          newArgList.add(arg);
        }
      }

      //noinspection ConstantConditions
      ((PsiReferenceExpression)call.getMethodExpression().getQualifierExpression()).bindToElement(psiClass);

      return oldMethodCall.replace(call);
    }
  }

  static class ChangeXmlTagUsageInfo extends MigrateToAppCompatUsageInfo {
    private final XmlTagMigrationEntry myEntry;

<<<<<<< HEAD
    ChangeXmlTagUsageInfo(@NotNull PsiElement element,
                                 @NotNull AppCompatMigrationEntry.XmlTagMigrationEntry entry) {
=======
    public ChangeXmlTagUsageInfo(@NotNull PsiElement element,
                                 @NotNull XmlTagMigrationEntry entry) {
>>>>>>> 213d2092
      super(element);
      myEntry = entry;
    }

    @Override
    public PsiElement applyChange(@NotNull PsiMigration migration) {
      PsiElement element = getElement();
      XmlTag xmlTag = PsiTreeUtil.getParentOfType(element, XmlTag.class, false);
      if (xmlTag == null || !xmlTag.getLocalName().equals(myEntry.myOldTagName)) {
        return element;
      }
      PsiFile file = element.getContainingFile();
      assert file instanceof XmlFile;
      if (!StringUtil.isEmpty(myEntry.myNewNamespace)) {
        String prefixUsed = AndroidResourceUtil.ensureNamespaceImported((XmlFile)file, myEntry.myNewNamespace, null);
        xmlTag.setName(prefixUsed + ":" + myEntry.myNewTagName);
      }
      else {
        xmlTag.setName(myEntry.myNewTagName);
      }
      return null;
    }
  }

  static class ChangeXmlAttrUsageInfo extends MigrateToAppCompatUsageInfo {
    private final AttributeMigrationEntry myEntry;

    ChangeXmlAttrUsageInfo(@NotNull PsiElement element, @NotNull AttributeMigrationEntry entry) {
      super(element);
      myEntry = entry;
    }

    @Override
    public PsiElement applyChange(@NotNull PsiMigration migration) {
      PsiElement element = getElement();
      XmlAttribute currentAttr = PsiTreeUtil.getParentOfType(element, XmlAttribute.class, false);
      if (currentAttr == null || !currentAttr.getLocalName().equals(myEntry.myOldAttributeName)) {
        return element;
      }
      PsiFile file = element.getContainingFile();
      assert file instanceof XmlFile;
      if (StringUtil.isEmpty(myEntry.myNewNamespace)) {
        currentAttr.setName(myEntry.myNewAttributeName);
      }
      else {
        String prefixUsed = AndroidResourceUtil.ensureNamespaceImported((XmlFile)file, myEntry.myNewNamespace, null);
        currentAttr.setName(prefixUsed + ":" + myEntry.myNewAttributeName);
      }
      return null;
    }
  }

  static class ChangeXmlAttrValueUsageInfo extends MigrateToAppCompatUsageInfo {
    private final AttributeValueMigrationEntry myEntry;

    ChangeXmlAttrValueUsageInfo(@NotNull PsiElement element, @NotNull AttributeValueMigrationEntry entry) {
      super(element);
      myEntry = entry;
    }

    @Override
    public PsiElement applyChange(@NotNull PsiMigration migration) {
      // TODO: does it matter when this is done? after or before an XmlAttribute is changed?
      PsiElement element = getElement();
      XmlAttribute currentAttr = PsiTreeUtil.getParentOfType(element, XmlAttribute.class, false);
      if (currentAttr == null) {
        return null;
      }
      PsiFile file = element.getContainingFile();
      assert file instanceof XmlFile;
      currentAttr.setValue(myEntry.myNewAttrValue);
      return null;
    }
  }

  abstract static class GradleUsageInfo extends MigrateToAppCompatUsageInfo {
    public GradleUsageInfo(@NotNull PsiElement element) {
      super(element);
    }
  }

  static class GradleDependencyUsageInfo extends GradleUsageInfo {
    // (groupName, artifactName, defaultVersion) -> version
    @NotNull
    private final TriFunction<String, String, String, String> myGetLibraryRevisionFunction;
    private final GradleMigrationEntry mapEntry;
    private final ArtifactDependencyModel myModel;
    private final ProjectBuildModel myBuildModel;

    public GradleDependencyUsageInfo(@NotNull PsiElement element,
                                     @NotNull ProjectBuildModel buildModel,
                                     @NotNull ArtifactDependencyModel model,
                                     @NonNull GradleMigrationEntry entry,
                                     @NotNull TriFunction<String, String, String, String> versionProvider) {
      super(element);
      mapEntry = entry;
      myGetLibraryRevisionFunction = versionProvider;
      myModel = model;
      myBuildModel = buildModel;
    }

    @Nullable
    @Override
    public PsiElement applyChange(@NotNull PsiMigration migration) {
      PsiElement element = getElement();
      if (element == null || !element.isValid() || !element.isWritable()) {
        return null;
      }

      // See if we can use the model to update the dependency.
      if (myModel != null && myBuildModel != null) {
        PsiElement modelPsi =  myModel.getPsiElement();
        if (modelPsi != null && modelPsi.isValid()) {
          // Follow references
          myModel.enableSetThrough();
          if (mapEntry instanceof GradleDependencyMigrationEntry) {
            GradleDependencyMigrationEntry depEntry = (GradleDependencyMigrationEntry)mapEntry;
            String group = myModel.group().toString();
            String name = myModel.name().toString();
            if (group != null && group.equals(depEntry.getOldGroupName())) {
              myModel.group().getResultModel().setValue(depEntry.getNewGroupName());
            }
            if (name != null && name.equals(depEntry.getOldArtifactName())) {
              myModel.name().getResultModel().setValue(depEntry.getNewArtifactName());
            }
          }
          String version = myModel.version().toString();
          String newVersion;
          if (mapEntry instanceof UpdateGradleDepedencyVersionMigrationEntry) {
            // For version upgrades get the highest of the existing one and the old one
            newVersion = getHighestVersion(version, mapEntry.getNewBaseVersion());
          }
          else {
            newVersion = mapEntry.getNewBaseVersion();
          }
          if (newVersion != null) {
            myModel.version().getResultModel().setValue(newVersion);
          }
        }

        ApplicationManager.getApplication().runReadAction(myBuildModel::applyChanges);
        return null;
      }
      // Otherwise fallback to editing the Psi elements directly.

      // This handles the case where the dependency was declared using the map notation
      // e.g: implementation group: 'com.android.support', name:'appcompat-v7', version: '27.0.2'
      if (element instanceof GrArgumentList) {
        GrArgumentList list = (GrArgumentList)element;
        GroovyPsiElement[] expressions = list.getAllArguments();
        PsiElement group = null, name = null, version = null;
        for (GroovyPsiElement expression : expressions) {
          if (expression instanceof GrNamedArgument) {
            GrNamedArgument namedArgument = (GrNamedArgument)expression;
            String labelName = namedArgument.getLabelName();
            if (labelName == null) {
              continue;
            }
            PsiElement val = PsiTreeUtil.findChildOfType(namedArgument, GrLiteral.class);
            switch (labelName) {
              case "group":
                group = val;
                break;
              case "name":
                name = val;
                break;
              case "version":
                version = val;
                break;
            }
          }
        }
        if (group == null || name == null || version == null) {
          return null;
        }

        if (mapEntry instanceof GradleDependencyMigrationEntry) {
          GradleDependencyMigrationEntry depEntry = (GradleDependencyMigrationEntry)mapEntry;
          renameElement(group, depEntry.getOldGroupName(), depEntry.getNewGroupName());
          renameElement(name, depEntry.getOldArtifactName(), depEntry.getNewArtifactName());
        }
        if (version.getReference() != null) {
          String newVersion;
          if (mapEntry instanceof UpdateGradleDepedencyVersionMigrationEntry) {
            // For version upgrades get the highest of the existing one and the old one
            newVersion = getHighestVersion(version.getText(), mapEntry.getNewBaseVersion());

            if (newVersion == null) {
              // In version upgrades, if we can not check the version, leave as it is
              return null;
            }
          }
          else {
            newVersion = mapEntry.getNewBaseVersion();
          }
          version.getReference().handleElementRename(
            myGetLibraryRevisionFunction.apply(mapEntry.getNewGroupName(), mapEntry.getNewArtifactName(), newVersion));
        }
      }
      else if (element.getReference() != null) {
        String newVersion;
        if (mapEntry instanceof UpdateGradleDepedencyVersionMigrationEntry) {
          GradleCoordinate existingCoordinate = GradleCoordinate.parseCoordinateString(element.getReference().getCanonicalText());
          // For version upgrades get the highest of the existing one and the old one
          newVersion = getHighestVersion(existingCoordinate, mapEntry.getNewBaseVersion());

          if (newVersion == null) {
            // In version upgrades, if we can not check the version, leave as it is
            return null;
          }
        }
        else {
          newVersion = mapEntry.getNewBaseVersion();
        }


        PsiElement parent = element.getParent();
        if (element instanceof GrReferenceExpression && parent != null) {
          // This is likely to be an expression that resolves to the artifact, replace it with a literal
          GrLiteral newLiteral = GroovyPsiElementFactory
            .getInstance(getProject())
            .createLiteralFromValue(mapEntry.toCompactNotation(
              myGetLibraryRevisionFunction.apply(mapEntry.getNewGroupName(), mapEntry.getNewArtifactName(), newVersion)));
          parent.replace(newLiteral);
        }
        else {
          // this was declared as a string literal for example
          // implementation 'com.android.support.constraint:constraint-layout:1.0.2'
          element.getReference().handleElementRename(mapEntry.toCompactNotation(
            myGetLibraryRevisionFunction.apply(mapEntry.getNewGroupName(), mapEntry.getNewArtifactName(), newVersion)));
        }
      } else if (element instanceof GrString) {
        String newVersion;
        if (mapEntry instanceof UpdateGradleDepedencyVersionMigrationEntry) {
          GradleCoordinate existingCoordinate = GradleCoordinate.parseCoordinateString(GrStringUtil.removeQuotes(element.getText()));

          // For version upgrades get the highest of the existing one and the old one
          newVersion = getHighestVersion(existingCoordinate, mapEntry.getNewBaseVersion());
          if (newVersion == null) {
            // In version upgrades, if we can not check the version, leave as it is
            return null;
          }
        }
        else {
          newVersion = mapEntry.getNewBaseVersion();
        }

        // This is just a literal string, replace it
        GrLiteral newLiteral = GroovyPsiElementFactory
          .getInstance(getProject())
          .createLiteralFromValue(
            mapEntry.toCompactNotation(
              myGetLibraryRevisionFunction.apply(mapEntry.getNewGroupName(), mapEntry.getNewArtifactName(), newVersion)));
        element.replace(newLiteral);
      }
      return null;
    }

    /**
     * Returns the highest of two gradle coordinates. The first one might be null or a variable like "$var"
     */
    @VisibleForTesting
    @Nullable
    static String getHighestVersion(@Nullable String a, @NotNull String defaultVersion) {
      if (a == null) {
        return defaultVersion;
      }

      if (a.startsWith("$")) {
        // This is a variable, can not compute the highest version
        return null;
      }

      GradleCoordinate versionA = GradleCoordinate.parseVersionOnly(a);
      GradleCoordinate versionB = GradleCoordinate.parseVersionOnly(defaultVersion);
      if (GradleCoordinate.COMPARE_PLUS_HIGHER.compare(versionA, versionB) >= 0) {
        return a;
      }

      return defaultVersion;
    }

    /**
     * Returns the highest of two gradle coordinates. The first one is a full version, the second one
     * just the version to compare.
     */
    @VisibleForTesting
    @Nullable
    static String getHighestVersion(@Nullable GradleCoordinate coordinate, @NotNull String defaultVersion) {
      if (coordinate == null) {
        return defaultVersion;
      }

      return coordinate.getVersion() != null ?
             getHighestVersion(coordinate.getVersion().toString(), defaultVersion) :
             defaultVersion;
    }

    private static void renameElement(PsiElement current, String oldName, String newName) {
      String elementText = StringUtil.trimStart(current.getText(), "'");
      elementText = StringUtil.trimEnd(elementText, "'");
      elementText = StringUtil.trimStart(elementText, "\"");
      elementText = StringUtil.trimEnd(elementText, "\"");
      if (elementText.equals(oldName) && current.getReference() != null) {
        current.getReference().handleElementRename(newName);
      }
    }
  }

  static class GradleStringUsageInfo extends GradleUsageInfo {

    @NotNull private final String myNewValue;

    public GradleStringUsageInfo(@NotNull GrLiteral element, @NotNull String newValue) {
      super(element);
      myNewValue = newValue;
    }

    @Nullable
    @Override
    public PsiElement applyChange(@NotNull PsiMigration migration) {
      PsiElement element = getElement();
      if (element == null) {
        return null;
      }

      PsiReference reference = element.getReference();
      if (reference != null) {
        reference.handleElementRename(myNewValue);
      }

      return element;
    }
  }

  static class AddGoogleRepositoryUsageInfo extends GradleUsageInfo {
    private final RepositoriesModel myRepositoriesModel;
    private final ProjectBuildModel myProjectBuildModel;

    public AddGoogleRepositoryUsageInfo(@NotNull ProjectBuildModel projectBuildModel,
                                        @NotNull RepositoriesModel repositoriesModel) {
      super(repositoriesModel.getPsiElement());
      myProjectBuildModel = projectBuildModel;
      myRepositoriesModel = repositoriesModel;
    }

    @Nullable
    @Override
    public PsiElement applyChange(@NotNull PsiMigration migration) {
      myRepositoriesModel.addGoogleMavenRepository(getProject());
      myProjectBuildModel.applyChanges();
      return getElement();
    }
  }
}<|MERGE_RESOLUTION|>--- conflicted
+++ resolved
@@ -70,11 +70,7 @@
   static class ChangeMethodUsageInfo extends MigrateToAppCompatUsageInfo {
     final MethodMigrationEntry myEntry;
 
-<<<<<<< HEAD
-    ChangeMethodUsageInfo(PsiReference ref, @NotNull AppCompatMigrationEntry.MethodMigrationEntry entry) {
-=======
-    public ChangeMethodUsageInfo(PsiReference ref, @NotNull MethodMigrationEntry entry) {
->>>>>>> 213d2092
+    ChangeMethodUsageInfo(PsiReference ref, @NotNull MethodMigrationEntry entry) {
       super(ref);
       myEntry = entry;
     }
@@ -98,11 +94,7 @@
   static class ClassMigrationUsageInfo extends MigrateToAppCompatUsageInfo {
     final ClassMigrationEntry mapEntry;
 
-<<<<<<< HEAD
-    ClassMigrationUsageInfo(@NotNull UsageInfo info, @NotNull AppCompatMigrationEntry.ClassMigrationEntry mapEntry) {
-=======
-    public ClassMigrationUsageInfo(@NotNull UsageInfo info, @NotNull ClassMigrationEntry mapEntry) {
->>>>>>> 213d2092
+    ClassMigrationUsageInfo(@NotNull UsageInfo info, @NotNull ClassMigrationEntry mapEntry) {
       //noinspection ConstantConditions
       super(info.getElement());
       this.mapEntry = mapEntry;
@@ -376,13 +368,8 @@
   static class ChangeXmlTagUsageInfo extends MigrateToAppCompatUsageInfo {
     private final XmlTagMigrationEntry myEntry;
 
-<<<<<<< HEAD
     ChangeXmlTagUsageInfo(@NotNull PsiElement element,
-                                 @NotNull AppCompatMigrationEntry.XmlTagMigrationEntry entry) {
-=======
-    public ChangeXmlTagUsageInfo(@NotNull PsiElement element,
                                  @NotNull XmlTagMigrationEntry entry) {
->>>>>>> 213d2092
       super(element);
       myEntry = entry;
     }
