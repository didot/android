--- conflicted
+++ resolved
@@ -49,11 +49,7 @@
   }
 
   @Override
-<<<<<<< HEAD
-  protected boolean isEnabledOnDataContext(@NotNull DataContext dataContext) {
-=======
   protected boolean isEnabledOnDataContext(DataContext dataContext) {
->>>>>>> 213d2092
     return true;
   }
 
