/*
 * Copyright (C) 2016 The Android Open Source Project
 *
 * Licensed under the Apache License, Version 2.0 (the "License");
 * you may not use this file except in compliance with the License.
 * You may obtain a copy of the License at
 *
 *      http://www.apache.org/licenses/LICENSE-2.0
 *
 * Unless required by applicable law or agreed to in writing, software
 * distributed under the License is distributed on an "AS IS" BASIS,
 * WITHOUT WARRANTIES OR CONDITIONS OF ANY KIND, either express or implied.
 * See the License for the specific language governing permissions and
 * limitations under the License.
 */
package org.jetbrains.android.refactoring;

import com.intellij.lang.Language;
import com.intellij.openapi.actionSystem.AnActionEvent;
import com.intellij.openapi.actionSystem.CommonDataKeys;
import com.intellij.openapi.actionSystem.DataContext;
import com.intellij.openapi.project.Project;
import com.intellij.psi.PsiElement;
import com.intellij.refactoring.RefactoringActionHandler;
import com.intellij.refactoring.actions.BaseRefactoringAction;
import org.jetbrains.android.util.AndroidUtils;
import org.jetbrains.annotations.NotNull;
import org.jetbrains.annotations.Nullable;

import static com.android.tools.idea.flags.StudioFlags.MIGRATE_TO_APPCOMPAT_REFACTORING_ENABLED;

public class MigrateToAppCompatAction extends BaseRefactoringAction {
  public MigrateToAppCompatAction() {
  }

  @Override
  protected boolean isAvailableInEditorOnly() {
    return false;
  }

  @Override
  public void update(@NotNull AnActionEvent anActionEvent) {
    final Project project = anActionEvent.getData(CommonDataKeys.PROJECT);
    anActionEvent.getPresentation().setEnabledAndVisible(isEnabled(project));
  }

  @Override
<<<<<<< HEAD
  protected boolean isEnabledOnDataContext(@NotNull DataContext dataContext) {
=======
  protected boolean isEnabledOnDataContext(DataContext dataContext) {
>>>>>>> 213d2092
    return isEnabled(CommonDataKeys.PROJECT.getData(dataContext));
  }

  @Override
  protected boolean isEnabledOnElements(@NotNull PsiElement[] elements) {
    return elements.length > 0 && isEnabled(elements[0].getProject());
  }

  @Nullable
  @Override
  protected RefactoringActionHandler getHandler(@NotNull DataContext dataContext) {
    return new MigrateToAppCompatHandler();
  }

  @Override
  protected boolean isAvailableForLanguage(Language language) {
    return true;
  }

  private static boolean isEnabled(@Nullable Project project) {
    if (project == null || !MIGRATE_TO_APPCOMPAT_REFACTORING_ENABLED.get()) return false;
    return AndroidUtils.hasAndroidFacets(project);
  }
}<|MERGE_RESOLUTION|>--- conflicted
+++ resolved
@@ -39,17 +39,13 @@
   }
 
   @Override
-  public void update(@NotNull AnActionEvent anActionEvent) {
+  public void update(AnActionEvent anActionEvent) {
     final Project project = anActionEvent.getData(CommonDataKeys.PROJECT);
     anActionEvent.getPresentation().setEnabledAndVisible(isEnabled(project));
   }
 
   @Override
-<<<<<<< HEAD
-  protected boolean isEnabledOnDataContext(@NotNull DataContext dataContext) {
-=======
   protected boolean isEnabledOnDataContext(DataContext dataContext) {
->>>>>>> 213d2092
     return isEnabled(CommonDataKeys.PROJECT.getData(dataContext));
   }
 
