// Copyright 2000-2019 JetBrains s.r.o. Use of this source code is governed by the Apache 2.0 license that can be found in the LICENSE file.
package org.jetbrains.android;

<<<<<<< HEAD
import static com.android.tools.idea.startup.Actions.moveAction;

=======
import com.android.tools.adtui.webp.WebpMetadata;
>>>>>>> 7af60d2c
import com.android.tools.analytics.AnalyticsSettings;
import com.android.tools.analytics.UsageTracker;
import com.android.tools.idea.IdeInfo;
import com.android.tools.idea.flags.StudioFlags;
import com.android.tools.idea.project.AndroidProjectInfo;
import com.android.tools.idea.startup.Actions;
import com.android.tools.idea.util.VirtualFileSystemOpener;
import com.google.wireless.android.sdk.stats.AndroidStudioEvent;
import com.intellij.openapi.actionSystem.ActionManager;
import com.intellij.openapi.actionSystem.AnAction;
import com.intellij.openapi.actionSystem.AnActionEvent;
import com.intellij.openapi.actionSystem.Anchor;
import com.intellij.openapi.actionSystem.Constraints;
import com.intellij.openapi.actionSystem.DefaultActionGroup;
import com.intellij.openapi.actionSystem.IdeActions;
import com.intellij.openapi.actionSystem.impl.ActionConfigurationCustomizer;
<<<<<<< HEAD
=======
import com.intellij.openapi.application.ApplicationManager;
import com.intellij.openapi.application.WriteAction;
import com.intellij.openapi.fileTypes.FileType;
import com.intellij.openapi.fileTypes.FileTypeManager;
>>>>>>> 7af60d2c
import com.intellij.openapi.project.Project;
import org.jetbrains.annotations.NotNull;

<<<<<<< HEAD
final class AndroidPlugin {
  AndroidPlugin() {
    VirtualFileSystemOpener.INSTANCE.mount();
    if (!IdeInfo.getInstance().isAndroidStudio()) {
      initializeForNonStudio();
    }
  }

  static final class AndroidActionConfigurationCustomizer implements ActionConfigurationCustomizer {
    @Override
    public void customize(@NotNull ActionManager manager) {
      setUpActionsUnderFlag(manager);
    }
=======
public final class AndroidPlugin {
  private static final String GROUP_ANDROID_TOOLS = "AndroidToolsGroup";

  public AndroidPlugin() {
    VirtualFileSystemOpener.INSTANCE.mount();
    registerWebpSupport();
  }

  static final class ActionCustomizer implements ActionConfigurationCustomizer {
    @Override
    public void customize(@NotNull ActionManager actionManager) {
      if (!IdeInfo.getInstance().isAndroidStudio()) {
        initializeForNonStudio(actionManager);
      }
      setUpActionsUnderFlag(actionManager);
    }
  }

  private static void registerWebpSupport() {
    ApplicationManager.getApplication().invokeLater(() -> {
      FileTypeManager fileTypeManager = FileTypeManager.getInstance();
      FileType imageFileType = ImageFileTypeManager.getInstance().getImageFileType();
      fileTypeManager.getAssociations(imageFileType);
      WriteAction.run(() -> fileTypeManager.associateExtension(imageFileType, WebpMetadata.EXT_WEBP));
      WebpMetadata.ensureWebpRegistered();
    });
>>>>>>> 7af60d2c
  }

  /**
   * Initializes the Android plug-in when it runs outside of Android Studio.
   * Reduces prominence of the Android related UI elements to keep low profile.
   */
<<<<<<< HEAD
  private static void initializeForNonStudio() {
=======
  private static void initializeForNonStudio(ActionManager actionManager) {
    // Move the "Sync Project with Gradle Files" from the File menu to Tools > Android.
    Actions.moveAction(actionManager, "Android.SyncProject", IdeActions.GROUP_FILE, GROUP_ANDROID_TOOLS, new Constraints(Anchor.FIRST, null));
    // Move the "Sync Project with Gradle Files" toolbar button to a less prominent place.
    Actions.moveAction(actionManager, "Android.MainToolBarGradleGroup", IdeActions.GROUP_MAIN_TOOLBAR, "Android.MainToolBarActionGroup",
               new Constraints(Anchor.LAST, null));
>>>>>>> 7af60d2c
    AnalyticsSettings.disable();
    UsageTracker.disable();
    UsageTracker.setIdeBrand(AndroidStudioEvent.IdeBrand.INTELLIJ);
  }

<<<<<<< HEAD
  private static void setUpActionsUnderFlag(@NotNull ActionManager actionManager) {
    // TODO: Once the StudioFlag is removed, the configuration type registration should move to the
    // android-plugin.xml file.
    if (!StudioFlags.RUNDEBUG_ANDROID_BUILD_BUNDLE_ENABLED.get()) {
      return;
    }

    AnAction parentGroup = actionManager.getAction("BuildMenu");
    if (!(parentGroup instanceof DefaultActionGroup)) {
      return;
    }

    // Create new "Build Bundle(s) / APK(s)" group
    final String groupId = "Android.BuildApkOrBundle";
    DefaultActionGroup group = new DefaultActionGroup("Build Bundle(s) / APK(s)", true) {
      @Override
      public void update(@NotNull AnActionEvent e) {
            Project project = e.getProject();
            e.getPresentation().setEnabledAndVisible(project != null && AndroidProjectInfo.getInstance(project).requiresAndroidModel());
=======
  private static void setUpActionsUnderFlag(ActionManager actionManager) {
    // TODO: Once the StudioFlag is removed, the configuration type registration should move to the
    // android-plugin.xml file.
    if (StudioFlags.RUNDEBUG_ANDROID_BUILD_BUNDLE_ENABLED.get()) {
      AnAction parentGroup = actionManager.getAction("BuildMenu");
      if (parentGroup instanceof DefaultActionGroup) {
        // Create new "Build Bundle(s) / APK(s)" group
        final String groupId = "Android.BuildApkOrBundle";
        DefaultActionGroup group = new DefaultActionGroup("Build Bundle(s) / APK(s)", true) {
          @Override
          public void update(@NotNull AnActionEvent e) {
            Project project = e.getProject();
            e.getPresentation().setEnabledAndVisible(project != null && AndroidProjectInfo.getInstance(project).requiresAndroidModel());
          }
        };
        actionManager.registerAction(groupId, group);
        ((DefaultActionGroup)parentGroup).add(group, new Constraints(Anchor.BEFORE, "Android.GenerateSignedApk"), actionManager);

        // Move "Build" actions to new "Build Bundle(s) / APK(s)" group
        Actions.moveAction(actionManager, "Android.BuildApk", "BuildMenu", groupId, new Constraints(Anchor.FIRST, null));
        Actions.moveAction(actionManager, "Android.BuildBundle", "BuildMenu", groupId, new Constraints(Anchor.AFTER, null));
>>>>>>> 7af60d2c
      }
    };
    actionManager.registerAction(groupId, group);
    ((DefaultActionGroup)parentGroup).add(group, new Constraints(Anchor.BEFORE, "Android.GenerateSignedApk"), actionManager);

    // Move "Build" actions to new "Build Bundle(s) / APK(s)" group
    moveAction("Android.BuildApk", "BuildMenu", groupId, new Constraints(Anchor.FIRST, null), actionManager);
    moveAction("Android.BuildBundle", "BuildMenu", groupId, new Constraints(Anchor.AFTER, null), actionManager);
  }
}<|MERGE_RESOLUTION|>--- conflicted
+++ resolved
@@ -1,12 +1,6 @@
 // Copyright 2000-2019 JetBrains s.r.o. Use of this source code is governed by the Apache 2.0 license that can be found in the LICENSE file.
 package org.jetbrains.android;
 
-<<<<<<< HEAD
-import static com.android.tools.idea.startup.Actions.moveAction;
-
-=======
-import com.android.tools.adtui.webp.WebpMetadata;
->>>>>>> 7af60d2c
 import com.android.tools.analytics.AnalyticsSettings;
 import com.android.tools.analytics.UsageTracker;
 import com.android.tools.idea.IdeInfo;
@@ -21,39 +15,13 @@
 import com.intellij.openapi.actionSystem.Anchor;
 import com.intellij.openapi.actionSystem.Constraints;
 import com.intellij.openapi.actionSystem.DefaultActionGroup;
-import com.intellij.openapi.actionSystem.IdeActions;
 import com.intellij.openapi.actionSystem.impl.ActionConfigurationCustomizer;
-<<<<<<< HEAD
-=======
-import com.intellij.openapi.application.ApplicationManager;
-import com.intellij.openapi.application.WriteAction;
-import com.intellij.openapi.fileTypes.FileType;
-import com.intellij.openapi.fileTypes.FileTypeManager;
->>>>>>> 7af60d2c
 import com.intellij.openapi.project.Project;
 import org.jetbrains.annotations.NotNull;
 
-<<<<<<< HEAD
 final class AndroidPlugin {
   AndroidPlugin() {
     VirtualFileSystemOpener.INSTANCE.mount();
-    if (!IdeInfo.getInstance().isAndroidStudio()) {
-      initializeForNonStudio();
-    }
-  }
-
-  static final class AndroidActionConfigurationCustomizer implements ActionConfigurationCustomizer {
-    @Override
-    public void customize(@NotNull ActionManager manager) {
-      setUpActionsUnderFlag(manager);
-    }
-=======
-public final class AndroidPlugin {
-  private static final String GROUP_ANDROID_TOOLS = "AndroidToolsGroup";
-
-  public AndroidPlugin() {
-    VirtualFileSystemOpener.INSTANCE.mount();
-    registerWebpSupport();
   }
 
   static final class ActionCustomizer implements ActionConfigurationCustomizer {
@@ -66,58 +34,17 @@
     }
   }
 
-  private static void registerWebpSupport() {
-    ApplicationManager.getApplication().invokeLater(() -> {
-      FileTypeManager fileTypeManager = FileTypeManager.getInstance();
-      FileType imageFileType = ImageFileTypeManager.getInstance().getImageFileType();
-      fileTypeManager.getAssociations(imageFileType);
-      WriteAction.run(() -> fileTypeManager.associateExtension(imageFileType, WebpMetadata.EXT_WEBP));
-      WebpMetadata.ensureWebpRegistered();
-    });
->>>>>>> 7af60d2c
-  }
-
   /**
    * Initializes the Android plug-in when it runs outside of Android Studio.
    * Reduces prominence of the Android related UI elements to keep low profile.
    */
-<<<<<<< HEAD
   private static void initializeForNonStudio() {
-=======
-  private static void initializeForNonStudio(ActionManager actionManager) {
-    // Move the "Sync Project with Gradle Files" from the File menu to Tools > Android.
-    Actions.moveAction(actionManager, "Android.SyncProject", IdeActions.GROUP_FILE, GROUP_ANDROID_TOOLS, new Constraints(Anchor.FIRST, null));
-    // Move the "Sync Project with Gradle Files" toolbar button to a less prominent place.
-    Actions.moveAction(actionManager, "Android.MainToolBarGradleGroup", IdeActions.GROUP_MAIN_TOOLBAR, "Android.MainToolBarActionGroup",
-               new Constraints(Anchor.LAST, null));
->>>>>>> 7af60d2c
     AnalyticsSettings.disable();
     UsageTracker.disable();
     UsageTracker.setIdeBrand(AndroidStudioEvent.IdeBrand.INTELLIJ);
   }
 
-<<<<<<< HEAD
   private static void setUpActionsUnderFlag(@NotNull ActionManager actionManager) {
-    // TODO: Once the StudioFlag is removed, the configuration type registration should move to the
-    // android-plugin.xml file.
-    if (!StudioFlags.RUNDEBUG_ANDROID_BUILD_BUNDLE_ENABLED.get()) {
-      return;
-    }
-
-    AnAction parentGroup = actionManager.getAction("BuildMenu");
-    if (!(parentGroup instanceof DefaultActionGroup)) {
-      return;
-    }
-
-    // Create new "Build Bundle(s) / APK(s)" group
-    final String groupId = "Android.BuildApkOrBundle";
-    DefaultActionGroup group = new DefaultActionGroup("Build Bundle(s) / APK(s)", true) {
-      @Override
-      public void update(@NotNull AnActionEvent e) {
-            Project project = e.getProject();
-            e.getPresentation().setEnabledAndVisible(project != null && AndroidProjectInfo.getInstance(project).requiresAndroidModel());
-=======
-  private static void setUpActionsUnderFlag(ActionManager actionManager) {
     // TODO: Once the StudioFlag is removed, the configuration type registration should move to the
     // android-plugin.xml file.
     if (StudioFlags.RUNDEBUG_ANDROID_BUILD_BUNDLE_ENABLED.get()) {
@@ -138,14 +65,7 @@
         // Move "Build" actions to new "Build Bundle(s) / APK(s)" group
         Actions.moveAction(actionManager, "Android.BuildApk", "BuildMenu", groupId, new Constraints(Anchor.FIRST, null));
         Actions.moveAction(actionManager, "Android.BuildBundle", "BuildMenu", groupId, new Constraints(Anchor.AFTER, null));
->>>>>>> 7af60d2c
       }
-    };
-    actionManager.registerAction(groupId, group);
-    ((DefaultActionGroup)parentGroup).add(group, new Constraints(Anchor.BEFORE, "Android.GenerateSignedApk"), actionManager);
-
-    // Move "Build" actions to new "Build Bundle(s) / APK(s)" group
-    moveAction("Android.BuildApk", "BuildMenu", groupId, new Constraints(Anchor.FIRST, null), actionManager);
-    moveAction("Android.BuildBundle", "BuildMenu", groupId, new Constraints(Anchor.AFTER, null), actionManager);
+    }
   }
 }