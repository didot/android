/*
 * Copyright 2000-2010 JetBrains s.r.o.
 *
 * Licensed under the Apache License, Version 2.0 (the "License");
 * you may not use this file except in compliance with the License.
 * You may obtain a copy of the License at
 *
 * http://www.apache.org/licenses/LICENSE-2.0
 *
 * Unless required by applicable law or agreed to in writing, software
 * distributed under the License is distributed on an "AS IS" BASIS,
 * WITHOUT WARRANTIES OR CONDITIONS OF ANY KIND, either express or implied.
 * See the License for the specific language governing permissions and
 * limitations under the License.
 */
package org.jetbrains.android.resourceManagers;

import com.android.resources.FolderTypeRelationship;
import com.android.resources.ResourceFolderType;
import com.android.resources.ResourceType;
import com.android.tools.idea.AndroidPsiUtils;
import com.google.common.collect.HashMultimap;
<<<<<<< HEAD
import com.google.common.collect.ImmutableSet;
=======
>>>>>>> 7bd3f2d2
import com.google.common.collect.Multimap;
import com.intellij.openapi.application.ApplicationManager;
import com.intellij.openapi.fileTypes.StdFileTypes;
import com.intellij.openapi.project.Project;
import com.intellij.openapi.util.Computable;
import com.intellij.openapi.util.Pair;
import com.intellij.openapi.vfs.VirtualFile;
import com.intellij.psi.*;
import com.intellij.psi.search.GlobalSearchScope;
import com.intellij.psi.xml.XmlAttributeValue;
import com.intellij.psi.xml.XmlFile;
import com.intellij.psi.xml.XmlTag;
import com.intellij.util.containers.HashMap;
import com.intellij.util.containers.HashSet;
import com.intellij.util.containers.Predicate;
import com.intellij.util.indexing.FileBasedIndex;
import org.jetbrains.android.AndroidIdIndex;
import org.jetbrains.android.AndroidValueResourcesIndex;
import org.jetbrains.android.dom.attrs.AttributeDefinitions;
import org.jetbrains.android.dom.resources.ResourceElement;
import org.jetbrains.android.dom.resources.Resources;
import org.jetbrains.android.dom.wrappers.FileResourceElementWrapper;
import org.jetbrains.android.dom.wrappers.LazyValueResourceElementWrapper;
import org.jetbrains.android.facet.AndroidFacet;
import org.jetbrains.android.util.AndroidCommonUtils;
import org.jetbrains.android.util.AndroidResourceUtil;
import org.jetbrains.android.util.AndroidUtils;
import org.jetbrains.android.util.ResourceEntry;
import org.jetbrains.annotations.NotNull;
import org.jetbrains.annotations.Nullable;

import java.util.*;

public abstract class ResourceManager {
  private interface FileResourceProcessor {
    void process(@NotNull VirtualFile resFile, @NotNull String resName, @Nullable String libraryName);
  }

  protected final Project myProject;

  protected ResourceManager(@NotNull Project project) {
    myProject = project;
  }

  /** Returns all the resource directories for this module <b>and all of its module dependencies</b>
   *  grouped by library name. A <code>null</code> string is used for the library name for system, application
   *  and folder resources.
   */
  @NotNull
  public abstract Multimap<String, VirtualFile> getAllResourceDirs();

  /** Returns all the resource directories for this module only */
  @NotNull
  public abstract List<VirtualFile> getResourceDirs();

  /** Returns true if the given directory is a resource directory in this module */
  public abstract boolean isResourceDir(@NotNull VirtualFile dir);

<<<<<<< HEAD
  public boolean processFileResources(@NotNull ResourceFolderType folderType, @NotNull FileResourceProcessor processor) {
    return processFileResources(folderType, processor, true);
  }

  public boolean processFileResources(@NotNull ResourceFolderType folderType, @NotNull FileResourceProcessor processor,
                                      boolean withDependencies) {
    return processFileResources(folderType, processor, withDependencies, true);
  }

  public boolean processFileResources(@NotNull ResourceFolderType folderType, @NotNull FileResourceProcessor processor,
                                       boolean withDependencies, boolean publicOnly) {
=======
  @Nullable
  public abstract AttributeDefinitions getAttributeDefinitions();

  private void processFileResources(boolean withDependencies,
                                    @NotNull ResourceFolderType folderType,
                                    @NotNull FileResourceProcessor processor) {
>>>>>>> 7bd3f2d2
    Multimap<String, VirtualFile> resDirs;
    if (withDependencies) {
      resDirs = getAllResourceDirs();
    } else {
      resDirs = HashMultimap.create();
      resDirs.putAll(null, getResourceDirs());
    }

    for (Map.Entry<String, Collection<VirtualFile>> entry : resDirs.asMap().entrySet()) {
      for (VirtualFile resSubdir : AndroidResourceUtil.getResourceSubdirs(folderType,  entry.getValue())) {
        ResourceFolderType resType = ResourceFolderType.getFolderType(resSubdir.getName());

        if (resType != null) {
          assert folderType.equals(resType);
          String resTypeName = resType.getName();
          for (VirtualFile resFile : resSubdir.getChildren()) {
            String resName = AndroidCommonUtils.getResourceName(resTypeName, resFile.getName());

<<<<<<< HEAD
            if (!resFile.isDirectory() && (!publicOnly || isResourcePublic(resTypeName, resName))) {
              if (!processor.process(resFile, resName, entry.getKey())) {
                return false;
              }
=======
            if (!resFile.isDirectory() && isResourcePublic(resTypeName, resName)) {
              processor.process(resFile, resName, entry.getKey());
>>>>>>> 7bd3f2d2
            }
          }
        }
      }
    }
  }

  @NotNull
  public VirtualFile[] getResourceOverlayDirs() {
    return VirtualFile.EMPTY_ARRAY;
  }

  protected boolean isResourcePublic(@NotNull String type, @NotNull String name) {
    return true;
  }

  @NotNull
<<<<<<< HEAD
  public List<VirtualFile> getResourceSubdirs(@NotNull ResourceFolderType resourceType) {
=======
  private List<VirtualFile> getResourceSubdirs(@NotNull ResourceFolderType resourceType) {
>>>>>>> 7bd3f2d2
    return AndroidResourceUtil.getResourceSubdirs(resourceType, getAllResourceDirs().values());
  }

  @NotNull
<<<<<<< HEAD
  public List<PsiFile> findResourceFiles(@NotNull ResourceFolderType resourceType,
                                         @Nullable String resName,
                                         boolean distinguishDelimetersInName,
                                         @NotNull String... extensions) {
    return findResourceFiles(resourceType, resName, distinguishDelimetersInName, true, extensions);
=======
  public List<PsiFile> findResourceFiles(@NotNull ResourceFolderType resourceType) {
    return findResourceFiles(resourceType, null, true, true);
>>>>>>> 7bd3f2d2
  }

  @NotNull
  public List<PsiFile> findResourceFiles(@NotNull ResourceFolderType resourceFolderType,
                                         @Nullable String resName1,
                                         boolean distinguishDelimitersInName,
<<<<<<< HEAD
                                         boolean withDependencies,
                                         @NotNull String... extensions) {
    List<PsiFile> result = new ArrayList<>();
    Set<String> extensionSet = new HashSet<>();
    addAll(extensionSet, extensions);

    processFileResources(resourceFolderType, (resFile, resName, libraryName) -> {
      String extension = resFile.getExtension();

      if ((extensions.length == 0 || extensionSet.contains(extension)) &&
          (resName1 == null || AndroidUtils.equal(resName1, resName, distinguishDelimitersInName))) {
=======
                                         boolean withDependencies) {
    List<PsiFile> result = new ArrayList<>();
    processFileResources(withDependencies, resourceFolderType, (resFile, resName, libraryName) -> {
      if ((resName1 == null || AndroidUtils.equal(resName1, resName, distinguishDelimitersInName))) {
>>>>>>> 7bd3f2d2
        PsiFile file = AndroidPsiUtils.getPsiFileSafely(myProject, resFile);
        if (file != null) {
          result.add(file);
        }
      }
<<<<<<< HEAD
      return true;
    }, withDependencies);
=======
    });
>>>>>>> 7bd3f2d2
    return result;
  }

  @NotNull
<<<<<<< HEAD
  public <T> Multimap<String, T> findResourceFilesByLibraryName(@NotNull ResourceFolderType folderType, @NotNull Class<T> fileClass) {
    Multimap<String, T> result = HashMultimap.create();
    processFileResources(
      folderType,
      (resFile, resName, libraryName) -> {
        PsiFile file = AndroidPsiUtils.getPsiFileSafely(myProject, resFile);
        if (file != null && fileClass.isInstance(file)) {
          result.put(libraryName, fileClass.cast(file));
        }
        return true;
      },
      true);
    return result;
  }

  @NotNull
  public List<PsiFile> findResourceFiles(@NotNull ResourceFolderType resourceType) {
    return findResourceFiles(resourceType, null, true);
  }

  protected List<Pair<Resources, VirtualFile>> getResourceElements(@Nullable Set<VirtualFile> files) {
    return getRootDomElements(Resources.class, files);
  }

  private <T extends DomElement> List<Pair<T, VirtualFile>> getRootDomElements(@NotNull Class<T> elementType,
                                                                               @Nullable Set<VirtualFile> files) {
    List<Pair<T, VirtualFile>> result = new ArrayList<>();
    for (VirtualFile file : getAllValueResourceFiles()) {
      if ((files == null || files.contains(file)) && file.isValid()) {
        T element = AndroidUtils.loadDomElement(myProject, file, elementType);
        if (element != null) {
          result.add(Pair.create(element, file));
        }
=======
  protected Multimap<String, XmlFile> findResourceFilesByLibraryName(@NotNull ResourceFolderType folderType) {
    Multimap<String, XmlFile> result = HashMultimap.create();
    processFileResources(true, folderType, (resFile, resName, libraryName) -> {
        PsiFile file = AndroidPsiUtils.getPsiFileSafely(myProject, resFile);
        if (file instanceof XmlFile) {
          result.put(libraryName, (XmlFile)file);
        }
      });
    return result;
  }

  @NotNull
  List<Pair<Resources, VirtualFile>> getResourceElements() {
    List<Pair<Resources, VirtualFile>> result = new ArrayList<>();
    for (VirtualFile file : getAllValueResourceFiles()) {
      Resources element = AndroidUtils.loadDomElement(myProject, file, Resources.class);
      if (element != null) {
        result.add(Pair.create(element, file));
>>>>>>> 7bd3f2d2
      }
    }
    return result;
  }

  @NotNull
<<<<<<< HEAD
  protected Set<VirtualFile> getAllValueResourceFiles() {
=======
  private Set<VirtualFile> getAllValueResourceFiles() {
>>>>>>> 7bd3f2d2
    Set<VirtualFile> files = new HashSet<>();

    for (VirtualFile valueResourceDir : getResourceSubdirs(ResourceFolderType.VALUES)) {
      for (VirtualFile valueResourceFile : valueResourceDir.getChildren()) {
        if (!valueResourceFile.isDirectory() && valueResourceFile.getFileType().equals(StdFileTypes.XML)) {
          files.add(valueResourceFile);
        }
      }
    }
    return files;
  }

<<<<<<< HEAD
  protected List<ResourceElement> getValueResources(@NotNull ResourceType resourceType, @Nullable Set<VirtualFile> files) {
    List<ResourceElement> result = new ArrayList<>();
    List<Pair<Resources, VirtualFile>> resourceFiles = getResourceElements(files);
    for (Pair<Resources, VirtualFile> pair : resourceFiles) {
      Resources resources = pair.getFirst();
      ApplicationManager.getApplication().runReadAction(() -> {
        if (!resources.isValid() || myProject.isDisposed()) {
          return;
        }
        List<ResourceElement> valueResources = AndroidResourceUtil.getValueResourcesFromElement(resourceType, resources);
        for (ResourceElement valueResource : valueResources) {
          String resName = valueResource.getName().getValue();

=======
  List<ResourceElement> getPublicValueResources(@NotNull ResourceType resourceType) {
    List<ResourceElement> result = new ArrayList<>();
    List<Pair<Resources, VirtualFile>> resourceFiles = getResourceElements();

    for (Pair<Resources, VirtualFile> pair : resourceFiles) {
      Resources resources = pair.getFirst();
      ApplicationManager.getApplication().runReadAction(() -> {
        if (!resources.isValid() || myProject.isDisposed()) {
          return;
        }
        List<ResourceElement> valueResources = AndroidResourceUtil.getValueResourcesFromElement(resourceType, resources);
        for (ResourceElement valueResource : valueResources) {
          String resName = valueResource.getName().getValue();

>>>>>>> 7bd3f2d2
          if (resName != null && isResourcePublic(resourceType.getName(), resName)) {
            result.add(valueResource);
          }
        }
      });
    }
    return result;
  }

  @Nullable
  public String getValueResourceType(@NotNull XmlTag tag) {
    ResourceFolderType fileResType = getFileResourceFolderType(tag.getContainingFile());
    if (ResourceFolderType.VALUES == fileResType) {
      return tag.getName();
    }
    return null;
  }

  @Nullable
  public ResourceFolderType getFileResourceFolderType(@NotNull PsiFile file) {
    return ApplicationManager.getApplication().runReadAction(new Computable<ResourceFolderType>() {
      @Nullable
      @Override
      public ResourceFolderType compute() {
        PsiDirectory dir = file.getContainingDirectory();
        if (dir == null) {
          return null;
        }

        PsiDirectory possibleResDir = dir.getParentDirectory();
        if (possibleResDir == null || !isResourceDir(possibleResDir.getVirtualFile())) {
          return null;
        }
        return ResourceFolderType.getFolderType(dir.getName());
      }
    });
  }

  @Nullable
  public String getFileResourceType(@NotNull PsiFile file) {
    ResourceFolderType folderType = getFileResourceFolderType(file);
    return folderType == null ? null : folderType.getName();
  }

  @NotNull
  private Set<String> getFileResourcesNames(@NotNull ResourceFolderType resourceType) {
    Set<String> result = new HashSet<>();
<<<<<<< HEAD

    processFileResources(resourceType, (resFile, resName, libraryName) -> {
      result.add(resName);
      return true;
=======
    processFileResources(true, resourceType, (resFile, resName, libraryName) -> {
      result.add(resName);
>>>>>>> 7bd3f2d2
    });
    return result;
  }

  @NotNull
<<<<<<< HEAD
  public Collection<String> getValueResourceNames(@NotNull ResourceType resourceType) {
=======
  private Collection<String> getValueResourceNames(@NotNull ResourceType resourceType) {
>>>>>>> 7bd3f2d2
    Set<String> result = new HashSet<>();
    boolean attr = ResourceType.ATTR == resourceType;

    for (ResourceEntry entry : getValueResourceEntries(resourceType)) {
      String name = entry.getName();

      if (!attr || !name.startsWith("android:")) {
        result.add(name);
      }
    }
    return result;
  }

  @NotNull
  public Collection<ResourceEntry> getValueResourceEntries(@NotNull ResourceType resourceType) {
    FileBasedIndex index = FileBasedIndex.getInstance();
    ResourceEntry typeMarkerEntry = AndroidValueResourcesIndex.createTypeMarkerKey(resourceType.getName());
    GlobalSearchScope scope = GlobalSearchScope.allScope(myProject);

    Map<VirtualFile, Set<ResourceEntry>> file2resourceSet = new HashMap<>();

    index.processValues(AndroidValueResourcesIndex.INDEX_ID, typeMarkerEntry, null, (file, infos) -> {
      for (AndroidValueResourcesIndex.MyResourceInfo info : infos) {
        Set<ResourceEntry> resourcesInFile = file2resourceSet.get(file);

<<<<<<< HEAD
          if (resourcesInFile == null) {
            resourcesInFile = new HashSet<>();
            file2resourceSet.put(file, resourcesInFile);
          }
          resourcesInFile.add(info.getResourceEntry());
=======
        if (resourcesInFile == null) {
          resourcesInFile = new HashSet<>();
          file2resourceSet.put(file, resourcesInFile);
>>>>>>> 7bd3f2d2
        }
        resourcesInFile.add(info.getResourceEntry());
      }
      return true;
    }, scope);

    List<ResourceEntry> result = new ArrayList<>();

    for (VirtualFile file : getAllValueResourceFiles()) {
      Set<ResourceEntry> entries = file2resourceSet.get(file);

      if (entries != null) {
        for (ResourceEntry entry : entries) {
          if (isResourcePublic(entry.getType(), entry.getName())) {
            result.add(entry);
          }
        }
      }
    }
    return result;
  }

  /**
   * Get the collection of resource names that match the given type.
   * @param type the type of resource
   * @return resource names
   */
  @NotNull
  public Collection<String> getResourceNames(@NotNull ResourceType type) {
    return getResourceNames(type, false);
  }

  @NotNull
  public Collection<String> getResourceNames(@NotNull ResourceType resourceType, boolean publicOnly) {
    Set<String> result = new HashSet<>();
    result.addAll(getValueResourceNames(resourceType));

    List<ResourceFolderType> folders = FolderTypeRelationship.getRelatedFolders(resourceType);
    if (!folders.isEmpty()) {
      for (ResourceFolderType folderType : folders) {
        if (folderType != ResourceFolderType.VALUES) {
          result.addAll(getFileResourcesNames(folderType));
        }
      }
    }
    if (resourceType == ResourceType.ID) {
      result.addAll(getIds(true));
    }
    return result;
  }

  // searches only declarations such as "@+id/..."
  @NotNull
  public List<XmlAttributeValue> findIdDeclarations(@NotNull String id) {
    if (!isResourcePublic(ResourceType.ID.getName(), id)) {
      return Collections.emptyList();
    }

<<<<<<< HEAD
    List<XmlAttributeValue> declarations = new ArrayList<>();
    Collection<VirtualFile> files =
      FileBasedIndex.getInstance().getContainingFiles(AndroidIdIndex.INDEX_ID, "+" + id, GlobalSearchScope.allScope(myProject));
    Set<VirtualFile> fileSet = new HashSet<>(files);
=======
    Collection<VirtualFile> files =
      FileBasedIndex.getInstance().getContainingFiles(AndroidIdIndex.INDEX_ID, "+" + id, GlobalSearchScope.allScope(myProject));

    return findIdUsagesFromFiles(new HashSet<>(files), attributeValue -> {
      if (AndroidResourceUtil.isIdDeclaration(attributeValue)) {
        String idInAttr = AndroidResourceUtil.getResourceNameByReferenceText(attributeValue.getValue());
        return id.equals(idInAttr);
      }
      return false;
    });
  }

  // searches only usages of id such as app:constraint_referenced_ids="[id1],[id2],..."
  @NotNull
  public List<XmlAttributeValue> findConstraintReferencedIds(@NotNull String id) {
    if (!isResourcePublic(ResourceType.ID.getName(), id)) {
      return Collections.emptyList();
    }

    Collection<VirtualFile> files =
      FileBasedIndex.getInstance().getContainingFiles(AndroidIdIndex.INDEX_ID, "," + id, GlobalSearchScope.allScope(myProject));

    return findIdUsagesFromFiles(new HashSet<>(files), attributeValue -> {
      if (AndroidResourceUtil.isConstraintReferencedIds(attributeValue)) {
        String ids = attributeValue.getValue();
        if (ids != null) {
          return Arrays.stream(ids.split(",")).anyMatch(s -> s.equals(id));
        }
      }
      return false;
    });
  }

  private List<XmlAttributeValue> findIdUsagesFromFiles(@NotNull Set<VirtualFile> fileSet, @NotNull Predicate<XmlAttributeValue> condition) {
    List<XmlAttributeValue> usages = new ArrayList<>();

>>>>>>> 7bd3f2d2
    PsiManager psiManager = PsiManager.getInstance(myProject);

    for (VirtualFile subdir : getResourceSubdirsToSearchIds()) {
      for (VirtualFile file : subdir.getChildren()) {
        if (fileSet.contains(file)) {
          PsiFile psiFile = psiManager.findFile(file);
<<<<<<< HEAD

=======
>>>>>>> 7bd3f2d2
          if (psiFile instanceof XmlFile) {
            psiFile.accept(new XmlRecursiveElementVisitor() {
              @Override
              public void visitXmlAttributeValue(XmlAttributeValue attributeValue) {
<<<<<<< HEAD
                if (AndroidResourceUtil.isIdDeclaration(attributeValue)) {
                  String idInAttr = AndroidResourceUtil.getResourceNameByReferenceText(attributeValue.getValue());

                  if (id.equals(idInAttr)) {
                    declarations.add(attributeValue);
                  }
=======
                if (condition.apply(attributeValue)) {
                  usages.add(attributeValue);
>>>>>>> 7bd3f2d2
                }
              }
            });
          }
        }
      }
    }
    return usages;
  }

  @NotNull
  public Collection<String> getIds(boolean declarationsOnly) {
    if (myProject.isDisposed()) {
      return Collections.emptyList();
    }
    GlobalSearchScope scope = GlobalSearchScope.allScope(myProject);

    FileBasedIndex index = FileBasedIndex.getInstance();
    Map<VirtualFile, Set<String>> file2idEntries = new HashMap<>();

    index.processValues(AndroidIdIndex.INDEX_ID, AndroidIdIndex.MARKER, null, (file, value) -> {
      file2idEntries.put(file, value);
      return true;
    }, scope);

    Set<String> result = new HashSet<>();

    for (VirtualFile resSubdir : getResourceSubdirsToSearchIds()) {
      for (VirtualFile resFile : resSubdir.getChildren()) {
        Set<String> idEntries = file2idEntries.get(resFile);

        if (idEntries != null) {
          for (String idEntry : idEntries) {
            if (idEntry.startsWith("+")) {
              idEntry = idEntry.substring(1);
            }
            else if (declarationsOnly) {
              continue;
            }
            if (isResourcePublic(ResourceType.ID.getName(), idEntry)) {
              result.add(idEntry);
            }
          }
        }
      }
    }
    return result;
  }

  @NotNull
<<<<<<< HEAD
  public List<VirtualFile> getResourceSubdirsToSearchIds() {
=======
  private List<VirtualFile> getResourceSubdirsToSearchIds() {
>>>>>>> 7bd3f2d2
    List<VirtualFile> resSubdirs = new ArrayList<>();
    for (ResourceFolderType type : FolderTypeRelationship.getIdGeneratingFolderTypes()) {
      resSubdirs.addAll(getResourceSubdirs(type));
    }
    return resSubdirs;
  }

  public List<ResourceElement> findValueResources(@NotNull String resType, @NotNull String resName) {
    return findValueResources(resType, resName, true);
  }

  // not recommended to use, because it is too slow
  @NotNull
  public List<ResourceElement> findValueResources(@NotNull String resourceType,
                                                  @NotNull String resourceName,
                                                  boolean distinguishDelimitersInName) {
    List<ValueResourceInfoImpl> resources = findValueResourceInfos(resourceType, resourceName, distinguishDelimitersInName, false);
    List<ResourceElement> result = new ArrayList<>();

    for (ValueResourceInfoImpl resource : resources) {
      ResourceElement domElement = resource.computeDomElement();

      if (domElement != null) {
        result.add(domElement);
      }
    }
    return result;
  }

  public void collectLazyResourceElements(@NotNull String resType,
                                          @NotNull String resName,
                                          boolean withAttrs,
                                          @NotNull PsiElement context,
                                          @NotNull Collection<PsiElement> elements) {
    List<ValueResourceInfoImpl> valueResources = findValueResourceInfos(resType, resName, false, withAttrs);

    for (ValueResourceInfo resource : valueResources) {
      elements.add(new LazyValueResourceElementWrapper(resource, context));
    }
    if (resType.equals("id")) {
      elements.addAll(findIdDeclarations(resName));
    }
    if (elements.isEmpty()) {
      ResourceFolderType folderType = ResourceFolderType.getTypeByName(resType);
      if (folderType != null) {
<<<<<<< HEAD
        for (PsiFile file : findResourceFiles(folderType, resName, false)) {
=======
        for (PsiFile file : findResourceFiles(folderType, resName, false, true)) {
>>>>>>> 7bd3f2d2
          elements.add(new FileResourceElementWrapper(file));
        }
      }
    }
  }

  @NotNull
  public List<ValueResourceInfoImpl> findValueResourceInfos(@NotNull String resourceType,
                                                            @NotNull String resourceName,
                                                            boolean distinguishDelimetersInName,
                                                            boolean searchAttrs) {
    ResourceType type = resourceType.startsWith("+") ? ResourceType.ID : ResourceType.getEnum(resourceType);
    if (type == null ||
        !AndroidResourceUtil.VALUE_RESOURCE_TYPES.contains(type) &&
        (type != ResourceType.ATTR || !searchAttrs)) {
      return Collections.emptyList();
    }
    GlobalSearchScope scope = GlobalSearchScope.allScope(myProject);
    List<ValueResourceInfoImpl> result = new ArrayList<>();
    Set<VirtualFile> valueResourceFiles = getAllValueResourceFiles();

<<<<<<< HEAD
    FileBasedIndex.getInstance()
      .processValues(AndroidValueResourcesIndex.INDEX_ID, AndroidValueResourcesIndex.createTypeNameMarkerKey(resourceType, resourceName),
                     null, new FileBasedIndex.ValueProcessor<ImmutableSet<AndroidValueResourcesIndex.MyResourceInfo>>() {
      @Override
      public boolean process(@NotNull VirtualFile file, ImmutableSet<AndroidValueResourcesIndex.MyResourceInfo> infos) {
=======
    FileBasedIndex.getInstance().processValues(
      AndroidValueResourcesIndex.INDEX_ID,
      AndroidValueResourcesIndex.createTypeNameMarkerKey(resourceType, resourceName),
      null,
      (file, infos) -> {
>>>>>>> 7bd3f2d2
        for (AndroidValueResourcesIndex.MyResourceInfo info : infos) {
          String name = info.getResourceEntry().getName();

          if (AndroidUtils.equal(resourceName, name, distinguishDelimetersInName)) {
            if (valueResourceFiles.contains(file)) {
              result.add(new ValueResourceInfoImpl(info.getResourceEntry().getName(), type, file, myProject, info.getOffset()));
            }
          }
        }
        return true;
<<<<<<< HEAD
      }
=======
>>>>>>> 7bd3f2d2
      },
      scope);
    return result;
  }
}<|MERGE_RESOLUTION|>--- conflicted
+++ resolved
@@ -20,10 +20,6 @@
 import com.android.resources.ResourceType;
 import com.android.tools.idea.AndroidPsiUtils;
 import com.google.common.collect.HashMultimap;
-<<<<<<< HEAD
-import com.google.common.collect.ImmutableSet;
-=======
->>>>>>> 7bd3f2d2
 import com.google.common.collect.Multimap;
 import com.intellij.openapi.application.ApplicationManager;
 import com.intellij.openapi.fileTypes.StdFileTypes;
@@ -82,26 +78,12 @@
   /** Returns true if the given directory is a resource directory in this module */
   public abstract boolean isResourceDir(@NotNull VirtualFile dir);
 
-<<<<<<< HEAD
-  public boolean processFileResources(@NotNull ResourceFolderType folderType, @NotNull FileResourceProcessor processor) {
-    return processFileResources(folderType, processor, true);
-  }
-
-  public boolean processFileResources(@NotNull ResourceFolderType folderType, @NotNull FileResourceProcessor processor,
-                                      boolean withDependencies) {
-    return processFileResources(folderType, processor, withDependencies, true);
-  }
-
-  public boolean processFileResources(@NotNull ResourceFolderType folderType, @NotNull FileResourceProcessor processor,
-                                       boolean withDependencies, boolean publicOnly) {
-=======
   @Nullable
   public abstract AttributeDefinitions getAttributeDefinitions();
 
   private void processFileResources(boolean withDependencies,
                                     @NotNull ResourceFolderType folderType,
                                     @NotNull FileResourceProcessor processor) {
->>>>>>> 7bd3f2d2
     Multimap<String, VirtualFile> resDirs;
     if (withDependencies) {
       resDirs = getAllResourceDirs();
@@ -120,15 +102,8 @@
           for (VirtualFile resFile : resSubdir.getChildren()) {
             String resName = AndroidCommonUtils.getResourceName(resTypeName, resFile.getName());
 
-<<<<<<< HEAD
-            if (!resFile.isDirectory() && (!publicOnly || isResourcePublic(resTypeName, resName))) {
-              if (!processor.process(resFile, resName, entry.getKey())) {
-                return false;
-              }
-=======
             if (!resFile.isDirectory() && isResourcePublic(resTypeName, resName)) {
               processor.process(resFile, resName, entry.getKey());
->>>>>>> 7bd3f2d2
             }
           }
         }
@@ -146,99 +121,33 @@
   }
 
   @NotNull
-<<<<<<< HEAD
-  public List<VirtualFile> getResourceSubdirs(@NotNull ResourceFolderType resourceType) {
-=======
   private List<VirtualFile> getResourceSubdirs(@NotNull ResourceFolderType resourceType) {
->>>>>>> 7bd3f2d2
     return AndroidResourceUtil.getResourceSubdirs(resourceType, getAllResourceDirs().values());
   }
 
   @NotNull
-<<<<<<< HEAD
-  public List<PsiFile> findResourceFiles(@NotNull ResourceFolderType resourceType,
-                                         @Nullable String resName,
-                                         boolean distinguishDelimetersInName,
-                                         @NotNull String... extensions) {
-    return findResourceFiles(resourceType, resName, distinguishDelimetersInName, true, extensions);
-=======
   public List<PsiFile> findResourceFiles(@NotNull ResourceFolderType resourceType) {
     return findResourceFiles(resourceType, null, true, true);
->>>>>>> 7bd3f2d2
   }
 
   @NotNull
   public List<PsiFile> findResourceFiles(@NotNull ResourceFolderType resourceFolderType,
                                          @Nullable String resName1,
                                          boolean distinguishDelimitersInName,
-<<<<<<< HEAD
-                                         boolean withDependencies,
-                                         @NotNull String... extensions) {
-    List<PsiFile> result = new ArrayList<>();
-    Set<String> extensionSet = new HashSet<>();
-    addAll(extensionSet, extensions);
-
-    processFileResources(resourceFolderType, (resFile, resName, libraryName) -> {
-      String extension = resFile.getExtension();
-
-      if ((extensions.length == 0 || extensionSet.contains(extension)) &&
-          (resName1 == null || AndroidUtils.equal(resName1, resName, distinguishDelimitersInName))) {
-=======
                                          boolean withDependencies) {
     List<PsiFile> result = new ArrayList<>();
     processFileResources(withDependencies, resourceFolderType, (resFile, resName, libraryName) -> {
       if ((resName1 == null || AndroidUtils.equal(resName1, resName, distinguishDelimitersInName))) {
->>>>>>> 7bd3f2d2
         PsiFile file = AndroidPsiUtils.getPsiFileSafely(myProject, resFile);
         if (file != null) {
           result.add(file);
         }
       }
-<<<<<<< HEAD
-      return true;
-    }, withDependencies);
-=======
     });
->>>>>>> 7bd3f2d2
-    return result;
-  }
-
-  @NotNull
-<<<<<<< HEAD
-  public <T> Multimap<String, T> findResourceFilesByLibraryName(@NotNull ResourceFolderType folderType, @NotNull Class<T> fileClass) {
-    Multimap<String, T> result = HashMultimap.create();
-    processFileResources(
-      folderType,
-      (resFile, resName, libraryName) -> {
-        PsiFile file = AndroidPsiUtils.getPsiFileSafely(myProject, resFile);
-        if (file != null && fileClass.isInstance(file)) {
-          result.put(libraryName, fileClass.cast(file));
-        }
-        return true;
-      },
-      true);
-    return result;
-  }
-
-  @NotNull
-  public List<PsiFile> findResourceFiles(@NotNull ResourceFolderType resourceType) {
-    return findResourceFiles(resourceType, null, true);
-  }
-
-  protected List<Pair<Resources, VirtualFile>> getResourceElements(@Nullable Set<VirtualFile> files) {
-    return getRootDomElements(Resources.class, files);
-  }
-
-  private <T extends DomElement> List<Pair<T, VirtualFile>> getRootDomElements(@NotNull Class<T> elementType,
-                                                                               @Nullable Set<VirtualFile> files) {
-    List<Pair<T, VirtualFile>> result = new ArrayList<>();
-    for (VirtualFile file : getAllValueResourceFiles()) {
-      if ((files == null || files.contains(file)) && file.isValid()) {
-        T element = AndroidUtils.loadDomElement(myProject, file, elementType);
-        if (element != null) {
-          result.add(Pair.create(element, file));
-        }
-=======
+    return result;
+  }
+
+  @NotNull
   protected Multimap<String, XmlFile> findResourceFilesByLibraryName(@NotNull ResourceFolderType folderType) {
     Multimap<String, XmlFile> result = HashMultimap.create();
     processFileResources(true, folderType, (resFile, resName, libraryName) -> {
@@ -257,18 +166,13 @@
       Resources element = AndroidUtils.loadDomElement(myProject, file, Resources.class);
       if (element != null) {
         result.add(Pair.create(element, file));
->>>>>>> 7bd3f2d2
-      }
-    }
-    return result;
-  }
-
-  @NotNull
-<<<<<<< HEAD
-  protected Set<VirtualFile> getAllValueResourceFiles() {
-=======
+      }
+    }
+    return result;
+  }
+
+  @NotNull
   private Set<VirtualFile> getAllValueResourceFiles() {
->>>>>>> 7bd3f2d2
     Set<VirtualFile> files = new HashSet<>();
 
     for (VirtualFile valueResourceDir : getResourceSubdirs(ResourceFolderType.VALUES)) {
@@ -281,10 +185,10 @@
     return files;
   }
 
-<<<<<<< HEAD
-  protected List<ResourceElement> getValueResources(@NotNull ResourceType resourceType, @Nullable Set<VirtualFile> files) {
+  List<ResourceElement> getPublicValueResources(@NotNull ResourceType resourceType) {
     List<ResourceElement> result = new ArrayList<>();
-    List<Pair<Resources, VirtualFile>> resourceFiles = getResourceElements(files);
+    List<Pair<Resources, VirtualFile>> resourceFiles = getResourceElements();
+
     for (Pair<Resources, VirtualFile> pair : resourceFiles) {
       Resources resources = pair.getFirst();
       ApplicationManager.getApplication().runReadAction(() -> {
@@ -295,22 +199,6 @@
         for (ResourceElement valueResource : valueResources) {
           String resName = valueResource.getName().getValue();
 
-=======
-  List<ResourceElement> getPublicValueResources(@NotNull ResourceType resourceType) {
-    List<ResourceElement> result = new ArrayList<>();
-    List<Pair<Resources, VirtualFile>> resourceFiles = getResourceElements();
-
-    for (Pair<Resources, VirtualFile> pair : resourceFiles) {
-      Resources resources = pair.getFirst();
-      ApplicationManager.getApplication().runReadAction(() -> {
-        if (!resources.isValid() || myProject.isDisposed()) {
-          return;
-        }
-        List<ResourceElement> valueResources = AndroidResourceUtil.getValueResourcesFromElement(resourceType, resources);
-        for (ResourceElement valueResource : valueResources) {
-          String resName = valueResource.getName().getValue();
-
->>>>>>> 7bd3f2d2
           if (resName != null && isResourcePublic(resourceType.getName(), resName)) {
             result.add(valueResource);
           }
@@ -358,25 +246,14 @@
   @NotNull
   private Set<String> getFileResourcesNames(@NotNull ResourceFolderType resourceType) {
     Set<String> result = new HashSet<>();
-<<<<<<< HEAD
-
-    processFileResources(resourceType, (resFile, resName, libraryName) -> {
-      result.add(resName);
-      return true;
-=======
     processFileResources(true, resourceType, (resFile, resName, libraryName) -> {
       result.add(resName);
->>>>>>> 7bd3f2d2
     });
     return result;
   }
 
   @NotNull
-<<<<<<< HEAD
-  public Collection<String> getValueResourceNames(@NotNull ResourceType resourceType) {
-=======
   private Collection<String> getValueResourceNames(@NotNull ResourceType resourceType) {
->>>>>>> 7bd3f2d2
     Set<String> result = new HashSet<>();
     boolean attr = ResourceType.ATTR == resourceType;
 
@@ -402,17 +279,9 @@
       for (AndroidValueResourcesIndex.MyResourceInfo info : infos) {
         Set<ResourceEntry> resourcesInFile = file2resourceSet.get(file);
 
-<<<<<<< HEAD
-          if (resourcesInFile == null) {
-            resourcesInFile = new HashSet<>();
-            file2resourceSet.put(file, resourcesInFile);
-          }
-          resourcesInFile.add(info.getResourceEntry());
-=======
         if (resourcesInFile == null) {
           resourcesInFile = new HashSet<>();
           file2resourceSet.put(file, resourcesInFile);
->>>>>>> 7bd3f2d2
         }
         resourcesInFile.add(info.getResourceEntry());
       }
@@ -471,12 +340,6 @@
       return Collections.emptyList();
     }
 
-<<<<<<< HEAD
-    List<XmlAttributeValue> declarations = new ArrayList<>();
-    Collection<VirtualFile> files =
-      FileBasedIndex.getInstance().getContainingFiles(AndroidIdIndex.INDEX_ID, "+" + id, GlobalSearchScope.allScope(myProject));
-    Set<VirtualFile> fileSet = new HashSet<>(files);
-=======
     Collection<VirtualFile> files =
       FileBasedIndex.getInstance().getContainingFiles(AndroidIdIndex.INDEX_ID, "+" + id, GlobalSearchScope.allScope(myProject));
 
@@ -513,32 +376,18 @@
   private List<XmlAttributeValue> findIdUsagesFromFiles(@NotNull Set<VirtualFile> fileSet, @NotNull Predicate<XmlAttributeValue> condition) {
     List<XmlAttributeValue> usages = new ArrayList<>();
 
->>>>>>> 7bd3f2d2
     PsiManager psiManager = PsiManager.getInstance(myProject);
 
     for (VirtualFile subdir : getResourceSubdirsToSearchIds()) {
       for (VirtualFile file : subdir.getChildren()) {
         if (fileSet.contains(file)) {
           PsiFile psiFile = psiManager.findFile(file);
-<<<<<<< HEAD
-
-=======
->>>>>>> 7bd3f2d2
           if (psiFile instanceof XmlFile) {
             psiFile.accept(new XmlRecursiveElementVisitor() {
               @Override
               public void visitXmlAttributeValue(XmlAttributeValue attributeValue) {
-<<<<<<< HEAD
-                if (AndroidResourceUtil.isIdDeclaration(attributeValue)) {
-                  String idInAttr = AndroidResourceUtil.getResourceNameByReferenceText(attributeValue.getValue());
-
-                  if (id.equals(idInAttr)) {
-                    declarations.add(attributeValue);
-                  }
-=======
                 if (condition.apply(attributeValue)) {
                   usages.add(attributeValue);
->>>>>>> 7bd3f2d2
                 }
               }
             });
@@ -589,11 +438,7 @@
   }
 
   @NotNull
-<<<<<<< HEAD
-  public List<VirtualFile> getResourceSubdirsToSearchIds() {
-=======
   private List<VirtualFile> getResourceSubdirsToSearchIds() {
->>>>>>> 7bd3f2d2
     List<VirtualFile> resSubdirs = new ArrayList<>();
     for (ResourceFolderType type : FolderTypeRelationship.getIdGeneratingFolderTypes()) {
       resSubdirs.addAll(getResourceSubdirs(type));
@@ -639,11 +484,7 @@
     if (elements.isEmpty()) {
       ResourceFolderType folderType = ResourceFolderType.getTypeByName(resType);
       if (folderType != null) {
-<<<<<<< HEAD
-        for (PsiFile file : findResourceFiles(folderType, resName, false)) {
-=======
         for (PsiFile file : findResourceFiles(folderType, resName, false, true)) {
->>>>>>> 7bd3f2d2
           elements.add(new FileResourceElementWrapper(file));
         }
       }
@@ -665,19 +506,11 @@
     List<ValueResourceInfoImpl> result = new ArrayList<>();
     Set<VirtualFile> valueResourceFiles = getAllValueResourceFiles();
 
-<<<<<<< HEAD
-    FileBasedIndex.getInstance()
-      .processValues(AndroidValueResourcesIndex.INDEX_ID, AndroidValueResourcesIndex.createTypeNameMarkerKey(resourceType, resourceName),
-                     null, new FileBasedIndex.ValueProcessor<ImmutableSet<AndroidValueResourcesIndex.MyResourceInfo>>() {
-      @Override
-      public boolean process(@NotNull VirtualFile file, ImmutableSet<AndroidValueResourcesIndex.MyResourceInfo> infos) {
-=======
     FileBasedIndex.getInstance().processValues(
       AndroidValueResourcesIndex.INDEX_ID,
       AndroidValueResourcesIndex.createTypeNameMarkerKey(resourceType, resourceName),
       null,
       (file, infos) -> {
->>>>>>> 7bd3f2d2
         for (AndroidValueResourcesIndex.MyResourceInfo info : infos) {
           String name = info.getResourceEntry().getName();
 
@@ -688,10 +521,6 @@
           }
         }
         return true;
-<<<<<<< HEAD
-      }
-=======
->>>>>>> 7bd3f2d2
       },
       scope);
     return result;
