--- conflicted
+++ resolved
@@ -310,17 +310,11 @@
 
     Map<VirtualFile, Set<ResourceEntry>> file2resourceSet = new HashMap<>();
 
-<<<<<<< HEAD
     index.processValues(AndroidValueResourcesIndex.INDEX_ID, typeMarkerEntry, null, new FileBasedIndex.ValueProcessor<ImmutableSet<AndroidValueResourcesIndex.MyResourceInfo>>() {
       @Override
       public boolean process(@NotNull VirtualFile file, ImmutableSet<AndroidValueResourcesIndex.MyResourceInfo> infos) {
         for (AndroidValueResourcesIndex.MyResourceInfo info : infos) {
           Set<ResourceEntry> resourcesInFile = file2resourceSet.get(file);
-=======
-    index.processValues(AndroidValueResourcesIndex.INDEX_ID, typeMarkerEntry, null, (file, infos) -> {
-      for (AndroidValueResourcesIndex.MyResourceInfo info : infos) {
-        Set<ResourceEntry> resourcesInFile = file2resourceSet.get(file);
->>>>>>> c8fa6d74
 
         if (resourcesInFile == null) {
           resourcesInFile = new HashSet<>();
@@ -428,18 +422,12 @@
     FileBasedIndex index = FileBasedIndex.getInstance();
     Map<VirtualFile, Set<String>> file2idEntries = new HashMap<>();
 
-<<<<<<< HEAD
     index.processValues(AndroidIdIndex.INDEX_ID, AndroidIdIndex.MARKER, null, new FileBasedIndex.ValueProcessor<Set<String>>() {
       @Override
       public boolean process(@NotNull VirtualFile file, Set<String> value) {
         file2idEntries.put(file, value);
         return true;
       }
-=======
-    index.processValues(AndroidIdIndex.INDEX_ID, AndroidIdIndex.MARKER, null, (file, value) -> {
-      file2idEntries.put(file, value);
-      return true;
->>>>>>> c8fa6d74
     }, scope);
 
     Set<String> result = new HashSet<>();
@@ -531,27 +519,15 @@
         (type != ResourceType.ATTR || !searchAttrs)) {
       return Collections.emptyList();
     }
-<<<<<<< HEAD
-    final GlobalSearchScope scope = GlobalSearchScope.allScope(myProject);
-    final List<ValueResourceInfoImpl> result = new ArrayList<ValueResourceInfoImpl>();
-    final Set<VirtualFile> valueResourceFiles = getAllValueResourceFiles();
+    GlobalSearchScope scope = GlobalSearchScope.allScope(myProject);
+    List<ValueResourceInfoImpl> result = new ArrayList<>();
+    Set<VirtualFile> valueResourceFiles = getAllValueResourceFiles();
 
     FileBasedIndex.getInstance()
       .processValues(AndroidValueResourcesIndex.INDEX_ID, AndroidValueResourcesIndex.createTypeNameMarkerKey(resourceType, resourceName),
                      null, new FileBasedIndex.ValueProcessor<ImmutableSet<AndroidValueResourcesIndex.MyResourceInfo>>() {
       @Override
       public boolean process(@NotNull VirtualFile file, ImmutableSet<AndroidValueResourcesIndex.MyResourceInfo> infos) {
-=======
-    GlobalSearchScope scope = GlobalSearchScope.allScope(myProject);
-    List<ValueResourceInfoImpl> result = new ArrayList<>();
-    Set<VirtualFile> valueResourceFiles = getAllValueResourceFiles();
-
-    FileBasedIndex.getInstance().processValues(
-      AndroidValueResourcesIndex.INDEX_ID,
-      AndroidValueResourcesIndex.createTypeNameMarkerKey(resourceType, resourceName),
-      null,
-      (file, infos) -> {
->>>>>>> c8fa6d74
         for (AndroidValueResourcesIndex.MyResourceInfo info : infos) {
           String name = info.getResourceEntry().getName();
 
