--- conflicted
+++ resolved
@@ -69,15 +69,6 @@
     return myFacet;
   }
 
-<<<<<<< HEAD
-  @NotNull
-  @Override
-  public Multimap<String, VirtualFile> getAllResourceDirs() {
-    return AppResourceRepository.getOrCreateInstance(myFacet).getAllResourceDirs();
-  }
-
-=======
->>>>>>> 7bd3f2d2
   @Override
   public boolean isResourceDir(@NotNull VirtualFile dir) {
     for (VirtualFile resDir : getResourceDirs()) {
@@ -114,23 +105,7 @@
 
   @NotNull
   public List<ResourceElement> getValueResources(@NotNull ResourceType resourceType) {
-<<<<<<< HEAD
-    return getValueResources(resourceType, null);
-  }
-
-  @Nullable
-  public static LocalResourceManager getInstance(@NotNull Module module) {
-    AndroidFacet facet = AndroidFacet.getInstance(module);
-    return facet != null ? ModuleResourceManagers.getInstance(facet).getLocalResourceManager() : null;
-  }
-
-  @Nullable
-  public static LocalResourceManager getInstance(@NotNull PsiElement element) {
-    AndroidFacet facet = AndroidFacet.getInstance(element);
-    return facet != null ? ModuleResourceManagers.getInstance(facet).getLocalResourceManager() : null;
-=======
     return getPublicValueResources(resourceType);
->>>>>>> 7bd3f2d2
   }
 
   @Override
@@ -142,11 +117,7 @@
           systemResourceManager == null ? null : systemResourceManager.getAttributeDefinitions();
       ApplicationManager.getApplication().runReadAction(() -> {
         myAttrDefs = new AttributeDefinitionsImpl(systemAttributeDefinitions,
-<<<<<<< HEAD
-                                                  findResourceFilesByLibraryName(ResourceFolderType.VALUES, XmlFile.class));
-=======
                                                   findResourceFilesByLibraryName(ResourceFolderType.VALUES));
->>>>>>> 7bd3f2d2
       });
     }
     return myAttrDefs;
@@ -253,13 +224,7 @@
     }
     ResourceFolderType folderType = ResourceFolderType.getTypeByName(resClassName);
     if (folderType != null) {
-<<<<<<< HEAD
-      for (PsiFile file : findResourceFiles(folderType, fieldName, false)) {
-        targets.add(file);
-      }
-=======
       targets.addAll(findResourceFiles(folderType, fieldName, false, true));
->>>>>>> 7bd3f2d2
     }
     for (ResourceElement element : findValueResources(resClassName, fieldName, false)) {
       targets.add(element.getName().getXmlAttributeValue());
