--- conflicted
+++ resolved
@@ -1,4 +1,4 @@
-// Copyright 2000-2021 JetBrains s.r.o. Use of this source code is governed by the Apache 2.0 license that can be found in the LICENSE file.
+// Copyright 2000-2018 JetBrains s.r.o. Use of this source code is governed by the Apache 2.0 license that can be found in the LICENSE file.
 package org.jetbrains.android;
 
 import com.android.SdkConstants;
@@ -15,10 +15,6 @@
 import com.intellij.openapi.Disposable;
 import com.intellij.openapi.application.ApplicationManager;
 import com.intellij.openapi.command.CommandProcessor;
-<<<<<<< HEAD
-import com.intellij.openapi.components.Service;
-=======
->>>>>>> 477885a9
 import com.intellij.openapi.extensions.PluginId;
 import com.intellij.openapi.module.Module;
 import com.intellij.openapi.project.Project;
@@ -58,7 +54,6 @@
 // This class supports JPS projects and relies on APIs which should not be used in AS otherwise. We suppress related warnings to
 // avoid cluttering of the build output.
 @SuppressWarnings("deprecation")
-@Service
 public final class AndroidPropertyFilesUpdater implements Disposable {
   private static final NotificationGroup PROPERTY_FILES_UPDATING_NOTIFICATION =
     NotificationGroup.balloonGroup("Android Property Files Updating", PluginId.getId("org.jetbrains.android"));
@@ -143,7 +138,7 @@
 
     if (!changes.isEmpty() || !toAskChanges.isEmpty()) {
       if (!toAskChanges.isEmpty()) {
-        askUserIfUpdatePropertyFile(myProject, toAskFacets, new Processor<MyResult>() {
+        askUserIfUpdatePropertyFile(myProject, toAskFacets, new Processor<>() {
           @Override
           public boolean process(MyResult result) {
             if (result == MyResult.NEVER) {
@@ -285,7 +280,7 @@
 
           for (int i = 0; i < newDepValues.size(); i++) {
             final String value = newDepValues.get(i);
-            projectProperties.addProperty(AndroidUtils.ANDROID_LIBRARY_REFERENCE_PROPERTY_PREFIX + (i + 1), value);
+            projectProperties.addProperty(AndroidUtils.ANDROID_LIBRARY_REFERENCE_PROPERTY_PREFIX + Integer.toString(i + 1), value);
           }
         }
       });
@@ -329,12 +324,14 @@
       else {
         if (!Objects.equals(property.getValue(), targetPropertyValue)) {
           final PsiElement element = property.getPsiElement();
-          changes.add(new Runnable() {
-            @Override
-            public void run() {
-              element.replace(createProperty(project, targetPropertyValue).getPsiElement());
-            }
-          });
+          if (element != null) {
+            changes.add(new Runnable() {
+              @Override
+              public void run() {
+                element.replace(createProperty(project, targetPropertyValue).getPsiElement());
+              }
+            });
+          }
         }
       }
     }
@@ -435,25 +432,6 @@
       moduleList.append(facet.getModule().getName()).append("<br>");
     }
     myNotification = PROPERTY_FILES_UPDATING_NOTIFICATION.createNotification(
-<<<<<<< HEAD
-        AndroidBundle.message("android.update.project.properties.dialog.title"),
-        AndroidBundle.message("android.update.project.properties.dialog.text", moduleList.toString()),
-        NotificationType.INFORMATION)
-      .setListener(new NotificationListener.Adapter() {
-        @Override
-        protected void hyperlinkActivated(@NotNull Notification notification, @NotNull HyperlinkEvent event) {
-          final String desc = event.getDescription();
-          if ("once".equals(desc)) {
-            callback.process(MyResult.ONCE);
-          }
-          else if ("never".equals(desc)) {
-            callback.process(MyResult.NEVER);
-          }
-          else {
-            callback.process(MyResult.ALWAYS);
-          }
-          notification.expire();
-=======
       AndroidBundle.message("android.update.project.properties.dialog.title"),
       AndroidBundle.message("android.update.project.properties.dialog.text", moduleList.toString()),
       NotificationType.INFORMATION).setListener(new NotificationListener.Adapter() {
@@ -468,9 +446,10 @@
         }
         else {
           callback.process(MyResult.ALWAYS);
->>>>>>> 477885a9
-        }
-      });
+        }
+        notification.expire();
+      }
+    });
     myNotification.notify(project);
   }
 
