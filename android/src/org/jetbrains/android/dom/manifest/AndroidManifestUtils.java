/*
 * Copyright 2000-2010 JetBrains s.r.o.
 *
 * Licensed under the Apache License, Version 2.0 (the "License");
 * you may not use this file except in compliance with the License.
 * You may obtain a copy of the License at
 *
 * http://www.apache.org/licenses/LICENSE-2.0
 *
 * Unless required by applicable law or agreed to in writing, software
 * distributed under the License is distributed on an "AS IS" BASIS,
 * WITHOUT WARRANTIES OR CONDITIONS OF ANY KIND, either express or implied.
 * See the License for the specific language governing permissions and
 * limitations under the License.
 */

package org.jetbrains.android.dom.manifest;

import com.android.SdkConstants;
import com.intellij.util.xml.DomElement;
import com.intellij.util.xml.XmlName;

<<<<<<< HEAD
import java.util.ArrayList;
import java.util.Collections;
import java.util.List;

=======
>>>>>>> 4870ec21
public class AndroidManifestUtils {
  private AndroidManifestUtils() {
  }

  public static boolean isRequiredAttribute(XmlName attrName, DomElement element) {
    if (element instanceof CompatibleScreensScreen &&
        SdkConstants.NS_RESOURCES.equals(attrName.getNamespaceKey())) {
      final String localName = attrName.getLocalName();
      return "screenSize".equals(localName) || "screenDensity".equals(localName);
    }
    return false;
  }
}<|MERGE_RESOLUTION|>--- conflicted
+++ resolved
@@ -20,13 +20,6 @@
 import com.intellij.util.xml.DomElement;
 import com.intellij.util.xml.XmlName;
 
-<<<<<<< HEAD
-import java.util.ArrayList;
-import java.util.Collections;
-import java.util.List;
-
-=======
->>>>>>> 4870ec21
 public class AndroidManifestUtils {
   private AndroidManifestUtils() {
   }
