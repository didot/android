/*
 * Copyright (C) 2015 The Android Open Source Project
 *
 * Licensed under the Apache License, Version 2.0 (the "License");
 * you may not use this file except in compliance with the License.
 * You may obtain a copy of the License at
 *
 *      http://www.apache.org/licenses/LICENSE-2.0
 *
 * Unless required by applicable law or agreed to in writing, software
 * distributed under the License is distributed on an "AS IS" BASIS,
 * WITHOUT WARRANTIES OR CONDITIONS OF ANY KIND, either express or implied.
 * See the License for the specific language governing permissions and
 * limitations under the License.
 */
package org.jetbrains.android.dom.animation.fileDescriptions;

import com.android.resources.ResourceFolderType;
<<<<<<< HEAD
import java.util.Map;
import java.util.Optional;
=======
>>>>>>> ad5b6ee3
import org.jetbrains.android.dom.MultipleKnownRootsResourceDomFileDescription;
import org.jetbrains.android.dom.animation.InterpolatorElement;
import org.jetbrains.annotations.NotNull;
import org.jetbrains.annotations.Nullable;

<<<<<<< HEAD
public final class InterpolatorDomFileDescription extends MultipleKnownRootsResourceDomFileDescription<InterpolatorElement> {
=======
import java.util.Map;
import java.util.Optional;

public class InterpolatorDomFileDescription extends MultipleKnownRootsResourceDomFileDescription<InterpolatorElement> {
>>>>>>> ad5b6ee3
  /**
   * Map contains name of a styleable with attributes by a tag name.
   * If key maps to {@link Optional#empty()} it means that such tag exists but doesn't have any attributes.
   */
  public static final Map<String, Optional<String>> STYLEABLE_BY_TAG = Map.of(
    "linearInterpolator", Optional.empty(),
    "accelerateInterpolator", Optional.of("AccelerateInterpolator"),
    "decelerateInterpolator", Optional.of("DecelerateInterpolator"),
    "accelerateDecelerateInterpolator", Optional.empty(),
    "cycleInterpolator", Optional.of("CycleInterpolator"),
    "anticipateInterpolator", Optional.of("AnticipateInterpolator"),
    "overshootInterpolator", Optional.of("OvershootInterpolator"),
    "anticipateOvershootInterpolator", Optional.of("AnticipateOvershootInterpolator"),
    "bounceInterpolator", Optional.empty(),
<<<<<<< HEAD
    "pathInterpolator", Optional.of("PathInterpolator")
    );
=======
    "pathInterpolator", Optional.of("PathInterpolator"));
>>>>>>> ad5b6ee3

  public InterpolatorDomFileDescription() {
    super(InterpolatorElement.class, ResourceFolderType.ANIM, STYLEABLE_BY_TAG.keySet());
  }

  public static @Nullable String getInterpolatorStyleableByTagName(@NotNull String tagName) {
    Optional<String> optional = STYLEABLE_BY_TAG.get(tagName);
    return optional != null && optional.isPresent() ? optional.get() : null;
  }
}<|MERGE_RESOLUTION|>--- conflicted
+++ resolved
@@ -16,24 +16,14 @@
 package org.jetbrains.android.dom.animation.fileDescriptions;
 
 import com.android.resources.ResourceFolderType;
-<<<<<<< HEAD
 import java.util.Map;
 import java.util.Optional;
-=======
->>>>>>> ad5b6ee3
 import org.jetbrains.android.dom.MultipleKnownRootsResourceDomFileDescription;
 import org.jetbrains.android.dom.animation.InterpolatorElement;
 import org.jetbrains.annotations.NotNull;
 import org.jetbrains.annotations.Nullable;
 
-<<<<<<< HEAD
-public final class InterpolatorDomFileDescription extends MultipleKnownRootsResourceDomFileDescription<InterpolatorElement> {
-=======
-import java.util.Map;
-import java.util.Optional;
-
 public class InterpolatorDomFileDescription extends MultipleKnownRootsResourceDomFileDescription<InterpolatorElement> {
->>>>>>> ad5b6ee3
   /**
    * Map contains name of a styleable with attributes by a tag name.
    * If key maps to {@link Optional#empty()} it means that such tag exists but doesn't have any attributes.
@@ -48,19 +38,19 @@
     "overshootInterpolator", Optional.of("OvershootInterpolator"),
     "anticipateOvershootInterpolator", Optional.of("AnticipateOvershootInterpolator"),
     "bounceInterpolator", Optional.empty(),
-<<<<<<< HEAD
-    "pathInterpolator", Optional.of("PathInterpolator")
-    );
-=======
     "pathInterpolator", Optional.of("PathInterpolator"));
->>>>>>> ad5b6ee3
 
   public InterpolatorDomFileDescription() {
     super(InterpolatorElement.class, ResourceFolderType.ANIM, STYLEABLE_BY_TAG.keySet());
   }
 
-  public static @Nullable String getInterpolatorStyleableByTagName(@NotNull String tagName) {
-    Optional<String> optional = STYLEABLE_BY_TAG.get(tagName);
-    return optional != null && optional.isPresent() ? optional.get() : null;
+  @Nullable
+  public static String getInterpolatorStyleableByTagName(@NotNull String tagName) {
+    final Optional<String> optional = STYLEABLE_BY_TAG.get(tagName);
+
+    if (optional != null && optional.isPresent()) {
+      return optional.get();
+    }
+    return null;
   }
 }