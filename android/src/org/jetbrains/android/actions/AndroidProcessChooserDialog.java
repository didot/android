--- conflicted
+++ resolved
@@ -43,18 +43,6 @@
 import com.intellij.util.ui.tree.TreeUtil;
 import com.intellij.util.ui.update.MergingUpdateQueue;
 import com.intellij.util.ui.update.Update;
-<<<<<<< HEAD
-import java.awt.event.KeyAdapter;
-import java.awt.event.KeyEvent;
-import java.awt.event.MouseEvent;
-import java.util.Arrays;
-import java.util.Collections;
-import java.util.HashSet;
-import java.util.LinkedList;
-import java.util.List;
-import java.util.Set;
-import javax.swing.*;
-=======
 import java.awt.event.ActionEvent;
 import java.awt.event.ActionListener;
 import java.awt.event.KeyAdapter;
@@ -66,12 +54,7 @@
 import java.util.HashSet;
 import java.util.List;
 import java.util.Set;
-import javax.swing.JComboBox;
-import javax.swing.JComponent;
-import javax.swing.JLabel;
-import javax.swing.JPanel;
-import javax.swing.JTree;
->>>>>>> 7af60d2c
+import javax.swing.*;
 import javax.swing.tree.DefaultMutableTreeNode;
 import javax.swing.tree.DefaultTreeModel;
 import javax.swing.tree.TreeNode;
@@ -247,23 +230,6 @@
       return;
     }
 
-<<<<<<< HEAD
-    AndroidDebugger selectedDebugger = null;
-    AndroidDebugger defaultDebugger = null;
-    List<AndroidDebugger> androidDebuggers = new LinkedList<>();
-    for (AndroidDebugger androidDebugger : AndroidDebugger.EP_NAME.getExtensions()) {
-      if (!androidDebugger.supportsProject(myProject)) {
-        continue;
-      }
-      androidDebuggers.add(androidDebugger);
-      if (selectedDebugger == null &&
-          lastSelectedDebuggerId != null &&
-          androidDebugger.getId().equals(lastSelectedDebuggerId)) {
-        selectedDebugger = androidDebugger;
-      }
-      else if (androidDebugger.shouldBeDefault()) {
-        defaultDebugger = androidDebugger;
-=======
     // If the user selects a different run configuration, we need to enable/disable and repopulate the DebuggerType combobox (e.g., change
     // the default selection).
     myDebuggerRunConfigCombo.addActionListener(new ActionListener() {
@@ -275,7 +241,6 @@
         final PropertiesComponent properties = PropertiesComponent.getInstance(myProject);
         String lastSelectedDebuggerId = properties.getValue(DEBUGGER_ID_PROPERTY);
         populateDebuggerTypeCombo((RunConfiguration)myDebuggerRunConfigCombo.getSelectedItem(), lastSelectedDebuggerId);
->>>>>>> 7af60d2c
       }
     });
 
