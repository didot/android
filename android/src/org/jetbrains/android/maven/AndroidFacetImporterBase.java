/*
 * Copyright 2000-2012 JetBrains s.r.o.
 *
 * Licensed under the Apache License, Version 2.0 (the "License");
 * you may not use this file except in compliance with the License.
 * You may obtain a copy of the License at
 *
 * http://www.apache.org/licenses/LICENSE-2.0
 *
 * Unless required by applicable law or agreed to in writing, software
 * distributed under the License is distributed on an "AS IS" BASIS,
 * WITHOUT WARRANTIES OR CONDITIONS OF ANY KIND, either express or implied.
 * See the License for the specific language governing permissions and
 * limitations under the License.
 */
package org.jetbrains.android.maven;

import com.android.SdkConstants;
import com.android.sdklib.IAndroidTarget;
import com.android.tools.idea.gradle.project.sync.hyperlink.CustomNotificationListener;
import com.android.tools.idea.gradle.project.sync.hyperlink.OpenAndroidSdkManagerHyperlink;
import com.android.tools.idea.sdk.AndroidSdks;
import com.android.tools.idea.sdk.Jdks;
import com.intellij.facet.FacetType;
import com.intellij.ide.highlighter.ModuleFileType;
import com.intellij.openapi.application.ApplicationManager;
import com.intellij.openapi.diagnostic.Logger;
import com.intellij.openapi.externalSystem.service.project.IdeModifiableModelsProvider;
import com.intellij.openapi.module.ModifiableModuleModel;
import com.intellij.openapi.module.Module;
import com.intellij.openapi.module.ModuleManager;
import com.intellij.openapi.module.StdModuleTypes;
import com.intellij.openapi.project.Project;
import com.intellij.openapi.projectRoots.Sdk;
import com.intellij.openapi.projectRoots.SdkModificator;
import com.intellij.openapi.roots.*;
import com.intellij.openapi.roots.libraries.Library;
import com.intellij.openapi.roots.libraries.ui.OrderRoot;
import com.intellij.openapi.util.Key;
import com.intellij.openapi.util.Ref;
import com.intellij.openapi.util.io.FileUtil;
import com.intellij.openapi.util.io.FileUtilRt;
import com.intellij.openapi.util.text.StringUtil;
import com.intellij.openapi.vfs.*;
import com.intellij.util.ArrayUtil;
import com.intellij.util.PathUtil;
import com.intellij.util.containers.HashMap;
import com.intellij.util.containers.HashSet;
import com.intellij.util.io.ZipUtil;
import org.jdom.Element;
import org.jetbrains.android.compiler.AndroidCompileUtil;
import org.jetbrains.android.compiler.AndroidDexCompilerConfiguration;
import org.jetbrains.android.facet.AndroidFacet;
import org.jetbrains.android.facet.AndroidFacetConfiguration;
import org.jetbrains.android.facet.AndroidFacetType;
import org.jetbrains.android.facet.AndroidRootUtil;
import org.jetbrains.android.sdk.AndroidPlatform;
import org.jetbrains.android.sdk.AndroidSdkAdditionalData;
import org.jetbrains.android.sdk.AndroidSdkData;
import org.jetbrains.android.sdk.AndroidSdkUtils;
import org.jetbrains.android.util.AndroidNativeLibData;
import org.jetbrains.android.util.AndroidUtils;
import org.jetbrains.annotations.NonNls;
import org.jetbrains.annotations.NotNull;
import org.jetbrains.annotations.Nullable;
import org.jetbrains.idea.maven.importing.FacetImporter;
import org.jetbrains.idea.maven.importing.MavenModuleImporter;
import org.jetbrains.idea.maven.importing.MavenRootModelAdapter;
import org.jetbrains.idea.maven.model.MavenArtifact;
import org.jetbrains.idea.maven.model.MavenConstants;
import org.jetbrains.idea.maven.model.MavenId;
import org.jetbrains.idea.maven.project.*;
import org.jetbrains.idea.maven.server.MavenEmbedderWrapper;
import org.jetbrains.idea.maven.server.NativeMavenProjectHolder;
import org.jetbrains.idea.maven.utils.MavenProcessCanceledException;
import org.jetbrains.idea.maven.utils.MavenProgressIndicator;
import org.jetbrains.jps.android.model.impl.AndroidImportableProperty;
import org.jetbrains.jps.util.JpsPathUtil;
import org.jetbrains.plugins.gradle.util.GradleConstants;

import java.io.File;
import java.io.IOException;
import java.util.*;

import static com.android.builder.model.AndroidProject.PROJECT_TYPE_LIBRARY;
<<<<<<< HEAD
import static com.intellij.openapi.util.io.FileUtil.toSystemDependentName;
=======
import static com.android.tools.idea.gradle.util.FilePaths.toSystemDependentPath;
>>>>>>> c8fa6d74

/**
 * @author Eugene.Kudelevsky
 */
public abstract class AndroidFacetImporterBase extends FacetImporter<AndroidFacet, AndroidFacetConfiguration, AndroidFacetType> {
  private static final String DEX_CORE_LIBRARY_PROPERTY = "dexCoreLibrary";

  public static volatile String ANDROID_SDK_PATH_TEST = null;

  private static final Logger LOG = Logger.getInstance("#org.jetbrains.android.maven.AndroidFacetImporterBase");

  private static final Key<Boolean> MODULE_IMPORTED = Key.create("ANDROID_NEWLY_CREATED_KEY");
  @NonNls private static final String DEFAULT_NATIVE_ARCHITECTURE = "armeabi";

  private static final Key<Boolean> DELETE_OBSOLETE_MODULE_TASK_KEY = Key.create("DELETE_OBSOLETE_MODULE_TASK");
  private static final Key<Set<MavenId>> RESOLVED_APKLIB_ARTIFACTS_KEY = Key.create("RESOLVED_APKLIB_ARTIFACTS");
  private static final Key<Map<MavenId, String>> IMPORTED_AAR_ARTIFACTS = Key.create("IMPORTED_AAR_ARTIFACTS");

  public AndroidFacetImporterBase(@NotNull String groupId, @NotNull String pluginId) {
    super(groupId, pluginId, FacetType.findInstance(AndroidFacetType.class));
  }

  @Override
  public boolean isApplicable(MavenProject mavenProject) {
    return ArrayUtil.find(getSupportedPackagingTypes(), mavenProject.getPackaging()) >= 0 &&
           super.isApplicable(mavenProject);
  }


  @Override
  public void getSupportedPackagings(Collection<String> result) {
    result.addAll(Arrays.asList(getSupportedPackagingTypes()));
  }

  @NotNull
  private static String[] getSupportedPackagingTypes() {
    return new String[]{AndroidMavenUtil.APK_PACKAGING_TYPE, AndroidMavenUtil.APKLIB_DEPENDENCY_AND_PACKAGING_TYPE,
      AndroidMavenUtil.AAR_DEPENDENCY_AND_PACKAGING_TYPE};
  }

  @Override
  public void getSupportedDependencyTypes(Collection<String> result, SupportedRequestType type) {
    result.add(AndroidMavenUtil.APKSOURCES_DEPENDENCY_TYPE);
    result.add(AndroidMavenUtil.APKLIB_DEPENDENCY_AND_PACKAGING_TYPE);
    result.add(AndroidMavenUtil.AAR_DEPENDENCY_AND_PACKAGING_TYPE);
  }

  @Override
  protected void setupFacet(AndroidFacet facet, MavenProject mavenProject) {
    String mavenProjectDirPath = FileUtil.toSystemIndependentName(mavenProject.getDirectory());
    facet.getConfiguration().init(facet.getModule(), mavenProjectDirPath);
    AndroidMavenProviderImpl.setPathsToDefault(mavenProject, facet.getModule(), facet.getConfiguration());

    final boolean hasApkSources = AndroidMavenProviderImpl.hasApkSourcesDependency(mavenProject);
    AndroidMavenProviderImpl.configureAaptCompilation(mavenProject, facet.getModule(), facet.getConfiguration(), hasApkSources);
    final String packaging = mavenProject.getPackaging();

    if (AndroidMavenUtil.APKLIB_DEPENDENCY_AND_PACKAGING_TYPE.equals(packaging) ||
        AndroidMavenUtil.AAR_DEPENDENCY_AND_PACKAGING_TYPE.equals(packaging)) {
      facet.setProjectType(PROJECT_TYPE_LIBRARY);
    }
    facet.getConfiguration().setIncludeAssetsFromLibraries(true);

    if (hasApkSources) {
      AndroidUtils.reportImportErrorToEventLog("'apksources' dependency is deprecated and can be poorly supported by IDE. " +
                                               "It is strongly recommended to use 'apklib' dependency instead.",
                                               facet.getModule().getName(), facet.getModule().getProject());
    }

    if (Boolean.parseBoolean(findConfigValue(mavenProject, DEX_CORE_LIBRARY_PROPERTY))) {
      AndroidDexCompilerConfiguration.getInstance(facet.getModule().getProject()).CORE_LIBRARY = true;
    }
  }

  @Override
  protected void reimportFacet(IdeModifiableModelsProvider modelsProvider,
                               Module module,
                               MavenRootModelAdapter rootModel,
                               AndroidFacet facet,
                               MavenProjectsTree mavenTree,
                               MavenProject mavenProject,
                               MavenProjectChanges changes,
                               Map<MavenProject, String> mavenProjectToModuleName,
                               List<MavenProjectsProcessorTask> postTasks) {
    configurePaths(facet, mavenProject);
    facet.getProperties().ENABLE_MANIFEST_MERGING = Boolean.parseBoolean(findConfigValue(mavenProject, "mergeManifests"));
    facet.getProperties().COMPILE_CUSTOM_GENERATED_SOURCES = false;

    configureAndroidPlatform(facet, mavenProject, modelsProvider);
    final Project project = module.getProject();
    importExternalAndroidLibDependencies(project, rootModel, modelsProvider, mavenTree, mavenProject, mavenProjectToModuleName,
                                         postTasks);

    if (hasAndroidLibDependencies(mavenProject) &&
        MavenProjectsManager.getInstance(project).getImportingSettings().isUseMavenOutput()) {
      // IDEA's apklibs building model is different from Maven's one, so we cannot use the same
      rootModel.useModuleOutput(mavenProject.getBuildDirectory() + "/idea-classes",
                                mavenProject.getBuildDirectory() + "/idea-test-classes");
    }
    project.putUserData(DELETE_OBSOLETE_MODULE_TASK_KEY, Boolean.TRUE);
    postTasks.add(new MyDeleteObsoleteApklibModulesTask(project));

    // exclude folders where Maven generates sources if gen source roots were changed by user manually
    final AndroidFacetConfiguration defaultConfig = new AndroidFacetConfiguration();
    AndroidMavenProviderImpl.setPathsToDefault(mavenProject, module, defaultConfig);

    if (!defaultConfig.getState().GEN_FOLDER_RELATIVE_PATH_APT.equals(
      facet.getProperties().GEN_FOLDER_RELATIVE_PATH_APT)) {
      final String rPath = mavenProject.getGeneratedSourcesDirectory(false) + "/r";
      rootModel.unregisterAll(rPath, false, true);
      rootModel.addExcludedFolder(rPath);
    }

    if (!defaultConfig.getState().GEN_FOLDER_RELATIVE_PATH_AIDL.equals(
      facet.getProperties().GEN_FOLDER_RELATIVE_PATH_AIDL)) {
      final String aidlPath = mavenProject.getGeneratedSourcesDirectory(false) + "/aidl";
      rootModel.unregisterAll(aidlPath, false, true);
      rootModel.addExcludedFolder(aidlPath);
    }

    if (facet.isLibraryProject()) {
      removeAttachedJarDependency(modelsProvider, mavenTree, mavenProject);
    }
  }

  private static void removeAttachedJarDependency(IdeModifiableModelsProvider modelsProvider,
                                                  MavenProjectsTree mavenTree,
                                                  MavenProject mavenProject) {
    for (MavenArtifact depArtifact : mavenProject.getDependencies()) {
      final MavenProject depProject = mavenTree.findProject(depArtifact);

      if (depProject == null) {
        continue;
      }
      final String attachedJarsLibName = MavenModuleImporter.getAttachedJarsLibName(depArtifact);
      final Library attachedJarsLib = modelsProvider.getLibraryByName(attachedJarsLibName);

      if (attachedJarsLib != null) {
        final Library.ModifiableModel attachedJarsLibModel = modelsProvider.getModifiableLibraryModel(attachedJarsLib);

        if (attachedJarsLibModel != null) {
          final String targetJarPath = depProject.getBuildDirectory() + "/" + depProject.getFinalName() + ".jar";

          for (String url : attachedJarsLibModel.getUrls(OrderRootType.CLASSES)) {
            if (FileUtil.pathsEqual(targetJarPath, JpsPathUtil.urlToPath(url))) {
              attachedJarsLibModel.removeRoot(url, OrderRootType.CLASSES);
            }
          }
        }
      }
    }
  }

  private void importNativeDependencies(@NotNull AndroidFacet facet, @NotNull MavenProject mavenProject, @NotNull String moduleDirPath) {
    final List<AndroidNativeLibData> additionalNativeLibs = new ArrayList<>();
    final String localRepository = MavenProjectsManager.getInstance(facet.getModule().getProject()).getLocalRepository().getPath();

    String defaultArchitecture = getPathFromConfig(facet.getModule(), mavenProject, moduleDirPath,
                                                   "nativeLibrariesDependenciesHardwareArchitectureDefault", false, true);
    if (defaultArchitecture == null) {
      defaultArchitecture = DEFAULT_NATIVE_ARCHITECTURE;
    }
    final String forcedArchitecture = getPathFromConfig(facet.getModule(), mavenProject, moduleDirPath,
                                                        "nativeLibrariesDependenciesHardwareArchitectureOverride", false, true);

    for (MavenArtifact depArtifact : mavenProject.getDependencies()) {
      if (AndroidMavenUtil.SO_PACKAGING_AND_DEPENDENCY_TYPE.equals(depArtifact.getType())) {
        final String architecture;
        if (forcedArchitecture != null) {
          architecture = forcedArchitecture;
        }
        else {
          final String classifier = depArtifact.getClassifier();
          architecture = classifier != null ? classifier : defaultArchitecture;
        }
        final String path = FileUtil.toSystemIndependentName(localRepository + '/' + depArtifact.getRelativePath());
        final String artifactId = depArtifact.getArtifactId();
        final String targetFileName = artifactId.startsWith("lib") ? artifactId + ".so" : "lib" + artifactId + ".so";
        additionalNativeLibs.add(new AndroidNativeLibData(architecture, path, targetFileName));
      }
    }
    facet.getConfiguration().setAdditionalNativeLibraries(additionalNativeLibs);
  }

  private static boolean hasAndroidLibDependencies(@NotNull MavenProject mavenProject) {
    for (MavenArtifact depArtifact : mavenProject.getDependencies()) {
      final String type = depArtifact.getType();

      if (AndroidMavenUtil.APKLIB_DEPENDENCY_AND_PACKAGING_TYPE.equals(type) ||
          AndroidMavenUtil.AAR_DEPENDENCY_AND_PACKAGING_TYPE.equals(type)) {
        return true;
      }
    }
    return false;
  }

  private static void importExternalAndroidLibDependencies(Project project,
                                                           MavenRootModelAdapter rootModelAdapter,
                                                           IdeModifiableModelsProvider modelsProvider,
                                                           MavenProjectsTree mavenTree,
                                                           MavenProject mavenProject,
                                                           Map<MavenProject, String> mavenProject2ModuleName,
                                                           List<MavenProjectsProcessorTask> tasks) {
    final ModifiableRootModel rootModel = rootModelAdapter.getRootModel();
    removeUselessDependencies(rootModel, modelsProvider, mavenProject);

    for (MavenArtifact depArtifact : mavenProject.getDependencies()) {
      if (mavenTree.findProject(depArtifact) != null) {
        continue;
      }
      final String type = depArtifact.getType();

      if (AndroidMavenUtil.APKLIB_DEPENDENCY_AND_PACKAGING_TYPE.equals(type)) {
        final AndroidExternalApklibDependenciesManager.MavenDependencyInfo depInfo =
          AndroidExternalApklibDependenciesManager.MavenDependencyInfo.create(depArtifact);

        final String apklibModuleName = doImportExternalApklibDependency(
          project, modelsProvider, mavenTree, mavenProject,
          mavenProject2ModuleName, tasks, depInfo);

        if (ArrayUtil.find(rootModel.getDependencyModuleNames(), apklibModuleName) < 0) {
          final DependencyScope scope = getApklibModuleDependencyScope(depArtifact);

          if (scope != null) {
            addModuleDependency(modelsProvider, rootModel, apklibModuleName, scope);
          }
        }
      }
      else if (AndroidMavenUtil.AAR_DEPENDENCY_AND_PACKAGING_TYPE.equals(type) &&
               MavenConstants.SCOPE_COMPILE.equals(depArtifact.getScope())) {
        importExternalAarDependency(depArtifact, mavenProject, mavenTree, rootModelAdapter, modelsProvider, project, tasks);
      }
    }
  }

  @Nullable
  private static String findExtractedAarDirectory(@NotNull List<MavenProject> allProjects, @NotNull String dirName) {
    final LocalFileSystem lfs = LocalFileSystem.getInstance();

    for (MavenProject project : allProjects) {
      final VirtualFile file = lfs.refreshAndFindFileByPath(AndroidMavenUtil.getGenExternalApklibDirInProject(project) + "/" + dirName);

      if (file != null) {
        return file.getPath();
      }
    }
    return null;
  }

  private static void importExternalAarDependency(@NotNull MavenArtifact artifact,
                                                  @NotNull MavenProject mavenProject,
                                                  @NotNull MavenProjectsTree mavenTree,
                                                  @NotNull MavenRootModelAdapter rootModelAdapter,
                                                  @NotNull IdeModifiableModelsProvider modelsProvider,
                                                  @NotNull Project project,
                                                  @NotNull List<MavenProjectsProcessorTask> postTasks) {
    final Library aarLibrary = rootModelAdapter.findLibrary(artifact);

    if (aarLibrary == null) {
      return;
    }
    final MavenId mavenId = artifact.getMavenId();
    Map<MavenId, String> importedAarArtifacts = project.getUserData(IMPORTED_AAR_ARTIFACTS);

    if (importedAarArtifacts == null) {
      importedAarArtifacts = new HashMap<>();
      project.putUserData(IMPORTED_AAR_ARTIFACTS, importedAarArtifacts);

      postTasks.add((project1, embeddersManager, console, indicator) -> project1.putUserData(IMPORTED_AAR_ARTIFACTS, null));
    }
    final List<MavenProject> allProjects = mavenTree.getProjects();
    String aarDirPath = importedAarArtifacts.get(mavenId);

    if (aarDirPath == null) {
      final String aarDirName = AndroidMavenUtil.getMavenIdStringForFileName(mavenId);
      aarDirPath = findExtractedAarDirectory(allProjects, aarDirName);

      if (aarDirPath == null) {
        final String genDirPath = AndroidMavenUtil.computePathForGenExternalApklibsDir(mavenId, mavenProject, allProjects);

        if (genDirPath == null) {
          return;
        }
        aarDirPath = genDirPath + "/" + aarDirName;
      }
      importedAarArtifacts.put(mavenId, aarDirPath);
      extractArtifact(artifact.getPath(), aarDirPath, project, mavenProject.getName());
    }
    final Library.ModifiableModel aarLibModel = modelsProvider.getModifiableLibraryModel(aarLibrary);
    final String classesJarPath = aarDirPath + "/" + SdkConstants.FN_CLASSES_JAR;
    final String classesJarUrl = VirtualFileManager.constructUrl(JarFileSystem.PROTOCOL, classesJarPath) +
                                 JarFileSystem.JAR_SEPARATOR;
    final String resDirUrl = VfsUtilCore.pathToUrl(aarDirPath + "/" + SdkConstants.FD_RES);
    final Set<String> urlsToAdd = new HashSet<>(Arrays.asList(classesJarUrl, resDirUrl));
    collectJarsInAarLibsFolder(aarDirPath, urlsToAdd);

    for (String url : aarLibModel.getUrls(OrderRootType.CLASSES)) {
      if (!urlsToAdd.remove(url)) {
        aarLibModel.removeRoot(url, OrderRootType.CLASSES);
      }
    }
    for (String url : urlsToAdd) {
      aarLibModel.addRoot(url, OrderRootType.CLASSES);
    }
  }

  private static void collectJarsInAarLibsFolder(@NotNull String aarDirPath, @NotNull Set<String> urlsToAdd) {
    final File libsFolder = new File(aarDirPath, SdkConstants.LIBS_FOLDER);

    if (!libsFolder.isDirectory()) {
      return;
    }
    final File[] children = libsFolder.listFiles();

    if (children != null) {
      for (File child : children) {
        if (FileUtilRt.extensionEquals(child.getName(), "jar")) {
          final String url = VirtualFileManager.constructUrl(JarFileSystem.PROTOCOL, FileUtil.
            toSystemIndependentName(child.getPath())) + JarFileSystem.JAR_SEPARATOR;
          urlsToAdd.add(url);
        }
      }
    }
  }

  private static String doImportExternalApklibDependency(Project project,
                                                         IdeModifiableModelsProvider modelsProvider,
                                                         MavenProjectsTree mavenTree,
                                                         MavenProject mavenProject,
                                                         Map<MavenProject, String> mavenProject2ModuleName,
                                                         List<MavenProjectsProcessorTask> tasks,
                                                         AndroidExternalApklibDependenciesManager.MavenDependencyInfo depInfo) {
    final MavenId depArtifactMavenId = new MavenId(depInfo.getGroupId(), depInfo.getArtifactId(), depInfo.getVersion());
    final ModifiableModuleModel moduleModel = modelsProvider.getModifiableModuleModel();
    final String apklibModuleName = AndroidMavenUtil.getModuleNameForExtApklibArtifact(depArtifactMavenId);
    Module apklibModule = moduleModel.findModuleByName(apklibModuleName);

    if ((apklibModule == null || apklibModule.getUserData(MODULE_IMPORTED) == null) &&
        MavenConstants.SCOPE_COMPILE.equals(depInfo.getScope())) {
      apklibModule =
        importExternalApklibArtifact(project, apklibModule, modelsProvider, mavenProject, mavenTree, depArtifactMavenId,
                                     depInfo.getPath(), moduleModel, mavenProject2ModuleName);
      if (apklibModule != null) {
        apklibModule.putUserData(MODULE_IMPORTED, Boolean.TRUE);
        final Module finalGenModule = apklibModule;

        tasks.add((project1, embeddersManager, console, indicator) -> finalGenModule.putUserData(MODULE_IMPORTED, null));
        final MavenArtifactResolvedInfo resolvedDepArtifact =
          AndroidExternalApklibDependenciesManager.getInstance(project).getResolvedInfoForArtifact(depArtifactMavenId);

        if (resolvedDepArtifact != null) {
          for (AndroidExternalApklibDependenciesManager.MavenDependencyInfo depDepInfo : resolvedDepArtifact.getDependencies()) {
            final MavenId depDepMavenId = new MavenId(depDepInfo.getGroupId(), depDepInfo.getArtifactId(), depDepInfo.getVersion());

            if (AndroidMavenUtil.APKLIB_DEPENDENCY_AND_PACKAGING_TYPE.equals(depDepInfo.getType()) &&
                mavenTree.findProject(depDepMavenId) == null) {
              doImportExternalApklibDependency(project, modelsProvider, mavenTree, mavenProject,
                                               mavenProject2ModuleName, tasks, depDepInfo);
            }
          }
        }
        else {
          AndroidUtils.reportImportErrorToEventLog("Cannot find resolved info for artifact " + depArtifactMavenId.getKey(),
                                                   apklibModuleName, project);
        }
      }
    }
    return apklibModuleName;
  }

  @Nullable
  private static DependencyScope getApklibModuleDependencyScope(@NotNull MavenArtifact apklibArtifact) {
    final String scope = apklibArtifact.getScope();

    if (MavenConstants.SCOPE_COMPILE.equals(scope)) {
      return DependencyScope.COMPILE;
    }
    else if (MavenConstants.SCOPE_PROVIDED.equals(scope)) {
      return DependencyScope.PROVIDED;
    }
    else if (MavenConstants.SCOPE_TEST.equals(scope)) {
      return DependencyScope.TEST;
    }
    return null;
  }

  private static void removeUselessDependencies(ModifiableRootModel modifiableRootModel,
                                                IdeModifiableModelsProvider modelsProvider, MavenProject mavenProject) {
    for (OrderEntry entry : modifiableRootModel.getOrderEntries()) {
      if (entry instanceof ModuleOrderEntry) {
        final Module depModule = ((ModuleOrderEntry)entry).getModule();
        if (depModule != null && AndroidMavenUtil.isExtApklibModule(depModule)) {
          modifiableRootModel.removeOrderEntry(entry);
        }
      }
      else if (entry instanceof LibraryOrderEntry) {
        final LibraryOrderEntry libOrderEntry = (LibraryOrderEntry)entry;

        if (containsDependencyOnApklibFile(libOrderEntry, modelsProvider) ||
            pointsIntoUnpackedLibsDir(libOrderEntry, modelsProvider, mavenProject)) {
          modifiableRootModel.removeOrderEntry(entry);
        }
      }
    }
  }

  private static boolean pointsIntoUnpackedLibsDir(@NotNull LibraryOrderEntry entry,
                                                   @NotNull IdeModifiableModelsProvider provider,
                                                   @NotNull MavenProject mavenProject) {
    final Library library = entry.getLibrary();

    if (library == null) {
      return false;
    }
    final Library.ModifiableModel libraryModel = provider.getModifiableLibraryModel(library);
    final String[] urls = libraryModel.getUrls(OrderRootType.CLASSES);
    final String unpackedLibsDir = FileUtil.toCanonicalPath(mavenProject.getBuildDirectory()) + "/unpacked-libs";

    for (String url : urls) {
      if (VfsUtilCore.urlToPath(url).startsWith(unpackedLibsDir)) {
        return true;
      }
    }
    return false;
  }

  private static boolean containsDependencyOnApklibFile(@NotNull LibraryOrderEntry libraryOrderEntry,
                                                        @NotNull IdeModifiableModelsProvider modelsProvider) {
    final Library library = libraryOrderEntry.getLibrary();

    if (library == null) {
      return false;
    }
    final Library.ModifiableModel libraryModel = modelsProvider.getModifiableLibraryModel(library);
    final String[] urls = libraryModel.getUrls(OrderRootType.CLASSES);

    for (String url : urls) {
      final String fileName = PathUtil.getFileName(PathUtil.toPresentableUrl(url));

      if (FileUtilRt.extensionEquals(fileName, "apklib")) {
        return true;
      }
    }
    return false;
  }

  private static void addModuleDependency(@NotNull IdeModifiableModelsProvider modelsProvider,
                                          @NotNull ModifiableRootModel rootModel,
                                          @NotNull final String moduleName,
                                          @NotNull DependencyScope compile) {
    if (findModuleDependency(rootModel, moduleName) != null) {
      return;
    }

    final Module module = modelsProvider.getModifiableModuleModel().findModuleByName(moduleName);

    final ModuleOrderEntry entry = module != null
                                   ? rootModel.addModuleOrderEntry(module)
                                   : rootModel.addInvalidModuleEntry(moduleName);
    entry.setScope(compile);
  }

  private static ModuleOrderEntry findModuleDependency(ModifiableRootModel rootModel, final String moduleName) {
    final Ref<ModuleOrderEntry> result = Ref.create(null);

    rootModel.orderEntries().forEach(entry -> {
      if (entry instanceof ModuleOrderEntry) {
        final ModuleOrderEntry moduleEntry = (ModuleOrderEntry)entry;
        final String name = moduleEntry.getModuleName();
        if (moduleName.equals(name)) {
          result.set(moduleEntry);
        }
      }
      return true;
    });

    return result.get();
  }

  @Nullable
  private static Module importExternalApklibArtifact(Project project,
                                                     Module apklibModule,
                                                     IdeModifiableModelsProvider modelsProvider,
                                                     MavenProject mavenProject,
                                                     MavenProjectsTree mavenTree,
                                                     MavenId artifactMavenId,
                                                     String artifactFilePath,
                                                     ModifiableModuleModel moduleModel,
                                                     Map<MavenProject, String> mavenProject2ModuleName) {
    final String genModuleName = AndroidMavenUtil.getModuleNameForExtApklibArtifact(artifactMavenId);
    String genExternalApklibsDirPath = null;
    String targetDirPath = null;

    if (apklibModule == null) {
      genExternalApklibsDirPath =
        AndroidMavenUtil.computePathForGenExternalApklibsDir(artifactMavenId, mavenProject, mavenTree.getProjects());

      targetDirPath = genExternalApklibsDirPath != null
                      ? genExternalApklibsDirPath + '/' + AndroidMavenUtil.getMavenIdStringForFileName(artifactMavenId)
                      : null;
    }
    else {
      final VirtualFile[] contentRoots = ModuleRootManager.getInstance(apklibModule).getContentRoots();
      if (contentRoots.length == 1) {
        targetDirPath = contentRoots[0].getPath();
      }
      else {
        final String moduleDir = new File(apklibModule.getModuleFilePath()).getParent();
        if (moduleDir != null) {
          targetDirPath = moduleDir + '/' + AndroidMavenUtil.getMavenIdStringForFileName(artifactMavenId);
        }
      }
    }

    if (targetDirPath == null) {
      return null;
    }

    if (!extractArtifact(artifactFilePath, targetDirPath, project, genModuleName)){
      return null;
    }
    final AndroidExternalApklibDependenciesManager adm = AndroidExternalApklibDependenciesManager.getInstance(project);
    adm.setArtifactFilePath(artifactMavenId, FileUtil.toSystemIndependentName(artifactFilePath));

    final VirtualFile vApklibDir = LocalFileSystem.getInstance().refreshAndFindFileByPath(targetDirPath);
    if (vApklibDir == null) {
      LOG.error("Cannot find file " + targetDirPath + " in VFS");
      return null;
    }

    if (apklibModule == null) {
      final String genModuleFilePath = genExternalApklibsDirPath + '/' + genModuleName + ModuleFileType.DOT_DEFAULT_EXTENSION;
      apklibModule = moduleModel.newModule(genModuleFilePath, StdModuleTypes.JAVA.getId());
    }

    final ModifiableRootModel apklibModuleModel = modelsProvider.getModifiableRootModel(apklibModule);
    final ContentEntry contentEntry = apklibModuleModel.addContentEntry(vApklibDir);

    final VirtualFile sourceRoot = vApklibDir.findChild(AndroidMavenUtil.APK_LIB_ARTIFACT_SOURCE_ROOT);
    if (sourceRoot != null) {
      contentEntry.addSourceFolder(sourceRoot, false);
    }
    final AndroidFacet facet = AndroidUtils.addAndroidFacet(apklibModuleModel.getModule(), vApklibDir, true);

    final AndroidFacetConfiguration configuration = facet.getConfiguration();
    String s = AndroidRootUtil.getPathRelativeToModuleDir(apklibModule, vApklibDir.getPath());
    if (s != null) {
      s = !s.isEmpty() ? '/' + s + '/' : "/";
      configuration.getState().RES_FOLDER_RELATIVE_PATH = s + AndroidMavenUtil.APK_LIB_ARTIFACT_RES_DIR;
      configuration.getState().LIBS_FOLDER_RELATIVE_PATH = s + AndroidMavenUtil.APK_LIB_ARTIFACT_NATIVE_LIBS_DIR;
      configuration.getState().MANIFEST_FILE_RELATIVE_PATH = s + AndroidMavenUtil.APK_LIB_ARTIFACT_MANIFEST_FILE;
    }

    importSdkAndDependenciesForApklibArtifact(project, apklibModuleModel, modelsProvider, mavenTree,
                                              artifactMavenId, mavenProject2ModuleName);
    return apklibModule;
  }

  private static boolean extractArtifact(String zipFilePath, String targetDirPath, Project project, String moduleName) {
    final File targetDir = new File(targetDirPath);
    if (targetDir.exists()) {
      if (!FileUtil.delete(targetDir)) {
        AndroidUtils.reportImportErrorToEventLog("Cannot delete old " + targetDirPath, moduleName, project);
        return false;
      }
    }

    if (!targetDir.mkdirs()) {
      AndroidUtils.reportImportErrorToEventLog("Cannot create directory " + targetDirPath, moduleName, project);
      return false;
    }
    final File artifactFile = new File(zipFilePath);

    if (artifactFile.exists()) {
      try {
        ZipUtil.extract(artifactFile, targetDir, null);
      }
      catch (IOException e) {
        reportIoErrorToEventLog(e, moduleName, project);
        return false;
      }
    }
    else {
      AndroidUtils.reportImportErrorToEventLog("Cannot find file " + artifactFile.getPath(), moduleName, project);
    }
    return true;
  }

  private static void reportIoErrorToEventLog(IOException e, String moduleName, Project project) {
    final String message = e.getMessage();

    if (message == null) {
      LOG.error(e);
    }
    else {
      AndroidUtils.reportImportErrorToEventLog("I/O error: " + message, moduleName, project);
    }
  }

  private static void importSdkAndDependenciesForApklibArtifact(Project project,
                                                                ModifiableRootModel apklibModuleModel,
                                                                IdeModifiableModelsProvider modelsProvider,
                                                                MavenProjectsTree mavenTree,
                                                                MavenId artifactMavenId,
                                                                Map<MavenProject, String> mavenProject2ModuleName) {
    final String apklibModuleName = apklibModuleModel.getModule().getName();
    final AndroidExternalApklibDependenciesManager adm = AndroidExternalApklibDependenciesManager.getInstance(project);
    final MavenArtifactResolvedInfo resolvedInfo =
      adm.getResolvedInfoForArtifact(artifactMavenId);

    for (OrderEntry entry : apklibModuleModel.getOrderEntries()) {
      if (entry instanceof ModuleOrderEntry || entry instanceof LibraryOrderEntry) {
        apklibModuleModel.removeOrderEntry(entry);
      }
    }

    if (resolvedInfo != null) {
      final String apiLevel = resolvedInfo.getApiLevel();
      final Sdk sdk = findOrCreateAndroidPlatform(apiLevel, null);

      if (sdk != null) {
        apklibModuleModel.setSdk(sdk);
      }
      else {
        reportCannotFindAndroidPlatformError(apklibModuleName, apiLevel, project);
      }

      for (AndroidExternalApklibDependenciesManager.MavenDependencyInfo depArtifactInfo : resolvedInfo.getDependencies()) {
        final MavenId depMavenId = new MavenId(depArtifactInfo.getGroupId(), depArtifactInfo.getArtifactId(),
                                               depArtifactInfo.getVersion());

        final String type = depArtifactInfo.getType();
        final String scope = depArtifactInfo.getScope();
        final String path = depArtifactInfo.getPath();
        final String libName = depArtifactInfo.getLibName();

        if (AndroidMavenUtil.APKLIB_DEPENDENCY_AND_PACKAGING_TYPE.equals(type) &&
            MavenConstants.SCOPE_COMPILE.equals(scope)) {
          final MavenProject depProject = mavenTree.findProject(depMavenId);

          if (depProject != null) {
            final String depModuleName = mavenProject2ModuleName.get(depProject);

            if (depModuleName != null) {
              addModuleDependency(modelsProvider, apklibModuleModel, depModuleName, DependencyScope.COMPILE);
            }
          }
          else {
            final String depApklibGenModuleName = AndroidMavenUtil.getModuleNameForExtApklibArtifact(depMavenId);
            addModuleDependency(modelsProvider, apklibModuleModel, depApklibGenModuleName, DependencyScope.COMPILE);
          }
        }
        else {
          final DependencyScope depScope = MavenModuleImporter.selectScope(scope);

          if (scope != null) {
            addLibraryDependency(libName, depScope, modelsProvider, apklibModuleModel, path);
          }
          else {
            LOG.info("Unknown Maven scope " + depScope);
          }
        }
      }
    }
    else {
      AndroidUtils.reportImportErrorToEventLog("Cannot find sdk info for artifact " + artifactMavenId.getKey(), apklibModuleName,
                                               project);
    }
  }

  private static void addLibraryDependency(@NotNull String libraryName,
                                           @NotNull DependencyScope scope,
                                           @NotNull IdeModifiableModelsProvider provider,
                                           @NotNull ModifiableRootModel model,
                                           @NotNull String path) {
    // let's use the same format for libraries imported from Gradle, to be compatible with API like ExternalSystemApiUtil.isExternalSystemLibrary()
    // and be able to reuse common cleanup service, see LibraryDataService.postProcess()
    String prefix = GradleConstants.SYSTEM_ID.getReadableName() + ": ";
    libraryName = libraryName.isEmpty() || StringUtil.startsWith(libraryName, prefix) ? libraryName : prefix + libraryName;

    Library library = provider.getLibraryByName(libraryName);

    if (library == null) {
      library = provider.createLibrary(libraryName);
    }
    Library.ModifiableModel libraryModel = provider.getModifiableLibraryModel(library);
    updateUrl(libraryModel, path);
    final LibraryOrderEntry entry = model.addLibraryEntry(library);
    entry.setScope(scope);
  }

  private static void updateUrl(@NotNull Library.ModifiableModel library, @NotNull String path) {
    final OrderRootType type = OrderRootType.CLASSES;
    final String newUrl = VirtualFileManager.constructUrl(JarFileSystem.PROTOCOL, path) + JarFileSystem.JAR_SEPARATOR;
    boolean urlExists = false;

    for (String url : library.getUrls(type)) {
      if (newUrl.equals(url)) {
        urlExists = true;
      }
      else {
        library.removeRoot(url, type);
      }
    }

    if (!urlExists) {
      library.addRoot(newUrl, type);
    }
  }

  private static void reportCannotFindAndroidPlatformError(String moduleName, @Nullable String apiLevel, Project project) {
    final OpenAndroidSdkManagerHyperlink hyperlink = new OpenAndroidSdkManagerHyperlink();
    AndroidUtils.reportImportErrorToEventLog(
      "Cannot find appropriate Android platform" + (apiLevel != null ? " for API level " + apiLevel : "") +
      ". " + hyperlink.toHtml(),
      moduleName, project, new CustomNotificationListener(project, hyperlink));
  }

  @Override
  public void resolve(final Project project,
                      MavenProject mavenProject,
                      NativeMavenProjectHolder nativeMavenProject,
                      MavenEmbedderWrapper embedder,
                      ResolveContext context)
    throws MavenProcessCanceledException {
    final AndroidExternalApklibDependenciesManager adm =
      AndroidExternalApklibDependenciesManager.getInstance(project);

    for (MavenArtifact depArtifact : mavenProject.getDependencies()) {
      final MavenProjectsManager mavenProjectsManager = MavenProjectsManager.getInstance(project);

      if (AndroidMavenUtil.APKLIB_DEPENDENCY_AND_PACKAGING_TYPE.equals(depArtifact.getType()) &&
          mavenProjectsManager.findProject(depArtifact) == null &&
          MavenConstants.SCOPE_COMPILE.equals(depArtifact.getScope())) {

        Set<MavenId> resolvedArtifacts = context.getUserData(RESOLVED_APKLIB_ARTIFACTS_KEY);

        if (resolvedArtifacts == null) {
          resolvedArtifacts = new HashSet<>();
          context.putUserData(RESOLVED_APKLIB_ARTIFACTS_KEY, resolvedArtifacts);
        }
        if (resolvedArtifacts.add(depArtifact.getMavenId())) {
          doResolveApklibArtifact(project, depArtifact, embedder, mavenProjectsManager, mavenProject.getName(), adm, context);
        }
      }
    }
  }

  @Nullable
  private static File buildFakeArtifactPomFile(@NotNull MavenArtifact artifact, @Nullable String moduleName, @NotNull Project project) {
    File tmpFile = null;
    try {
      tmpFile = FileUtil.createTempFile("intellij_fake_artifat_pom", "tmp");
      FileUtil.writeToFile(
        tmpFile,
        "<project xmlns=\"http://maven.apache.org/POM/4.0.0\" xmlns:xsi=\"http://www.w3.org/2001/XMLSchema-instance\"\n" +
        "         xsi:schemaLocation=\"http://maven.apache.org/POM/4.0.0 http://maven.apache.org/maven-v4_0_0.xsd\">\n" +
        "  <modelVersion>4.0.0</modelVersion>\n" +
        "  <groupId>intellij-fake-artifact-group</groupId>\n" +
        "  <artifactId>intellij-fake-artifact</artifactId>\n" +
        "  <version>1.0-SNAPSHOT</version>\n" +
        "  <packaging>jar</packaging>\n" +
        "  <name>Fake</name>" +
        "  <dependencies>" +
        "    <dependency>" +
        "      <groupId>" + artifact.getGroupId() + "</groupId>" +
        "      <artifactId>" + artifact.getArtifactId() + "</artifactId>" +
        "      <version>" + artifact.getVersion() + "</version>" +
        "    </dependency>" +
        "  </dependencies>" +
        "</project>");
      return tmpFile;
    }
    catch (IOException e) {
      reportIoErrorToEventLog(e, moduleName, project);

      if (tmpFile != null) {
        FileUtil.delete(tmpFile);
      }
      return null;
    }
  }

  private void doResolveApklibArtifact(Project project,
                                       MavenArtifact artifact,
                                       MavenEmbedderWrapper embedder,
                                       MavenProjectsManager mavenProjectsManager,
                                       String moduleName,
                                       AndroidExternalApklibDependenciesManager adm,
                                       ResolveContext context) throws MavenProcessCanceledException {
    final File depArtifacetFile = new File(FileUtil.getNameWithoutExtension(artifact.getPath()) + ".pom");
    if (!depArtifacetFile.exists()) {
      AndroidUtils.reportImportErrorToEventLog("Cannot find file " + depArtifacetFile.getPath(), moduleName, project);
      return;
    }

    final VirtualFile vDepArtifactFile = LocalFileSystem.getInstance().refreshAndFindFileByIoFile(depArtifacetFile);
    if (vDepArtifactFile == null) {
      AndroidUtils.reportImportErrorToEventLog("Cannot find file " + depArtifacetFile.getPath() + " in VFS", moduleName, project);
      return;
    }

    final MavenProject projectForExternalApklib = new MavenProject(vDepArtifactFile);
    final MavenGeneralSettings generalSettings = mavenProjectsManager.getGeneralSettings();
    final MavenProjectReader mavenProjectReader = new MavenProjectReader(project);

    final MavenProjectReaderProjectLocator locator = coordinates -> null;
    final MavenArtifactResolvedInfo info = new MavenArtifactResolvedInfo();
    final MavenId mavenId = artifact.getMavenId();
    adm.setResolvedInfoForArtifact(mavenId, info);

    projectForExternalApklib.read(generalSettings, mavenProjectsManager.getExplicitProfiles(), mavenProjectReader, locator);
    projectForExternalApklib.resolve(project, generalSettings, embedder, mavenProjectReader, locator, context);

    final String apiLevel = getPlatformFromConfig(projectForExternalApklib);

    final List<AndroidExternalApklibDependenciesManager.MavenDependencyInfo> dependencies = new ArrayList<>();

    List<MavenArtifact> deps = projectForExternalApklib.getDependencies();

    if (deps.isEmpty()) {
      // Hack for solving IDEA-119450. Maven reports "unknown packaging 'apklib'" when resolving if android plugin is not specified
      // in the "build" section of the pom, so we create fake jar artifact dependent on the apklib artifact and resolve it
      final File fakePomFile = buildFakeArtifactPomFile(artifact, moduleName, project);

      if (fakePomFile != null) {
        try {
          final VirtualFile vFakePomFile = LocalFileSystem.getInstance().refreshAndFindFileByIoFile(fakePomFile);

          if (vFakePomFile != null) {
            final MavenProject fakeProject = new MavenProject(vFakePomFile);
            fakeProject.read(generalSettings, mavenProjectsManager.getExplicitProfiles(), mavenProjectReader, locator);
            fakeProject.resolve(project, generalSettings, embedder, mavenProjectReader, locator, context);
            deps = fakeProject.getDependencies();

            for (Iterator<MavenArtifact> it = deps.iterator(); it.hasNext(); ) {
              final MavenArtifact dep = it.next();

              if (dep.getMavenId().equals(mavenId)) {
                it.remove();
              }
             }
          }
          else {
            LOG.error("Cannot find file " + fakePomFile.getPath() + " in the VFS");
          }
        }
        finally {
          FileUtil.delete(fakePomFile);
        }
      }
    }
    for (MavenArtifact depArtifact : deps) {
      dependencies.add(AndroidExternalApklibDependenciesManager.MavenDependencyInfo.create(depArtifact));
    }
    info.setApiLevel(apiLevel != null ? apiLevel : "");
    info.setDependencies(dependencies);
  }

  private void configureAndroidPlatform(AndroidFacet facet, MavenProject project, IdeModifiableModelsProvider modelsProvider) {
    final ModifiableRootModel model = modelsProvider.getModifiableRootModel(facet.getModule());
    configureAndroidPlatform(project, model);
  }

  private void configureAndroidPlatform(MavenProject project, ModifiableRootModel model) {
    final Sdk currentSdk = model.getSdk();

    if (currentSdk == null || !isAppropriateSdk(currentSdk, project)) {
      final String apiLevel = getPlatformFromConfig(project);
      final String predefinedSdkPath = getSdkPathFromConfig(project);
      final Sdk platformLib = findOrCreateAndroidPlatform(apiLevel, predefinedSdkPath);

      if (platformLib != null) {
        model.setSdk(platformLib);
      }
      else {
        reportCannotFindAndroidPlatformError(model.getModule().getName(), apiLevel, model.getProject());
      }
    }
  }

  private boolean isAppropriateSdk(@NotNull Sdk sdk, MavenProject mavenProject) {
    if (!AndroidSdks.getInstance().isAndroidSdk(sdk)) {
      return false;
    }
    final String platformId = getPlatformFromConfig(mavenProject);
    final AndroidPlatform androidPlatform = AndroidPlatform.getInstance(sdk);
    if (androidPlatform == null) {
      return false;
    }

    final IAndroidTarget target = androidPlatform.getTarget();
    return (platformId == null || AndroidSdkUtils.targetHasId(target, platformId)) &&
           AndroidSdkUtils.checkSdkRoots(sdk, target, true);
  }

  @Nullable
  private static Sdk findOrCreateAndroidPlatform(String apiLevel, String predefinedSdkPath) {
    if (predefinedSdkPath != null) {
      final Sdk sdk = doFindOrCreateAndroidPlatform(predefinedSdkPath, apiLevel);
      if (sdk != null) {
        return sdk;
      }
    }
    String sdkPath;

    if (ApplicationManager.getApplication().isUnitTestMode()) {
      sdkPath = ANDROID_SDK_PATH_TEST;
    }
    else {
      sdkPath = System.getenv(SdkConstants.ANDROID_HOME_ENV);
    }
    LOG.info("android home: " + sdkPath);

    if (sdkPath != null) {
      final Sdk sdk = doFindOrCreateAndroidPlatform(sdkPath, apiLevel);
      if (sdk != null) {
        return sdk;
      }
    }

    final Collection<File> candidates = AndroidSdks.getInstance().getAndroidSdkPathsFromExistingPlatforms();
    LOG.info("suggested sdks: " + candidates);

    for (File candidate : candidates) {
      final Sdk sdk = doFindOrCreateAndroidPlatform(candidate.getPath(), apiLevel);
      if (sdk != null) {
        return sdk;
      }
    }
    return null;
  }

  @Nullable
  private static Sdk doFindOrCreateAndroidPlatform(@Nullable String sdkPath, @Nullable String apiLevel) {
    if (sdkPath != null) {
      AndroidSdkData sdkData = AndroidSdkData.getSdkData(sdkPath);
      if (sdkData != null) {
        IAndroidTarget target = apiLevel != null && !apiLevel.isEmpty()
                                ? sdkData.findTargetByApiLevel(apiLevel)
                                : findNewestPlatformTarget(sdkData);
        if (target != null) {
          Sdk library = AndroidSdkUtils.findAppropriateAndroidPlatform(target, sdkData, true);
          if (library == null) {
<<<<<<< HEAD
            library = createNewAndroidSdkForMaven(new File(toSystemDependentName(sdkPath)), target);
=======
            library = createNewAndroidSdkForMaven(toSystemDependentPath(sdkPath), target);
>>>>>>> c8fa6d74
          }
          return library;
        }
      }
    }
    return null;
  }

  @Nullable
  private static IAndroidTarget findNewestPlatformTarget(AndroidSdkData data) {
    IAndroidTarget result = null;

    for (IAndroidTarget target : data.getTargets()) {
      if (target.isPlatform() && (result == null || result.getVersion().compareTo(target.getVersion()) < 0)) {
        result = target;
      }
    }
    return result;
  }

  @Nullable
  private static Sdk createNewAndroidSdkForMaven(File sdkPath, IAndroidTarget target) {
    AndroidSdks androidSdks = AndroidSdks.getInstance();
    Sdk sdk = null;
    Sdk jdk = Jdks.getInstance().chooseOrCreateJavaSdk();
    if (jdk != null) {
      String sdkName = "Maven " + androidSdks.chooseNameForNewLibrary(target);
      sdk = androidSdks.create(target, sdkPath, sdkName, jdk, false);
    }

    if (sdk == null) {
      return null;
    }
    SdkModificator modificator = sdk.getSdkModificator();

    for (OrderRoot root : androidSdks.getLibraryRootsForTarget(target, sdkPath, false)) {
      modificator.addRoot(root.getFile(), root.getType());
    }
    AndroidSdkAdditionalData data = androidSdks.getAndroidSdkAdditionalData(sdk);

    if (data != null) {
      final Sdk javaSdk = data.getJavaSdk();

      if (javaSdk != null) {
        for (VirtualFile file : javaSdk.getRootProvider().getFiles(OrderRootType.CLASSES)) {
          modificator.addRoot(file, OrderRootType.CLASSES);
        }
      }
      else {
        LOG.error("AndroidSdkUtils.createNewAndroidPlatform should return Android SDK with a valid JDK reference, or return null");
      }
    }
    modificator.commitChanges();
    return sdk;
  }

  @Nullable
  private String getPlatformFromConfig(MavenProject project) {
    Element sdkRoot = getConfig(project, "sdk");
    if (sdkRoot != null) {
      Element platform = sdkRoot.getChild("platform");
      if (platform != null) {
        return platform.getValue();
      }
    }
    final String platformFromProperty =
      project.getProperties().getProperty("android.sdk.platform");

    if (platformFromProperty != null) {
      return platformFromProperty;
    }
    return null;
  }

  @Nullable
  private String getSdkPathFromConfig(MavenProject project) {
    Element sdkRoot = getConfig(project, "sdk");
    if (sdkRoot != null) {
      Element path = sdkRoot.getChild("path");
      if (path != null) {
        return path.getValue();
      }
    }
    final String pathFromProperty =
      project.getProperties().getProperty("android.sdk.path");

    if (pathFromProperty != null) {
      return pathFromProperty;
    }
    return null;
  }

  private void configurePaths(AndroidFacet facet, MavenProject project) {
    Module module = facet.getModule();
    String moduleDirPath = AndroidRootUtil.getModuleDirPath(module);
    if (moduleDirPath == null) {
      return;
    }
    AndroidFacetConfiguration configuration = facet.getConfiguration();

    if (configuration.isImportedProperty(AndroidImportableProperty.RESOURCES_DIR_PATH)) {
      String resFolderRelPath = getPathFromConfig(module, project, moduleDirPath, "resourceDirectory", true, true);

      if (resFolderRelPath != null && isFullyResolved(resFolderRelPath)) {
        configuration.getState().RES_FOLDER_RELATIVE_PATH = '/' + resFolderRelPath;
      }
      String resFolderForCompilerRelPath = getPathFromConfig(module, project, moduleDirPath, "resourceDirectory", false, true);

      if (resFolderForCompilerRelPath != null &&
          !resFolderForCompilerRelPath.equals(resFolderRelPath)) {
        configuration.getState().USE_CUSTOM_APK_RESOURCE_FOLDER = true;
        configuration.getState().CUSTOM_APK_RESOURCE_FOLDER = '/' + resFolderForCompilerRelPath;
        configuration.getState().RUN_PROCESS_RESOURCES_MAVEN_TASK = true;
      }
    }
    configuration.getState().RES_OVERLAY_FOLDERS = Collections.singletonList("/res-overlay");

    Element resourceOverlayDirectories = getConfig(project, "resourceOverlayDirectories");
    if (resourceOverlayDirectories != null) {
      List<String> dirs = new ArrayList<>();
      for (Object child : resourceOverlayDirectories.getChildren()) {
        String dir = ((Element)child).getTextTrim();
        if (dir != null && !dir.isEmpty()) {
          String relativePath = getRelativePath(moduleDirPath, makePath(project, dir));
          if (relativePath != null && !relativePath.isEmpty()) {
            dirs.add('/' + relativePath);
          }
        }
      }
      if (!dirs.isEmpty()) {
        configuration.getState().RES_OVERLAY_FOLDERS = dirs;
      }
    }
    else {
      String resOverlayFolderRelPath = getPathFromConfig(module, project, moduleDirPath, "resourceOverlayDirectory", true, true);
      if (resOverlayFolderRelPath != null && isFullyResolved(resOverlayFolderRelPath)) {
        configuration.getState().RES_OVERLAY_FOLDERS = Collections.singletonList('/' + resOverlayFolderRelPath);
      }
    }

    if (configuration.isImportedProperty(AndroidImportableProperty.ASSETS_DIR_PATH)) {
      String assetsFolderRelPath = getPathFromConfig(module, project, moduleDirPath, "assetsDirectory", false, true);
      if (assetsFolderRelPath != null && isFullyResolved(assetsFolderRelPath)) {
        configuration.getState().ASSETS_FOLDER_RELATIVE_PATH = '/' + assetsFolderRelPath;
      }
    }

    if (configuration.isImportedProperty(AndroidImportableProperty.MANIFEST_FILE_PATH)) {
      String manifestFileRelPath = getPathFromConfig(module, project, moduleDirPath, "androidManifestFile", true, false);
      if (manifestFileRelPath != null && isFullyResolved(manifestFileRelPath)) {
        configuration.getState().MANIFEST_FILE_RELATIVE_PATH = '/' + manifestFileRelPath;
      }

      String manifestFileForCompilerRelPath = getPathFromConfig(module, project, moduleDirPath, "androidManifestFile", false, false);
      if (manifestFileForCompilerRelPath != null &&
          !manifestFileForCompilerRelPath.equals(manifestFileRelPath) &&
          isFullyResolved(manifestFileForCompilerRelPath)) {
        configuration.getState().USE_CUSTOM_COMPILER_MANIFEST = true;
        configuration.getState().CUSTOM_COMPILER_MANIFEST = '/' + manifestFileForCompilerRelPath;
        configuration.getState().RUN_PROCESS_RESOURCES_MAVEN_TASK = true;
      }
    }

    if (MavenProjectsManager.getInstance(module.getProject()).getImportingSettings().isUseMavenOutput()) {
      final String buildDirectory = FileUtil.toSystemIndependentName(project.getBuildDirectory());
      final String buildDirRelPath = FileUtil.getRelativePath(moduleDirPath, buildDirectory, '/');
      configuration.getState().APK_PATH = '/' + buildDirRelPath + '/' + AndroidCompileUtil.getApkName(module);
    }
    else {
      configuration.getState().APK_PATH = "";
    }
    if (configuration.isImportedProperty(AndroidImportableProperty.NATIVE_LIBS_DIR_PATH)) {
      String nativeLibsFolderRelPath = getPathFromConfig(module, project, moduleDirPath, "nativeLibrariesDirectory", false, true);
      if (nativeLibsFolderRelPath != null && isFullyResolved(nativeLibsFolderRelPath)) {
        configuration.getState().LIBS_FOLDER_RELATIVE_PATH = '/' + nativeLibsFolderRelPath;
      }
    }
    importNativeDependencies(facet, project, moduleDirPath);
  }

  private static boolean isFullyResolved(@NotNull String s) {
    return !s.contains("${");
  }

  @Nullable
  private String getPathFromConfig(Module module,
                                   MavenProject project,
                                   String moduleDirPath,
                                   String configTagName,
                                   boolean inResourceDir,
                                   boolean directory) {
    String resourceDir = findConfigValue(project, configTagName);
    if (resourceDir != null) {
      String path = makePath(project, resourceDir);
      if (inResourceDir) {
        MyResourceProcessor processor = new MyResourceProcessor(path, directory);
        AndroidMavenProviderImpl.processResources(module, project, processor);
        if (processor.myResult != null) {
          path = processor.myResult.getPath();
        }
      }
      String resFolderRelPath = getRelativePath(moduleDirPath, path);
      if (resFolderRelPath != null) {
        return resFolderRelPath;
      }
    }
    return null;
  }

  @Nullable
  private static String getRelativePath(String basePath, String absPath) {
    absPath = FileUtil.toSystemIndependentName(absPath);
    return FileUtil.getRelativePath(basePath, absPath, '/');
  }

  @Override
  public void collectExcludedFolders(MavenProject mavenProject, List<String> result) {
    result.add(mavenProject.getGeneratedSourcesDirectory(false) + "/combined-resources");
    result.add(mavenProject.getGeneratedSourcesDirectory(false) + "/combined-assets");
    result.add(mavenProject.getGeneratedSourcesDirectory(false) + "/extracted-dependencies");
  }

  private static class MyResourceProcessor implements AndroidMavenProviderImpl.ResourceProcessor {
    private final String myResourceOutputPath;
    private final boolean myDirectory;

    private VirtualFile myResult;

    private MyResourceProcessor(String resourceOutputPath, boolean directory) {
      myResourceOutputPath = resourceOutputPath;
      myDirectory = directory;
    }

    @Override
    public boolean process(@NotNull VirtualFile resource, @NotNull String outputPath) {
      if (!myDirectory && resource.isDirectory()) {
        return false;
      }
      outputPath = StringUtil.trimEnd(outputPath, "/");
      if (FileUtil.pathsEqual(outputPath, myResourceOutputPath)) {
        myResult = resource;
        return true;
      }

      if (myDirectory) {
        // we're looking for for resource directory

        if (outputPath.toLowerCase().startsWith(myResourceOutputPath.toLowerCase())) {
          final String parentPath = outputPath.substring(0, myResourceOutputPath.length());
          if (FileUtil.pathsEqual(parentPath, myResourceOutputPath)) {

            if (resource.isDirectory()) {
              // copying of directory that is located in resource dir, so resource dir is parent
              final VirtualFile parent = resource.getParent();
              if (parent != null) {
                myResult = parent;
                return true;
              }
            }
            else {
              // copying of resource file, we have to skip resource-type specific directory
              final VirtualFile parent = resource.getParent();
              final VirtualFile gp = parent != null ? parent.getParent() : null;
              if (gp != null) {
                myResult = gp;
                return true;
              }
            }
          }
        }
        return false;
      }

      return false;
    }
  }

  private static class MyDeleteObsoleteApklibModulesTask implements MavenProjectsProcessorTask {
    private final Project myProject;

    public MyDeleteObsoleteApklibModulesTask(@NotNull Project project) {
      myProject = project;
    }

    @Override
    public void perform(final Project project,
                        MavenEmbeddersManager embeddersManager,
                        MavenConsole console,
                        MavenProgressIndicator indicator)
      throws MavenProcessCanceledException {
      ApplicationManager.getApplication().invokeLater(() -> {
        if (project.isDisposed() || project.getUserData(DELETE_OBSOLETE_MODULE_TASK_KEY) != Boolean.TRUE) {
          return;
        }
        project.putUserData(DELETE_OBSOLETE_MODULE_TASK_KEY, null);
        final ModifiableModuleModel moduleModel = ModuleManager.getInstance(project).getModifiableModel();
        final Set<Module> referredModules = new HashSet<>();

        for (Module module : moduleModel.getModules()) {
          if (!AndroidMavenUtil.isExtApklibModule(module)) {
            collectDependenciesRecursively(module, referredModules);
          }
        }

        ApplicationManager.getApplication().runWriteAction(() -> {
          boolean modelChanged = false;

          for (final Module module : moduleModel.getModules()) {
            if (AndroidMavenUtil.isExtApklibModule(module) && !referredModules.contains(module)) {
              final VirtualFile[] contentRoots = ModuleRootManager.getInstance(module).getContentRoots();

              if (contentRoots.length > 0) {
                final VirtualFile contentRoot = contentRoots[0];
                try {
                  contentRoot.delete(myProject);
                }
                catch (IOException e) {
                  LOG.error(e);
                }
              }
              moduleModel.disposeModule(module);
              modelChanged = true;
            }
          }
          if (modelChanged) {
            moduleModel.commit();
          }
          else {
            moduleModel.dispose();
          }
        });
      });
    }

    private static void collectDependenciesRecursively(@NotNull Module root, @NotNull Set<Module> result) {
      if (!result.add(root)) {
        return;
      }

      for (Module depModule : ModuleRootManager.getInstance(root).getDependencies()) {
        collectDependenciesRecursively(depModule, result);
      }
    }

    @Override
    public boolean equals(Object o) {
      if (this == o) return true;
      if (o == null || getClass() != o.getClass()) return false;
      if (!super.equals(o)) return false;

      MyDeleteObsoleteApklibModulesTask task = (MyDeleteObsoleteApklibModulesTask)o;

      if (!myProject.equals(task.myProject)) return false;

      return true;
    }

    @Override
    public int hashCode() {
      int result = super.hashCode();
      result = 31 * result + myProject.hashCode();
      return result;
    }
  }
}<|MERGE_RESOLUTION|>--- conflicted
+++ resolved
@@ -83,11 +83,7 @@
 import java.util.*;
 
 import static com.android.builder.model.AndroidProject.PROJECT_TYPE_LIBRARY;
-<<<<<<< HEAD
-import static com.intellij.openapi.util.io.FileUtil.toSystemDependentName;
-=======
 import static com.android.tools.idea.gradle.util.FilePaths.toSystemDependentPath;
->>>>>>> c8fa6d74
 
 /**
  * @author Eugene.Kudelevsky
@@ -1032,11 +1028,7 @@
         if (target != null) {
           Sdk library = AndroidSdkUtils.findAppropriateAndroidPlatform(target, sdkData, true);
           if (library == null) {
-<<<<<<< HEAD
-            library = createNewAndroidSdkForMaven(new File(toSystemDependentName(sdkPath)), target);
-=======
             library = createNewAndroidSdkForMaven(toSystemDependentPath(sdkPath), target);
->>>>>>> c8fa6d74
           }
           return library;
         }
