--- conflicted
+++ resolved
@@ -62,10 +62,7 @@
   TagToClassMapperImpl(@NotNull Module module) {
     myModule = module;
     MessageBusConnection connection = module.getProject().getMessageBus().connect(module);
-<<<<<<< HEAD
-=======
-
->>>>>>> 477885a9
+
     connection.subscribe(ProjectTopics.PROJECT_ROOTS, new ModuleRootListener() {
       @Override
       public void rootsChanged(@NotNull ModuleRootEvent event) {
