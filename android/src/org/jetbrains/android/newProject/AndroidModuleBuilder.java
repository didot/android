--- conflicted
+++ resolved
@@ -230,11 +230,7 @@
 
   private static void addTestRunConfiguration(final AndroidFacet facet, @NotNull TargetSelectionMode mode, @Nullable String preferredAvd) {
     Project project = facet.getModule().getProject();
-<<<<<<< HEAD
-    RunManagerEx runManager = RunManagerEx.getInstanceEx(project);
-=======
     RunManager runManager = RunManager.getInstance(project);
->>>>>>> 32a3d9b4
     Module module = facet.getModule();
     RunnerAndConfigurationSettings settings = runManager
       .createRunConfiguration(module.getName(), AndroidTestRunConfigurationType.getInstance().getFactory());
@@ -247,11 +243,7 @@
     }
 
     runManager.addConfiguration(settings, false);
-<<<<<<< HEAD
-    runManager.setActiveConfiguration(settings);
-=======
     runManager.setSelectedConfiguration(settings);
->>>>>>> 32a3d9b4
   }
 
   @Nullable
