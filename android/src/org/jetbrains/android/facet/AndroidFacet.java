/*
 * Copyright 2000-2010 JetBrains s.r.o.
 *
 * Licensed under the Apache License, Version 2.0 (the "License");
 * you may not use this file except in compliance with the License.
 * You may obtain a copy of the License at
 *
 * http://www.apache.org/licenses/LICENSE-2.0
 *
 * Unless required by applicable law or agreed to in writing, software
 * distributed under the License is distributed on an "AS IS" BASIS,
 * WITHOUT WARRANTIES OR CONDITIONS OF ANY KIND, either express or implied.
 * See the License for the specific language governing permissions and
 * limitations under the License.
 */
package org.jetbrains.android.facet;

import com.android.SdkConstants;
import com.android.annotations.NonNull;
import com.android.build.gradle.model.BuildTypeContainer;
import com.android.build.gradle.model.ProductFlavorContainer;
import com.android.build.gradle.model.Variant;
import com.android.builder.model.SourceProvider;
import com.android.ddmlib.AndroidDebugBridge;
import com.android.ddmlib.IDevice;
import com.android.prefs.AndroidLocation;
import com.android.sdklib.AndroidVersion;
import com.android.sdklib.IAndroidTarget;
import com.android.sdklib.SdkManager;
import com.android.sdklib.internal.avd.AvdInfo;
import com.android.sdklib.internal.avd.AvdManager;
import com.android.tools.idea.configurations.ConfigurationManager;
import com.android.tools.idea.gradle.IdeaAndroidProject;
import com.android.tools.idea.rendering.ProjectResources;
import com.android.utils.ILogger;
import com.google.common.collect.Lists;
import com.intellij.CommonBundle;
import com.intellij.ProjectTopics;
import com.intellij.execution.ExecutionException;
import com.intellij.execution.configurations.GeneralCommandLine;
import com.intellij.execution.configurations.ParametersList;
import com.intellij.execution.process.ProcessHandler;
import com.intellij.execution.process.ProcessOutputTypes;
import com.intellij.facet.Facet;
import com.intellij.facet.FacetManager;
import com.intellij.facet.FacetTypeId;
import com.intellij.facet.FacetTypeRegistry;
import com.intellij.openapi.application.ApplicationManager;
import com.intellij.openapi.diagnostic.Logger;
import com.intellij.openapi.module.Module;
import com.intellij.openapi.module.ModuleUtil;
import com.intellij.openapi.project.IndexNotReadyException;
import com.intellij.openapi.project.Project;
import com.intellij.openapi.projectRoots.Sdk;
import com.intellij.openapi.projectRoots.SdkAdditionalData;
import com.intellij.openapi.projectRoots.SdkModificator;
import com.intellij.openapi.roots.ModuleRootAdapter;
import com.intellij.openapi.roots.ModuleRootEvent;
import com.intellij.openapi.roots.ModuleRootManager;
import com.intellij.openapi.roots.OrderRootType;
import com.intellij.openapi.startup.StartupManager;
import com.intellij.openapi.ui.Messages;
import com.intellij.openapi.util.Comparing;
import com.intellij.openapi.util.Computable;
import com.intellij.openapi.util.Disposer;
import com.intellij.openapi.util.Pair;
import com.intellij.openapi.util.io.FileUtil;
import com.intellij.openapi.vfs.JarFileSystem;
import com.intellij.openapi.vfs.LocalFileSystem;
import com.intellij.openapi.vfs.VfsUtilCore;
import com.intellij.openapi.vfs.VirtualFile;
import com.intellij.psi.*;
import com.intellij.psi.search.GlobalSearchScope;
import com.intellij.psi.search.ProjectScope;
import com.intellij.psi.search.searches.ClassInheritorsSearch;
import com.intellij.psi.xml.XmlTag;
import com.intellij.util.ArrayUtil;
import com.intellij.util.Processor;
import com.intellij.util.containers.HashMap;
import com.intellij.util.containers.HashSet;
import com.intellij.util.xml.ConvertContext;
import com.intellij.util.xml.DomElement;
import org.jetbrains.android.compiler.AndroidAptCompiler;
import org.jetbrains.android.compiler.AndroidAutogeneratorMode;
import org.jetbrains.android.compiler.AndroidCompileUtil;
import org.jetbrains.android.dom.manifest.Manifest;
import org.jetbrains.android.resourceManagers.LocalResourceManager;
import org.jetbrains.android.resourceManagers.ResourceManager;
import org.jetbrains.android.resourceManagers.SystemResourceManager;
import org.jetbrains.android.sdk.*;
import org.jetbrains.android.util.*;
import org.jetbrains.annotations.NotNull;
import org.jetbrains.annotations.Nullable;
import org.jetbrains.jps.android.model.impl.JpsAndroidModuleProperties;

import java.io.File;
import java.util.*;

import static org.jetbrains.android.util.AndroidUtils.SYSTEM_RESOURCE_PACKAGE;

/**
 * @author yole
 */
public final class AndroidFacet extends Facet<AndroidFacetConfiguration> {
  private static final Logger LOG = Logger.getInstance("#org.jetbrains.android.facet.AndroidFacet");

  public static final FacetTypeId<AndroidFacet> ID = new FacetTypeId<AndroidFacet>("android");
  public static final String NAME = "Android";

  private AvdManager myAvdManager = null;
  private SdkManager mySdkManager;

  private SystemResourceManager mySystemResourceManager;
  private LocalResourceManager myLocalResourceManager;

  private final Map<String, Map<String, SmartPsiElementPointer<PsiClass>>> myClassMaps =
    new HashMap<String, Map<String, SmartPsiElementPointer<PsiClass>>>();

  private final Object myClassMapLock = new Object();

  private final Set<AndroidAutogeneratorMode> myDirtyModes = EnumSet.noneOf(AndroidAutogeneratorMode.class);
  private final Map<AndroidAutogeneratorMode, Set<String>> myAutogeneratedFiles = new HashMap<AndroidAutogeneratorMode, Set<String>>();

  private volatile boolean myAutogenerationEnabled = false;

  private ConfigurationManager myConfigurationManager;
  private ProjectResources myProjectResources;
  private ProjectResources myProjectResourcesWithLibraries;
  private IdeaAndroidProject myIdeaAndroidProject;

  private final List<GradleProjectAvailableListener> myGradleProjectAvailableListeners = Lists.newArrayList();
  private SourceProvider myMainSourceSet;
  private IdeaSourceProvider myMainIdeaSourceSet;

  public AndroidFacet(@NotNull Module module, String name, @NotNull AndroidFacetConfiguration configuration) {
    super(getFacetType(), module, name, configuration, null);
    configuration.setFacet(this);
  }

  public boolean isAutogenerationEnabled() {
    return myAutogenerationEnabled;
  }

  public boolean isGradleProject() {
    return !getConfiguration().getState().ALLOW_USER_CONFIGURATION;
  }

  /**
   * Returns the main source set of the project. For non-Gradle projects it returns a {@link SourceProvider} wrapper
   * which provides information about the old project.
   *
   * @return the main source set
   */
  @NotNull
  public SourceProvider getMainSourceSet() {
    if (myIdeaAndroidProject != null) {
      return myIdeaAndroidProject.getDelegate().getDefaultConfig().getSourceProvider();
    } else {
      return new LegacySourceProvider();
    }
  }

  @NotNull
  public IdeaSourceProvider getMainIdeaSourceSet() {
    if (!isGradleProject()) {
      if (myMainIdeaSourceSet == null) {
        myMainIdeaSourceSet = IdeaSourceProvider.create(this);
      }
    } else {
      SourceProvider mainSourceSet = getMainSourceSet();
      if (mainSourceSet != myMainSourceSet) {
        myMainIdeaSourceSet = IdeaSourceProvider.create(mainSourceSet);
      }
    }

    return myMainIdeaSourceSet;
  }

  /**
   * Returns the source provider for the current build type, which will never be null for a Gradle based
   * Android project, and always null for a legacy Android project
   *
   * @return the build type source set or null
   */
  @Nullable
  public SourceProvider getBuildTypeSourceSet() {
    if (myIdeaAndroidProject != null) {
      Variant selectedVariant = myIdeaAndroidProject.getSelectedVariant();
      return myIdeaAndroidProject.getDelegate().getBuildTypes().get(selectedVariant.getBuildType()).getSourceProvider();
    } else {
      return null;
    }
  }

  /**
   * Like {@link #getBuildTypeSourceSet()} but typed for internal IntelliJ usage with
   * {@link VirtualFile} instead of {@link File} references
   *
   * @return the build type source set or null
   */
  @Nullable
  public IdeaSourceProvider getIdeaBuildTypeSourceSet() {
    SourceProvider sourceProvider = getBuildTypeSourceSet();
    if (sourceProvider != null) {
      return IdeaSourceProvider.create(sourceProvider);
    } else {
      return null;
    }
  }

  /**
   * Returns all resource directories, in the overlay order
   *
   * @return a list of all resource directories
   */
  @NotNull
  public List<VirtualFile> getAllResourceDirectories() {
    if (isGradleProject()) {
      List<VirtualFile> resDirectories = new ArrayList<VirtualFile>();
      resDirectories.addAll(getMainIdeaSourceSet().getResDirectories());
      List<IdeaSourceProvider> flavorSourceSets = getIdeaFlavorSourceSets();
      if (flavorSourceSets != null) {
        for (IdeaSourceProvider provider : flavorSourceSets) {
          resDirectories.addAll(provider.getResDirectories());
        }
      }

      IdeaSourceProvider buildTypeSourceSet = getIdeaBuildTypeSourceSet();
      if (buildTypeSourceSet != null) {
        resDirectories.addAll(buildTypeSourceSet.getResDirectories());
      }

      return resDirectories;
    } else {
      return new ArrayList<VirtualFile>(getMainIdeaSourceSet().getResDirectories());
    }
  }

  /**
   * Returns the name of the build type
   */
  @Nullable
  public String getBuildTypeName() {
    return myIdeaAndroidProject != null ? myIdeaAndroidProject.getSelectedVariant().getName() : null;
  }

  /**
   * Returns the source providers for the available flavors, which will never be null for a Gradle based
   * Android project, and always null for a legacy Android project
   *
   * @return the flavor source providers or null in legacy projects
   */
  @Nullable
  public List<SourceProvider> getFlavorSourceSets() {
    if (myIdeaAndroidProject != null) {
      Variant selectedVariant = myIdeaAndroidProject.getSelectedVariant();
      List<String> productFlavors = selectedVariant.getProductFlavors();
      List<SourceProvider> providers = Lists.newArrayList();
      for (String flavor : productFlavors) {
        providers.add(myIdeaAndroidProject.getDelegate().getProductFlavors().get(flavor).getSourceProvider());
      }

      return providers;
    } else {
      return null;
    }
  }

  /**
   * Like {@link #getFlavorSourceSets()} but typed for internal IntelliJ usage with
   * {@link VirtualFile} instead of {@link File} references
   *
   * @return the flavor source providers or null in legacy projects
   */
  @Nullable
  public List<IdeaSourceProvider> getIdeaFlavorSourceSets() {
    List<SourceProvider> sourceProviders = getFlavorSourceSets();
    if (sourceProviders != null) {
      List<IdeaSourceProvider> ideaSourceProviders = Lists.newArrayListWithExpectedSize(sourceProviders.size());
      for (SourceProvider provider : sourceProviders) {
        ideaSourceProviders.add(IdeaSourceProvider.create(provider));
      }

      return ideaSourceProviders;
    } else {
      return null;
    }
  }

  /**
   * Like {@link #getFlavorSourceSets()}, but returns the name for each flavor's source provider as well
   *
   * @return a list of source provider and name pairs or null in legacy projects
   */
  @Nullable
  public List<Pair<String, SourceProvider>> getFlavorSourceSetsAndNames() {
    if (myIdeaAndroidProject != null) {
      Variant selectedVariant = myIdeaAndroidProject.getSelectedVariant();
      List<String> productFlavors = selectedVariant.getProductFlavors();
      List<Pair<String, SourceProvider>> providers = Lists.newArrayList();
      for (String flavor : productFlavors) {
        providers.add(Pair.create(flavor, myIdeaAndroidProject.getDelegate().getProductFlavors().get(flavor).getSourceProvider()));
      }

      return providers;
    } else {
      return null;
    }
  }

  /**
   * Like {@link #getFlavorSourceSetsAndNames()} but typed for internal IntelliJ usage with
   * {@link VirtualFile} instead of {@link File} references
   *
   * @return a list of source provider and name pairs or null in legacy projects
   */
  @Nullable
  public List<Pair<String, IdeaSourceProvider>> getIdeaFlavorSourceSetsAndNames() {
    List<Pair<String, SourceProvider>> pairs = getFlavorSourceSetsAndNames();
    if (pairs != null) {
      List<Pair<String, IdeaSourceProvider>> providers = Lists.newArrayListWithExpectedSize(pairs.size());
      for (Pair<String, SourceProvider> pair : pairs) {
        String flavor = pair.getFirst();
        SourceProvider provider = pair.getSecond();
        providers.add(Pair.create(flavor, IdeaSourceProvider.create(provider)));
      }

      return providers;
    } else {
      return null;
    }
  }


  /**
   * This returns the primary resource directory; the default location to place
   * newly created resources etc.  This method is marked deprecated since we should
   * be gradually adding in UI to allow users to choose specific resource folders
   * among the available flavors (see {@link #getFlavorSourceSets()} etc).
   *
   * @return the primary resource dir, if any
   */
  @Deprecated
  @Nullable
  public VirtualFile getPrimaryResourceDir() {
    Set<VirtualFile> resDirectories = getMainIdeaSourceSet().getResDirectories();
    if (!resDirectories.isEmpty()) {
      return resDirectories.iterator().next();
    }

    return null;
  }

  public boolean isGeneratedFileRemoved(@NotNull AndroidAutogeneratorMode mode) {
    synchronized (myAutogeneratedFiles) {
      final Set<String> filePaths = myAutogeneratedFiles.get(mode);

      if (filePaths != null) {
        for (String path : filePaths) {
          final VirtualFile file = LocalFileSystem.getInstance().findFileByPath(path);

          if (file == null) {
            return true;
          }
        }
      }
    }
    return false;
  }

  public void clearAutogeneratedFiles(@NotNull AndroidAutogeneratorMode mode) {
    synchronized (myAutogeneratedFiles) {
      final Set<String> set = myAutogeneratedFiles.get(mode);
      if (set != null) {
        set.clear();
      }
    }
  }

  public void markFileAutogenerated(@NotNull AndroidAutogeneratorMode mode, @NotNull VirtualFile file) {
    synchronized (myAutogeneratedFiles) {
      Set<String> set = myAutogeneratedFiles.get(mode);

      if (set == null) {
        set = new HashSet<String>();
        myAutogeneratedFiles.put(mode, set);
      }
      set.add(file.getPath());
    }
  }

  @NotNull
  public Set<String> getAutogeneratedFiles(@NotNull AndroidAutogeneratorMode mode) {
    synchronized (myAutogeneratedFiles) {
      final Set<String> set = myAutogeneratedFiles.get(mode);
      return set != null ? new HashSet<String>(set) : Collections.<String>emptySet();
    }
  }

  private void activateSourceAutogenerating() {
    myAutogenerationEnabled = true;
  }

  public void androidPlatformChanged() {
    myAvdManager = null;
    myLocalResourceManager = null;
    mySystemResourceManager = null;
    myClassMaps.clear();
  }

  // can be invoked only from dispatch thread!
  @Nullable
  public AndroidDebugBridge getDebugBridge() {
    AndroidPlatform platform = getConfiguration().getAndroidPlatform();
    if (platform != null) {
      return platform.getSdkData().getDebugBridge(getModule().getProject());
    }
    return null;
  }

  public AvdInfo[] getAllAvds() {
    AvdManager manager = getAvdManagerSilently();
    if (manager != null) {
      if (reloadAvds(manager)) {
        return manager.getAllAvds();
      }
    }
    return new AvdInfo[0];
  }

  private boolean reloadAvds(AvdManager manager) {
    try {
      MessageBuildingSdkLog log = new MessageBuildingSdkLog();
      manager.reloadAvds(log);
      if (log.getErrorMessage().length() > 0) {
        Messages
          .showErrorDialog(getModule().getProject(), AndroidBundle.message("cant.load.avds.error.prefix") + ' ' + log.getErrorMessage(),
                           CommonBundle.getErrorTitle());
      }
      return true;
    }
    catch (AndroidLocation.AndroidLocationException e) {
      Messages.showErrorDialog(getModule().getProject(), AndroidBundle.message("cant.load.avds.error"), CommonBundle.getErrorTitle());
    }
    return false;
  }

  public AvdInfo[] getAllCompatibleAvds() {
    List<AvdInfo> result = new ArrayList<AvdInfo>();
    addCompatibleAvds(result, getAllAvds());
    return result.toArray(new AvdInfo[result.size()]);
  }

  public AvdInfo[] getValidCompatibleAvds() {
    AvdManager manager = getAvdManagerSilently();
    List<AvdInfo> result = new ArrayList<AvdInfo>();
    if (manager != null && reloadAvds(manager)) {
      addCompatibleAvds(result, manager.getValidAvds());
    }
    return result.toArray(new AvdInfo[result.size()]);
  }

  private AvdInfo[] addCompatibleAvds(List<AvdInfo> to, @NotNull AvdInfo[] from) {
    for (AvdInfo avd : from) {
      if (isCompatibleAvd(avd)) {
        to.add(avd);
      }
    }
    return to.toArray(new AvdInfo[to.size()]);
  }

  @Nullable
  private static AndroidVersion getDeviceVersion(IDevice device) {
    try {
      Map<String, String> props = device.getProperties();
      String apiLevel = props.get(IDevice.PROP_BUILD_API_LEVEL);
      if (apiLevel == null) {
        return null;
      }

      return new AndroidVersion(Integer.parseInt(apiLevel), props.get((IDevice.PROP_BUILD_CODENAME)));
    }
    catch (NumberFormatException e) {
      return null;
    }
  }

  @Nullable
  public Boolean isCompatibleDevice(@NotNull IDevice device) {
    String avd = device.getAvdName();
    IAndroidTarget target = getConfiguration().getAndroidTarget();
    if (target == null) return false;
    if (avd != null) {
      AvdManager avdManager = getAvdManagerSilently();
      if (avdManager == null) return true;
      AvdInfo info = avdManager.getAvd(avd, true);
      return isCompatibleBaseTarget(info != null ? info.getTarget() : null);
    }
    if (target.isPlatform()) {
      AndroidVersion deviceVersion = getDeviceVersion(device);
      if (deviceVersion != null) {
        return canRunOnDevice(target, deviceVersion);
      }
    }
    return null;
  }

  // if baseTarget is null, then function return if application can be deployed on any target

  public boolean isCompatibleBaseTarget(@Nullable IAndroidTarget baseTarget) {
    IAndroidTarget target = getConfiguration().getAndroidTarget();
    if (target == null) return false;
    AndroidVersion baseTargetVersion = baseTarget != null ? baseTarget.getVersion() : null;
    if (!canRunOnDevice(target, baseTargetVersion)) return false;
    if (!target.isPlatform()) {
      if (baseTarget == null) return false;
      // then it is add-on
      if (!Comparing.equal(target.getVendor(), baseTarget.getVendor()) || !Comparing.equal(target.getName(), baseTarget.getName())) {
        return false;
      }
    }
    return true;
  }

  private boolean canRunOnDevice(IAndroidTarget projectTarget, AndroidVersion deviceVersion) {
    int minSdkVersion = -1;
    int maxSdkVersion = -1;
    final Manifest manifest = getManifest();
    if (manifest != null) {
      XmlTag manifestTag = ApplicationManager.getApplication().runReadAction(new Computable<XmlTag>() {
        @Override
        public XmlTag compute() {
          return manifest.getXmlTag();
        }
      });
      if (manifestTag != null) {
        XmlTag[] tags = manifestTag.findSubTags("uses-sdk");
        for (XmlTag tag : tags) {
          int candidate = AndroidUtils.getIntAttrValue(tag, "minSdkVersion");
          if (candidate >= 0) minSdkVersion = candidate;
          candidate = AndroidUtils.getIntAttrValue(tag, "maxSdkVersion");
          if (candidate >= 0) maxSdkVersion = candidate;
        }
      }
    }

    int baseApiLevel = deviceVersion != null ? deviceVersion.getApiLevel() : 1;
    AndroidVersion targetVersion = projectTarget.getVersion();
    if (minSdkVersion < 0) minSdkVersion = targetVersion.getApiLevel();
    if (minSdkVersion > baseApiLevel) return false;
    if (maxSdkVersion >= 0 && maxSdkVersion < baseApiLevel) return false;
    String codeName = targetVersion.getCodename();
    String baseCodeName = deviceVersion != null ? deviceVersion.getCodename() : null;
    if (codeName != null && !codeName.equals(baseCodeName)) {
      return false;
    }
    return true;
  }

  public boolean isCompatibleAvd(@NotNull AvdInfo avd) {
    IAndroidTarget target = getConfiguration().getAndroidTarget();
    return target != null && avd.getTarget() != null && isCompatibleBaseTarget(avd.getTarget());
  }

  @Nullable
  public AvdManager getAvdManagerSilently() {
    try {
      return getAvdManager(new AvdManagerLog());
    }
    catch (AvdsNotSupportedException ignored) {
    }
    catch (AndroidLocation.AndroidLocationException ignored) {
    }
    return null;
  }

  @NotNull
  public AvdManager getAvdManager(ILogger log) throws AvdsNotSupportedException, AndroidLocation.AndroidLocationException {
    if (myAvdManager == null) {
      SdkManager sdkManager = getSdkManager();
      if (sdkManager != null) {
        myAvdManager = AvdManager.getInstance(sdkManager, log);
      }
      else {
        throw new AvdsNotSupportedException();
      }
    }
    return myAvdManager;
  }

  @Nullable
  public SdkManager getSdkManager() {
    if (mySdkManager == null) {
      AndroidPlatform platform = getConfiguration().getAndroidPlatform();
      AndroidSdkData sdkData = platform != null ? platform.getSdkData() : null;

      if (sdkData != null) {
        mySdkManager = sdkData.getSdkManager();
      }
    }

    return mySdkManager;
  }

  /**
   * Returns a target from a hash that was generated by {@link IAndroidTarget#hashString()}.
   *
   * @param hash the {@link IAndroidTarget} hash string.
   * @return The matching {@link IAndroidTarget} or null.
   */
  @Nullable
  public IAndroidTarget getTargetFromHashString(@NotNull String hash) {
    SdkManager sdkManager = getSdkManager();
    return sdkManager != null ? sdkManager.getTargetFromHashString(hash) : null;
  }

  public void launchEmulator(@Nullable final String avdName, @NotNull final String commands, @NotNull final ProcessHandler handler) {
    AndroidPlatform platform = getConfiguration().getAndroidPlatform();
    if (platform != null) {
      final String emulatorPath = platform.getSdkData().getLocation() + File.separator + AndroidCommonUtils
        .toolPath(SdkConstants.FN_EMULATOR);
      final GeneralCommandLine commandLine = new GeneralCommandLine();
      commandLine.setExePath(FileUtil.toSystemDependentName(emulatorPath));
      if (avdName != null) {
        commandLine.addParameter("-avd");
        commandLine.addParameter(avdName);
      }
      String[] params = ParametersList.parse(commands);
      for (String s : params) {
        if (s.length() > 0) {
          commandLine.addParameter(s);
        }
      }
      handler.notifyTextAvailable(commandLine.getCommandLineString() + '\n', ProcessOutputTypes.STDOUT);

      ApplicationManager.getApplication().executeOnPooledThread(new Runnable() {
        @Override
        public void run() {
          try {
            AndroidUtils.executeCommand(commandLine, new OutputProcessor() {
              @Override
              public void onTextAvailable(@NotNull String text) {
                handler.notifyTextAvailable(text, ProcessOutputTypes.STDOUT);
              }
            }, WaitingStrategies.WaitForTime.getInstance(5000));
          }
          catch (ExecutionException e) {
            final String stackTrace = AndroidCommonUtils.getStackTrace(e);
            handler.notifyTextAvailable(stackTrace, ProcessOutputTypes.STDERR);
          }
        }
      });
    }
  }

  @Override
  public void initFacet() {
    StartupManager.getInstance(getModule().getProject()).runWhenProjectIsInitialized(new Runnable() {
        @Override
        public void run() {
          AndroidResourceFilesListener.notifyFacetInitialized(AndroidFacet.this);
          if (ApplicationManager.getApplication().isUnitTestMode()) {
            return;
          }

          addResourceFolderToSdkRootsIfNecessary();

          ApplicationManager.getApplication().executeOnPooledThread(new Runnable() {
            @Override
            public void run() {
              Module module = getModule();
              Project project = module.getProject();
              if (project.isDisposed()) {
                return;
              }

              if (AndroidAptCompiler.isToCompileModule(module, getConfiguration())) {
                AndroidCompileUtil.generate(module, AndroidAutogeneratorMode.AAPT);
              }
              AndroidCompileUtil.generate(module, AndroidAutogeneratorMode.AIDL);
              AndroidCompileUtil.generate(module, AndroidAutogeneratorMode.RENDERSCRIPT);
              AndroidCompileUtil.generate(module, AndroidAutogeneratorMode.BUILDCONFIG);

              activateSourceAutogenerating();
            }
          });
        }
      });

    getModule().getMessageBus().connect(this).subscribe(ProjectTopics.PROJECT_ROOTS, new ModuleRootAdapter() {
      private Sdk myPrevSdk;

      @Override
      public void rootsChanged(final ModuleRootEvent event) {
        ApplicationManager.getApplication().invokeLater(new Runnable() {
          @Override
          public void run() {
            if (isDisposed()) {
              return;
            }
            final ModuleRootManager rootManager = ModuleRootManager.getInstance(getModule());

            final Sdk newSdk = rootManager.getSdk();
            if (newSdk != null && newSdk.getSdkType() instanceof AndroidSdkType && !newSdk.equals(myPrevSdk)) {
              androidPlatformChanged();

              synchronized (myDirtyModes) {
                myDirtyModes.addAll(Arrays.asList(AndroidAutogeneratorMode.values()));
              }
            }
            myPrevSdk = newSdk;
          }
        });
      }
    });
  }
  
  private void addResourceFolderToSdkRootsIfNecessary() {
    final Sdk sdk = ModuleRootManager.getInstance(getModule()).getSdk();
    if (sdk == null || !(sdk.getSdkType() instanceof AndroidSdkType)) {
      return;
    }

    final SdkAdditionalData data = sdk.getSdkAdditionalData();
    if (!(data instanceof AndroidSdkAdditionalData)) {
      return;
    }

    final AndroidPlatform platform = ((AndroidSdkAdditionalData)data).getAndroidPlatform();
    if (platform == null) {
      return;
    }

    final String resFolderPath = platform.getTarget().getPath(IAndroidTarget.RESOURCES);
    if (resFolderPath == null) {
      return;
    }
    final List<VirtualFile> filesToAdd = new ArrayList<VirtualFile>();

    final VirtualFile resFolder = LocalFileSystem.getInstance().findFileByPath(resFolderPath);
    if (resFolder != null) {
      filesToAdd.add(resFolder);
    }

    if (platform.needToAddAnnotationsJarToClasspath()) {
      final String sdkHomePath = FileUtil.toSystemIndependentName(platform.getSdkData().getLocation());
      final VirtualFile annotationsJar = JarFileSystem.getInstance().findFileByPath(
        sdkHomePath + AndroidCommonUtils.ANNOTATIONS_JAR_RELATIVE_PATH + JarFileSystem.JAR_SEPARATOR);
      if (annotationsJar != null) {
        filesToAdd.add(annotationsJar);
      }
    }

    addFilesToSdkIfNecessary(sdk, filesToAdd);
  }

  private static void addFilesToSdkIfNecessary(@NotNull Sdk sdk, @NotNull Collection<VirtualFile> files) {
    final List<VirtualFile> newFiles = new ArrayList<VirtualFile>(files);
    newFiles.removeAll(Arrays.asList(sdk.getRootProvider().getFiles(OrderRootType.CLASSES)));

    if (newFiles.size() > 0) {
      final SdkModificator modificator = sdk.getSdkModificator();

      for (VirtualFile file : newFiles) {
        modificator.addRoot(file, OrderRootType.CLASSES);
      }
      modificator.commitChanges();
    }
  }

  @Override
  public void disposeFacet() {
    if (myConfigurationManager != null) {
      myConfigurationManager.dispose();
    }
  }

  @Nullable
  public static AndroidFacet getInstance(@NotNull Module module) {
    return FacetManager.getInstance(module).getFacetByType(ID);
  }

  @Nullable
  public static AndroidFacet getInstance(@NotNull ConvertContext context) {
    Module module = context.getModule();
    return module != null ? getInstance(module) : null;
  }

  @Nullable
  public static AndroidFacet getInstance(@NotNull final PsiElement element) {
    Module module = ApplicationManager.getApplication().runReadAction(new Computable<Module>() {
      @Nullable
      @Override
      public Module compute() {
        return ModuleUtil.findModuleForPsiElement(element);
      }
    });
    if (module == null) return null;
    return getInstance(module);
  }

  @Nullable
  public static AndroidFacet getInstance(@NotNull DomElement element) {
    Module module = element.getModule();
    if (module == null) return null;
    return getInstance(module);
  }

  @Nullable
  public ResourceManager getResourceManager(@Nullable String resourcePackage) {
    return SYSTEM_RESOURCE_PACKAGE.equals(resourcePackage) ? getSystemResourceManager() : getLocalResourceManager();
  }

  @NotNull
  public LocalResourceManager getLocalResourceManager() {
    if (myLocalResourceManager == null) {
      myLocalResourceManager = new LocalResourceManager(this);
    }
    return myLocalResourceManager;
  }

  @Nullable
  public SystemResourceManager getSystemResourceManager() {
    if (mySystemResourceManager == null) {
      AndroidPlatform platform = getConfiguration().getAndroidPlatform();
      if (platform != null) {
        mySystemResourceManager = new SystemResourceManager(this, platform);
      }
    }
    return mySystemResourceManager;
  }

  @Nullable
  public Manifest getManifest() {
    File manifestIoFile = getMainSourceSet().getManifestFile();
    if (manifestIoFile == null) return null;

    final VirtualFile manifestFile =
      LocalFileSystem.getInstance().findFileByIoFile(manifestIoFile);
    if (manifestFile == null) return null;
    return AndroidUtils.loadDomElement(getModule(), manifestFile, Manifest.class);
  }

  public static AndroidFacetType getFacetType() {
    return (AndroidFacetType)FacetTypeRegistry.getInstance().findFacetType(ID);
  }

  // todo: correctly support classes from external non-platform jars
  @NotNull
  public Map<String, PsiClass> getClassMap(@NotNull String className, @NotNull ClassMapConstructor constructor) {
    synchronized (myClassMapLock) {
      Map<String, SmartPsiElementPointer<PsiClass>> classMap = getInitialClassMap(className, constructor, false);
      final Map<String, PsiClass> result = new HashMap<String, PsiClass>();
      boolean shouldRebuildInitialMap = false;

      for (final String key : classMap.keySet()) {
        final SmartPsiElementPointer<PsiClass> pointer = classMap.get(key);

        if (!isUpToDate(pointer, key, constructor)) {
          shouldRebuildInitialMap = true;
          break;
        }
        final PsiClass aClass = pointer.getElement();

        if (aClass != null) {
          result.put(key, aClass);
        }
      }

      if (shouldRebuildInitialMap) {
        result.clear();
        classMap = getInitialClassMap(className, constructor, true);

        for (final String key : classMap.keySet()) {
          final SmartPsiElementPointer<PsiClass> pointer = classMap.get(key);
          final PsiClass aClass = pointer.getElement();

          if (aClass != null) {
            result.put(key, aClass);
          }
        }
      }
      final Project project = getModule().getProject();
      fillMap(className, constructor, ProjectScope.getProjectScope(project), result, false);
      return result;
    }
  }

  private static boolean isUpToDate(SmartPsiElementPointer<PsiClass> pointer, String tagName, ClassMapConstructor constructor) {
    final PsiClass aClass = pointer.getElement();
    if (aClass == null) {
      return false;
    }
    final String[] tagNames = constructor.getTagNamesByClass(aClass);
    return ArrayUtil.find(tagNames, tagName) >= 0;
  }

  @NotNull
  private Map<String, SmartPsiElementPointer<PsiClass>> getInitialClassMap(@NotNull String className,
                                                                           @NotNull ClassMapConstructor constructor,
                                                                           boolean forceRebuild) {
    Map<String, SmartPsiElementPointer<PsiClass>> viewClassMap = myClassMaps.get(className);
    if (viewClassMap != null && !forceRebuild) return viewClassMap;
    final HashMap<String, PsiClass> map = new HashMap<String, PsiClass>();

    if (fillMap(className, constructor, getModule().getModuleWithDependenciesAndLibrariesScope(true), map, true)) {
      viewClassMap = new HashMap<String, SmartPsiElementPointer<PsiClass>>(map.size());
      final SmartPointerManager manager = SmartPointerManager.getInstance(getModule().getProject());

      for (Map.Entry<String, PsiClass> entry : map.entrySet()) {
        viewClassMap.put(entry.getKey(), manager.createSmartPsiElementPointer(entry.getValue()));
      }
      myClassMaps.put(className, viewClassMap);
    }
    return viewClassMap != null
           ? viewClassMap
           : Collections.<String, SmartPsiElementPointer<PsiClass>>emptyMap();
  }

  private boolean fillMap(@NotNull final String className,
                          @NotNull final ClassMapConstructor constructor,
                          GlobalSearchScope scope,
                          final Map<String, PsiClass> map,
                          final boolean libClassesOnly) {
    final JavaPsiFacade facade = JavaPsiFacade.getInstance(getModule().getProject());
    final PsiClass baseClass = ApplicationManager.getApplication().runReadAction(new Computable<PsiClass>() {
      @Override
      @Nullable
      public PsiClass compute() {
        return facade.findClass(className, getModule().getModuleWithDependenciesAndLibrariesScope(true));
      }
    });
    if (baseClass != null) {
      String[] baseClassTagNames = constructor.getTagNamesByClass(baseClass);
      for (String tagName : baseClassTagNames) {
        map.put(tagName, baseClass);
      }
      try {
        ClassInheritorsSearch.search(baseClass, scope, true).forEach(new Processor<PsiClass>() {
          @Override
          public boolean process(PsiClass c) {
            if (libClassesOnly && c.getManager().isInProject(c)) {
              return true;
            }
            String[] tagNames = constructor.getTagNamesByClass(c);
            for (String tagName : tagNames) {
              map.put(tagName, c);
            }
            return true;
          }
        });
      }
      catch (IndexNotReadyException e) {
        LOG.info(e);
        return false;
      }
    }
    return map.size() > 0;
  }


  public void scheduleSourceRegenerating(@NotNull final AndroidAutogeneratorMode mode) {
    synchronized (myDirtyModes) {
      myDirtyModes.add(mode);
    }
  }

  public boolean cleanRegeneratingState(@NotNull final AndroidAutogeneratorMode mode) {
    synchronized (myDirtyModes) {
      return myDirtyModes.remove(mode);
    }
  }

  @NotNull
  public ConfigurationManager getConfigurationManager() {
    if (myConfigurationManager == null) {
      myConfigurationManager = ConfigurationManager.create(getModule());
      Disposer.register(this, myConfigurationManager);
    }

    return myConfigurationManager;
  }

  @Nullable
  public ProjectResources getProjectResources(boolean includeLibraries, boolean createIfNecessary) {
    synchronized (this) {
      if (includeLibraries) {
        if (myProjectResourcesWithLibraries == null && createIfNecessary) {
          myProjectResourcesWithLibraries = ProjectResources.create(this, true /*libraries*/);
        }
        return myProjectResourcesWithLibraries;
      } else {
        if (myProjectResources == null && createIfNecessary) {
          myProjectResources = ProjectResources.create(this, false /*libraries*/);
        }
        return myProjectResources;
      }
    }
  }

  public JpsAndroidModuleProperties getProperties() {
    return getConfiguration().getState();
  }

  /**
   * Associates the given Android-Gradle project to this facet.
   *
   * @param project the new project.
   */
  public void setIdeaAndroidProject(@Nullable IdeaAndroidProject project) {
    myIdeaAndroidProject = project;
    if (project != null && !myGradleProjectAvailableListeners.isEmpty()) {
      // Make copy first since listeners may remove themselves as they are notified, and we
      // don't want a concurrent modification exception
      List<GradleProjectAvailableListener> listeners = new ArrayList<GradleProjectAvailableListener>(myGradleProjectAvailableListeners);
      for (GradleProjectAvailableListener listener : listeners) {
        listener.gradleProjectAvailable(project);
      }
    }
  }

  public void addListener(@NotNull GradleProjectAvailableListener listener) {
    if (myIdeaAndroidProject != null) {
      listener.gradleProjectAvailable(myIdeaAndroidProject);
    }
    synchronized (this) {
      myGradleProjectAvailableListeners.add(listener);
    }
  }

  public void removeListener(@NotNull GradleProjectAvailableListener listener) {
    synchronized (this) {
      myGradleProjectAvailableListeners.remove(listener);
    }
  }

  /**
   * @return the Android-Gradle project associated to this facet.
   */
  @Nullable
  public IdeaAndroidProject getIdeaAndroidProject() {
    return myIdeaAndroidProject;
  }

  public void syncSelectedVariant() {
    if (myIdeaAndroidProject != null) {
      Variant variant = myIdeaAndroidProject.getSelectedVariant();
      JpsAndroidModuleProperties state = getConfiguration().getState();
      state.ASSEMBLE_TASK_NAME = variant.getAssembleTaskName();
      state.SELECTED_BUILD_VARIANT = variant.getName();
    }
  }

  // Compatibility bridge for old (non-Gradle) projects
  private class LegacySourceProvider implements SourceProvider {
    @Nullable // TEMPORARY hack; trying to figure out why we're hitting assertions here
    @Override
    public File getManifestFile() {
      final VirtualFile manifestFile = AndroidRootUtil.getManifestFile(AndroidFacet.this);
<<<<<<< HEAD
      if (manifestFile == null) {
        return null;
      }
      return VfsUtilCore.virtualToIoFile(manifestFile);
=======
      return manifestFile == null ? null : VfsUtilCore.virtualToIoFile(manifestFile);
>>>>>>> 2ad02034
    }

    @NonNull
    @Override
    public Set<File> getJavaDirectories() {
      Set<File> dirs = new HashSet<File>();

      final Module module = getModule();
      final VirtualFile[] contentRoots = ModuleRootManager.getInstance(module).getContentRoots();
      if (contentRoots.length != 0) {
        for (VirtualFile root : contentRoots) {
          dirs.add(VfsUtilCore.virtualToIoFile(root));
        }
      }
      return dirs;
    }

    @NonNull
    @Override
    public Set<File> getResourcesDirectories() {
      return Collections.emptySet();
    }

    @NonNull
    @Override
    public Set<File> getAidlDirectories() {
      final VirtualFile dir = AndroidRootUtil.getAidlGenDir(AndroidFacet.this);
      assert dir != null;
      return Collections.singleton(VfsUtilCore.virtualToIoFile(dir));
    }

    @NonNull
    @Override
    public Set<File> getRenderscriptDirectories() {
      final VirtualFile dir = AndroidRootUtil.getRenderscriptGenDir(AndroidFacet.this);
      assert dir != null;
      return Collections.singleton(VfsUtilCore.virtualToIoFile(dir));
    }

    @NonNull
    @Override
    public Set<File> getJniDirectories() {
      return Collections.emptySet();
    }

    @NonNull
    @Override
    public Set<File> getResDirectories() {
      String resRelPath = getProperties().RES_FOLDER_RELATIVE_PATH;
      final VirtualFile dir =  AndroidRootUtil.getFileByRelativeModulePath(getModule(), resRelPath, true);
      if (dir != null) {
        return Collections.singleton(VfsUtilCore.virtualToIoFile(dir));
      } else {
        return Collections.emptySet();
      }
    }

    @NonNull
    @Override
    public Set<File> getAssetsDirectories() {
      final VirtualFile dir = AndroidRootUtil.getAssetsDir(AndroidFacet.this);
      assert dir != null;
      return Collections.singleton(VfsUtilCore.virtualToIoFile(dir));
    }
  }

  public interface GradleProjectAvailableListener {
    void gradleProjectAvailable(@NotNull IdeaAndroidProject project);
  }
}<|MERGE_RESOLUTION|>--- conflicted
+++ resolved
@@ -1057,14 +1057,7 @@
     @Override
     public File getManifestFile() {
       final VirtualFile manifestFile = AndroidRootUtil.getManifestFile(AndroidFacet.this);
-<<<<<<< HEAD
-      if (manifestFile == null) {
-        return null;
-      }
-      return VfsUtilCore.virtualToIoFile(manifestFile);
-=======
       return manifestFile == null ? null : VfsUtilCore.virtualToIoFile(manifestFile);
->>>>>>> 2ad02034
     }
 
     @NonNull
