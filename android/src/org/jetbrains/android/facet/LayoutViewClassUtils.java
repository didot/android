--- conflicted
+++ resolved
@@ -1,4 +1,18 @@
-// Copyright 2000-2019 JetBrains s.r.o. Use of this source code is governed by the Apache 2.0 license that can be found in the LICENSE file.
+/*
+ * Copyright 2000-2010 JetBrains s.r.o.
+ *
+ * Licensed under the Apache License, Version 2.0 (the "License");
+ * you may not use this file except in compliance with the License.
+ * You may obtain a copy of the License at
+ *
+ * http://www.apache.org/licenses/LICENSE-2.0
+ *
+ * Unless required by applicable law or agreed to in writing, software
+ * distributed under the License is distributed on an "AS IS" BASIS,
+ * WITHOUT WARRANTIES OR CONDITIONS OF ANY KIND, either express or implied.
+ * See the License for the specific language governing permissions and
+ * limitations under the License.
+ */
 
 package org.jetbrains.android.facet;
 
@@ -33,11 +47,7 @@
     return ApplicationManager.getApplication().runReadAction((Computable<String[]>)() -> {
       String name = c.getName();
       if (name == null || !isViewClassVisibleAsTag(c)) {
-<<<<<<< HEAD
-        return ArrayUtil.EMPTY_STRING_ARRAY;
-=======
         return ArrayUtilRt.EMPTY_STRING_ARRAY;
->>>>>>> c07f5299
       }
 
       String qualifiedName = c.getQualifiedName();
