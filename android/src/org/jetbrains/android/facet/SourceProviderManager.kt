--- conflicted
+++ resolved
@@ -45,51 +45,6 @@
   }
 }
 
-<<<<<<< HEAD
-private class SourceProviderManagerImpl(val facet: AndroidFacet) : SourceProviderManager {
-
-  private var mainSourceSet: SourceProvider? = null
-  private var mainIdeaSourceSet: IdeaSourceProvider? = null
-  private var mainIdeaSourceSetCreatedFor: SourceProvider? = null
-
-  /**
-   * Returns the main source provider for the project. For projects that are not backed by a Gradle model, this method returns a
-   * [SourceProvider] wrapper which provides information about the old project.
-   */
-  override val mainSourceProvider: SourceProvider
-    get() {
-      return facet.model?.defaultSourceProvider
-             ?: mainSourceSet
-             ?: LegacySourceProvider(facet).also { mainSourceSet = it }
-    }
-
-  override val mainIdeaSourceProvider: IdeaSourceProvider
-    get() {
-      if (!facet.requiresAndroidModel()) {
-        if (mainIdeaSourceSet == null) {
-          mainIdeaSourceSet = IdeaSourceProvider.createForLegacyProject(facet)
-          mainIdeaSourceSetCreatedFor = null
-        }
-      }
-      else {
-        val mainSourceSet = mainSourceProvider
-        if (mainIdeaSourceSet == null || mainIdeaSourceSetCreatedFor != mainSourceSet) {
-          mainIdeaSourceSet = IdeaSourceProvider.toIdeaProvider(mainSourceSet)
-          mainIdeaSourceSetCreatedFor = mainSourceSet
-        }
-      }
-
-      return mainIdeaSourceSet!!
-    }
-
-  override val mainManifestFile: VirtualFile? get() {
-    // When opening a project, many parts of the IDE will try to read information from the manifest. If we close the project before
-    // all of this finishes, we may end up creating disposable children of an already disposed facet. This is a rather hard problem in
-    // general, but pretending there was no manifest terminates many code paths early.
-    return if (facet.isDisposed) null else return mainIdeaSourceProvider.manifestFile
-  }
-}
-=======
 @Deprecated("Moved. Use com.android.tools.idea.projectsystem.SourceProvidersImpl")
 class SourceProvidersImpl(
   override val mainIdeaSourceProvider: NamedIdeaSourceProvider,
@@ -105,4 +60,3 @@
   override val unitTestSources: IdeaSourceProvider = createMergedSourceProvider(currentUnitTestSourceProviders)
   override val androidTestSources: IdeaSourceProvider = createMergedSourceProvider(currentAndroidTestSourceProviders)
 }
->>>>>>> 368aefa1
