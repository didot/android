// Copyright 2000-2021 JetBrains s.r.o. and contributors. Use of this source code is governed by the Apache 2.0 license.
package org.jetbrains.android.facet;

import static com.android.AndroidProjectTypes.PROJECT_TYPE_LIBRARY;
import static org.jetbrains.android.facet.AndroidRootUtil.getProjectPropertyValue;
import static org.jetbrains.android.util.AndroidUtils.ANDROID_DEX_DISABLE_MERGER;
import static org.jetbrains.android.util.AndroidUtils.ANDROID_DEX_FORCE_JUMBO_PROPERTY;
import static org.jetbrains.android.util.AndroidUtils.ANDROID_LIBRARY_PROPERTY;
import static org.jetbrains.android.util.AndroidUtils.ANDROID_MANIFEST_MERGER_PROPERTY;
import static org.jetbrains.android.util.AndroidUtils.ANDROID_PROJECT_TYPE_PROPERTY;

import com.android.SdkConstants;
import com.android.tools.idea.gradle.project.GradleProjectInfo;
import com.android.tools.idea.project.AndroidRunConfigurations;
import com.android.tools.idea.run.activity.DefaultActivityLocator;
import com.intellij.configurationStore.StoreUtil;
import com.intellij.facet.FacetType;
import com.intellij.framework.detection.DetectedFrameworkDescription;
import com.intellij.framework.detection.FacetBasedFrameworkDetector;
import com.intellij.framework.detection.FileContentPattern;
import com.intellij.framework.detection.FrameworkDetectionContext;
import com.intellij.ide.highlighter.XmlFileType;
import com.intellij.notification.Notification;
import com.intellij.notification.NotificationGroupManager;
import com.intellij.notification.NotificationListener;
import com.intellij.notification.NotificationType;
import com.intellij.openapi.fileTypes.FileType;
import com.intellij.openapi.module.Module;
import com.intellij.openapi.options.ShowSettingsUtil;
import com.intellij.openapi.project.DumbService;
import com.intellij.openapi.project.Project;
import com.intellij.openapi.roots.ModifiableRootModel;
import com.intellij.openapi.roots.ModuleRootManager;
import com.intellij.openapi.startup.StartupManager;
import com.intellij.openapi.util.Pair;
import com.intellij.openapi.vfs.VirtualFile;
import com.intellij.patterns.ElementPattern;
import com.intellij.util.indexing.FileContent;
import java.util.Collection;
import java.util.Collections;
import java.util.List;
import javax.swing.event.HyperlinkEvent;
import org.jetbrains.android.dom.manifest.Manifest;
import org.jetbrains.android.importDependencies.ImportDependenciesUtil;
import org.jetbrains.android.sdk.AndroidSdkUtils;
import org.jetbrains.android.util.AndroidBundle;
import org.jetbrains.android.util.AndroidUtils;
import org.jetbrains.annotations.NotNull;
import org.jetbrains.annotations.Nullable;

public final class AndroidFrameworkDetector extends FacetBasedFrameworkDetector<AndroidFacet, AndroidFacetConfiguration> {
  public AndroidFrameworkDetector() {
    super("android");
  }

  @Override
  public List<? extends DetectedFrameworkDescription> detect(@NotNull Collection<? extends VirtualFile> newFiles,
                                                             @NotNull FrameworkDetectionContext context) {
    Project project = context.getProject();
    if (project != null) {
      GradleProjectInfo gradleProjectInfo = GradleProjectInfo.getInstance(project);
      // See https://code.google.com/p/android/issues/detail?id=203384
      // Since this method is invoked before sync, 'isBuildWithGradle' may return false even for Gradle projects. If that happens, we fall
      // back to checking that a project has a suitable Gradle file at its toplevel.
      if (gradleProjectInfo.isBuildWithGradle() || gradleProjectInfo.hasTopLevelGradleFile()) {
        return Collections.emptyList();
      }
    }
    return super.detect(newFiles, context);
  }

  @Override
  public void setupFacet(@NotNull AndroidFacet facet, ModifiableRootModel model) {
    Module module = facet.getModule();
    Project project = module.getProject();

    VirtualFile[] contentRoots = model.getContentRoots();

    if (contentRoots.length == 1) {
      AndroidUtils.setUpAndroidFacetConfiguration(facet, contentRoots[0].getPath());
    }
    ImportDependenciesUtil.importDependencies(module, true);

    StartupManager.getInstance(project).runWhenProjectIsInitialized(() -> DumbService.getInstance(project).runWhenSmart(() -> {
      doImportSdkAndFacetConfiguration(facet, model);
      StoreUtil.saveDocumentsAndProjectSettings(project);
    }));
  }

  public static void doImportSdkAndFacetConfiguration(@NotNull AndroidFacet facet, @Nullable ModifiableRootModel model) {
    Module module = facet.getModule();
    AndroidSdkUtils.setupAndroidPlatformIfNecessary(module, true);

    if (model != null && !model.isDisposed() && model.isWritable()) {
      model.setSdk(ModuleRootManager.getInstance(module).getSdk());
    }

    Pair<String, VirtualFile> manifestMergerProperty = getProjectPropertyValue(module, ANDROID_MANIFEST_MERGER_PROPERTY);
    if (manifestMergerProperty != null) {
      facet.getProperties().ENABLE_MANIFEST_MERGING = getFirstAsBoolean(manifestMergerProperty);
    }

    Pair<String, VirtualFile> dexDisableMergerProperty = getProjectPropertyValue(module, ANDROID_DEX_DISABLE_MERGER);
    if (dexDisableMergerProperty != null) {
      facet.getProperties().ENABLE_PRE_DEXING = !getFirstAsBoolean(dexDisableMergerProperty);
    }

    // Left here for compatibility with loading older projects
    Pair<String, VirtualFile> androidLibraryProperty = getProjectPropertyValue(module, ANDROID_LIBRARY_PROPERTY);
    if (androidLibraryProperty != null && getFirstAsBoolean(androidLibraryProperty)) {
      facet.getConfiguration().setProjectType(PROJECT_TYPE_LIBRARY);
    }

    Pair<String, VirtualFile> androidProjectTypeProperty = getProjectPropertyValue(module, ANDROID_PROJECT_TYPE_PROPERTY);
    if (androidProjectTypeProperty != null) {
      facet.getConfiguration().setProjectType(Integer.parseInt(androidProjectTypeProperty.getFirst()));
    }

    if (facet.getConfiguration().isAppProject()) {
      Pair<String, VirtualFile> dexForceJumboProperty = getProjectPropertyValue(module, ANDROID_DEX_FORCE_JUMBO_PROPERTY);
      if (dexForceJumboProperty != null) {
        showDexOptionNotification(module, ANDROID_DEX_FORCE_JUMBO_PROPERTY);
      }

      Manifest manifest = Manifest.getMainManifest(facet);
      if (manifest != null && DefaultActivityLocator.getDefaultLauncherActivityName(module.getProject(), manifest) != null) {
        AndroidRunConfigurations.getInstance().addRunConfiguration(facet, null);
      }
    }
  }

  private static boolean getFirstAsBoolean(@NotNull Pair<String, VirtualFile> pair) {
    return Boolean.parseBoolean(pair.getFirst());
  }

  @NotNull
  public static Notification showDexOptionNotification(@NotNull Module module, @NotNull String propertyName) {
    Project project = module.getProject();
    Notification notification = NotificationGroupManager.getInstance().getNotificationGroup("Android Module Importing").createNotification(
      AndroidBundle.message("android.facet.importing.title", module.getName()),
      "'" + propertyName +
      "' property is detected in " + SdkConstants.FN_PROJECT_PROPERTIES +
      " file.<br>You may enable related option in <a href='configure'>Settings | Compiler | Android DX</a>",
<<<<<<< HEAD
      NotificationType.INFORMATION);
    notification.setListener(new NotificationListener.Adapter() {
      @Override
      protected void hyperlinkActivated(@NotNull Notification notification, @NotNull HyperlinkEvent event) {
        notification.expire();
        ShowSettingsUtil.getInstance().showSettingsDialog(project, AndroidBundle.message("android.dex.compiler.configurable.display.name"));
      }
    });
=======
      NotificationType.INFORMATION).setListener(new NotificationListener.Adapter() {
        @Override
        protected void hyperlinkActivated(@NotNull Notification notification, @NotNull HyperlinkEvent event) {
          notification.expire();
          ShowSettingsUtil.getInstance().showSettingsDialog(
            project, AndroidBundle.message("android.dex.compiler.configurable.display.name"));
        }
      });
>>>>>>> 477885a9
    notification.notify(project);
    return notification;
  }

  @NotNull
  @Override
  public FacetType<AndroidFacet, AndroidFacetConfiguration> getFacetType() {
    return AndroidFacet.getFacetType();
  }

  @Override
  @NotNull
  public FileType getFileType() {
    return XmlFileType.INSTANCE;
  }

  @Override
  @NotNull
  public ElementPattern<FileContent> createSuitableFilePattern() {
    return FileContentPattern.fileContent().withName(SdkConstants.FN_ANDROID_MANIFEST_XML);
  }
}<|MERGE_RESOLUTION|>--- conflicted
+++ resolved
@@ -141,16 +141,6 @@
       "'" + propertyName +
       "' property is detected in " + SdkConstants.FN_PROJECT_PROPERTIES +
       " file.<br>You may enable related option in <a href='configure'>Settings | Compiler | Android DX</a>",
-<<<<<<< HEAD
-      NotificationType.INFORMATION);
-    notification.setListener(new NotificationListener.Adapter() {
-      @Override
-      protected void hyperlinkActivated(@NotNull Notification notification, @NotNull HyperlinkEvent event) {
-        notification.expire();
-        ShowSettingsUtil.getInstance().showSettingsDialog(project, AndroidBundle.message("android.dex.compiler.configurable.display.name"));
-      }
-    });
-=======
       NotificationType.INFORMATION).setListener(new NotificationListener.Adapter() {
         @Override
         protected void hyperlinkActivated(@NotNull Notification notification, @NotNull HyperlinkEvent event) {
@@ -159,7 +149,6 @@
             project, AndroidBundle.message("android.dex.compiler.configurable.display.name"));
         }
       });
->>>>>>> 477885a9
     notification.notify(project);
     return notification;
   }
