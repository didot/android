--- conflicted
+++ resolved
@@ -1,4 +1,4 @@
-// Copyright 2000-2021 JetBrains s.r.o. and contributors. Use of this source code is governed by the Apache 2.0 license.
+// Copyright 2000-2021 JetBrains s.r.o. Use of this source code is governed by the Apache 2.0 license that can be found in the LICENSE file.
 package org.jetbrains.android.facet;
 
 import static com.android.AndroidProjectTypes.PROJECT_TYPE_LIBRARY;
@@ -46,11 +46,7 @@
 import org.jetbrains.annotations.NotNull;
 import org.jetbrains.annotations.Nullable;
 
-<<<<<<< HEAD
-public final class AndroidFrameworkDetector extends FacetBasedFrameworkDetector<AndroidFacet, AndroidFacetConfiguration> {
-=======
 public class AndroidFrameworkDetector extends FacetBasedFrameworkDetector<AndroidFacet, AndroidFacetConfiguration> {
->>>>>>> ad5b6ee3
   public AndroidFrameworkDetector() {
     super("android");
   }
