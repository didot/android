/*
 * Copyright 2000-2010 JetBrains s.r.o.
 *
 * Licensed under the Apache License, Version 2.0 (the "License");
 * you may not use this file except in compliance with the License.
 * You may obtain a copy of the License at
 *
 * http://www.apache.org/licenses/LICENSE-2.0
 *
 * Unless required by applicable law or agreed to in writing, software
 * distributed under the License is distributed on an "AS IS" BASIS,
 * WITHOUT WARRANTIES OR CONDITIONS OF ANY KIND, either express or implied.
 * See the License for the specific language governing permissions and
 * limitations under the License.
 */
package org.jetbrains.android.facet;

import com.android.sdklib.IAndroidTarget;
import com.intellij.facet.FacetConfiguration;
import com.intellij.facet.ui.FacetEditorContext;
import com.intellij.facet.ui.FacetEditorTab;
import com.intellij.facet.ui.FacetValidatorsManager;
import com.intellij.openapi.components.PersistentStateComponent;
import com.intellij.openapi.module.Module;
import com.intellij.openapi.vfs.VfsUtilCore;
import com.intellij.openapi.vfs.VirtualFile;
import org.jetbrains.android.sdk.AndroidPlatform;
import org.jetbrains.android.sdk.AndroidSdkData;
import org.jetbrains.android.util.AndroidNativeLibData;
import org.jetbrains.annotations.NotNull;
import org.jetbrains.annotations.Nullable;
import org.jetbrains.jps.android.model.impl.AndroidImportableProperty;
import org.jetbrains.jps.android.model.impl.JpsAndroidModuleProperties;

import java.util.ArrayList;
import java.util.List;

/**
 * @author Eugene.Kudelevsky
 */
public class AndroidFacetConfiguration implements FacetConfiguration, PersistentStateComponent<JpsAndroidModuleProperties> {
  private static final FacetEditorTab[] NO_EDITOR_TABS = new FacetEditorTab[0];

  private AndroidFacet myFacet = null;

  private JpsAndroidModuleProperties myProperties = new JpsAndroidModuleProperties();

  public void init(@NotNull Module module, @NotNull VirtualFile contentRoot) {
    init(module, contentRoot.getPath());
  }

  public void init(@NotNull Module module, @NotNull String baseDirectoryPath) {
    final String s = AndroidRootUtil.getPathRelativeToModuleDir(module, baseDirectoryPath);
    if (s == null || s.isEmpty()) {
      return;
    }
    myProperties.GEN_FOLDER_RELATIVE_PATH_APT = '/' + s + myProperties.GEN_FOLDER_RELATIVE_PATH_APT;
    myProperties.GEN_FOLDER_RELATIVE_PATH_AIDL = '/' + s + myProperties.GEN_FOLDER_RELATIVE_PATH_AIDL;
    myProperties.MANIFEST_FILE_RELATIVE_PATH = '/' + s + myProperties.MANIFEST_FILE_RELATIVE_PATH;
    myProperties.RES_FOLDER_RELATIVE_PATH = '/' + s + myProperties.RES_FOLDER_RELATIVE_PATH;
    myProperties.ASSETS_FOLDER_RELATIVE_PATH = '/' + s + myProperties.ASSETS_FOLDER_RELATIVE_PATH;
    myProperties.LIBS_FOLDER_RELATIVE_PATH = '/' + s + myProperties.LIBS_FOLDER_RELATIVE_PATH;
    myProperties.PROGUARD_LOGS_FOLDER_RELATIVE_PATH = '/' + s + myProperties.PROGUARD_LOGS_FOLDER_RELATIVE_PATH;

    for (int i = 0; i < myProperties.RES_OVERLAY_FOLDERS.size(); i++) {
      myProperties.RES_OVERLAY_FOLDERS.set(i, '/' + s + myProperties.RES_OVERLAY_FOLDERS.get(i));
    }
  }

  @Nullable
  public AndroidPlatform getAndroidPlatform() {
    return AndroidPlatform.getInstance(myFacet.getModule());
  }

  @Nullable
  public AndroidSdkData getAndroidSdk() {
    AndroidPlatform platform = getAndroidPlatform();
    return platform != null ? platform.getSdkData() : null;
  }

  @Nullable
  public IAndroidTarget getAndroidTarget() {
    AndroidPlatform platform = getAndroidPlatform();
    return platform != null ? platform.getTarget() : null;
  }

  public void setFacet(@NotNull AndroidFacet facet) {
    this.myFacet = facet;
    facet.androidPlatformChanged();
  }

  @Override
  public FacetEditorTab[] createEditorTabs(FacetEditorContext editorContext, FacetValidatorsManager validatorsManager) {
    JpsAndroidModuleProperties state = getState();
    assert state != null;
    if (state.ALLOW_USER_CONFIGURATION) {
      return new FacetEditorTab[]{new AndroidFacetEditorTab(editorContext, this)};
    }
    return NO_EDITOR_TABS;
  }

<<<<<<< HEAD
  @NotNull
  public List<AndroidNativeLibData> getAdditionalNativeLibraries() {
    final List<AndroidNativeLibData> libDatas = new ArrayList<AndroidNativeLibData>();
    for (JpsAndroidModuleProperties.AndroidNativeLibDataEntry nativeLib : myProperties.myNativeLibs) {
      if (nativeLib.myArchitecture != null && nativeLib.myUrl != null && nativeLib.myTargetFileName != null) {
        libDatas.add(new AndroidNativeLibData(nativeLib.myArchitecture, JpsPathUtil.urlToPath(nativeLib.myUrl),
                                              nativeLib.myTargetFileName));
      }
    }
    return libDatas;
=======
  @Override
  public void readExternal(Element element) throws InvalidDataException {
  }

  @Override
  public void writeExternal(Element element) throws WriteExternalException {
>>>>>>> cd65c259
  }

  public void setAdditionalNativeLibraries(@NotNull List<AndroidNativeLibData> additionalNativeLibraries) {
    myProperties.myNativeLibs = new ArrayList<>(additionalNativeLibraries.size());

    for (AndroidNativeLibData lib : additionalNativeLibraries) {
      JpsAndroidModuleProperties.AndroidNativeLibDataEntry data = new JpsAndroidModuleProperties.AndroidNativeLibDataEntry();
      data.myArchitecture = lib.getArchitecture();
      data.myUrl = VfsUtilCore.pathToUrl(lib.getPath());
      data.myTargetFileName = lib.getTargetFileName();
      myProperties.myNativeLibs.add(data);
    }
  }

  public boolean isImportedProperty(@NotNull AndroidImportableProperty property) {
    return !myProperties.myNotImportedProperties.contains(property);
  }

  public boolean isIncludeAssetsFromLibraries() {
    return myProperties.myIncludeAssetsFromLibraries;
  }

  public void setIncludeAssetsFromLibraries(boolean includeAssetsFromLibraries) {
    myProperties.myIncludeAssetsFromLibraries = includeAssetsFromLibraries;
  }

  @Nullable
  @Override
  public JpsAndroidModuleProperties getState() {
    return myProperties;
  }

  @Override
  public void loadState(JpsAndroidModuleProperties properties) {
    myProperties = properties;
  }
}<|MERGE_RESOLUTION|>--- conflicted
+++ resolved
@@ -22,8 +22,11 @@
 import com.intellij.facet.ui.FacetValidatorsManager;
 import com.intellij.openapi.components.PersistentStateComponent;
 import com.intellij.openapi.module.Module;
+import com.intellij.openapi.util.InvalidDataException;
+import com.intellij.openapi.util.WriteExternalException;
 import com.intellij.openapi.vfs.VfsUtilCore;
 import com.intellij.openapi.vfs.VirtualFile;
+import org.jdom.Element;
 import org.jetbrains.android.sdk.AndroidPlatform;
 import org.jetbrains.android.sdk.AndroidSdkData;
 import org.jetbrains.android.util.AndroidNativeLibData;
@@ -99,25 +102,12 @@
     return NO_EDITOR_TABS;
   }
 
-<<<<<<< HEAD
-  @NotNull
-  public List<AndroidNativeLibData> getAdditionalNativeLibraries() {
-    final List<AndroidNativeLibData> libDatas = new ArrayList<AndroidNativeLibData>();
-    for (JpsAndroidModuleProperties.AndroidNativeLibDataEntry nativeLib : myProperties.myNativeLibs) {
-      if (nativeLib.myArchitecture != null && nativeLib.myUrl != null && nativeLib.myTargetFileName != null) {
-        libDatas.add(new AndroidNativeLibData(nativeLib.myArchitecture, JpsPathUtil.urlToPath(nativeLib.myUrl),
-                                              nativeLib.myTargetFileName));
-      }
-    }
-    return libDatas;
-=======
   @Override
   public void readExternal(Element element) throws InvalidDataException {
   }
 
   @Override
   public void writeExternal(Element element) throws WriteExternalException {
->>>>>>> cd65c259
   }
 
   public void setAdditionalNativeLibraries(@NotNull List<AndroidNativeLibData> additionalNativeLibraries) {
