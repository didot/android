--- conflicted
+++ resolved
@@ -413,16 +413,7 @@
       return;
     }
 
-<<<<<<< HEAD
-    Module module = facet.getModule();
-    DataBindingModuleComponent dataBindingComponent = module.getService(DataBindingModuleComponent.class);
-    if (dataBindingComponent == null) {
-      return;
-    }
-
-=======
     DataBindingAnnotationsService bindingAnnotationsService = DataBindingAnnotationsService.getInstance(facet);
->>>>>>> 7af60d2c
     /*
      * Avoid offering completion for already existing attributes. We only want to add those attributes that are only added via
      * @BindingAdapter.
