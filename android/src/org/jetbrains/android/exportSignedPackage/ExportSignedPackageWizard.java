--- conflicted
+++ resolved
@@ -34,11 +34,7 @@
 import com.intellij.ide.actions.ShowFilePathAction;
 import com.intellij.ide.wizard.AbstractWizard;
 import com.intellij.ide.wizard.CommitStepException;
-<<<<<<< HEAD
 import com.intellij.openapi.application.ModalityState;
-import com.intellij.openapi.compiler.CompileContext;
-=======
->>>>>>> b9cdc2b4
 import com.intellij.openapi.compiler.CompileScope;
 import com.intellij.openapi.compiler.CompilerManager;
 import com.intellij.openapi.diagnostic.Logger;
@@ -392,20 +388,7 @@
         return;
       }
     }
-<<<<<<< HEAD
-    GuiUtils.invokeLaterIfNeeded(new Runnable() {
-      @Override
-      public void run() {
-        String title = AndroidBundle.message("android.export.package.wizard.title");
-        Project project = getProject();
-        File apkFile = new File(apkPath);
-
-        VirtualFile vApkFile = LocalFileSystem.getInstance().refreshAndFindFileByIoFile(apkFile);
-        if (vApkFile != null) {
-          vApkFile.refresh(true, false);
-        }
-=======
-    invokeLaterIfNeeded(() -> {
+    GuiUtils.invokeLaterIfNeeded(() -> {
       String title = AndroidBundle.message("android.export.package.wizard.title");
       Project project = getProject();
       File apkFile = new File(apkPath);
@@ -414,7 +397,6 @@
       if (vApkFile != null) {
         vApkFile.refresh(true, false);
       }
->>>>>>> b9cdc2b4
 
       if (!runZipAlign) {
         Messages.showWarningDialog(project, AndroidCommonBundle.message(
@@ -428,14 +410,10 @@
           ShowFilePathAction.openFile(apkFile);
         }
       }
-<<<<<<< HEAD
-    }, ModalityState.defaultModalityState());
-=======
       else {
         Messages.showInfoMessage(project, AndroidBundle.message("android.export.package.success.message", apkFile), title);
       }
-    });
->>>>>>> b9cdc2b4
+    }, ModalityState.defaultModalityState());
   }
 
   @SuppressWarnings({"IOResourceOpenedButNotSafelyClosed"})
