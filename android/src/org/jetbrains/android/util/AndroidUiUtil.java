package org.jetbrains.android.util;

import com.intellij.CommonBundle;
import com.intellij.openapi.diagnostic.Logger;
import com.intellij.openapi.fileChooser.FileChooser;
import com.intellij.openapi.fileChooser.FileChooserDescriptor;
import com.intellij.openapi.fileChooser.FileChooserDescriptorFactory;
import com.intellij.openapi.project.Project;
import com.intellij.openapi.ui.DialogWrapper;
import com.intellij.openapi.ui.Messages;
import com.intellij.openapi.util.io.FileUtil;
import com.intellij.openapi.vfs.LocalFileSystem;
import com.intellij.openapi.vfs.VirtualFile;
import com.intellij.ui.HyperlinkAdapter;
import org.jetbrains.android.compiler.artifact.ApkSigningSettingsForm;
import org.jetbrains.android.compiler.artifact.ChooseKeyDialog;
import org.jetbrains.android.compiler.artifact.NewKeyStoreDialog;
import org.jetbrains.annotations.NotNull;
import org.jetbrains.annotations.Nullable;

import javax.swing.*;
<<<<<<< HEAD
import javax.swing.event.HyperlinkEvent;
=======
>>>>>>> 4870ec21
import javax.swing.text.html.HTMLDocument;
import java.awt.*;
import java.awt.event.ActionEvent;
import java.awt.event.ActionListener;
import java.io.*;
import java.security.KeyStore;
import java.security.KeyStoreException;
import java.security.NoSuchAlgorithmException;
import java.security.cert.CertificateException;
import java.util.List;

<<<<<<< HEAD
import static com.intellij.ide.BrowserUtil.browse;
=======
>>>>>>> 4870ec21
import static com.intellij.util.ui.UIUtil.getLabelFont;

/**
 * @author Eugene.Kudelevsky
 */
public class AndroidUiUtil {
  private static final Logger LOG = Logger.getInstance("org.jetbrains.android.util.AndroidUiUtil");

  private AndroidUiUtil() {
  }

  public static void setUpAsHtmlLabel(@NotNull JEditorPane editorPane) {
<<<<<<< HEAD
    editorPane.setContentType("text/html");
    editorPane.setEditable(false);
    editorPane.setOpaque(false);
    Font font = getLabelFont();
    String bodyRule = "body { font-family: " + font.getFamily() + "; " + "font-size: " + font.getSize() + "pt; }";
    ((HTMLDocument)editorPane.getDocument()).getStyleSheet().addRule(bodyRule);
    editorPane.addHyperlinkListener(new HyperlinkAdapter() {
      @Override
      protected void hyperlinkActivated(HyperlinkEvent e) {
        browse(e.getURL());
      }
    });
=======
    setUpAsHtmlLabel(editorPane, getLabelFont());
  }

  public static void setUpAsHtmlLabel(@NotNull JEditorPane editorPane, @NotNull Font font) {
    editorPane.setContentType("text/html");
    editorPane.setEditable(false);
    editorPane.setOpaque(false);
    String bodyRule = "body { font-family: " + font.getFamily() + "; " + "font-size: " + font.getSize() + "pt; } " +
                      "ol { padding-left: 0px; margin-left: 35px; margin-top: 0px; } " +
                      "ol li { margin-left: 0px; padding-left: 0px; list-style-type: decimal; }";
    ((HTMLDocument)editorPane.getDocument()).getStyleSheet().addRule(bodyRule);
>>>>>>> 4870ec21
  }

  @Nullable
  private static List<String> loadExistingKeys(@NotNull ApkSigningSettingsForm form) {
    final String errorPrefix = "Cannot load key store: ";
    InputStream is = null;
    try {
      //noinspection IOResourceOpenedButNotSafelyClosed
      is = new FileInputStream(new File(form.getKeyStorePathField().getText().trim()));
      final KeyStore keyStore = KeyStore.getInstance(KeyStore.getDefaultType());
      keyStore.load(is, form.getKeyStorePasswordField().getPassword());
      return AndroidUtils.toList(keyStore.aliases());
    }
    catch (KeyStoreException e) {
      Messages.showErrorDialog(form.getPanel(), errorPrefix + e.getMessage(), CommonBundle.getErrorTitle());
      return null;
    }
    catch (FileNotFoundException e) {
      Messages.showErrorDialog(form.getPanel(), errorPrefix + e.getMessage(), CommonBundle.getErrorTitle());
      return null;
    }
    catch (CertificateException e) {
      Messages.showErrorDialog(form.getPanel(), errorPrefix + e.getMessage(), CommonBundle.getErrorTitle());
      return null;
    }
    catch (NoSuchAlgorithmException e) {
      Messages.showErrorDialog(form.getPanel(), errorPrefix + e.getMessage(), CommonBundle.getErrorTitle());
      return null;
    }
    catch (IOException e) {
      Messages.showErrorDialog(form.getPanel(), errorPrefix + e.getMessage(), CommonBundle.getErrorTitle());
      return null;
    }
    finally {
      if (is != null) {
        try {
          is.close();
        }
        catch (IOException e) {
          LOG.info(e);
        }
      }
    }
  }

  public static void initSigningSettingsForm(@NotNull final Project project, @NotNull final ApkSigningSettingsForm form) {
    form.getLoadKeyStoreButton().addActionListener(new ActionListener() {
      @Override
      public void actionPerformed(ActionEvent e) {
        final String defaultPath = form.getKeyStorePathField().getText().trim();
        final VirtualFile defaultFile = LocalFileSystem.getInstance().findFileByPath(defaultPath);
        final FileChooserDescriptor descriptor = FileChooserDescriptorFactory.createSingleFileNoJarsDescriptor();
        final VirtualFile file = FileChooser.chooseFile(descriptor, form.getPanel(), project, defaultFile);
        if (file != null) {
          form.getKeyStorePathField().setText(FileUtil.toSystemDependentName(file.getPath()));
        }
      }
    });

    form.getCreateKeyStoreButton().addActionListener(new ActionListener() {
      @Override
      public void actionPerformed(ActionEvent e) {
        final NewKeyStoreDialog dialog = new NewKeyStoreDialog(project, form.getKeyStorePathField().getText());
        dialog.show();

        if (dialog.getExitCode() == DialogWrapper.OK_EXIT_CODE) {
          form.getKeyStorePathField().setText(dialog.getKeyStorePath());
          form.getKeyStorePasswordField().setText(String.valueOf(dialog.getKeyStorePassword()));
          form.getKeyAliasField().setText(dialog.getKeyAlias());
          form.getKeyPasswordField().setText(String.valueOf(dialog.getKeyPassword()));
        }
      }
    });

    form.getKeyAliasField().getButton().addActionListener(new ActionListener() {
      @Override
      public void actionPerformed(ActionEvent e) {
        final List<String> keys = loadExistingKeys(form);
        if (keys == null) {
          return;
        }
        final ChooseKeyDialog dialog =
          new ChooseKeyDialog(project, form.getKeyStorePathField().getText().trim(), form.getKeyStorePasswordField().getPassword(), keys,
                              form.getKeyAliasField().getText().trim());
        dialog.show();

        if (dialog.getExitCode() == DialogWrapper.OK_EXIT_CODE) {
          final String chosenKey = dialog.getChosenKey();
          if (chosenKey != null) {
            form.getKeyAliasField().setText(chosenKey);
          }

          final char[] password = dialog.getChosenKeyPassword();
          if (password != null) {
            form.getKeyPasswordField().setText(String.valueOf(password));
          }
        }
      }
    });
  }
}<|MERGE_RESOLUTION|>--- conflicted
+++ resolved
@@ -11,7 +11,6 @@
 import com.intellij.openapi.util.io.FileUtil;
 import com.intellij.openapi.vfs.LocalFileSystem;
 import com.intellij.openapi.vfs.VirtualFile;
-import com.intellij.ui.HyperlinkAdapter;
 import org.jetbrains.android.compiler.artifact.ApkSigningSettingsForm;
 import org.jetbrains.android.compiler.artifact.ChooseKeyDialog;
 import org.jetbrains.android.compiler.artifact.NewKeyStoreDialog;
@@ -19,10 +18,6 @@
 import org.jetbrains.annotations.Nullable;
 
 import javax.swing.*;
-<<<<<<< HEAD
-import javax.swing.event.HyperlinkEvent;
-=======
->>>>>>> 4870ec21
 import javax.swing.text.html.HTMLDocument;
 import java.awt.*;
 import java.awt.event.ActionEvent;
@@ -34,10 +29,6 @@
 import java.security.cert.CertificateException;
 import java.util.List;
 
-<<<<<<< HEAD
-import static com.intellij.ide.BrowserUtil.browse;
-=======
->>>>>>> 4870ec21
 import static com.intellij.util.ui.UIUtil.getLabelFont;
 
 /**
@@ -50,20 +41,6 @@
   }
 
   public static void setUpAsHtmlLabel(@NotNull JEditorPane editorPane) {
-<<<<<<< HEAD
-    editorPane.setContentType("text/html");
-    editorPane.setEditable(false);
-    editorPane.setOpaque(false);
-    Font font = getLabelFont();
-    String bodyRule = "body { font-family: " + font.getFamily() + "; " + "font-size: " + font.getSize() + "pt; }";
-    ((HTMLDocument)editorPane.getDocument()).getStyleSheet().addRule(bodyRule);
-    editorPane.addHyperlinkListener(new HyperlinkAdapter() {
-      @Override
-      protected void hyperlinkActivated(HyperlinkEvent e) {
-        browse(e.getURL());
-      }
-    });
-=======
     setUpAsHtmlLabel(editorPane, getLabelFont());
   }
 
@@ -75,7 +52,6 @@
                       "ol { padding-left: 0px; margin-left: 35px; margin-top: 0px; } " +
                       "ol li { margin-left: 0px; padding-left: 0px; list-style-type: decimal; }";
     ((HTMLDocument)editorPane.getDocument()).getStyleSheet().addRule(bodyRule);
->>>>>>> 4870ec21
   }
 
   @Nullable
