// Copyright 2000-2021 JetBrains s.r.o. Use of this source code is governed by the Apache 2.0 license that can be found in the LICENSE file.
package org.jetbrains.android.util;

import static com.android.AndroidProjectTypes.PROJECT_TYPE_LIBRARY;
import static com.android.SdkConstants.ATTR_CONTEXT;
import static com.android.SdkConstants.TOOLS_URI;
import static com.intellij.openapi.application.ApplicationManager.getApplication;

import com.android.SdkConstants;
import com.android.resources.ResourceFolderType;
import com.android.sdklib.internal.project.ProjectProperties;
import com.android.tools.idea.AndroidPsiUtils;
import com.android.tools.idea.apk.ApkFacet;
import com.android.tools.idea.gradle.project.facet.gradle.GradleFacet;
import com.android.tools.idea.res.AndroidDependenciesCache;
import com.android.tools.idea.res.IdeResourcesUtil;
import com.android.tools.idea.run.AndroidRunConfigurationBase;
import com.android.tools.idea.run.TargetSelectionMode;
import com.android.tools.idea.util.CommonAndroidUtil;
import com.android.utils.TraceUtils;
import com.intellij.CommonBundle;
import com.intellij.codeInsight.hint.HintUtil;
import com.intellij.codeInsight.navigation.NavigationUtil;
import com.intellij.execution.RunManager;
import com.intellij.execution.actions.ConfigurationContext;
import com.intellij.execution.configurations.ConfigurationType;
import com.intellij.execution.configurations.RunConfiguration;
import com.intellij.facet.FacetManager;
import com.intellij.facet.ModifiableFacetModel;
import com.intellij.facet.ProjectFacetManager;
import com.intellij.ide.util.DefaultPsiElementCellRenderer;
import com.intellij.ide.wizard.CommitStepException;
import com.intellij.lang.java.JavaParserDefinition;
import com.intellij.lang.java.lexer.JavaLexer;
import com.intellij.lexer.Lexer;
import com.intellij.notification.Notification;
import com.intellij.notification.NotificationGroup;
import com.intellij.notification.NotificationListener;
import com.intellij.notification.NotificationType;
<<<<<<< HEAD
import com.intellij.openapi.application.PathManager;
=======
>>>>>>> 477885a9
import com.intellij.openapi.application.WriteAction;
import com.intellij.openapi.diagnostic.Logger;
import com.intellij.openapi.module.Module;
import com.intellij.openapi.module.ModuleManager;
import com.intellij.openapi.progress.ProgressManager;
import com.intellij.openapi.project.Project;
import com.intellij.openapi.roots.DependencyScope;
import com.intellij.openapi.roots.ModuleOrderEntry;
import com.intellij.openapi.roots.ModuleRootManager;
import com.intellij.openapi.roots.OrderEntry;
import com.intellij.openapi.ui.DialogWrapper;
import com.intellij.openapi.ui.Messages;
import com.intellij.openapi.ui.popup.JBPopup;
import com.intellij.openapi.ui.popup.JBPopupFactory;
import com.intellij.openapi.util.Computable;
import com.intellij.openapi.util.io.FileUtil;
import com.intellij.openapi.util.text.StringUtil;
import com.intellij.openapi.vfs.LocalFileSystem;
import com.intellij.openapi.vfs.VfsUtilCore;
import com.intellij.openapi.vfs.VirtualFile;
import com.intellij.pom.java.LanguageLevel;
import com.intellij.psi.JavaPsiFacade;
import com.intellij.psi.JavaTokenType;
import com.intellij.psi.PsiClass;
import com.intellij.psi.PsiDirectory;
import com.intellij.psi.PsiElement;
import com.intellij.psi.PsiFile;
import com.intellij.psi.PsiManager;
import com.intellij.psi.PsiModifier;
import com.intellij.psi.search.GlobalSearchScope;
import com.intellij.psi.search.ProjectScope;
import com.intellij.psi.tree.java.IKeywordElementType;
import com.intellij.psi.xml.XmlFile;
import com.intellij.psi.xml.XmlTag;
import com.intellij.ui.ScrollPaneFactory;
import com.intellij.ui.awt.RelativePoint;
import com.intellij.util.IncorrectOperationException;
import com.intellij.util.PsiNavigateUtil;
import com.intellij.util.graph.Graph;
import com.intellij.util.graph.GraphAlgorithms;
import com.intellij.util.xml.DomElement;
import com.intellij.util.xml.DomFileElement;
import com.intellij.util.xml.DomManager;
import java.awt.*;
import java.io.File;
import java.io.IOException;
import java.util.ArrayList;
import java.util.Arrays;
import java.util.Collections;
import java.util.Comparator;
import java.util.HashSet;
import java.util.List;
import java.util.Objects;
import java.util.Set;
import java.util.stream.Collectors;
import javax.swing.*;
import org.jetbrains.android.dom.manifest.AndroidManifestUtils;
import org.jetbrains.android.dom.manifest.Manifest;
import org.jetbrains.android.facet.AndroidFacet;
import org.jetbrains.android.facet.AndroidFacetConfiguration;
import org.jetbrains.android.facet.AndroidFacetProperties;
import org.jetbrains.android.facet.AndroidRootUtil;
import org.jetbrains.annotations.NonNls;
import org.jetbrains.annotations.NotNull;
import org.jetbrains.annotations.Nullable;

public class AndroidUtils extends CommonAndroidUtil {
  private static final Logger LOG = Logger.getInstance(AndroidUtils.class);

  @NonNls public static final String NAMESPACE_KEY = "android";
  @NonNls public static final String SYSTEM_RESOURCE_PACKAGE = "android";

  // Classes and constants
  @NonNls public static final String VIEW_CLASS_NAME = SdkConstants.CLASS_VIEW;
  @NonNls public static final String APPLICATION_CLASS_NAME = SdkConstants.CLASS_APPLICATION;
  @NonNls public static final String ACTIVITY_BASE_CLASS_NAME = SdkConstants.CLASS_ACTIVITY;
  @NonNls public static final String R_CLASS_NAME = SdkConstants.R_CLASS;
  @NonNls public static final String MANIFEST_CLASS_NAME = SdkConstants.FN_MANIFEST_BASE;

  @NonNls public static final String LAUNCH_ACTION_NAME = "android.intent.action.MAIN";
  @NonNls public static final String WALLPAPER_SERVICE_ACTION_NAME = "android.service.wallpaper.WallpaperService";

  @NonNls public static final String LAUNCH_CATEGORY_NAME = "android.intent.category.LAUNCHER";
  @NonNls public static final String LEANBACK_LAUNCH_CATEGORY_NAME = "android.intent.category.LEANBACK_LAUNCHER";
  @NonNls public static final String DEFAULT_CATEGORY_NAME = "android.intent.category.DEFAULT";
  @NonNls public static final String WATCHFACE_CATEGORY_NAME = "com.google.android.wearable.watchface.category.WATCH_FACE";

  @NonNls public static final String INSTRUMENTATION_RUNNER_BASE_CLASS = SdkConstants.CLASS_INSTRUMENTATION;
  @NonNls public static final String SERVICE_CLASS_NAME = SdkConstants.CLASS_SERVICE;
  @NonNls public static final String RECEIVER_CLASS_NAME = SdkConstants.CLASS_BROADCASTRECEIVER;
  @NonNls public static final String PROVIDER_CLASS_NAME = SdkConstants.CLASS_CONTENTPROVIDER;

  // Properties
  @NonNls public static final String ANDROID_LIBRARY_PROPERTY = SdkConstants.ANDROID_LIBRARY;
  @NonNls public static final String ANDROID_PROJECT_TYPE_PROPERTY = "project.type";
  @NonNls public static final String ANDROID_MANIFEST_MERGER_PROPERTY = "manifestmerger.enabled";
  @NonNls public static final String ANDROID_DEX_DISABLE_MERGER = "dex.disable.merger";
  @NonNls public static final String ANDROID_DEX_FORCE_JUMBO_PROPERTY = "dex.force.jumbo";
  @NonNls public static final String ANDROID_TARGET_PROPERTY = ProjectProperties.PROPERTY_TARGET;
  @NonNls public static final String ANDROID_LIBRARY_REFERENCE_PROPERTY_PREFIX = "android.library.reference.";
  @NonNls public static final String TAG_LINEAR_LAYOUT = SdkConstants.LINEAR_LAYOUT;
  private static final String[] ANDROID_COMPONENT_CLASSES = new String[]{ACTIVITY_BASE_CLASS_NAME,
    SERVICE_CLASS_NAME, RECEIVER_CLASS_NAME, PROVIDER_CLASS_NAME};

  private static final Lexer JAVA_LEXER = JavaParserDefinition.createLexer(LanguageLevel.JDK_1_5);

  private AndroidUtils() {
  }

  @Override
  public boolean isAndroidProject(@NotNull Project project) {
    return hasAndroidFacets(project);
  }

  @Nullable
  public static <T extends DomElement> T loadDomElement(@NotNull Module module,
                                                        @NotNull VirtualFile file,
                                                        @NotNull Class<T> aClass) {
    return loadDomElement(module.getProject(), file, aClass);
  }

  @Nullable
  public static <T extends DomElement> T loadDomElement(@NotNull Project project,
                                                        @NotNull VirtualFile file,
                                                        @NotNull Class<T> aClass) {
    return getApplication().runReadAction((Computable<T>)() -> {
      if (project.isDisposed() || !file.isValid()) return null;
      PsiFile psiFile = PsiManager.getInstance(project).findFile(file);
      if (psiFile instanceof XmlFile) {
        return loadDomElementWithReadPermission(project, (XmlFile)psiFile, aClass);
      }
      else {
        return null;
      }
    });
  }

  /** This method should be called under a read action. */
  @Nullable
  public static <T extends DomElement> T loadDomElementWithReadPermission(@NotNull Project project,
                                                                          @NotNull XmlFile xmlFile,
                                                                          @NotNull Class<T> aClass) {
    getApplication().assertReadAccessAllowed();
    ProgressManager.checkCanceled();
    DomManager domManager = DomManager.getDomManager(project);
    ProgressManager.checkCanceled();
    DomFileElement<T> element = domManager.getFileElement(xmlFile, aClass);
    return element == null ? null : element.getRootElement();
  }

  @Nullable
  public static VirtualFile findSourceRoot(@NotNull Module module, VirtualFile file) {
    Set<VirtualFile> sourceRoots = new HashSet<>();
    Collections.addAll(sourceRoots, ModuleRootManager.getInstance(module).getSourceRoots());

    while (file != null) {
      if (sourceRoots.contains(file)) {
        return file;
      }
      file = file.getParent();
    }
    return null;
  }

  @Nullable
  public static String computePackageName(@NotNull Module module, VirtualFile file) {
    Set<VirtualFile> sourceRoots = new HashSet<>();
    Collections.addAll(sourceRoots, ModuleRootManager.getInstance(module).getSourceRoots());

    VirtualFile projectDir = module.getProject().getBaseDir();
    List<String> packages = new ArrayList<>();
    file = file.getParent();

    while (file != null && !Objects.equals(projectDir, file) && !sourceRoots.contains(file)) {
      packages.add(file.getName());
      file = file.getParent();
    }

    if (file != null && sourceRoots.contains(file)) {
      StringBuilder packageName = new StringBuilder();

      for (int i = packages.size() - 1; i >= 0; i--) {
        packageName.append(packages.get(i));
        if (i > 0) packageName.append('.');
      }
      return packageName.toString();
    }
    return null;
  }

  public static boolean isAbstract(@NotNull PsiClass c) {
    return (c.isInterface() || c.hasModifierProperty(PsiModifier.ABSTRACT));
  }

  @Nullable
  public static Module getAndroidModule(ConfigurationContext context) {
    Module module = context.getModule();
    if (module == null || AndroidFacet.getInstance(module) == null) {
      return null;
    }
    return module;
  }

  public static VirtualFile createChildDirectoryIfNotExist(Project project, VirtualFile parent, String name) throws IOException {
    VirtualFile child = parent.findChild(name);
    return child == null ? parent.createChildDirectory(project, name) : child;
  }

  @Nullable
  public static PsiFile getContainingFile(@NotNull PsiElement element) {
    return element instanceof PsiFile ? (PsiFile)element : element.getContainingFile();
  }

  public static void navigateTo(@NotNull PsiElement[] targets, @Nullable RelativePoint pointToShowPopup) {
    if (targets.length == 0) {
      JComponent renderer = HintUtil.createErrorLabel("Empty text");
      JBPopup popup = JBPopupFactory.getInstance().createComponentPopupBuilder(renderer, renderer).createPopup();
      if (pointToShowPopup != null) {
        popup.show(pointToShowPopup);
      }
      return;
    }
    if (targets.length == 1 || pointToShowPopup == null) {
      PsiNavigateUtil.navigate(targets[0]);
    }
    else {
      DefaultPsiElementCellRenderer renderer = new DefaultPsiElementCellRenderer() {
        @Override
        public String getElementText(PsiElement element) {
          PsiFile file = getContainingFile(element);
          return file != null ? file.getName() : super.getElementText(element);
        }

        @Override
        public String getContainerText(PsiElement element, String name) {
          PsiFile file = getContainingFile(element);
          PsiDirectory dir = file != null ? file.getContainingDirectory() : null;
          return dir == null ? "" : '(' + dir.getName() + ')';
        }
      };
      JBPopup popup = NavigationUtil.getPsiElementPopup(targets, renderer, null);
      popup.show(pointToShowPopup);
    }
  }

  @NotNull
  public static String getSimpleNameByRelativePath(@NotNull String relativePath) {
    relativePath = FileUtil.toSystemIndependentName(relativePath);
    int index = relativePath.lastIndexOf('/');
    if (index < 0) {
      return relativePath;
    }
    return relativePath.substring(index + 1);
  }

  /**
   * Return a suffix of passed string after the last dot, if at least one dot is present and
   * resulting suffix is non-empty.
   */
  @Nullable
  public static String getUnqualifiedName(@NotNull String qualifiedName) {
    int start = qualifiedName.lastIndexOf('.');
    if (start == -1 || start + 1 == qualifiedName.length()) {
      return null;
    }

    return qualifiedName.substring(start + 1);
  }

  @NotNull
  public static AndroidFacet addAndroidFacetInWriteAction(@NotNull Module module,
                                                          @NotNull VirtualFile contentRoot,
                                                          boolean library) {
    return WriteAction.compute(() -> addAndroidFacet(module, contentRoot, library));
  }

  @NotNull
  public static AndroidFacet addAndroidFacet(Module module, @NotNull VirtualFile contentRoot,
                                             boolean library) {
    FacetManager facetManager = FacetManager.getInstance(module);
    ModifiableFacetModel model = facetManager.createModifiableModel();
    AndroidFacet facet = model.getFacetByType(AndroidFacet.ID);

    if (facet == null) {
      facet = facetManager.createFacet(AndroidFacet.getFacetType(), "Android", null);
      setUpAndroidFacetConfiguration(facet, contentRoot.getPath());
      if (library) {
        facet.getConfiguration().setProjectType(PROJECT_TYPE_LIBRARY);
      }
      model.addFacet(facet);
    }
    model.commit();

    return facet;
  }

  public static void setUpAndroidFacetConfiguration(@NotNull AndroidFacet androidFacet, @NotNull String baseDirectoryPath) {
    setUpAndroidFacetConfiguration(androidFacet.getModule(), androidFacet.getConfiguration(), baseDirectoryPath);
  }

  public static void setUpAndroidFacetConfiguration(@NotNull Module module,
                                                    @NotNull AndroidFacetConfiguration androidFacetConfiguration,
                                                    @NotNull String baseDirectoryPath) {
    String s = AndroidRootUtil.getPathRelativeToModuleDir(module, baseDirectoryPath);
    if (s == null || s.isEmpty()) {
      return;
    }
    AndroidFacetProperties properties = androidFacetConfiguration.getState();
    properties.GEN_FOLDER_RELATIVE_PATH_APT = '/' + s + properties.GEN_FOLDER_RELATIVE_PATH_APT;
    properties.GEN_FOLDER_RELATIVE_PATH_AIDL = '/' + s + properties.GEN_FOLDER_RELATIVE_PATH_AIDL;
    properties.MANIFEST_FILE_RELATIVE_PATH = '/' + s + properties.MANIFEST_FILE_RELATIVE_PATH;
    properties.RES_FOLDER_RELATIVE_PATH = '/' + s + properties.RES_FOLDER_RELATIVE_PATH;
    properties.ASSETS_FOLDER_RELATIVE_PATH = '/' + s + properties.ASSETS_FOLDER_RELATIVE_PATH;
    properties.LIBS_FOLDER_RELATIVE_PATH = '/' + s + properties.LIBS_FOLDER_RELATIVE_PATH;
    properties.PROGUARD_LOGS_FOLDER_RELATIVE_PATH = '/' + s + properties.PROGUARD_LOGS_FOLDER_RELATIVE_PATH;

    for (int i = 0; i < properties.RES_OVERLAY_FOLDERS.size(); i++) {
      properties.RES_OVERLAY_FOLDERS.set(i, '/' + s + properties.RES_OVERLAY_FOLDERS.get(i));
    }
  }

  @Nullable
  public static VirtualFile findFileByAbsoluteOrRelativePath(@Nullable VirtualFile baseDir, @NotNull String path) {
    VirtualFile libDir = LocalFileSystem.getInstance().findFileByPath(path);
    if (libDir != null) {
      return libDir;
    }
    else if (baseDir != null) {
      return LocalFileSystem.getInstance().findFileByPath(baseDir.getPath() + '/' + path);
    }
    return null;
  }

  @Nullable
  public static TargetSelectionMode getDefaultTargetSelectionMode(@NotNull Module module,
                                                                  @NotNull ConfigurationType type,
                                                                  @NonNls ConfigurationType alternativeType) {
    RunManager runManager = RunManager.getInstance(module.getProject());
    List<RunConfiguration> configurations = runManager.getConfigurationsList(type);

    TargetSelectionMode alternative = null;

    if (!configurations.isEmpty()) {
      for (RunConfiguration configuration : configurations) {
        if (configuration instanceof AndroidRunConfigurationBase) {
          AndroidRunConfigurationBase runConfig = (AndroidRunConfigurationBase)configuration;
          TargetSelectionMode targetMode = runConfig.getDeployTargetContext().getTargetSelectionMode();
          if (runConfig.getConfigurationModule() == module) {
            return targetMode;
          }
          else {
            alternative = targetMode;
          }
        }
      }
    }

    if (alternative != null) {
      return alternative;
    }
    configurations = runManager.getConfigurationsList(alternativeType);

    if (!configurations.isEmpty()) {
      for (RunConfiguration configuration : configurations) {
        if (configuration instanceof AndroidRunConfigurationBase) {
          return ((AndroidRunConfigurationBase)configuration).getDeployTargetContext().getTargetSelectionMode();
        }
      }
    }
    return null;
  }

  public static boolean equal(@Nullable String s1, @Nullable String s2, boolean distinguishDelimiters) {
    if (s1 == null || s2 == null) {
      return false;
    }
    if (s1.length() != s2.length()) return false;
    for (int i = 0, n = s1.length(); i < n; i++) {
      char c1 = s1.charAt(i);
      char c2 = s2.charAt(i);
      if (distinguishDelimiters || (Character.isLetterOrDigit(c1) && Character.isLetterOrDigit(c2))) {
        if (c1 != c2) return false;
      }
    }
    return true;
  }

  @NotNull
  public static List<AndroidFacet> getApplicationFacets(@NotNull Project project) {
    return ProjectFacetManager.getInstance(project).getFacets(AndroidFacet.ID).stream()
      .filter(facet -> facet.getConfiguration().isAppProject())
      .sorted(Comparator.comparing(facet -> facet.getModule().getName()))
      .collect(Collectors.toList());
  }

  @NotNull
  public static List<AndroidFacet> getAndroidLibraryDependencies(@NotNull Module module) {
    List<AndroidFacet> depFacets = new ArrayList<>();

    for (OrderEntry orderEntry : ModuleRootManager.getInstance(module).getOrderEntries()) {
      if (orderEntry instanceof ModuleOrderEntry) {
        ModuleOrderEntry moduleOrderEntry = (ModuleOrderEntry)orderEntry;

        if (moduleOrderEntry.getScope() == DependencyScope.COMPILE) {
          Module depModule = moduleOrderEntry.getModule();

          if (depModule != null) {
            AndroidFacet depFacet = AndroidFacet.getInstance(depModule);

            if (depFacet != null && depFacet.getConfiguration().canBeDependency()) {
              depFacets.add(depFacet);
            }
          }
        }
      }
    }
    return depFacets;
  }

  @NotNull
  public static Set<String> getDepLibsPackages(Module module) {
    Set<String> result = new HashSet<>();
    HashSet<Module> visited = new HashSet<>();

    if (visited.add(module)) {
      for (AndroidFacet depFacet : AndroidDependenciesCache.getAllAndroidDependencies(module, true)) {
        Manifest manifest = Manifest.getMainManifest(depFacet);

        if (manifest != null) {
          String aPackage = manifest.getPackage().getValue();
          if (aPackage != null) {
            result.add(aPackage);
          }
        }
      }
    }
    return result;
  }

  public static void checkNewPassword(JPasswordField passwordField, JPasswordField confirmedPasswordField) throws CommitStepException {
    char[] password = passwordField.getPassword();
    char[] confirmedPassword = confirmedPasswordField.getPassword();
    try {
      checkPassword(password);
      if (password.length < 6) {
        throw new CommitStepException(AndroidBundle.message("android.export.package.incorrect.password.length"));
      }
      if (!Arrays.equals(password, confirmedPassword)) {
        throw new CommitStepException(AndroidBundle.message("android.export.package.passwords.not.match.error"));
      }
    }
    finally {
      Arrays.fill(password, '\0');
      Arrays.fill(confirmedPassword, '\0');
    }
  }

  public static void checkPassword(char[] password) throws CommitStepException {
    if (password.length == 0) {
      throw new CommitStepException(AndroidBundle.message("android.export.package.specify.password.error"));
    }
  }

  public static void reportError(@NotNull Project project, @NotNull String message) {
    reportError(project, message, CommonBundle.getErrorTitle());
  }

  public static void reportError(@NotNull Project project, @NotNull String message, @NotNull String title) {
    if (getApplication().isUnitTestMode()) {
      throw new IncorrectOperationException(message);
    }
    else {
      Messages.showErrorDialog(project, message, title);
    }
  }

  public static void showStackStace(@Nullable Project project, @NotNull Throwable[] throwables) {
    StringBuilder messageBuilder = new StringBuilder();

    for (Throwable t : throwables) {
      if (messageBuilder.length() > 0) {
        messageBuilder.append("\n\n");
      }
      messageBuilder.append(TraceUtils.getStackTrace(t));
    }

    DialogWrapper wrapper = new DialogWrapper(project, false) {
      {
        init();
      }

      @Override
      protected JComponent createCenterPanel() {
        JPanel panel = new JPanel(new BorderLayout());
        JTextArea textArea = new JTextArea(messageBuilder.toString());
        textArea.setEditable(false);
        textArea.setRows(40);
        textArea.setColumns(70);
        panel.add(ScrollPaneFactory.createScrollPane(textArea));
        return panel;
      }
    };
    wrapper.setTitle("Stack Trace");
    wrapper.show();
  }

  /**
   * Checks if the given name is a valid Android application package (which has
   * additional requirements beyond a normal Java package)
   *
   * @see #validateAndroidPackageName(String)
   */
  public static boolean isValidAndroidPackageName(@NotNull String name) {
    return validateAndroidPackageName(name) == null;
  }

  /**
   * Checks if the given name is a valid general Java package name.
   * <p>
   * If validating the Android package name, use {@link #validateAndroidPackageName(String)} instead!
   */
  public static boolean isValidJavaPackageName(@NotNull String name) {
    int index = 0;
    while (true) {
      int index1 = name.indexOf('.', index);
      if (index1 < 0) index1 = name.length();
      if (!isIdentifier(name.substring(index, index1))) return false;
      if (index1 == name.length()) return true;
      index = index1 + 1;
    }
  }

  /**
   * Validates a potential package name and returns null if the package name is valid, and otherwise
   * returns a description for why it is not valid.
   * <p>
   * Note that Android package names are more restrictive than general Java package names;
   * we require at least two segments, limit the character set to [a-zA-Z0-9_] (Java allows any
   * {@link Character#isLetter(char)} and require that each segment start with a letter (Java allows
   * underscores at the beginning).
   * <p>
   * For details, see core/java/android/content/pm/PackageParser.java#validateName
   *
   * @param name the package name
   * @return null if the package is valid as an Android package name, and otherwise a description for why not
   */
  @Nullable
  public static String validateAndroidPackageName(@NotNull String name) {
    if (name.isEmpty()) {
      return "Package name is missing";
    }

    String packageManagerCheck = validateName(name);
    if (packageManagerCheck != null) {
      return packageManagerCheck;
    }

    // In addition, we have to check that none of the segments are Java identifiers, since
    // that will lead to compilation errors, which the package manager doesn't need to worry about
    // (the code wouldn't have compiled)

    getApplication().assertReadAccessAllowed();
    int index = 0;
    while (true) {
      int index1 = name.indexOf('.', index);
      if (index1 < 0) {
        index1 = name.length();
      }
      String error = isReservedKeyword(name.substring(index, index1));
      if (error != null) return error;
      if (index1 == name.length()) {
        break;
      }
      index = index1 + 1;
    }

    return null;
  }

  @Nullable
  public static String isReservedKeyword(@NotNull String string) {
    Lexer lexer = JAVA_LEXER;
    lexer.start(string);
    if (lexer.getTokenType() != JavaTokenType.IDENTIFIER) {
      if (lexer.getTokenType() instanceof IKeywordElementType) {
        return "Package names cannot contain Java keywords like '" + string + "'";
      }
      if (string.isEmpty()) {
        return "Package segments must be of non-zero length";
      }
      return string + " is not a valid identifier";
    }
    return null;
  }

  // This method is a copy of android.content.pm.PackageParser#validateName with the
  // error messages tweaked
  @Nullable
  private static String validateName(String name) {
    int N = name.length();
    boolean hasSep = false;
    boolean front = true;
    for (int i=0; i<N; i++) {
      char c = name.charAt(i);
      if ((c >= 'a' && c <= 'z') || (c >= 'A' && c <= 'Z')) {
        front = false;
        continue;
      }
      if ((c >= '0' && c <= '9') || c == '_') {
        if (!front) {
          continue;
        } else {
          if (c == '_') {
            return "The character '_' cannot be the first character in a package segment";
          } else {
            return "A digit cannot be the first character in a package segment";
          }
        }
      }
      if (c == '.') {
        hasSep = true;
        front = true;
        continue;
      }
      return "The character '" + c + "' is not allowed in Android application package names";
    }
    return hasSep ? null : "The package must have at least one '.' separator";
  }

  public static boolean isIdentifier(@NotNull String candidate) {
    return StringUtil.isJavaIdentifier(candidate) && !JavaLexer.isKeyword(candidate, LanguageLevel.JDK_1_5);
  }

  public static void reportImportErrorToEventLog(String message, String modName, Project project) {
    reportImportErrorToEventLog(message, modName, project, null);
  }

  public static void reportImportErrorToEventLog(String message, String modName, Project project, NotificationListener listener) {
    Notification notification = new Notification(NotificationGroup.createIdWithTitle(
      "Importing Error", AndroidBundle.message("android.facet.importing.notification.group")),
<<<<<<< HEAD
                                                 AndroidBundle.message("android.facet.importing.title", modName),
                                                 message, NotificationType.ERROR);
=======
                                              AndroidBundle.message("android.facet.importing.title", modName),
                                              message, NotificationType.ERROR);
>>>>>>> 477885a9
    if (listener != null) notification.setListener(listener);
    notification.notify(project);
    LOG.debug(message);
  }

  public static boolean isPackagePrefix(@NotNull String prefix, @NotNull String name) {
    return name.equals(prefix) || name.startsWith(prefix + ".");
  }

  @NotNull
  public static Set<Module> getSetWithBackwardDependencies(@NotNull Module module) {
    Graph<Module> graph = ModuleManager.getInstance(module.getProject()).moduleGraph();
    Set<Module> set = new HashSet<>();
    GraphAlgorithms.getInstance().collectOutsRecursively(graph, module, set);
    return set;
  }

  @NotNull
  public static List<String> urlsToOsPaths(@NotNull List<String> urls, @Nullable String sdkHomeCanonicalPath) {
    if (urls.isEmpty()) {
      return Collections.emptyList();
    }
    List<String> result = new ArrayList<>(urls.size());

    for (String url : urls) {
      if (sdkHomeCanonicalPath != null) {
        url = StringUtil.replace(url, AndroidFacetProperties.SDK_HOME_MACRO, sdkHomeCanonicalPath);
      }
      result.add(FileUtil.toSystemDependentName(VfsUtilCore.urlToPath(url)));
    }
    return result;
  }

  @NotNull // FIXME-ank2: was deleted. Move to safe place?
  public static String getAndroidSystemDirectoryOsPath() {
    return PathManager.getSystemPath() + File.separator + "android";
  }

  public static boolean isAndroidComponent(@NotNull PsiClass c) {
    Project project = c.getProject();
    JavaPsiFacade facade = JavaPsiFacade.getInstance(project);

    for (String componentClassName : ANDROID_COMPONENT_CLASSES) {
      PsiClass componentClass = facade.findClass(componentClassName, ProjectScope.getAllScope(project));
      if (componentClass != null && c.isInheritor(componentClass, true)) {
        return true;
      }
    }
    return false;
  }

  /**
   * Checks if the project contains a module with an Android, an Apk or a Gradle facet.
   * See also {@link com.android.tools.idea.FacetUtils#hasAndroidOrApkFacet}.
   */
  public static boolean hasAndroidFacets(@NotNull Project project) {
    ProjectFacetManager facetManager = ProjectFacetManager.getInstance(project);
    return facetManager.hasFacets(AndroidFacet.ID) ||
           facetManager.hasFacets(ApkFacet.ID) ||
           facetManager.hasFacets(GradleFacet.getFacetTypeId());
  }

  /**
   * Looks up the declared associated context/activity for the given XML file and
   * returns the resolved fully qualified name if found
   *
   * @param module module containing the XML file
   * @param xmlFile the XML file
   * @return the associated fully qualified name, or null
   */
  @Nullable
  public static String getDeclaredContextFqcn(@NotNull Module module, @NotNull XmlFile xmlFile) {
    String context = AndroidPsiUtils.getRootTagAttributeSafely(xmlFile, ATTR_CONTEXT, TOOLS_URI);
    if (context != null && !context.isEmpty()) {
      boolean startsWithDot = context.charAt(0) == '.';
      if (startsWithDot || context.indexOf('.') == -1) {
        // Prepend application package
        String pkg = AndroidManifestUtils.getPackageName(module);
        return startsWithDot ? pkg + context : pkg + '.' + context;
      }
      return context;
    }
    return null;
  }

  /**
   * Looks up the declared associated context/activity for the given XML file and
   * returns the associated class, if found
   *
   * @param module module containing the XML file
   * @param xmlFile the XML file
   * @return the associated class, or null
   */
  @Nullable
  public static PsiClass getContextClass(@NotNull Module module, @NotNull XmlFile xmlFile) {
    String fqn = getDeclaredContextFqcn(module, xmlFile);
    if (fqn != null) {
      Project project = module.getProject();
      return JavaPsiFacade.getInstance(project).findClass(fqn, GlobalSearchScope.allScope(project));
    }
    return null;
  }

  /**
   * Returns the root tag for the given {@link PsiFile}, if any, acquiring the read
   * lock to do so if necessary
   *
   * @param file the file to look up the root tag for
   * @return the corresponding root tag, if any
   */
  @Nullable
  public static String getRootTagName(@NotNull PsiFile file) {
    ResourceFolderType folderType = IdeResourcesUtil.getFolderType(file);
    if (folderType == ResourceFolderType.XML || folderType == ResourceFolderType.MENU || folderType == ResourceFolderType.DRAWABLE) {
      if (file instanceof XmlFile) {
        XmlTag rootTag = AndroidPsiUtils.getRootTagSafely(((XmlFile)file));
        return rootTag == null ? null : rootTag.getName();
      }
    }
    return null;
  }
}<|MERGE_RESOLUTION|>--- conflicted
+++ resolved
@@ -37,10 +37,6 @@
 import com.intellij.notification.NotificationGroup;
 import com.intellij.notification.NotificationListener;
 import com.intellij.notification.NotificationType;
-<<<<<<< HEAD
-import com.intellij.openapi.application.PathManager;
-=======
->>>>>>> 477885a9
 import com.intellij.openapi.application.WriteAction;
 import com.intellij.openapi.diagnostic.Logger;
 import com.intellij.openapi.module.Module;
@@ -57,6 +53,7 @@
 import com.intellij.openapi.ui.popup.JBPopupFactory;
 import com.intellij.openapi.util.Computable;
 import com.intellij.openapi.util.io.FileUtil;
+import com.intellij.openapi.util.io.FileUtilRt;
 import com.intellij.openapi.util.text.StringUtil;
 import com.intellij.openapi.vfs.LocalFileSystem;
 import com.intellij.openapi.vfs.VfsUtilCore;
@@ -84,8 +81,7 @@
 import com.intellij.util.xml.DomElement;
 import com.intellij.util.xml.DomFileElement;
 import com.intellij.util.xml.DomManager;
-import java.awt.*;
-import java.io.File;
+import java.awt.BorderLayout;
 import java.io.IOException;
 import java.util.ArrayList;
 import java.util.Arrays;
@@ -96,7 +92,10 @@
 import java.util.Objects;
 import java.util.Set;
 import java.util.stream.Collectors;
-import javax.swing.*;
+import javax.swing.JComponent;
+import javax.swing.JPanel;
+import javax.swing.JPasswordField;
+import javax.swing.JTextArea;
 import org.jetbrains.android.dom.manifest.AndroidManifestUtils;
 import org.jetbrains.android.dom.manifest.Manifest;
 import org.jetbrains.android.facet.AndroidFacet;
@@ -681,13 +680,8 @@
   public static void reportImportErrorToEventLog(String message, String modName, Project project, NotificationListener listener) {
     Notification notification = new Notification(NotificationGroup.createIdWithTitle(
       "Importing Error", AndroidBundle.message("android.facet.importing.notification.group")),
-<<<<<<< HEAD
-                                                 AndroidBundle.message("android.facet.importing.title", modName),
-                                                 message, NotificationType.ERROR);
-=======
                                               AndroidBundle.message("android.facet.importing.title", modName),
                                               message, NotificationType.ERROR);
->>>>>>> 477885a9
     if (listener != null) notification.setListener(listener);
     notification.notify(project);
     LOG.debug(message);
@@ -716,14 +710,9 @@
       if (sdkHomeCanonicalPath != null) {
         url = StringUtil.replace(url, AndroidFacetProperties.SDK_HOME_MACRO, sdkHomeCanonicalPath);
       }
-      result.add(FileUtil.toSystemDependentName(VfsUtilCore.urlToPath(url)));
+      result.add(FileUtilRt.toSystemDependentName(VfsUtilCore.urlToPath(url)));
     }
     return result;
-  }
-
-  @NotNull // FIXME-ank2: was deleted. Move to safe place?
-  public static String getAndroidSystemDirectoryOsPath() {
-    return PathManager.getSystemPath() + File.separator + "android";
   }
 
   public static boolean isAndroidComponent(@NotNull PsiClass c) {
