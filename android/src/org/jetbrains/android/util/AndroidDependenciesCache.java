// Copyright 2000-2019 JetBrains s.r.o. Use of this source code is governed by the Apache 2.0 license that can be found in the LICENSE file.
package org.jetbrains.android.util;

import static com.android.builder.model.AndroidProject.PROJECT_TYPE_DYNAMIC_FEATURE;

import com.android.tools.idea.res.AndroidProjectRootListener;
import com.intellij.openapi.module.Module;
import com.intellij.openapi.roots.DependencyScope;
import com.intellij.openapi.roots.ModuleOrderEntry;
import com.intellij.openapi.roots.ModuleRootManager;
import com.intellij.openapi.roots.OrderEntry;
import com.intellij.openapi.util.Key;
import com.intellij.openapi.util.Ref;
import com.intellij.reference.SoftReference;
import com.intellij.util.containers.ContainerUtil;
<<<<<<< HEAD
=======
import java.util.HashSet;
import org.jetbrains.android.facet.AndroidFacet;
import org.jetbrains.annotations.NotNull;

>>>>>>> a016edfc
import java.lang.ref.WeakReference;
import java.util.ArrayList;
import java.util.HashSet;
import java.util.List;
import java.util.Set;
import org.jetbrains.android.facet.AndroidFacet;
import org.jetbrains.annotations.NotNull;

/**
 * @author Eugene.Kudelevsky
 */
public class AndroidDependenciesCache {
  private static final Key<SoftReference<AndroidDependenciesCache>> KEY = Key.create("ANDROID_DEPENDENCIES_CACHE");

  private final Module myModule;
  private final Ref<List<WeakReference<AndroidFacet>>> myAllDependencies = Ref.create();
  private final Ref<List<WeakReference<AndroidFacet>>> myAllLibraryDependencies = Ref.create();

  private AndroidDependenciesCache(@NotNull Module module) {
    myModule = module;

    AndroidProjectRootListener.ensureSubscribed(module.getProject());
  }

  /**
   * This method is called by {@link AndroidProjectRootListener} when module dependencies change.
   */
  public synchronized void dropCache() {
    myAllDependencies.set(null);
    myAllLibraryDependencies.set(null);
  }

  @NotNull
  public static AndroidDependenciesCache getInstance(@NotNull Module module) {
    AndroidDependenciesCache cache = SoftReference.dereference(module.getUserData(KEY));

    if (cache == null) {
      cache = new AndroidDependenciesCache(module);
      module.putUserData(KEY, new SoftReference<>(cache));
    }
    return cache;
  }

  @NotNull
  public synchronized List<AndroidFacet> getAllAndroidDependencies(boolean androidLibrariesOnly) {
    return getAllAndroidDependencies(myModule, androidLibrariesOnly, getListRef(androidLibrariesOnly));
  }

  @NotNull
  private Ref<List<WeakReference<AndroidFacet>>> getListRef(boolean androidLibrariesOnly) {
    return androidLibrariesOnly ? myAllLibraryDependencies : myAllDependencies;
  }

  @NotNull
  private static List<AndroidFacet> getAllAndroidDependencies(@NotNull Module module,
                                                              boolean androidLibrariesOnly,
                                                              @NotNull Ref<List<WeakReference<AndroidFacet>>> listRef) {
    List<WeakReference<AndroidFacet>> refs = listRef.get();

    if (refs == null) {
<<<<<<< HEAD
      List<AndroidFacet> facets = new ArrayList<>();
      collectAllAndroidDependencies(module, androidLibrariesOnly, facets, new HashSet<>());

      refs = ContainerUtil.map(ContainerUtil.reverse(facets), facet -> new WeakReference<>(facet));
=======
      final List<AndroidFacet> facets = new ArrayList<>();
      collectAllAndroidDependencies(module, androidLibrariesOnly, facets, new HashSet<>());

      refs = ContainerUtil.map(ContainerUtil.reverse(facets), new Function<AndroidFacet, WeakReference<AndroidFacet>>() {
        @Override
        public WeakReference<AndroidFacet> fun(AndroidFacet facet) {
          return new WeakReference<>(facet);
        }
      });
>>>>>>> a016edfc
      listRef.set(refs);
    }
    return dereference(refs);
  }

  @NotNull
  private static List<AndroidFacet> dereference(@NotNull List<WeakReference<AndroidFacet>> refs) {
    return ContainerUtil.mapNotNull(refs, ref -> ref.get());
  }

  private static void collectAllAndroidDependencies(@NotNull Module module,
                                                    boolean androidLibrariesOnly,
                                                    @NotNull List<AndroidFacet> result,
                                                    @NotNull Set<AndroidFacet> visited) {
    AndroidFacet facet = AndroidFacet.getInstance(module);
    boolean isDynamicFeature = facet != null && facet.getConfiguration().getProjectType() == PROJECT_TYPE_DYNAMIC_FEATURE;
    OrderEntry[] entries = ModuleRootManager.getInstance(module).getOrderEntries();
    // Loop in the reverse order to resolve dependencies on the libraries, so that if a library
    // is required by two higher level libraries it can be inserted in the correct place.

    for (int i = entries.length; --i >= 0;) {
      OrderEntry orderEntry = entries[i];
      if (orderEntry instanceof ModuleOrderEntry) {
        ModuleOrderEntry moduleOrderEntry = (ModuleOrderEntry)orderEntry;

        if (moduleOrderEntry.getScope() == DependencyScope.COMPILE) {
          Module depModule = moduleOrderEntry.getModule();

          if (depModule != null) {
            AndroidFacet depFacet = AndroidFacet.getInstance(depModule);

            if (depFacet != null &&
                !(androidLibrariesOnly && depFacet.getConfiguration().isAppProject() && !isDynamicFeature) &&
                visited.add(depFacet)) {
              List<WeakReference<AndroidFacet>> cachedDepDeps = getInstance(depModule).getListRef(androidLibrariesOnly).get();

              if (cachedDepDeps != null) {
                List<AndroidFacet> depDeps = dereference(cachedDepDeps);

                for (AndroidFacet depDepFacet : depDeps) {
                  if (visited.add(depDepFacet)) {
                    result.add(depDepFacet);
                  }
                }
              }
              else {
                collectAllAndroidDependencies(depModule, androidLibrariesOnly, result, visited);
              }
              result.add(depFacet);
            }
          }
        }
      }
    }
  }
}<|MERGE_RESOLUTION|>--- conflicted
+++ resolved
@@ -13,13 +13,10 @@
 import com.intellij.openapi.util.Ref;
 import com.intellij.reference.SoftReference;
 import com.intellij.util.containers.ContainerUtil;
-<<<<<<< HEAD
-=======
 import java.util.HashSet;
 import org.jetbrains.android.facet.AndroidFacet;
 import org.jetbrains.annotations.NotNull;
 
->>>>>>> a016edfc
 import java.lang.ref.WeakReference;
 import java.util.ArrayList;
 import java.util.HashSet;
@@ -80,22 +77,10 @@
     List<WeakReference<AndroidFacet>> refs = listRef.get();
 
     if (refs == null) {
-<<<<<<< HEAD
-      List<AndroidFacet> facets = new ArrayList<>();
+      final List<AndroidFacet> facets = new ArrayList<>();
       collectAllAndroidDependencies(module, androidLibrariesOnly, facets, new HashSet<>());
 
       refs = ContainerUtil.map(ContainerUtil.reverse(facets), facet -> new WeakReference<>(facet));
-=======
-      final List<AndroidFacet> facets = new ArrayList<>();
-      collectAllAndroidDependencies(module, androidLibrariesOnly, facets, new HashSet<>());
-
-      refs = ContainerUtil.map(ContainerUtil.reverse(facets), new Function<AndroidFacet, WeakReference<AndroidFacet>>() {
-        @Override
-        public WeakReference<AndroidFacet> fun(AndroidFacet facet) {
-          return new WeakReference<>(facet);
-        }
-      });
->>>>>>> a016edfc
       listRef.set(refs);
     }
     return dereference(refs);
