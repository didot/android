/*
 * Copyright 2000-2010 JetBrains s.r.o.
 *
 * Licensed under the Apache License, Version 2.0 (the "License");
 * you may not use this file except in compliance with the License.
 * You may obtain a copy of the License at
 *
 * http://www.apache.org/licenses/LICENSE-2.0
 *
 * Unless required by applicable law or agreed to in writing, software
 * distributed under the License is distributed on an "AS IS" BASIS,
 * WITHOUT WARRANTIES OR CONDITIONS OF ANY KIND, either express or implied.
 * See the License for the specific language governing permissions and
 * limitations under the License.
 */

package org.jetbrains.android.util;

import com.android.ide.common.res2.ValueXmlHelper;
import com.android.ide.common.resources.configuration.FolderConfiguration;
import com.android.resources.ResourceFolderType;
import com.android.resources.ResourceType;
import com.android.tools.idea.res.ResourceHelper;
import com.google.common.base.Joiner;
import com.google.common.collect.Lists;
import com.google.common.collect.Maps;
import com.google.common.collect.Sets;
import com.intellij.ide.actions.CreateElementActionBase;
import com.intellij.ide.fileTemplates.FileTemplate;
import com.intellij.ide.fileTemplates.FileTemplateManager;
import com.intellij.ide.fileTemplates.FileTemplateUtil;
import com.intellij.openapi.application.ApplicationManager;
import com.intellij.openapi.application.Result;
import com.intellij.openapi.application.WriteAction;
import com.intellij.openapi.command.CommandProcessor;
import com.intellij.openapi.command.WriteCommandAction;
import com.intellij.openapi.diagnostic.Logger;
import com.intellij.openapi.fileEditor.FileDocumentManager;
import com.intellij.openapi.fileTypes.StdFileTypes;
import com.intellij.openapi.module.Module;
import com.intellij.openapi.module.ModuleManager;
import com.intellij.openapi.module.ModuleUtilCore;
import com.intellij.openapi.project.Project;
import com.intellij.openapi.util.io.FileUtil;
import com.intellij.openapi.util.text.StringUtil;
import com.intellij.openapi.vfs.ReadonlyStatusHandler;
import com.intellij.openapi.vfs.VirtualFile;
import com.intellij.psi.*;
import com.intellij.psi.search.GlobalSearchScope;
import com.intellij.psi.xml.XmlAttribute;
import com.intellij.psi.xml.XmlAttributeValue;
import com.intellij.psi.xml.XmlFile;
import com.intellij.psi.xml.XmlTag;
import com.intellij.util.ArrayUtil;
import com.intellij.util.Processor;
import com.intellij.util.graph.Graph;
import org.jetbrains.android.AndroidFileTemplateProvider;
import org.jetbrains.android.actions.CreateTypedResourceFileAction;
import org.jetbrains.android.augment.AndroidPsiElementFinder;
import org.jetbrains.android.dom.AndroidDomElement;
import org.jetbrains.android.dom.color.ColorSelector;
import org.jetbrains.android.dom.drawable.DrawableSelector;
import org.jetbrains.android.dom.manifest.Manifest;
import org.jetbrains.android.dom.resources.Item;
import org.jetbrains.android.dom.resources.ResourceElement;
import org.jetbrains.android.dom.resources.Resources;
import org.jetbrains.android.dom.wrappers.LazyValueResourceElementWrapper;
import org.jetbrains.android.facet.AndroidFacet;
import org.jetbrains.android.resourceManagers.ModuleResourceManagers;
import org.jetbrains.android.sdk.AndroidPlatform;
import org.jetbrains.annotations.NotNull;
import org.jetbrains.annotations.Nullable;

import java.io.File;
import java.io.IOException;
import java.util.*;

import static com.android.SdkConstants.*;
import static com.android.resources.ResourceType.ATTR;
import static com.android.resources.ResourceType.PUBLIC;
import static com.android.resources.ResourceType.STYLEABLE;

/**
 * @author Eugene.Kudelevsky
 */
public class AndroidResourceUtil {
  private static final Logger LOG = Logger.getInstance("#org.jetbrains.android.util.AndroidResourceUtil");

  public static final Set<ResourceType> VALUE_RESOURCE_TYPES = EnumSet.of(ResourceType.DRAWABLE, ResourceType.COLOR, ResourceType.DIMEN,
                                                                          ResourceType.STRING, ResourceType.STYLE, ResourceType.ARRAY,
                                                                          ResourceType.PLURALS, ResourceType.ID, ResourceType.BOOL,
                                                                          ResourceType.INTEGER, ResourceType.FRACTION,
                                                                          // For aliases only
                                                                          ResourceType.LAYOUT);

  public static final Set<ResourceType> ALL_VALUE_RESOURCE_TYPES = EnumSet.noneOf(ResourceType.class);

  public static final Set<ResourceType> REFERRABLE_RESOURCE_TYPES = EnumSet.noneOf(ResourceType.class);
  public static final Map<ResourceType, ResourceFolderType> XML_FILE_RESOURCE_TYPES = Maps.newEnumMap(ResourceType.class);
  static final String ROOT_TAG_PROPERTY = "ROOT_TAG";
  static final String LAYOUT_WIDTH_PROPERTY = "LAYOUT_WIDTH";
  static final String LAYOUT_HEIGHT_PROPERTY = "LAYOUT_HEIGHT";

  private static final String RESOURCE_CLASS_SUFFIX = "." + AndroidUtils.R_CLASS_NAME;

  /**
   * Comparator which orders {@link PsiElement} items into a priority order most suitable for presentation
   * to the user; for example, it prefers base resource folders such as {@code values/} over resource
   * folders such as {@code values-en-rUS}
   */
  public static final Comparator<PsiElement> RESOURCE_ELEMENT_COMPARATOR = (e1, e2) -> {
    if (e1 instanceof LazyValueResourceElementWrapper && e2 instanceof LazyValueResourceElementWrapper) {
      return ((LazyValueResourceElementWrapper)e1).compareTo((LazyValueResourceElementWrapper)e2);
    }

    PsiFile file1 = e1.getContainingFile();
    PsiFile file2 = e2.getContainingFile();
    int delta = compareResourceFiles(file1, file2);
    if (delta != 0) {
      return delta;
    }
    return e1.getTextOffset() - e2.getTextOffset();
  };

  private AndroidResourceUtil() {
  }

  @NotNull
  public static String normalizeXmlResourceValue(@NotNull String value) {
    return ValueXmlHelper.escapeResourceString(value, false);
  }

  static {
    REFERRABLE_RESOURCE_TYPES.addAll(Arrays.asList(ResourceType.values()));
    REFERRABLE_RESOURCE_TYPES.remove(ATTR);
    REFERRABLE_RESOURCE_TYPES.remove(STYLEABLE);
    REFERRABLE_RESOURCE_TYPES.remove(PUBLIC);
    REFERRABLE_RESOURCE_TYPES.remove(ATTR);

    ALL_VALUE_RESOURCE_TYPES.addAll(VALUE_RESOURCE_TYPES);
    ALL_VALUE_RESOURCE_TYPES.add(ATTR);
    ALL_VALUE_RESOURCE_TYPES.add(STYLEABLE);

    XML_FILE_RESOURCE_TYPES.put(ResourceType.ANIM, ResourceFolderType.ANIM);
    XML_FILE_RESOURCE_TYPES.put(ResourceType.ANIMATOR, ResourceFolderType.ANIMATOR);
    XML_FILE_RESOURCE_TYPES.put(ResourceType.COLOR, ResourceFolderType.COLOR);
    XML_FILE_RESOURCE_TYPES.put(ResourceType.DRAWABLE, ResourceFolderType.DRAWABLE);
    XML_FILE_RESOURCE_TYPES.put(ResourceType.FONT, ResourceFolderType.FONT);
    XML_FILE_RESOURCE_TYPES.put(ResourceType.INTERPOLATOR, ResourceFolderType.INTERPOLATOR);
    XML_FILE_RESOURCE_TYPES.put(ResourceType.LAYOUT, ResourceFolderType.LAYOUT);
    XML_FILE_RESOURCE_TYPES.put(ResourceType.NAVIGATION, ResourceFolderType.NAVIGATION);
    XML_FILE_RESOURCE_TYPES.put(ResourceType.MENU, ResourceFolderType.MENU);
    XML_FILE_RESOURCE_TYPES.put(ResourceType.MIPMAP, ResourceFolderType.MIPMAP);
    XML_FILE_RESOURCE_TYPES.put(ResourceType.RAW, ResourceFolderType.RAW);
    XML_FILE_RESOURCE_TYPES.put(ResourceType.TRANSITION, ResourceFolderType.TRANSITION);
    XML_FILE_RESOURCE_TYPES.put(ResourceType.XML, ResourceFolderType.XML);
  }

  public static String packageToRClass(@NotNull String packageName) {
    return packageName + RESOURCE_CLASS_SUFFIX;
  }

  @NotNull
  public static PsiField[] findResourceFields(@NotNull AndroidFacet facet,
                                              @NotNull String resClassName,
                                              @NotNull String resourceName,
                                              boolean onlyInOwnPackages) {
    return findResourceFields(facet, resClassName, Collections.singleton(resourceName), onlyInOwnPackages);
  }

  /**
   * Like {@link #findResourceFields(AndroidFacet, String, String, boolean)} but
   * can match than more than a single field name
   */
  @NotNull
  public static PsiField[] findResourceFields(@NotNull AndroidFacet facet,
                                              @NotNull String resClassName,
                                              @NotNull Collection<String> resourceNames,
                                              boolean onlyInOwnPackages) {
    final List<PsiField> result = new ArrayList<>();
    for (PsiClass rClass : findRJavaClasses(facet, onlyInOwnPackages)) {
      findResourceFieldsFromClass(rClass, resClassName, resourceNames, result);
    }
    return result.toArray(new PsiField[result.size()]);
  }

  private static void findResourceFieldsFromClass(@NotNull PsiClass rClass,
      @NotNull String resClassName, @NotNull Collection<String> resourceNames,
      @NotNull List<PsiField> result) {
    final PsiClass resourceTypeClass = rClass.findInnerClassByName(resClassName, false);

    if (resourceTypeClass != null) {
      for (String resourceName : resourceNames) {
        String fieldName = getRJavaFieldName(resourceName);
        final PsiField field = resourceTypeClass.findFieldByName(fieldName, false);

        if (field != null) {
          result.add(field);
        }
      }
    }
  }

  @NotNull
  private static Set<PsiClass> findRJavaClasses(@NotNull AndroidFacet facet, boolean onlyInOwnPackages) {
    final Module module = facet.getModule();
    final Project project = module.getProject();
    if (facet.getManifest() == null) {
      return Collections.emptySet();
    }

    Graph<Module> graph = ModuleManager.getInstance(project).moduleGraph();
    Set<Module> dependentModules = Sets.newHashSet();
    collectDependentModules(graph, module, dependentModules);

    JavaPsiFacade psiFacade = JavaPsiFacade.getInstance(project);

    Set<PsiClass> rClasses = Sets.newHashSet();
    String targetPackage = onlyInOwnPackages ? null : manifestPackageForModule(module);
    if (targetPackage != null) {
      GlobalSearchScope[] scopes = new GlobalSearchScope[dependentModules.size()];
      int i = 0;
      for (Module dependentModule : dependentModules) {
        scopes[i++] = dependentModule.getModuleScope();
      }
      rClasses.addAll(Arrays.asList(psiFacade.findClasses(packageToRClass(targetPackage), GlobalSearchScope.union(scopes))));
    }

    for (Module dependentModule : dependentModules) {
      String dependentPackage = manifestPackageForModule(dependentModule);
      if (dependentPackage == null || dependentPackage.equals(targetPackage)) {
        continue;
      }
      rClasses.addAll(Arrays.asList(psiFacade.findClasses(packageToRClass(dependentPackage), dependentModule.getModuleScope())));
    }
    return rClasses;
  }

  @Nullable
  private static String manifestPackageForModule(@NotNull Module module) {
    AndroidFacet facet = AndroidFacet.getInstance(module);
    if (facet == null) {
      return null;
    }
    Manifest manifest = facet.getManifest();
    if (manifest == null) {
      return null;
    }
    return manifest.getPackage().getValue();
  }

  private static void collectDependentModules(@NotNull Graph<Module> graph,
                                              @NotNull Module module,
                                              @NotNull Set<Module> result) {
    if (result.contains(module)) {
      return;
    }
    result.add(module);
    Iterator<Module> out = graph.getOut(module);
    while (out.hasNext()) {
      collectDependentModules(graph, out.next(), result);
    }
  }

  @NotNull
  public static PsiField[] findResourceFieldsForFileResource(@NotNull PsiFile file, boolean onlyInOwnPackages) {
    final AndroidFacet facet = AndroidFacet.getInstance(file);
    if (facet == null) {
      return PsiField.EMPTY_ARRAY;
    }

    final String resourceType = ModuleResourceManagers.getInstance(facet).getLocalResourceManager().getFileResourceType(file);
    if (resourceType == null) {
      return PsiField.EMPTY_ARRAY;
    }

    final String resourceName = AndroidCommonUtils.getResourceName(resourceType, file.getName());
    return findResourceFields(facet, resourceType, resourceName, onlyInOwnPackages);
  }

  @NotNull
  public static PsiField[] findResourceFieldsForValueResource(XmlTag tag, boolean onlyInOwnPackages) {
    final AndroidFacet facet = AndroidFacet.getInstance(tag);
    if (facet == null) {
      return PsiField.EMPTY_ARRAY;
    }

    ResourceFolderType fileResType = ResourceHelper.getFolderType(tag.getContainingFile());
    final String resourceType = fileResType == ResourceFolderType.VALUES
                                ? getResourceTypeByValueResourceTag(tag)
                                : null;
    if (resourceType == null) {
      return PsiField.EMPTY_ARRAY;
    }

    String name = tag.getAttributeValue(ATTR_NAME);
    if (name == null) {
      return PsiField.EMPTY_ARRAY;
    }

    return findResourceFields(facet, resourceType, name, onlyInOwnPackages);
  }

  @NotNull
  public static PsiField[] findStyleableAttributeFields(XmlTag tag, boolean onlyInOwnPackages) {
    String tagName = tag.getName();
    if (TAG_DECLARE_STYLEABLE.equals(tagName)) {
      String styleableName = tag.getAttributeValue(ATTR_NAME);
      if (styleableName == null) {
        return PsiField.EMPTY_ARRAY;
      }
      AndroidFacet facet = AndroidFacet.getInstance(tag);
      if (facet == null) {
        return PsiField.EMPTY_ARRAY;
      }
      Set<String> names = Sets.newHashSet();
      for (XmlTag attr : tag.getSubTags()) {
        if (TAG_ATTR.equals(attr.getName())) {
          String attrName = attr.getAttributeValue(ATTR_NAME);
          if (attrName != null) {
            names.add(styleableName + '_' + attrName);
          }
        }
      }
      if (!names.isEmpty()) {
        return findResourceFields(facet, STYLEABLE.getName(), names, onlyInOwnPackages);
      }
    } else if (TAG_ATTR.equals(tagName)) {
      XmlTag parentTag = tag.getParentTag();
      if (parentTag != null && TAG_DECLARE_STYLEABLE.equals(parentTag.getName())) {
        String styleName = parentTag.getAttributeValue(ATTR_NAME);
        String attributeName = tag.getAttributeValue(ATTR_NAME);
        AndroidFacet facet = AndroidFacet.getInstance(tag);
        if (facet != null && styleName != null && attributeName != null) {
          return findResourceFields(facet, STYLEABLE.getName(), styleName + '_' + attributeName, onlyInOwnPackages);
        }
      }
    }

    return PsiField.EMPTY_ARRAY;
  }

  @NotNull
  public static String getRJavaFieldName(@NotNull String resourceName) {
    if (resourceName.indexOf('.') == -1) {
      return resourceName;
    }
    final String[] identifiers = resourceName.split("\\.");
    final StringBuilder result = new StringBuilder(resourceName.length());

    for (int i = 0, n = identifiers.length; i < n; i++) {
      result.append(identifiers[i]);
      if (i < n - 1) {
        result.append('_');
      }
    }
    return result.toString();
  }

  public static boolean isCorrectAndroidResourceName(@NotNull String resourceName) {
    // TODO: No, we need to check per resource folder type here. There is a validator for this!
    if (resourceName.isEmpty()) {
      return false;
    }
    if (resourceName.startsWith(".") || resourceName.endsWith(".")) {
      return false;
    }
    final String[] identifiers = resourceName.split("\\.");

    for (String identifier : identifiers) {
      if (!StringUtil.isJavaIdentifier(identifier)) {
        return false;
      }
    }
    return true;
  }

  @Nullable
  public static String getResourceTypeByValueResourceTag(@NotNull XmlTag tag) {
    String resClassName = tag.getName();
    resClassName = resClassName.equals("item")
                   ? tag.getAttributeValue("type", null)
                   : AndroidCommonUtils.getResourceTypeByTagName(resClassName);
    if (resClassName != null) {
      final String resourceName = tag.getAttributeValue("name");
      return resourceName != null ? resClassName : null;
    }
    return null;
  }

  @Nullable
  public static ResourceType getResourceForResourceTag(@NotNull XmlTag tag) {
    String typeName = getResourceTypeByValueResourceTag(tag);
    if (typeName != null) {
      return ResourceType.getEnum(typeName);
    }

    return null;
  }

  @Nullable
  public static String getResourceClassName(@NotNull PsiField field) {
    final PsiClass resourceClass = field.getContainingClass();

    if (resourceClass != null) {
      final PsiClass parentClass = resourceClass.getContainingClass();

      if (parentClass != null &&
          AndroidUtils.R_CLASS_NAME.equals(parentClass.getName()) &&
          parentClass.getContainingClass() == null) {
        return resourceClass.getName();
      }
    }
    return null;
  }

  // result contains XmlAttributeValue or PsiFile
  @NotNull
  public static List<PsiElement> findResourcesByField(@NotNull PsiField field) {
    final AndroidFacet facet = AndroidFacet.getInstance(field);
    return facet != null
<<<<<<< HEAD
           ? facet.getLocalResourceManager().findResourcesByField(field)
=======
           ? ModuleResourceManagers.getInstance(facet).getLocalResourceManager().findResourcesByField(field)
>>>>>>> c8fa6d74
           : Collections.emptyList();
  }

  public static boolean isResourceField(@NotNull PsiField field) {
    PsiClass c = field.getContainingClass();
    if (c == null) return false;
    c = c.getContainingClass();
    if (c != null && AndroidUtils.R_CLASS_NAME.equals(c.getName())) {
      AndroidFacet facet = AndroidFacet.getInstance(field);
      if (facet != null) {
        PsiFile file = c.getContainingFile();
        if (file != null && isRJavaFile(facet, file)) {
          return true;
        }
      }
    }
    return false;
  }

  public static boolean isStringResource(@NotNull XmlTag tag) {
    return tag.getName().equals(TAG_STRING) && tag.getAttribute(ATTR_NAME) != null;
  }

  @NotNull
  public static PsiField[] findIdFields(@NotNull XmlAttributeValue value) {
    if (value.getParent() instanceof XmlAttribute) {
      return findIdFields((XmlAttribute)value.getParent());
    }
    return PsiField.EMPTY_ARRAY;
  }

  public static boolean isIdDeclaration(@Nullable String attrValue) {
    return attrValue != null && attrValue.startsWith(NEW_ID_PREFIX);
  }

  public static boolean isIdReference(@Nullable String attrValue) {
    return attrValue != null && attrValue.startsWith(ID_PREFIX);
  }

  public static boolean isIdDeclaration(@NotNull XmlAttributeValue value) {
    return isIdDeclaration(value.getValue());
  }

  @NotNull
  public static PsiField[] findIdFields(@NotNull XmlAttribute attribute) {
    XmlAttributeValue valueElement = attribute.getValueElement();
    String value = attribute.getValue();

    if (valueElement != null && value != null && isIdDeclaration(valueElement)) {
      final String id = getResourceNameByReferenceText(value);

      if (id != null) {
        final AndroidFacet facet = AndroidFacet.getInstance(attribute);

        if (facet != null) {
          return findResourceFields(facet, ResourceType.ID.getName(), id, false);
        }
      }
    }
    return PsiField.EMPTY_ARRAY;
  }

  /**
   * Generate an extension-less file name based on a passed string, that should pass
   * validation as a resource file name by Gradle plugin.
   * <p/>
   * For names validation in the Gradle plugin, see {@link com.android.ide.common.res2.FileResourceNameValidator}
   */
  @NotNull
  public static String getValidResourceFileName(@NotNull String base) {
    return base.replace('-', '_').replace(' ', '_').toLowerCase(Locale.US);
  }

  @Nullable
  public static String getResourceNameByReferenceText(@NotNull String text) {
    int i = text.indexOf('/');
    if (i < text.length() - 1) {
      return text.substring(i + 1, text.length());
    }
    return null;
  }

  @NotNull
  public static ResourceElement addValueResource(@NotNull final ResourceType resType, @NotNull final Resources resources,
                                                 @Nullable final String value) {
    switch (resType) {
      case STRING:
        return resources.addString();
      case PLURALS:
        return resources.addPlurals();
      case DIMEN:
        if (value != null && value.trim().endsWith("%")) {
          // Deals with dimension values in the form of percentages, e.g. "65%"
          final Item item = resources.addItem();
          item.getType().setStringValue(ResourceType.DIMEN.getName());
          return item;
        }
        if (value != null && value.indexOf('.') > 0) {
          // Deals with dimension values in the form of floating-point numbers, e.g. "0.24"
          final Item item = resources.addItem();
          item.getType().setStringValue(ResourceType.DIMEN.getName());
          item.getFormat().setStringValue("float");
          return item;
        }
        return resources.addDimen();
      case COLOR:
        return resources.addColor();
      case DRAWABLE:
        return resources.addDrawable();
      case STYLE:
        return resources.addStyle();
      case ARRAY:
        // todo: choose among string-array, integer-array and array
        return resources.addStringArray();
      case INTEGER:
        return resources.addInteger();
      case FRACTION:
        return resources.addFraction();
      case BOOL:
        return resources.addBool();
      case ID:
        final Item item = resources.addItem();
        item.getType().setValue(ResourceType.ID.getName());
        return item;
      case ATTR:
        return resources.addAttr();
      case STYLEABLE:
        return resources.addDeclareStyleable();
      default:
        throw new IllegalArgumentException("Incorrect resource type");
    }
  }

  @NotNull
<<<<<<< HEAD
  public static List<VirtualFile> getResourceSubdirs(@NotNull ResourceFolderType resourceType, @NotNull VirtualFile[] resourceDirs) {
=======
  public static List<VirtualFile> getResourceSubdirs(@NotNull ResourceFolderType resourceType,
                                                     @NotNull Collection<VirtualFile> resourceDirs) {
>>>>>>> c8fa6d74
    final List<VirtualFile> dirs = new ArrayList<>();

    for (VirtualFile resourcesDir : resourceDirs) {
      if (resourcesDir == null || !resourcesDir.isValid()) {
        continue;
      }
      for (VirtualFile child : resourcesDir.getChildren()) {
        ResourceFolderType type = ResourceFolderType.getFolderType(child.getName());
        if (resourceType.equals(type)) dirs.add(child);
      }
    }
    return dirs;
  }

  @Nullable
  public static String getDefaultResourceFileName(@NotNull ResourceType type) {
    if (ResourceType.PLURALS == type || ResourceType.STRING == type) {
      return "strings.xml";
    }
    if (VALUE_RESOURCE_TYPES.contains(type)) {

      if (type == ResourceType.LAYOUT
          // Lots of unit tests assume drawable aliases are written in "drawables.xml" but going
          // forward lets combine both layouts and drawables in refs.xml as is done in the templates:
          || type == ResourceType.DRAWABLE && !ApplicationManager.getApplication().isUnitTestMode()) {
        return "refs.xml";
      }

      return type.getName() + "s.xml";
    }
    if (ATTR == type ||
        STYLEABLE == type) {
      return "attrs.xml";
    }
    return null;
  }

  @NotNull
  public static List<ResourceElement> getValueResourcesFromElement(@NotNull ResourceType resourceType, @NotNull Resources resources) {
    final List<ResourceElement> result = new ArrayList<>();

    //noinspection EnumSwitchStatementWhichMissesCases
    switch (resourceType) {
      case STRING:
        result.addAll(resources.getStrings());
        break;
      case PLURALS:
        result.addAll(resources.getPluralses());
        break;
      case DRAWABLE:
        result.addAll(resources.getDrawables());
        break;
      case COLOR:
        result.addAll(resources.getColors());
        break;
      case DIMEN:
        result.addAll(resources.getDimens());
        break;
      case STYLE:
        result.addAll(resources.getStyles());
        break;
      case ARRAY:
        result.addAll(resources.getStringArrays());
        result.addAll(resources.getIntegerArrays());
        result.addAll(resources.getArrays());
        break;
      case INTEGER:
        result.addAll(resources.getIntegers());
        break;
      case FRACTION:
        result.addAll(resources.getFractions());
        break;
      case BOOL:
        result.addAll(resources.getBools());
        break;
      default:
        break;
    }

    for (Item item : resources.getItems()) {
      String type = item.getType().getValue();
      if (resourceType.getName().equals(type)) {
        result.add(item);
      }
    }
    return result;
  }

  public static boolean isInResourceSubdirectory(@NotNull PsiFile file, @Nullable String resourceType) {
    file = file.getOriginalFile();
    PsiDirectory dir = file.getContainingDirectory();
    if (dir == null) return false;
    return isResourceSubdirectory(dir, resourceType);
  }

  public static boolean isResourceSubdirectory(@NotNull PsiDirectory directory, @Nullable String resourceType) {
    PsiDirectory dir = directory;

    final String dirName = dir.getName();
    if (resourceType != null && !dirName.equals(resourceType) && !dirName.startsWith(resourceType + '-')) {
      return false;
    }
    dir = dir.getParent();

    if (dir == null) {
      return false;
    }
    if ("default".equals(dir.getName())) {
      dir = dir.getParentDirectory();
    }
    return dir != null && isResourceDirectory(dir);
  }

  public static boolean isLocalResourceDirectory(@NotNull VirtualFile dir, @NotNull Project project) {
    final Module module = ModuleUtilCore.findModuleForFile(dir, project);

    if (module != null) {
      final AndroidFacet facet = AndroidFacet.getInstance(module);
      return facet != null && ModuleResourceManagers.getInstance(facet).getLocalResourceManager().isResourceDir(dir);
    }
    return false;
  }

  public static boolean isResourceFile(@NotNull VirtualFile file, @NotNull AndroidFacet facet) {
    final VirtualFile parent = file.getParent();
    final VirtualFile resDir = parent != null ? parent.getParent() : null;
    return resDir != null && ModuleResourceManagers.getInstance(facet).getLocalResourceManager().isResourceDir(resDir);
  }

  public static boolean isResourceDirectory(@NotNull PsiDirectory directory) {
    PsiDirectory dir = directory;
    // check facet settings
    VirtualFile vf = dir.getVirtualFile();

    if (isLocalResourceDirectory(vf, dir.getProject())) {
      return true;
    }

    // method can be invoked for system resource dir, so we should check it
    if (!FD_RES.equals(dir.getName())) return false;
    dir = dir.getParent();
    if (dir != null) {
      if (dir.findFile(FN_ANDROID_MANIFEST_XML) != null) {
        return true;
      }
      dir = dir.getParent();
      if (dir != null) {
        if (containsAndroidJar(dir)) return true;
        dir = dir.getParent();
        if (dir != null) {
          return containsAndroidJar(dir);
        }
      }
    }
    return false;
  }

  private static boolean containsAndroidJar(@NotNull PsiDirectory psiDirectory) {
    return psiDirectory.findFile(FN_FRAMEWORK_LIBRARY) != null;
  }

  public static boolean isRJavaFile(@NotNull AndroidFacet facet, @NotNull PsiFile file) {
    if (file.getName().equals(AndroidCommonUtils.R_JAVA_FILENAME) && file instanceof PsiJavaFile) {
      final PsiJavaFile javaFile = (PsiJavaFile)file;

      final Manifest manifest = facet.getManifest();
      if (manifest != null) {
        final String manifestPackage = manifest.getPackage().getValue();
        if (manifestPackage != null && javaFile.getPackageName().equals(manifestPackage)) {
          return true;
        }
      }

      for (String aPackage : AndroidUtils.getDepLibsPackages(facet.getModule())) {
        if (javaFile.getPackageName().equals(aPackage)) {
          return true;
        }
      }
    }
    return false;
  }

  public static boolean isManifestJavaFile(@NotNull AndroidFacet facet, @NotNull PsiFile file) {
    if (file.getName().equals(AndroidCommonUtils.MANIFEST_JAVA_FILE_NAME) && file instanceof PsiJavaFile) {
      final Manifest manifest = facet.getManifest();
      final PsiJavaFile javaFile = (PsiJavaFile)file;
      return manifest != null && javaFile.getPackageName().equals(manifest.getPackage().getValue());
    }
    return false;
  }

  public static List<String> getNames(@NotNull Collection<ResourceType> resourceTypes) {
    if (resourceTypes.isEmpty()) {
      return Collections.emptyList();
    }
    final List<String> result = new ArrayList<>();

    for (ResourceType type : resourceTypes) {
      result.add(type.getName());
    }
    return result;
  }

  @NotNull
  public static String[] getNamesArray(@NotNull Collection<ResourceType> resourceTypes) {
    final List<String> names = getNames(resourceTypes);
    return ArrayUtil.toStringArray(names);
  }

  public static boolean createValueResource(@NotNull Project project,
                                            @NotNull VirtualFile resDir,
                                            @NotNull String resourceName,
                                            @Nullable String resourceValue,
                                            @NotNull final ResourceType resourceType,
                                            @NotNull String fileName,
                                            @NotNull List<String> dirNames,
                                            @NotNull Processor<ResourceElement> afterAddedProcessor) {
    try {
      return addValueResource(project, resDir, resourceName, resourceType, fileName, dirNames, resourceValue, afterAddedProcessor);
    }
    catch (Exception e) {
      final String message = CreateElementActionBase.filterMessage(e.getMessage());

      if (message == null || message.isEmpty()) {
        LOG.error(e);
      }
      else {
        LOG.info(e);
        AndroidUtils.reportError(project, message);
      }
      return false;
    }
  }

  public static boolean createValueResource(@NotNull Project project,
                                            @NotNull VirtualFile resDir,
                                            @NotNull String resourceName,
                                            @NotNull final ResourceType resourceType,
                                            @NotNull String fileName,
                                            @NotNull List<String> dirNames,
                                            @NotNull final String value) {
    return createValueResource(project, resDir, resourceName, resourceType, fileName, dirNames, value, null);
  }

  public static boolean createValueResource(@NotNull Project project,
                                            @NotNull VirtualFile resDir,
                                            @NotNull String resourceName,
                                            @NotNull final ResourceType resourceType,
                                            @NotNull String fileName,
                                            @NotNull List<String> dirNames,
                                            @NotNull final String value,
                                            @Nullable final List<ResourceElement> outTags) {
    return createValueResource(project, resDir, resourceName, value, resourceType, fileName, dirNames, element -> {
<<<<<<< HEAD
      if (value.length() > 0) {
=======
      if (!value.isEmpty()) {
>>>>>>> c8fa6d74
        final String s = resourceType == ResourceType.STRING ? normalizeXmlResourceValue(value) : value;
        element.setStringValue(s);
      }
      else if (resourceType == STYLEABLE || resourceType == ResourceType.STYLE) {
        element.setStringValue("value");
        element.getXmlTag().getValue().setText("");
      }

      if (outTags != null) {
        outTags.add(element);
      }
      return true;
    });
  }

  private static boolean addValueResource(@NotNull Project project,
                                          @NotNull VirtualFile resDir,
                                          @NotNull final String resourceName,
                                          @NotNull final ResourceType resourceType,
                                          @NotNull String fileName,
                                          @NotNull List<String> dirNames,
                                          @Nullable final String resourceValue,
                                          @NotNull final Processor<ResourceElement> afterAddedProcessor) throws Exception {
    if (dirNames.isEmpty()) {
      return false;
    }
    final VirtualFile[] resFiles = new VirtualFile[dirNames.size()];

    for (int i = 0, n = dirNames.size(); i < n; i++) {
      String dirName = dirNames.get(i);
      resFiles[i] = WriteAction.compute(() -> findOrCreateResourceFile(project, resDir, fileName, dirName));
      if (resFiles[i] == null) {
        return false;
      }
    }

    if (!ReadonlyStatusHandler.ensureFilesWritable(project, resFiles)) {
      return false;
    }
    final Resources[] resourcesElements = new Resources[resFiles.length];

    for (int i = 0; i < resFiles.length; i++) {
      final Resources resources = AndroidUtils.loadDomElement(project, resFiles[i], Resources.class);
      if (resources == null) {
        AndroidUtils.reportError(project, AndroidBundle.message("not.resource.file.error", fileName));
        return false;
      }
      resourcesElements[i] = resources;
    }

    List<PsiFile> psiFiles = Lists.newArrayListWithExpectedSize(resFiles.length);
    PsiManager manager = PsiManager.getInstance(project);
    for (VirtualFile file : resFiles) {
      PsiFile psiFile = manager.findFile(file);
      if (psiFile != null) {
        psiFiles.add(psiFile);
      }
    }
    PsiFile[] files = psiFiles.toArray(new PsiFile[psiFiles.size()]);
    WriteCommandAction<Void> action = new WriteCommandAction<Void>(project, "Add Resource", files) {
      @Override
      protected void run(@NotNull Result<Void> result) {
        for (Resources resources : resourcesElements) {
          final ResourceElement element = addValueResource(resourceType, resources, resourceValue);
          element.getName().setValue(resourceName);
          afterAddedProcessor.process(element);
        }
      }
    };
    action.execute();

    return true;
  }

  /**
   * Sets a new value for a resource.
   * @param project the project containing the resource
   * @param resDir the res/ directory containing the resource
   * @param name the name of the resource to be modified
   * @param newValue the new resource value
   * @param fileName the resource values file name
   * @param dirNames list of values directories where the resource should be changed
   * @param useGlobalCommand if true, the undo will be registered globally. This allows the command to be undone from anywhere in the IDE
   *                         and not only the XML editor
   * @return true if the resource value was changed
   */
  public static boolean changeValueResource(@NotNull final Project project,
                                            @NotNull VirtualFile resDir,
                                            @NotNull final String name,
                                            @NotNull final ResourceType resourceType,
                                            @NotNull final String newValue,
                                            @NotNull String fileName,
                                            @NotNull List<String> dirNames,
                                            final boolean useGlobalCommand) {
    if (dirNames.isEmpty()) {
      return false;
    }
    ArrayList<VirtualFile> resFiles = Lists.newArrayListWithExpectedSize(dirNames.size());

    for (String dirName : dirNames) {
      final VirtualFile resFile = findResourceFile(resDir, fileName, dirName);
      if (resFile != null) {
        resFiles.add(resFile);
      }
    }

    if (!ensureFilesWritable(project, resFiles)) {
      return false;
    }
    final Resources[] resourcesElements = new Resources[resFiles.size()];

    for (int i = 0; i < resFiles.size(); i++) {
      final Resources resources = AndroidUtils.loadDomElement(project, resFiles.get(i), Resources.class);
      if (resources == null) {
        AndroidUtils.reportError(project, AndroidBundle.message("not.resource.file.error", fileName));
        return false;
      }
      resourcesElements[i] = resources;
    }

    List<PsiFile> psiFiles = Lists.newArrayListWithExpectedSize(resFiles.size());
    PsiManager manager = PsiManager.getInstance(project);
    for (VirtualFile file : resFiles) {
      PsiFile psiFile = manager.findFile(file);
      if (psiFile != null) {
        psiFiles.add(psiFile);
      }
    }
    PsiFile[] files = psiFiles.toArray(new PsiFile[psiFiles.size()]);
    WriteCommandAction<Boolean> action = new WriteCommandAction<Boolean>(project, "Change " + resourceType.getName() + " Resource", files) {
      @Override
      protected void run(@NotNull Result<Boolean> result) throws Throwable {
        if (useGlobalCommand) {
          CommandProcessor.getInstance().markCurrentCommandAsGlobal(project);
        }

        result.setResult(false);
        for (Resources resources : resourcesElements) {
          for (ResourceElement element : getValueResourcesFromElement(resourceType, resources)) {
            String value = element.getName().getStringValue();
            if (name.equals(value)) {
              element.setStringValue(newValue);
              result.setResult(true);
            }
          }
        }
      }
    };

    return action.execute().getResultObject();
  }

  @Nullable
  private static VirtualFile findResourceFile(@NotNull VirtualFile resDir,
                                              @NotNull final String fileName,
                                              @NotNull String dirName) {
    VirtualFile dir = resDir.findChild(dirName);
    if (dir == null) {
      return null;
    }
    return dir.findChild(fileName);
  }

  @Nullable
  private static VirtualFile findOrCreateResourceFile(@NotNull Project project,
                                                      @NotNull VirtualFile resDir,
                                                      @NotNull final String fileName,
                                                      @NotNull String dirName) throws Exception {
    final VirtualFile dir = AndroidUtils.createChildDirectoryIfNotExist(project, resDir, dirName);
    final String dirPath = FileUtil.toSystemDependentName(resDir.getPath() + '/' + dirName);

    if (dir == null) {
      AndroidUtils.reportError(project, AndroidBundle.message("android.cannot.create.dir.error", dirPath));
      return null;
    }

    final VirtualFile file = dir.findChild(fileName);
    if (file != null) {
      return file;
    }

    AndroidFileTemplateProvider
      .createFromTemplate(project, dir, AndroidFileTemplateProvider.VALUE_RESOURCE_FILE_TEMPLATE, fileName);
    final VirtualFile result = dir.findChild(fileName);
    if (result == null) {
      AndroidUtils.reportError(project, AndroidBundle.message("android.cannot.create.file.error", dirPath + File.separatorChar + fileName));
    }
    return result;
  }

  @Nullable
  public static MyReferredResourceFieldInfo getReferredResourceOrManifestField(@NotNull AndroidFacet facet,
                                                                               @NotNull PsiReferenceExpression exp,
                                                                               boolean localOnly) {
    return getReferredResourceOrManifestField(facet, exp, null, localOnly);
  }

  @Nullable
  public static MyReferredResourceFieldInfo getReferredResourceOrManifestField(@NotNull AndroidFacet facet,
                                                                               @NotNull PsiReferenceExpression exp,
                                                                               @Nullable String className,
                                                                               boolean localOnly) {
    final String resFieldName = exp.getReferenceName();
    if (resFieldName == null || resFieldName.isEmpty()) {
      return null;
    }

    PsiExpression qExp = exp.getQualifierExpression();
    if (!(qExp instanceof PsiReferenceExpression)) {
      return null;
    }
    final PsiReferenceExpression resClassReference = (PsiReferenceExpression)qExp;

    final String resClassName = resClassReference.getReferenceName();
    if (resClassName == null || resClassName.isEmpty() ||
        className != null && !className.equals(resClassName)) {
      return null;
    }

    qExp = resClassReference.getQualifierExpression();
    if (!(qExp instanceof PsiReferenceExpression)) {
      return null;
    }

    final PsiElement resolvedElement = ((PsiReferenceExpression)qExp).resolve();
    if (!(resolvedElement instanceof PsiClass)) {
      return null;
    }
    Module resolvedModule = ModuleUtilCore.findModuleForPsiElement(resolvedElement);
    final PsiClass aClass = (PsiClass)resolvedElement;
    final String classShortName = aClass.getName();
    final boolean fromManifest = AndroidUtils.MANIFEST_CLASS_NAME.equals(classShortName);

    if (!fromManifest && !AndroidUtils.R_CLASS_NAME.equals(classShortName)) {
      return null;
    }
    if (!localOnly) {
      final String qName = aClass.getQualifiedName();

      if (CLASS_R.equals(qName) || AndroidPsiElementFinder.INTERNAL_R_CLASS_QNAME.equals(qName)) {
        return new MyReferredResourceFieldInfo(resClassName, resFieldName, resolvedModule, true, false);
      }
    }
    final PsiFile containingFile = resolvedElement.getContainingFile();
    if (containingFile == null) {
      return null;
    }
    if (fromManifest ? !isManifestJavaFile(facet, containingFile) : !isRJavaFile(facet, containingFile)) {
      return null;
    }
    return new MyReferredResourceFieldInfo(resClassName, resFieldName, resolvedModule, false, fromManifest);
  }

  /**
   * Utility method suitable for Comparator implementations which order resource files,
   * which will sort files by base folder followed by alphabetical configurations. Prioritizes
   * XML files higher than non-XML files.
   */
  public static int compareResourceFiles(@Nullable VirtualFile file1, @Nullable VirtualFile file2) {
    //noinspection UseVirtualFileEquals
    if (file1 != null && file1.equals(file2) || file1 == file2) {
      return 0;
    }
    else if (file1 != null && file2 != null) {
      boolean xml1 = file1.getFileType() == StdFileTypes.XML;
      boolean xml2 = file2.getFileType() == StdFileTypes.XML;
      if (xml1 != xml2) {
        return xml1 ? -1 : 1;
      }
      VirtualFile parent1 = file1.getParent();
      VirtualFile parent2 = file2.getParent();
      if (parent1 != null && parent2 != null && !parent1.equals(parent2)) {
        String parentName1 = parent1.getName();
        String parentName2 = parent2.getName();
        boolean qualifier1 = parentName1.indexOf('-') != -1;
        boolean qualifier2 = parentName2.indexOf('-') != -1;
        if (qualifier1 != qualifier2) {
          return qualifier1 ? 1 : -1;
        }

        if (qualifier1) {
          // Sort in FolderConfiguration order
          FolderConfiguration config1 = FolderConfiguration.getConfigForFolder(parentName1);
          FolderConfiguration config2 = FolderConfiguration.getConfigForFolder(parentName2);
          if (config1 != null && config2 != null) {
            return config1.compareTo(config2);
          } else if (config1 != null) {
            return -1;
          } else if (config2 != null) {
            return 1;
          }

          int delta = parentName1.compareTo(parentName2);
          if (delta != 0) {
            return delta;
          }
        }
      }

      return file1.getPath().compareTo(file2.getPath());
    }
    else if (file1 != null) {
      return -1;
    }
    else {
      return 1;
    }
  }

  /**
   * Utility method suitable for Comparator implementations which order resource files,
   * which will sort files by base folder followed by alphabetical configurations. Prioritizes
   * XML files higher than non-XML files. (Resource file folders are sorted by folder configuration
   * order.)
   */
  public static int compareResourceFiles(@Nullable PsiFile file1, @Nullable PsiFile file2) {
    if (file1 == file2) {
      return 0;
    }
    else if (file1 != null && file2 != null) {
      boolean xml1 = file1.getFileType() == StdFileTypes.XML;
      boolean xml2 = file2.getFileType() == StdFileTypes.XML;
      if (xml1 != xml2) {
        return xml1 ? -1 : 1;
      }
      PsiDirectory parent1 = file1.getParent();
      PsiDirectory parent2 = file2.getParent();
      if (parent1 != null && parent2 != null && parent1 != parent2) {
        String parentName1 = parent1.getName();
        String parentName2 = parent2.getName();
        boolean qualifier1 = parentName1.indexOf('-') != -1;
        boolean qualifier2 = parentName2.indexOf('-') != -1;

        if (qualifier1 != qualifier2) {
          return qualifier1 ? 1 : -1;
        }

        if (qualifier1) {
          // Sort in FolderConfiguration order
          FolderConfiguration config1 = FolderConfiguration.getConfigForFolder(parentName1);
          FolderConfiguration config2 = FolderConfiguration.getConfigForFolder(parentName2);
          if (config1 != null && config2 != null) {
            return config1.compareTo(config2);
          } else if (config1 != null) {
            return -1;
          } else if (config2 != null) {
            return 1;
          }

          int delta = parentName1.compareTo(parentName2);
          if (delta != 0) {
            return delta;
          }
        }
      }

      return file1.getName().compareTo(file2.getName());
    }
    else if (file1 != null) {
      return -1;
    }
    else {
      return 1;
    }
  }

  public static boolean ensureFilesWritable(@NotNull Project project, @NotNull Collection<VirtualFile> files) {
    return !ReadonlyStatusHandler.getInstance(project).ensureFilesWritable(files).hasReadonlyFiles();
  }

  /**
   * Returns the type of the ResourceChooserItem based on a node's attributes.
   * @param node the node
   * @return the ResourceType or null if it could not be inferred.
   */
  @Nullable
  public static ResourceType getType(@NotNull XmlTag node) {
    String nodeName = node.getLocalName();
    String typeString = null;

    if (TAG_ITEM.equals(nodeName)) {
      String attribute = node.getAttributeValue(ATTR_TYPE);
      if (attribute != null) {
        typeString = attribute;
      }
    } else {
      // the type is the name of the node.
      typeString = nodeName;
    }

    return typeString == null ? null : ResourceType.getEnum(typeString);
  }

  public static class MyReferredResourceFieldInfo {
    private final String myClassName;
    private final String myFieldName;
    private final Module myResolvedModule;
    private final boolean mySystem;
    private final boolean myFromManifest;

    public MyReferredResourceFieldInfo(
      @NotNull String className, @NotNull String fieldName, @Nullable Module resolvedModule, boolean system, boolean fromManifest) {
      myClassName = className;
      myFieldName = fieldName;
      myResolvedModule = resolvedModule;
      mySystem = system;
      myFromManifest = fromManifest;
    }

    @NotNull
    public String getClassName() {
      return myClassName;
    }

    @NotNull
    public String getFieldName() {
      return myFieldName;
    }

    @Nullable
    public Module getResolvedModule() {
      return myResolvedModule;
    }

    public boolean isSystem() {
      return mySystem;
    }

    public boolean isFromManifest() {
      return myFromManifest;
    }
  }

  @NotNull
  public static XmlFile createFileResource(@NotNull String fileName,
                                           @NotNull PsiDirectory resSubdir,
                                           @NotNull String rootTagName,
                                           @NotNull String resourceType,
                                           boolean valuesResourceFile) throws Exception {
    FileTemplateManager manager = FileTemplateManager.getInstance(resSubdir.getProject());
    String templateName = getTemplateName(resourceType, valuesResourceFile, rootTagName);
    FileTemplate template = manager.getJ2eeTemplate(templateName);
    Properties properties = new Properties();
    if (!valuesResourceFile) {
      properties.setProperty(ROOT_TAG_PROPERTY, rootTagName);
    }

    if (ResourceType.LAYOUT.getName().equals(resourceType)) {
      final Module module = ModuleUtilCore.findModuleForPsiElement(resSubdir);
      final AndroidPlatform platform = module != null ? AndroidPlatform.getInstance(module) : null;
      final int apiLevel = platform != null ? platform.getApiLevel() : -1;

      final String value = apiLevel == -1 || apiLevel >= 8
                           ? "match_parent" : "fill_parent";
      properties.setProperty(LAYOUT_WIDTH_PROPERTY, value);
      properties.setProperty(LAYOUT_HEIGHT_PROPERTY, value);
    }
    PsiElement createdElement = FileTemplateUtil.createFromTemplate(template, fileName, properties, resSubdir);
    assert createdElement instanceof XmlFile;
    return (XmlFile)createdElement;
  }

  private static String getTemplateName(@NotNull String resourceType, boolean valuesResourceFile, @NotNull String rootTagName) {
    if (valuesResourceFile) {
      return AndroidFileTemplateProvider.VALUE_RESOURCE_FILE_TEMPLATE;
    }
    if (ResourceType.LAYOUT.getName().equals(resourceType) && !TAG_LAYOUT.equals(rootTagName)) {
      return AndroidUtils.TAG_LINEAR_LAYOUT.equals(rootTagName)
             ? AndroidFileTemplateProvider.LAYOUT_RESOURCE_VERTICAL_FILE_TEMPLATE
             : AndroidFileTemplateProvider.LAYOUT_RESOURCE_FILE_TEMPLATE;
    }
    return AndroidFileTemplateProvider.RESOURCE_FILE_TEMPLATE;
  }

  @NotNull
  public static String getFieldNameByResourceName(@NotNull String styleName) {
    for (int i = 0, n = styleName.length(); i < n; i++) {
      char c = styleName.charAt(i);
      if (c == '.' || c == '-' || c == ':') {
        return styleName.replace('.', '_').replace('-', '_').replace(':', '_');
      }
    }

    return styleName;
  }

  /**
   * Finds and returns the resource files named stateListName in the directories listed in dirNames.
   * If some of the directories do not contain a file with that name, creates such a resource file.
   * @param project the project
   * @param resDir the res/ dir containing the directories under investigation
   * @param folderType Type of the directories under investigation
   * @param resourceType Type of the resource file to create if necessary
   * @param stateListName Name of the resource files to be returned
   * @param dirNames List of directory names to look into
   * @return List of found and created files
   */
  @Nullable
  public static List<VirtualFile> findOrCreateStateListFiles(@NotNull final Project project,
                                                             @NotNull final VirtualFile resDir,
                                                             @NotNull final ResourceFolderType folderType,
                                                             @NotNull final ResourceType resourceType,
                                                             @NotNull final String stateListName,
                                                             @NotNull final List<String> dirNames) {
    final PsiManager manager = PsiManager.getInstance(project);
    final List<VirtualFile> files = Lists.newArrayListWithCapacity(dirNames.size());
    boolean foundFiles = new WriteCommandAction<Boolean>(project, "Find statelists files") {
      @Override
      protected void run(@NotNull Result<Boolean> result) {
        result.setResult(true);
        try {
          String fileName = stateListName;
          if (!stateListName.endsWith(DOT_XML)) {
            fileName += DOT_XML;
          }

          for (String dirName : dirNames) {
            String dirPath = FileUtil.toSystemDependentName(resDir.getPath() + '/' + dirName);
            final VirtualFile dir;

            dir = AndroidUtils.createChildDirectoryIfNotExist(project, resDir, dirName);
            if (dir == null) {
              throw new IOException("cannot make " + resDir + File.separatorChar + dirName);
            }

            VirtualFile file = dir.findChild(fileName);
            if (file != null) {
              files.add(file);
              continue;
            }

            PsiDirectory directory = manager.findDirectory(dir);
            if (directory == null) {
              throw new IOException("cannot find " + resDir + File.separatorChar + dirName);
            }

            createFileResource(fileName, directory, CreateTypedResourceFileAction.getDefaultRootTagByResourceType(folderType),
                               resourceType.getName(), false);

            file = dir.findChild(fileName);
            if (file == null) {
              throw new IOException("cannot find " + Joiner.on(File.separatorChar).join(resDir, dirPath, fileName));
            }
            files.add(file);
          }
        }
        catch (Exception e) {
          LOG.error(e.getMessage());
          result.setResult(false);
        }
      }
    }.execute().getResultObject();

    return foundFiles ? files : null;
  }

  public static void updateStateList(@NotNull Project project, final @NotNull ResourceHelper.StateList stateList,
                                     @NotNull List<VirtualFile> files) {
    if (!ensureFilesWritable(project, files)) {
      return;
    }

    List<PsiFile> psiFiles = Lists.newArrayListWithCapacity(files.size());
    PsiManager manager = PsiManager.getInstance(project);
    for (VirtualFile file : files) {
      PsiFile psiFile = manager.findFile(file);
      if (psiFile != null) {
        psiFiles.add(psiFile);
      }
    }

    final List<AndroidDomElement> selectors = Lists.newArrayListWithCapacity(files.size());

    Class<? extends AndroidDomElement> selectorClass;

    if (stateList.getFolderType() == ResourceFolderType.COLOR) {
      selectorClass = ColorSelector.class;
    }
    else {
      selectorClass = DrawableSelector.class;
    }
    for (VirtualFile file : files) {
      final AndroidDomElement selector = AndroidUtils.loadDomElement(project, file, selectorClass);
      if (selector == null) {
        AndroidUtils.reportError(project, file.getName() + " is not a statelist file");
        return;
      }
      selectors.add(selector);
    }

    new WriteCommandAction.Simple(project, "Change State List", psiFiles.toArray(new PsiFile[psiFiles.size()])) {
      @Override
      protected void run() {
        for (AndroidDomElement selector : selectors) {
          XmlTag tag = selector.getXmlTag();
          for (XmlTag subtag : tag.getSubTags()) {
            subtag.delete();
          }
          for (ResourceHelper.StateListState state : stateList.getStates()) {
            XmlTag child = tag.createChildTag(TAG_ITEM, tag.getNamespace(), null, false);
            child = tag.addSubTag(child, false);

            Map<String, Boolean> attributes = state.getAttributes();
            for (String attributeName : attributes.keySet()) {
              child.setAttribute(attributeName, ANDROID_URI, attributes.get(attributeName).toString());
            }

            if (!StringUtil.isEmpty(state.getAlpha())) {
              child.setAttribute("alpha", ANDROID_URI, state.getAlpha());
            }

            if (selector instanceof ColorSelector) {
              child.setAttribute(ATTR_COLOR, ANDROID_URI, state.getValue());
            }
            else if (selector instanceof DrawableSelector) {
              child.setAttribute(ATTR_DRAWABLE, ANDROID_URI, state.getValue());
            }
          }
        }

        // The following is necessary since layoutlib will look on disk for the color state list file.
        // So as soon as a color state list is modified, the change needs to be saved on disk
        // for the correct values to be used in the theme editor preview.
        // TODO: Remove this once layoutlib can get color state lists from PSI instead of disk
        FileDocumentManager.getInstance().saveAllDocuments();
      }
    }.execute();
  }


  /**
   * Ensures that the given namespace is imported in the given XML document.
   */
  @NotNull
  public static String ensureNamespaceImported(@NotNull XmlFile file, @NotNull String namespaceUri, @Nullable String suggestedPrefix) {
    final XmlTag rootTag = file.getRootTag();

    assert rootTag != null;
    final XmlElementFactory elementFactory = XmlElementFactory.getInstance(file.getProject());

    if (StringUtil.isEmpty(namespaceUri)) {
      // The style attribute has an empty namespaceUri:
      return "";
    }

    String prefix = rootTag.getPrefixByNamespace(namespaceUri);
    if (prefix != null) {
      return prefix;
    }

    ApplicationManager.getApplication().assertWriteAccessAllowed();

    if (suggestedPrefix != null) {
      prefix = suggestedPrefix;
    }
    else if (TOOLS_URI.equals(namespaceUri)) {
      prefix = TOOLS_PREFIX;
    }
    else if (ANDROID_URI.equals(namespaceUri)) {
      prefix = ANDROID_NS_NAME;
    }
    else if (AAPT_URI.equals(namespaceUri)) {
      prefix = AAPT_PREFIX;
    }
    else {
      prefix = APP_PREFIX;
    }
    if (rootTag.getAttribute(XMLNS_PREFIX + prefix) != null) {
      String base = prefix;
      for (int i = 2; ; i++) {
        prefix = base + Integer.toString(i);
        if (rootTag.getAttribute(XMLNS_PREFIX + prefix) == null) {
          break;
        }
      }
    }
    String name = XMLNS_PREFIX + prefix;
    final XmlAttribute xmlnsAttr = elementFactory.createXmlAttribute(name, namespaceUri);
    final XmlAttribute[] attributes = rootTag.getAttributes();
    XmlAttribute next = attributes.length > 0 ? attributes[0] : null;
    for (XmlAttribute attribute : attributes) {
      String attributeName = attribute.getName();
      if (!attributeName.startsWith(XMLNS_PREFIX) || attributeName.compareTo(name) > 0) {
        next = attribute;
        break;
      }
    }
    if (next != null) {
      rootTag.addBefore(xmlnsAttr, next);
    }
    else {
      rootTag.add(xmlnsAttr);
    }

    return prefix;
  }
}<|MERGE_RESOLUTION|>--- conflicted
+++ resolved
@@ -419,11 +419,7 @@
   public static List<PsiElement> findResourcesByField(@NotNull PsiField field) {
     final AndroidFacet facet = AndroidFacet.getInstance(field);
     return facet != null
-<<<<<<< HEAD
-           ? facet.getLocalResourceManager().findResourcesByField(field)
-=======
            ? ModuleResourceManagers.getInstance(facet).getLocalResourceManager().findResourcesByField(field)
->>>>>>> c8fa6d74
            : Collections.emptyList();
   }
 
@@ -558,12 +554,8 @@
   }
 
   @NotNull
-<<<<<<< HEAD
-  public static List<VirtualFile> getResourceSubdirs(@NotNull ResourceFolderType resourceType, @NotNull VirtualFile[] resourceDirs) {
-=======
   public static List<VirtualFile> getResourceSubdirs(@NotNull ResourceFolderType resourceType,
                                                      @NotNull Collection<VirtualFile> resourceDirs) {
->>>>>>> c8fa6d74
     final List<VirtualFile> dirs = new ArrayList<>();
 
     for (VirtualFile resourcesDir : resourceDirs) {
@@ -817,11 +809,7 @@
                                             @NotNull final String value,
                                             @Nullable final List<ResourceElement> outTags) {
     return createValueResource(project, resDir, resourceName, value, resourceType, fileName, dirNames, element -> {
-<<<<<<< HEAD
-      if (value.length() > 0) {
-=======
       if (!value.isEmpty()) {
->>>>>>> c8fa6d74
         final String s = resourceType == ResourceType.STRING ? normalizeXmlResourceValue(value) : value;
         element.setStringValue(s);
       }
