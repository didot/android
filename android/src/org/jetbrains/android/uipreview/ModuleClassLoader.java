// Copyright 2000-2020 JetBrains s.r.o. Use of this source code is governed by the Apache 2.0 license that can be found in the LICENSE file.
package org.jetbrains.android.uipreview;

import static com.android.tools.idea.flags.StudioFlags.NELE_CLASS_BINARY_CACHE;
import static com.android.tools.idea.rendering.classloading.ClassConverter.getCurrentClassVersion;
import static com.android.tools.idea.rendering.classloading.ReflectionUtilKt.findMethodLike;
import static com.android.tools.idea.rendering.classloading.UtilKt.toClassTransform;
import static org.jetbrains.android.uipreview.ModuleClassLoaderUtil.INTERNAL_PACKAGE;

import com.android.layoutlib.reflection.TrackingThreadLocal;
import com.android.tools.idea.projectsystem.ProjectSystemUtil;
import com.android.tools.idea.rendering.RenderSecurityManager;
import com.android.tools.idea.rendering.RenderService;
import com.android.tools.idea.rendering.classloading.ClassTransform;
import com.android.tools.idea.rendering.classloading.FilteringClassLoader;
import com.android.tools.idea.rendering.classloading.FirewalledResourcesClassLoader;
import com.android.tools.idea.rendering.classloading.PreviewAnimationClockMethodTransform;
import com.android.tools.idea.rendering.classloading.RepackageTransform;
import com.android.tools.idea.rendering.classloading.RequestExecutorTransform;
import com.android.tools.idea.rendering.classloading.ResourcesCompatTransform;
import com.android.tools.idea.rendering.classloading.ThreadControllingTransform;
import com.android.tools.idea.rendering.classloading.ThreadLocalTrackingTransform;
import com.android.tools.idea.rendering.classloading.VersionClassTransform;
import com.android.tools.idea.rendering.classloading.ViewMethodWrapperTransform;
<<<<<<< HEAD
import com.android.tools.idea.res.LocalResourceRepository;
import com.android.tools.idea.res.ResourceClassRegistry;
import com.android.tools.idea.res.ResourceIdManager;
import com.android.tools.idea.res.ResourceRepositoryManager;
import com.android.tools.idea.util.DependencyManagementUtil;
import com.android.tools.idea.util.FileExtensions;
import com.android.tools.idea.util.VirtualFileSystemOpener;
=======
import com.android.tools.idea.rendering.classloading.loaders.DelegatingClassLoader;
import com.android.tools.idea.rendering.classloading.loaders.ProjectSystemClassLoader;
>>>>>>> 477885a9
import com.google.common.collect.ImmutableList;
import com.google.common.collect.ImmutableSet;
import com.intellij.openapi.Disposable;
import com.intellij.openapi.diagnostic.Logger;
import com.intellij.openapi.module.Module;
import com.intellij.openapi.util.Disposer;
import com.intellij.openapi.vfs.VirtualFile;
import com.intellij.psi.PsiFile;
import com.intellij.psi.util.CachedValueProvider;
import com.intellij.psi.util.CachedValuesManager;
import com.intellij.psi.util.PsiModificationTracker;
import com.intellij.util.concurrency.AppExecutorUtil;
import java.io.IOException;
import java.io.InputStream;
import java.lang.ref.WeakReference;
import java.lang.reflect.Field;
import java.lang.reflect.Method;
import java.net.URL;
import java.nio.file.Path;
<<<<<<< HEAD
import java.util.Collections;
=======
import java.util.Enumeration;
>>>>>>> 477885a9
import java.util.List;
import java.util.Set;
import java.util.concurrent.ExecutorService;
import java.util.function.Supplier;
import kotlin.Unit;
import org.jetbrains.android.uipreview.classloading.LibraryResourceClassLoader;
import org.jetbrains.annotations.NotNull;
import org.jetbrains.annotations.Nullable;
import org.jetbrains.annotations.TestOnly;
import org.jetbrains.annotations.VisibleForTesting;

/**
 * Render class loader responsible for loading classes in custom views and local and library classes
 * used by those custom views (other than the framework itself, which is loaded by a parent class
 * loader via layout library.)
 */
public final class ModuleClassLoader extends DelegatingClassLoader implements ModuleProvider, Disposable {
  private static final Logger LOG = Logger.getInstance(ModuleClassLoader.class);

  /**
   * If the project uses any of these libraries, we re-package them with a different name (prefixing them with
   * {@link ModuleClassLoaderUtil#INTERNAL_PACKAGE} so they do not conflict with the versions loaded in Studio.
   */
  private static final ImmutableList<String> PACKAGES_TO_RENAME = ImmutableList.of(
    "kotlin.",
    "kotlinx.",
    "android.support.constraint.solver."
  );

  /**
   * Classes are rewritten by applying the following transformations:
   * <ul>
   *   <li>Updates the class file version with a version runnable in the current JDK
   *   <li>Replaces onDraw, onMeasure and onLayout for custom views
   *   <li>Replaces ThreadLocal class with TrackingThreadLocal
   *   <li>Redirects calls to PreviewAnimationClock's notifySubscribe and notifyUnsubscribe to ComposePreviewAnimationManager
   *   <li>Repackages certain classes to avoid loading the Studio versions from the Studio class loader
   * </ul>
   * Note that it does not attempt to handle cases where class file constructs cannot
   * be represented in the target version. This is intended for uses such as for example
   * the Android R class, which is simple and can be converted to pretty much any class file
   * version, which makes it possible to load it in an IDE layout render execution context
   * even if it has been compiled for a later version.
   * <p/>
   * For custom views (classes that inherit from android.view.View or any widget in android.widget.*)
   * the onDraw, onMeasure and onLayout methods are replaced with methods that capture any exceptions thrown.
   * This way we avoid custom views breaking the rendering.
   */
  static final ClassTransform PROJECT_DEFAULT_TRANSFORMS = toClassTransform(
    ViewMethodWrapperTransform::new,
    visitor -> new VersionClassTransform(visitor, getCurrentClassVersion(), 0),
    ThreadLocalTrackingTransform::new,
    ThreadControllingTransform::new,
    // Leave this transformation as last so the rest of the transformations operate on the regular names.
    visitor -> new RepackageTransform(visitor, PACKAGES_TO_RENAME, INTERNAL_PACKAGE)
  );

  static final ClassTransform NON_PROJECT_CLASSES_DEFAULT_TRANSFORMS = toClassTransform(
    ViewMethodWrapperTransform::new,
    visitor -> new VersionClassTransform(visitor, getCurrentClassVersion(), 0),
    ThreadLocalTrackingTransform::new,
    ThreadControllingTransform::new,
    PreviewAnimationClockMethodTransform::new,
    ResourcesCompatTransform::new,
    RequestExecutorTransform::new,
    // Leave this transformation as last so the rest of the transformations operate on the regular names.
    visitor -> new RepackageTransform(visitor, PACKAGES_TO_RENAME, INTERNAL_PACKAGE)
  );

  private static final ExecutorService ourDisposeService =
    AppExecutorUtil.createBoundedApplicationPoolExecutor("ModuleClassLoader Dispose Thread", 1);

  /**
   * The base module to use as a render context; the class loader will consult the module dependencies and library dependencies
   * of this class as well to find classes
   */
  private final WeakReference<Module> myModuleReference;

  /**
   * Interface for reporting load times and general diagnostics.
   */
  @NotNull
  private final ModuleClassLoaderDiagnosticsWrite myDiagnostics;

  /**
   * Holds the provider that allows finding the {@link PsiFile}
   */
  private final Supplier<PsiFile> myPsiFileProvider;
  private final ModuleClassLoaderImpl myImpl;
  /**
   * Saves the given {@link ClassLoader} passed as parent to this {@link ModuleClassLoader}. This allows to check
   * the parent compatibility in {@link #isCompatibleParentClassLoader(ClassLoader).}
   */
<<<<<<< HEAD
  private final Supplier<VirtualFile> mySourceFileProvider;

  /**
   * Map from fully qualified class name to the corresponding .class file for each class loaded by this class loader
   */
  private final Map<String, VirtualFile> myClassFiles = new ConcurrentHashMap<>();
  /**
   * Map from fully qualified class name to the corresponding last modified info for each class loaded by this class loader
   */
  private final Map<String, ClassModificationTimestamp> myClassFilesLastModified = new ConcurrentHashMap<>();

  private final List<Path> mAdditionalLibraries;

  /**
   * Method uses to remap type names using {@link ModuleClassLoader#INTERNAL_PACKAGE} as prefix to its original name so they original
   * class can be loaded from the file system correctly.
   */
  @NotNull
  private static String onDiskClassNameLookup(@NotNull String name) {
    return StringUtil.trimStart(name, INTERNAL_PACKAGE);
  }
=======
  private final ClassLoader myParentAtConstruction;
>>>>>>> 477885a9

  ModuleClassLoader(@Nullable ClassLoader parent, @NotNull ModuleRenderContext renderContext,
                    @NotNull ClassTransform projectTransformations,
                    @NotNull ClassTransform nonProjectTransformations,
                    @NotNull ModuleClassLoaderDiagnosticsWrite diagnostics) {
    this(parent, renderContext, projectTransformations, nonProjectTransformations,
         NELE_CLASS_BINARY_CACHE.get()
         ? ClassBinaryCacheManager.getInstance().getCache(renderContext.getModule())
         : ClassBinaryCache.NO_CACHE,
         diagnostics);
  }

  private ModuleClassLoader(@Nullable ClassLoader parent,
                            @NotNull ModuleRenderContext renderContext,
                            @NotNull ModuleClassLoaderImpl loader,
                            @NotNull ModuleClassLoaderDiagnosticsWrite diagnostics) {
    super(
      new LibraryResourceClassLoader(
        new FirewalledResourcesClassLoader(
          // Do not allow to load kotlin standard library from the plugin class loader since it can lead to
          // a version mismatch.
          FilteringClassLoader.disallowedPrefixes(parent, PACKAGES_TO_RENAME)),
        renderContext.getModule()), loader);

    myParentAtConstruction = parent;
    myImpl = loader;
    myModuleReference = new WeakReference<>(renderContext.getModule());
    Disposer.register(renderContext.getModule(), this);
    Disposer.register(this, loader);
    // Extracting the provider into a variable to avoid the lambda capturing a reference to renderContext
    myPsiFileProvider = renderContext.getFileProvider();
    myDiagnostics = diagnostics;
<<<<<<< HEAD

    registerResources(renderContext.getModule());
    cache.setDependencies(ContainerUtil.map(getExternalJars(), Path::toString));
  }

  @NotNull
  private static List<Path> getAdditionalLibraries() {
    String layoutlibDistributionPath = StudioEmbeddedRenderTarget.getEmbeddedLayoutLibPath();
    if (layoutlibDistributionPath == null) {
      return Collections.emptyList(); // Error is already logged by getEmbeddedLayoutLibPath
    }

    String relativeCoroutineLibPath = FileUtil.toSystemIndependentName("data/layoutlib-extensions.jar");
    return List.of(new File(layoutlibDistributionPath, relativeCoroutineLibPath).toPath());
=======
  }

  @NotNull
  private static ProjectSystemClassLoader createDefaultProjectSystemClassLoader(
    @NotNull Module theModule, @NotNull Supplier<PsiFile> psiFileProvider
  ) {
    WeakReference<Module> moduleRef = new WeakReference<>(theModule);
    return new ProjectSystemClassLoader((fqcn) -> {
      Module module = moduleRef.get();
      if (module == null || module.isDisposed()) return null;

      PsiFile psiFile = psiFileProvider.get();
      VirtualFile virtualFile = psiFile != null ? psiFile.getVirtualFile() : null;

      return ProjectSystemUtil.getModuleSystem(module)
        .getClassFileFinderForSourceFile(virtualFile)
        .findClassFile(fqcn);
    });
  }

  private ModuleClassLoader(@Nullable ClassLoader parent, @NotNull ModuleRenderContext renderContext,
                            @NotNull ClassTransform projectTransformations,
                            @NotNull ClassTransform nonProjectTransformations,
                            @NotNull ClassBinaryCache cache,
                            @NotNull ModuleClassLoaderDiagnosticsWrite diagnostics) {
    this(
      parent,
      renderContext,
      new ModuleClassLoaderImpl(
        renderContext.getModule(),
        createDefaultProjectSystemClassLoader(renderContext.getModule(), renderContext.getFileProvider()),
        projectTransformations,
        nonProjectTransformations,
        cache,
        (fqcn, timeMs, size) -> {
          diagnostics.classRewritten(fqcn, size, timeMs);
          return Unit.INSTANCE;
        }),
      diagnostics);
>>>>>>> 477885a9
  }

  /**
   * Checks if the given parent {@link ClassLoader} is the same as the given to this {@link ModuleClassLoader} at construction
   * time. This class loader adds additional parents to the chain so {@link ClassLoader#getParent()} can not be used directly.
   */
  boolean isCompatibleParentClassLoader(@Nullable ClassLoader parent) {
    return getParentAtConstruction() == parent;
  }

  /**
   * Returns the given parent {@link ClassLoader} at construction time.
   * This class loader adds additional parents to the chain so {@link ClassLoader#getParent()} can not be used directly.
   */
  @Nullable
  ClassLoader getParentAtConstruction() {
    return myParentAtConstruction;
  }

  @NotNull
  public Set<String> getNonProjectLoadedClasses() { return myImpl.getNonProjectLoadedClassNames(); }

  @NotNull
  public Set<String> getProjectLoadedClasses() { return myImpl.getProjectLoadedClassNames(); }

  @NotNull
  public ClassTransform getProjectClassesTransform() { return myImpl.getProjectTransforms(); }

  @NotNull
  public ClassTransform getNonProjectClassesTransform() { return myImpl.getNonProjectTransforms(); }

  /**
   * Determines whether the class specified by the given qualified name has a source file in the IDE that
   * has been edited more recently than its corresponding class file.
   *
   * <p>This method requires the indexing to have finished.
   *
   * <p><b>Note that this method can only answer queries for classes that this class loader has previously
   * loaded!</b>
   *
   * @param name         the fully qualified class name
   * @param myCredential a render sandbox credential
   * @return true if the source file has been modified, or false if not (or if the source file cannot be found)
   */
  public boolean isSourceModified(@NotNull String name, @Nullable Object myCredential) {
    if (!myImpl.getProjectLoadedClassNames().contains(name) ||
        ModuleClassLoaderUtil.isResourceClassName(name)) {
      return false;
    }

    Module module = getModule();
    if (module == null) return false;

    // Allow file system access for timestamps.
    boolean token = RenderSecurityManager.enterSafeRegion(myCredential);
    try {
      VirtualFile virtualFile = myImpl.findClassVirtualFile(name);
      if (virtualFile == null) return false;
      return ModuleClassLoaderUtil.isSourceModified(module, name, virtualFile);
    }
    finally {
      RenderSecurityManager.exitSafeRegion(token);
    }
  }

  public boolean areDependenciesUpToDate() {
    Module module = getModule();
    if (module == null) return true;

    List<Path> currentlyLoadedLibraries = myImpl.getExternalLibraries();
    List<Path> moduleLibraries = ModuleClassLoaderUtil.getExternalLibraries(module);

    return currentlyLoadedLibraries.size() == moduleLibraries.size() &&
           currentlyLoadedLibraries.containsAll(moduleLibraries);
  }

  /**
   * Checks whether any of the .class files loaded by this loader have changed since the creation of this class loader.
   * This method just provides the non-cached version of {@link #isUserCodeUpToDate}. {@link #isUserCodeUpToDate} will cache
   * the result of this call until a PSI modification happens.
   */
  @VisibleForTesting
  boolean isUserCodeUpToDateNonCached() { return ModuleClassLoaderUtil.isUserCodeUpToDate(myImpl); }

  /**
   * Checks whether any of the .class files loaded by this loader have changed since the creation of this class loader. Always returns
   * false if there has not been any PSI changes.
   */
  public boolean isUserCodeUpToDate() {
    Module module = getModule();
    if (module == null) return true;
    // Cache the result of isUserCodeUpToDateNonCached until any PSI modifications have happened.
    return CachedValuesManager.getManager(module.getProject()).getCachedValue(myImpl, () ->
      CachedValueProvider.Result.create(isUserCodeUpToDateNonCached(),
                                        PsiModificationTracker.MODIFICATION_COUNT,
                                        ModuleClassLoaderOverlays.getInstance(module)));
  }

  @Override
  public Enumeration<URL> getResources(String name) throws IOException {
    // The ModuleClassLoader overrides getResources to allow user code to access resources that are part of the libraries.
    // Instead of loading from the plugin class loader, we redirect the request to load it from the project libraries.
    return myImpl.getResources(name);
  }

  @Nullable
  @Override
<<<<<<< HEAD
  @NotNull
  protected List<Path> getExternalJars() {
    return Lists.newArrayList(
      Iterables.concat(mAdditionalLibraries, ClassLoadingUtilsKt.getLibraryDependenciesJars(myModuleReference.get())));
=======
  public URL getResource(String name) {
    // The ModuleClassLoader overrides getResources to allow user code to access resources that are part of the libraries.
    // Instead of loading from the plugin class loader, we redirect the request to load it from the project libraries.
    return myImpl.getResource(name);
>>>>>>> 477885a9
  }

  public boolean isClassLoaded(@NotNull String className) {
    return findLoadedClass(className) != null;
  }

  @Override
  protected void onBeforeLoadClass(@NotNull String fqcn) { myDiagnostics.classLoadStart(fqcn); }

  @Override
  protected void onAfterLoadClass(@NotNull String fqcn, boolean loaded, long durationMs) { myDiagnostics.classLoadedEnd(fqcn, durationMs); }

  @Override
  protected void onBeforeFindClass(@NotNull String fqcn) { myDiagnostics.classFindStart(fqcn); }

  @Override
  protected void onAfterFindClass(@NotNull String fqcn, boolean found, long durationMs) { myDiagnostics.classFindEnd(fqcn, found,
                                                                                                                     durationMs); }

  @Override
  @Nullable
  public Module getModule() {
    return myModuleReference.get();
  }

  @NotNull
  public ModuleClassLoaderDiagnosticsRead getStats() {
    return myDiagnostics;
  }

  @Nullable
  public ModuleRenderContext getModuleContext() {
    Module module = getModule();
    return module == null ? null : ModuleRenderContext.forFile(module, myPsiFileProvider);
  }

  /**
   * Injects the given file with the passed fqcn so it looks like loaded from the project. Only for testing.
   */
  @TestOnly
  void injectProjectClassFile(@NotNull String fqcn, @NotNull VirtualFile file) {
    myImpl.injectProjectClassFile(fqcn, file);
  }

  /**
   * Injects the given [fqcn] as if it had been loaded by the overlay loader. Only for testing.
   */
  @TestOnly
  void injectProjectOvelaryLoadedClass(@NotNull String fqcn) {
    myImpl.injectProjectOvelaryLoadedClass(fqcn);
  }

  /**
   * If coroutine DefaultExecutor exists, waits for the its thread to stop or 1.1s whichever is faster, otherwise returns instantly.
   */
  private void waitForCoroutineThreadToStop() {
    try {
      Class<?> defaultExecutorClass = findLoadedClass(ModuleClassLoaderUtil.INTERNAL_PACKAGE + "kotlinx.coroutines.DefaultExecutor");
      if (defaultExecutorClass == null) {
        return;
      }
      // Kotlin bytecode generation converts isThreadPresent property into isThreadPresent$kotlinx_coroutines_core() method
      Method isThreadPresentMethod = findMethodLike(defaultExecutorClass, "isThreadPresent");
      if (isThreadPresentMethod == null) {
        LOG.warn("Method to check coroutine thread existence is not found.");
        return;
      }
      Field instanceField = defaultExecutorClass.getDeclaredField("INSTANCE");
      Object defaultExecutorObj = instanceField.get(null);

      isThreadPresentMethod.setAccessible(true);
      // DefaultExecutor thread has DEFAULT_KEEP_ALIVE of 1000ms. We expect it to disappear after at most of 1100ms waiting.
      final int ITERATIONS = 11;
      for (int i = 0; i <= ITERATIONS; ++i) {
        if (!(Boolean)isThreadPresentMethod.invoke(defaultExecutorObj)) {
          return;
        }
        if (i != ITERATIONS) {
          Thread.sleep(100);
        }
      }
      LOG.warn("DefaultExecutor thread is still running");
    } catch (Throwable t) {
      LOG.warn(t);
    }
  }

  @Nullable
  ModuleClassLoader copy(@NotNull ModuleClassLoaderDiagnosticsWrite diagnostics) {
    ModuleRenderContext renderContext = getModuleContext();
    if (renderContext == null) return null;
    return new ModuleClassLoader(myParentAtConstruction, renderContext, getProjectClassesTransform(), getNonProjectClassesTransform(),
                                 diagnostics);
  }

  @Override
  public void dispose() {
    ourDisposeService.submit(() -> {
      waitForCoroutineThreadToStop();

      Set<ThreadLocal<?>> threadLocals = TrackingThreadLocal.clearThreadLocals(this);
      if (threadLocals == null || threadLocals.isEmpty()) {
        return;
      }

      // Because we are clearing-up ThreadLocals, the code must run on the Layoutlib Thread
      RenderService.getRenderAsyncActionExecutor().runAsyncAction(() -> {
        for (ThreadLocal<?> threadLocal: threadLocals) {
          try {
            threadLocal.remove();
          } catch (Exception e) {
            LOG.warn(e); // Failure detected here will most probably cause a memory leak
          }
        }
      });
    });
  }
}<|MERGE_RESOLUTION|>--- conflicted
+++ resolved
@@ -1,4 +1,3 @@
-// Copyright 2000-2020 JetBrains s.r.o. Use of this source code is governed by the Apache 2.0 license that can be found in the LICENSE file.
 package org.jetbrains.android.uipreview;
 
 import static com.android.tools.idea.flags.StudioFlags.NELE_CLASS_BINARY_CACHE;
@@ -22,20 +21,9 @@
 import com.android.tools.idea.rendering.classloading.ThreadLocalTrackingTransform;
 import com.android.tools.idea.rendering.classloading.VersionClassTransform;
 import com.android.tools.idea.rendering.classloading.ViewMethodWrapperTransform;
-<<<<<<< HEAD
-import com.android.tools.idea.res.LocalResourceRepository;
-import com.android.tools.idea.res.ResourceClassRegistry;
-import com.android.tools.idea.res.ResourceIdManager;
-import com.android.tools.idea.res.ResourceRepositoryManager;
-import com.android.tools.idea.util.DependencyManagementUtil;
-import com.android.tools.idea.util.FileExtensions;
-import com.android.tools.idea.util.VirtualFileSystemOpener;
-=======
 import com.android.tools.idea.rendering.classloading.loaders.DelegatingClassLoader;
 import com.android.tools.idea.rendering.classloading.loaders.ProjectSystemClassLoader;
->>>>>>> 477885a9
 import com.google.common.collect.ImmutableList;
-import com.google.common.collect.ImmutableSet;
 import com.intellij.openapi.Disposable;
 import com.intellij.openapi.diagnostic.Logger;
 import com.intellij.openapi.module.Module;
@@ -47,17 +35,12 @@
 import com.intellij.psi.util.PsiModificationTracker;
 import com.intellij.util.concurrency.AppExecutorUtil;
 import java.io.IOException;
-import java.io.InputStream;
 import java.lang.ref.WeakReference;
 import java.lang.reflect.Field;
 import java.lang.reflect.Method;
 import java.net.URL;
 import java.nio.file.Path;
-<<<<<<< HEAD
-import java.util.Collections;
-=======
 import java.util.Enumeration;
->>>>>>> 477885a9
 import java.util.List;
 import java.util.Set;
 import java.util.concurrent.ExecutorService;
@@ -151,31 +134,7 @@
    * Saves the given {@link ClassLoader} passed as parent to this {@link ModuleClassLoader}. This allows to check
    * the parent compatibility in {@link #isCompatibleParentClassLoader(ClassLoader).}
    */
-<<<<<<< HEAD
-  private final Supplier<VirtualFile> mySourceFileProvider;
-
-  /**
-   * Map from fully qualified class name to the corresponding .class file for each class loaded by this class loader
-   */
-  private final Map<String, VirtualFile> myClassFiles = new ConcurrentHashMap<>();
-  /**
-   * Map from fully qualified class name to the corresponding last modified info for each class loaded by this class loader
-   */
-  private final Map<String, ClassModificationTimestamp> myClassFilesLastModified = new ConcurrentHashMap<>();
-
-  private final List<Path> mAdditionalLibraries;
-
-  /**
-   * Method uses to remap type names using {@link ModuleClassLoader#INTERNAL_PACKAGE} as prefix to its original name so they original
-   * class can be loaded from the file system correctly.
-   */
-  @NotNull
-  private static String onDiskClassNameLookup(@NotNull String name) {
-    return StringUtil.trimStart(name, INTERNAL_PACKAGE);
-  }
-=======
   private final ClassLoader myParentAtConstruction;
->>>>>>> 477885a9
 
   ModuleClassLoader(@Nullable ClassLoader parent, @NotNull ModuleRenderContext renderContext,
                     @NotNull ClassTransform projectTransformations,
@@ -208,22 +167,6 @@
     // Extracting the provider into a variable to avoid the lambda capturing a reference to renderContext
     myPsiFileProvider = renderContext.getFileProvider();
     myDiagnostics = diagnostics;
-<<<<<<< HEAD
-
-    registerResources(renderContext.getModule());
-    cache.setDependencies(ContainerUtil.map(getExternalJars(), Path::toString));
-  }
-
-  @NotNull
-  private static List<Path> getAdditionalLibraries() {
-    String layoutlibDistributionPath = StudioEmbeddedRenderTarget.getEmbeddedLayoutLibPath();
-    if (layoutlibDistributionPath == null) {
-      return Collections.emptyList(); // Error is already logged by getEmbeddedLayoutLibPath
-    }
-
-    String relativeCoroutineLibPath = FileUtil.toSystemIndependentName("data/layoutlib-extensions.jar");
-    return List.of(new File(layoutlibDistributionPath, relativeCoroutineLibPath).toPath());
-=======
   }
 
   @NotNull
@@ -263,7 +206,6 @@
           return Unit.INSTANCE;
         }),
       diagnostics);
->>>>>>> 477885a9
   }
 
   /**
@@ -371,17 +313,10 @@
 
   @Nullable
   @Override
-<<<<<<< HEAD
-  @NotNull
-  protected List<Path> getExternalJars() {
-    return Lists.newArrayList(
-      Iterables.concat(mAdditionalLibraries, ClassLoadingUtilsKt.getLibraryDependenciesJars(myModuleReference.get())));
-=======
   public URL getResource(String name) {
     // The ModuleClassLoader overrides getResources to allow user code to access resources that are part of the libraries.
     // Instead of loading from the plugin class loader, we redirect the request to load it from the project libraries.
     return myImpl.getResource(name);
->>>>>>> 477885a9
   }
 
   public boolean isClassLoaded(@NotNull String className) {
@@ -479,7 +414,7 @@
 
   @Override
   public void dispose() {
-    ourDisposeService.submit(() -> {
+    ourDisposeService.execute(() -> {
       waitForCoroutineThreadToStop();
 
       Set<ThreadLocal<?>> threadLocals = TrackingThreadLocal.clearThreadLocals(this);
