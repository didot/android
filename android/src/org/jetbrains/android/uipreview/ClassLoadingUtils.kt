/*
 * Copyright (C) 2019 The Android Open Source Project
 *
 * Licensed under the Apache License, Version 2.0 (the "License");
 * you may not use this file except in compliance with the License.
 * You may obtain a copy of the License at
 *
 *      http://www.apache.org/licenses/LICENSE-2.0
 *
 * Unless required by applicable law or agreed to in writing, software
 * distributed under the License is distributed on an "AS IS" BASIS,
 * WITHOUT WARRANTIES OR CONDITIONS OF ANY KIND, either express or implied.
 * See the License for the specific language governing permissions and
 * limitations under the License.
 */
package org.jetbrains.android.uipreview

import com.android.SdkConstants
import com.android.tools.idea.model.AndroidModel
<<<<<<< HEAD
=======
import com.android.tools.idea.projectsystem.ProjectSyncModificationTracker
>>>>>>> 477885a9
import com.google.common.io.Files
import com.intellij.openapi.module.Module
import com.intellij.openapi.vfs.VfsUtilCore
import com.intellij.openapi.vfs.VirtualFile
import com.intellij.psi.util.CachedValueProvider
import com.intellij.psi.util.CachedValuesManager
import org.jetbrains.android.facet.AndroidFacet
import org.jetbrains.android.facet.AndroidRootUtil
import java.io.File
import java.nio.file.Path

/**
 * Returns a stream of JAR files of the referenced libraries for the [Module] of this class loader.
 */
private fun getExternalLibraryJars(module: Module): Sequence<File> {
  val facet = AndroidFacet.getInstance(module)
  if (facet != null && AndroidModel.isRequired(facet)) {
    val model = AndroidModel.get(facet)
    if (model != null) {
      return model.classJarProvider.getModuleExternalLibraries(module).asSequence()
    }
  }
  return AndroidRootUtil.getExternalLibraries(module).asSequence().map { file: VirtualFile? -> VfsUtilCore.virtualToIoFile(file!!) }
}

/**
 * Returns the list of [Path]s to external JAR files referenced by the class loader.
 */
<<<<<<< HEAD
internal fun getLibraryDependenciesJars(module: Module?): List<Path> {
  if (module == null || module.isDisposed) {
    return emptyList()
  }

  return getExternalLibraryJars(module)
    .filter { SdkConstants.EXT_JAR == Files.getFileExtension(it.name) && it.exists() }
    .map { it.toPath() }
    .toList()
=======
fun Module?.getLibraryDependenciesJars(): List<Path> {
  if (this == null || this.isDisposed) {
    return emptyList()
  }
  return CachedValuesManager.getManager(project).getCachedValue(this) {
    val libraries = getExternalLibraryJars()
      .filter { file: File -> SdkConstants.EXT_JAR == Files.getFileExtension(file.name) && file.exists() }
      .mapNotNull { it.toPath() }
      .toList()
    CachedValueProvider.Result.create(libraries, ProjectSyncModificationTracker.getInstance(project))
  }
>>>>>>> 477885a9
}<|MERGE_RESOLUTION|>--- conflicted
+++ resolved
@@ -17,10 +17,7 @@
 
 import com.android.SdkConstants
 import com.android.tools.idea.model.AndroidModel
-<<<<<<< HEAD
-=======
 import com.android.tools.idea.projectsystem.ProjectSyncModificationTracker
->>>>>>> 477885a9
 import com.google.common.io.Files
 import com.intellij.openapi.module.Module
 import com.intellij.openapi.vfs.VfsUtilCore
@@ -35,31 +32,20 @@
 /**
  * Returns a stream of JAR files of the referenced libraries for the [Module] of this class loader.
  */
-private fun getExternalLibraryJars(module: Module): Sequence<File> {
-  val facet = AndroidFacet.getInstance(module)
+private fun Module.getExternalLibraryJars(): Sequence<File> {
+  val facet = AndroidFacet.getInstance(this)
   if (facet != null && AndroidModel.isRequired(facet)) {
     val model = AndroidModel.get(facet)
     if (model != null) {
-      return model.classJarProvider.getModuleExternalLibraries(module).asSequence()
+      return model.classJarProvider.getModuleExternalLibraries(this).asSequence()
     }
   }
-  return AndroidRootUtil.getExternalLibraries(module).asSequence().map { file: VirtualFile? -> VfsUtilCore.virtualToIoFile(file!!) }
+  return AndroidRootUtil.getExternalLibraries(this).asSequence().map { file: VirtualFile? -> VfsUtilCore.virtualToIoFile(file!!) }
 }
 
 /**
  * Returns the list of [Path]s to external JAR files referenced by the class loader.
  */
-<<<<<<< HEAD
-internal fun getLibraryDependenciesJars(module: Module?): List<Path> {
-  if (module == null || module.isDisposed) {
-    return emptyList()
-  }
-
-  return getExternalLibraryJars(module)
-    .filter { SdkConstants.EXT_JAR == Files.getFileExtension(it.name) && it.exists() }
-    .map { it.toPath() }
-    .toList()
-=======
 fun Module?.getLibraryDependenciesJars(): List<Path> {
   if (this == null || this.isDisposed) {
     return emptyList()
@@ -71,5 +57,4 @@
       .toList()
     CachedValueProvider.Result.create(libraries, ProjectSyncModificationTracker.getInstance(project))
   }
->>>>>>> 477885a9
 }