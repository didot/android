// Copyright 2000-2019 JetBrains s.r.o. Use of this source code is governed by the Apache 2.0 license that can be found in the LICENSE file.
package org.jetbrains.android.uipreview;

import com.android.ide.common.resources.LocaleManager;
import com.android.ide.common.resources.configuration.*;
import com.android.resources.*;
import com.android.tools.idea.rendering.FlagManager;
import com.google.common.collect.Maps;
import com.intellij.icons.AllIcons;
import com.intellij.openapi.diagnostic.Logger;
import com.intellij.openapi.ui.ComboBox;
import com.intellij.openapi.ui.VerticalFlowLayout;
import com.intellij.openapi.util.Comparing;
import com.intellij.openapi.util.Ref;
import com.intellij.ui.*;
import com.intellij.ui.components.JBCheckBox;
import com.intellij.ui.components.JBLabel;
import com.intellij.ui.components.JBList;
import com.intellij.ui.components.JBScrollPane;
import com.intellij.ui.scale.JBUIScale;
import com.intellij.ui.speedSearch.ListWithFilter;
import com.intellij.util.ui.AbstractLayoutManager;
import com.intellij.util.ui.JBUI;
import icons.StudioIcons;
import org.jetbrains.android.util.AndroidBundle;
import org.jetbrains.annotations.NotNull;
import org.jetbrains.annotations.Nullable;

import javax.swing.*;
import javax.swing.event.*;
import java.awt.*;
import java.awt.event.ActionEvent;
import java.awt.event.ActionListener;
import java.util.List;
import java.util.*;

import static com.android.ide.common.resources.configuration.LocaleQualifier.FAKE_VALUE;

/**
 * @author Eugene.Kudelevsky
 */
public abstract class DeviceConfiguratorPanel extends JPanel {
  private static final Logger LOG = Logger.getInstance("#org.jetbrains.android.uipreview.DeviceConfiguratorPanel");

  private JBList<ResourceQualifier> myAvailableQualifiersList;
  private JButton myAddQualifierButton;
  private JButton myRemoveQualifierButton;
  private JPanel myQualifierOptionsPanel;

  private final Map<String, MyQualifierEditor> myEditors = new HashMap<>();

  private final FolderConfiguration myAvailableQualifiersConfig = FolderConfiguration.createDefault();
  private final FolderConfiguration myChosenQualifiersConfig = new FolderConfiguration();
  private FolderConfiguration myActualQualifiersConfig = new FolderConfiguration();
  private JBList<ResourceQualifier> myChosenQualifiersList;

  private final DocumentListener myUpdatingDocumentListener = new DocumentAdapter() {
    @Override
    protected void textChanged(@NotNull DocumentEvent e) {
      applyEditors();
    }
  };
  public final ListSelectionListener myUpdatingListListener = new ListSelectionListener() {
    @Override
    public void valueChanged(ListSelectionEvent listSelectionEvent) {
      applyEditors();
    }
  };

  @SuppressWarnings("unchecked")
  public DeviceConfiguratorPanel() {
    super(new BorderLayout());

    createUIComponents();

    myChosenQualifiersConfig.reset();

    for (ResourceQualifier qualifier : myAvailableQualifiersConfig.getQualifiers()) {
      final String name = qualifier.getShortName();
      if (qualifier instanceof CountryCodeQualifier) {
        myEditors.put(name, new MyCountryCodeEditor());
      }
      else if (qualifier instanceof NetworkCodeQualifier) {
        myEditors.put(name, new MyNetworkCodeEditor());
      }
      else if (qualifier instanceof KeyboardStateQualifier) {
        myEditors.put(name, new MyKeyboardStateEditor());
      }
      else if (qualifier instanceof NavigationMethodQualifier) {
        myEditors.put(name, new MyNavigationMethodEditor());
      }
      else if (qualifier instanceof NavigationStateQualifier) {
        myEditors.put(name, new MyNavigationStateEditor());
      }
      else if (qualifier instanceof DensityQualifier) {
        myEditors.put(name, new MyDensityEditor());
      }
      else if (qualifier instanceof ScreenDimensionQualifier) {
        myEditors.put(name, new MyScreenDimensionEditor());
      }
      else if (qualifier instanceof ScreenOrientationQualifier) {
        myEditors.put(name, new MyScreenOrientationEditor());
      }
      else if (qualifier instanceof ScreenRatioQualifier) {
        myEditors.put(name, new MyScreenRatioEditor());
      }
      else if (qualifier instanceof ScreenSizeQualifier) {
        myEditors.put(name, new MyScreenSizeEditor());
      }
      else if (qualifier instanceof TextInputMethodQualifier) {
        myEditors.put(name, new MyTextInputMethodEditor());
      }
      else if (qualifier instanceof TouchScreenQualifier) {
        myEditors.put(name, new MyTouchScreenEditor());
      }
      else if (qualifier instanceof VersionQualifier) {
        myEditors.put(name, new MyVersionEditor());
      }
      else if (qualifier instanceof NightModeQualifier) {
        myEditors.put(name, new MyNightModeEditor());
      }
      else if (qualifier instanceof UiModeQualifier) {
        myEditors.put(name, new MyUiModeEditor());
      }
      else if (qualifier instanceof LocaleQualifier) {
        myEditors.put(name, new MyLocaleEditor());
      }
      else if (qualifier instanceof SmallestScreenWidthQualifier) {
        myEditors.put(name, new MySmallestScreenWidthEditor());
      }
      else if (qualifier instanceof ScreenWidthQualifier) {
        myEditors.put(name, new MyScreenWidthEditor());
      }
      else if (qualifier instanceof ScreenHeightQualifier) {
        myEditors.put(name, new MyScreenHeightEditor());
      }
      else if (qualifier instanceof LayoutDirectionQualifier) {
        myEditors.put(name, new MyLayoutDirectionEditor());
      } else {
        LOG.info("Missing editor for qualifier " + qualifier);
      }
    }

    for (String name : myEditors.keySet()) {
      final MyQualifierEditor editor = myEditors.get(name);
      myQualifierOptionsPanel.add(editor.getComponent(), name);
    }

    myAvailableQualifiersList.setCellRenderer(SimpleListCellRenderer.create((label, value, index) -> {
      if (value == null) return;
      label.setText(value.getShortName());
      label.setIcon(getResourceIcon(value));
    }));

    myChosenQualifiersList.setCellRenderer(SimpleListCellRenderer.create((label, value, index) -> {
      if (value == null) return;
      ResourceQualifier qualifier = getActualQualifier(value);
      String shortDisplayValue = qualifier.getShortDisplayValue();
      label.setText(shortDisplayValue != null && !shortDisplayValue.isEmpty() ?
                    shortDisplayValue : qualifier.getShortName() + " (?)");
      label.setIcon(getResourceIcon(qualifier));
    }));

    myAddQualifierButton.addActionListener(new ActionListener() {
      @Override
      public void actionPerformed(ActionEvent e) {
        ResourceQualifier selectedQualifier = myAvailableQualifiersList.getSelectedValue();
        if (selectedQualifier != null) {
          final int index = myAvailableQualifiersList.getSelectedIndex();

          myAvailableQualifiersConfig.removeQualifier(selectedQualifier);
          myChosenQualifiersConfig.addQualifier(selectedQualifier);

          updateLists();
          applyEditors();

          if (index >= 0) {
            myAvailableQualifiersList.setSelectedIndex(Math.min(index, myAvailableQualifiersList.getItemsCount() - 1));
          }
          myChosenQualifiersList.setSelectedValue(selectedQualifier, true);
        }
      }
    });

    myRemoveQualifierButton.addActionListener(new ActionListener() {
      @Override
      public void actionPerformed(ActionEvent e) {
        ResourceQualifier selectedQualifier = myChosenQualifiersList.getSelectedValue();
        if (selectedQualifier != null) {
          final int index = myChosenQualifiersList.getSelectedIndex();

          myChosenQualifiersConfig.removeQualifier(selectedQualifier);
          myAvailableQualifiersConfig.addQualifier(selectedQualifier);
          updateLists();
          applyEditors();

          if (index >= 0) {
            myChosenQualifiersList.setSelectedIndex(Math.min(index, myChosenQualifiersList.getItemsCount() - 1));
          }
        }
      }
    });

    myAvailableQualifiersList.addListSelectionListener(new ListSelectionListener() {
      @Override
      public void valueChanged(ListSelectionEvent e) {
        updateButtons();
      }
    });

    myChosenQualifiersList.addListSelectionListener(new ListSelectionListener() {
      @Override
      public void valueChanged(ListSelectionEvent e) {
        updateButtons();
        updateQualifierEditor();
      }
    });
  }

  private static final Map<String, Icon> ourIcons = Maps.newHashMapWithExpectedSize(25);
  static {
    ourIcons.put(UiModeQualifier.NAME, StudioIcons.DeviceConfiguration.UI_MODE);
    ourIcons.put(NightModeQualifier.NAME, StudioIcons.DeviceConfiguration.NIGHT_MODE);
    ourIcons.put(ScreenDimensionQualifier.NAME, StudioIcons.DeviceConfiguration.DIMENSION);
    ourIcons.put(DensityQualifier.NAME, StudioIcons.DeviceConfiguration.DENSITY);
    ourIcons.put(ScreenHeightQualifier.NAME, StudioIcons.DeviceConfiguration.SCREEN_HEIGHT);
    ourIcons.put(KeyboardStateQualifier.NAME, StudioIcons.DeviceConfiguration.KEYBOARD);
    ourIcons.put(LocaleQualifier.NAME, StudioIcons.DeviceConfiguration.LOCALE);
    ourIcons.put(CountryCodeQualifier.NAME, StudioIcons.DeviceConfiguration.COUNTRY_CODE);
    ourIcons.put(NetworkCodeQualifier.NAME, StudioIcons.DeviceConfiguration.NETWORK_CODE);
    ourIcons.put(NavigationStateQualifier.NAME, StudioIcons.DeviceConfiguration.NAVIGATION_STATE);
    ourIcons.put(NavigationMethodQualifier.NAME, StudioIcons.DeviceConfiguration.NAVIGATION_METHOD);
    ourIcons.put(ScreenOrientationQualifier.NAME, StudioIcons.DeviceConfiguration.ORIENTATION);
    ourIcons.put(ScreenRatioQualifier.NAME, StudioIcons.DeviceConfiguration.SCREEN_RATIO);
    ourIcons.put(ScreenSizeQualifier.NAME, StudioIcons.DeviceConfiguration.SCREEN_SIZE);
    ourIcons.put(SmallestScreenWidthQualifier.NAME, StudioIcons.DeviceConfiguration.SMALLEST_SCREEN_SIZE);
    ourIcons.put(ScreenWidthQualifier.NAME, StudioIcons.DeviceConfiguration.SCREEN_WIDTH);
    ourIcons.put(TextInputMethodQualifier.NAME, StudioIcons.DeviceConfiguration.TEXT_INPUT);
    ourIcons.put(TouchScreenQualifier.NAME, StudioIcons.DeviceConfiguration.TOUCH_SCREEN);
    ourIcons.put(LayoutDirectionQualifier.NAME, StudioIcons.DeviceConfiguration.LAYOUT_DIRECTION);

    // TODO: Get dedicated icon for the API version
    ourIcons.put(VersionQualifier.NAME, StudioIcons.DeviceConfiguration.VERSION);
  }

  @Nullable
  public static Icon getResourceIcon(ResourceQualifier qualifier) {
    return ourIcons.get(qualifier.getName());
  }

  public void init(@NotNull FolderConfiguration config) {
    myChosenQualifiersConfig.set(config);
    myAvailableQualifiersConfig.substract(config);

    for (ResourceQualifier qualifier : config.getQualifiers()) {
      final MyQualifierEditor editor = myEditors.get(qualifier.getShortName());
      if (editor != null) {
        editor.reset(qualifier);
      }
    }
  }

  public abstract void applyEditors();

  public void updateAll() {
    updateLists();
    updateButtons();
    updateQualifierEditor();
    applyEditors();
  }

  public void doApplyEditors() throws InvalidOptionValueException {
    try {
      final FolderConfiguration newConfig = new FolderConfiguration();

      for (ResourceQualifier qualifier : myChosenQualifiersConfig.getQualifiers()) {
        final MyQualifierEditor editor = myEditors.get(qualifier.getShortName());
        if (editor != null) {
          newConfig.addQualifier(editor.apply());
        }
      }
      myActualQualifiersConfig = newConfig;
    }
    finally {
      myAvailableQualifiersList.repaint();
      myChosenQualifiersList.repaint();
    }
  }

  public DocumentListener getUpdatingDocumentListener() {
    return myUpdatingDocumentListener;
  }

  private ResourceQualifier getActualQualifier(ResourceQualifier qualifier) {
    for (ResourceQualifier qualifier1 : myActualQualifiersConfig.getQualifiers()) {
      if (Comparing.equal(qualifier1.getShortName(), qualifier.getShortName())) {
        return qualifier1;
      }
    }
    return qualifier;
  }

  private void updateQualifierEditor() {
    ResourceQualifier selectedQualifier = myChosenQualifiersList.getSelectedValue();
    if (selectedQualifier != null && myEditors.containsKey(selectedQualifier.getShortName())) {
      final CardLayout layout = (CardLayout)myQualifierOptionsPanel.getLayout();
      layout.show(myQualifierOptionsPanel, selectedQualifier.getShortName());
      myQualifierOptionsPanel.setVisible(true);
    }
    else {
      myQualifierOptionsPanel.setVisible(false);
    }
  }

  private void updateButtons() {
    myAddQualifierButton.setEnabled(myAvailableQualifiersList.getSelectedIndex() >= 0);
    myRemoveQualifierButton.setEnabled(myChosenQualifiersList.getSelectedIndex() >= 0);
  }

  private void updateLists() {
    Object qualifier = myAvailableQualifiersList.getSelectedValue();
    final ResourceQualifier[] availableQualifiers = filterUnsupportedQualifiers(myAvailableQualifiersConfig.getQualifiers());
    myAvailableQualifiersList.setModel(new CollectionListModel<>(availableQualifiers));
    myAvailableQualifiersList.setSelectedValue(qualifier, true);

    if (myAvailableQualifiersList.getSelectedValue() == null && myAvailableQualifiersList.getItemsCount() > 0) {
      myAvailableQualifiersList.setSelectedIndex(0);
    }

    qualifier = myChosenQualifiersList.getSelectedValue();
    final ResourceQualifier[] chosenQualifiers = filterUnsupportedQualifiers(myChosenQualifiersConfig.getQualifiers());
    myChosenQualifiersList.setModel(new CollectionListModel<>(chosenQualifiers));
    myChosenQualifiersList.setSelectedValue(qualifier, true);

    if (myChosenQualifiersList.getSelectedValue() == null && myChosenQualifiersList.getItemsCount() > 0) {
      myChosenQualifiersList.setSelectedIndex(0);
    }
  }

  private ResourceQualifier[] filterUnsupportedQualifiers(ResourceQualifier[] qualifiers) {
    final List<ResourceQualifier> result = new ArrayList<>();
    for (ResourceQualifier qualifier : qualifiers) {
      if (myEditors.containsKey(qualifier.getShortName())) {
        result.add(qualifier);
      }
    }
    return result.toArray(new ResourceQualifier[0]);
  }

  public FolderConfiguration getConfiguration() {
    return myActualQualifiersConfig;
  }

  private void createUIComponents() {
    myQualifierOptionsPanel = new JPanel(new CardLayout());

    final JPanel leftPanel = new JPanel(new BorderLayout(JBUIScale.scale(5), JBUIScale.scale(5)));
    myAvailableQualifiersList = new JBList<>();
    myAvailableQualifiersList.setMinimumSize(JBUI.size(10, 10));
    JBLabel label = new JBLabel(AndroidBundle.message("android.layout.preview.edit.configuration.available.qualifiers.label"));
    label.setLabelFor(myAvailableQualifiersList);
    leftPanel.add(label, BorderLayout.NORTH);
    leftPanel.add(new JBScrollPane(myAvailableQualifiersList, ScrollPaneConstants.VERTICAL_SCROLLBAR_AS_NEEDED,
                                   ScrollPaneConstants.HORIZONTAL_SCROLLBAR_NEVER), BorderLayout.CENTER);

    final JPanel rightPanel = new JPanel(new BorderLayout(JBUIScale.scale(5), JBUIScale.scale(5)));
    myChosenQualifiersList = new JBList<>();
    myChosenQualifiersList.setMinimumSize(JBUI.size(10, 10));
    label = new JBLabel(AndroidBundle.message("android.layout.preview.edit.configuration.choosen.qualifiers.label"));
    label.setLabelFor(myChosenQualifiersList);
    rightPanel.add(label, BorderLayout.NORTH);
    rightPanel.add(new JBScrollPane(myChosenQualifiersList, ScrollPaneConstants.VERTICAL_SCROLLBAR_AS_NEEDED,
                                    ScrollPaneConstants.HORIZONTAL_SCROLLBAR_NEVER), BorderLayout.CENTER);

    final JPanel buttonsPanel = new JPanel(new VerticalFlowLayout(VerticalFlowLayout.MIDDLE, 0, 0, true, false));
    myAddQualifierButton = new JButton(">>");
    buttonsPanel.add(myAddQualifierButton);
    myRemoveQualifierButton = new JButton("<<");
    buttonsPanel.add(myRemoveQualifierButton);

    final int gap = 5;

    final JPanel listsPanel = new JPanel(new AbstractLayoutManager() {
      @SuppressWarnings("NonPrivateFieldAccessedInSynchronizedContext")
      @Override
      public Dimension preferredLayoutSize(Container target) {
        synchronized (target.getTreeLock()) {
          final Dimension leftPref = leftPanel.getPreferredSize();
          final Dimension rightPref = rightPanel.getPreferredSize();
          final Dimension middlePref = buttonsPanel.getPreferredSize();
          final Insets insets = target.getInsets();

          final int width = leftPref.width + middlePref.width + rightPref.width + insets.left + insets.right + gap * 2;
          final int height = Math
                               .max(leftPref.height, Math.max(rightPref.height, middlePref.height)) + insets.top + insets.bottom;
          return new Dimension(width, height);
        }
      }

      @SuppressWarnings("NonPrivateFieldAccessedInSynchronizedContext")
      @Override
      public void layoutContainer(Container target) {
        synchronized (target.getTreeLock()) {
          final Insets insets = target.getInsets();
          int top = insets.top;
          int bottom = target.getHeight() - insets.bottom;
          int left = insets.left;
          int right = target.getWidth() - insets.right;

          final int middleWidth = buttonsPanel.getPreferredSize().width + gap * 2;
          final int listWidth = (right - left - middleWidth) / 2;
          final int height = bottom - top;

          leftPanel.setSize(listWidth, height);
          rightPanel.setSize(listWidth, height);
          buttonsPanel.setSize(middleWidth, height);

          leftPanel.setBounds(left, top, listWidth, height);
          rightPanel.setBounds(right - listWidth, top, listWidth, height);
          buttonsPanel.setBounds(left + listWidth + gap, top, middleWidth - gap * 2, height);
        }
      }
    });

    listsPanel.add(leftPanel);
    listsPanel.add(buttonsPanel);
    listsPanel.add(rightPanel);
    add(listsPanel, BorderLayout.CENTER);
    add(myQualifierOptionsPanel, BorderLayout.EAST);
  }

  public JBList getAvailableQualifiersList() {
    return myAvailableQualifiersList;
  }

  private abstract static class MyQualifierEditor<T extends ResourceQualifier> {
    abstract JComponent getComponent();

    abstract void reset(@NotNull T qualifier);

    @NotNull
    abstract T apply() throws InvalidOptionValueException;
  }

  private class MyCountryCodeEditor extends MyQualifierEditor<CountryCodeQualifier> {
    private final JTextField myTextField = new JTextField(3);

    @Override
    JComponent getComponent() {
      final JPanel panel = new JPanel(new VerticalFlowLayout());
      final JBLabel label = new JBLabel("<html><body>Mobile country code<br>(3 digits):</body></html>");
      label.setLabelFor(myTextField);
      myTextField.setColumns(3);
      myTextField.getDocument().addDocumentListener(myUpdatingDocumentListener);
      panel.add(label);
      panel.add(myTextField);
      return panel;
    }

    @Override
    void reset(@NotNull CountryCodeQualifier qualifier) {
      myTextField.setText(Integer.toString(qualifier.getCode()));
    }

    @NotNull
    @Override
    CountryCodeQualifier apply() throws InvalidOptionValueException {
      if (myTextField.getText().length() != 3) {
        throw new InvalidOptionValueException("Country code must contain 3 digits");
      }
      try {
        final int code = Integer.parseInt(myTextField.getText());
        if (code < 100 || code > 999) {
          throw new InvalidOptionValueException("Incorrect country code");
        }
        return new CountryCodeQualifier(code);
      }
      catch (NumberFormatException e) {
        throw new InvalidOptionValueException("Country code must be a number");
      }
    }
  }

  private class MyNetworkCodeEditor extends MyQualifierEditor<NetworkCodeQualifier> {
    private final JTextField myTextField = new JTextField(3);

    @Override
    JComponent getComponent() {
      final JPanel panel = new JPanel(new VerticalFlowLayout());
      final JBLabel label = new JBLabel("<html><body>Mobile network code<br>(1-3 digits):</body></html>");
      panel.add(label);
      label.setLabelFor(myTextField);
      myTextField.getDocument().addDocumentListener(myUpdatingDocumentListener);
      panel.add(myTextField);
      return panel;
    }

    @Override
    void reset(@NotNull NetworkCodeQualifier qualifier) {
      myTextField.setText(Integer.toString(qualifier.getCode()));
    }

    @NotNull
    @Override
    NetworkCodeQualifier apply() throws InvalidOptionValueException {
      try {
        final int code = Integer.parseInt(myTextField.getText());
        if (code <= 0 || code >= 1000) {
          throw new InvalidOptionValueException("Incorrect network code");
        }
        return new NetworkCodeQualifier(code);
      }
      catch (NumberFormatException e) {
        throw new InvalidOptionValueException("Network code must be a number");
      }
    }
  }

  private abstract class MyEnumBasedEditor<T extends ResourceQualifier, U extends Enum<U>> extends MyQualifierEditor<T> {
    private final JComboBox<U> myComboBox = new ComboBox<>();
    private final Class<U> myEnumClass;

    protected MyEnumBasedEditor(@NotNull Class<U> enumClass) {
      myEnumClass = enumClass;
    }

    @Override
    JComponent getComponent() {
      myComboBox.addActionListener(new ActionListener() {
        @Override
        public void actionPerformed(ActionEvent e) {
          applyEditors();
        }
      });

      myComboBox.setRenderer(SimpleListCellRenderer.create((label, value, index) -> {
        if (value instanceof ResourceEnum) {
          label.setText(((ResourceEnum)value).getShortDisplayValue());
        }
      }));

      final JPanel panel = new JPanel(new VerticalFlowLayout());
      final JBLabel label = new JBLabel(getCaption());
      label.setLabelFor(myComboBox);
      myComboBox.setModel(createModel());
      panel.add(label);
      panel.add(myComboBox);
      return panel;
    }

    protected ComboBoxModel<U> createModel() {
      return new EnumComboBoxModel<>(myEnumClass);
    }

    @NotNull
    protected abstract String getCaption();

    @Override
    void reset(@NotNull T qualifier) {
      final U value = getValue(qualifier);
      if (value != null) {
        myComboBox.setSelectedItem(value);
      }
      else if (myComboBox.getItemCount() > 0) {
        myComboBox.setSelectedIndex(0);
      }
    }

    protected abstract U getValue(@NotNull T qualifier);

    @NotNull
    protected abstract T getQualifier(@NotNull U value);

    @NotNull
    protected abstract String getErrorMessage();

    @NotNull
    @Override
    T apply() throws InvalidOptionValueException {
      final U selectedItem = (U)myComboBox.getSelectedItem();
      if (selectedItem == null) {
        throw new InvalidOptionValueException(getErrorMessage());
      }
      return getQualifier(selectedItem);
    }
  }

  private class MyScreenSizeEditor extends MyEnumBasedEditor<ScreenSizeQualifier, ScreenSize> {
    private MyScreenSizeEditor() {
      super(ScreenSize.class);
    }

    @NotNull
    @Override
    protected String getCaption() {
      return "Screen size:";
    }

    @NotNull
    @Override
    protected ScreenSize getValue(@NotNull ScreenSizeQualifier qualifier) {
      return qualifier.getValue();
    }

    @NotNull
    @Override
    protected ScreenSizeQualifier getQualifier(@NotNull ScreenSize value) {
      return new ScreenSizeQualifier(value);
    }

    @NotNull
    @Override
    protected String getErrorMessage() {
      return "Specify screen size";
    }
  }

  private class MyScreenOrientationEditor extends MyEnumBasedEditor<ScreenOrientationQualifier, ScreenOrientation> {
    private MyScreenOrientationEditor() {
      super(ScreenOrientation.class);
    }

    @NotNull
    @Override
    protected String getCaption() {
      return "Screen orientation:";
    }

    @NotNull
    @Override
    protected ScreenOrientation getValue(@NotNull ScreenOrientationQualifier qualifier) {
      return qualifier.getValue();
    }

    @NotNull
    @Override
    protected ScreenOrientationQualifier getQualifier(@NotNull ScreenOrientation value) {
      return new ScreenOrientationQualifier(value);
    }

    @NotNull
    @Override
    protected String getErrorMessage() {
      return "Specify screen orientation";
    }
  }

  private class MyScreenRatioEditor extends MyEnumBasedEditor<ScreenRatioQualifier, ScreenRatio> {
    private MyScreenRatioEditor() {
      super(ScreenRatio.class);
    }

    @NotNull
    @Override
    protected String getCaption() {
      return "Screen ratio:";
    }

    @NotNull
    @Override
    protected ScreenRatio getValue(@NotNull ScreenRatioQualifier qualifier) {
      return qualifier.getValue();
    }

    @NotNull
    @Override
    protected ScreenRatioQualifier getQualifier(@NotNull ScreenRatio value) {
      return new ScreenRatioQualifier(value);
    }

    @NotNull
    @Override
    protected String getErrorMessage() {
      return "Specify screen ratio";
    }
  }

  /**
   * Specialized combo box model which filters out enum values that are marked as not interesting. This
   * is to discourage app developers from creating specialized resource folders for specific densities.
   */
  private static class DensityComboBoxModel extends AbstractListModel<Density> implements ComboBoxModel<Density> {
    private final List<Density> myList;
    private Density mySelected = null;

<<<<<<< HEAD
    public DensityComboBoxModel() {
      myList = new ArrayList<Density>();
=======
    DensityComboBoxModel() {
      myList = new ArrayList<>();
>>>>>>> 471f95a7
      for (Density density : Density.values()) {
        if (density.isRecommended()) {
          myList.add(density);
        }
      }
      mySelected = myList.get(0);
    }

    @Override
    public int getSize() {
      return myList.size();
    }

    @Override
    public Density getElementAt(int index) {
      return myList.get(index);
    }

    @Override
    public void setSelectedItem(Object item) {
      @SuppressWarnings("unchecked") Density e = (Density)item;
      setSelectedItem(e);
    }

    public void setSelectedItem(Density item) {
      mySelected = item;
      fireContentsChanged(this, 0, getSize());
    }

    @Override
    public Density getSelectedItem() {
      return mySelected;
    }
  }

  private class MyDensityEditor extends MyEnumBasedEditor<DensityQualifier, Density> {
    private MyDensityEditor() {
      super(Density.class);
    }

    @Override
    protected ComboBoxModel<Density> createModel() {
      return new DensityComboBoxModel();
    }

    @NotNull
    @Override
    protected String getCaption() {
      return "Density:";
    }

    @NotNull
    @Override
    protected Density getValue(@NotNull DensityQualifier qualifier) {
      return qualifier.getValue();
    }

    @NotNull
    @Override
    protected DensityQualifier getQualifier(@NotNull Density value) {
      return new DensityQualifier(value);
    }

    @NotNull
    @Override
    protected String getErrorMessage() {
      return "Specify density";
    }
  }

  private class MyTouchScreenEditor extends MyEnumBasedEditor<TouchScreenQualifier, TouchScreen> {
    private MyTouchScreenEditor() {
      super(TouchScreen.class);
    }

    @NotNull
    @Override
    protected String getCaption() {
      return "Touch screen:";
    }

    @NotNull
    @Override
    protected TouchScreen getValue(@NotNull TouchScreenQualifier qualifier) {
      return qualifier.getValue();
    }

    @NotNull
    @Override
    protected TouchScreenQualifier getQualifier(@NotNull TouchScreen value) {
      return new TouchScreenQualifier(value);
    }

    @NotNull
    @Override
    protected String getErrorMessage() {
      return "Specify touch screen";
    }
  }

  private class MyKeyboardStateEditor extends MyEnumBasedEditor<KeyboardStateQualifier, KeyboardState> {
    private MyKeyboardStateEditor() {
      super(KeyboardState.class);
    }

    @NotNull
    @Override
    protected String getCaption() {
      return "Keyboard state:";
    }

    @NotNull
    @Override
    protected KeyboardState getValue(@NotNull KeyboardStateQualifier qualifier) {
      return qualifier.getValue();
    }

    @NotNull
    @Override
    protected KeyboardStateQualifier getQualifier(@NotNull KeyboardState value) {
      return new KeyboardStateQualifier(value);
    }

    @NotNull
    @Override
    protected String getErrorMessage() {
      return "Specify keyboard state";
    }
  }

  private class MyTextInputMethodEditor extends MyEnumBasedEditor<TextInputMethodQualifier, Keyboard> {
    private MyTextInputMethodEditor() {
      super(Keyboard.class);
    }

    @NotNull
    @Override
    protected String getCaption() {
      return "Text input method:";
    }

    @NotNull
    @Override
    protected Keyboard getValue(@NotNull TextInputMethodQualifier qualifier) {
      return qualifier.getValue();
    }

    @NotNull
    @Override
    protected TextInputMethodQualifier getQualifier(@NotNull Keyboard value) {
      return new TextInputMethodQualifier(value);
    }

    @NotNull
    @Override
    protected String getErrorMessage() {
      return "Specify text input method";
    }
  }

  private class MyNavigationStateEditor extends MyEnumBasedEditor<NavigationStateQualifier, NavigationState> {

    private MyNavigationStateEditor() {
      super(NavigationState.class);
    }

    @NotNull
    @Override
    protected String getCaption() {
      return "Navigation state:";
    }

    @NotNull
    @Override
    protected NavigationState getValue(@NotNull NavigationStateQualifier qualifier) {
      return qualifier.getValue();
    }

    @NotNull
    @Override
    protected NavigationStateQualifier getQualifier(@NotNull NavigationState value) {
      return new NavigationStateQualifier(value);
    }

    @NotNull
    @Override
    protected String getErrorMessage() {
      return "Specify navigation state";
    }
  }

  private class MyNavigationMethodEditor extends MyEnumBasedEditor<NavigationMethodQualifier, Navigation> {
    private MyNavigationMethodEditor() {
      super(Navigation.class);
    }

    @NotNull
    @Override
    protected String getCaption() {
      return "Navigation method:";
    }

    @NotNull
    @Override
    protected Navigation getValue(@NotNull NavigationMethodQualifier qualifier) {
      return qualifier.getValue();
    }

    @NotNull
    @Override
    protected NavigationMethodQualifier getQualifier(@NotNull Navigation value) {
      return new NavigationMethodQualifier(value);
    }

    @NotNull
    @Override
    protected String getErrorMessage() {
      return "Specify navigation method";
    }
  }

  private class MyLayoutDirectionEditor extends MyEnumBasedEditor<LayoutDirectionQualifier, LayoutDirection> {
    private MyLayoutDirectionEditor() {
      super(LayoutDirection.class);
    }

    @NotNull
    @Override
    protected String getCaption() {
      return "Layout direction:";
    }

    @NotNull
    @Override
    protected LayoutDirection getValue(@NotNull LayoutDirectionQualifier qualifier) {
      return qualifier.getValue();
    }

    @NotNull
    @Override
    protected LayoutDirectionQualifier getQualifier(@NotNull LayoutDirection value) {
      return new LayoutDirectionQualifier(value);
    }

    @NotNull
    @Override
    protected String getErrorMessage() {
      return "Specify layout direction";
    }
  }

  private class MyScreenDimensionEditor extends MyQualifierEditor<ScreenDimensionQualifier> {
    private final JTextField mySizeField1 = new JTextField();
    private final JTextField mySizeField2 = new JTextField();

    @Override
    JComponent getComponent() {
      final JPanel panel = new JPanel(new VerticalFlowLayout());
      final JBLabel label = new JBLabel("Screen dimension in dp:");
      label.setLabelFor(mySizeField1);
      panel.add(label);
      panel.add(mySizeField1);
      panel.add(mySizeField2);
      mySizeField1.getDocument().addDocumentListener(myUpdatingDocumentListener);
      mySizeField2.getDocument().addDocumentListener(myUpdatingDocumentListener);
      return panel;
    }

    @Override
    void reset(@NotNull ScreenDimensionQualifier qualifier) {
      final int value1 = qualifier.getValue1();
      if (value1 >= 0) {
        mySizeField1.setText(Integer.toString(value1));
      }

      final int value2 = qualifier.getValue2();
      if (value2 >= 0) {
        mySizeField2.setText(Integer.toString(value2));
      }
    }

    @NotNull
    @Override
    ScreenDimensionQualifier apply() throws InvalidOptionValueException {
      try {
        final int size1 = Integer.parseInt(mySizeField1.getText());
        final int size2 = Integer.parseInt(mySizeField2.getText());

        if (size1 <= 0 || size2 <= 0) {
          throw new InvalidOptionValueException("Incorrect screen dimension");
        }
        return new ScreenDimensionQualifier(size1, size2);
      }
      catch (NumberFormatException e) {
        LOG.debug(e);
        throw new InvalidOptionValueException("Incorrect screen dimension");
      }
    }
  }

  private class MyVersionEditor extends MyQualifierEditor<VersionQualifier> {
    private final JTextField myTextField = new JTextField(3);

    @Override
    JComponent getComponent() {
      final JPanel panel = new JPanel(new VerticalFlowLayout());
      final JBLabel label = new JBLabel("Platform API level:");
      panel.add(label);
      label.setLabelFor(myTextField);
      myTextField.getDocument().addDocumentListener(myUpdatingDocumentListener);
      panel.add(myTextField);
      return panel;
    }

    @Override
    void reset(@NotNull VersionQualifier qualifier) {
      myTextField.setText(Integer.toString(qualifier.getVersion()));
    }

    @NotNull
    @Override
    VersionQualifier apply() throws InvalidOptionValueException {
      try {
        final int apiLevel = Integer.parseInt(myTextField.getText().trim());
        if (apiLevel < 0) {
          throw new InvalidOptionValueException("Incorrect API level");
        }
        return new VersionQualifier(apiLevel);
      }
      catch (NumberFormatException e) {
        throw new InvalidOptionValueException("Incorrect API level");
      }
    }
  }

  private class MyNightModeEditor extends MyEnumBasedEditor<NightModeQualifier, NightMode> {
    protected MyNightModeEditor() {
      super(NightMode.class);
    }

    @NotNull
    @Override
    protected String getCaption() {
      return "Night mode:";
    }

    @Override
    protected NightMode getValue(@NotNull NightModeQualifier qualifier) {
      return qualifier.getValue();
    }

    @NotNull
    @Override
    protected NightModeQualifier getQualifier(@NotNull NightMode value) {
      return new NightModeQualifier(value);
    }

    @NotNull
    @Override
    protected String getErrorMessage() {
      return "Specify night mode";
    }
  }

  private class MyUiModeEditor extends MyEnumBasedEditor<UiModeQualifier, UiMode> {
    private MyUiModeEditor() {
      super(UiMode.class);
    }

    @NotNull
    @Override
    protected String getCaption() {
      return "UI mode:";
    }

    @Override
    protected UiMode getValue(@NotNull UiModeQualifier qualifier) {
      return qualifier.getValue();
    }

    @NotNull
    @Override
    protected UiModeQualifier getQualifier(@NotNull UiMode value) {
      return new UiModeQualifier(value);
    }

    @NotNull
    @Override
    protected String getErrorMessage() {
      return "Specify UI mode";
    }
  }

  private class MyLocaleEditor extends MyQualifierEditor<LocaleQualifier> {
    private final JBList<String> myLanguageList = new JBList<>();
    private final JBList<String> myRegionList = new JBList<>();
    private JBCheckBox myShowAllRegions;
    private JBLabel myWarningsLabel;


    @Override
    JComponent getComponent() {
      GridBagConstraints gridBagConstraints;
      JPanel pane = new JPanel(new GridBagLayout());
      pane.setBorder(JBUI.Borders.empty(0, 20, 0, 0)); // pad 20 pixels on the left hand side to space out the two views

      myShowAllRegions = new JBCheckBox("Show All Regions", false);
      myWarningsLabel = new JBLabel("BCP 47 tags (3-letter languages or regions) will only match on API 21");
      myWarningsLabel.setIcon(AllIcons.General.BalloonWarning);
      myWarningsLabel.setVisible(false);
      JBLabel languageLabel = new JBLabel("Language:");
      JBLabel languageTip = new JBLabel("Tip: Type in list to filter");
      JBLabel regionLabel = new JBLabel("Specific Region Only:");

      SortedListModel<String> languageModel = new SortedListModel<>(new Comparator<String>() {
        @Override
        public int compare(String s1, String s2) {
          // Special language comparator: We want to prefer 2-letter language codes.
          int delta = s1.length() - s2.length();
          if (delta != 0) {
            return delta;
          }
          return String.CASE_INSENSITIVE_ORDER.compare(s1, s2);
        }
      });
      languageModel.addAll(LocaleManager.getLanguageCodes(true));
      myLanguageList.setModel(languageModel);
      myLanguageList.setSelectionMode(ListSelectionModel.SINGLE_SELECTION);
      myLanguageList.setCellRenderer(FlagManager.get().getLanguageCodeCellRenderer());
      JBScrollPane scroll = new JBScrollPane(myLanguageList);
      JComponent languagePane = ListWithFilter.wrap(myLanguageList, scroll, FlagManager.getLanguageNameMapper());
      languageLabel.setLabelFor(myLanguageList);
      languageTip.setFont(JBUI.Fonts.miniFont());

      myRegionList.setSelectionMode(ListSelectionModel.SINGLE_SELECTION);
      myRegionList.setCellRenderer(FlagManager.get().getRegionCodeCellRenderer());
      updateRegionList(null);
      // We can't enable filter lists on the region mode, since fast search doesn't seem to
      // work on models that can change after creation.
      JComponent regionPane = new JBScrollPane(myRegionList);

      Insets insets = new Insets(0, 20, 0, 0);
      gridBagConstraints = new GridBagConstraints();
      gridBagConstraints.anchor = GridBagConstraints.NORTHWEST;
      pane.add(languageLabel, gridBagConstraints);
      gridBagConstraints = new GridBagConstraints();
      gridBagConstraints.gridwidth = GridBagConstraints.REMAINDER;
      gridBagConstraints.anchor = GridBagConstraints.LINE_START;
      gridBagConstraints.insets = insets;
      pane.add(regionLabel, gridBagConstraints);
      gridBagConstraints = new GridBagConstraints();
      gridBagConstraints.fill = GridBagConstraints.BOTH;
      gridBagConstraints.weightx = 1;
      gridBagConstraints.weighty = 1;
      pane.add(languagePane, gridBagConstraints);
      gridBagConstraints = new GridBagConstraints();
      gridBagConstraints.gridwidth = GridBagConstraints.REMAINDER;
      gridBagConstraints.fill = GridBagConstraints.BOTH;
      gridBagConstraints.weightx = 1;
      gridBagConstraints.weighty = 1;
      gridBagConstraints.insets = insets;
      pane.add(regionPane, gridBagConstraints);
      gridBagConstraints = new GridBagConstraints();
      gridBagConstraints.anchor = GridBagConstraints.EAST;
      pane.add(languageTip, gridBagConstraints);
      gridBagConstraints = new GridBagConstraints();
      gridBagConstraints.gridwidth = GridBagConstraints.REMAINDER;
      gridBagConstraints.anchor = GridBagConstraints.LINE_START;
      gridBagConstraints.insets = insets;
      pane.add(myShowAllRegions, gridBagConstraints);
      gridBagConstraints = new GridBagConstraints();
      gridBagConstraints.gridwidth = GridBagConstraints.REMAINDER;
      gridBagConstraints.anchor = GridBagConstraints.LINE_START;
      pane.add(myWarningsLabel, gridBagConstraints);

      myLanguageList.addListSelectionListener(myUpdatingListListener);
      myRegionList.addListSelectionListener(myUpdatingListListener);
      myLanguageList.addListSelectionListener(new ListSelectionListener() {
        @Override
        public void valueChanged(ListSelectionEvent listSelectionEvent) {
          // If selecting languages, attempt to pick relevant regions, if applicable
          updateRegionList(myLanguageList.getSelectedValue());
        }
      });
      myShowAllRegions.addChangeListener(new ChangeListener() {
        @Override
        public void stateChanged(ChangeEvent changeEvent) {
          updateRegionList(myLanguageList.getSelectedValue());
        }
      });

      return pane;
    }

    /** Populate the region list based on an optional language selection */
    private void updateRegionList(@Nullable String languageCode) {
      final Ref<String> preferred = new Ref<>(null);
      SortedListModel<String> regionModel = new SortedListModel<>(new Comparator<String>() {
        @Override
        public int compare(String s1, String s2) {
          // Sort "Any Region" to the top
          if (s1.equals(FAKE_VALUE)) {
            return -1;
          }
          else if (s2.equals(FAKE_VALUE)) {
            return 1;
          }
          if (s1.equals(preferred.get())) {
            return -1;
          }
          else if (s2.equals(preferred.get())) {
            return 1;
          }
          // Special language comparator: We want to prefer 2-letter language codes.
          int delta = s1.length() - s2.length();
          if (delta != 0) {
            return delta;
          }
          return String.CASE_INSENSITIVE_ORDER.compare(s1, s2);
        }
      });
      regionModel.add(FAKE_VALUE);
      if (!myShowAllRegions.isSelected() && languageCode != null) {
        preferred.set(LocaleManager.getLanguageRegion(languageCode));
        final List<String> relevant = LocaleManager.getRelevantRegions(languageCode);
        for (String code : relevant) {
          regionModel.add(code);
        }
      } else {
        for (String code : LocaleManager.getRegionCodes(true)) {
          regionModel.add(code);
        }
      }
      myRegionList.setModel(regionModel);
      if (languageCode != null && regionModel.getSize() > 0) {
        myRegionList.setSelectedIndex(0);
      }
    }

    @Override
    void reset(@NotNull LocaleQualifier qualifier) {
      if (qualifier.isValid() && !qualifier.hasFakeValue()) {
        String language = qualifier.getLanguage();
        String region = qualifier.getRegion();
        ListModel languageModel = myLanguageList.getModel();
        ListModel regionModel = myRegionList.getModel();

        if (language != null) {
          for (int i = 0, n = languageModel.getSize(); i < n; i++) {
            if (language.equals(languageModel.getElementAt(i))) {
              myLanguageList.setSelectedIndex(i);
              break;
            }
          }
        }
        if (region != null) {
          boolean found = false;
          for (int i = 0, n = regionModel.getSize(); i < n; i++) {
            if (region.equals(regionModel.getElementAt(i))) {
              myRegionList.setSelectedIndex(i);
              found = true;
              break;
            }
          }
          if (!found && !myShowAllRegions.isSelected()) {
            myShowAllRegions.setSelected(true);
            for (int i = 0, n = regionModel.getSize(); i < n; i++) {
              if (region.equals(regionModel.getElementAt(i))) {
                myRegionList.setSelectedIndex(i);
                break;
              }
            }
          }
        } else {
          myRegionList.setSelectedIndex(-1);
        }
      } else {
        myLanguageList.setSelectedIndex(-1);
        myRegionList.setSelectedIndex(-1);
      }
    }

    @NotNull
    @Override
    LocaleQualifier apply() throws InvalidOptionValueException {
      String selectedLanguage = myLanguageList.getSelectedValue();
      if (selectedLanguage == null) {
        throw new InvalidOptionValueException("Select a language tag");
      }
      String selectedRegion = myRegionList.getSelectedValue();
      if (FAKE_VALUE.equals(selectedRegion)) {
        selectedRegion = null;
      }
      myWarningsLabel.setVisible(selectedLanguage.length() > 2 || selectedRegion != null && selectedRegion.length() > 2);
      return new LocaleQualifier(null, selectedLanguage, selectedRegion, null);
    }
  }

  private abstract class MySizeEditorBase<T extends ResourceQualifier> extends MyQualifierEditor<T> {
    private final JTextField myTextField = new JTextField(3);
    private String myLabelText;

    protected MySizeEditorBase(String labelText) {
      myLabelText = labelText;
    }

    @Override
    JComponent getComponent() {
      final JPanel panel = new JPanel(new VerticalFlowLayout());
      final JBLabel label = new JBLabel(myLabelText);
      panel.add(label);
      label.setLabelFor(myTextField);
      myTextField.getDocument().addDocumentListener(myUpdatingDocumentListener);
      panel.add(myTextField);
      return panel;
    }

    @Override
    void reset(@NotNull T qualifier) {
      myTextField.setText(Integer.toString(getValue(qualifier)));
    }

    protected abstract int getValue(@NotNull T qualifier);

    @NotNull
    protected abstract T createQualifier(int value);

    protected abstract String getErrorMessage();

    @NotNull
    @Override
    T apply() throws InvalidOptionValueException {
      try {
        final int value = Integer.parseInt(myTextField.getText().trim());
        if (value < 0) {
          throw new InvalidOptionValueException(getErrorMessage());
        }
        return createQualifier(value);
      }
      catch (NumberFormatException e) {
        throw new InvalidOptionValueException(getErrorMessage());
      }
    }
  }

  private class MySmallestScreenWidthEditor extends MySizeEditorBase<SmallestScreenWidthQualifier> {
    private MySmallestScreenWidthEditor() {
      super("Smallest screen width:");
    }

    @Override
    protected int getValue(@NotNull SmallestScreenWidthQualifier qualifier) {
      return qualifier.getValue();
    }

    @NotNull
    @Override
    protected SmallestScreenWidthQualifier createQualifier(int value) {
      return new SmallestScreenWidthQualifier(value);
    }

    @Override
    protected String getErrorMessage() {
      return "Incorrect smallest screen width";
    }
  }

  private class MyScreenWidthEditor extends MySizeEditorBase<ScreenWidthQualifier> {
    private MyScreenWidthEditor() {
      super("Screen width:");
    }

    @Override
    protected int getValue(@NotNull ScreenWidthQualifier qualifier) {
      return qualifier.getValue();
    }

    @NotNull
    @Override
    protected ScreenWidthQualifier createQualifier(int value) {
      return new ScreenWidthQualifier(value);
    }

    @Override
    protected String getErrorMessage() {
      return "Incorrect screen width";
    }
  }

  private class MyScreenHeightEditor extends MySizeEditorBase<ScreenHeightQualifier> {
    private MyScreenHeightEditor() {
      super("Screen height:");
    }

    @Override
    protected int getValue(@NotNull ScreenHeightQualifier qualifier) {
      return qualifier.getValue();
    }

    @NotNull
    @Override
    protected ScreenHeightQualifier createQualifier(int value) {
      return new ScreenHeightQualifier(value);
    }

    @Override
    protected String getErrorMessage() {
      return "Incorrect screen height";
    }
  }
}<|MERGE_RESOLUTION|>--- conflicted
+++ resolved
@@ -22,6 +22,7 @@
 import com.intellij.util.ui.AbstractLayoutManager;
 import com.intellij.util.ui.JBUI;
 import icons.StudioIcons;
+import java.util.HashMap;
 import org.jetbrains.android.util.AndroidBundle;
 import org.jetbrains.annotations.NotNull;
 import org.jetbrains.annotations.Nullable;
@@ -31,8 +32,10 @@
 import java.awt.*;
 import java.awt.event.ActionEvent;
 import java.awt.event.ActionListener;
+import java.util.ArrayList;
+import java.util.Comparator;
 import java.util.List;
-import java.util.*;
+import java.util.Map;
 
 import static com.android.ide.common.resources.configuration.LocaleQualifier.FAKE_VALUE;
 
@@ -683,13 +686,8 @@
     private final List<Density> myList;
     private Density mySelected = null;
 
-<<<<<<< HEAD
     public DensityComboBoxModel() {
-      myList = new ArrayList<Density>();
-=======
-    DensityComboBoxModel() {
       myList = new ArrayList<>();
->>>>>>> 471f95a7
       for (Density density : Density.values()) {
         if (density.isRecommended()) {
           myList.add(density);
@@ -1193,14 +1191,12 @@
           // Sort "Any Region" to the top
           if (s1.equals(FAKE_VALUE)) {
             return -1;
-          }
-          else if (s2.equals(FAKE_VALUE)) {
+          } else if (s2.equals(FAKE_VALUE)) {
             return 1;
           }
           if (s1.equals(preferred.get())) {
             return -1;
-          }
-          else if (s2.equals(preferred.get())) {
+          } else if (s2.equals(preferred.get())) {
             return 1;
           }
           // Special language comparator: We want to prefer 2-letter language codes.
