--- conflicted
+++ resolved
@@ -18,19 +18,12 @@
 
 import android.view.Gravity;
 import com.android.annotations.VisibleForTesting;
-<<<<<<< HEAD
-import com.android.ide.common.rendering.LayoutLibrary;
-=======
->>>>>>> c8fa6d74
 import com.android.ide.common.rendering.api.LayoutLog;
 import com.android.ide.common.resources.IntArrayWrapper;
 import com.android.layoutlib.bridge.MockView;
 import com.android.resources.ResourceType;
-<<<<<<< HEAD
-=======
 import com.android.tools.idea.layoutlib.LayoutLibrary;
 import com.android.tools.idea.rendering.IRenderLogger;
->>>>>>> c8fa6d74
 import com.android.tools.idea.rendering.InconvertibleClassError;
 import com.android.tools.idea.rendering.RenderProblem;
 import com.android.tools.idea.rendering.RenderSecurityManager;
@@ -74,8 +67,6 @@
 import static com.android.tools.idea.LogAnonymizerUtil.anonymize;
 import static com.android.tools.idea.LogAnonymizerUtil.anonymizeClassName;
 import static com.intellij.lang.annotation.HighlightSeverity.WARNING;
-import static com.android.tools.idea.LogAnonymizerUtil.anonymize;
-import static com.android.tools.idea.LogAnonymizerUtil.anonymizeClassName;
 
 /**
  * Handler for loading views for the layout editor on demand, and reporting issues with class
@@ -99,15 +90,8 @@
   @NotNull private final Set<String> myRecentlyModifiedClasses = Sets.newHashSetWithExpectedSize(5);
   @Nullable private final Object myCredential;
   @NotNull private final LayoutLibrary myLayoutLibrary;
-<<<<<<< HEAD
-  /**
-   * {@link RenderLogger} used to log loading problems. It can only be null during the dispose of this class.
-   */
-  @Nullable private RenderLogger myLogger;
-=======
   /** {@link IRenderLogger} used to log loading problems. */
   @NotNull private IRenderLogger myLogger;
->>>>>>> c8fa6d74
   @Nullable private ModuleClassLoader myModuleClassLoader;
 
   public ViewLoader(@NotNull LayoutLibrary layoutLib, @NotNull AndroidFacet facet, @NotNull IRenderLogger logger,
@@ -317,8 +301,6 @@
     return null;
   }
 
-<<<<<<< HEAD
-=======
   @NotNull
   private ViewLoaderExtension[] getExtensions() {
     ExtensionsArea area = Extensions.getArea(myModule.getProject());
@@ -328,7 +310,6 @@
     return area.getExtensionPoint(ViewLoaderExtension.EP_NAME).getExtensions();
   }
 
->>>>>>> c8fa6d74
   @NotNull
   private ModuleClassLoader getModuleClassLoader() {
     if (myModuleClassLoader == null) {
@@ -351,15 +332,8 @@
       // If the index is not ready, we can not check the modified time since it requires accessing the PSI
       return;
     }
-<<<<<<< HEAD
 
     if (myModuleClassLoader != null && myModuleClassLoader.isSourceModified(fqcn, myCredential) && !myRecentlyModifiedClasses.contains(fqcn)) {
-      assert myLogger != null;
-
-=======
-
-    if (myModuleClassLoader != null && myModuleClassLoader.isSourceModified(fqcn, myCredential) && !myRecentlyModifiedClasses.contains(fqcn)) {
->>>>>>> c8fa6d74
       myRecentlyModifiedClasses.add(fqcn);
       RenderProblem.Html problem = RenderProblem.create(WARNING);
       HtmlBuilder builder = problem.getHtmlBuilder();
@@ -372,16 +346,6 @@
 
   @NotNull
   private MockView createMockView(@NotNull String className, @Nullable Class<?>[] constructorSignature, @Nullable Object[] constructorArgs)
-<<<<<<< HEAD
-    throws
-    ClassNotFoundException,
-    InvocationTargetException,
-    NoSuchMethodException,
-    InstantiationException,
-    IllegalAccessException,
-    NoSuchFieldException {
-
-=======
       throws
           ClassNotFoundException,
           InvocationTargetException,
@@ -389,7 +353,6 @@
           InstantiationException,
           IllegalAccessException,
           NoSuchFieldException {
->>>>>>> c8fa6d74
     MockView mockView = (MockView)createNewInstance(MockView.class, constructorSignature, constructorArgs, true);
     String label = getShortClassName(className);
     switch (label) {
@@ -493,7 +456,6 @@
           constructor = clazz.getConstructor(constructorSignature);
           if (constructor != null) {
             if (constructorSignature.length < 2) {
-              assert myLogger != null;
               LOG.info("wrong_constructor: Custom view " +
                        clazz.getSimpleName() +
                        " is not using the 2- or 3-argument " +
@@ -526,13 +488,6 @@
     }
 
     try {
-<<<<<<< HEAD
-      return getModuleClassLoader().loadClass(className);
-    }
-    catch (ClassNotFoundException e) {
-      if (logError && !className.equals(VIEW_FRAGMENT)) {
-        assert myLogger != null;
-=======
       ModuleClassLoader moduleClassLoader = getModuleClassLoader();
 
       for (ViewLoaderExtension extension : getExtensions()) {
@@ -546,7 +501,6 @@
     }
     catch (ClassNotFoundException e) {
       if (logError && !className.equals(VIEW_FRAGMENT)) {
->>>>>>> c8fa6d74
         myLogger.addMissingClass(className);
       }
       return null;
@@ -630,7 +584,6 @@
    * to local resources properly
    */
   public void loadAndParseRClassSilently() {
-    assert myLogger != null;
     final String rClassName = getRClassName(myModule);
     try {
       if (rClassName == null) {
@@ -641,11 +594,7 @@
       loadAndParseRClass(rClassName);
     }
     catch (ClassNotFoundException | NoClassDefFoundError e) {
-<<<<<<< HEAD
-      myLogger.setMissingResourceClass(true);
-=======
       myLogger.setMissingResourceClass();
->>>>>>> c8fa6d74
     }
     catch (InconvertibleClassError e) {
       assert rClassName != null;
@@ -660,11 +609,7 @@
     }
 
     Class<?> aClass = myLoadedClasses.get(className);
-<<<<<<< HEAD
-    AppResourceRepository appResources = AppResourceRepository.getAppResources(myModule, true);
-=======
     AppResourceRepository appResources = AppResourceRepository.getOrCreateInstance(myModule);
->>>>>>> c8fa6d74
     if (aClass == null) {
       if (LOG.isDebugEnabled()) {
         LOG.debug("  The R class is not loaded.");
@@ -701,10 +646,6 @@
           LOG.debug("  Class loaded");
         }
 
-<<<<<<< HEAD
-        assert myLogger != null;
-=======
->>>>>>> c8fa6d74
         myLoadedClasses.put(className, aClass);
         myLogger.setHasLoadedClasses();
       }
