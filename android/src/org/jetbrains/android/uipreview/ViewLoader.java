/*
 * Copyright (C) 2013 The Android Open Source Project
 *
 * Licensed under the Apache License, Version 2.0 (the "License");
 * you may not use this file except in compliance with the License.
 * You may obtain a copy of the License at
 *
 *      http://www.apache.org/licenses/LICENSE-2.0
 *
 * Unless required by applicable law or agreed to in writing, software
 * distributed under the License is distributed on an "AS IS" BASIS,
 * WITHOUT WARRANTIES OR CONDITIONS OF ANY KIND, either express or implied.
 * See the License for the specific language governing permissions and
 * limitations under the License.
 */
package org.jetbrains.android.uipreview;

import static com.android.SdkConstants.ANDROID_PKG_PREFIX;
import static com.android.SdkConstants.CLASS_ATTRIBUTE_SET;
import static com.android.SdkConstants.CLASS_RECYCLER_VIEW_ADAPTER;
import static com.android.SdkConstants.R_CLASS;
import static com.android.SdkConstants.VIEW_FRAGMENT;
import static com.android.tools.idea.LogAnonymizerUtil.anonymize;
import static com.android.tools.idea.LogAnonymizerUtil.anonymizeClassName;
import static com.intellij.lang.annotation.HighlightSeverity.WARNING;

import com.android.annotations.NonNull;
import com.android.ide.common.rendering.api.ILayoutLog;
import com.android.tools.idea.layoutlib.LayoutLibrary;
import com.android.tools.idea.rendering.IRenderLogger;
import com.android.tools.idea.rendering.RenderProblem;
import com.android.tools.idea.rendering.RenderSecurityManager;
import com.android.tools.idea.rendering.classloading.InconvertibleClassError;
import com.android.tools.idea.res.ResourceIdManager;
import com.android.utils.HtmlBuilder;
import com.google.common.annotations.VisibleForTesting;
import com.google.common.collect.HashMultiset;
import com.google.common.collect.Maps;
import com.google.common.collect.Multiset;
import com.google.common.collect.Sets;
import com.intellij.openapi.application.ApplicationManager;
import com.intellij.openapi.diagnostic.Logger;
<<<<<<< HEAD
=======
import com.intellij.openapi.extensions.ExtensionPoint;
>>>>>>> 2dc52685
import com.intellij.openapi.extensions.ExtensionsArea;
import com.intellij.openapi.module.Module;
import com.intellij.openapi.project.DumbService;
import com.intellij.openapi.util.Computable;
import com.intellij.openapi.util.Ref;
import com.intellij.psi.JavaPsiFacade;
import com.intellij.psi.PsiClass;
import com.intellij.util.ArrayUtilRt;
import java.lang.reflect.Constructor;
import java.lang.reflect.InvocationTargetException;
import java.util.Collections;
import java.util.HashSet;
import java.util.List;
import com.intellij.util.ArrayUtil;
import java.lang.reflect.Constructor;
import java.lang.reflect.InvocationTargetException;
import java.util.HashSet;
import java.util.Map;
import java.util.Set;
import org.jetbrains.android.dom.manifest.Manifest;
import org.jetbrains.android.facet.AndroidFacet;
import org.jetbrains.android.util.AndroidUtils;
import org.jetbrains.annotations.NotNull;
import org.jetbrains.annotations.Nullable;

/**
 * Handler for loading views for the layout editor on demand, and reporting issues with class
 * loading, instance creation, etc.
 * If the project is indexing, the ViewLoader will not be able to detect the modification times
 * in the project so it will not report outdated classes.
 */
public class ViewLoader {
  private static final Logger LOG = Logger.getInstance(ViewLoader.class);
  /** Number of instances of a custom view that are allowed to nest inside itself. */
  private static final int ALLOWED_NESTED_VIEWS = 100;

  @NotNull private final Module myModule;
  @NotNull private final Map<String, Class<?>> myLoadedClasses = Maps.newHashMap();
  /** Classes that are being loaded currently. */
  @NotNull private final Multiset<Class<?>> myLoadingClasses = HashMultiset.create(5);
  /** Classes that have been modified after compilation. */
  @NotNull private final Set<String> myRecentlyModifiedClasses = Sets.newHashSetWithExpectedSize(5);
  @Nullable private final Object myCredential;
  @NotNull private final LayoutLibrary myLayoutLibrary;
  /** {@link IRenderLogger} used to log loading problems. */
  @NotNull private IRenderLogger myLogger;
  @NotNull private final ModuleClassLoader myModuleClassLoader;

  public ViewLoader(@NotNull LayoutLibrary layoutLib, @NotNull AndroidFacet facet, @NotNull IRenderLogger logger,
                    @Nullable Object credential,
                    @NotNull ModuleClassLoader classLoader) {
    myLayoutLibrary = layoutLib;
    myModule = facet.getModule();
    myLogger = logger;
    myCredential = credential;
    myModuleClassLoader = classLoader;
  }

  /**
   * Sets the {@link ILayoutLog} logger to use for error messages during problems.
   *
   * @param logger the new logger to use
   */
  public void setLogger(@NotNull IRenderLogger logger) {
    myLogger = logger;
  }

  @Nullable
  private static String getRClassName(@NotNull final Module module) {
    return ApplicationManager.getApplication().runReadAction((Computable<String>)() -> {
      final AndroidFacet facet = AndroidFacet.getInstance(module);
      if (facet == null) {
        return null;
      }

      final Manifest manifest = Manifest.getMainManifest(facet);
      if (manifest == null) {
        return null;
      }

      final String packageName = manifest.getPackage().getValue();
      return packageName == null ? null : packageName + '.' + R_CLASS;
    });
  }

  /**
   * Like loadView, but doesn't log  exceptions if failed and doesn't try to create a mock view.
   */
  @Nullable
  public Object loadClass(String className, Class<?>[] constructorSignature, Object[] constructorArgs) {
    // RecyclerView.Adapter is an abstract class, but its instance is needed for RecyclerView to work correctly. So, when LayoutLib asks for
    // its instance, we define a new class which extends the Adapter class.
<<<<<<< HEAD
    // We check whether the class being loaded is the support or the androidx one and use the appropiate adapter that references to the
    // right namespace.
    if (CLASS_RECYCLER_VIEW_ADAPTER.newName().equals(className)) {
      className = RecyclerViewHelper.CN_ANDROIDX_CUSTOM_ADAPTER;
      constructorSignature = ArrayUtil.EMPTY_CLASS_ARRAY;
      constructorArgs = ArrayUtil.EMPTY_OBJECT_ARRAY;
    }
    else if (CLASS_RECYCLER_VIEW_ADAPTER.oldName().equals(className)) {
      className = RecyclerViewHelper.CN_SUPPORT_CUSTOM_ADAPTER;
      constructorSignature = ArrayUtil.EMPTY_CLASS_ARRAY;
      constructorArgs = ArrayUtil.EMPTY_OBJECT_ARRAY;
=======
    if (CLASS_RECYCLER_VIEW_ADAPTER.isEquals(className)) {
      className = RecyclerViewHelper.CN_CUSTOM_ADAPTER;
      constructorSignature = ArrayUtilRt.EMPTY_CLASS_ARRAY;
      constructorArgs = ArrayUtilRt.EMPTY_OBJECT_ARRAY;
>>>>>>> 2dc52685
    }
    return loadClass(className, constructorSignature, constructorArgs, false);
  }

  @Nullable
  public Object loadView(@NotNull String className, @Nullable Class<?>[] constructorSignature, @Nullable Object[] constructorArgs)
    throws ClassNotFoundException {

    Object aClass = loadClass(className, constructorSignature, constructorArgs, true);
    if (aClass != null) {
      return aClass;
    }

    try {
      final Object o = createViewFromSuperclass(className, constructorSignature, constructorArgs);

      if (o != null) {
        return o;
      }
      return myLayoutLibrary.createMockView(getShortClassName(className), constructorSignature, constructorArgs);
    }
<<<<<<< HEAD
    catch (InvocationTargetException | IllegalAccessException | InstantiationException | NoSuchMethodException e) {
=======
    catch (ClassNotFoundException | InvocationTargetException | IllegalAccessException | InstantiationException | NoSuchMethodException e) {
>>>>>>> 2dc52685
      throw new ClassNotFoundException(className, e);
    }
  }

  @Nullable
  private Object loadClass(@NotNull String className, @Nullable Class<?>[] constructorSignature, @Nullable Object[] constructorArgs, boolean isView) {
    Class<?> aClass = myLoadedClasses.get(className);

    if (LOG.isDebugEnabled()) {
      LOG.debug(String.format("loadClassA(%s)", anonymizeClassName(className)));
    }

    try {
      if (aClass != null) {
        checkModified(className);
        return createNewInstance(aClass, constructorSignature, constructorArgs, isView);
      }
      aClass = loadClass(className, isView);

      if (aClass != null) {
        checkModified(className);
        if (myLoadingClasses.count(aClass) > ALLOWED_NESTED_VIEWS) {
          throw new InstantiationException(
            "The layout involves creation of " + className + " over " + ALLOWED_NESTED_VIEWS + " levels deep. Infinite recursion?");
        }
        myLoadingClasses.add(aClass);
        try {
          final Object viewObject = createNewInstance(aClass, constructorSignature, constructorArgs, isView);
          myLoadedClasses.put(className, aClass);
          if (LOG.isDebugEnabled()) {
            LOG.debug("  instance created");
          }
          return viewObject;
        }
        finally {
          myLoadingClasses.remove(aClass);
        }
      }
    }
    catch (InconvertibleClassError e) {
      myLogger.addIncorrectFormatClass(e.getClassName(), e);
      if (LOG.isDebugEnabled()) {
        LOG.debug(e);
      }
    }
    catch (LinkageError | IllegalAccessException | ClassNotFoundException | NoSuchMethodException | InstantiationException e) {
      if (LOG.isDebugEnabled()) {
        LOG.debug(e);
      }
      myLogger.addBrokenClass(className, e);
    }
    catch (InvocationTargetException e) {
      if (LOG.isDebugEnabled()) {
        LOG.debug(e);
      }
      final Throwable cause = e.getCause();
      if (cause instanceof InconvertibleClassError) {
        InconvertibleClassError error = (InconvertibleClassError)cause;
        myLogger.addIncorrectFormatClass(error.getClassName(), error);
      }
      else {
        myLogger.addBrokenClass(className, cause);
      }
    }
    return null;
  }

  /**
   * Checks if a class with this name was loaded by this loader.
   * @param name binary name of a class, see {@link ClassLoader}
   * @return true if a class with this name was loaded, false otherwise
   */
  public boolean isClassLoaded(@NonNull String name) {
    return myLoadedClasses.containsKey(name);
  }

  @NotNull
<<<<<<< HEAD
  private ViewLoaderExtension[] getExtensions() {
    ExtensionsArea area = myModule.getProject().getExtensionArea();
    if (!area.hasExtensionPoint(ViewLoaderExtension.EP_NAME.getName())) {
      return EMPTY_EXTENSION_LIST;
    }
    return area.getExtensionPoint(ViewLoaderExtension.EP_NAME).getExtensions();
=======
  private List<ViewLoaderExtension> getExtensions() {
    ExtensionsArea area = myModule.getProject().getExtensionArea();
    ExtensionPoint<ViewLoaderExtension> point = area.getExtensionPointIfRegistered(ViewLoaderExtension.EP_NAME.getName());
    return point == null ? Collections.emptyList() : point.getExtensionList();
>>>>>>> 2dc52685
  }

  /** Checks that the given class has not been edited since the last compilation (and if it has, logs a warning to the user) */
  private void checkModified(@NotNull String fqcn) {
    if (DumbService.getInstance(myModule.getProject()).isDumb()) {
      // If the index is not ready, we can not check the modified time since it requires accessing the PSI
      return;
    }

    if (myModuleClassLoader != null && myModuleClassLoader.isSourceModified(fqcn, myCredential) && !myRecentlyModifiedClasses.contains(fqcn)) {
      myRecentlyModifiedClasses.add(fqcn);
      RenderProblem.Html problem = RenderProblem.create(WARNING);
      HtmlBuilder builder = problem.getHtmlBuilder();
      String className = fqcn.substring(fqcn.lastIndexOf('.') + 1);
      builder.addLink("The " + className + " custom view has been edited more recently than the last build: ", "Build", " the project.",
                      myLogger.getLinkManager().createBuildProjectUrl());
      myLogger.addMessage(problem);
    }
  }

  @NotNull
<<<<<<< HEAD
=======
  private MockView createMockView(@NotNull String className, @Nullable Class<?>[] constructorSignature, @Nullable Object[] constructorArgs)
      throws
          ClassNotFoundException,
          InvocationTargetException,
          NoSuchMethodException,
          InstantiationException,
          IllegalAccessException {
    MockView mockView = (MockView)createNewInstance(MockView.class, constructorSignature, constructorArgs, true);
    String label = getShortClassName(className);
    switch (label) {
      case VIEW_FRAGMENT:
        label = "<fragment>";
        // TODO:
        // Append "\nPick preview layout from the \"Fragment Layout\" context menu"
        // when used from the layout editor
        break;
      case VIEW_INCLUDE:
        label = "Text";
        break;
    }

    mockView.setText(label);
    mockView.setGravity(Gravity.CENTER);

    return mockView;
  }

  @NotNull
>>>>>>> 2dc52685
  public Module getModule() {
    return myModule;
  }

  @VisibleForTesting
  @NotNull
  static String getShortClassName(@NotNull String fqcn) {
    int first = fqcn.indexOf('.');
    int last = fqcn.lastIndexOf('.');
    if (fqcn.startsWith(ANDROID_PKG_PREFIX)) {
      // android.foo.Name -> android...Name
      if (last > first) {
        return fqcn.substring(0, first) + ".." + fqcn.substring(last);
      }
    }
    else {
      // com.example.p1.p2.MyClass -> com.example...MyClass
      first = fqcn.indexOf('.', first + 1);
      if (last > first && first >= 0) {
        return fqcn.substring(0, first) + ".." + fqcn.substring(last);
      }
    }

    return fqcn;
  }

  @NotNull
  private Object createNewInstance(@NotNull Class<?> clazz,
                                   @Nullable Class<?>[] constructorSignature,
                                   @Nullable Object[] constructorParameters,
                                   boolean isView)
    throws NoSuchMethodException, ClassNotFoundException, InvocationTargetException, IllegalAccessException, InstantiationException {
    Constructor<?> constructor = null;

    try {
      constructor = clazz.getConstructor(constructorSignature);
    }
    catch (NoSuchMethodException e) {
      if (!isView) {
        throw e;
      }

      // View class has 1-parameter, 2-parameter and 3-parameter constructors

      final int paramsCount = constructorSignature != null ? constructorSignature.length : 0;
      if (paramsCount == 0) {
        throw e;
      }
      assert constructorParameters != null;

      for (int i = 3; i >= 1; i--) {
        if (i == paramsCount) {
          continue;
        }

        final int k = paramsCount < i ? paramsCount : i;

        final Class[] sig = new Class[i];
        System.arraycopy(constructorSignature, 0, sig, 0, k);

        final Object[] params = new Object[i];
        System.arraycopy(constructorParameters, 0, params, 0, k);

        for (int j = k + 1; j <= i; j++) {
          if (j == 2) {
            sig[j - 1] = myLayoutLibrary.getClassLoader().loadClass(CLASS_ATTRIBUTE_SET);
            params[j - 1] = null;
          }
          else if (j == 3) {
            // parameter 3: int defstyle
            sig[j - 1] = int.class;
            params[j - 1] = 0;
          }
        }

        constructorSignature = sig;
        constructorParameters = params;

        try {
          constructor = clazz.getConstructor(constructorSignature);
          if (constructor != null) {
            if (constructorSignature.length < 2) {
              LOG.info("wrong_constructor: Custom view " +
                       clazz.getSimpleName() +
                       " is not using the 2- or 3-argument " +
                       "View constructors; XML attributes will not work");
              myLogger.warning("wrongconstructor", //$NON-NLS-1$
                               String.format(
                                "Custom view %1$s is not using the 2- or 3-argument View constructors; XML attributes will not work",
                                clazz.getSimpleName()), null, null);
            }
            break;
          }
        }
        catch (NoSuchMethodException ignored) {
        }
      }

      if (constructor == null) {
        throw e;
      }
    }

    constructor.setAccessible(true);
    return constructor.newInstance(constructorParameters);
  }

  @Nullable
  public Class<?> loadClass(@NotNull String className, boolean logError) throws InconvertibleClassError {
    if (LOG.isDebugEnabled()) {
      LOG.debug(String.format("loadClassB(%s)", anonymizeClassName(className)));
    }

    try {
      for (ViewLoaderExtension extension : getExtensions()) {
        Class<?> loadedClass = extension.loadClass(className, myModuleClassLoader);
        if (loadedClass != null) {
          return loadedClass;
        }
      }

      return myModuleClassLoader.loadClass(className);
    }
    catch (ClassNotFoundException e) {
      if (logError && !className.equals(VIEW_FRAGMENT)) {
        myLogger.addMissingClass(className);
      }
      return null;
    }
  }

  @Nullable
  private Object createViewFromSuperclass(@NotNull final String className,
                                          @Nullable final Class<?>[] constructorSignature,
                                          @Nullable final Object[] constructorArgs) {
    if (LOG.isDebugEnabled()) {
      LOG.debug(String.format("createViewFromSuperClass(%s)", anonymizeClassName(className)));
    }

    // Creating views from the superclass calls into PSI which may need
    // I/O access (for example when it consults the Java class index
    // and that index needs to be lazily updated.)
    // We run most of the method as a safe region, but we exit the
    // safe region before calling {@link #createNewInstance} (which can
    // call user code), and enter it again upon return.
    final Ref<Boolean> token = new Ref<>();
    token.set(RenderSecurityManager.enterSafeRegion(myCredential));
    try {
      return ApplicationManager.getApplication().runReadAction((Computable<Object>)() -> {
        final JavaPsiFacade facade = JavaPsiFacade.getInstance(myModule.getProject());
        PsiClass psiClass = facade.findClass(className, myModule.getModuleWithDependenciesAndLibrariesScope(false));

        if (psiClass == null) {
          return null;
        }
        psiClass = psiClass.getSuperClass();
        final Set<String> visited = new HashSet<>();

        while (psiClass != null) {
          final String qName = psiClass.getQualifiedName();
          if (LOG.isDebugEnabled()) {
            LOG.debug("  parent " + anonymizeClassName(qName));
          }

          if (qName == null ||
              !visited.add(qName) ||
              AndroidUtils.VIEW_CLASS_NAME.equals(psiClass.getQualifiedName())) {
            break;
          }

          if (!AndroidUtils.isAbstract(psiClass)) {
            try {
              Class<?> aClass = myLoadedClasses.get(qName);
              if (aClass == null) {
                aClass = myLayoutLibrary.getClassLoader().loadClass(qName);
                if (aClass != null) {
                  myLoadedClasses.put(qName, aClass);
                }
              }
              if (aClass != null) {
                try {
                  RenderSecurityManager.exitSafeRegion(token.get());
                  return createNewInstance(aClass, constructorSignature, constructorArgs, true);
                }
                finally {
                  token.set(RenderSecurityManager.enterSafeRegion(myCredential));
                }
              }
            }
            catch (Throwable e) {
              LOG.debug(e);
            }
          }
          psiClass = psiClass.getSuperClass();
        }
        return null;
      });
    }
    finally {
      RenderSecurityManager.exitSafeRegion(token.get());
    }
  }

  /**
   * Load and parse the R class such that resource references in the layout rendering can refer
   * to local resources properly. Only needed if views are compiled against an R class with
   * final fields.
   *
   * @see ResourceIdManager#getFinalIdsUsed()
   */
  public void loadAndParseRClassSilently() {
    final String rClassName = getRClassName(myModule);
    try {
      if (rClassName == null) {
        LOG.info(String.format("loadAndParseRClass: failed to find manifest package for project %1$s", myModule.getProject().getName()));
        return;
      }
      myLogger.setResourceClass(rClassName);
      loadAndParseRClass(rClassName);
    }
    catch (ClassNotFoundException | NoClassDefFoundError e) {
      myLogger.setMissingResourceClass();
    }
    catch (InconvertibleClassError e) {
      assert rClassName != null;
      myLogger.addIncorrectFormatClass(rClassName, e);
    }
  }

  @VisibleForTesting
  void loadAndParseRClass(@NotNull String className) throws ClassNotFoundException, InconvertibleClassError {
    if (LOG.isDebugEnabled()) {
      LOG.debug(String.format("loadAndParseRClass(%s)", anonymizeClassName(className)));
    }

    Class<?> aClass = myLoadedClasses.get(className);
    ResourceIdManager idManager = ResourceIdManager.get(myModule);

    if (aClass == null) {
      if (LOG.isDebugEnabled()) {
        LOG.debug("  The R class is not loaded.");
      }

      final boolean isClassLoaded = myModuleClassLoader.isClassLoaded(className);
      aClass = myModuleClassLoader.loadClass(className);

      if (!isClassLoaded) {
        if (LOG.isDebugEnabled()) {
          LOG.debug(String.format("  Class found in module %s, first time load.", anonymize(myModule)));
        }
      }
      else {
        if (LOG.isDebugEnabled()) {
          LOG.debug(String.format("  Class already loaded in module %s.", anonymize(myModule)));
        }
      }
      if (LOG.isDebugEnabled()) {
        LOG.debug("  Class loaded");
      }

      myLoadedClasses.put(className, aClass);
      myLogger.setHasLoadedClasses();
    }

    idManager.loadCompiledIds(aClass);

    if (LOG.isDebugEnabled()) {
      LOG.debug(String.format("END loadAndParseRClass(%s)", anonymizeClassName(className)));
    }
  }

  /**
   * Returns true if this ViewLoaded has loaded the given class.
   */
  public boolean hasLoadedClass(@NotNull String classFqn) {
    return myModuleClassLoader.isClassLoaded(classFqn);
  }
}<|MERGE_RESOLUTION|>--- conflicted
+++ resolved
@@ -22,32 +22,26 @@
 import static com.android.SdkConstants.VIEW_FRAGMENT;
 import static com.android.tools.idea.LogAnonymizerUtil.anonymize;
 import static com.android.tools.idea.LogAnonymizerUtil.anonymizeClassName;
-import static com.intellij.lang.annotation.HighlightSeverity.WARNING;
 
 import com.android.annotations.NonNull;
 import com.android.ide.common.rendering.api.ILayoutLog;
 import com.android.tools.idea.layoutlib.LayoutLibrary;
+import com.android.tools.idea.projectsystem.ProjectSystemUtil;
 import com.android.tools.idea.rendering.IRenderLogger;
-import com.android.tools.idea.rendering.RenderProblem;
 import com.android.tools.idea.rendering.RenderSecurityManager;
 import com.android.tools.idea.rendering.classloading.InconvertibleClassError;
+import com.android.tools.idea.res.AndroidDependenciesCache;
 import com.android.tools.idea.res.ResourceIdManager;
-import com.android.utils.HtmlBuilder;
 import com.google.common.annotations.VisibleForTesting;
 import com.google.common.collect.HashMultiset;
-import com.google.common.collect.Maps;
 import com.google.common.collect.Multiset;
 import com.google.common.collect.Sets;
-import com.intellij.openapi.application.ApplicationManager;
+import com.intellij.facet.Facet;
 import com.intellij.openapi.diagnostic.Logger;
-<<<<<<< HEAD
-=======
 import com.intellij.openapi.extensions.ExtensionPoint;
->>>>>>> 2dc52685
 import com.intellij.openapi.extensions.ExtensionsArea;
 import com.intellij.openapi.module.Module;
 import com.intellij.openapi.project.DumbService;
-import com.intellij.openapi.util.Computable;
 import com.intellij.openapi.util.Ref;
 import com.intellij.psi.JavaPsiFacade;
 import com.intellij.psi.PsiClass;
@@ -55,15 +49,12 @@
 import java.lang.reflect.Constructor;
 import java.lang.reflect.InvocationTargetException;
 import java.util.Collections;
+import java.util.HashMap;
 import java.util.HashSet;
 import java.util.List;
-import com.intellij.util.ArrayUtil;
-import java.lang.reflect.Constructor;
-import java.lang.reflect.InvocationTargetException;
-import java.util.HashSet;
 import java.util.Map;
 import java.util.Set;
-import org.jetbrains.android.dom.manifest.Manifest;
+import java.util.stream.Stream;
 import org.jetbrains.android.facet.AndroidFacet;
 import org.jetbrains.android.util.AndroidUtils;
 import org.jetbrains.annotations.NotNull;
@@ -81,7 +72,7 @@
   private static final int ALLOWED_NESTED_VIEWS = 100;
 
   @NotNull private final Module myModule;
-  @NotNull private final Map<String, Class<?>> myLoadedClasses = Maps.newHashMap();
+  @NotNull private final Map<String, Class<?>> myLoadedClasses = new HashMap<>();
   /** Classes that are being loaded currently. */
   @NotNull private final Multiset<Class<?>> myLoadingClasses = HashMultiset.create(5);
   /** Classes that have been modified after compilation. */
@@ -90,16 +81,16 @@
   @NotNull private final LayoutLibrary myLayoutLibrary;
   /** {@link IRenderLogger} used to log loading problems. */
   @NotNull private IRenderLogger myLogger;
-  @NotNull private final ModuleClassLoader myModuleClassLoader;
+  @NotNull private final ClassLoader myClassLoader;
 
   public ViewLoader(@NotNull LayoutLibrary layoutLib, @NotNull AndroidFacet facet, @NotNull IRenderLogger logger,
                     @Nullable Object credential,
-                    @NotNull ModuleClassLoader classLoader) {
+                    @NotNull ClassLoader classLoader) {
     myLayoutLibrary = layoutLib;
     myModule = facet.getModule();
     myLogger = logger;
     myCredential = credential;
-    myModuleClassLoader = classLoader;
+    myClassLoader = classLoader;
   }
 
   /**
@@ -113,20 +104,8 @@
 
   @Nullable
   private static String getRClassName(@NotNull final Module module) {
-    return ApplicationManager.getApplication().runReadAction((Computable<String>)() -> {
-      final AndroidFacet facet = AndroidFacet.getInstance(module);
-      if (facet == null) {
-        return null;
-      }
-
-      final Manifest manifest = Manifest.getMainManifest(facet);
-      if (manifest == null) {
-        return null;
-      }
-
-      final String packageName = manifest.getPackage().getValue();
-      return packageName == null ? null : packageName + '.' + R_CLASS;
-    });
+    String packageName = ProjectSystemUtil.getModuleSystem(module).getPackageName();
+    return packageName == null ? null : packageName + '.' + R_CLASS;
   }
 
   /**
@@ -136,24 +115,17 @@
   public Object loadClass(String className, Class<?>[] constructorSignature, Object[] constructorArgs) {
     // RecyclerView.Adapter is an abstract class, but its instance is needed for RecyclerView to work correctly. So, when LayoutLib asks for
     // its instance, we define a new class which extends the Adapter class.
-<<<<<<< HEAD
     // We check whether the class being loaded is the support or the androidx one and use the appropiate adapter that references to the
     // right namespace.
     if (CLASS_RECYCLER_VIEW_ADAPTER.newName().equals(className)) {
       className = RecyclerViewHelper.CN_ANDROIDX_CUSTOM_ADAPTER;
-      constructorSignature = ArrayUtil.EMPTY_CLASS_ARRAY;
-      constructorArgs = ArrayUtil.EMPTY_OBJECT_ARRAY;
+      constructorSignature = ArrayUtilRt.EMPTY_CLASS_ARRAY;
+      constructorArgs = ArrayUtilRt.EMPTY_OBJECT_ARRAY;
     }
     else if (CLASS_RECYCLER_VIEW_ADAPTER.oldName().equals(className)) {
       className = RecyclerViewHelper.CN_SUPPORT_CUSTOM_ADAPTER;
-      constructorSignature = ArrayUtil.EMPTY_CLASS_ARRAY;
-      constructorArgs = ArrayUtil.EMPTY_OBJECT_ARRAY;
-=======
-    if (CLASS_RECYCLER_VIEW_ADAPTER.isEquals(className)) {
-      className = RecyclerViewHelper.CN_CUSTOM_ADAPTER;
       constructorSignature = ArrayUtilRt.EMPTY_CLASS_ARRAY;
       constructorArgs = ArrayUtilRt.EMPTY_OBJECT_ARRAY;
->>>>>>> 2dc52685
     }
     return loadClass(className, constructorSignature, constructorArgs, false);
   }
@@ -175,11 +147,7 @@
       }
       return myLayoutLibrary.createMockView(getShortClassName(className), constructorSignature, constructorArgs);
     }
-<<<<<<< HEAD
     catch (InvocationTargetException | IllegalAccessException | InstantiationException | NoSuchMethodException e) {
-=======
-    catch (ClassNotFoundException | InvocationTargetException | IllegalAccessException | InstantiationException | NoSuchMethodException e) {
->>>>>>> 2dc52685
       throw new ClassNotFoundException(className, e);
     }
   }
@@ -194,13 +162,11 @@
 
     try {
       if (aClass != null) {
-        checkModified(className);
         return createNewInstance(aClass, constructorSignature, constructorArgs, isView);
       }
       aClass = loadClass(className, isView);
 
       if (aClass != null) {
-        checkModified(className);
         if (myLoadingClasses.count(aClass) > ALLOWED_NESTED_VIEWS) {
           throw new InstantiationException(
             "The layout involves creation of " + className + " over " + ALLOWED_NESTED_VIEWS + " levels deep. Infinite recursion?");
@@ -257,71 +223,13 @@
   }
 
   @NotNull
-<<<<<<< HEAD
-  private ViewLoaderExtension[] getExtensions() {
-    ExtensionsArea area = myModule.getProject().getExtensionArea();
-    if (!area.hasExtensionPoint(ViewLoaderExtension.EP_NAME.getName())) {
-      return EMPTY_EXTENSION_LIST;
-    }
-    return area.getExtensionPoint(ViewLoaderExtension.EP_NAME).getExtensions();
-=======
   private List<ViewLoaderExtension> getExtensions() {
     ExtensionsArea area = myModule.getProject().getExtensionArea();
     ExtensionPoint<ViewLoaderExtension> point = area.getExtensionPointIfRegistered(ViewLoaderExtension.EP_NAME.getName());
     return point == null ? Collections.emptyList() : point.getExtensionList();
->>>>>>> 2dc52685
-  }
-
-  /** Checks that the given class has not been edited since the last compilation (and if it has, logs a warning to the user) */
-  private void checkModified(@NotNull String fqcn) {
-    if (DumbService.getInstance(myModule.getProject()).isDumb()) {
-      // If the index is not ready, we can not check the modified time since it requires accessing the PSI
-      return;
-    }
-
-    if (myModuleClassLoader != null && myModuleClassLoader.isSourceModified(fqcn, myCredential) && !myRecentlyModifiedClasses.contains(fqcn)) {
-      myRecentlyModifiedClasses.add(fqcn);
-      RenderProblem.Html problem = RenderProblem.create(WARNING);
-      HtmlBuilder builder = problem.getHtmlBuilder();
-      String className = fqcn.substring(fqcn.lastIndexOf('.') + 1);
-      builder.addLink("The " + className + " custom view has been edited more recently than the last build: ", "Build", " the project.",
-                      myLogger.getLinkManager().createBuildProjectUrl());
-      myLogger.addMessage(problem);
-    }
   }
 
   @NotNull
-<<<<<<< HEAD
-=======
-  private MockView createMockView(@NotNull String className, @Nullable Class<?>[] constructorSignature, @Nullable Object[] constructorArgs)
-      throws
-          ClassNotFoundException,
-          InvocationTargetException,
-          NoSuchMethodException,
-          InstantiationException,
-          IllegalAccessException {
-    MockView mockView = (MockView)createNewInstance(MockView.class, constructorSignature, constructorArgs, true);
-    String label = getShortClassName(className);
-    switch (label) {
-      case VIEW_FRAGMENT:
-        label = "<fragment>";
-        // TODO:
-        // Append "\nPick preview layout from the \"Fragment Layout\" context menu"
-        // when used from the layout editor
-        break;
-      case VIEW_INCLUDE:
-        label = "Text";
-        break;
-    }
-
-    mockView.setText(label);
-    mockView.setGravity(Gravity.CENTER);
-
-    return mockView;
-  }
-
-  @NotNull
->>>>>>> 2dc52685
   public Module getModule() {
     return myModule;
   }
@@ -437,13 +345,13 @@
 
     try {
       for (ViewLoaderExtension extension : getExtensions()) {
-        Class<?> loadedClass = extension.loadClass(className, myModuleClassLoader);
+        Class<?> loadedClass = extension.loadClass(className, myClassLoader);
         if (loadedClass != null) {
           return loadedClass;
         }
       }
 
-      return myModuleClassLoader.loadClass(className);
+      return myClassLoader.loadClass(className);
     }
     catch (ClassNotFoundException e) {
       if (logError && !className.equals(VIEW_FRAGMENT)) {
@@ -470,7 +378,7 @@
     final Ref<Boolean> token = new Ref<>();
     token.set(RenderSecurityManager.enterSafeRegion(myCredential));
     try {
-      return ApplicationManager.getApplication().runReadAction((Computable<Object>)() -> {
+      return DumbService.getInstance(myModule.getProject()).runReadActionInSmartMode(() -> {
         final JavaPsiFacade facade = JavaPsiFacade.getInstance(myModule.getProject());
         PsiClass psiClass = facade.findClass(className, myModule.getModuleWithDependenciesAndLibrariesScope(false));
 
@@ -533,40 +441,49 @@
    * @see ResourceIdManager#getFinalIdsUsed()
    */
   public void loadAndParseRClassSilently() {
-    final String rClassName = getRClassName(myModule);
-    try {
-      if (rClassName == null) {
-        LOG.info(String.format("loadAndParseRClass: failed to find manifest package for project %1$s", myModule.getProject().getName()));
-        return;
-      }
-      myLogger.setResourceClass(rClassName);
-      loadAndParseRClass(rClassName);
-    }
-    catch (ClassNotFoundException | NoClassDefFoundError e) {
-      myLogger.setMissingResourceClass();
-    }
-    catch (InconvertibleClassError e) {
-      assert rClassName != null;
-      myLogger.addIncorrectFormatClass(rClassName, e);
-    }
+    // All the ids are loaded into the idManager for the "app module".
+    ResourceIdManager idManager = ResourceIdManager.get(myModule);
+    idManager.resetCompiledIds();
+    Stream.concat(
+        Stream.of(myModule),
+        // Get all project (not external libraries) dependencies
+        AndroidDependenciesCache.getAllAndroidDependencies(myModule, false).stream().map(Facet::getModule))
+      .map(ViewLoader::getRClassName)
+      .forEach((rClassName) -> {
+        try {
+          if (rClassName == null) {
+            LOG.info(
+              String.format("loadAndParseRClass: failed to find manifest package for project %1$s", myModule.getProject().getName()));
+            return;
+          }
+          myLogger.setResourceClass(rClassName);
+          loadAndParseRClass(rClassName, idManager);
+        }
+        catch (ClassNotFoundException | NoClassDefFoundError e) {
+          myLogger.setMissingResourceClass();
+        }
+        catch (InconvertibleClassError e) {
+          assert rClassName != null;
+          myLogger.addIncorrectFormatClass(rClassName, e);
+        }
+      });
   }
 
   @VisibleForTesting
-  void loadAndParseRClass(@NotNull String className) throws ClassNotFoundException, InconvertibleClassError {
+  void loadAndParseRClass(@NotNull String className, @NotNull ResourceIdManager idManager) throws ClassNotFoundException, InconvertibleClassError {
     if (LOG.isDebugEnabled()) {
       LOG.debug(String.format("loadAndParseRClass(%s)", anonymizeClassName(className)));
     }
 
     Class<?> aClass = myLoadedClasses.get(className);
-    ResourceIdManager idManager = ResourceIdManager.get(myModule);
 
     if (aClass == null) {
       if (LOG.isDebugEnabled()) {
         LOG.debug("  The R class is not loaded.");
       }
 
-      final boolean isClassLoaded = myModuleClassLoader.isClassLoaded(className);
-      aClass = myModuleClassLoader.loadClass(className);
+      final boolean isClassLoaded = hasLoadedClass(className);
+      aClass = myClassLoader.loadClass(className);
 
       if (!isClassLoaded) {
         if (LOG.isDebugEnabled()) {
@@ -578,6 +495,7 @@
           LOG.debug(String.format("  Class already loaded in module %s.", anonymize(myModule)));
         }
       }
+
       if (LOG.isDebugEnabled()) {
         LOG.debug("  Class loaded");
       }
@@ -597,6 +515,6 @@
    * Returns true if this ViewLoaded has loaded the given class.
    */
   public boolean hasLoadedClass(@NotNull String classFqn) {
-    return myModuleClassLoader.isClassLoaded(classFqn);
+    return myLoadedClasses.containsKey(classFqn);
   }
 }