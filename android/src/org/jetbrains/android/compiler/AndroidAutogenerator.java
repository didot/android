--- conflicted
+++ resolved
@@ -19,11 +19,7 @@
 import com.intellij.openapi.util.Comparing;
 import com.intellij.openapi.util.Computable;
 import com.intellij.openapi.util.io.FileUtil;
-import com.intellij.openapi.util.io.FileUtilRt;
-import com.intellij.openapi.vfs.LocalFileSystem;
-import com.intellij.openapi.vfs.ReadonlyStatusHandler;
-import com.intellij.openapi.vfs.VfsUtilCore;
-import com.intellij.openapi.vfs.VirtualFile;
+import com.intellij.openapi.vfs.*;
 import com.intellij.psi.search.FilenameIndex;
 import java.util.HashSet;
 import org.jetbrains.android.compiler.tools.AndroidIdl;
@@ -651,7 +647,7 @@
             }
           }
 
-          final File bcFile = new File(item.myRawDirPath, FileUtilRt.getNameWithoutExtension(file.getName()) + ".bc");
+          final File bcFile = new File(item.myRawDirPath, FileUtil.getNameWithoutExtension(file.getName()) + ".bc");
           final VirtualFile vBcFile = LocalFileSystem.getInstance().refreshAndFindFileByIoFile(bcFile);
 
           if (vBcFile != null) {
@@ -726,7 +722,7 @@
           if (module.getProject().isDisposed() || module.isDisposed()) {
             return;
           }
-          String className = FileUtilRt.getNameWithoutExtension(generatedFile.getName());
+          String className = FileUtil.getNameWithoutExtension(generatedFile);
           AndroidCompileUtil.removeDuplicatingClasses(module, aPackage, className, generatedFile, sourceRootPath);
         }
       });
@@ -762,15 +758,9 @@
 
   @NotNull
   public static VirtualFile[] getSourceRootsForModuleAndDependencies(@NotNull Module module, boolean includingTests) {
-<<<<<<< HEAD
     Set<VirtualFile> result = new HashSet<VirtualFile>();
     fillSourceRoots(module, new HashSet<Module>(), result, includingTests);
     return VfsUtil.toVirtualFileArray(result);
-=======
-    Set<VirtualFile> result = new HashSet<>();
-    fillSourceRoots(module, new HashSet<>(), result, includingTests);
-    return VfsUtilCore.toVirtualFileArray(result);
->>>>>>> c07f5299
   }
 
   @Nullable
