// Copyright 2000-2019 JetBrains s.r.o. Use of this source code is governed by the Apache 2.0 license that can be found in the LICENSE file.
package org.jetbrains.android.compiler;

import com.intellij.compiler.CompilerIOUtil;
import com.intellij.ide.highlighter.ArchiveFileType;
import com.intellij.openapi.compiler.ValidityState;
import com.intellij.openapi.fileTypes.FileTypeRegistry;
import com.intellij.openapi.fileTypes.StdFileTypes;
import com.intellij.openapi.vfs.VirtualFile;
import java.util.HashSet;
import org.jetbrains.annotations.NotNull;

import java.io.DataInput;
import java.io.DataOutput;
import java.io.IOException;
import java.util.Collection;
import java.util.HashMap;
import java.util.Map;
import java.util.Set;

/**
* @author Eugene.Kudelevsky
*/
class ClassesAndJarsValidityState implements ValidityState {
  private Map<String, Long> myFiles;

  private void fillMap(VirtualFile file, Set<VirtualFile> visited) {
    if (file.isDirectory() && visited.add(file)) {
      for (VirtualFile child : file.getChildren()) {
        fillMap(child, visited);
      }
    }
    else if (FileTypeRegistry.getInstance().isFileOfType(file, StdFileTypes.CLASS) || file.getFileType() instanceof ArchiveFileType) {
      if (file.isValid()) {
        myFiles.put(file.getPath(), file.getTimeStamp());
      }
    }
  }

<<<<<<< HEAD
  public ClassesAndJarsValidityState(@NotNull Collection<VirtualFile> files) {
    myFiles = new HashMap<String, Long>();
    Set<VirtualFile> visited = new HashSet<VirtualFile>();
=======
  ClassesAndJarsValidityState(@NotNull Collection<VirtualFile> files) {
    myFiles = new HashMap<>();
    Set<VirtualFile> visited = new HashSet<>();
>>>>>>> a016edfc
    for (VirtualFile file : files) {
      fillMap(file, visited);
    }
  }

<<<<<<< HEAD
  public ClassesAndJarsValidityState(@NotNull DataInput in) throws IOException {
    myFiles = new HashMap<String, Long>();
=======
  ClassesAndJarsValidityState(@NotNull DataInput in) throws IOException {
    myFiles = new HashMap<>();
>>>>>>> a016edfc
    int size = in.readInt();
    while (size-- > 0) {
      final String path = CompilerIOUtil.readString(in);
      final long timestamp = in.readLong();
      myFiles.put(path, timestamp);
    }
  }

  @Override
  public boolean equalsTo(ValidityState otherState) {
    return otherState instanceof ClassesAndJarsValidityState
           && myFiles.equals(((ClassesAndJarsValidityState)otherState).myFiles);
  }

  @Override
  public void save(DataOutput out) throws IOException {
    out.writeInt(myFiles.size());
    for (String dependency : myFiles.keySet()) {
      CompilerIOUtil.writeString(dependency, out);
      out.writeLong(myFiles.get(dependency));
    }
  }
}<|MERGE_RESOLUTION|>--- conflicted
+++ resolved
@@ -37,27 +37,16 @@
     }
   }
 
-<<<<<<< HEAD
   public ClassesAndJarsValidityState(@NotNull Collection<VirtualFile> files) {
-    myFiles = new HashMap<String, Long>();
-    Set<VirtualFile> visited = new HashSet<VirtualFile>();
-=======
-  ClassesAndJarsValidityState(@NotNull Collection<VirtualFile> files) {
     myFiles = new HashMap<>();
     Set<VirtualFile> visited = new HashSet<>();
->>>>>>> a016edfc
     for (VirtualFile file : files) {
       fillMap(file, visited);
     }
   }
 
-<<<<<<< HEAD
   public ClassesAndJarsValidityState(@NotNull DataInput in) throws IOException {
-    myFiles = new HashMap<String, Long>();
-=======
-  ClassesAndJarsValidityState(@NotNull DataInput in) throws IOException {
     myFiles = new HashMap<>();
->>>>>>> a016edfc
     int size = in.readInt();
     while (size-- > 0) {
       final String path = CompilerIOUtil.readString(in);
