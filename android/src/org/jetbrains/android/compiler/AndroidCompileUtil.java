// Copyright 2000-2021 JetBrains s.r.o. Use of this source code is governed by the Apache 2.0 license that can be found in the LICENSE file.
package org.jetbrains.android.compiler;

import static com.intellij.openapi.util.io.FileUtilRt.toSystemDependentName;

import com.android.tools.idea.lang.aidl.AidlFileType;
import com.android.tools.idea.lang.rs.AndroidRenderscriptFileType;
import com.android.tools.idea.model.AndroidModel;
import com.android.tools.idea.res.AndroidDependenciesCache;
import com.intellij.CommonBundle;
import com.intellij.compiler.CompilerConfiguration;
import com.intellij.compiler.CompilerConfigurationImpl;
import com.intellij.compiler.CompilerWorkspaceConfiguration;
import com.intellij.compiler.options.CompileStepBeforeRun;
import com.intellij.execution.configurations.RunConfiguration;
import com.intellij.notification.Notification;
import com.intellij.notification.NotificationGroup;
import com.intellij.notification.NotificationListener;
import com.intellij.notification.NotificationType;
import com.intellij.openapi.application.ApplicationManager;
import com.intellij.openapi.compiler.CompileContext;
import com.intellij.openapi.compiler.CompileScope;
import com.intellij.openapi.compiler.CompilerManager;
import com.intellij.openapi.compiler.CompilerMessageCategory;
import com.intellij.openapi.compiler.options.ExcludeEntryDescription;
import com.intellij.openapi.compiler.options.ExcludesConfiguration;
import com.intellij.openapi.diagnostic.Logger;
import com.intellij.openapi.module.ModifiableModuleModel;
import com.intellij.openapi.module.Module;
import com.intellij.openapi.module.ModuleManager;
import com.intellij.openapi.module.ModuleUtil;
import com.intellij.openapi.options.ShowSettingsUtil;
import com.intellij.openapi.project.Project;
import com.intellij.openapi.roots.CompilerModuleExtension;
import com.intellij.openapi.roots.CompilerProjectExtension;
import com.intellij.openapi.roots.ContentEntry;
import com.intellij.openapi.roots.ModifiableRootModel;
import com.intellij.openapi.roots.ModuleOrderEntry;
import com.intellij.openapi.roots.ModuleRootManager;
import com.intellij.openapi.roots.OrderEntry;
import com.intellij.openapi.roots.ProjectFileIndex;
import com.intellij.openapi.roots.ProjectRootManager;
import com.intellij.openapi.roots.SourceFolder;
import com.intellij.openapi.roots.impl.ModifiableModelCommitter;
import com.intellij.openapi.roots.ui.configuration.ProjectStructureConfigurable;
import com.intellij.openapi.ui.Messages;
import com.intellij.openapi.util.Key;
import com.intellij.openapi.util.Pair;
import com.intellij.openapi.util.Ref;
import com.intellij.openapi.util.io.FileUtil;
<<<<<<< HEAD
import com.intellij.openapi.vfs.LocalFileSystem;
import com.intellij.openapi.vfs.VfsUtil;
import com.intellij.openapi.vfs.VfsUtilCore;
import com.intellij.openapi.vfs.VirtualFile;
import com.intellij.openapi.vfs.VirtualFileManager;
=======
import com.intellij.openapi.vfs.*;
>>>>>>> 477885a9
import com.intellij.psi.JavaPsiFacade;
import com.intellij.psi.PsiClass;
import com.intellij.psi.PsiFile;
import com.intellij.psi.search.FileTypeIndex;
import com.intellij.psi.search.GlobalSearchScope;
<<<<<<< HEAD
import com.intellij.util.ArrayUtilRt;
import java.io.File;
import java.io.IOException;
import java.util.ArrayList;
import java.util.Arrays;
import java.util.Collection;
import java.util.Collections;
import java.util.HashMap;
import java.util.HashSet;
import java.util.List;
import java.util.Map;
import java.util.Objects;
import java.util.Set;
import java.util.regex.Matcher;
import javax.swing.event.HyperlinkEvent;
=======
import com.intellij.util.ArrayUtil;
>>>>>>> 477885a9
import org.jetbrains.android.dom.manifest.Manifest;
import org.jetbrains.android.facet.AndroidFacet;
import org.jetbrains.android.facet.AndroidRootUtil;
import org.jetbrains.android.sdk.AndroidPlatform;
import org.jetbrains.android.util.AndroidBuildCommonUtils;
import org.jetbrains.android.util.AndroidBundle;
import org.jetbrains.android.util.AndroidCompilerMessageKind;
import org.jetbrains.android.util.AndroidExecutionUtil;
import org.jetbrains.android.util.AndroidUtils;
import org.jetbrains.annotations.NonNls;
import org.jetbrains.annotations.NotNull;
import org.jetbrains.annotations.Nullable;
import org.jetbrains.annotations.SystemIndependent;
import org.jetbrains.jps.model.java.JavaModuleSourceRootTypes;
import org.jetbrains.jps.model.java.JavaSourceRootProperties;
import org.jetbrains.jps.model.java.JavaSourceRootType;
import org.jetbrains.jps.model.java.JpsJavaExtensionService;

public class AndroidCompileUtil {
  private static final Logger LOG = Logger.getInstance("#org.jetbrains.android.compiler.AndroidCompileUtil");

  private static final Key<Boolean> RELEASE_BUILD_KEY = new Key<Boolean>(AndroidBuildCommonUtils.RELEASE_BUILD_OPTION);
  @NonNls private static final String RESOURCES_CACHE_DIR_NAME = "res-cache";
  @NonNls private static final String GEN_MODULE_PREFIX = "~generated_";

  @NonNls public static final String OLD_PROGUARD_CFG_FILE_NAME = "proguard.cfg";
  public static final String UNSIGNED_SUFFIX = ".unsigned";
  public static Key<String> PROGUARD_CFG_PATHS_KEY = Key.create(AndroidBuildCommonUtils.PROGUARD_CFG_PATHS_OPTION);

  private AndroidCompileUtil() {
  }

  @NotNull
  public static <T> Map<CompilerMessageCategory, T> toCompilerMessageCategoryKeys(@NotNull Map<AndroidCompilerMessageKind, T> map) {
    final Map<CompilerMessageCategory, T> result = new HashMap<CompilerMessageCategory, T>();

    for (Map.Entry<AndroidCompilerMessageKind, T> entry : map.entrySet()) {
      final AndroidCompilerMessageKind key = entry.getKey();
      final T value = entry.getValue();

      switch (key) {
        case ERROR:
          result.put(CompilerMessageCategory.ERROR, value);
          break;
        case INFORMATION:
          result.put(CompilerMessageCategory.INFORMATION, value);
          break;
        case WARNING:
          result.put(CompilerMessageCategory.WARNING, value);
          break;
      }
    }
    return result;
  }

  @Nullable
  public static Pair<VirtualFile, Boolean> getDefaultProguardConfigFile(@NotNull AndroidFacet facet) {
    VirtualFile root = AndroidRootUtil.getMainContentRoot(facet);
    if (root == null) {
      return null;
    }
    final VirtualFile proguardCfg = root.findChild(AndroidBuildCommonUtils.PROGUARD_CFG_FILE_NAME);
    if (proguardCfg != null) {
      return new Pair<VirtualFile, Boolean>(proguardCfg, true);
    }

    final VirtualFile oldProguardCfg = root.findChild(OLD_PROGUARD_CFG_FILE_NAME);
    if (oldProguardCfg != null) {
      return new Pair<VirtualFile, Boolean>(oldProguardCfg, false);
    }
    return null;
  }

  public static void addMessages(final CompileContext context, final Map<CompilerMessageCategory, List<String>> messages, @Nullable Module module) {
    addMessages(context, messages, null, module);
  }

  static void addMessages(final CompileContext context,
                          final Map<CompilerMessageCategory, List<String>> messages,
                          @Nullable final Map<VirtualFile, VirtualFile> presentableFilesMap,
                          @Nullable final Module module) {
    ApplicationManager.getApplication().runReadAction(new Runnable() {
      @Override
      public void run() {
        if (context.getProject().isDisposed()) return;
        for (CompilerMessageCategory category : messages.keySet()) {
          List<String> messageList = messages.get(category);
          for (String message : messageList) {
            String url = null;
            int line = -1;
            Matcher matcher = AndroidBuildCommonUtils.COMPILER_MESSAGE_PATTERN.matcher(message);
            if (matcher.matches()) {
              String fileName = matcher.group(1);
              if (new File(fileName).exists()) {
                url = getPresentableFile("file://" + fileName, presentableFilesMap);
                line = Integer.parseInt(matcher.group(2));
              }
            }
            String moduleName = module != null? module.getName() : null;
            context.addMessage(category, (moduleName != null ? '[' + moduleName + "] " : "") + message, url, line, -1, null, moduleName != null? Collections.singleton(moduleName) : Collections.emptyList());
          }
        }
      }
    });
  }

  @NotNull
  private static String getPresentableFile(@NotNull String url, @Nullable Map<VirtualFile, VirtualFile> presentableFilesMap) {
    final VirtualFile file = VirtualFileManager.getInstance().findFileByUrl(url);
    if (file == null) {
      return url;
    }

    if (presentableFilesMap == null) {
      return url;
    }

    for (Map.Entry<VirtualFile, VirtualFile> entry : presentableFilesMap.entrySet()) {
      if (Objects.equals(file, entry.getValue())) {
        return entry.getKey().getUrl();
      }
    }
    return url;
  }

  private static void collectChildrenRecursively(@NotNull VirtualFile root,
                                                 @NotNull VirtualFile anchor,
                                                 @NotNull Collection<VirtualFile> result) {
    if (Objects.equals(root, anchor)) {
      return;
    }

    VirtualFile parent = anchor.getParent();
    if (parent == null) {
      return;
    }
    for (VirtualFile child : parent.getChildren()) {
      if (!Objects.equals(child, anchor)) {
        result.add(child);
      }
    }
    if (!Objects.equals(parent, root)) {
      collectChildrenRecursively(root, parent, result);
    }
  }

  private static void unexcludeRootIfNecessary(@NotNull VirtualFile root,
                                               @NotNull ModifiableRootModel model,
                                               @NotNull Ref<Boolean> modelChangedFlag) {
    Set<VirtualFile> excludedRoots = new HashSet<VirtualFile>(Arrays.asList(model.getExcludeRoots()));
    VirtualFile excludedRoot = root;
    while (excludedRoot != null && !excludedRoots.contains(excludedRoot)) {
      excludedRoot = excludedRoot.getParent();
    }
    if (excludedRoot == null) {
      return;
    }
    Set<VirtualFile> rootsToExclude = new HashSet<VirtualFile>();
    collectChildrenRecursively(excludedRoot, root, rootsToExclude);
    ContentEntry contentEntry = findContentEntryForRoot(model, excludedRoot);
    if (contentEntry != null) {
      if (contentEntry.removeExcludeFolder(excludedRoot.getUrl())) {
        modelChangedFlag.set(true);
      }
      for (VirtualFile rootToExclude : rootsToExclude) {
        if (!excludedRoots.contains(rootToExclude)) {
          contentEntry.addExcludeFolder(rootToExclude);
          modelChangedFlag.set(true);
        }
      }
    }
  }

  @NotNull
  private static String getGenModuleName(@NotNull Module module) {
    return GEN_MODULE_PREFIX + module.getName();
  }

  @Nullable
  public static VirtualFile createSourceRootIfNotExist(@NotNull final String path,
                                                       @NotNull final ModifiableRootModel model,
                                                       @NotNull Ref<Boolean> modelChangedFlag) {
    ApplicationManager.getApplication().assertIsDispatchThread();

    final File rootFile = new File(path);
    final boolean created;
    if (!rootFile.exists()) {
      if (!rootFile.mkdirs()) return null;
      created = true;
    }
    else {
      created = false;
    }
    final Module module = model.getModule();
    final Project project = module.getProject();

    if (project.isDisposed() || module.isDisposed()) {
      return null;
    }

    final VirtualFile root;
    if (created) {
      root = LocalFileSystem.getInstance().refreshAndFindFileByIoFile(rootFile);
    }
    else {
      root = LocalFileSystem.getInstance().findFileByIoFile(rootFile);
    }
    if (root != null) {
      unexcludeRootIfNecessary(root, model, modelChangedFlag);

      boolean markedAsSource = false;

      for (VirtualFile existingRoot : model.getSourceRoots()) {
        if (Objects.equals(existingRoot, root)) {
          markedAsSource = true;
          break;
        }
      }

      if (markedAsSource) {
        markRootAsGenerated(model, root, modelChangedFlag);
      }
      else {
        addSourceRoot(model, root);
        modelChangedFlag.set(true);
      }
    }
    return root;
  }

  private static void markRootAsGenerated(ModifiableRootModel model, VirtualFile root, Ref<Boolean> modelChangedFlag) {
    final ContentEntry contentEntry = findContentEntryForRoot(model, root);

    if (contentEntry == null) {
      return;
    }
    for (SourceFolder sourceFolder : contentEntry.getSourceFolders()) {
      if (root.equals(sourceFolder.getFile())) {
        final JavaSourceRootProperties props = sourceFolder.getJpsElement().getProperties(JavaModuleSourceRootTypes.SOURCES);
        if (props != null) {
          props.setForGeneratedSources(true);
          modelChangedFlag.set(true);
          break;
        }
      }
    }
  }

  private static void excludeFromCompilation(@NotNull Project project, @NotNull VirtualFile sourceRoot, @NotNull String aPackage) {
    final String buildConfigPath = sourceRoot.getPath() + '/' + aPackage.replace('.', '/') + "/BuildConfig.java";
    String url = VfsUtilCore.pathToUrl(buildConfigPath);
    final ExcludesConfiguration configuration =
      CompilerConfiguration.getInstance(project).getExcludedEntriesConfiguration();

    for (ExcludeEntryDescription description : configuration.getExcludeEntryDescriptions()) {
      if (Objects.equals(description.getUrl(), url)) {
        return;
      }
    }
    configuration.addExcludeEntryDescription(new ExcludeEntryDescription(url, true, false, project));
  }

  private static void excludeFromCompilation(@NotNull Project project, @NotNull VirtualFile dir) {
    final ExcludesConfiguration configuration =
      CompilerConfiguration.getInstance(project).getExcludedEntriesConfiguration();

    for (ExcludeEntryDescription description : configuration.getExcludeEntryDescriptions()) {
      if (Objects.equals(description.getVirtualFile(), dir)) {
        return;
      }
    }
    configuration.addExcludeEntryDescription(new ExcludeEntryDescription(dir, true, false, project));
  }

  private static void removeGenModule(@NotNull final ModifiableRootModel model, @NotNull Ref<Boolean> modelChangedFlag) {
    final String genModuleName = getGenModuleName(model.getModule());
    final Project project = model.getProject();
    final ModuleManager moduleManager = ModuleManager.getInstance(project);

    final Module genModule = moduleManager.findModuleByName(genModuleName);
    if (genModule == null) {
      return;
    }

    for (OrderEntry entry : model.getOrderEntries()) {
      if (entry instanceof ModuleOrderEntry &&
          genModuleName.equals(((ModuleOrderEntry)entry).getModuleName())) {
        model.removeOrderEntry(entry);
        modelChangedFlag.set(true);
      }
    }
    final VirtualFile moduleFile = genModule.getModuleFile();
    moduleManager.disposeModule(genModule);

    if (moduleFile != null) {
      ApplicationManager.getApplication().invokeLater(new Runnable() {
        @Override
        public void run() {
          ApplicationManager.getApplication().runWriteAction(new Runnable() {
            @Override
            public void run() {
              try {
                moduleFile.delete(project);
              }
              catch (IOException e) {
                LOG.error(e);
              }
            }
          });
        }
      });
    }
  }

  @Nullable
  public static SourceFolder addSourceRoot(final ModifiableRootModel model, @NotNull final VirtualFile root) {
    ContentEntry contentEntry = findContentEntryForRoot(model, root);

    if (contentEntry == null) {
      final Project project = model.getProject();
      final String message = "Cannot mark directory '" + FileUtil.toSystemDependentName(root.getPath()) +
                             "' as source root, because it is not located under content root of module '" +
                             model.getModule().getName() + "'\n<a href='fix'>Open Project Structure</a>";
<<<<<<< HEAD
      new Notification(NotificationGroup.createIdWithTitle("Android Autogeneration", AndroidBundle.message("android.autogeneration.notification.group")),
                       "Autogeneration Error", message, NotificationType.ERROR)
        .setListener(new NotificationListener.Adapter() {
=======
      final Notification notification = new Notification(
        NotificationGroup.createIdWithTitle("Android Autogeneration", AndroidBundle.message("android.autogeneration.notification.group")),
        "Autogeneration Error", message, NotificationType.ERROR).setListener(
        new NotificationListener.Adapter() {
>>>>>>> 477885a9
          @Override
          protected void hyperlinkActivated(@NotNull Notification notification,
                                            @NotNull HyperlinkEvent e) {
            notification.expire();
            final ProjectStructureConfigurable configurable =
              ProjectStructureConfigurable.getInstance(project);

            ShowSettingsUtil.getInstance()
              .editConfigurable(project, configurable, new Runnable() {
                @Override
                public void run() {
                  final Module module = model.getModule();
                  final AndroidFacet facet = AndroidFacet.getInstance(module);

                  if (facet != null) {
                    configurable.select(facet, true);
                  }
                }
              });
          }
<<<<<<< HEAD
        })
        .notify(project);
=======
        });
      notification.notify(project);
>>>>>>> 477885a9
      LOG.debug(message);
      return null;
    }
    else {
      return contentEntry.addSourceFolder(root, JavaSourceRootType.SOURCE,
                                          JpsJavaExtensionService.getInstance().createSourceRootProperties("", true));
    }
  }

  @Nullable
  public static ContentEntry findContentEntryForRoot(@NotNull ModifiableRootModel model, @NotNull VirtualFile root) {
    ContentEntry contentEntry = null;
    for (ContentEntry candidate : model.getContentEntries()) {
      VirtualFile contentRoot = candidate.getFile();
      if (contentRoot != null && VfsUtilCore.isAncestor(contentRoot, root, false)) {
        contentEntry = candidate;
      }
    }
    return contentEntry;
  }

  public static boolean isModuleAffected(CompileContext context, Module module) {
<<<<<<< HEAD
    return ArrayUtilRt.find(context.getCompileScope().getAffectedModules(), module) >= 0;
=======
    return ArrayUtil.find(context.getCompileScope().getAffectedModules(), module) >= 0;
>>>>>>> 477885a9
  }

  // must be invoked in a read action!

  public static void removeDuplicatingClasses(final Module module, @NotNull final String packageName, @NotNull String className,
                                              @Nullable File classFile, String sourceRootPath) {
    if (sourceRootPath == null) {
      return;
    }
    VirtualFile sourceRoot = LocalFileSystem.getInstance().findFileByPath(sourceRootPath);
    if (sourceRoot == null) {
      return;
    }
    final Project project = module.getProject();
    final JavaPsiFacade facade = JavaPsiFacade.getInstance(project);
    final String interfaceQualifiedName = packageName + '.' + className;
    PsiClass[] classes = facade.findClasses(interfaceQualifiedName, GlobalSearchScope.moduleScope(module));
    final ProjectFileIndex projectFileIndex = ProjectRootManager.getInstance(project).getFileIndex();
    for (PsiClass c : classes) {
      PsiFile psiFile = c.getContainingFile();
      if (className.equals(FileUtil.getNameWithoutExtension(psiFile.getName()))) {
        VirtualFile virtualFile = psiFile.getVirtualFile();
        if (virtualFile != null && Objects.equals(projectFileIndex.getSourceRootForFile(virtualFile), sourceRoot)) {
          final File f = VfsUtilCore.virtualToIoFile(virtualFile);

          if (!FileUtil.filesEqual(f, classFile) && f.exists()) {
            if (f.delete()) {
              virtualFile.refresh(true, false);
            }
            else {
              ApplicationManager.getApplication().invokeLater(new Runnable() {
                @Override
                public void run() {
                  Messages.showErrorDialog(project, "Can't delete file " + virtualFile.getPresentableUrl(), CommonBundle.getErrorTitle());
                }
              }, project.getDisposed());
            }
          }
        }
      }
    }
  }

  @Nullable
  public static String findResourcesCacheDirectory(@NotNull Module module, boolean createIfNotFound, @Nullable CompileContext context) {
    final Project project = module.getProject();

    final CompilerProjectExtension extension = CompilerProjectExtension.getInstance(project);
    if (extension == null) {
      if (context != null) {
        context.addMessage(CompilerMessageCategory.ERROR, "Cannot get compiler settings for project " + project.getName(), null, -1, -1, null, Collections.singleton(module.getName()));
      }
      return null;
    }

    final String projectOutputDirUrl = extension.getCompilerOutputUrl();
    if (projectOutputDirUrl == null) {
      if (context != null) {
        context.addMessage(CompilerMessageCategory.ERROR, "Cannot find output directory for project " + project.getName(), null, -1, -1, null, Collections.singleton(module.getName()));
      }
      return null;
    }

    final String pngCacheDirPath = VfsUtil.urlToPath(projectOutputDirUrl) + '/' + RESOURCES_CACHE_DIR_NAME + '/' + module.getName();
    final String pngCacheDirOsPath = FileUtil.toSystemDependentName(pngCacheDirPath);

    final File pngCacheDir = new File(pngCacheDirOsPath);
    if (pngCacheDir.exists()) {
      if (pngCacheDir.isDirectory()) {
        return pngCacheDirOsPath;
      }
      else {
        if (context != null) {
          context.addMessage(CompilerMessageCategory.ERROR, "Cannot create directory " + pngCacheDirOsPath + " because file already exists",
                             null, -1, -1, null, Collections.singleton(module.getName()));
        }
        return null;
      }
    }

    if (!createIfNotFound) {
      return null;
    }

    if (!pngCacheDir.mkdirs()) {
      if (context != null) {
        context.addMessage(CompilerMessageCategory.ERROR, "Cannot create directory " + pngCacheDirOsPath, null, -1, -1, null, Collections.singleton(module.getName()));
      }
      return null;
    }

    return pngCacheDirOsPath;
  }

  public static boolean isFullBuild(@NotNull CompileContext context) {
    return isFullBuild(context.getCompileScope());
  }

  public static boolean isFullBuild(@NotNull CompileScope scope) {
    final RunConfiguration c = CompileStepBeforeRun.getRunConfiguration(scope);
    return c == null || !AndroidBuildCommonUtils.isTestConfiguration(c.getType().getId());
  }

  public static void setReleaseBuild(@NotNull CompileScope compileScope) {
    compileScope.putUserData(RELEASE_BUILD_KEY, Boolean.TRUE);
  }

  @SuppressWarnings("deprecation")
  public static boolean createGenModulesAndSourceRoots(@NotNull AndroidFacet facet, @NotNull ModifiableRootModel model) {
    if (AndroidModel.isRequired(facet) || !facet.getProperties().ENABLE_SOURCES_AUTOGENERATION) {
      return false;
    }
    final GlobalSearchScope moduleScope = facet.getModule().getModuleScope();
    final Ref<Boolean> modelChangedFlag = Ref.create(false);

    if (facet.getConfiguration().isLibraryProject()) {
      removeGenModule(model, modelChangedFlag);
    }
    final Set<String> genRootsToCreate = new HashSet<String>();
    final Set<String> genRootsToInit = new HashSet<String>();

    final String buildConfigGenRootPath = AndroidRootUtil.getBuildconfigGenSourceRootPath(facet);

    if (buildConfigGenRootPath != null) {
      genRootsToCreate.add(buildConfigGenRootPath);
    }
    final String renderscriptGenRootPath = AndroidRootUtil.getRenderscriptGenSourceRootPath(facet);

    if (renderscriptGenRootPath != null) {
      final boolean createIfNotExist = !FileTypeIndex.getFiles(AndroidRenderscriptFileType.INSTANCE, moduleScope).isEmpty();
      (createIfNotExist ? genRootsToCreate : genRootsToInit).add(renderscriptGenRootPath);
    }

    final String aptGenRootPath = AndroidRootUtil.getAptGenSourceRootPath(facet);

    if (aptGenRootPath != null) {
      genRootsToCreate.add(aptGenRootPath);
    }
    final String aidlGenRootPath = AndroidRootUtil.getAidlGenSourceRootPath(facet);

    if (aidlGenRootPath != null) {
      final boolean createIfNotExist = !FileTypeIndex.getFiles(AidlFileType.INSTANCE, moduleScope).isEmpty();
      (createIfNotExist ? genRootsToCreate : genRootsToInit).add(aidlGenRootPath);
    }
    genRootsToInit.addAll(genRootsToCreate);

    for (String genRootPath : genRootsToInit) {
      initializeGenSourceRoot(model, genRootPath, genRootsToCreate.contains(genRootPath), true, modelChangedFlag);
    }
    return modelChangedFlag.get();
  }

  private static void excludeAllBuildConfigsFromCompilation(AndroidFacet facet, VirtualFile sourceRoot) {
    final Module module = facet.getModule();
    final Project project = module.getProject();
    final Set<String> packages = new HashSet<String>();

    final Manifest manifest = Manifest.getMainManifest(facet);
    final String aPackage = manifest != null ? manifest.getPackage().getStringValue() : null;

    if (aPackage != null) {
      packages.add(aPackage);
    }
    packages.addAll(AndroidUtils.getDepLibsPackages(module));

    for (String p : packages) {
      excludeFromCompilation(project, sourceRoot, p);
    }
  }

  @SuppressWarnings("deprecation")
  private static void includeAaptGenSourceRootToCompilation(AndroidFacet facet) {
    final Project project = facet.getModule().getProject();
    final ExcludesConfiguration configuration =
      ((CompilerConfigurationImpl)CompilerConfiguration.getInstance(project)).getExcludedEntriesConfiguration();
    final ExcludeEntryDescription[] descriptions = configuration.getExcludeEntryDescriptions();

    configuration.removeAllExcludeEntryDescriptions();

    for (ExcludeEntryDescription description : descriptions) {
      final VirtualFile vFile = description.getVirtualFile();
      if (!Objects.equals(vFile, AndroidRootUtil.getAaptGenDir(facet))) {
        configuration.addExcludeEntryDescription(description);
      }
    }
  }

  @Nullable
  private static VirtualFile initializeGenSourceRoot(@NotNull ModifiableRootModel model,
                                                     @Nullable String sourceRootPath,
                                                     boolean createIfNotExist,
                                                     boolean excludeInNonExternalMode,
                                                     @NotNull Ref<Boolean> modelChangedFlag) {
    if (sourceRootPath == null) {
      return null;
    }
    VirtualFile sourceRoot = null;

    if (createIfNotExist) {
      final VirtualFile root = createSourceRootIfNotExist(sourceRootPath, model, modelChangedFlag);
      if (root != null) {
        sourceRoot = root;
      }
    }
    if (sourceRoot == null) {
      sourceRoot = LocalFileSystem.getInstance().findFileByPath(sourceRootPath);
    }
    if (sourceRoot != null && excludeInNonExternalMode) {
      final Module module = model.getModule();
      final CompilerWorkspaceConfiguration config = CompilerWorkspaceConfiguration.getInstance(module.getProject());
    }
    return sourceRoot;
  }

  @NotNull
  public static String[] toOsPaths(@NotNull VirtualFile[] classFilesDirs) {
    final String[] classFilesDirOsPaths = new String[classFilesDirs.length];

    for (int i = 0; i < classFilesDirs.length; i++) {
      classFilesDirOsPaths[i] = FileUtil.toSystemDependentName(classFilesDirs[i].getPath());
    }
    return classFilesDirOsPaths;
  }

  // can't be invoked from dispatch thread
  @NotNull
  public static Map<CompilerMessageCategory, List<String>> execute(String... argv) throws IOException {
    assert !ApplicationManager.getApplication().isDispatchThread();
    final Map<AndroidCompilerMessageKind, List<String>> messages = AndroidExecutionUtil.doExecute(argv);
    return toCompilerMessageCategoryKeys(messages);
  }

  public static String getApkName(Module module) {
    return module.getName() + ".apk";
  }

  @Nullable
  public static String getOutputPackage(@NotNull Module module) {
    VirtualFile compilerOutput = CompilerModuleExtension.getInstance(module).getCompilerOutputPath();
    if (compilerOutput == null) return null;
    return new File(compilerOutput.getPath(), getApkName(module)).getPath();
  }

  public static boolean isExcludedFromCompilation(@NotNull File file, @Nullable Project project) {
    final VirtualFile vFile = LocalFileSystem.getInstance().findFileByIoFile(file);
    return vFile != null && isExcludedFromCompilation(vFile, project);
  }

  public static boolean isExcludedFromCompilation(VirtualFile child, @Nullable Project project) {
    final CompilerManager compilerManager = project != null ? CompilerManager.getInstance(project) : null;

    if (compilerManager == null) {
      return false;
    }

    if (!compilerManager.isExcludedFromCompilation(child)) {
      return false;
    }

    final Module module = ModuleUtil.findModuleForFile(child, project);
    if (module == null) {
      return true;
    }

    final AndroidFacet facet = AndroidFacet.getInstance(module);
    if (facet == null || facet.getConfiguration().isAppProject()) {
      return true;
    }

    final AndroidPlatform platform = AndroidPlatform.getInstance(facet.getModule());
    if (platform == null) {
      return true;
    }

    // we exclude sources of library modules automatically for tools r7 or previous
    return platform.getSdkData().getPlatformToolsRevision() > 7;
  }

  @Nullable
  public static Module findCircularDependencyOnLibraryWithSamePackage(@NotNull AndroidFacet facet) {
    final Manifest manifest = Manifest.getMainManifest(facet);
    final String aPackage = manifest != null ? manifest.getPackage().getValue() : null;
    if (aPackage == null) {
      return null;
    }

    for (AndroidFacet depFacet : AndroidDependenciesCache.getAllAndroidDependencies(facet.getModule(), true)) {
      final Manifest depManifest = Manifest.getMainManifest(depFacet);
      final String depPackage = depManifest != null ? depManifest.getPackage().getValue() : null;
      if (aPackage.equals(depPackage)) {
        final List<AndroidFacet> depDependencies = AndroidDependenciesCache.getAllAndroidDependencies(depFacet.getModule(), false);

        if (depDependencies.contains(facet)) {
          // circular dependency on library with the same package
          return depFacet.getModule();
        }
      }
    }
    return null;
  }

  @NotNull
  public static String[] getLibPackages(@NotNull Module module, @NotNull String packageName) {
    final Set<String> packageSet = new HashSet<String>();
    packageSet.add(packageName);

    final List<String> result = new ArrayList<String>();

    for (String libPackage : AndroidUtils.getDepLibsPackages(module)) {
      if (packageSet.add(libPackage)) {
        result.add(libPackage);
      }
    }

    return ArrayUtilRt.toStringArray(result);
  }

  // support for lib<->lib and app<->lib circular dependencies
  // see IDEA-79737 for details
  public static boolean isLibraryWithBadCircularDependency(@NotNull AndroidFacet facet) {
    if (!facet.getConfiguration().canBeDependency()) {
      return false;
    }

    final List<AndroidFacet> dependencies = AndroidDependenciesCache.getAllAndroidDependencies(facet.getModule(), false);

    final Manifest manifest = Manifest.getMainManifest(facet);
    if (manifest == null) {
      return false;
    }

    final String aPackage = manifest.getPackage().getValue();
    if (aPackage == null || aPackage.isEmpty()) {
      return false;
    }

    for (AndroidFacet depFacet : dependencies) {
      final List<AndroidFacet> depDependencies = AndroidDependenciesCache.getAllAndroidDependencies(depFacet.getModule(), true);

      if (depDependencies.contains(facet) &&
          dependencies.contains(depFacet) &&
          (depFacet.getModule().getName().compareTo(facet.getModule().getName()) < 0 ||
           !depFacet.getConfiguration().canBeDependency())) {
        return true;
      }
    }
    return false;
  }

  @Nullable
  public static String getUnsignedApkPath(@NotNull AndroidFacet facet) {
    String path = facet.getProperties().APK_PATH;
    if (path.isEmpty()) {
      return getOutputPackage(facet.getModule());
    }
    @SystemIndependent String moduleDirPath = AndroidRootUtil.getModuleDirPath(facet.getModule());
    return moduleDirPath != null ? toSystemDependentName(moduleDirPath + path) : null;
  }

  public static void reportException(@NotNull CompileContext context, @NotNull String messagePrefix, @NotNull Exception e) {
    context.addMessage(CompilerMessageCategory.ERROR, messagePrefix + e.getClass().getSimpleName() + ": " + e.getMessage(), null, -1, -1);
  }

  @Nullable
  public static String getAaptManifestPackage(@NotNull AndroidFacet facet) {
    if (facet.getProperties().USE_CUSTOM_MANIFEST_PACKAGE) {
      return facet.getProperties().CUSTOM_MANIFEST_PACKAGE;
    }
    final Manifest manifest = Manifest.getMainManifest(facet);

    return manifest != null
           ? manifest.getPackage().getStringValue()
           : null;
  }

  public static void createGenModulesAndSourceRoots(@NotNull Project project, @NotNull final Collection<AndroidFacet> facets) {
    if (project.isDisposed()) {
      return;
    }
    final ModifiableModuleModel moduleModel = ModuleManager.getInstance(project).getModifiableModel();

    ApplicationManager.getApplication().runWriteAction(new Runnable() {
      @Override
      public void run() {
        final List<ModifiableRootModel> modelsToCommit = new ArrayList<ModifiableRootModel>();

        for (final AndroidFacet facet : facets) {
          if (AndroidModel.isRequired(facet)) {
            continue;
          }
          final Module module = facet.getModule();

          if (module.isDisposed()) {
            continue;
          }
          final ModifiableRootModel model = ModuleRootManager.getInstance(module).getModifiableModel();

          if (createGenModulesAndSourceRoots(facet, model)) {
            modelsToCommit.add(model);
          }
          else {
            model.dispose();
          }
        }
        if (modelsToCommit.isEmpty()) {
          return;
        }

        ModifiableModelCommitter.multiCommit(modelsToCommit, moduleModel);
      }
    });
  }
}<|MERGE_RESOLUTION|>--- conflicted
+++ resolved
@@ -1,7 +1,5 @@
 // Copyright 2000-2021 JetBrains s.r.o. Use of this source code is governed by the Apache 2.0 license that can be found in the LICENSE file.
 package org.jetbrains.android.compiler;
-
-import static com.intellij.openapi.util.io.FileUtilRt.toSystemDependentName;
 
 import com.android.tools.idea.lang.aidl.AidlFileType;
 import com.android.tools.idea.lang.rs.AndroidRenderscriptFileType;
@@ -48,21 +46,16 @@
 import com.intellij.openapi.util.Pair;
 import com.intellij.openapi.util.Ref;
 import com.intellij.openapi.util.io.FileUtil;
-<<<<<<< HEAD
+import com.intellij.openapi.util.io.FileUtilRt;
 import com.intellij.openapi.vfs.LocalFileSystem;
-import com.intellij.openapi.vfs.VfsUtil;
 import com.intellij.openapi.vfs.VfsUtilCore;
 import com.intellij.openapi.vfs.VirtualFile;
 import com.intellij.openapi.vfs.VirtualFileManager;
-=======
-import com.intellij.openapi.vfs.*;
->>>>>>> 477885a9
 import com.intellij.psi.JavaPsiFacade;
 import com.intellij.psi.PsiClass;
 import com.intellij.psi.PsiFile;
 import com.intellij.psi.search.FileTypeIndex;
 import com.intellij.psi.search.GlobalSearchScope;
-<<<<<<< HEAD
 import com.intellij.util.ArrayUtilRt;
 import java.io.File;
 import java.io.IOException;
@@ -78,9 +71,6 @@
 import java.util.Set;
 import java.util.regex.Matcher;
 import javax.swing.event.HyperlinkEvent;
-=======
-import com.intellij.util.ArrayUtil;
->>>>>>> 477885a9
 import org.jetbrains.android.dom.manifest.Manifest;
 import org.jetbrains.android.facet.AndroidFacet;
 import org.jetbrains.android.facet.AndroidRootUtil;
@@ -102,7 +92,7 @@
 public class AndroidCompileUtil {
   private static final Logger LOG = Logger.getInstance("#org.jetbrains.android.compiler.AndroidCompileUtil");
 
-  private static final Key<Boolean> RELEASE_BUILD_KEY = new Key<Boolean>(AndroidBuildCommonUtils.RELEASE_BUILD_OPTION);
+  private static final Key<Boolean> RELEASE_BUILD_KEY = new Key<>(AndroidBuildCommonUtils.RELEASE_BUILD_OPTION);
   @NonNls private static final String RESOURCES_CACHE_DIR_NAME = "res-cache";
   @NonNls private static final String GEN_MODULE_PREFIX = "~generated_";
 
@@ -115,7 +105,7 @@
 
   @NotNull
   public static <T> Map<CompilerMessageCategory, T> toCompilerMessageCategoryKeys(@NotNull Map<AndroidCompilerMessageKind, T> map) {
-    final Map<CompilerMessageCategory, T> result = new HashMap<CompilerMessageCategory, T>();
+    final Map<CompilerMessageCategory, T> result = new HashMap<>();
 
     for (Map.Entry<AndroidCompilerMessageKind, T> entry : map.entrySet()) {
       final AndroidCompilerMessageKind key = entry.getKey();
@@ -144,12 +134,12 @@
     }
     final VirtualFile proguardCfg = root.findChild(AndroidBuildCommonUtils.PROGUARD_CFG_FILE_NAME);
     if (proguardCfg != null) {
-      return new Pair<VirtualFile, Boolean>(proguardCfg, true);
+      return new Pair<>(proguardCfg, true);
     }
 
     final VirtualFile oldProguardCfg = root.findChild(OLD_PROGUARD_CFG_FILE_NAME);
     if (oldProguardCfg != null) {
-      return new Pair<VirtualFile, Boolean>(oldProguardCfg, false);
+      return new Pair<>(oldProguardCfg, false);
     }
     return null;
   }
@@ -230,7 +220,7 @@
   private static void unexcludeRootIfNecessary(@NotNull VirtualFile root,
                                                @NotNull ModifiableRootModel model,
                                                @NotNull Ref<Boolean> modelChangedFlag) {
-    Set<VirtualFile> excludedRoots = new HashSet<VirtualFile>(Arrays.asList(model.getExcludeRoots()));
+    Set<VirtualFile> excludedRoots = new HashSet<>(Arrays.asList(model.getExcludeRoots()));
     VirtualFile excludedRoot = root;
     while (excludedRoot != null && !excludedRoots.contains(excludedRoot)) {
       excludedRoot = excludedRoot.getParent();
@@ -238,7 +228,7 @@
     if (excludedRoot == null) {
       return;
     }
-    Set<VirtualFile> rootsToExclude = new HashSet<VirtualFile>();
+    Set<VirtualFile> rootsToExclude = new HashSet<>();
     collectChildrenRecursively(excludedRoot, root, rootsToExclude);
     ContentEntry contentEntry = findContentEntryForRoot(model, excludedRoot);
     if (contentEntry != null) {
@@ -401,19 +391,13 @@
 
     if (contentEntry == null) {
       final Project project = model.getProject();
-      final String message = "Cannot mark directory '" + FileUtil.toSystemDependentName(root.getPath()) +
+      final String message = "Cannot mark directory '" + FileUtilRt.toSystemDependentName(root.getPath()) +
                              "' as source root, because it is not located under content root of module '" +
                              model.getModule().getName() + "'\n<a href='fix'>Open Project Structure</a>";
-<<<<<<< HEAD
-      new Notification(NotificationGroup.createIdWithTitle("Android Autogeneration", AndroidBundle.message("android.autogeneration.notification.group")),
-                       "Autogeneration Error", message, NotificationType.ERROR)
-        .setListener(new NotificationListener.Adapter() {
-=======
       final Notification notification = new Notification(
         NotificationGroup.createIdWithTitle("Android Autogeneration", AndroidBundle.message("android.autogeneration.notification.group")),
         "Autogeneration Error", message, NotificationType.ERROR).setListener(
         new NotificationListener.Adapter() {
->>>>>>> 477885a9
           @Override
           protected void hyperlinkActivated(@NotNull Notification notification,
                                             @NotNull HyperlinkEvent e) {
@@ -434,13 +418,8 @@
                 }
               });
           }
-<<<<<<< HEAD
-        })
-        .notify(project);
-=======
         });
       notification.notify(project);
->>>>>>> 477885a9
       LOG.debug(message);
       return null;
     }
@@ -463,11 +442,7 @@
   }
 
   public static boolean isModuleAffected(CompileContext context, Module module) {
-<<<<<<< HEAD
     return ArrayUtilRt.find(context.getCompileScope().getAffectedModules(), module) >= 0;
-=======
-    return ArrayUtil.find(context.getCompileScope().getAffectedModules(), module) >= 0;
->>>>>>> 477885a9
   }
 
   // must be invoked in a read action!
@@ -531,8 +506,8 @@
       return null;
     }
 
-    final String pngCacheDirPath = VfsUtil.urlToPath(projectOutputDirUrl) + '/' + RESOURCES_CACHE_DIR_NAME + '/' + module.getName();
-    final String pngCacheDirOsPath = FileUtil.toSystemDependentName(pngCacheDirPath);
+    final String pngCacheDirPath = VfsUtilCore.urlToPath(projectOutputDirUrl) + '/' + RESOURCES_CACHE_DIR_NAME + '/' + module.getName();
+    final String pngCacheDirOsPath = FileUtilRt.toSystemDependentName(pngCacheDirPath);
 
     final File pngCacheDir = new File(pngCacheDirOsPath);
     if (pngCacheDir.exists()) {
@@ -586,8 +561,8 @@
     if (facet.getConfiguration().isLibraryProject()) {
       removeGenModule(model, modelChangedFlag);
     }
-    final Set<String> genRootsToCreate = new HashSet<String>();
-    final Set<String> genRootsToInit = new HashSet<String>();
+    final Set<String> genRootsToCreate = new HashSet<>();
+    final Set<String> genRootsToInit = new HashSet<>();
 
     final String buildConfigGenRootPath = AndroidRootUtil.getBuildconfigGenSourceRootPath(facet);
 
@@ -623,7 +598,7 @@
   private static void excludeAllBuildConfigsFromCompilation(AndroidFacet facet, VirtualFile sourceRoot) {
     final Module module = facet.getModule();
     final Project project = module.getProject();
-    final Set<String> packages = new HashSet<String>();
+    final Set<String> packages = new HashSet<>();
 
     final Manifest manifest = Manifest.getMainManifest(facet);
     final String aPackage = manifest != null ? manifest.getPackage().getStringValue() : null;
@@ -687,7 +662,7 @@
     final String[] classFilesDirOsPaths = new String[classFilesDirs.length];
 
     for (int i = 0; i < classFilesDirs.length; i++) {
-      classFilesDirOsPaths[i] = FileUtil.toSystemDependentName(classFilesDirs[i].getPath());
+      classFilesDirOsPaths[i] = FileUtilRt.toSystemDependentName(classFilesDirs[i].getPath());
     }
     return classFilesDirOsPaths;
   }
@@ -771,10 +746,10 @@
 
   @NotNull
   public static String[] getLibPackages(@NotNull Module module, @NotNull String packageName) {
-    final Set<String> packageSet = new HashSet<String>();
+    final Set<String> packageSet = new HashSet<>();
     packageSet.add(packageName);
 
-    final List<String> result = new ArrayList<String>();
+    final List<String> result = new ArrayList<>();
 
     for (String libPackage : AndroidUtils.getDepLibsPackages(module)) {
       if (packageSet.add(libPackage)) {
@@ -824,7 +799,7 @@
       return getOutputPackage(facet.getModule());
     }
     @SystemIndependent String moduleDirPath = AndroidRootUtil.getModuleDirPath(facet.getModule());
-    return moduleDirPath != null ? toSystemDependentName(moduleDirPath + path) : null;
+    return moduleDirPath != null ? FileUtilRt.toSystemDependentName(moduleDirPath + path) : null;
   }
 
   public static void reportException(@NotNull CompileContext context, @NotNull String messagePrefix, @NotNull Exception e) {
@@ -852,7 +827,7 @@
     ApplicationManager.getApplication().runWriteAction(new Runnable() {
       @Override
       public void run() {
-        final List<ModifiableRootModel> modelsToCommit = new ArrayList<ModifiableRootModel>();
+        final List<ModifiableRootModel> modelsToCommit = new ArrayList<>();
 
         for (final AndroidFacet facet : facets) {
           if (AndroidModel.isRequired(facet)) {
