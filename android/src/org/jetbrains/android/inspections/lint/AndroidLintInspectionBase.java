package org.jetbrains.android.inspections.lint;

import com.android.annotations.concurrency.GuardedBy;
import com.android.tools.idea.lint.ProvideLintFeedbackFix;
import com.android.tools.idea.lint.ProvideLintFeedbackPanel;
import com.android.tools.idea.lint.ReplaceStringQuickFix;
import com.android.tools.idea.lint.SuppressLintIntentionAction;
import com.android.tools.lint.detector.api.*;
import com.android.tools.lint.detector.api.LintFix.LintFixGroup;
import com.android.tools.lint.detector.api.LintFix.ReplaceString;
import com.android.tools.lint.detector.api.LintFix.SetAttribute;
import com.google.common.collect.Lists;
import com.intellij.analysis.AnalysisScope;
import com.intellij.codeHighlighting.HighlightDisplayLevel;
import com.intellij.codeInsight.daemon.HighlightDisplayKey;
import com.intellij.codeInsight.intention.IntentionAction;
import com.intellij.codeInspection.*;
import com.intellij.codeInspection.ex.*;
import com.intellij.lang.annotation.ProblemGroup;
import com.intellij.openapi.application.ApplicationManager;
import com.intellij.openapi.diagnostic.Logger;
import com.intellij.openapi.editor.colors.TextAttributesKey;
import com.intellij.openapi.project.Project;
import com.intellij.openapi.util.TextRange;
import com.intellij.openapi.vfs.LocalFileSystem;
import com.intellij.openapi.vfs.VirtualFile;
import com.intellij.profile.codeInspection.InspectionProjectProfileManager;
import com.intellij.psi.*;
import com.intellij.psi.util.PsiTreeUtil;
import com.intellij.psi.xml.XmlAttribute;
import com.intellij.psi.xml.XmlTag;
import com.intellij.util.containers.HashMap;
import com.siyeh.ig.InspectionGadgetsFix;
import gnu.trove.THashMap;
import org.jetbrains.android.util.AndroidBundle;
import org.jetbrains.annotations.Nls;
import org.jetbrains.annotations.NotNull;
import org.jetbrains.annotations.Nullable;
import org.jetbrains.annotations.TestOnly;

import java.io.File;
import java.util.*;
import java.util.regex.Pattern;

import static com.android.tools.lint.detector.api.TextFormat.*;
import static com.intellij.xml.CommonXmlStrings.HTML_END;
import static com.intellij.xml.CommonXmlStrings.HTML_START;

public abstract class AndroidLintInspectionBase extends GlobalInspectionTool {
  /** Prefix used by the comment suppress mechanism in Studio/IntelliJ */
  public static final String LINT_INSPECTION_PREFIX = "AndroidLint";

  private static final Logger LOG = Logger.getInstance("#org.jetbrains.android.inspections.lint.AndroidLintInspectionBase");

  private static final Object ISSUE_MAP_LOCK = new Object();

  @GuardedBy("ISSUE_MAP_LOCK")
  private static volatile Map<Issue, String> ourIssue2InspectionShortName;

  @GuardedBy("ISSUE_MAP_LOCK")
  private static volatile List<Tools> ourDynamicTools;

  private static boolean ourRegisterDynamicToolsFromTests;

  protected final Issue myIssue;
  private String[] myGroupPath;
  private final String myDisplayName;

  protected AndroidLintInspectionBase(@NotNull String displayName, @NotNull Issue issue) {
    myIssue = issue;
    myDisplayName = displayName;
  }

  @NotNull
  public AndroidLintQuickFix[] getQuickFixes(@NotNull PsiElement startElement, @NotNull PsiElement endElement, @NotNull String message,
                                             @Nullable LintFix fixData) {
    AndroidLintQuickFix[] fixes = getQuickFixes(startElement, endElement, message);

    if (fixData != null && fixes.length == 0) {
      return createFixes(startElement.getContainingFile(), fixData);
    }

    return fixes;
  }

  @NotNull
  public AndroidLintQuickFix[] getQuickFixes(@NotNull PsiElement startElement, @NotNull PsiElement endElement, @NotNull String message) {
    return getQuickFixes(message);
  }

  @NotNull
  public AndroidLintQuickFix[] getQuickFixes(@NotNull String message) {
    return AndroidLintQuickFix.EMPTY_ARRAY;
  }

  @NotNull
  public IntentionAction[] getIntentions(@NotNull PsiElement startElement, @NotNull PsiElement endElement) {
    return IntentionAction.EMPTY_ARRAY;
  }

  @Override
  public boolean isGraphNeeded() {
    return false;
  }

  /**
   * Returns all the fixes for this element and message.
   * This doesn't just call the direct fix provider methods on this inspection,
   * but also consults any {@link AndroidLintQuickFixProvider} implementations
   * to have their say.
   */
  @NotNull
  public AndroidLintQuickFix[] getAllFixes(@NotNull PsiElement startElement,
                                     @NotNull PsiElement endElement,
                                     @NotNull String message,
                                     @Nullable LintFix fixData,
                                     @NotNull AndroidLintQuickFixProvider[] fixProviders,
                                     @NotNull Issue issue) {
    List<AndroidLintQuickFix> result = new ArrayList<>(4);

    // The AndroidLintQuickFixProvider interface is a generic mechanism, but currently
    // only used by the Kotlin plugin - but it currently adds in Suppress actions for
    // all file types so limit its lookup to Kotlin files for now
    PsiFile file = startElement.getContainingFile();
      if (file != null && AndroidLintExternalAnnotator.isKotlin(file.getFileType())) {
        for (AndroidLintQuickFixProvider provider : fixProviders) {
          AndroidLintQuickFix[] fixes = provider.getQuickFixes(issue, startElement, endElement, message, fixData);
          Collections.addAll(result, fixes);
        }

        if (!result.isEmpty() &&
            (fixData == null || result.size() != 1 ||
             !result.get(0).getName().startsWith("Suppress: "))) {
          // If one or more fixes were registered by quickfix providers, and this is a Kotlin file,
          // it's likely that the Kotlin plugin provided an alternative quickfix for this problem,
          // and we don't want to include the Java-centric quickfixes from the Android plugin
          return result.toArray(AndroidLintQuickFix.EMPTY_ARRAY);
        }
      }

    AndroidLintQuickFix[] fixes = getQuickFixes(startElement, endElement, message, fixData);
    Collections.addAll(result, fixes);

    return result.toArray(AndroidLintQuickFix.EMPTY_ARRAY);
  }

  @NotNull
  public LocalQuickFix[] getLocalQuickFixes(@NotNull PsiElement startElement,
                                             @NotNull PsiElement endElement,
                                             @NotNull String message,
                                             @Nullable LintFix fixData,
                                             @NotNull AndroidLintQuickFixProvider[] fixProviders,
                                             @NotNull Issue issue) {
    boolean includeFeedbackFix = ProvideLintFeedbackPanel.canRequestFeedback();
    AndroidLintQuickFix[] fixes = getAllFixes(startElement, endElement, message, fixData, fixProviders, issue);
    if (fixes.length == 0) {
      if (includeFeedbackFix) {
        return new LocalQuickFix[] { new ProvideLintFeedbackFix(issue.getId()) };
      } else {
        return LocalQuickFix.EMPTY_ARRAY;
      }
    }
    List<LocalQuickFix> result = new ArrayList<>(fixes.length);
    for (AndroidLintQuickFix fix : fixes) {
      if (fix.isApplicable(startElement, endElement, AndroidQuickfixContexts.BatchContext.TYPE)) {
        result.add(new MyLocalQuickFix(fix));
      }
    }

    if (includeFeedbackFix) {
      result.add(new ProvideLintFeedbackFix(issue.getId()));
    }

    return result.toArray(LocalQuickFix.EMPTY_ARRAY);
  }

  @Override
  public void runInspection(@NotNull AnalysisScope scope,
                            @NotNull final InspectionManager manager,
                            @NotNull final GlobalInspectionContext globalContext,
                            @NotNull final ProblemDescriptionsProcessor problemDescriptionsProcessor) {
    final AndroidLintGlobalInspectionContext androidLintContext = globalContext.getExtension(AndroidLintGlobalInspectionContext.ID);
    if (androidLintContext == null) {
      return;
    }

    final Map<Issue, Map<File, List<ProblemData>>> problemMap = androidLintContext.getResults();
    if (problemMap == null) {
      return;
    }

    final Map<File, List<ProblemData>> file2ProblemList = problemMap.get(myIssue);
    if (file2ProblemList == null) {
      return;
    }

    for (final Map.Entry<File, List<ProblemData>> entry : file2ProblemList.entrySet()) {
      final File file = entry.getKey();
      final VirtualFile vFile = LocalFileSystem.getInstance().findFileByIoFile(file);

      if (vFile == null) {
        continue;
      }
      ApplicationManager.getApplication().runReadAction(() -> {
        final PsiManager psiManager = PsiManager.getInstance(globalContext.getProject());
        final PsiFile psiFile = psiManager.findFile(vFile);

        if (psiFile != null) {
          final ProblemDescriptor[] descriptors = computeProblemDescriptors(psiFile, manager, entry.getValue());

          if (descriptors.length > 0) {
            problemDescriptionsProcessor.addProblemElement(globalContext.getRefManager().getReference(psiFile), descriptors);
          }
        } else if (vFile.isDirectory()) {
          final PsiDirectory psiDirectory = psiManager.findDirectory(vFile);

          if (psiDirectory != null) {
            final ProblemDescriptor[] descriptors = computeProblemDescriptors(psiDirectory, manager, entry.getValue());

            if (descriptors.length > 0) {
              problemDescriptionsProcessor.addProblemElement(globalContext.getRefManager().getReference(psiDirectory), descriptors);
            }
          }
        }
      });
    }
  }

  @NotNull
  private ProblemDescriptor[] computeProblemDescriptors(@NotNull PsiElement psiFile,
                                                        @NotNull InspectionManager manager,
                                                        @NotNull List<ProblemData> problems) {
    final List<ProblemDescriptor> result = new ArrayList<>();

    AndroidLintQuickFixProvider[] fixProviders = AndroidLintQuickFixProvider.EP_NAME.getExtensions();

    for (ProblemData problemData : problems) {
      final String originalMessage = problemData.getMessage();

      // We need to have explicit <html> and </html> tags around the text; inspection infrastructure
      // such as the {@link com.intellij.codeInspection.ex.DescriptorComposer} will call
      // {@link com.intellij.xml.util.XmlStringUtil.isWrappedInHtml}. See issue 177283 for uses.
      // Note that we also need to use HTML with unicode characters here, since the HTML display
      // in the inspections view does not appear to support numeric code character entities.
      String formattedMessage = HTML_START + RAW.convertTo(originalMessage, HTML_WITH_UNICODE) + HTML_END;
      LintFix quickfixData = problemData.getQuickfixData();

      // The inspections UI does not correctly handle

      final TextRange range = problemData.getTextRange();
      Issue issue = problemData.getIssue();

      if (range.getStartOffset() == range.getEndOffset()) {

        if (psiFile instanceof PsiBinaryFile || psiFile instanceof PsiDirectory) {
          final LocalQuickFix[] fixes = getLocalQuickFixes(psiFile, psiFile, originalMessage, quickfixData, fixProviders, issue);
          result.add(new NonTextFileProblemDescriptor((PsiFileSystemItem)psiFile, formattedMessage, fixes));
        } else if (!isSuppressedFor(psiFile)) {
          result.add(manager.createProblemDescriptor(psiFile, formattedMessage, false,
                                                     getLocalQuickFixes(psiFile, psiFile, originalMessage, quickfixData, fixProviders,
                                                                        issue), ProblemHighlightType.GENERIC_ERROR_OR_WARNING));
        }
      }
      else {
        final PsiElement startElement = psiFile.findElementAt(range.getStartOffset());
        final PsiElement endElement = psiFile.findElementAt(range.getEndOffset() - 1);

        if (startElement != null && endElement != null && !isSuppressedFor(startElement)) {
          result.add(manager.createProblemDescriptor(startElement, endElement, formattedMessage,
                                                     ProblemHighlightType.GENERIC_ERROR_OR_WARNING, false,
                                                     getLocalQuickFixes(startElement, endElement, originalMessage, quickfixData,
                                                                        fixProviders, issue)));
        }
      }
    }
    return result.toArray(ProblemDescriptor.EMPTY_ARRAY);
  }

  @NotNull
  @Override
  public SuppressQuickFix[] getBatchSuppressActions(@Nullable PsiElement element) {
    SuppressLintQuickFix suppressLintQuickFix = new SuppressLintQuickFix(myIssue);
    if (AndroidLintExternalAnnotator.INCLUDE_IDEA_SUPPRESS_ACTIONS) {
      final List<SuppressQuickFix> result = new ArrayList<>();
      result.add(suppressLintQuickFix);
      result.addAll(Arrays.asList(BatchSuppressManager.SERVICE.getInstance().createBatchSuppressActions(HighlightDisplayKey.find(getShortName()))));
      result.addAll(Arrays.asList(new XmlSuppressableInspectionTool.SuppressTagStatic(getShortName()),
                                  new XmlSuppressableInspectionTool.SuppressForFile(getShortName())));
      return result.toArray(SuppressQuickFix.EMPTY_ARRAY);
    } else {
      return new SuppressQuickFix[] { suppressLintQuickFix };
    }
  }

  private static class SuppressLintQuickFix implements SuppressQuickFix {
    private Issue myIssue;

    private SuppressLintQuickFix(Issue issue) {
      myIssue = issue;
    }

    @Override
    public boolean isAvailable(@NotNull Project project, @NotNull PsiElement context) {
      // This action doesn't work for Kotlin files
      PsiFile file = context.getContainingFile();
      return file == null || !AndroidLintExternalAnnotator.isKotlin(file.getFileType());
    }

    @Override
    public boolean isSuppressAll() {
      return false;
    }

    @NotNull
    @Override
    public String getName() {
      return "Suppress with @SuppressLint (Java) or tools:ignore (XML) or lint.xml";
    }

    @NotNull
    @Override
    public String getFamilyName() {
      return "Suppress";
    }

    @Override
    public void applyFix(@NotNull Project project, @NotNull ProblemDescriptor descriptor) {
      PsiElement myElement = descriptor.getPsiElement();
      PsiFile file = PsiTreeUtil.getParentOfType(myElement, PsiFile.class, false);
      if (file != null) {
        new SuppressLintIntentionAction(myIssue, myElement).invoke(project, null, file);
      }
    }
  }

  @TestOnly
  @SuppressWarnings("GuardedBy")
  public static void invalidateInspectionShortName2IssueMap() {
    //noinspection FieldAccessNotGuarded  // TestOnly method
    ourIssue2InspectionShortName = null;
    //noinspection FieldAccessNotGuarded  // TestOnly method
    ourDynamicTools = null;
  }

  @TestOnly
  public static void setRegisterDynamicToolsFromTests(boolean registerDynamicToolsFromTests) {
    ourRegisterDynamicToolsFromTests = registerDynamicToolsFromTests;
  }

  @Nullable
  public static List<Tools> getDynamicTools() {
    synchronized (ISSUE_MAP_LOCK) {
      return ourDynamicTools;
    }
  }

  public static void resetDynamicTools() {
    synchronized (ISSUE_MAP_LOCK) {
      ourDynamicTools = null;
    }
  }

  @Nullable
  public static Issue findIssueByShortName(@Nullable Project project, @NotNull String name) {
    // Look up issue by inspections (for third-party issues)
    String inspectionName = name.startsWith(LINT_INSPECTION_PREFIX) ? name : LINT_INSPECTION_PREFIX + name;

    Issue issue = null;
    List<Tools> tools = getDynamicTools();
    if (tools != null) {
      for (Tools tool : tools) {
        if (inspectionName.equals(tool.getShortName())) {
          InspectionProfileEntry e = tool.getTool().getTool();
          if (e instanceof AndroidLintInspectionBase) {
            issue = ((AndroidLintInspectionBase)e).getIssue();
            break;
          }
        }
      }
    }

    if (issue == null && project != null) {
      InspectionProfile profile = InspectionProjectProfileManager.getInstance(project).getCurrentProfile();
      for (InspectionToolWrapper e : profile.getInspectionTools(null)) {
        if (inspectionName.equals(e.getShortName())) {
          InspectionProfileEntry entry = e.getTool();
          if (entry instanceof AndroidLintInspectionBase) {
            issue = ((AndroidLintInspectionBase)entry).getIssue();
          }
        }
      }
    }

    return issue;
  }

  public static String getInspectionShortNameByIssue(@NotNull Project project, @NotNull Issue issue) {
    synchronized (ISSUE_MAP_LOCK) {
      if (ourIssue2InspectionShortName == null) {
        ourIssue2InspectionShortName = new HashMap<>();

        final InspectionProfile profile = InspectionProjectProfileManager.getInstance(project).getCurrentProfile();

        for (InspectionToolWrapper e : profile.getInspectionTools(null)) {
          final String shortName = e.getShortName();

          if (shortName.startsWith(LINT_INSPECTION_PREFIX)) {
            final InspectionProfileEntry entry = e.getTool();
            if (entry instanceof AndroidLintInspectionBase) {
              final Issue s = ((AndroidLintInspectionBase)entry).getIssue();
              ourIssue2InspectionShortName.put(s, shortName);
            }
          }
        }
      }

      // Third party lint check? If so register it dynamically, but
      // not during unit tests (where we typically end up with empty
      // inspection profiles containing only the to-be-tested inspections
      // and we don't want random other inspections to show up)
      String name = ourIssue2InspectionShortName.get(issue);
      if (name == null &&
          (!ApplicationManager.getApplication().isUnitTestMode() || ourRegisterDynamicToolsFromTests)) {
        AndroidLintInspectionBase tool = createInspection(issue);
        LintInspectionFactory factory = new LintInspectionFactory(tool);
        // We have to add the tool both to the current and the base profile; otherwise, bringing up
        // the profile settings will show all these issues as modified (blue) because
        // InspectionProfileModifiableModel#isProperSetting returns true if the tool is found
        // only in the current profile, not the base profile (and returning true from that method
        // shows the setting as modified, even though the name seems totally unrelated)
        InspectionProfileImpl base = InspectionProfileKt.getBASE_PROFILE();
        InspectionProfileImpl current = InspectionProjectProfileManager.getInstance(project).getCurrentProfile();
        base.addTool(project, factory, new THashMap<>());
        current.addTool(project, factory, new THashMap<>());

        name = tool.getShortName();
        ourIssue2InspectionShortName.put(issue, name);

        ToolsImpl tools = current.getToolsOrNull(name, project);
        if (tools != null) {
          if (ourDynamicTools == null) {
            ourDynamicTools = new ArrayList<>();
          }
          ourDynamicTools.add(tools);
        }
      }
      return name;
    }
  }

  private static AndroidLintInspectionBase createInspection(Issue issue) {
    return new AndroidLintInspectionBase(issue.getBriefDescription(TEXT), issue) {};
  }

  private static class LintInspectionFactory extends GlobalInspectionToolWrapper {
    private final AndroidLintInspectionBase myInspection;

    private LintInspectionFactory(AndroidLintInspectionBase inspection) {
      super(inspection);
      myInspection = inspection;
    }

    @Override
    public boolean isEnabledByDefault() {
      return myInspection.isEnabledByDefault();
    }

    @NotNull
    @Override
    public GlobalInspectionToolWrapper createCopy() {
      return new LintInspectionFactory(createInspection(myInspection.myIssue));
    }
  }

  @Nls
  @NotNull
  @Override
  public String getGroupDisplayName() {
    // Use root category (inspections window doesn't do nesting the way the preference window does)
    Category category = myIssue.getCategory();
    while (category.getParent() != null) {
      category = category.getParent();
    }

    return AndroidBundle.message("android.lint.inspections.group.name") + ": " + category.getName();
  }

  @NotNull
  @Override
  public String[] getGroupPath() {
    if (myGroupPath == null) {
      Category category = myIssue.getCategory();

      int count = 2; // "Android", "Lint"
      Category curr = category;
      while (curr != null) {
        count++;
        curr = curr.getParent();
      }

      String[] path = new String[count];
      while (category != null) {
        path[--count] = category.getName();
        category = category.getParent();
      }
      assert count == 2;

      path[0] = AndroidBundle.message("android.inspections.group.name");
      path[1] = AndroidBundle.message("android.lint.inspections.subgroup.name");

      myGroupPath = path;
    }

    return myGroupPath;
  }

  @Nls
  @NotNull
  @Override
  public String getDisplayName() {
    return myDisplayName;
  }

  @SuppressWarnings("deprecation")
  @Override
  public String getStaticDescription() {
    StringBuilder sb = new StringBuilder(1000);
    sb.append("<html><body>");
    sb.append(myIssue.getBriefDescription(HTML));
    sb.append("<br><br>");
    sb.append(myIssue.getExplanation(HTML));
    sb.append("<br><br>Issue id: ").append(myIssue.getId());
    List<String> urls = myIssue.getMoreInfo();
    if (!urls.isEmpty()) {
      boolean separated = false;
      for (String url : urls) {
        if (!myIssue.getExplanation(RAW).contains(url)) {
          if (!separated) {
            sb.append("<br><br>");
            separated = true;
          } else {
            sb.append("<br>");
          }
          sb.append("<a href=\"");
          sb.append(url);
          sb.append("\">");
          sb.append(url);
          sb.append("</a>");
        }
      }
    }
    sb.append("</body></html>");

    return sb.toString();
  }

  @Override
  public boolean isEnabledByDefault() {
    return myIssue.isEnabledByDefault();
  }

  @NotNull
  @Override
  public String getShortName() {
    return LINT_INSPECTION_PREFIX + myIssue.getId();
  }

  @NotNull
  @Override
  public HighlightDisplayLevel getDefaultLevel() {
    final Severity defaultSeverity = myIssue.getDefaultSeverity();
    final HighlightDisplayLevel displayLevel = toHighlightDisplayLevel(defaultSeverity);
    return displayLevel != null ? displayLevel : HighlightDisplayLevel.WARNING;
  }

  @Nullable
  static HighlightDisplayLevel toHighlightDisplayLevel(@NotNull Severity severity) {
    switch (severity) {
      case ERROR:
        return HighlightDisplayLevel.ERROR;
      case FATAL:
        return HighlightDisplayLevel.ERROR;
      case WARNING:
        return HighlightDisplayLevel.WARNING;
      case INFORMATIONAL:
        return HighlightDisplayLevel.WEAK_WARNING;
      case IGNORE:
        return null;
      default:
        LOG.error("Unknown severity " + severity);
        return null;
    }
  }

  /** Returns true if the given analysis scope is adequate for single-file analysis */
  private static boolean isSingleFileScope(EnumSet<Scope> scopes) {
    if (scopes.size() != 1) {
      return false;
    }
    final Scope scope = scopes.iterator().next();
    return scope == Scope.JAVA_FILE || scope == Scope.RESOURCE_FILE || scope == Scope.MANIFEST
           || scope == Scope.PROGUARD_FILE || scope == Scope.OTHER;
  }

  @Override
  public boolean worksInBatchModeOnly() {
    Implementation implementation = myIssue.getImplementation();
    if (isSingleFileScope(implementation.getScope())) {
      return false;
    }
    for (EnumSet<Scope> scopes : implementation.getAnalysisScopes()) {
      if (isSingleFileScope(scopes)) {
        return false;
      }
    }

    return true;
  }

  @NotNull
  public Issue getIssue() {
    return myIssue;
  }

  /** Wraps quickfixes from {@link LintFix} with default implementations */
  public static AndroidLintQuickFix[] createFixes(@Nullable PsiFile file, @Nullable LintFix lintFix) {
    if (lintFix instanceof ReplaceString) {
      ReplaceString data = (ReplaceString)lintFix;
      String regexp;
      if (data.oldPattern != null) {
        regexp = data.oldPattern;
      } else if (data.oldString != null) {
        if (data.oldString == ReplaceString.INSERT_BEGINNING || data.oldString == ReplaceString.INSERT_END) {
          regexp = data.oldString;
        } else {
          regexp = "(" + Pattern.quote(data.oldString) + ")";
        }
      } else {
        regexp = null;
      }
      ReplaceStringQuickFix fix = new ReplaceStringQuickFix(data.getDisplayName(), data.getFamilyName(), regexp, data.replacement);
      if (data.shortenNames) {
        fix.setShortenNames(true);
      }
      if (data.reformat) {
        fix.setFormat(true);
      }
      if (data.range != null && file != null) {
        Position start = data.range.getStart();
        Position end = data.range.getEnd();
        if (start != null && end != null) {
          SmartPointerManager manager = SmartPointerManager.getInstance(file.getProject());
          int startOffset = start.getOffset();
          int endOffset = end.getOffset();
          if (endOffset > startOffset) {
            TextRange textRange = TextRange.create(startOffset, Math.max(startOffset, endOffset));
            SmartPsiFileRange smartRange = manager.createSmartPsiFileRangePointer(file, textRange);
            fix.setRange(smartRange);
          }
        }
      }
      return new AndroidLintQuickFix[]{fix};
    } else if (lintFix instanceof SetAttribute) {
      SetAttribute data = (SetAttribute)lintFix;
      if (data.value == null) {
        return new AndroidLintQuickFix[]{ new RemoteAttributeFix(data) };
      }

      // TODO: SetAttribute can now have a custom range!
      return new AndroidLintQuickFix[]{new SetAttributeQuickFix(data.getDisplayName(), data.getFamilyName(), data.attribute,
                                                                data.namespace, data.value,
                                                                data.dot, data.mark)};
    } else if (lintFix instanceof LintFixGroup) {
      LintFixGroup group = (LintFixGroup)lintFix;
      List<AndroidLintQuickFix> fixList = Lists.newArrayList();
      for (LintFix fix : group.fixes) {
        Collections.addAll(fixList, createFixes(file, fix));
      }
      AndroidLintQuickFix[] fixes = fixList.toArray(AndroidLintQuickFix.EMPTY_ARRAY);

      switch (group.type) {
        case COMPOSITE:
          return new AndroidLintQuickFix[] { new CompositeLintFix(lintFix.getDisplayName(), lintFix.getFamilyName(), fixes) };
        case ALTERNATIVES:
          return fixes;
      }
    }
    return AndroidLintQuickFix.EMPTY_ARRAY;
  }

  static class CompositeLintFix implements AndroidLintQuickFix {
    private final String myDisplayName;
    private final String myFamilyName;
    private final AndroidLintQuickFix[] myFixes;

<<<<<<< HEAD
    CompositeLintFix(String displayName, AndroidLintQuickFix[] myFixes) {
=======
    public CompositeLintFix(String displayName, String familyName, AndroidLintQuickFix[] myFixes) {
>>>>>>> 213d2092
      myDisplayName = displayName;
      myFamilyName = familyName;
      this.myFixes = myFixes;
    }

    @Override
    public void apply(@NotNull PsiElement startElement, @NotNull PsiElement endElement, @NotNull AndroidQuickfixContexts.Context context) {
      for (AndroidLintQuickFix fix : myFixes) {
        fix.apply(startElement, endElement, context);
      }
    }

    @Override
    public boolean isApplicable(@NotNull PsiElement startElement,
                                @NotNull PsiElement endElement,
                                @NotNull AndroidQuickfixContexts.ContextType contextType) {
      for (AndroidLintQuickFix fix : myFixes) {
        if (!fix.isApplicable(startElement, endElement, contextType)) {
          return false;
        }
      }
      return true;
    }

    @NotNull
    @Override
    public String getName() {
      return myDisplayName != null ? myDisplayName : "Fix";
    }

    @Nullable
    @Override
    public String getFamilyName() {
      return myFamilyName;
    }
  }

  static class RemoteAttributeFix implements AndroidLintQuickFix {
    private final SetAttribute myData;

    RemoteAttributeFix(SetAttribute data) {
      myData = data;
    }

    @Override
    public void apply(@NotNull PsiElement startElement,
                      @NotNull PsiElement endElement,
                      @NotNull AndroidQuickfixContexts.Context context) {
      XmlAttribute attribute = findAttribute(startElement);
      if(attribute != null && attribute.isValid()) {
        attribute.delete();
      }
    }

    @Override
    public boolean isApplicable(@NotNull PsiElement startElement,
                                @NotNull PsiElement endElement,
                                @NotNull AndroidQuickfixContexts.ContextType contextType) {
      XmlAttribute attribute = findAttribute(startElement);
      return attribute != null && attribute.isValid();
    }

    @Nullable
    private XmlAttribute findAttribute(@NotNull PsiElement startElement) {
      final XmlTag tag = PsiTreeUtil.getParentOfType(startElement, XmlTag.class, false);

      if (tag == null) {
        return null;
      }

      return myData.namespace != null ? tag.getAttribute(myData.attribute, myData.namespace) :
             tag.getAttribute(myData.attribute);
    }

    @NotNull
    @Override
    public String getName() {
      return myData.getDisplayName();
    }

    @Nullable
    @Override
    public String getFamilyName() {
      return myData.getFamilyName();
    }
  }

  static class MyLocalQuickFix extends InspectionGadgetsFix {
    private final AndroidLintQuickFix myLintQuickFix;

    MyLocalQuickFix(@NotNull AndroidLintQuickFix lintQuickFix) {
      myLintQuickFix = lintQuickFix;
    }

    @NotNull
    @Override
    public String getName() {
      return myLintQuickFix.getName();
    }

    @NotNull
    @Override
    public String getFamilyName() {
      String familyName = myLintQuickFix.getFamilyName();
      if (familyName != null) {
        return familyName;
      }
      return myLintQuickFix.getName();
    }

    @Override
    protected void doFix(Project project, ProblemDescriptor descriptor) {
      myLintQuickFix.apply(descriptor.getStartElement(), descriptor.getEndElement(), AndroidQuickfixContexts.BatchContext.getInstance());
    }

    @Override
    public boolean startInWriteAction() {
      return myLintQuickFix.startInWriteAction();
    }

    @Nullable
    @Override
    public PsiElement getElementToMakeWritable(@NotNull PsiFile currentFile) {
      return currentFile;
    }
  }

  /**
   * A {@link ProblemDescriptor} for image and directory files. This is
   * necessary because the {@link InspectionManager}'s createProblemDescriptor methods
   * all use {@link ProblemDescriptorBase} where in the constructor
   * it insists that the start and end {@link PsiElement} instances must have a valid
   * <b>text</b> range, which does not apply for images.
   * <p>
   * This custom descriptor allows the batch lint analysis to correctly handle lint errors
   * associated with image files (such as the various {@link com.android.tools.lint.checks.IconDetector}
   * warnings), as well as directory errors (such as incorrect locale folders),
   * and clicking on them will navigate to the correct icon.
   */
  private static class NonTextFileProblemDescriptor implements ProblemDescriptor {
    private final PsiFileSystemItem myFile;
    private final String myMessage;
    private final LocalQuickFix[] myFixes;
    private ProblemGroup myGroup;

    NonTextFileProblemDescriptor(@NotNull PsiFileSystemItem file, @NotNull String message, @NotNull LocalQuickFix[] fixes) {
      myFile = file;
      myMessage = message;
      myFixes = fixes;
    }

    @Override
    public PsiElement getPsiElement() {
      return myFile;
    }

    @Override
    public PsiElement getStartElement() {
      return myFile;
    }

    @Override
    public PsiElement getEndElement() {
      return myFile;
    }

    @Override
    public TextRange getTextRangeInElement() {
      return new TextRange(0, 0);
    }

    @Override
    public int getLineNumber() {
      return 0;
    }

    @NotNull
    @Override
    public ProblemHighlightType getHighlightType() {
      return ProblemHighlightType.GENERIC_ERROR_OR_WARNING;
    }

    @Override
    public boolean isAfterEndOfLine() {
      return false;
    }

    @Override
    public void setTextAttributes(TextAttributesKey key) {
    }

    @Nullable
    @Override
    public ProblemGroup getProblemGroup() {
      return myGroup;
    }

    @Override
    public void setProblemGroup(@Nullable ProblemGroup problemGroup) {
      myGroup = problemGroup;
    }

    @Override
    public boolean showTooltip() {
      return false;
    }

    @NotNull
    @Override
    public String getDescriptionTemplate() {
      return myMessage;
    }

    @Nullable
    @Override
    public QuickFix[] getFixes() {
      return myFixes;
    }
  }
}<|MERGE_RESOLUTION|>--- conflicted
+++ resolved
@@ -693,11 +693,7 @@
     private final String myFamilyName;
     private final AndroidLintQuickFix[] myFixes;
 
-<<<<<<< HEAD
-    CompositeLintFix(String displayName, AndroidLintQuickFix[] myFixes) {
-=======
     public CompositeLintFix(String displayName, String familyName, AndroidLintQuickFix[] myFixes) {
->>>>>>> 213d2092
       myDisplayName = displayName;
       myFamilyName = familyName;
       this.myFixes = myFixes;
