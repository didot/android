--- conflicted
+++ resolved
@@ -1106,16 +1106,10 @@
       return left;
     } else //noinspection IfStatementWithIdenticalBranches
       if (expression instanceof PsiLambdaExpression) {
-<<<<<<< HEAD
-      // Is this used in Java?
-      // TODO: Implement. Not yet used by lint.
-      return null;
-=======
         // Lombok doesn't support lambdas, so lint will skip this file.
         // Some users are hitting this already because they're using Retrolambda.
         // We need a proper AST; Lombok is stuck at Java language level 6.
         return null;
->>>>>>> 4870ec21
     }
     return null;
   }
