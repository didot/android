--- conflicted
+++ resolved
@@ -17,15 +17,11 @@
 import com.intellij.codeInspection.ex.InspectionToolWrapper;
 import com.intellij.codeInspection.ex.Tools;
 import com.intellij.codeInspection.lang.GlobalInspectionContextExtension;
-<<<<<<< HEAD
-=======
 import com.intellij.facet.ProjectFacetManager;
 import com.intellij.notification.NotificationDisplayType;
 import com.intellij.notification.NotificationGroup;
 import com.intellij.notification.NotificationType;
->>>>>>> 291841c8
 import com.intellij.openapi.application.ApplicationManager;
-import com.intellij.openapi.application.ReadAction;
 import com.intellij.openapi.diagnostic.Logger;
 import com.intellij.openapi.module.Module;
 import com.intellij.openapi.module.ModuleManager;
@@ -49,10 +45,7 @@
 import org.jetbrains.annotations.Nullable;
 
 import java.io.File;
-import java.util.Arrays;
-import java.util.EnumSet;
-import java.util.List;
-import java.util.Map;
+import java.util.*;
 
 import static org.jetbrains.android.inspections.lint.AndroidLintInspectionBase.LINT_INSPECTION_PREFIX;
 
@@ -72,9 +65,6 @@
   public void performPreRunActivities(@NotNull List<Tools> globalTools, @NotNull List<Tools> localTools, @NotNull final GlobalInspectionContext context) {
     final Project project = context.getProject();
 
-<<<<<<< HEAD
-    if (!AndroidFacet.hasAndroid(project)) {
-=======
     // Running a single inspection that's not lint? If so don't run lint
     if (localTools.isEmpty() && globalTools.size() == 1) {
       Tools tool = globalTools.get(0);
@@ -84,7 +74,6 @@
     }
 
     if (!ProjectFacetManager.getInstance(project).hasFacets(AndroidFacet.ID)) {
->>>>>>> 291841c8
       return;
     }
 
@@ -141,7 +130,7 @@
     int scopeType = scope.getScopeType();
     switch (scopeType) {
       case AnalysisScope.MODULE: {
-        SearchScope searchScope = ReadAction.compute(() -> scope.toSearchScope());
+        SearchScope searchScope = scope.toSearchScope();
         if (searchScope instanceof ModuleWithDependenciesScope) {
           ModuleWithDependenciesScope s = (ModuleWithDependenciesScope)searchScope;
           if (!s.isSearchInLibraries()) {
@@ -154,7 +143,7 @@
       case AnalysisScope.VIRTUAL_FILES:
       case AnalysisScope.UNCOMMITTED_FILES: {
         files = Lists.newArrayList();
-        SearchScope searchScope = ReadAction.compute(() -> scope.toSearchScope());
+        SearchScope searchScope = scope.toSearchScope();
         if (searchScope instanceof LocalSearchScope) {
           final LocalSearchScope localSearchScope = (LocalSearchScope)searchScope;
           final PsiElement[] elements = localSearchScope.getScope();
