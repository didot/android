--- conflicted
+++ resolved
@@ -17,12 +17,8 @@
   private final Severity myConfiguredSeverity;
   private LintFix myQuickfixData;
 
-<<<<<<< HEAD
-  public ProblemData(@NotNull Issue issue, @NotNull String message, @NotNull TextRange textRange, @Nullable Severity configuredSeverity) {
-=======
   public ProblemData(@NotNull Issue issue, @NotNull String message, @NotNull TextRange textRange, @Nullable Severity configuredSeverity,
                      @Nullable LintFix quickfixData) {
->>>>>>> c8fa6d74
     myIssue = issue;
     myTextRange = textRange;
     myMessage = message;
