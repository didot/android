/*
 * Copyright (C) 2017 The Android Open Source Project
 *
 * Licensed under the Apache License, Version 2.0 (the "License");
 * you may not use this file except in compliance with the License.
 * You may obtain a copy of the License at
 *
 *      http://www.apache.org/licenses/LICENSE-2.0
 *
 * Unless required by applicable law or agreed to in writing, software
 * distributed under the License is distributed on an "AS IS" BASIS,
 * WITHOUT WARRANTIES OR CONDITIONS OF ANY KIND, either express or implied.
 * See the License for the specific language governing permissions and
 * limitations under the License.
 */
package com.android.tools.idea.apk.debugging;

import com.android.tools.idea.io.FilePaths;
import com.intellij.openapi.vfs.VirtualFile;
import java.io.File;
import java.util.ArrayList;
import java.util.List;
import java.util.Objects;
<<<<<<< HEAD
=======
import org.jetbrains.annotations.NotNull;
>>>>>>> 2dc52685

/**
 * User-selected .so file that contains debug symbols.
 */
public class DebuggableSharedObjectFile {
  // These fields are serialized/deserialized to/from XML by ApkFacet.
  // This is not really a class but a container of configuration options.
  @NotNull public String path = "";
  @NotNull public List<String> debugSymbolPaths = new ArrayList<>();

  public DebuggableSharedObjectFile() {
  }

  public DebuggableSharedObjectFile(@NotNull VirtualFile file) {
    File filePath = FilePaths.stringToFile(file.getPath());
    path = filePath.getPath();
  }

  @Override
  public boolean equals(Object o) {
    if (this == o) {
      return true;
    }
    if (!(o instanceof DebuggableSharedObjectFile)) {
      return false;
    }
    DebuggableSharedObjectFile file = (DebuggableSharedObjectFile)o;
    return Objects.equals(path, file.path) &&
           Objects.equals(debugSymbolPaths, file.debugSymbolPaths);
  }

  @Override
  public int hashCode() {
    return Objects.hash(path, debugSymbolPaths);
  }

  @Override
  public String toString() {
    return "DebuggableSharedObjectFile{" +
           "path='" + path + '\'' +
           ", debugSymbolPaths=" + debugSymbolPaths +
           '}';
  }
}<|MERGE_RESOLUTION|>--- conflicted
+++ resolved
@@ -21,10 +21,7 @@
 import java.util.ArrayList;
 import java.util.List;
 import java.util.Objects;
-<<<<<<< HEAD
-=======
 import org.jetbrains.annotations.NotNull;
->>>>>>> 2dc52685
 
 /**
  * User-selected .so file that contains debug symbols.
