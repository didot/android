--- conflicted
+++ resolved
@@ -39,11 +39,7 @@
     val module = facet.module
     val status = module.getModuleSystem().canGeneratePngFromVectorGraphics()
     if (status is CapabilityNotSupported) {
-<<<<<<< HEAD
-      val androidModel = facet.model
-=======
       val androidModel = AndroidModel.get(facet)
->>>>>>> 368aefa1
       if (androidModel != null) {
         val minSdkVersion = androidModel.minSdkVersion
 
