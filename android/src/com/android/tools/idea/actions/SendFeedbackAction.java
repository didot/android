/*
 * Copyright (C) 2015 The Android Open Source Project
 *
 * Licensed under the Apache License, Version 2.0 (the "License");
 * you may not use this file except in compliance with the License.
 * You may obtain a copy of the License at
 *
 *      http://www.apache.org/licenses/LICENSE-2.0
 *
 * Unless required by applicable law or agreed to in writing, software
 * distributed under the License is distributed on an "AS IS" BASIS,
 * WITHOUT WARRANTIES OR CONDITIONS OF ANY KIND, either express or implied.
 * See the License for the specific language governing permissions and
 * limitations under the License.
 */
package com.android.tools.idea.actions;

import static com.android.sdklib.internal.project.ProjectProperties.PROPERTY_CMAKE;
import static com.android.sdklib.internal.project.ProjectProperties.PROPERTY_NDK;
import static java.nio.file.Files.readAllBytes;

import com.android.SdkConstants;
import com.android.annotations.concurrency.Slow;
import com.android.ide.common.repository.GradleVersion;
import com.android.repository.api.LocalPackage;
import com.android.repository.api.ProgressIndicator;
import com.android.sdklib.repository.AndroidSdkHandler;
import com.android.tools.idea.gradle.plugin.AndroidPluginInfo;
import com.android.tools.idea.gradle.project.AndroidStudioGradleInstallationManager;
import com.android.tools.idea.gradle.project.facet.ndk.NdkFacet;
import com.android.tools.idea.gradle.project.model.NdkModel;
import com.android.tools.idea.gradle.util.GradleVersions;
import com.android.tools.idea.gradle.util.LocalProperties;
<<<<<<< HEAD
import com.android.tools.idea.progress.StudioLoggerProgressIndicator;
import com.android.tools.idea.sdk.AndroidSdks;
import com.android.tools.idea.sdk.IdeSdks;
=======
import com.android.tools.idea.projectsystem.ProjectSystemUtil;
import com.android.tools.idea.sdk.AndroidSdks;
import com.android.tools.idea.sdk.IdeSdks;
import com.android.tools.idea.progress.StudioLoggerProgressIndicator;
>>>>>>> ad5b6ee3
import com.android.utils.FileUtils;
import com.intellij.execution.ExecutionException;
import com.intellij.execution.configurations.GeneralCommandLine;
import com.intellij.execution.process.CapturingAnsiEscapesAwareProcessHandler;
import com.intellij.execution.process.ProcessAdapter;
import com.intellij.execution.process.ProcessEvent;
import com.intellij.ide.plugins.IdeaPluginDescriptor;
import com.intellij.ide.plugins.PluginManagerCore;
import com.intellij.openapi.actionSystem.AnAction;
import com.intellij.openapi.actionSystem.AnActionEvent;
import com.intellij.openapi.application.ex.ApplicationInfoEx;
import com.intellij.openapi.diagnostic.Logger;
import com.intellij.openapi.extensions.PluginId;
import com.intellij.openapi.progress.Task;
import com.intellij.openapi.project.DumbAware;
import com.intellij.openapi.project.Project;
import com.intellij.openapi.projectRoots.JavaSdk;
import com.intellij.openapi.projectRoots.Sdk;
import com.intellij.openapi.util.Key;
import com.intellij.openapi.util.SystemInfo;
import com.intellij.openapi.util.text.StringUtil;
import com.intellij.util.EnvironmentUtil;
import java.io.File;
import java.io.FileInputStream;
import java.io.IOException;
import java.io.InputStream;
import java.nio.charset.StandardCharsets;
import java.util.Properties;
import java.util.function.Supplier;
import java.util.regex.Matcher;
import java.util.regex.Pattern;
import org.jetbrains.annotations.NotNull;
import org.jetbrains.annotations.Nullable;

/**
 * This one is inspired by on com.intellij.ide.actions.SendFeedbackAction, however in addition to the basic
 * IntelliJ / Java / OS information, it enriches the bug template with Android-specific version context we'd like to
 * see pre-populated in our bug reports.
 */
public class SendFeedbackAction extends AnAction implements DumbAware {
  private static final Logger LOG = Logger.getInstance(SendFeedbackAction.class);
  private static final Pattern CMAKE_VERSION_PATTERN = Pattern.compile("cmake version\\s+(.*)");

  private static final String UNKNOWN_VERSION = "Unknown";

  @Override
  public void actionPerformed(@NotNull AnActionEvent e) {
    submit(e.getProject());
  }

  public static void submit(@Nullable Project project) {
    submit(project, "");
  }

  public static void submit(@Nullable Project project, @Nullable String extraDescriptionDetails) {
    new Task.Modal(project, "Collecting Data", false) {
      @Override
      public void run(@NotNull com.intellij.openapi.progress.ProgressIndicator indicator) {
        indicator.setText("Collecting feedback information");
        indicator.setIndeterminate(true);
        ApplicationInfoEx applicationInfo = ApplicationInfoEx.getInstanceEx();
        String feedbackUrl = applicationInfo.getFeedbackUrl();
        String version = getVersion(applicationInfo);
        feedbackUrl = feedbackUrl.replace("$STUDIO_VERSION", version);

        String description = getDescription(project);
        com.intellij.ide.actions.SendFeedbackAction.submit(project, feedbackUrl, description + extraDescriptionDetails);
      }
    }.setCancelText("Cancel").queue();
  }

  private static String getVersion(ApplicationInfoEx applicationInfo) {
    String major = applicationInfo.getMajorVersion();
    if (major == null) {
      return UNKNOWN_VERSION;
    }
    String minor = applicationInfo.getMinorVersion();
    if (minor == null) {
      return UNKNOWN_VERSION;
    }
    String micro = applicationInfo.getMicroVersion();
    if (micro == null) {
      return UNKNOWN_VERSION;
    }
    String patch = applicationInfo.getPatchVersion();
    if (patch == null) {
      return UNKNOWN_VERSION;
    }

    return String.join(".", major, minor, micro, patch);
  }

  @Slow
  public static String getDescription(@Nullable Project project) {
    // Use safe call wrapper extensively to make sure that as much as possible version context is collected and
    // that any exceptions along the way do not actually break the feedback sending flow (we're already reporting a bug,
    // so let's not make that process prone to exceptions)
    return safeCall(() -> {
      StringBuilder sb = new StringBuilder(com.intellij.ide.actions.SendFeedbackAction.getDescription(null));
      ProgressIndicator progress = new StudioLoggerProgressIndicator(SendFeedbackAction.class);
      AndroidSdkHandler sdkHandler = AndroidSdks.getInstance().tryToChooseSdkHandler();
      // Add Android Studio custom information we want to see prepopulated in the bug reports
      sb.append("\n\n");
      sb.append(String.format("AS: %1$s\n", ApplicationInfoEx.getInstanceEx().getFullVersion()));
      sb.append(String.format("Kotlin plugin: %1$s\n", safeCall(SendFeedbackAction::getKotlinPluginDetails)));
      if (project != null) {
        sb.append(String.format("Android Gradle Plugin: %1$s\n", safeCall(() -> getGradlePluginDetails(project))));
        sb.append(String.format("Gradle: %1$s\n", safeCall(() -> getGradleDetails(project))));
      }
      sb.append(String.format("Gradle JDK: %1$s\n", safeCall(() -> getJdkDetails(project))));
      sb.append(String.format("NDK: %1$s\n", safeCall(() -> getNdkDetails(project, sdkHandler, progress))));
      sb.append(String.format("CMake: %1$s", safeCall(() -> getCMakeDetails(project, sdkHandler, progress))));
      return sb.toString();
    });
  }

  private static String safeCall(@NotNull Supplier<String> runnable) {
    try {
      return runnable.get();
    }
    catch (Throwable e) {
      LOG.info("Unable to prepopulate additional version information - proceeding with sending feedback anyway. ", e);
      return "(unable to retrieve additional version information)";
    }
  }

  @Slow
  private static String getGradlePluginDetails(@NotNull Project project) {
    AndroidPluginInfo androidPluginInfo = AndroidPluginInfo.find(project);
    if (androidPluginInfo != null) {
      GradleVersion androidPluginVersion = androidPluginInfo.getPluginVersion();
      if (androidPluginVersion != null) {
        return androidPluginVersion.toString();
      }
    }
    return "(plugin information not found)";
  }

  private static String getGradleDetails(@NotNull Project project) {
    GradleVersion gradleVersion = GradleVersions.getInstance().getGradleVersion(project);
    if (gradleVersion != null) {
      return gradleVersion.toString();
    }
    return "(gradle version information not found)";
  }

  private static String getKotlinPluginDetails() {
    PluginId kotlinPluginId = PluginId.findId("org.jetbrains.kotlin");
    IdeaPluginDescriptor kotlinPlugin = PluginManagerCore.getPlugin(kotlinPluginId);
    if (kotlinPlugin != null) {
      return kotlinPlugin.getVersion();
    }
    return "(kotlin plugin not found)";
  }

  private static String getNdkDetails(@Nullable Project project,
                                      @NotNull AndroidSdkHandler sdkHandler,
                                      @NotNull ProgressIndicator progress) {
    StringBuilder sb = new StringBuilder();
    ProjectSystemUtil.getAndroidFacets(project).forEach(facet -> {
      com.intellij.openapi.module.Module module = facet.getHolderModule();
      NdkFacet ndkFacet = NdkFacet.getInstance(module);
      if (ndkFacet != null && ndkFacet.getNdkModuleModel() != null) {
        NdkModel ndkModel = ndkFacet.getNdkModuleModel().getNdkModel();
        sb.append(String.format("from module: %1$s, ", ndkModel.getNdkVersion()));
      }
    });

    // Get version information from all the channels we know, and include it all into the bug to provide
    // the entire context.
    // NDK specified in local.properties (if any)
    if (project != null) {
      try {
        String ndkDir = new LocalProperties(project).getProperty(PROPERTY_NDK);
        sb.append(String.format("from local.properties: %1$s, ",
                                ndkDir == null ? "(not specified)"
                                               : getNdkVersion(ndkDir)));
      }
      catch (IOException e) {
        LOG.info(String.format("Unable to read local.properties file of Project '%1$s'", project.getName()), e);
      }
    }
    // Latest NDK package in the SDK (if any)
    LocalPackage p = sdkHandler.getLatestLocalPackageForPrefix(SdkConstants.FD_NDK, null,false, progress);
    sb.append(String.format("latest from SDK: %1$s",
                            p == null ? "(not found)"
                                      : getNdkVersion(p.getLocation().toAbsolutePath().toString())));
    return sb.toString();
  }

  /**
   *  Taken with slight modifications from NdkHelper.getNdkVersion() in android-ndk, but not called directly to
   *  avoid dependency of 'android' on 'android-ndk'.
   *  TODO: Consider factoring out all version info helpers into a separate module.
   */
  private static String getNdkVersion(@NotNull String ndkDir) {
    File sourcePropertiesFile = new File(ndkDir, "source.properties");
    if (sourcePropertiesFile.exists()) {
      //NDK 11+
      InputStream fileInput = null;
      try {
        fileInput = new FileInputStream(sourcePropertiesFile);
        Properties props = new Properties();
        props.load(fileInput);
        return props.getProperty("Pkg.Revision");
      }
      catch (Exception e) {
        LOG.info("Could not read NDK version", e);
        return "(unable to read)";
      }
      finally {
        if (fileInput != null) {
          try {
            fileInput.close();
          }
          catch (IOException e) {
            LOG.warn("Failed to close '" + sourcePropertiesFile.getPath() + "'", e);
          }
        }
      }
    }
    File releaseTxtFile = new File(ndkDir, "RELEASE.TXT");
    if (releaseTxtFile.exists()) {
      try {
        // NDK 10
        byte[] content = readAllBytes(releaseTxtFile.toPath());
        return new String(content, StandardCharsets.UTF_8).trim();
      }
      catch (IOException e) {
        LOG.info("Could not read NDK version", e);
        return "(unable to read)";
      }
    }
    return "UNKNOWN";
  }

  private static String getCMakeDetails(@Nullable Project project,
                                        @NotNull AndroidSdkHandler sdkHandler,
                                        @NotNull ProgressIndicator progress) {
    StringBuilder sb = new StringBuilder();
    // Get version information from all the channels we know, and include it all into the bug to provide
    // the entire context.
    if (project != null) {
      // CMake specified in local.properties (if any)
      try {
        String cmakeDir = new LocalProperties(project).getProperty(PROPERTY_CMAKE);
        sb.append(String.format("from local.properties: %1$s, ",
                                cmakeDir == null ? "(not specified)"
                                                 : runAndGetCMakeVersion(getCMakeExecutablePath(cmakeDir))));
      }
      catch (IOException e) {
        LOG.info(String.format("Unable to read local.properties file of Project '%1$s'", project.getName()), e);
      }
    }
    // Latest CMake package in the SDK (if any)
    LocalPackage p = sdkHandler.getLatestLocalPackageForPrefix(SdkConstants.FD_CMAKE, null,false, progress);
    sb.append(String.format("latest from SDK: %1$s, ",
                            p == null ? "(not found)"
                                      : runAndGetCMakeVersion(getCMakeExecutablePath(p.getLocation().toAbsolutePath().toString()))));
    // CMake from PATH (if any)
    String cmakeBinFromPath = findOnPath("cmake");
    sb.append(String.format("from PATH: %1$s",
                            cmakeBinFromPath == null ? "(not found)"
                                                     : runAndGetCMakeVersion(cmakeBinFromPath)));
    return sb.toString();
  }

  @SuppressWarnings("SameParameterValue")
  @Nullable
  private static String findOnPath(@NotNull String executableName) {
    String path = EnvironmentUtil.getValue("PATH");
    if (path != null) {
      for (String dir : StringUtil.tokenize(path, File.pathSeparator)) {
        File candidate = new File(dir, executableName);
        if (candidate.canExecute()) {
          return candidate.getAbsolutePath();
        }
      }
    }
    return null;
  }

  private static String getCMakeExecutableName() {
    String cmakeExecutableName = "cmake";
    if (SystemInfo.isWindows) {
      cmakeExecutableName += ".exe";
    }
    return cmakeExecutableName;
  }

  private static String getCMakeExecutablePath(@NotNull String cmakeDir) {
    String cmakeBinDirectory = FileUtils.join(cmakeDir, "bin");
    String cmakeExecutableName = getCMakeExecutableName();
    File cmakeExecutableFile = new File(FileUtils.join(cmakeBinDirectory, cmakeExecutableName));
    if (!cmakeExecutableFile.exists() || !cmakeExecutableFile.canExecute()) {
      return "(binary doesn't exist or is not executable)";
    }
    return cmakeExecutableFile.getAbsolutePath();
  }

  private static String runAndGetCMakeVersion(@NotNull String cmakeExecutableFile) {
    LOG.info("CMake binary: " + cmakeExecutableFile);
    GeneralCommandLine commandLine = new GeneralCommandLine(cmakeExecutableFile);
    commandLine.addParameter("-version");
    try {
      CapturingAnsiEscapesAwareProcessHandler process = new CapturingAnsiEscapesAwareProcessHandler(commandLine);
      final StringBuffer output = new StringBuffer();
      process.addProcessListener(new ProcessAdapter() {
        @Override
        public void onTextAvailable(@NotNull ProcessEvent event, @NotNull Key outputType) {
          output.append(event.getText());
          super.onTextAvailable(event, outputType);
        }
      });
      int exitCode = process.runProcess().getExitCode();
      if (exitCode == 0) {
        Matcher m = CMAKE_VERSION_PATTERN.matcher(output.toString());
        if (m.find()) {
          return m.group(1);
        }
      }
      return output.length() > 0 ? output.toString() : "(empty output)";
    }
    catch (ExecutionException e) {
      LOG.info("Could not invoke 'cmake -version'", e);
      return "(unable to invoke cmake)";
    }
  }

  private static String getLocalPackageDisplayInfo(@Nullable LocalPackage p) {
    if (p == null) {
      return "(package not found)";
    }
    return String.format("%1$s (revision: %2$s)", p.getDisplayName() , p.getVersion());
  }

  private static String getJdkDetails(@Nullable Project project) {
    if (project == null) {
      return getDefaultJdkDetails();
    }
    return getProjectJdkDetails(project);
  }

  private static String getDefaultJdkDetails() {
    Sdk jdk = IdeSdks.getInstance().getJdk();
    if (jdk == null) {
      return "(default jdk is not defined)";
    }
    return "(default) " + getJdkVersion(jdk.getHomePath());
  }

  private static String getProjectJdkDetails(@NotNull Project project) {
    String basePath = project.getBasePath();
    if (basePath == null) {
      return "(cannot find project base path)";
    }
    return getJdkVersion(AndroidStudioGradleInstallationManager.getInstance().getGradleJvmPath(project, basePath));
  }

  private static String getJdkVersion(String jdkPath) {
    if (jdkPath == null) {
      return "(jdk path not defined)";
    }
    JavaSdk sdkType = JavaSdk.getInstance();
    String version = sdkType.getVersionString(jdkPath);
    if (version == null) {
      return "(jdk version not found)";
    }
    return version;
  }

  @Override
  public void update(@NotNull AnActionEvent e) {
    super.update(e);
    if (e.getPresentation().isEnabled()) {
      e.getPresentation().setEnabled(SystemInfo.isMac || SystemInfo.isLinux || SystemInfo.isWindows);
    }
  }
}<|MERGE_RESOLUTION|>--- conflicted
+++ resolved
@@ -31,16 +31,10 @@
 import com.android.tools.idea.gradle.project.model.NdkModel;
 import com.android.tools.idea.gradle.util.GradleVersions;
 import com.android.tools.idea.gradle.util.LocalProperties;
-<<<<<<< HEAD
 import com.android.tools.idea.progress.StudioLoggerProgressIndicator;
-import com.android.tools.idea.sdk.AndroidSdks;
-import com.android.tools.idea.sdk.IdeSdks;
-=======
 import com.android.tools.idea.projectsystem.ProjectSystemUtil;
 import com.android.tools.idea.sdk.AndroidSdks;
 import com.android.tools.idea.sdk.IdeSdks;
-import com.android.tools.idea.progress.StudioLoggerProgressIndicator;
->>>>>>> ad5b6ee3
 import com.android.utils.FileUtils;
 import com.intellij.execution.ExecutionException;
 import com.intellij.execution.configurations.GeneralCommandLine;
@@ -67,7 +61,6 @@
 import java.io.FileInputStream;
 import java.io.IOException;
 import java.io.InputStream;
-import java.nio.charset.StandardCharsets;
 import java.util.Properties;
 import java.util.function.Supplier;
 import java.util.regex.Matcher;
@@ -267,7 +260,7 @@
       try {
         // NDK 10
         byte[] content = readAllBytes(releaseTxtFile.toPath());
-        return new String(content, StandardCharsets.UTF_8).trim();
+        return new String(content).trim();
       }
       catch (IOException e) {
         LOG.info("Could not read NDK version", e);
