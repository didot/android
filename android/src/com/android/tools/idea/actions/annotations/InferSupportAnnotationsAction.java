/*
 * Copyright (C) 2016 The Android Open Source Project
 *
 * Licensed under the Apache License, Version 2.0 (the "License");
 * you may not use this file except in compliance with the License.
 * You may obtain a copy of the License at
 *
 *      http://www.apache.org/licenses/LICENSE-2.0
 *
 * Unless required by applicable law or agreed to in writing, software
 * distributed under the License is distributed on an "AS IS" BASIS,
 * WITHOUT WARRANTIES OR CONDITIONS OF ANY KIND, either express or implied.
 * See the License for the specific language governing permissions and
 * limitations under the License.
 */
package com.android.tools.idea.actions.annotations;

import static com.android.tools.idea.gradle.dsl.api.dependencies.CommonConfigurationNames.COMPILE;
import static com.intellij.openapi.util.text.StringUtil.isNotEmpty;
import static com.intellij.openapi.util.text.StringUtil.pluralize;

import com.android.SdkConstants;
import com.android.tools.idea.gradle.dsl.api.GradleBuildModel;
import com.android.tools.idea.gradle.dsl.api.dependencies.ArtifactDependencyModel;
import com.android.tools.idea.gradle.dsl.api.dependencies.DependenciesModel;
import com.android.tools.idea.gradle.project.GradleProjectInfo;
import com.android.tools.idea.gradle.util.GradleUtil;
import com.android.tools.idea.model.AndroidModuleInfo;
import com.android.tools.idea.projectsystem.GoogleMavenArtifactId;
import com.android.tools.idea.projectsystem.ProjectSystemSyncManager;
import com.android.tools.idea.projectsystem.ProjectSystemUtil;
import com.android.tools.idea.templates.RepositoryUrlManager;
import com.google.common.util.concurrent.FutureCallback;
import com.google.common.util.concurrent.Futures;
import com.google.common.util.concurrent.ListenableFuture;
import com.intellij.analysis.AnalysisScope;
import com.intellij.analysis.BaseAnalysisAction;
import com.intellij.analysis.BaseAnalysisActionDialog;
import com.intellij.codeInsight.FileModificationService;
import com.intellij.history.LocalHistory;
import com.intellij.history.LocalHistoryAction;
import com.intellij.ide.scratch.ScratchFileService;
import com.intellij.ide.scratch.ScratchRootType;
import com.intellij.openapi.actionSystem.AnActionEvent;
import com.intellij.openapi.actionSystem.Presentation;
import com.intellij.openapi.application.ApplicationManager;
import com.intellij.openapi.application.Result;
import com.intellij.openapi.command.WriteCommandAction;
import com.intellij.openapi.diagnostic.Logger;
import com.intellij.openapi.editor.Document;
import com.intellij.openapi.fileEditor.FileEditorManager;
import com.intellij.openapi.fileTypes.PlainTextLanguage;
import com.intellij.openapi.module.Module;
import com.intellij.openapi.module.ModuleUtilCore;
import com.intellij.openapi.progress.ProgressIndicator;
import com.intellij.openapi.progress.ProgressManager;
import com.intellij.openapi.project.Project;
import com.intellij.openapi.project.ProjectUtil;
import com.intellij.openapi.roots.ModuleRootModificationUtil;
import com.intellij.openapi.ui.Messages;
import com.intellij.openapi.util.Computable;
import com.intellij.openapi.util.Factory;
import com.intellij.openapi.util.Ref;
import com.intellij.openapi.util.text.StringUtil;
import com.intellij.openapi.vfs.VirtualFile;
import com.intellij.psi.FileViewProvider;
import com.intellij.psi.PsiDocumentManager;
import com.intellij.psi.PsiElement;
import com.intellij.psi.PsiElementVisitor;
import com.intellij.psi.PsiFile;
import com.intellij.psi.PsiJavaFile;
import com.intellij.psi.PsiManager;
import com.intellij.refactoring.RefactoringBundle;
import com.intellij.usageView.UsageInfo;
import com.intellij.usageView.UsageViewUtil;
import com.intellij.usages.Usage;
import com.intellij.usages.UsageInfo2UsageAdapter;
import com.intellij.usages.UsageInfoSearcherAdapter;
import com.intellij.usages.UsageSearcher;
import com.intellij.usages.UsageTarget;
import com.intellij.usages.UsageView;
import com.intellij.usages.UsageViewManager;
import com.intellij.usages.UsageViewPresentation;
import com.intellij.util.ObjectUtils;
import com.intellij.util.Processor;
import com.intellij.util.SequentialModalProgressTask;
import com.intellij.util.SequentialTask;
<<<<<<< HEAD
=======
import com.intellij.util.concurrency.SameThreadExecutor;
>>>>>>> c07f5299
import com.intellij.util.containers.ContainerUtil;
import java.util.ArrayList;
import java.util.HashMap;
import java.util.HashSet;
import java.util.LinkedHashSet;
import java.util.List;
import java.util.Locale;
import java.util.Map;
import java.util.Set;
import javax.swing.JComponent;
<<<<<<< HEAD
import org.jetbrains.android.facet.AndroidRootUtil;
=======
>>>>>>> c07f5299
import org.jetbrains.android.refactoring.MigrateToAndroidxUtil;
import org.jetbrains.annotations.NonNls;
import org.jetbrains.annotations.NotNull;
import org.jetbrains.annotations.Nullable;

/**
 * Analyze support annotations
 */
public class InferSupportAnnotationsAction extends BaseAnalysisAction {
  /**
   * Whether this feature is enabled or not during development
   */
  static final boolean ENABLED = Boolean.valueOf(System.getProperty("studio.infer.annotations"));

  /**
   * Number of times we pass through the project files
   */
  static final int MAX_PASSES = 3;

  @NonNls private static final String INFER_SUPPORT_ANNOTATIONS = "Infer Support Annotations";
  private static final int MAX_ANNOTATIONS_WITHOUT_PREVIEW = 5;

  public InferSupportAnnotationsAction() {
    super("Infer Support Annotations", INFER_SUPPORT_ANNOTATIONS);
    if (!ENABLED) {
      getTemplatePresentation().setVisible(false);
    }
  }

  private static final String ADD_DEPENDENCY = "Add Support Dependency";
  private static final int MIN_SDK_WITH_NULLABLE = 19;

  @Override
  public void update(@NotNull AnActionEvent event) {
    if (!ENABLED) {
      return;
    }
    super.update(event);
    Project project = event.getProject();
    if (project == null || !GradleProjectInfo.getInstance(project).isBuildWithGradle()) {
      Presentation presentation = event.getPresentation();
      presentation.setEnabled(false);
    }
  }

  @Override
  protected void analyze(@NotNull Project project, @NotNull AnalysisScope scope) {
    if (!GradleProjectInfo.getInstance(project).isBuildWithGradle()) {
      return;
    }
    int[] fileCount = new int[]{0};
    PsiDocumentManager.getInstance(project).commitAllDocuments();
    UsageInfo[] usageInfos = findUsages(project, scope, fileCount[0]);
    if (usageInfos == null) return;

    Map<Module, PsiFile> modules = findModulesFromUsage(usageInfos);

    if (!checkModules(project, scope, modules)) {
      return;
    }

    if (usageInfos.length < MAX_ANNOTATIONS_WITHOUT_PREVIEW) {
      ApplicationManager.getApplication().invokeLater(applyRunnable(project, () -> usageInfos));
    }
    else {
      showUsageView(project, usageInfos, scope);
    }
  }

  private static Map<Module, PsiFile> findModulesFromUsage(UsageInfo[] infos) {
    // We need 1 file from each module that requires changes (the file may be overwritten below):
    Map<Module, PsiFile> modules = new HashMap<>();

    for (UsageInfo info : infos) {
      PsiElement element = info.getElement();
      assert element != null;
      Module module = ModuleUtilCore.findModuleForPsiElement(element);
      if (module == null) {
        continue;
      }
      PsiFile file = element.getContainingFile();
      modules.put(module, file);
    }
    return modules;
  }

  private static UsageInfo[] findUsages(@NotNull Project project,
                                        @NotNull AnalysisScope scope,
                                        int fileCount) {
    InferSupportAnnotations inferrer = new InferSupportAnnotations(false, project);
    PsiManager psiManager = PsiManager.getInstance(project);
    Runnable searchForUsages = () -> scope.accept(new PsiElementVisitor() {
      int myFileCount = 0;

      @Override
      public void visitFile(@NotNull PsiFile file) {
        myFileCount++;
        VirtualFile virtualFile = file.getVirtualFile();
        FileViewProvider viewProvider = psiManager.findViewProvider(virtualFile);
        Document document = viewProvider == null ? null : viewProvider.getDocument();
        if (document == null || virtualFile.getFileType().isBinary()) return; //do not inspect binary files
        ProgressIndicator progressIndicator = ProgressManager.getInstance().getProgressIndicator();
        if (progressIndicator != null) {
          progressIndicator.setText2(ProjectUtil.calcRelativeToProjectPath(virtualFile, project));
          progressIndicator.setFraction(((double)myFileCount) / (MAX_PASSES * fileCount));
        }
        if (file instanceof PsiJavaFile) {
          inferrer.collect(file);
        }
      }
    });

    /*
      Collect these files and visit repeatedly. Consider this
      scenario, where I visit files A, B, C in alphabetical order.
      Let's say a method in A unconditionally calls a method in B
      calls a method in C. In file C I discover that the method
      requires permission P. At this point it's too late for me to
      therefore conclude that the method in B also requires it. If I
      make a whole separate pass again, I could now add that
      constraint. But only after that second pass can I infer that
      the method in A also requires it. In short, I need to keep
      passing through all files until I make no more progress. It
      would be much more efficient to handle this with a global call
      graph such that as soon as I make an inference I can flow it
      backwards.
     */
    Runnable multipass = () -> {
      for (int i = 0; i < MAX_PASSES; i++) {
        searchForUsages.run();
      }
    };

    if (ApplicationManager.getApplication().isDispatchThread()) {
      if (!ProgressManager.getInstance().runProcessWithProgressSynchronously(multipass, INFER_SUPPORT_ANNOTATIONS, true, project)) {
        return null;
      }
    }
    else {
      multipass.run();
    }

    List<UsageInfo> usages = new ArrayList<>();
    inferrer.collect(usages, scope);
    return usages.toArray(UsageInfo.EMPTY_ARRAY);
  }

  // For Android we need to check SDK version and possibly update the gradle project file
  protected boolean checkModules(@NotNull Project project,
                                 @NotNull AnalysisScope scope,
                                 @NotNull Map<Module, PsiFile> modules) {
    Set<Module> modulesWithoutAnnotations = new HashSet<>();
    Set<Module> modulesWithLowVersion = new HashSet<>();
    for (Module module : modules.keySet()) {
      AndroidModuleInfo info = AndroidModuleInfo.getInstance(module);
      if (info != null && info.getBuildSdkVersion() != null && info.getBuildSdkVersion().getFeatureLevel() < MIN_SDK_WITH_NULLABLE) {
        modulesWithLowVersion.add(module);
      }
      GradleBuildModel buildModel = GradleBuildModel.get(module);
      if (buildModel == null) {
        Logger.getInstance(InferSupportAnnotationsAction.class)
          .warn("Unable to find Gradle build model for module " + AndroidRootUtil.getModuleDirPath(module));
        continue;
      }
      boolean dependencyFound = false;
      DependenciesModel dependenciesModel = buildModel.dependencies();
      if (dependenciesModel != null) {
        String configurationName =
          GradleUtil.mapConfigurationName(COMPILE, GradleUtil.getAndroidGradleModelVersionInUse(module), false);
        for (ArtifactDependencyModel dependency : dependenciesModel.artifacts(configurationName)) {
          String notation = dependency.compactNotation();
          if (notation.startsWith(SdkConstants.APPCOMPAT_LIB_ARTIFACT) ||
              notation.startsWith(SdkConstants.ANDROIDX_APPCOMPAT_LIB_ARTIFACT) ||
              notation.startsWith(SdkConstants.SUPPORT_LIB_ARTIFACT) ||
              notation.startsWith(SdkConstants.ANDROIDX_SUPPORT_LIB_ARTIFACT) ||
              notation.startsWith(SdkConstants.ANDROIDX_ANNOTATIONS_ARTIFACT) ||
              notation.startsWith(SdkConstants.ANNOTATIONS_LIB_ARTIFACT)) {
            dependencyFound = true;
            break;
          }
        }
      }
      if (!dependencyFound) {
        modulesWithoutAnnotations.add(module);
      }
    }

    if (!modulesWithLowVersion.isEmpty()) {
      Messages.showErrorDialog(
        project,
        String
          .format(Locale.US, "Infer Support Annotations requires the project sdk level be set to %1$d or greater.", MIN_SDK_WITH_NULLABLE),
        "Infer Support Annotations");
      return false;
    }
    if (modulesWithoutAnnotations.isEmpty()) {
      return true;
    }
    String moduleNames = StringUtil.join(modulesWithoutAnnotations, Module::getName, ", ");
    int count = modulesWithoutAnnotations.size();
    String message = String.format("The %1$s %2$s %3$sn't refer to the existing '%4$s' library with Android nullity annotations. \n\n" +
                                   "Would you like to add the %5$s now?",
                                   pluralize("module", count),
                                   moduleNames,
                                   count > 1 ? "do" : "does",
                                   GoogleMavenArtifactId.SUPPORT_ANNOTATIONS.getMavenArtifactId(),
                                   pluralize("dependency", count));
    if (Messages.showOkCancelDialog(project, message, "Infer Nullity Annotations", Messages.getErrorIcon()) == Messages.OK) {
      LocalHistoryAction action = LocalHistory.getInstance().startAction(ADD_DEPENDENCY);
      try {
        new WriteCommandAction(project, ADD_DEPENDENCY) {
          @Override
          protected void run(@NotNull Result result) throws Throwable {
            RepositoryUrlManager manager = RepositoryUrlManager.get();
            GoogleMavenArtifactId annotation = MigrateToAndroidxUtil.isAndroidx(project) ?
                                               GoogleMavenArtifactId.ANDROIDX_SUPPORT_ANNOTATIONS :
                                               GoogleMavenArtifactId.SUPPORT_ANNOTATIONS;
            String annotationsLibraryCoordinate = manager.getArtifactStringCoordinate(annotation, true);
            for (Module module : modulesWithoutAnnotations) {
              addDependency(module, annotationsLibraryCoordinate);
            }

            syncAndRestartAnalysis(project, scope);
          }
        }.execute();
      }
      finally {
        action.finish();
      }
    }
    return false;
  }

  private void syncAndRestartAnalysis(@NotNull Project project, @NotNull AnalysisScope scope) {
    assert ApplicationManager.getApplication().isDispatchThread();

    ListenableFuture<ProjectSystemSyncManager.SyncResult> syncResult = ProjectSystemUtil.getProjectSystem(project)
      .getSyncManager().syncProject(ProjectSystemSyncManager.SyncReason.PROJECT_MODIFIED);

    Futures.addCallback(syncResult, new FutureCallback<ProjectSystemSyncManager.SyncResult>() {
      @Override
      public void onSuccess(@Nullable ProjectSystemSyncManager.SyncResult syncResult) {
        if (syncResult != null && syncResult.isSuccessful()) {
          restartAnalysis(project, scope);
        }
      }

      @Override
      public void onFailure(@Nullable Throwable t) {
        throw new RuntimeException(t);
      }
<<<<<<< HEAD
    });
=======
    }, SameThreadExecutor.INSTANCE);
>>>>>>> c07f5299
  }

  private static Runnable applyRunnable(Project project, Computable<UsageInfo[]> computable) {
    return () -> {
      LocalHistoryAction action = LocalHistory.getInstance().startAction(INFER_SUPPORT_ANNOTATIONS);
      try {
        new WriteCommandAction(project, INFER_SUPPORT_ANNOTATIONS) {
          @Override
          protected void run(@NotNull Result result) throws Throwable {
            UsageInfo[] infos = computable.compute();
            if (infos.length > 0) {

              Set<PsiElement> elements = new LinkedHashSet<>();
              for (UsageInfo info : infos) {
                PsiElement element = info.getElement();
                if (element != null) {
                  PsiFile containingFile = element.getContainingFile();
                  // Skip results in .class files; these are typically from extracted AAR files
                  VirtualFile virtualFile = containingFile.getVirtualFile();
                  if (virtualFile.getFileType().isBinary()) {
                    continue;
                  }

                  ContainerUtil.addIfNotNull(elements, containingFile);
                }
              }
              if (!FileModificationService.getInstance().preparePsiElementsForWrite(elements)) return;

              SequentialModalProgressTask progressTask = new SequentialModalProgressTask(project, INFER_SUPPORT_ANNOTATIONS, false);
              progressTask.setMinIterationTime(200);
              progressTask.setTask(new AnnotateTask(project, progressTask, infos));
              ProgressManager.getInstance().run(progressTask);
            }
            else {
              InferSupportAnnotations.nothingFoundMessage(project);
            }
          }
        }.execute();
      }
      finally {
        action.finish();
      }
    };
  }

  private void restartAnalysis(Project project, AnalysisScope scope) {
    ApplicationManager.getApplication().invokeLater(() -> analyze(project, scope));
  }

  private static void showUsageView(@NotNull Project project, UsageInfo[] usageInfos, @NotNull AnalysisScope scope) {
    UsageTarget[] targets = UsageTarget.EMPTY_ARRAY;
    Ref<Usage[]> convertUsagesRef = new Ref<>();
    if (!ProgressManager.getInstance().runProcessWithProgressSynchronously(
      () -> ApplicationManager.getApplication().runReadAction(() -> convertUsagesRef.set(UsageInfo2UsageAdapter.convert(usageInfos))),
      "Preprocess Usages", true, project)) {
      return;
    }

    if (convertUsagesRef.isNull()) return;
    Usage[] usages = convertUsagesRef.get();

    UsageViewPresentation presentation = new UsageViewPresentation();
    presentation.setTabText("Infer Nullity Preview");
    presentation.setShowReadOnlyStatusAsRed(true);
    presentation.setShowCancelButton(true);
    presentation.setUsagesString(RefactoringBundle.message("usageView.usagesText"));

    UsageView usageView =
      UsageViewManager.getInstance(project).showUsages(targets, usages, presentation, rerunFactory(project, scope));

    Runnable refactoringRunnable = applyRunnable(project, () -> {
      Set<UsageInfo> infos = UsageViewUtil.getNotExcludedUsageInfos(usageView);
      return infos.toArray(UsageInfo.EMPTY_ARRAY);
    });

    String canNotMakeString =
      "Cannot perform operation.\nThere were changes in code after usages have been found.\nPlease perform operation search again.";

    usageView.addPerformOperationAction(refactoringRunnable, INFER_SUPPORT_ANNOTATIONS, canNotMakeString, INFER_SUPPORT_ANNOTATIONS, false);
  }

  @NotNull
  private static Factory<UsageSearcher> rerunFactory(@NotNull Project project, @NotNull AnalysisScope scope) {
    return () -> new UsageInfoSearcherAdapter() {
      @NotNull
      @Override
      protected UsageInfo[] findUsages() {
        return ObjectUtils.notNull(InferSupportAnnotationsAction.findUsages(project, scope, scope.getFileCount()),UsageInfo.EMPTY_ARRAY);
      }

      @Override
      public void generate(@NotNull Processor<? super Usage> processor) {
        processUsages(processor, project);
      }
    };
  }

  private static void addDependency(@NotNull Module module, @Nullable String libraryCoordinate) {
    if (isNotEmpty(libraryCoordinate)) {
      ModuleRootModificationUtil.updateModel(module, model -> {
        GradleBuildModel buildModel = GradleBuildModel.get(module);
        if (buildModel != null) {
          String name = GradleUtil.mapConfigurationName(COMPILE, GradleUtil.getAndroidGradleModelVersionInUse(module), false);
          buildModel.dependencies().addArtifact(name, libraryCoordinate);
          buildModel.applyChanges();
        }
      });
    }
  }

  /* Android nullable annotations do not support annotations on local variables. */
  @Override
  protected JComponent getAdditionalActionSettings(Project project, BaseAnalysisActionDialog dialog) {
    if (!GradleProjectInfo.getInstance(project).isBuildWithGradle()) {
      return super.getAdditionalActionSettings(project, dialog);
    }
    return null;
  }

  private static class AnnotateTask implements SequentialTask {
    private final Project myProject;
    private UsageInfo[] myInfos;
    private final SequentialModalProgressTask myTask;
    private int myCount = 0;
    private final int myTotal;

    public AnnotateTask(Project project, SequentialModalProgressTask progressTask, UsageInfo[] infos) {
      myProject = project;
      myInfos = infos;
      myTask = progressTask;
      myTotal = infos.length;
    }

    @Override
    public boolean isDone() {
      return myCount > myTotal - 1;
    }

    @Override
    public boolean iteration() {
      ProgressIndicator indicator = myTask.getIndicator();
      if (indicator != null) {
        indicator.setFraction(((double)myCount) / myTotal);
      }

      InferSupportAnnotations.apply(myProject, myInfos[myCount++]);

      boolean done = isDone();

      if (isDone()) {
        try {
          showReport();
        }
        catch (Throwable ignore) {
        }
      }
      return done;
    }

    public void showReport() {
      if (InferSupportAnnotations.CREATE_INFERENCE_REPORT) {
        String report = InferSupportAnnotations.generateReport(myInfos);
        String fileName = "Annotation Inference Report";
        ScratchFileService.Option option = ScratchFileService.Option.create_new_always;
        VirtualFile f = ScratchRootType.getInstance().createScratchFile(myProject, fileName, PlainTextLanguage.INSTANCE, report, option);
        if (f != null) {
          FileEditorManager.getInstance(myProject).openFile(f, true);
        }
      }
    }
  }
}<|MERGE_RESOLUTION|>--- conflicted
+++ resolved
@@ -85,10 +85,7 @@
 import com.intellij.util.Processor;
 import com.intellij.util.SequentialModalProgressTask;
 import com.intellij.util.SequentialTask;
-<<<<<<< HEAD
-=======
 import com.intellij.util.concurrency.SameThreadExecutor;
->>>>>>> c07f5299
 import com.intellij.util.containers.ContainerUtil;
 import java.util.ArrayList;
 import java.util.HashMap;
@@ -99,10 +96,7 @@
 import java.util.Map;
 import java.util.Set;
 import javax.swing.JComponent;
-<<<<<<< HEAD
 import org.jetbrains.android.facet.AndroidRootUtil;
-=======
->>>>>>> c07f5299
 import org.jetbrains.android.refactoring.MigrateToAndroidxUtil;
 import org.jetbrains.annotations.NonNls;
 import org.jetbrains.annotations.NotNull;
@@ -354,11 +348,7 @@
       public void onFailure(@Nullable Throwable t) {
         throw new RuntimeException(t);
       }
-<<<<<<< HEAD
-    });
-=======
     }, SameThreadExecutor.INSTANCE);
->>>>>>> c07f5299
   }
 
   private static Runnable applyRunnable(Project project, Computable<UsageInfo[]> computable) {
