/*
 * Copyright (C) 2015 The Android Open Source Project
 *
 * Licensed under the Apache License, Version 2.0 (the "License");
 * you may not use this file except in compliance with the License.
 * You may obtain a copy of the License at
 *
 *      http://www.apache.org/licenses/LICENSE-2.0
 *
 * Unless required by applicable law or agreed to in writing, software
 * distributed under the License is distributed on an "AS IS" BASIS,
 * WITHOUT WARRANTIES OR CONDITIONS OF ANY KIND, either express or implied.
 * See the License for the specific language governing permissions and
 * limitations under the License.
 */
package com.android.tools.idea.actions;

import static com.intellij.ide.actions.OpenFileAction.openFile;
import static com.intellij.ide.impl.ProjectUtil.focusProjectWindow;
import static com.intellij.ide.impl.ProjectUtil.openOrImport;
import static com.intellij.openapi.fileChooser.FileChooser.chooseFiles;
import static com.intellij.openapi.fileChooser.FileChooserDescriptorFactory.createSingleFileNoJarsDescriptor;
import static com.intellij.openapi.fileChooser.impl.FileChooserUtil.setLastOpenedFile;
import static com.intellij.openapi.fileTypes.ex.FileTypeChooser.getKnownFileTypeOrAssociate;
import static com.intellij.openapi.vfs.VfsUtil.getUserHomeDir;

import com.android.annotations.VisibleForTesting;
import com.android.tools.adtui.validation.Validator;
<<<<<<< HEAD
=======
import com.android.tools.idea.gradle.project.importing.GradleProjectImporter;
>>>>>>> 471f95a7
import com.intellij.icons.AllIcons;
import com.intellij.ide.IdeBundle;
import com.intellij.ide.actions.OpenProjectFileChooserDescriptor;
<<<<<<< HEAD
import com.intellij.openapi.Disposable;
=======
>>>>>>> 471f95a7
import com.intellij.openapi.actionSystem.AnActionEvent;
import com.intellij.openapi.fileChooser.FileChooserDescriptor;
import com.intellij.openapi.fileChooser.PathChooserDialog;
import com.intellij.openapi.fileTypes.FileType;
import com.intellij.openapi.project.DumbAwareAction;
import com.intellij.openapi.project.Project;
<<<<<<< HEAD
=======
import com.intellij.openapi.project.ProjectManager;
import com.intellij.openapi.project.ex.ProjectManagerEx;
>>>>>>> 471f95a7
import com.intellij.openapi.ui.Messages;
import com.intellij.openapi.util.Disposer;
import com.intellij.openapi.vfs.VirtualFile;
import com.intellij.openapi.wm.impl.welcomeScreen.NewWelcomeScreen;
import com.intellij.platform.PlatformProjectOpenProcessor;
import com.intellij.projectImport.ProjectAttachProcessor;
import java.util.List;
import org.jetbrains.android.util.AndroidBundle;
import org.jetbrains.annotations.NotNull;
import org.jetbrains.annotations.Nullable;

<<<<<<< HEAD
=======
import java.util.EnumSet;
import java.util.List;

import static com.android.tools.idea.gradle.project.ProjectImportUtil.findImportTarget;
import static com.android.tools.idea.gradle.util.GradleProjects.canImportAsGradleProject;
import static com.intellij.ide.actions.OpenFileAction.openFile;
import static com.intellij.ide.impl.ProjectUtil.*;
import static com.intellij.openapi.fileChooser.FileChooser.chooseFiles;
import static com.intellij.openapi.fileChooser.FileChooserDescriptorFactory.createSingleFileNoJarsDescriptor;
import static com.intellij.openapi.fileChooser.impl.FileChooserUtil.setLastOpenedFile;
import static com.intellij.openapi.fileTypes.ex.FileTypeChooser.getKnownFileTypeOrAssociate;
import static com.intellij.openapi.vfs.VfsUtil.getUserHomeDir;

>>>>>>> 471f95a7
/**
 * Opens existing project or file in Android Studio.
 * This action replaces the default File -> Open action.
 */
public class AndroidOpenFileAction extends DumbAwareAction {
  public AndroidOpenFileAction() {
    this("Open...");
  }

  public AndroidOpenFileAction(@NotNull String text) {
    super(text);
  }

  @Override
  public void update(@NotNull AnActionEvent e) {
    if (NewWelcomeScreen.isNewWelcomeScreen(e)) {
      e.getPresentation().setIcon(AllIcons.Actions.Menu_open);
    }
  }

  @Override
  public void actionPerformed(@NotNull AnActionEvent e) {
    Disposable disposable = Disposer.newDisposable();
    try {
      Project project = e.getProject();
      boolean showFiles = project != null || PlatformProjectOpenProcessor.getInstanceIfItExists() != null;
      OpenProjectFileChooserDescriptorWithAsyncIcon descriptor =
        showFiles ? new ProjectOrFileChooserDescriptor() : new ProjectOnlyFileChooserDescriptor();
      descriptor.putUserData(PathChooserDialog.PREFER_LAST_OVER_EXPLICIT, showFiles);
      Disposer.register(disposable, descriptor);

      VirtualFile explicitPreferredDirectory = ((project != null) && !project.isDefault()) ? project.getBaseDir() : getUserHomeDir();

      // The chooseFiles method shows a FileChooserDialog and it doesn't return control until
      // a user closes the dialog.
      // Note: this method is invoked from the main thread but chooseFiles uses a nested message
      // loop to avoid the IDE from freeze.
      chooseFiles(descriptor, project, explicitPreferredDirectory, files -> {
        ValidationIssue issue = validateFiles(files, descriptor);
        if (issue.result.getSeverity() != Validator.Severity.OK) {
          boolean isError = issue.result.getSeverity() == Validator.Severity.ERROR;
          String title = isError ? IdeBundle.message("title.cannot.open.project") : "Warning Opening Project";
          Messages.showInfoMessage(project, issue.result.getMessage(), title);
          if (isError) {
            return;
          }
        }
        doOpenFile(e, files);
      });
    } finally {
      Disposer.dispose(disposable);
    }
  }

  /**
   * Checks the list of files passes validation. Returns null if there are no issues.
   */
  @VisibleForTesting
  @NotNull
  static ValidationIssue validateFiles(List<VirtualFile> files, FileChooserDescriptor descriptor) {
    for (VirtualFile file : files) {
      if (!descriptor.isFileSelectable(file)) {
        Validator.Result result =
          new Validator.Result(Validator.Severity.ERROR, AndroidBundle.message("title.cannot.open.file", file.getPresentableUrl()));
        return new ValidationIssue(result, file);
      }
    }
    return new ValidationIssue(Validator.Result.OK, null);
  }

  private static void doOpenFile(@NotNull AnActionEvent e, @NotNull List<VirtualFile> result) {
    Project project = e.getProject();
    for (VirtualFile file : result) {
      if (file.isDirectory()) {
        // proceed with opening as a directory only if the pointed directory is not the base one
        // for the current project. The check is similar to what is done below for file-based projects
        if ((project != null) && !project.isDefault() && file.equals(project.getBaseDir())) {
          focusProjectWindow(project, false);
          return;
        }
        if (ProjectAttachProcessor.canAttachToProject()) {
          Project openedProject = PlatformProjectOpenProcessor.doOpenProject(file, project, -1, null, EnumSet.noneOf(PlatformProjectOpenProcessor.Option.class));
          setLastOpenedFile(openedProject, file);
        }
        else {
          openOrImportProject(file, project);
        }
        return;
      }

      // try to open as a project - unless the file is an .ipr of the current one
      if ((project == null || !file.equals(project.getProjectFile())) && OpenProjectFileChooserDescriptor.isProjectFile(file)) {
        if (openOrImportProject(file, project)) {
          return;
        }
      }

      FileType type = getKnownFileTypeOrAssociate(file, project);
      if (type == null) {
        return;
      }

      if (project != null) {
        openFile(file, project);
      }
      else {
        PlatformProjectOpenProcessor processor = PlatformProjectOpenProcessor.getInstanceIfItExists();
        if (processor != null) {
          processor.doOpenProject(file, null, false);
        }
      }
    }
  }

  private static boolean openOrImportProject(@NotNull VirtualFile file, @Nullable Project project) {
<<<<<<< HEAD
=======
    if (canImportAsGradleProject(file)) {
      VirtualFile target = findImportTarget(file);
      if (target != null) {
        Project[] openProjects = ProjectManager.getInstance().getOpenProjects();
        if (openProjects.length > 0) {
          int exitCode = confirmOpenNewProject(false);
          if (exitCode == GeneralSettings.OPEN_PROJECT_SAME_WINDOW) {
            Project toClose = ((project != null) && !project.isDefault()) ? project : openProjects[openProjects.length - 1];
            if (!ProjectManagerEx.getInstanceEx().closeAndDispose(toClose)) {
              return false;
            }
          }
          else if (exitCode != GeneralSettings.OPEN_PROJECT_NEW_WINDOW) {
            return false;
          }
        }

        GradleProjectImporter gradleImporter = GradleProjectImporter.getInstance();
        gradleImporter.importProject(file);
        return true;
      }
    }
>>>>>>> 471f95a7
    Project opened = openOrImport(file.getPath(), project, false);
    if (opened != null) {
      setLastOpenedFile(opened, file);
      return true;
    }
    return false;
  }

  /**
   * Returned by validateFiles after validating a project if there is an issue.
   */
  @VisibleForTesting
  static final class ValidationIssue {
    @NotNull Validator.Result result;
    @Nullable VirtualFile file;

    public ValidationIssue(@NotNull Validator.Result result, @Nullable VirtualFile file) {
      this.result = result;
      this.file = file;
    }
  }

  private static class ProjectOnlyFileChooserDescriptor extends OpenProjectFileChooserDescriptorWithAsyncIcon {
    public ProjectOnlyFileChooserDescriptor() {
      setTitle(IdeBundle.message("title.open.project"));
    }
  }

  private static class ProjectOrFileChooserDescriptor extends OpenProjectFileChooserDescriptorWithAsyncIcon {
    private final FileChooserDescriptor myStandardDescriptor = createSingleFileNoJarsDescriptor().withHideIgnored(false);

    public ProjectOrFileChooserDescriptor() {
      setTitle(IdeBundle.message("title.open.file.or.project"));
    }

    @Override
    public boolean isFileVisible(VirtualFile file, boolean showHiddenFiles) {
      return file.isDirectory() ? super.isFileVisible(file, showHiddenFiles) : myStandardDescriptor.isFileVisible(file, showHiddenFiles);
    }

    @Override
    public boolean isFileSelectable(VirtualFile file) {
      return file.isDirectory() ? super.isFileSelectable(file) : myStandardDescriptor.isFileSelectable(file);
    }

    @Override
    public boolean isChooseMultiple() {
      return true;
    }
  }
}<|MERGE_RESOLUTION|>--- conflicted
+++ resolved
@@ -26,55 +26,28 @@
 
 import com.android.annotations.VisibleForTesting;
 import com.android.tools.adtui.validation.Validator;
-<<<<<<< HEAD
-=======
-import com.android.tools.idea.gradle.project.importing.GradleProjectImporter;
->>>>>>> 471f95a7
 import com.intellij.icons.AllIcons;
 import com.intellij.ide.IdeBundle;
 import com.intellij.ide.actions.OpenProjectFileChooserDescriptor;
-<<<<<<< HEAD
 import com.intellij.openapi.Disposable;
-=======
->>>>>>> 471f95a7
 import com.intellij.openapi.actionSystem.AnActionEvent;
 import com.intellij.openapi.fileChooser.FileChooserDescriptor;
 import com.intellij.openapi.fileChooser.PathChooserDialog;
 import com.intellij.openapi.fileTypes.FileType;
 import com.intellij.openapi.project.DumbAwareAction;
 import com.intellij.openapi.project.Project;
-<<<<<<< HEAD
-=======
-import com.intellij.openapi.project.ProjectManager;
-import com.intellij.openapi.project.ex.ProjectManagerEx;
->>>>>>> 471f95a7
 import com.intellij.openapi.ui.Messages;
 import com.intellij.openapi.util.Disposer;
 import com.intellij.openapi.vfs.VirtualFile;
 import com.intellij.openapi.wm.impl.welcomeScreen.NewWelcomeScreen;
 import com.intellij.platform.PlatformProjectOpenProcessor;
 import com.intellij.projectImport.ProjectAttachProcessor;
+import java.util.EnumSet;
 import java.util.List;
 import org.jetbrains.android.util.AndroidBundle;
 import org.jetbrains.annotations.NotNull;
 import org.jetbrains.annotations.Nullable;
 
-<<<<<<< HEAD
-=======
-import java.util.EnumSet;
-import java.util.List;
-
-import static com.android.tools.idea.gradle.project.ProjectImportUtil.findImportTarget;
-import static com.android.tools.idea.gradle.util.GradleProjects.canImportAsGradleProject;
-import static com.intellij.ide.actions.OpenFileAction.openFile;
-import static com.intellij.ide.impl.ProjectUtil.*;
-import static com.intellij.openapi.fileChooser.FileChooser.chooseFiles;
-import static com.intellij.openapi.fileChooser.FileChooserDescriptorFactory.createSingleFileNoJarsDescriptor;
-import static com.intellij.openapi.fileChooser.impl.FileChooserUtil.setLastOpenedFile;
-import static com.intellij.openapi.fileTypes.ex.FileTypeChooser.getKnownFileTypeOrAssociate;
-import static com.intellij.openapi.vfs.VfsUtil.getUserHomeDir;
-
->>>>>>> 471f95a7
 /**
  * Opens existing project or file in Android Studio.
  * This action replaces the default File -> Open action.
@@ -190,31 +163,6 @@
   }
 
   private static boolean openOrImportProject(@NotNull VirtualFile file, @Nullable Project project) {
-<<<<<<< HEAD
-=======
-    if (canImportAsGradleProject(file)) {
-      VirtualFile target = findImportTarget(file);
-      if (target != null) {
-        Project[] openProjects = ProjectManager.getInstance().getOpenProjects();
-        if (openProjects.length > 0) {
-          int exitCode = confirmOpenNewProject(false);
-          if (exitCode == GeneralSettings.OPEN_PROJECT_SAME_WINDOW) {
-            Project toClose = ((project != null) && !project.isDefault()) ? project : openProjects[openProjects.length - 1];
-            if (!ProjectManagerEx.getInstanceEx().closeAndDispose(toClose)) {
-              return false;
-            }
-          }
-          else if (exitCode != GeneralSettings.OPEN_PROJECT_NEW_WINDOW) {
-            return false;
-          }
-        }
-
-        GradleProjectImporter gradleImporter = GradleProjectImporter.getInstance();
-        gradleImporter.importProject(file);
-        return true;
-      }
-    }
->>>>>>> 471f95a7
     Project opened = openOrImport(file.getPath(), project, false);
     if (opened != null) {
       setLastOpenedFile(opened, file);
