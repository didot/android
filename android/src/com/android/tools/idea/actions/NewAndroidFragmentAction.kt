--- conflicted
+++ resolved
@@ -50,11 +50,7 @@
     val dataContext = e.dataContext
     val module = LangDataKeys.MODULE.getData(dataContext) ?: return
     val facet = AndroidFacet.getInstance(module)
-<<<<<<< HEAD
-    if (facet == null || facet.model == null) {
-=======
     if (facet == null || AndroidModel.get(facet) == null) {
->>>>>>> 368aefa1
       return
     }
 
