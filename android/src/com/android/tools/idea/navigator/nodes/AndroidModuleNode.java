--- conflicted
+++ resolved
@@ -100,11 +100,7 @@
         continue;
       }
       if (sourceType == AndroidSourceType.SHADERS) {
-<<<<<<< HEAD
-        if (androidGradleModel == null || !androidGradleModel.getFeatures().isShadersSupported()) {
-=======
         if (androidModuleModel == null || !androidModuleModel.getFeatures().isShadersSupported()) {
->>>>>>> 291841c8
           continue;
         }
       }
@@ -132,11 +128,7 @@
     Set<VirtualFile> allSources = Sets.newHashSet();
 
     for (AndroidSourceType sourceType : AndroidSourceType.values()) {
-<<<<<<< HEAD
-      if (sourceType == AndroidSourceType.SHADERS && (androidGradleModel == null || !androidGradleModel.getFeatures().isShadersSupported())) {
-=======
       if (sourceType == AndroidSourceType.SHADERS && (androidModuleModel == null || !androidModuleModel.getFeatures().isShadersSupported())) {
->>>>>>> 291841c8
         continue;
       }
       Set<VirtualFile> sources = getSources(sourceType, providers);
