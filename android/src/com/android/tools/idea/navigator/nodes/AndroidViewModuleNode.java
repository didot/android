// Copyright (C) 2017 The Android Open Source Project
//
// Licensed under the Apache License, Version 2.0 (the "License");
// you may not use this file except in compliance with the License.
// You may obtain a copy of the License at
//
//      http://www.apache.org/licenses/LICENSE-2.0
//
// Unless required by applicable law or agreed to in writing, software
// distributed under the License is distributed on an "AS IS" BASIS,
// WITHOUT WARRANTIES OR CONDITIONS OF ANY KIND, either express or implied.
// See the License for the specific language governing permissions and
// limitations under the License.
package com.android.tools.idea.navigator.nodes;

import static com.intellij.openapi.externalSystem.util.ExternalSystemApiUtil.getExternalModuleType;
import static com.intellij.openapi.externalSystem.util.ExternalSystemApiUtil.getExternalProjectId;
import static com.intellij.openapi.externalSystem.util.ExternalSystemApiUtil.getExternalProjectPath;
import static com.intellij.openapi.externalSystem.util.ExternalSystemApiUtil.getExternalRootProjectPath;
import static com.intellij.openapi.externalSystem.util.ExternalSystemApiUtil.isExternalSystemAwareModule;

import com.android.tools.idea.navigator.AndroidProjectViewPane;
import com.android.tools.idea.projectsystem.AndroidModuleSystem;
import com.android.tools.idea.projectsystem.AndroidProjectSystem;
import com.android.tools.idea.projectsystem.ProjectSystemService;
import com.intellij.ide.projectView.PresentationData;
import com.intellij.ide.projectView.ViewSettings;
import com.intellij.ide.projectView.impl.nodes.ProjectViewModuleNode;
import com.intellij.ide.util.treeView.AbstractTreeNode;
import com.intellij.openapi.module.Module;
import com.intellij.openapi.module.ModuleType;
import com.intellij.openapi.project.Project;
import com.intellij.openapi.util.text.StringUtil;
import com.intellij.ui.SimpleTextAttributes;
import java.util.Collection;
import java.util.Objects;
import kotlin.collections.CollectionsKt;
import org.jetbrains.annotations.NotNull;
import org.jetbrains.annotations.Nullable;
import org.jetbrains.plugins.gradle.service.project.GradleProjectResolverUtil;
import org.jetbrains.plugins.gradle.util.GradleConstants;

/**
 * Specialization of {@link ProjectViewModuleNode} for Android view.
 */
public abstract class AndroidViewModuleNode extends ProjectViewModuleNode {
  @NotNull protected final AndroidProjectViewPane myProjectViewPane;

  public AndroidViewModuleNode(@NotNull Project project,
                               @NotNull Module value,
                               @NotNull AndroidProjectViewPane projectViewPane,
                               ViewSettings viewSettings) {
    super(project, value, viewSettings);
    myProjectViewPane = projectViewPane;
  }

  /**
   * @return module children except of its sub-modules.
   */
  @NotNull
  protected abstract Collection<AbstractTreeNode<?>> getModuleChildren();

  /**
   * Provides access to the platform's {@link ProjectViewModuleNode#getChildren}.
   */
  @NotNull
  protected final Collection<AbstractTreeNode<?>> platformGetChildren() {
    return super.getChildren();
  }

  /**
   * {@inheritDoc}
   * Final. Please override {@link #getModuleChildren()} }.
   */
  @NotNull
  @Override
  public final Collection<AbstractTreeNode<?>> getChildren() {
<<<<<<< HEAD
=======
    Project project = getProject();
    Module module = getValue();
    if (project == null || module == null) {
      return getModuleChildren();
    }
    AndroidProjectSystem projectSystem = ProjectSystemService.getInstance(getProject()).getProjectSystem();
    AndroidModuleSystem moduleSystem = projectSystem.getModuleSystem(getValue());
>>>>>>> 368aefa1
    return CollectionsKt.plus(
      ModuleNodeUtils
        .createChildModuleNodes(Objects.requireNonNull(getProject()), moduleSystem.getSubmodules(), myProjectViewPane, getSettings()),
      getModuleChildren());
  }

  @Override
  public void update(@NotNull PresentationData presentation) {
    Module module = getValue();
    if (module == null || module.isDisposed()) {
      setValue(null);
      return;
    }

    String moduleShortName = getShortName(module);
    if (moduleShortName == null) {
      moduleShortName = module.getName();
    }

    presentation.setPresentableText(moduleShortName);
    presentation.addText(moduleShortName, SimpleTextAttributes.REGULAR_BOLD_ATTRIBUTES);

    presentation.setIcon(ModuleType.get(module).getIcon());
    presentation.setTooltip(ModuleType.get(module).getName());
  }

  @Nullable
  private static String getShortName(@NotNull Module module) {
    if (!isExternalSystemAwareModule(GradleConstants.SYSTEM_ID, module)) return null;

    String shortName;
    // If we have a module per source-set we need ensure that the names we display are the name of the source-set rather than the module
    // name.
    if (GradleConstants.GRADLE_SOURCE_SET_MODULE_TYPE_KEY.equals(getExternalModuleType(module))) {
      return GradleProjectResolverUtil.getSourceSetName(module);
    }

    shortName = getExternalProjectId(module);

    boolean isRootModule = StringUtil.equals(getExternalProjectPath(module), getExternalRootProjectPath(module));
    if(isRootModule || shortName == null) return shortName;

    return StringUtil.getShortName(shortName, ':');
  }
}<|MERGE_RESOLUTION|>--- conflicted
+++ resolved
@@ -75,8 +75,6 @@
   @NotNull
   @Override
   public final Collection<AbstractTreeNode<?>> getChildren() {
-<<<<<<< HEAD
-=======
     Project project = getProject();
     Module module = getValue();
     if (project == null || module == null) {
@@ -84,7 +82,6 @@
     }
     AndroidProjectSystem projectSystem = ProjectSystemService.getInstance(getProject()).getProjectSystem();
     AndroidModuleSystem moduleSystem = projectSystem.getModuleSystem(getValue());
->>>>>>> 368aefa1
     return CollectionsKt.plus(
       ModuleNodeUtils
         .createChildModuleNodes(Objects.requireNonNull(getProject()), moduleSystem.getSubmodules(), myProjectViewPane, getSettings()),
