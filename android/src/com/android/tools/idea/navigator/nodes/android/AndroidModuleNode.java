/*
 * Copyright (C) 2019 The Android Open Source Project
 *
 * Licensed under the Apache License, Version 2.0 (the "License");
 * you may not use this file except in compliance with the License.
 * You may obtain a copy of the License at
 *
 *      http://www.apache.org/licenses/LICENSE-2.0
 *
 * Unless required by applicable law or agreed to in writing, software
 * distributed under the License is distributed on an "AS IS" BASIS,
 * WITHOUT WARRANTIES OR CONDITIONS OF ANY KIND, either express or implied.
 * See the License for the specific language governing permissions and
 * limitations under the License.
 */
package com.android.tools.idea.navigator.nodes.android;

import static com.android.tools.idea.flags.StudioFlags.ENABLE_ENHANCED_NATIVE_HEADER_SUPPORT;
import static com.android.tools.idea.gradle.util.GradleUtil.getModuleIcon;
import static com.android.tools.idea.util.FileExtensions.toVirtualFile;
import static com.intellij.openapi.vfs.VfsUtil.findFileByIoFile;
import static org.jetbrains.android.facet.AndroidSourceType.GENERATED_JAVA;
import static org.jetbrains.android.facet.AndroidSourceType.GENERATED_RES;

import com.android.ide.common.gradle.model.IdeAndroidArtifact;
import com.android.ide.common.gradle.model.IdeJavaArtifact;
import com.android.ide.common.util.PathString;
import com.android.tools.idea.gradle.project.model.AndroidModuleModel;
import com.android.tools.idea.gradle.project.model.NdkModuleModel;
import com.android.tools.idea.gradle.util.GradleUtil;
import com.android.tools.idea.model.AndroidModel;
import com.android.tools.idea.navigator.AndroidProjectViewPane;
import com.android.tools.idea.navigator.nodes.AndroidViewModuleNode;
import com.android.tools.idea.navigator.nodes.ndk.NdkModuleNode;
import com.android.tools.idea.projectsystem.AndroidModuleSystem;
import com.android.tools.idea.projectsystem.NamedIdeaSourceProvider;
import com.android.tools.idea.projectsystem.ProjectSystemUtil;
import com.google.common.collect.HashMultimap;
import com.intellij.codeInsight.dataflow.SetUtil;
import com.intellij.ide.projectView.PresentationData;
import com.intellij.ide.projectView.ViewSettings;
import com.intellij.ide.projectView.impl.nodes.PsiDirectoryNode;
import com.intellij.ide.util.treeView.AbstractTreeNode;
import com.intellij.openapi.module.Module;
import com.intellij.openapi.project.Project;
import com.intellij.openapi.ui.Queryable;
import com.intellij.openapi.vfs.VirtualFile;
import com.intellij.psi.PsiDirectory;
import com.intellij.psi.PsiManager;
import java.io.File;
import java.util.ArrayList;
import java.util.Collection;
import java.util.HashSet;
import java.util.List;
import java.util.Set;
import org.jetbrains.android.facet.AndroidFacet;
import org.jetbrains.android.facet.AndroidSourceType;
import org.jetbrains.annotations.NotNull;
import org.jetbrains.annotations.Nullable;

/**
 * {@link com.intellij.ide.projectView.impl.nodes.PackageViewModuleNode} does not classify source types, and just assumes that all source
 * roots contain Java packages. This class overrides that behavior to provide a per source type node ({@link AndroidSourceTypeNode}) inside
 * a module.
 */
public class AndroidModuleNode extends AndroidViewModuleNode {

  public AndroidModuleNode(@NotNull Project project,
                           @NotNull Module module,
                           @NotNull AndroidProjectViewPane projectViewPane,
                           @NotNull ViewSettings settings) {
    super(project, module, projectViewPane, settings);
  }

  @NotNull
  private Module getModule() {
    Module module = getValue();
    assert module != null;
    return module;
  }

  @Override
  @NotNull
  protected Collection<AbstractTreeNode<?>> getModuleChildren() {
<<<<<<< HEAD
    AndroidFacet facet = AndroidFacet.getInstance(getModule());
    if (facet == null || facet.getModel() == null) {
=======
    if (getModule() == null) {
      return platformGetChildren();
    }
    AndroidFacet facet = AndroidFacet.getInstance(getModule());
    if (facet == null || AndroidModel.get(facet) == null) {
>>>>>>> 368aefa1
      return platformGetChildren();
    }
    return getChildren(facet, getSettings(), myProjectViewPane, AndroidProjectViewPane.getSourceProviders(facet));
  }

  @NotNull
  static Collection<AbstractTreeNode<?>> getChildren(@NotNull AndroidFacet facet,
                                                  @NotNull ViewSettings settings,
                                                  @NotNull AndroidProjectViewPane projectViewPane,
                                                  @NotNull Iterable<NamedIdeaSourceProvider> providers) {
    List<AbstractTreeNode<?>> result = new ArrayList<>();
    Project project = facet.getModule().getProject();
<<<<<<< HEAD
    List<AbstractTreeNode<?>> result = new ArrayList<>();

=======
>>>>>>> 368aefa1
    AndroidModuleModel androidModuleModel = AndroidModuleModel.get(facet);
    HashMultimap<AndroidSourceType, VirtualFile> sourcesByType = getSourcesBySourceType(providers, androidModuleModel);

    NdkModuleModel ndkModuleModel = NdkModuleModel.get(facet.getModule());

    for (AndroidSourceType sourceType : sourcesByType.keySet()) {
      if (sourceType == AndroidSourceType.CPP && ndkModuleModel != null) {
        // Native sources will be added separately from NativeAndroidGradleModel.
        continue;
      }
      if (sourceType == AndroidSourceType.MANIFEST) {
        result.add(new AndroidManifestsGroupNode(project, facet, settings, sourcesByType.get(sourceType)));
        continue;
      }
      if (sourceType == AndroidSourceType.RES || sourceType == GENERATED_RES) {
        result.add(new AndroidResFolderNode(project, facet, sourceType, settings, sourcesByType.get(sourceType), projectViewPane));
        continue;
      }
      if (sourceType == AndroidSourceType.SHADERS) {
        if (androidModuleModel == null || !androidModuleModel.getFeatures().isShadersSupported()) {
          continue;
        }
      }
      result.add(new AndroidSourceTypeNode(project, facet, settings, sourceType, sourcesByType.get(sourceType), projectViewPane));
    }

    if (ndkModuleModel != null) {
      result.add(new AndroidJniFolderNode(project, ndkModuleModel, settings));
    }

    AndroidModuleSystem moduleSystem = ProjectSystemUtil.getModuleSystem(facet.getModule());
    PsiDirectory sampleDataPsi = getPsiDirectory(project, moduleSystem.getSampleDataDirectory());
    if (sampleDataPsi != null) {
      result.add(new PsiDirectoryNode(project, sampleDataPsi, settings));
    }

    return result;
  }

  @Nullable
  private static PsiDirectory getPsiDirectory(@NotNull Project project, @Nullable PathString path) {
    VirtualFile virtualFile = toVirtualFile(path);
    return virtualFile != null ? PsiManager.getInstance(project).findDirectory(virtualFile): null;
  }

  @NotNull
  private static HashMultimap<AndroidSourceType, VirtualFile> getSourcesBySourceType(@NotNull Iterable<NamedIdeaSourceProvider> providers,
                                                                                     @Nullable AndroidModuleModel androidModel) {
    HashMultimap<AndroidSourceType, VirtualFile> sourcesByType = HashMultimap.create();

    // Multiple source types can sometimes be present in the same source folder, e.g.:
    //    sourcesSets.main.java.srcDirs = sourceSets.main.aidl.srcDirs = ['src']
    // in such a case, we only want to show one of them. Source sets can be either proper or improper subsets. It is not entirely
    // obvious there is a perfect solution here, but since this is not a common occurrence, we resort to the easiest solution here:
    // If a set of sources has partially been included as part of another source type's source set, then we simply don't include it
    // as part of this source type.
    Set<VirtualFile> allSources = new HashSet<>();

    for (AndroidSourceType sourceType : AndroidSourceType.values()) {
      if (sourceType == AndroidSourceType.SHADERS && (androidModel == null || !androidModel.getFeatures().isShadersSupported())) {
        continue;
      }
      Set<VirtualFile> sources;
      if (sourceType == GENERATED_JAVA) {
        sources = getGeneratedSources(androidModel);
      }
      else if (sourceType == GENERATED_RES) {
        sources = getGeneratedResFolders(androidModel);
      }
      else {
        sources = getSources(sourceType, providers);
      }
      if (sources.isEmpty()) {
        continue;
      }

      if (SetUtil.intersect(allSources, sources).isEmpty()) {
        // if we haven't seen any of these source folders, then create a new source type folder
        sourcesByType.putAll(sourceType, sources);
      }
      else if (!allSources.containsAll(sources)) {
        // if we have a partial overlap, we put just the non overlapping sources into this source type
        sources.removeAll(allSources);
        sourcesByType.putAll(sourceType, sources);
      }

      allSources.addAll(sources);
    }

    return sourcesByType;
  }

  @NotNull
  private static Set<VirtualFile> getSources(@NotNull AndroidSourceType sourceType, @NotNull Iterable<NamedIdeaSourceProvider> providers) {
    Set<VirtualFile> sources = new HashSet<>();

    for (NamedIdeaSourceProvider provider : providers) {
      sources.addAll(sourceType.getSources(provider));
    }

    return sources;
  }

  /**
   * Collect generated java source folders from main artifact and test artifacts.
   */
  @NotNull
  private static Set<VirtualFile> getGeneratedSources(@Nullable AndroidModuleModel androidModuleModel) {
    Set<VirtualFile> sources = new HashSet<>();
    if (androidModuleModel != null) {
      List<File> files = new ArrayList<>(GradleUtil.getGeneratedSourceFoldersToUse(androidModuleModel.getMainArtifact(),
                                                                                   androidModuleModel));
      IdeAndroidArtifact androidTestArtifact = androidModuleModel.getArtifactForAndroidTest();
      if (androidTestArtifact != null) {
        files.addAll(GradleUtil.getGeneratedSourceFoldersToUse(androidTestArtifact, androidModuleModel));
      }
      IdeJavaArtifact unitTestArtifact = androidModuleModel.getSelectedVariant().getUnitTestArtifact();
      if (unitTestArtifact != null) {
        files.addAll(unitTestArtifact.getGeneratedSourceFolders());
      }
      for (File file : files) {
        VirtualFile vFile = findFileByIoFile(file, false /* Don't refresh. */);
        if (vFile != null) {
          sources.add(vFile);
        }
      }
    }
    return sources;
  }

  /**
   * Collect generated res folders from main artifact and test artifacts.
   */
  @NotNull
  private static Set<VirtualFile> getGeneratedResFolders(@Nullable AndroidModuleModel androidModuleModel) {
    Set<VirtualFile> sources = new HashSet<>();
    if (androidModuleModel != null) {
      List<File> files = new ArrayList<>(androidModuleModel.getMainArtifact().getGeneratedResourceFolders());
      IdeAndroidArtifact androidTest = androidModuleModel.getArtifactForAndroidTest();
      if (androidTest != null) {
        files.addAll(androidTest.getGeneratedResourceFolders());
      }

      for (File file : files) {
        VirtualFile vFile = findFileByIoFile(file, false /* Don't refresh. */);
        if (vFile != null) {
          sources.add(vFile);
        }
      }
    }
    return sources;
  }

  @Override
  public boolean contains(@NotNull VirtualFile file) {
    if (super.contains(file)) {
      return true;
    }
    if (ENABLE_ENHANCED_NATIVE_HEADER_SUPPORT.get()) {

      // If there is a native-containing module then check it for externally referenced header files
      if (getModule() == null) {
        return false;
      }
      AndroidFacet facet = AndroidFacet.getInstance(getModule());
<<<<<<< HEAD
      if (facet == null || facet.getModel() == null) {
=======
      if (facet == null || AndroidModel.get(facet) == null) {
>>>>>>> 368aefa1
        return false;
      }
      NdkModuleModel ndkModuleModel = NdkModuleModel.get(facet.getModule());
      if (ndkModuleModel != null) {
        return NdkModuleNode.containedInIncludeFolders(ndkModuleModel, file);
      }
      return false;
    }
    return false;
  }

  @Override
  @Nullable
  public Comparable getSortKey() {
    if (getModule() == null) {
      return null;
    }
    return getModule().getName();
  }

  @Override
  @Nullable
  public Comparable getTypeSortKey() {
    if (getModule() == null) {
      return null;
    }
    return getSortKey();
  }

  @Override
  @Nullable
  public String toTestString(@Nullable Queryable.PrintInfo printInfo) {
    if (getModule() == null) {
      return null;
    }
    return String.format("%1$s (Android)", getModule().getName());
  }

  @Override
  public void update(@NotNull PresentationData presentation) {
    super.update(presentation);
    if (getModule() == null) {
      return;
    }
    // Use Android Studio Icons if module is available. If module was disposed, super.update will set the value of this node to null.
    // This can happen when a module was just deleted, see b/67838273.
    Module module = getValue();
    if (module != null) {
      presentation.setIcon(getModuleIcon(module));
    }
  }
}<|MERGE_RESOLUTION|>--- conflicted
+++ resolved
@@ -82,16 +82,11 @@
   @Override
   @NotNull
   protected Collection<AbstractTreeNode<?>> getModuleChildren() {
-<<<<<<< HEAD
-    AndroidFacet facet = AndroidFacet.getInstance(getModule());
-    if (facet == null || facet.getModel() == null) {
-=======
     if (getModule() == null) {
       return platformGetChildren();
     }
     AndroidFacet facet = AndroidFacet.getInstance(getModule());
     if (facet == null || AndroidModel.get(facet) == null) {
->>>>>>> 368aefa1
       return platformGetChildren();
     }
     return getChildren(facet, getSettings(), myProjectViewPane, AndroidProjectViewPane.getSourceProviders(facet));
@@ -104,11 +99,6 @@
                                                   @NotNull Iterable<NamedIdeaSourceProvider> providers) {
     List<AbstractTreeNode<?>> result = new ArrayList<>();
     Project project = facet.getModule().getProject();
-<<<<<<< HEAD
-    List<AbstractTreeNode<?>> result = new ArrayList<>();
-
-=======
->>>>>>> 368aefa1
     AndroidModuleModel androidModuleModel = AndroidModuleModel.get(facet);
     HashMultimap<AndroidSourceType, VirtualFile> sourcesByType = getSourcesBySourceType(providers, androidModuleModel);
 
@@ -274,11 +264,7 @@
         return false;
       }
       AndroidFacet facet = AndroidFacet.getInstance(getModule());
-<<<<<<< HEAD
-      if (facet == null || facet.getModel() == null) {
-=======
       if (facet == null || AndroidModel.get(facet) == null) {
->>>>>>> 368aefa1
         return false;
       }
       NdkModuleModel ndkModuleModel = NdkModuleModel.get(facet.getModule());
