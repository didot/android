/*
 * Copyright (C) 2014 The Android Open Source Project
 *
 * Licensed under the Apache License, Version 2.0 (the "License");
 * you may not use this file except in compliance with the License.
 * You may obtain a copy of the License at
 *
 *      http://www.apache.org/licenses/LICENSE-2.0
 *
 * Unless required by applicable law or agreed to in writing, software
 * distributed under the License is distributed on an "AS IS" BASIS,
 * WITHOUT WARRANTIES OR CONDITIONS OF ANY KIND, either express or implied.
 * See the License for the specific language governing permissions and
 * limitations under the License.
 */
package com.android.tools.idea.navigator;

import static com.android.tools.idea.gradle.util.GradleProjects.findModuleRootFolderPath;
import static com.intellij.openapi.actionSystem.CommonDataKeys.PROJECT;
import static com.intellij.openapi.actionSystem.CommonDataKeys.PSI_ELEMENT;
import static com.intellij.openapi.actionSystem.CommonDataKeys.VIRTUAL_FILE;
import static com.intellij.openapi.actionSystem.CommonDataKeys.VIRTUAL_FILE_ARRAY;
import static com.intellij.openapi.actionSystem.LangDataKeys.MODULE;
import static com.intellij.openapi.actionSystem.PlatformDataKeys.DELETE_ELEMENT_PROVIDER;
import static com.intellij.openapi.util.io.FileUtil.filesEqual;
import static com.intellij.openapi.util.io.FileUtil.isAncestor;
import static com.intellij.openapi.vfs.VfsUtilCore.virtualToIoFile;

import com.android.tools.idea.Projects;
import com.android.tools.idea.navigator.nodes.AndroidViewProjectNode;
import com.android.tools.idea.navigator.nodes.FileGroupNode;
import com.android.tools.idea.navigator.nodes.FolderGroupNode;
import com.android.tools.idea.navigator.nodes.android.BuildScriptTreeStructureProvider;
import com.intellij.facet.Facet;
import com.intellij.facet.ProjectWideFacetAdapter;
import com.intellij.facet.ProjectWideFacetListenersRegistry;
import com.intellij.ide.DeleteProvider;
import com.intellij.ide.SelectInTarget;
import com.intellij.ide.impl.ProjectViewSelectInTarget;
import com.intellij.ide.projectView.BaseProjectTreeBuilder;
import com.intellij.ide.projectView.ProjectView;
import com.intellij.ide.projectView.TreeStructureProvider;
import com.intellij.ide.projectView.ViewSettings;
import com.intellij.ide.projectView.impl.AbstractProjectViewPSIPane;
import com.intellij.ide.projectView.impl.AbstractProjectViewPane;
import com.intellij.ide.projectView.impl.ProjectAbstractTreeStructureBase;
import com.intellij.ide.projectView.impl.ProjectTreeStructure;
import com.intellij.ide.projectView.impl.ProjectViewTree;
import com.intellij.ide.projectView.impl.nodes.PackageElement;
import com.intellij.ide.util.treeView.AbstractTreeBuilder;
import com.intellij.ide.util.treeView.AbstractTreeNode;
import com.intellij.ide.util.treeView.AbstractTreeUpdater;
import com.intellij.ide.util.treeView.NodeDescriptor;
import com.intellij.openapi.actionSystem.DataContext;
import com.intellij.openapi.actionSystem.DataKey;
import com.intellij.openapi.actionSystem.DataProvider;
import com.intellij.openapi.application.ApplicationManager;
import com.intellij.openapi.module.Module;
import com.intellij.openapi.module.ModuleManager;
import com.intellij.openapi.project.Project;
import com.intellij.openapi.roots.GeneratedSourcesFilter;
import com.intellij.openapi.vfs.VirtualFile;
import com.intellij.psi.PsiDirectory;
import com.intellij.psi.PsiElement;
import com.intellij.psi.PsiFile;
import com.intellij.psi.search.GlobalSearchScope;
import com.intellij.util.ui.tree.TreeUtil;
import icons.AndroidIcons;
import java.io.File;
import java.util.ArrayList;
import java.util.List;
import java.util.concurrent.atomic.AtomicBoolean;
import java.util.stream.Collectors;
import javax.swing.Icon;
import javax.swing.tree.DefaultMutableTreeNode;
import javax.swing.tree.DefaultTreeModel;
import javax.swing.tree.TreeNode;
import javax.swing.tree.TreePath;
import org.jetbrains.android.facet.AndroidFacet;
import org.jetbrains.android.facet.IdeaSourceProvider;
import org.jetbrains.android.util.AndroidUtils;
import org.jetbrains.annotations.NonNls;
import org.jetbrains.annotations.NotNull;
import org.jetbrains.annotations.Nullable;

public class AndroidProjectViewPane extends AbstractProjectViewPSIPane {
  // Note: This value is duplicated in ProjectViewImpl.java to set the default view to be the Android project view.
  public static final String ID = "AndroidView";

  public static final DataKey<TreeNode[]> SELECTED_TREE_NODES = DataKey.create("selectedTreeNodes");

  private AtomicBoolean isProcessingChanges = new AtomicBoolean(false);

  public AndroidProjectViewPane(Project project) {
    super(project);
    ProjectWideFacetListenersRegistry.getInstance(project).registerListener(new ProjectWideFacetAdapter<Facet>() {
      @Override
      public void facetAdded(@NotNull Facet facet) {
        somethingChanged();
      }

      @Override
      public void facetRemoved(@NotNull Facet facet) {
        somethingChanged();
      }

      private void somethingChanged() {
        if (!isProcessingChanges.getAndSet(true)) {
          // Wait until other actions are over, in particular wait for all facets to be added.
          ApplicationManager.getApplication().invokeLater(() -> {
            try {
              ProjectView projectView = ProjectView.getInstance(project);
              AbstractProjectViewPane pane = projectView.getProjectViewPaneById(ID);
              boolean visible = isInitiallyVisible();
              if (visible && pane == null) {
                projectView.addProjectPane(AndroidProjectViewPane.this);
              }
              else if (!visible && pane != null) {
                projectView.removeProjectPane(pane);
              }
            }
            finally {
              isProcessingChanges.set(false);
            }
          });
        }
      }
    });
  }

  @NotNull
  @Override
  public String getTitle() {
    return "Android";
  }

  @NotNull
  @Override
  public Icon getIcon() {
    return AndroidIcons.Android;
  }

  @NotNull
  @Override
  public String getId() {
    return ID;
  }

  @Override
  public int getWeight() {
    // used for sorting the sequence of panes, but the weight cannot match any existing pane's weight
    // IDEA's panes start with 0 (project view pane) and go up (1 for package view, favorites seems to use 4, ..)
    return 142;
  }

  @Override
  public boolean isInitiallyVisible() {
    return AndroidUtils.hasAndroidFacets(myProject);
  }

  @NotNull
  public static List<IdeaSourceProvider> getSourceProviders(@NotNull AndroidFacet facet) {
    List<IdeaSourceProvider> sourceProviders = IdeaSourceProvider.getCurrentSourceProviders(facet);
    sourceProviders.addAll(IdeaSourceProvider.getCurrentTestSourceProviders(facet));
    return sourceProviders;
  }

  @NotNull
  @Override
  public SelectInTarget createSelectInTarget() {
    return new ProjectViewSelectInTarget(myProject) {
      @Override
      public String toString() {
        return getTitle();
      }

      @Override
      public String getMinorViewId() {
        return getId();
      }

      @Override
      public float getWeight() {
        return AndroidProjectViewPane.this.getWeight();
      }
    };
  }

  @NotNull
  @Override
  protected ProjectAbstractTreeStructureBase createStructure() {
    return new ProjectTreeStructure(myProject, ID) {
      @Override
<<<<<<< HEAD
      public List<TreeStructureProvider> getProviders() {
        List<TreeStructureProvider> providers = super.getProviders();
        if (providers == null) {
          return null;
        }
        return providers.stream().map(provider ->  new BuildScriptTreeStructureProvider(provider)).collect(Collectors.toList());
      }

      @Override
      protected AbstractTreeNode createRoot(Project project, ViewSettings settings) {
=======
      protected AbstractTreeNode createRoot(@NotNull Project project, @NotNull ViewSettings settings) {
>>>>>>> f3d87968
        return new AndroidViewProjectNode(project, settings, AndroidProjectViewPane.this);
      }
    };
  }

  @NotNull
  @Override
  protected BaseProjectTreeBuilder createBuilder(@NotNull DefaultTreeModel treeModel) {
    return new AndroidProjectTreeBuilder(myProject, myTree, treeModel, (ProjectAbstractTreeStructureBase)myTreeStructure, null);
  }

  @NotNull
  @Override
  protected ProjectViewTree createTree(@NotNull final DefaultTreeModel treeModel) {
    return new MyProjectViewTree(treeModel);
  }

  @NotNull
  @Override
  protected AbstractTreeUpdater createTreeUpdater(@NotNull AbstractTreeBuilder treeBuilder) {
    return new AbstractTreeUpdater(treeBuilder);
  }

  @Override
  @NotNull
  public PsiDirectory[] getSelectedDirectories() {
    Object selectedElement = getSelectedElement();
    if (selectedElement instanceof PackageElement) {
      PackageElement packageElement = (PackageElement)selectedElement;
      Module m = packageElement.getModule();
      if (m != null) {
        return packageElement.getPackage().getDirectories(GlobalSearchScope.moduleScope(m));
      }
    }

    NodeDescriptor descriptor = getSelectedDescriptor();
    if (descriptor instanceof FolderGroupNode) {
      return ((FolderGroupNode)descriptor).getFolders();
    }

    PsiDirectory[] selectedDirectories = super.getSelectedDirectories();
    // For modules we'll include generated folders too but we don't want
    // to treat these as selectable (for target output directories etc)
    if (selectedElement instanceof Module && selectedDirectories.length > 0) {
      List<PsiDirectory> dirs = new ArrayList<>(selectedDirectories.length);
      for (PsiDirectory dir : selectedDirectories) {
        VirtualFile file = dir.getVirtualFile();
        if (!GeneratedSourcesFilter.isGeneratedSourceByAnyFilter(file, myProject)) {
          if (file.getParent() != null && file.getPath().contains("/generated/")) {
            // Workaround for https://code.google.com/p/android/issues/detail?id=79843:
            // The generated resource folders (e.g. for RenderScript) cannot be marked as generated, e.g.
            /// build/generated/res/rs/debug, build/generated/res/rs/test/debug, etc.
            continue;
          }
          dirs.add(dir);
        }
      }
      selectedDirectories = dirs.toArray(PsiDirectory.EMPTY_ARRAY);
    }

    return selectedDirectories;
  }

  @Nullable
  @Override
  public Object getValueFromNode(@Nullable Object node) {
    Object o = super.getValueFromNode(node);
    if (o instanceof ArrayList && TreeUtil.getUserObject(node) instanceof FolderGroupNode) {
      return ((ArrayList)o).toArray();
    }

    return o;
  }

  @Override
  public Object getData(@NotNull String dataId) {
    if (PROJECT.is(dataId)) {
      return myProject;
    }

    if (DELETE_ELEMENT_PROVIDER.is(dataId)) {
      Object o = getSelectedElement();
      if (o instanceof PsiDirectory) {
        VirtualFile directory = ((PsiDirectory)o).getVirtualFile();
        // Do not allow folder to be deleted if the folder is the root project folder.
        // See https://code.google.com/p/android/issues/detail?id=212522
        if (isTopModuleDirectoryOrParent(directory)) {
          return new NoOpDeleteProvider();
        }
      }
    }

    if (MODULE.is(dataId)) {
      Object o = getSelectedElement();
      if (o instanceof PackageElement) {
        PackageElement packageElement = (PackageElement)o;
        return packageElement.getModule();
      }
      else if (o instanceof AndroidFacet) {
        return ((AndroidFacet)o).getModule();
      }
    }

    if (VIRTUAL_FILE.is(dataId)) {
      Object o = getSelectedElement();
      if (o instanceof PackageElement) {
        PackageElement packageElement = (PackageElement)o;
        Module m = packageElement.getModule();
        if (m != null) {
          PsiDirectory[] folders = packageElement.getPackage().getDirectories(GlobalSearchScope.moduleScope(m));
          if (folders.length > 0) {
            return folders[0].getVirtualFile();
          }
          else {
            return null;
          }
        }
      }
    }

    if (VIRTUAL_FILE_ARRAY.is(dataId)) {
      NodeDescriptor selectedDescriptor = getSelectedDescriptor();
      if (selectedDescriptor instanceof FileGroupNode) {
        PsiFile[] files = ((FileGroupNode)selectedDescriptor).getFiles();
        if (files.length > 0) {
          List<VirtualFile> virtualFiles = new ArrayList<>(files.length);
          for (PsiFile file : files) {
            if (file.isValid()) {
              virtualFiles.add(file.getVirtualFile());
            }
          }
          return virtualFiles.toArray(VirtualFile.EMPTY_ARRAY);
        }
      }

      if (selectedDescriptor instanceof FolderGroupNode) {
        PsiDirectory[] directories = ((FolderGroupNode)selectedDescriptor).getFolders();
        if (directories.length > 0) {
          List<VirtualFile> virtualFiles = new ArrayList<>(directories.length);
          for (PsiDirectory directory : directories) {
            if (directory.isValid()) {
              virtualFiles.add(directory.getVirtualFile());
            }
          }
          return virtualFiles.toArray(VirtualFile.EMPTY_ARRAY);
        }
      }
    }

    if (PSI_ELEMENT.is(dataId)) {
      Object o = getSelectedElement();
      if (o instanceof PsiElement) {
        return o;
      }
      else if (o instanceof List<?>) {
        List<?> l = (List<?>)o;
        if (!l.isEmpty() && l.get(0) instanceof PsiElement) {
          return l.get(0);
        }
      }

      NodeDescriptor selectedDescriptor = getSelectedDescriptor();
      if (selectedDescriptor instanceof FileGroupNode) {
        PsiFile[] files = ((FileGroupNode)selectedDescriptor).getFiles();
        if (files.length > 0) {
          return files[0];
        }
      }

      if (selectedDescriptor instanceof FolderGroupNode) {
        PsiDirectory[] directories = ((FolderGroupNode)selectedDescriptor).getFolders();
        if (directories.length > 0) {
          return directories[0];
        }
      }
    }

    if (SELECTED_TREE_NODES.is(dataId)) {
      return getSelectedTreeNodes();
    }

    return super.getData(dataId);
  }

  @Nullable
  private TreeNode[] getSelectedTreeNodes() {
    TreePath[] paths = getSelectionPaths();
    if (paths == null) {
      return null;
    }
    List<TreeNode> result = new ArrayList<>();
    for (TreePath path : paths) {
      Object lastPathComponent = path.getLastPathComponent();
      if (lastPathComponent instanceof DefaultMutableTreeNode) {
        result.add((TreeNode)lastPathComponent);
      }
    }
    return result.toArray(new TreeNode[0]);
  }

  private boolean isTopModuleDirectoryOrParent(@NotNull VirtualFile directory) {
    for (Module module : ModuleManager.getInstance(myProject).getModules()) {
      File moduleRootFolderPath = findModuleRootFolderPath(module);
      if (moduleRootFolderPath == null) {
        continue;
      }
      File baseDirPath = Projects.getBaseDirPath(myProject);
      if (filesEqual(moduleRootFolderPath, baseDirPath)) {
        // This is the project module. Don't allow to delete.
        File directoryPath = virtualToIoFile(directory);
        return isAncestor(directoryPath, baseDirPath, false);
      }
    }
    return false;
  }

  private class MyProjectViewTree extends ProjectViewTree implements DataProvider {
    MyProjectViewTree(DefaultTreeModel treeModel) {
      super(AndroidProjectViewPane.this.myProject, treeModel);
    }

    @Nullable
    @Override
    public Object getData(@NotNull @NonNls String dataId) {
      return AndroidProjectViewPane.this.getData(dataId);
    }
  }

  // This class is used to prevent deleting folders that are actually the root project.
  // See: https://code.google.com/p/android/issues/detail?id=212522
  private static class NoOpDeleteProvider implements DeleteProvider {
    @Override
    public void deleteElement(@NotNull DataContext dataContext) {
    }

    @Override
    public boolean canDeleteElement(@NotNull DataContext dataContext) {
      return false;
    }
  }
}<|MERGE_RESOLUTION|>--- conflicted
+++ resolved
@@ -191,7 +191,6 @@
   protected ProjectAbstractTreeStructureBase createStructure() {
     return new ProjectTreeStructure(myProject, ID) {
       @Override
-<<<<<<< HEAD
       public List<TreeStructureProvider> getProviders() {
         List<TreeStructureProvider> providers = super.getProviders();
         if (providers == null) {
@@ -201,10 +200,7 @@
       }
 
       @Override
-      protected AbstractTreeNode createRoot(Project project, ViewSettings settings) {
-=======
       protected AbstractTreeNode createRoot(@NotNull Project project, @NotNull ViewSettings settings) {
->>>>>>> f3d87968
         return new AndroidViewProjectNode(project, settings, AndroidProjectViewPane.this);
       }
     };
