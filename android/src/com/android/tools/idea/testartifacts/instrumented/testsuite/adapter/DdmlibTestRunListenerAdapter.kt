/*
 * Copyright (C) 2019 The Android Open Source Project
 *
 * Licensed under the Apache License, Version 2.0 (the "License");
 * you may not use this file except in compliance with the License.
 * You may obtain a copy of the License at
 *
 *      http://www.apache.org/licenses/LICENSE-2.0
 *
 * Unless required by applicable law or agreed to in writing, software
 * distributed under the License is distributed on an "AS IS" BASIS,
 * WITHOUT WARRANTIES OR CONDITIONS OF ANY KIND, either express or implied.
 * See the License for the specific language governing permissions and
 * limitations under the License.
 */
package com.android.tools.idea.testartifacts.instrumented.testsuite.adapter

import com.android.annotations.concurrency.AnyThread
import com.android.ddmlib.IDevice
import com.android.ddmlib.testrunner.IInstrumentationResultParser.StatusKeys.DDMLIB_LOGCAT
import com.android.ddmlib.testrunner.ITestRunListener
import com.android.ddmlib.testrunner.TestIdentifier
import com.android.tools.idea.testartifacts.instrumented.testsuite.api.AndroidTestResultListener
import com.android.tools.idea.testartifacts.instrumented.testsuite.model.AndroidTestCase
import com.android.tools.idea.testartifacts.instrumented.testsuite.model.AndroidTestCaseResult
import com.android.tools.idea.testartifacts.instrumented.testsuite.model.AndroidTestSuite
import com.android.tools.idea.testartifacts.instrumented.testsuite.model.AndroidTestSuiteResult
import com.android.tools.idea.testartifacts.instrumented.testsuite.model.benchmark.BenchmarkOutput
import com.intellij.execution.process.ProcessEvent
import com.intellij.execution.process.ProcessListener
import com.intellij.openapi.diagnostic.Logger
import com.intellij.openapi.progress.ProgressIndicator
import com.intellij.openapi.progress.ProgressManager
import com.intellij.openapi.progress.Task
import com.intellij.openapi.util.Key
import com.intellij.openapi.util.io.FileUtil
import com.intellij.psi.util.ClassUtil
import java.io.File

/**
 * An adapter to translate [ITestRunListener] and [ProcessListener] callback methods into [AndroidTestResultListener].
 */
class DdmlibTestRunListenerAdapter(private val myIDevice: IDevice,
                                   private val listener: AndroidTestResultListener) : ITestRunListener, ProcessListener {

  companion object {
    private val logger = Logger.getInstance(DdmlibTestRunListenerAdapter::class.java)
    const val BENCHMARK_TEST_METRICS_KEY = "android.studio.display.benchmark"
    const val BENCHMARK_V2_TEST_METRICS_KEY = "android.studio.v2display.benchmark"
    const val BENCHMARK_PATH_TEST_METRICS_KEY = "android.studio.v2display.benchmark.outputDirPath"
    private val benchmarkPrefixRegex = "^benchmark:( )?".toRegex(RegexOption.MULTILINE)

    /**
     * Retrieves benchmark output text from a given [testMetrics].
     */
    private fun getBenchmarkOutput(testMetrics: MutableMap<String, String>): String {
      // Workaround solution for b/154322086.
      // Newer libraries output strings on both BENCHMARK_TEST_METRICS_KEY and BENCHMARK_V2_OUTPUT_TEST_METRICS_KEY.
      // The V2 supports linking while the V1 does not. This is done to maintain backward compatibility with older versions of studio.
      var key = BENCHMARK_TEST_METRICS_KEY
      if (testMetrics.containsKey(BENCHMARK_V2_TEST_METRICS_KEY)) {
        key = BENCHMARK_V2_TEST_METRICS_KEY
      }
      return benchmarkPrefixRegex.replace(testMetrics.getOrDefault(key, ""), "")
    }
  }

  private val myDevice = convertIDeviceToAndroidDevice(myIDevice)

  private lateinit var myTestSuite: AndroidTestSuite
  private val myTestCases = mutableMapOf<TestIdentifier, AndroidTestCase>()

  // This map keeps track of number of rerun of the same test method.
  // This value is used to create a unique identifier for each test case
  // yet to be able to group them together across multiple devices.
  private val myTestCaseRunCount: MutableMap<String, Int> = mutableMapOf()

  init {
    listener.onTestSuiteScheduled(myDevice)
  }

  @Synchronized
  @AnyThread
  override fun testRunStarted(runName: String, testCount: Int) {
    myTestSuite = AndroidTestSuite(runName, runName, testCount)
    listener.onTestSuiteStarted(myDevice, myTestSuite)
  }

  @Synchronized
  @AnyThread
  override fun testStarted(testId: TestIdentifier) {
    val fullyQualifiedTestMethodName = "${testId.className}#${testId.testName}"
    val testCaseRunCount = myTestCaseRunCount.compute(fullyQualifiedTestMethodName) { _, currentValue ->
      currentValue?.plus(1) ?: 0
    }
    val testCase = AndroidTestCase("${testId} - ${testCaseRunCount}",
                                   testId.testName,
                                   ClassUtil.extractClassName(testId.className),
                                   ClassUtil.extractPackageName(testId.className),
                                   AndroidTestCaseResult.IN_PROGRESS,
                                   startTimestampMillis = System.currentTimeMillis())
    myTestCases[testId] = testCase
    listener.onTestCaseStarted(myDevice, myTestSuite, testCase)
  }

  @Synchronized
  @AnyThread
  override fun testFailed(testId: TestIdentifier, trace: String) {
    val testCase = myTestCases.getValue(testId)
    testCase.result = AndroidTestCaseResult.FAILED
    testCase.errorStackTrace = trace
    myTestSuite.result = AndroidTestSuiteResult.FAILED
  }

  @Synchronized
  @AnyThread
  override fun testAssumptionFailure(testId: TestIdentifier, trace: String) {
    val testCase = myTestCases.getValue(testId)
    testCase.result = AndroidTestCaseResult.SKIPPED
    testCase.errorStackTrace = trace
  }

  @Synchronized
  @AnyThread
  override fun testIgnored(testId: TestIdentifier) {
    val testCase = myTestCases.getValue(testId)
    testCase.result = AndroidTestCaseResult.SKIPPED
  }

  @Synchronized
  @AnyThread
  override fun testEnded(testId: TestIdentifier, testMetrics: MutableMap<String, String>) {
    val testCase = myTestCases.getValue(testId)
    if (!testCase.result.isTerminalState) {
      testCase.result = AndroidTestCaseResult.PASSED
    }
    testCase.logcat = testMetrics.getOrDefault(DDMLIB_LOGCAT, "")
    testCase.benchmark = getBenchmarkOutput(testMetrics)
    testCase.endTimestampMillis = System.currentTimeMillis()
    copyBenchmarkFilesIfNeeded(testCase.benchmark, testMetrics.getOrDefault(BENCHMARK_PATH_TEST_METRICS_KEY, ""))
    listener.onTestCaseFinished(myDevice, myTestSuite, testCase)
  }

  @Synchronized
  @AnyThread
  override fun testRunFailed(errorMessage: String) {
    myTestSuite.result = AndroidTestSuiteResult.ABORTED
  }

  @Synchronized
  @AnyThread
  override fun testRunStopped(elapsedTime: Long) {
    myTestSuite.result = AndroidTestSuiteResult.CANCELLED
  }

  @Synchronized
  @AnyThread
  override fun testRunEnded(elapsedTime: Long, runMetrics: MutableMap<String, String>) {
    // Ddmlib calls testRunEnded() callback if the target app process has crashed or
    // killed manually. (For example, if you click "stop" run button from Android Studio,
    // it kills the app process. Thus, we update test results to cancelled for all
    // pending tests.)
<<<<<<< HEAD
=======
    if (!this::myTestSuite.isInitialized) {
      myTestSuite = AndroidTestSuite("", "", 0, AndroidTestSuiteResult.CANCELLED)
    }

>>>>>>> 4d90afa2
    for (testCase in myTestCases.values) {
      if (!testCase.result.isTerminalState) {
        testCase.result = AndroidTestCaseResult.CANCELLED
        testCase.endTimestampMillis = System.currentTimeMillis()
        myTestSuite.result = myTestSuite.result ?: AndroidTestSuiteResult.CANCELLED
      }
    }

    myTestSuite.result = myTestSuite.result ?: AndroidTestSuiteResult.PASSED
    listener.onTestSuiteFinished(myDevice, myTestSuite)
  }

  private fun copyBenchmarkFilesIfNeeded(benchmark: String, deviceRoot: String) {
    if (benchmark.isBlank() || deviceRoot.isBlank()) {
      return;
    }
    val benchmarkOutput = BenchmarkOutput(benchmark)
    for (line in benchmarkOutput.lines) {
      var match = line.matches
      while (match != null) {
        val link = match.groups[BenchmarkOutput.LINK_GROUP]?.value ?: ""
        if (link.startsWith(BenchmarkOutput.BENCHMARK_TRACE_FILE_PREFIX)) {
          val task = object : Task.Backgroundable(null, "Pulling: $link", true) {
            override fun run(indicator: ProgressIndicator) {
              val relativeFilePath = link.replace(BenchmarkOutput.BENCHMARK_TRACE_FILE_PREFIX, "")
              val localFilePath = FileUtil.getTempDirectory() + File.separator + relativeFilePath
              val localFile = File(localFilePath)
              localFile.deleteOnExit()
              if (!localFile.exists() && (localFile.parentFile.exists() || localFile.parentFile.mkdirs())) {
                myIDevice.pullFile("$deviceRoot/$relativeFilePath", localFile.absolutePath)
              } else {
                logger.warn("Unable to copy latest trace file ($relativeFilePath) from device (${myIDevice.serialNumber})")
              }
            }
          }
          ProgressManager.getInstance().run(task)
        }
        match = match.next()
      }
    }
  }

  @Synchronized
  @AnyThread
  override fun startNotified(event: ProcessEvent) {}

  @Synchronized
  @AnyThread
  override fun onTextAvailable(event: ProcessEvent, outputType: Key<*>) {}

  @Synchronized
  @AnyThread
  override fun processTerminated(event: ProcessEvent) {
    event.processHandler.removeProcessListener(this)

    // If the process is terminated even before "am instrument" command is issued,
    // call testRunEnded callback manually here to notify TestMatrix view that
    // this scheduled test execution has been cancelled.
    if (!this::myTestSuite.isInitialized) {
      testRunEnded(0, mutableMapOf())
    }
  }
}<|MERGE_RESOLUTION|>--- conflicted
+++ resolved
@@ -160,13 +160,10 @@
     // killed manually. (For example, if you click "stop" run button from Android Studio,
     // it kills the app process. Thus, we update test results to cancelled for all
     // pending tests.)
-<<<<<<< HEAD
-=======
     if (!this::myTestSuite.isInitialized) {
       myTestSuite = AndroidTestSuite("", "", 0, AndroidTestSuiteResult.CANCELLED)
     }
 
->>>>>>> 4d90afa2
     for (testCase in myTestCases.values) {
       if (!testCase.result.isTerminalState) {
         testCase.result = AndroidTestCaseResult.CANCELLED
