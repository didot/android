--- conflicted
+++ resolved
@@ -76,6 +76,7 @@
 import com.intellij.util.ui.JBUI
 import com.intellij.util.ui.UIUtil
 import com.intellij.util.ui.tree.TreeUtil
+import sun.swing.DefaultLookup
 import java.awt.Color
 import java.awt.Component
 import java.awt.KeyboardFocusManager
@@ -84,7 +85,6 @@
 import java.awt.event.MouseEvent
 import java.io.File
 import java.time.Duration
-import java.util.Comparator
 import java.util.Vector
 import javax.swing.Icon
 import javax.swing.JComponent
@@ -94,7 +94,6 @@
 import javax.swing.ListSelectionModel
 import javax.swing.SortOrder
 import javax.swing.SwingConstants
-import javax.swing.UIManager
 import javax.swing.event.ListSelectionEvent
 import javax.swing.event.TableModelEvent
 import javax.swing.table.DefaultTableCellRenderer
@@ -137,11 +136,7 @@
   }
 
   @UiThread
-<<<<<<< HEAD
-  fun setTestSuiteResultForDevice(device: AndroidDevice, result: AndroidTestSuiteResult) {
-=======
   fun setTestSuiteResultForDevice(device: AndroidDevice, result: AndroidTestSuiteResult?) {
->>>>>>> 477885a9
     myModel.myRootAggregationRow.setTestSuiteResultForDevice(device, result)
     refreshTable()
   }
@@ -605,9 +600,9 @@
           }
           component.icon = if (column == model.mySortKeyColumn) {
             when(mySortOrder) {
-              SortOrder.ASCENDING -> UIManager.getIcon("Table.ascendingSortIcon")
-              SortOrder.DESCENDING -> UIManager.getIcon("Table.descendingSortIcon")
-              else -> UIManager.getIcon("Table.naturalSortIcon")
+              SortOrder.ASCENDING -> DefaultLookup.getIcon(component, ui, "Table.ascendingSortIcon")
+              SortOrder.DESCENDING -> DefaultLookup.getIcon(component, ui, "Table.descendingSortIcon")
+              else -> DefaultLookup.getIcon(component, ui, "Table.naturalSortIcon")
             }
           } else {
             null
@@ -1133,21 +1128,12 @@
 
   /**
    * Returns an aggregated test result for the given devices.
-<<<<<<< HEAD
    */
   override fun getTestResultSummary(devices: List<AndroidDevice>): AndroidTestCaseResult = getResultStats(devices).getSummaryResult()
 
   /**
    * Returns a one liner test result summary string for the given devices.
    */
-=======
-   */
-  override fun getTestResultSummary(devices: List<AndroidDevice>): AndroidTestCaseResult = getResultStats(devices).getSummaryResult()
-
-  /**
-   * Returns a one liner test result summary string for the given devices.
-   */
->>>>>>> 477885a9
   override fun getTestResultSummaryText(devices: List<AndroidDevice>): String {
     val stats = getResultStats(devices)
     return when {
@@ -1224,17 +1210,12 @@
   /**
    * Sets the test suite result of the given device.
    */
-<<<<<<< HEAD
-  fun setTestSuiteResultForDevice(device: AndroidDevice, result: AndroidTestSuiteResult) {
-    myTestSuiteResult[device.id] = result
-=======
   fun setTestSuiteResultForDevice(device: AndroidDevice, result: AndroidTestSuiteResult?) {
     if (result != null) {
       myTestSuiteResult[device.id] = result
     } else {
       myTestSuiteResult.remove(device.id)
     }
->>>>>>> 477885a9
   }
 
   override val methodName: String = ""
@@ -1298,7 +1279,6 @@
     return allChildren.fold(AndroidTestResultStats()) { acc, result ->
       (result as? AndroidTestResults)?.getResultStats(device)?.plus(acc) ?: acc
     }
-<<<<<<< HEAD
   }
 
   override fun getResultStats(devices: List<AndroidDevice>): AndroidTestResultStats {
@@ -1307,16 +1287,6 @@
     }
   }
 
-=======
-  }
-
-  override fun getResultStats(devices: List<AndroidDevice>): AndroidTestResultStats {
-    return allChildren.fold(AndroidTestResultStats()) { acc, result ->
-      (result as? AndroidTestResults)?.getResultStats(devices)?.plus(acc) ?: acc
-    }
-  }
-
->>>>>>> 477885a9
   override fun getLogcat(device: AndroidDevice): String {
     return allChildren.fold("") { acc, result ->
       val logcat = (result as? AndroidTestResults)?.getLogcat(device)
