--- conflicted
+++ resolved
@@ -553,13 +553,8 @@
           indicator.isIndeterminate = true
           val historyFileName =
             PathUtil.suggestFileName(runConfiguration.name) + " - " +
-<<<<<<< HEAD
-            SimpleDateFormat(SMTestRunnerResultsForm.HISTORY_DATE_FORMAT, Locale.US).format(Date()) + ".xml"
-          val outputFile = File(TestStateStorage.getTestHistoryRoot(this@AndroidTestSuiteView.myProject), historyFileName)
-=======
             SimpleDateFormat(SMTestRunnerResultsForm.HISTORY_DATE_FORMAT, Locale.US).format(Date(myClock.millis())) + ".xml"
           val outputFile = File(TestStateStorage.getTestHistoryRoot(myProject!!), historyFileName)
->>>>>>> 477885a9
           FileUtilRt.createParentDirs(outputFile)
 
           val transformerFactory = TransformerFactory.newInstance() as SAXTransformerFactory
