--- conflicted
+++ resolved
@@ -187,54 +187,6 @@
         myDaemonMemorySettings = new DaemonMemorySettings(myProject);
         myCurrentGradleXmx = myDaemonMemorySettings.getProjectGradleDaemonXmx();
         mySelectedGradleXmx = myCurrentGradleXmx;
-<<<<<<< HEAD
-        setXmxBox(myGradleDaemonXmxBox, myCurrentGradleXmx, -1,
-                  myDaemonMemorySettings.getDefaultGradleDaemonXmx(),
-                  DaemonMemorySettings.MAX_GRADLE_DAEMON_XMX_IN_MB,
-                  SIZE_INCREMENT / 2,
-                  new ItemListener() {
-                    @Override
-                    public void itemStateChanged(ItemEvent event) {
-                      if (event.getStateChange() == ItemEvent.SELECTED && event.getItem() != null) {
-                        mySelectedGradleXmx = (int)event.getItem();
-                      }
-                    }
-                  });
-
-        myCurrentKotlinXmx = myDaemonMemorySettings.getProjectKotlinDaemonXmx();
-        mySelectedKotlinXmx = myCurrentKotlinXmx;
-        setXmxBox(myKotlinDaemonXmxBox, myCurrentKotlinXmx, -1,
-                  myDaemonMemorySettings.getDefaultKotlinDaemonXmx(),
-                  DaemonMemorySettings.MAX_KOTLIN_DAEMON_XMX_IN_MB,
-                  SIZE_INCREMENT / 2,
-                  new ItemListener() {
-                    @Override
-                    public void itemStateChanged(ItemEvent event) {
-                      if (event.getStateChange() == ItemEvent.SELECTED && event.getItem() != null) {
-                        mySelectedKotlinXmx = (int)event.getItem();
-                      }
-                    }
-                  });
-
-        myDaemonInfoLabel.setText(XmlStringUtil.wrapInHtml(AndroidBundle.message("memory.settings.panel.daemon.info")));
-        myShowDaemonsLabel.setHyperlinkText(AndroidBundle.message("memory.settings.panel.show.daemons.info"));
-        myShowDaemonsLabel.addHyperlinkListener(
-          new HyperlinkAdapter() {
-            DaemonsUi myUi;
-
-            @Override
-            protected void hyperlinkActivated(HyperlinkEvent e) {
-              myUi = new DaemonsUi(myProject) {
-                @Override
-                public void dispose() {
-                  myUi = null;
-                }
-              };
-              List<DaemonState> daemonsStatus = GradleDaemonServices.getDaemonsStatus();
-              myUi.show(daemonsStatus);
-            }
-          });
-=======
         myCurrentKotlinXmx = myDaemonMemorySettings.getProjectKotlinDaemonXmx();
         mySelectedKotlinXmx = myCurrentKotlinXmx;
 
@@ -249,7 +201,6 @@
         else {
           setDaemonPanelWhenNoUserGradleProperties();
         }
->>>>>>> 69714b05
       }
       else {
         myDaemonPanel.setVisible(false);
@@ -414,13 +365,6 @@
       boolean isGradleXmxModified = isGradleDaemonXmxModified();
       boolean isKotlinXmxModified = isKotlinDaemonXmxModified();
       if (isGradleXmxModified || isKotlinXmxModified) {
-<<<<<<< HEAD
-        if (isGradleXmxModified && myDaemonMemorySettings.hasUserGradleDaemonXmx() ||
-            isKotlinXmxModified && myDaemonMemorySettings.hasUserKotlinDaemonXmx()) {
-          showWarning(myDaemonMemorySettings.getUserPropertiesPath());
-        } else {
-=======
->>>>>>> 69714b05
           if (isGradleXmxModified) {
             myCurrentGradleXmx = mySelectedGradleXmx;
           }
@@ -429,10 +373,6 @@
           }
           myDaemonMemorySettings.saveProjectDaemonXmx(myCurrentGradleXmx, myCurrentKotlinXmx);
           changed = true;
-<<<<<<< HEAD
-        }
-=======
->>>>>>> 69714b05
       }
 
       if (isIdeXmxModified()) {
@@ -451,12 +391,6 @@
       }
     }
 
-    private void showWarning(String propertiesPath) {
-      Messages.showWarningDialog(myProject,
-                                 AndroidBundle.message("memory.settings.has.user.properties", propertiesPath),
-                                 "User gradle properties exist");
-    }
-
     // Cap for Xmx: MAX_PERCENT_OF_AVAILABLE_RAM of machineMem, and a hard cap (4GB or 8GB)
     private static int getMaxXmx(int machineMem) {
       int ideXmxCap = MemorySettingsUtil.getIdeXmxCapInGB();
