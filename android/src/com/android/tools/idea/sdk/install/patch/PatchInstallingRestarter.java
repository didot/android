/*
 * Copyright (C) 2016 The Android Open Source Project
 *
 * Licensed under the Apache License, Version 2.0 (the "License");
 * you may not use this file except in compliance with the License.
 * You may obtain a copy of the License at
 *
 *      http://www.apache.org/licenses/LICENSE-2.0
 *
 * Unless required by applicable law or agreed to in writing, software
 * distributed under the License is distributed on an "AS IS" BASIS,
 * WITHOUT WARRANTIES OR CONDITIONS OF ANY KIND, either express or implied.
 * See the License for the specific language governing permissions and
 * limitations under the License.
 */
package com.android.tools.idea.sdk.install.patch;

import com.android.SdkConstants;
import com.android.annotations.NonNull;
import com.android.repository.Revision;
import com.android.repository.api.*;
import com.android.repository.impl.installer.AbstractInstaller;
import com.android.repository.impl.installer.AbstractInstallerFactory;
import com.android.repository.impl.installer.AbstractUninstaller;
import com.android.repository.impl.manager.LocalRepoLoaderImpl;
import com.android.repository.io.FileOp;
import com.android.repository.io.FileOpUtils;
import com.android.repository.util.InstallerUtil;
import com.android.sdklib.repository.AndroidSdkHandler;
import com.android.tools.idea.sdk.StudioDownloader;
import com.android.tools.idea.sdk.install.StudioSdkInstallListenerFactory;
import com.android.tools.idea.sdk.progress.StudioLoggerProgressIndicator;
import com.intellij.openapi.ui.Messages;
import org.jetbrains.android.util.AndroidCommonUtils;
import org.jetbrains.annotations.NotNull;
import org.jetbrains.annotations.Nullable;

import java.io.File;

/**
 * Facility for processing SDK patches that require a restart of Studio.
 */
public class PatchInstallingRestarter {
  /**
   * Temporary path for the package.xml during install, so the patcher doesn't complain about it being there. It will be moved back into
   * place if there's a problem.
   */
  private static final String OLD_PACKAGE_XML_FN = "package.xml.old";

  private final AndroidSdkHandler mySdkHandler;
  private final FileOp myFileOp;

  public PatchInstallingRestarter(@NotNull AndroidSdkHandler sdkHandler, @NotNull FileOp fileOp) {
    mySdkHandler = sdkHandler;
    myFileOp = fileOp;
  }

  /**
   * Find any pending patches under the given sdk root that require studio to be restarted, and if there are any, restart and install them.
   * If they have already been installed (as indicated by the patch itself being missing, and the revision mentioned in source.properties
   * matching that in the pending XML, do the install complete actions (write package.xml and fire listeners) and clean up.
   */
  public void restartAndInstallIfNecessary() {
    File patchesDir = new File(mySdkHandler.getLocation(), PatchInstallerUtil.PATCHES_DIR_NAME);
    StudioLoggerProgressIndicator progress = new StudioLoggerProgressIndicator(PatchInstallerFactory.class);
    if (patchesDir.exists()) {
      File[] subDirs = patchesDir.listFiles(file -> file.isDirectory() && file.getName().startsWith(PatchInstallerUtil.PATCH_DIR_PREFIX));
      for (File patchDir : subDirs) {
        processPatch(mySdkHandler.getLocation(), progress, patchDir);
      }
    }
  }

  /**
   * Either restart and install the given patch or delete it (if it's already installed).
   */
  private void processPatch(File androidSdkPath, StudioLoggerProgressIndicator progress, File patchDir) {
    RepoPackage pendingPackage = null;
    File installDir = null;
    try {
      RepoManager mgr = mySdkHandler.getSdkManager(progress);
      Repository repo = InstallerUtil.readPendingPackageXml(patchDir, mgr, myFileOp, progress);
      if (repo != null) {
        File patch = new File(patchDir, PatchInstallerUtil.PATCH_JAR_FN);
        pendingPackage = repo.getLocalPackage();
        boolean remote = false;
        if (pendingPackage != null) {
          // If the pending package was local, use the corresponding installed local package.
          installDir = mgr.getPackages().getLocalPackages().get(pendingPackage.getPath()).getLocation();
        }
        else {
          // Otherwise it's remote.
          pendingPackage = repo.getRemotePackage().get(0);
          installDir = ((RemotePackage)pendingPackage).getInstallDir(mgr, progress);
          remote = true;
        }
        File existingPackageXml = new File(installDir, LocalRepoLoaderImpl.PACKAGE_XML_FN);
        File oldPackageXml = new File(patchDir, OLD_PACKAGE_XML_FN);
        if (patch.exists() && existingPackageXml.renameTo(oldPackageXml)) {
          // This will exit the app.
<<<<<<< HEAD
//          Main.installPatch("sdk", PatchInstallerUtil.PATCH_JAR_FN, FileUtil.getTempDirectory(), patch, installDir.getAbsolutePath());
=======
          Main.installPatch("sdk", PatchInstallerUtil.PATCH_JAR_FN, FileUtil.getTempDirectory(), patch, installDir.getAbsolutePath(), Main.PATCHER_MAIN);
>>>>>>> 291841c8
        }
        else {
          // The patch is already installed, or was cancelled.

          String relativePath = FileOpUtils.makeRelative(androidSdkPath, installDir, myFileOp);
          // Use the old mechanism to get the version, since it's actually part of the package itself. Thus we can tell if the patch
          // has already been applied.
          Revision rev = AndroidCommonUtils.parsePackageRevision(androidSdkPath.getPath(), relativePath);
          if (rev != null && rev.equals(pendingPackage.getVersion())) {
            // We need to make sure the listeners are fired, so create an installer that does nothing and invoke it.
            InstallerFactory dummyFactory = new DummyInstallerFactory();
            dummyFactory.setListenerFactory(new StudioSdkInstallListenerFactory(mySdkHandler));
            if (remote) {
              Installer installer = dummyFactory.createInstaller((RemotePackage)pendingPackage, mgr, new StudioDownloader(), myFileOp);
              installer.complete(progress);
            }
            else {
              Uninstaller uninstaller = dummyFactory.createUninstaller((LocalPackage)pendingPackage, mgr, myFileOp);
              uninstaller.complete(progress);
            }
          }
          else {
            // something went wrong. Move the old package.xml back into place.
            progress.logWarning("Failed to find version information in " + new File(androidSdkPath, SdkConstants.FN_SOURCE_PROP));
            oldPackageXml.renameTo(existingPackageXml);
          }
        }
      }
    }
    catch (Exception e) {
      StringBuilder message = new StringBuilder("A problem occurred while installing ");
      message.append(pendingPackage != null ? pendingPackage.getDisplayName() : "an SDK package");
      if (installDir != null) {
        message.append(" in ").append(installDir);
      }
      message.append(". Please try again.");
      Messages.showErrorDialog(message.toString(), "Error Launching SDK Component Installer");
      progress.logWarning("Failed to install SDK package", e);
    }

    // If we get here we either got an error or the patch was already installed. Delete the patch dir.
    try {
      myFileOp.deleteFileOrFolder(patchDir);
    }
    catch (Exception e) {
      progress.logWarning("Problem during patch cleanup", e);
    }
  }

  /**
   * Once a restart has happened, we need to fire the appropriate listeners to do any finishing work. This factory creates
   * installers that do nothing, but will allow the relevant listeners to be called.
   */
  private static class DummyInstallerFactory extends AbstractInstallerFactory {

    @NotNull
    @Override
    protected Installer doCreateInstaller(@NotNull RemotePackage p,
                                          @NotNull RepoManager mgr,
                                          @NotNull Downloader downloader,
                                          @NotNull FileOp fop) {
      return new AbstractInstaller(p, mgr, downloader, fop) {
        @Override
        protected boolean doComplete(@Nullable File installTemp,
                                     @NotNull ProgressIndicator progress) {
          return true;
        }

        @Override
        protected boolean doPrepare(@NotNull File installTempPath,
                                    @NotNull ProgressIndicator progress) {
          return false;
        }
      };
    }

    @NotNull
    @Override
    protected Uninstaller doCreateUninstaller(@NotNull LocalPackage p, @NotNull RepoManager mgr, @NotNull FileOp fop) {
      return new AbstractUninstaller(p, mgr, fop) {
        @Override
        protected boolean doPrepare(@Nullable File installTemp,
                                    @NonNull ProgressIndicator progress) {
          return false;
        }

        @Override
        protected boolean doComplete(@Nullable File installTemp,
                                     @NonNull ProgressIndicator progress) {
          return true;
        }
      };
    }
  }
}
<|MERGE_RESOLUTION|>--- conflicted
+++ resolved
@@ -1,200 +1,198 @@
-/*
- * Copyright (C) 2016 The Android Open Source Project
- *
- * Licensed under the Apache License, Version 2.0 (the "License");
- * you may not use this file except in compliance with the License.
- * You may obtain a copy of the License at
- *
- *      http://www.apache.org/licenses/LICENSE-2.0
- *
- * Unless required by applicable law or agreed to in writing, software
- * distributed under the License is distributed on an "AS IS" BASIS,
- * WITHOUT WARRANTIES OR CONDITIONS OF ANY KIND, either express or implied.
- * See the License for the specific language governing permissions and
- * limitations under the License.
- */
-package com.android.tools.idea.sdk.install.patch;
-
-import com.android.SdkConstants;
-import com.android.annotations.NonNull;
-import com.android.repository.Revision;
-import com.android.repository.api.*;
-import com.android.repository.impl.installer.AbstractInstaller;
-import com.android.repository.impl.installer.AbstractInstallerFactory;
-import com.android.repository.impl.installer.AbstractUninstaller;
-import com.android.repository.impl.manager.LocalRepoLoaderImpl;
-import com.android.repository.io.FileOp;
-import com.android.repository.io.FileOpUtils;
-import com.android.repository.util.InstallerUtil;
-import com.android.sdklib.repository.AndroidSdkHandler;
-import com.android.tools.idea.sdk.StudioDownloader;
-import com.android.tools.idea.sdk.install.StudioSdkInstallListenerFactory;
-import com.android.tools.idea.sdk.progress.StudioLoggerProgressIndicator;
-import com.intellij.openapi.ui.Messages;
-import org.jetbrains.android.util.AndroidCommonUtils;
-import org.jetbrains.annotations.NotNull;
-import org.jetbrains.annotations.Nullable;
-
-import java.io.File;
-
-/**
- * Facility for processing SDK patches that require a restart of Studio.
- */
-public class PatchInstallingRestarter {
-  /**
-   * Temporary path for the package.xml during install, so the patcher doesn't complain about it being there. It will be moved back into
-   * place if there's a problem.
-   */
-  private static final String OLD_PACKAGE_XML_FN = "package.xml.old";
-
-  private final AndroidSdkHandler mySdkHandler;
-  private final FileOp myFileOp;
-
-  public PatchInstallingRestarter(@NotNull AndroidSdkHandler sdkHandler, @NotNull FileOp fileOp) {
-    mySdkHandler = sdkHandler;
-    myFileOp = fileOp;
-  }
-
-  /**
-   * Find any pending patches under the given sdk root that require studio to be restarted, and if there are any, restart and install them.
-   * If they have already been installed (as indicated by the patch itself being missing, and the revision mentioned in source.properties
-   * matching that in the pending XML, do the install complete actions (write package.xml and fire listeners) and clean up.
-   */
-  public void restartAndInstallIfNecessary() {
-    File patchesDir = new File(mySdkHandler.getLocation(), PatchInstallerUtil.PATCHES_DIR_NAME);
-    StudioLoggerProgressIndicator progress = new StudioLoggerProgressIndicator(PatchInstallerFactory.class);
-    if (patchesDir.exists()) {
-      File[] subDirs = patchesDir.listFiles(file -> file.isDirectory() && file.getName().startsWith(PatchInstallerUtil.PATCH_DIR_PREFIX));
-      for (File patchDir : subDirs) {
-        processPatch(mySdkHandler.getLocation(), progress, patchDir);
-      }
-    }
-  }
-
-  /**
-   * Either restart and install the given patch or delete it (if it's already installed).
-   */
-  private void processPatch(File androidSdkPath, StudioLoggerProgressIndicator progress, File patchDir) {
-    RepoPackage pendingPackage = null;
-    File installDir = null;
-    try {
-      RepoManager mgr = mySdkHandler.getSdkManager(progress);
-      Repository repo = InstallerUtil.readPendingPackageXml(patchDir, mgr, myFileOp, progress);
-      if (repo != null) {
-        File patch = new File(patchDir, PatchInstallerUtil.PATCH_JAR_FN);
-        pendingPackage = repo.getLocalPackage();
-        boolean remote = false;
-        if (pendingPackage != null) {
-          // If the pending package was local, use the corresponding installed local package.
-          installDir = mgr.getPackages().getLocalPackages().get(pendingPackage.getPath()).getLocation();
-        }
-        else {
-          // Otherwise it's remote.
-          pendingPackage = repo.getRemotePackage().get(0);
-          installDir = ((RemotePackage)pendingPackage).getInstallDir(mgr, progress);
-          remote = true;
-        }
-        File existingPackageXml = new File(installDir, LocalRepoLoaderImpl.PACKAGE_XML_FN);
-        File oldPackageXml = new File(patchDir, OLD_PACKAGE_XML_FN);
-        if (patch.exists() && existingPackageXml.renameTo(oldPackageXml)) {
-          // This will exit the app.
-<<<<<<< HEAD
-//          Main.installPatch("sdk", PatchInstallerUtil.PATCH_JAR_FN, FileUtil.getTempDirectory(), patch, installDir.getAbsolutePath());
-=======
-          Main.installPatch("sdk", PatchInstallerUtil.PATCH_JAR_FN, FileUtil.getTempDirectory(), patch, installDir.getAbsolutePath(), Main.PATCHER_MAIN);
->>>>>>> 291841c8
-        }
-        else {
-          // The patch is already installed, or was cancelled.
-
-          String relativePath = FileOpUtils.makeRelative(androidSdkPath, installDir, myFileOp);
-          // Use the old mechanism to get the version, since it's actually part of the package itself. Thus we can tell if the patch
-          // has already been applied.
-          Revision rev = AndroidCommonUtils.parsePackageRevision(androidSdkPath.getPath(), relativePath);
-          if (rev != null && rev.equals(pendingPackage.getVersion())) {
-            // We need to make sure the listeners are fired, so create an installer that does nothing and invoke it.
-            InstallerFactory dummyFactory = new DummyInstallerFactory();
-            dummyFactory.setListenerFactory(new StudioSdkInstallListenerFactory(mySdkHandler));
-            if (remote) {
-              Installer installer = dummyFactory.createInstaller((RemotePackage)pendingPackage, mgr, new StudioDownloader(), myFileOp);
-              installer.complete(progress);
-            }
-            else {
-              Uninstaller uninstaller = dummyFactory.createUninstaller((LocalPackage)pendingPackage, mgr, myFileOp);
-              uninstaller.complete(progress);
-            }
-          }
-          else {
-            // something went wrong. Move the old package.xml back into place.
-            progress.logWarning("Failed to find version information in " + new File(androidSdkPath, SdkConstants.FN_SOURCE_PROP));
-            oldPackageXml.renameTo(existingPackageXml);
-          }
-        }
-      }
-    }
-    catch (Exception e) {
-      StringBuilder message = new StringBuilder("A problem occurred while installing ");
-      message.append(pendingPackage != null ? pendingPackage.getDisplayName() : "an SDK package");
-      if (installDir != null) {
-        message.append(" in ").append(installDir);
-      }
-      message.append(". Please try again.");
-      Messages.showErrorDialog(message.toString(), "Error Launching SDK Component Installer");
-      progress.logWarning("Failed to install SDK package", e);
-    }
-
-    // If we get here we either got an error or the patch was already installed. Delete the patch dir.
-    try {
-      myFileOp.deleteFileOrFolder(patchDir);
-    }
-    catch (Exception e) {
-      progress.logWarning("Problem during patch cleanup", e);
-    }
-  }
-
-  /**
-   * Once a restart has happened, we need to fire the appropriate listeners to do any finishing work. This factory creates
-   * installers that do nothing, but will allow the relevant listeners to be called.
-   */
-  private static class DummyInstallerFactory extends AbstractInstallerFactory {
-
-    @NotNull
-    @Override
-    protected Installer doCreateInstaller(@NotNull RemotePackage p,
-                                          @NotNull RepoManager mgr,
-                                          @NotNull Downloader downloader,
-                                          @NotNull FileOp fop) {
-      return new AbstractInstaller(p, mgr, downloader, fop) {
-        @Override
-        protected boolean doComplete(@Nullable File installTemp,
-                                     @NotNull ProgressIndicator progress) {
-          return true;
-        }
-
-        @Override
-        protected boolean doPrepare(@NotNull File installTempPath,
-                                    @NotNull ProgressIndicator progress) {
-          return false;
-        }
-      };
-    }
-
-    @NotNull
-    @Override
-    protected Uninstaller doCreateUninstaller(@NotNull LocalPackage p, @NotNull RepoManager mgr, @NotNull FileOp fop) {
-      return new AbstractUninstaller(p, mgr, fop) {
-        @Override
-        protected boolean doPrepare(@Nullable File installTemp,
-                                    @NonNull ProgressIndicator progress) {
-          return false;
-        }
-
-        @Override
-        protected boolean doComplete(@Nullable File installTemp,
-                                     @NonNull ProgressIndicator progress) {
-          return true;
-        }
-      };
-    }
-  }
-}
+/*
+ * Copyright (C) 2016 The Android Open Source Project
+ *
+ * Licensed under the Apache License, Version 2.0 (the "License");
+ * you may not use this file except in compliance with the License.
+ * You may obtain a copy of the License at
+ *
+ *      http://www.apache.org/licenses/LICENSE-2.0
+ *
+ * Unless required by applicable law or agreed to in writing, software
+ * distributed under the License is distributed on an "AS IS" BASIS,
+ * WITHOUT WARRANTIES OR CONDITIONS OF ANY KIND, either express or implied.
+ * See the License for the specific language governing permissions and
+ * limitations under the License.
+ */
+package com.android.tools.idea.sdk.install.patch;
+
+import com.android.SdkConstants;
+import com.android.annotations.NonNull;
+import com.android.repository.Revision;
+import com.android.repository.api.*;
+import com.android.repository.impl.installer.AbstractInstaller;
+import com.android.repository.impl.installer.AbstractInstallerFactory;
+import com.android.repository.impl.installer.AbstractUninstaller;
+import com.android.repository.impl.manager.LocalRepoLoaderImpl;
+import com.android.repository.io.FileOp;
+import com.android.repository.io.FileOpUtils;
+import com.android.repository.util.InstallerUtil;
+import com.android.sdklib.repository.AndroidSdkHandler;
+import com.android.tools.idea.sdk.StudioDownloader;
+import com.android.tools.idea.sdk.install.StudioSdkInstallListenerFactory;
+import com.android.tools.idea.sdk.progress.StudioLoggerProgressIndicator;
+import com.intellij.idea.Main;
+import com.intellij.openapi.ui.Messages;
+import com.intellij.openapi.util.io.FileUtil;
+import org.jetbrains.android.util.AndroidCommonUtils;
+import org.jetbrains.annotations.NotNull;
+import org.jetbrains.annotations.Nullable;
+
+import java.io.File;
+
+/**
+ * Facility for processing SDK patches that require a restart of Studio.
+ */
+public class PatchInstallingRestarter {
+  /**
+   * Temporary path for the package.xml during install, so the patcher doesn't complain about it being there. It will be moved back into
+   * place if there's a problem.
+   */
+  private static final String OLD_PACKAGE_XML_FN = "package.xml.old";
+
+  private final AndroidSdkHandler mySdkHandler;
+  private final FileOp myFileOp;
+
+  public PatchInstallingRestarter(@NotNull AndroidSdkHandler sdkHandler, @NotNull FileOp fileOp) {
+    mySdkHandler = sdkHandler;
+    myFileOp = fileOp;
+  }
+
+  /**
+   * Find any pending patches under the given sdk root that require studio to be restarted, and if there are any, restart and install them.
+   * If they have already been installed (as indicated by the patch itself being missing, and the revision mentioned in source.properties
+   * matching that in the pending XML, do the install complete actions (write package.xml and fire listeners) and clean up.
+   */
+  public void restartAndInstallIfNecessary() {
+    File patchesDir = new File(mySdkHandler.getLocation(), PatchInstallerUtil.PATCHES_DIR_NAME);
+    StudioLoggerProgressIndicator progress = new StudioLoggerProgressIndicator(PatchInstallerFactory.class);
+    if (patchesDir.exists()) {
+      File[] subDirs = patchesDir.listFiles(file -> file.isDirectory() && file.getName().startsWith(PatchInstallerUtil.PATCH_DIR_PREFIX));
+      for (File patchDir : subDirs) {
+        processPatch(mySdkHandler.getLocation(), progress, patchDir);
+      }
+    }
+  }
+
+  /**
+   * Either restart and install the given patch or delete it (if it's already installed).
+   */
+  private void processPatch(File androidSdkPath, StudioLoggerProgressIndicator progress, File patchDir) {
+    RepoPackage pendingPackage = null;
+    File installDir = null;
+    try {
+      RepoManager mgr = mySdkHandler.getSdkManager(progress);
+      Repository repo = InstallerUtil.readPendingPackageXml(patchDir, mgr, myFileOp, progress);
+      if (repo != null) {
+        File patch = new File(patchDir, PatchInstallerUtil.PATCH_JAR_FN);
+        pendingPackage = repo.getLocalPackage();
+        boolean remote = false;
+        if (pendingPackage != null) {
+          // If the pending package was local, use the corresponding installed local package.
+          installDir = mgr.getPackages().getLocalPackages().get(pendingPackage.getPath()).getLocation();
+        }
+        else {
+          // Otherwise it's remote.
+          pendingPackage = repo.getRemotePackage().get(0);
+          installDir = ((RemotePackage)pendingPackage).getInstallDir(mgr, progress);
+          remote = true;
+        }
+        File existingPackageXml = new File(installDir, LocalRepoLoaderImpl.PACKAGE_XML_FN);
+        File oldPackageXml = new File(patchDir, OLD_PACKAGE_XML_FN);
+        if (patch.exists() && existingPackageXml.renameTo(oldPackageXml)) {
+          // This will exit the app.
+          Main.installPatch("sdk", PatchInstallerUtil.PATCH_JAR_FN, FileUtil.getTempDirectory(), patch, installDir.getAbsolutePath(), Main.PATCHER_MAIN);
+        }
+        else {
+          // The patch is already installed, or was cancelled.
+
+          String relativePath = FileOpUtils.makeRelative(androidSdkPath, installDir, myFileOp);
+          // Use the old mechanism to get the version, since it's actually part of the package itself. Thus we can tell if the patch
+          // has already been applied.
+          Revision rev = AndroidCommonUtils.parsePackageRevision(androidSdkPath.getPath(), relativePath);
+          if (rev != null && rev.equals(pendingPackage.getVersion())) {
+            // We need to make sure the listeners are fired, so create an installer that does nothing and invoke it.
+            InstallerFactory dummyFactory = new DummyInstallerFactory();
+            dummyFactory.setListenerFactory(new StudioSdkInstallListenerFactory(mySdkHandler));
+            if (remote) {
+              Installer installer = dummyFactory.createInstaller((RemotePackage)pendingPackage, mgr, new StudioDownloader(), myFileOp);
+              installer.complete(progress);
+            }
+            else {
+              Uninstaller uninstaller = dummyFactory.createUninstaller((LocalPackage)pendingPackage, mgr, myFileOp);
+              uninstaller.complete(progress);
+            }
+          }
+          else {
+            // something went wrong. Move the old package.xml back into place.
+            progress.logWarning("Failed to find version information in " + new File(androidSdkPath, SdkConstants.FN_SOURCE_PROP));
+            oldPackageXml.renameTo(existingPackageXml);
+          }
+        }
+      }
+    }
+    catch (Exception e) {
+      StringBuilder message = new StringBuilder("A problem occurred while installing ");
+      message.append(pendingPackage != null ? pendingPackage.getDisplayName() : "an SDK package");
+      if (installDir != null) {
+        message.append(" in ").append(installDir);
+      }
+      message.append(". Please try again.");
+      Messages.showErrorDialog(message.toString(), "Error Launching SDK Component Installer");
+      progress.logWarning("Failed to install SDK package", e);
+    }
+
+    // If we get here we either got an error or the patch was already installed. Delete the patch dir.
+    try {
+      myFileOp.deleteFileOrFolder(patchDir);
+    }
+    catch (Exception e) {
+      progress.logWarning("Problem during patch cleanup", e);
+    }
+  }
+
+  /**
+   * Once a restart has happened, we need to fire the appropriate listeners to do any finishing work. This factory creates
+   * installers that do nothing, but will allow the relevant listeners to be called.
+   */
+  private static class DummyInstallerFactory extends AbstractInstallerFactory {
+
+    @NotNull
+    @Override
+    protected Installer doCreateInstaller(@NotNull RemotePackage p,
+                                          @NotNull RepoManager mgr,
+                                          @NotNull Downloader downloader,
+                                          @NotNull FileOp fop) {
+      return new AbstractInstaller(p, mgr, downloader, fop) {
+        @Override
+        protected boolean doComplete(@Nullable File installTemp,
+                                     @NotNull ProgressIndicator progress) {
+          return true;
+        }
+
+        @Override
+        protected boolean doPrepare(@NotNull File installTempPath,
+                                    @NotNull ProgressIndicator progress) {
+          return false;
+        }
+      };
+    }
+
+    @NotNull
+    @Override
+    protected Uninstaller doCreateUninstaller(@NotNull LocalPackage p, @NotNull RepoManager mgr, @NotNull FileOp fop) {
+      return new AbstractUninstaller(p, mgr, fop) {
+        @Override
+        protected boolean doPrepare(@Nullable File installTemp,
+                                    @NonNull ProgressIndicator progress) {
+          return false;
+        }
+
+        @Override
+        protected boolean doComplete(@Nullable File installTemp,
+                                     @NonNull ProgressIndicator progress) {
+          return true;
+        }
+      };
+    }
+  }
+}