/*
 * Copyright (C) 2013 The Android Open Source Project
 *
 * Licensed under the Apache License, Version 2.0 (the "License");
 * you may not use this file except in compliance with the License.
 * You may obtain a copy of the License at
 *
 *      http://www.apache.org/licenses/LICENSE-2.0
 *
 * Unless required by applicable law or agreed to in writing, software
 * distributed under the License is distributed on an "AS IS" BASIS,
 * WITHOUT WARRANTIES OR CONDITIONS OF ANY KIND, either express or implied.
 * See the License for the specific language governing permissions and
 * limitations under the License.
 */
package com.android.tools.idea.sdk;

import com.android.SdkConstants;
import com.android.sdklib.AndroidVersion;
import com.android.sdklib.IAndroidTarget;
import com.android.tools.idea.gradle.project.GradleProjectImporter;
import com.android.tools.idea.gradle.util.LocalProperties;
import com.android.tools.idea.gradle.util.Projects;
import com.android.tools.idea.startup.AndroidStudioSpecificInitializer;
import com.google.common.base.Strings;
import com.google.common.collect.Lists;
import com.intellij.ide.impl.NewProjectUtil;
<<<<<<< HEAD
=======
import com.intellij.ide.util.PropertiesComponent;
>>>>>>> 7cfdf5bf
import com.intellij.openapi.application.ApplicationManager;
import com.intellij.openapi.diagnostic.Logger;
import com.intellij.openapi.project.Project;
import com.intellij.openapi.project.ProjectManager;
import com.intellij.openapi.projectRoots.*;
import com.intellij.openapi.ui.Messages;
import com.intellij.openapi.util.Pair;
import com.intellij.openapi.util.SystemInfo;
import com.intellij.openapi.util.io.FileUtil;
import com.intellij.util.SystemProperties;
import com.intellij.util.ui.UIUtil;
import org.jetbrains.android.actions.RunAndroidSdkManagerAction;
import org.jetbrains.android.sdk.*;
import org.jetbrains.annotations.NonNls;
import org.jetbrains.annotations.NotNull;
import org.jetbrains.annotations.Nullable;

import java.io.File;
import java.io.IOException;
import java.util.Collections;
import java.util.List;

import static org.jetbrains.android.sdk.AndroidSdkUtils.chooseNameForNewLibrary;
import static org.jetbrains.android.sdk.AndroidSdkUtils.createNewAndroidPlatform;

public final class DefaultSdks {
  @NonNls public static final String MAC_JDK_CONTENT_PATH = "/Contents/Home";

  @NonNls private static final String ANDROID_SDK_PATH_KEY = "android.sdk.path";
  private static final Logger LOG = Logger.getInstance(DefaultSdks.class);

  private static final String ERROR_DIALOG_TITLE = "Project SDK Update";

  private DefaultSdks() {
  }

  /**
   * @return what the IDE is using as the home path for the Android SDK for new projects.
   */
  @Nullable
  public static File getDefaultAndroidHome() {
    // We assume that every time new android sdk path is applied, all existing ide android sdks are removed and replaced by newly
    // created ide android sdks for the platforms downloaded for the new android sdk. So, we bring the first ide android sdk configured
    // at the moment and deduce android sdk path from it.
    String sdkHome = null;
    Sdk sdk = getFirstAndroidSdk();
    if (sdk != null) {
      sdkHome = sdk.getHomePath();
    }
    if (sdkHome != null) {
      return new File(FileUtil.toSystemDependentName(sdkHome));
    }

    // There is a possible case that android sdk which path was applied previously (setDefaultAndroidHome()) didn't have any
    // platforms downloaded. Hence, no ide android sdk was created and we can't deduce android sdk location from it.
    // Hence, we fallback to the explicitly stored android sdk path here.
    PropertiesComponent component = PropertiesComponent.getInstance(ProjectManager.getInstance().getDefaultProject());
    String sdkPath = component.getValue(ANDROID_SDK_PATH_KEY);
    if (sdkPath != null) {
      File candidate = new File(sdkPath);
      if (isValidAndroidSdkPath(candidate)) {
        return candidate;
      }
    }
    return null;
  }

  @Nullable
  public static File getDefaultJavaHome() {
    List<Sdk> androidSdks = getEligibleAndroidSdks();
    if (androidSdks.isEmpty()) {
      // This happens when user has a fresh installation of Android Studio without an Android SDK, but with a JDK. Android Studio should
      // populate the text field with the existing JDK.
      Sdk jdk = Jdks.chooseOrCreateJavaSdk();
      if (jdk != null) {
        String jdkHomePath = jdk.getHomePath();
        if (jdkHomePath != null) {
          return new File(FileUtil.toSystemDependentName(jdkHomePath));
        }
      }
    }
    else {
      for (Sdk sdk : androidSdks) {
        AndroidSdkAdditionalData data = (AndroidSdkAdditionalData)sdk.getSdkAdditionalData();
        assert data != null;
        Sdk jdk = data.getJavaSdk();
        if (jdk != null) {
          String jdkHomePath = jdk.getHomePath();
          if (jdkHomePath != null) {
            return new File(FileUtil.toSystemDependentName(jdkHomePath));
          }
        }
      }
    }
    return null;
  }

  /**
   * @return the first SDK it finds that matches our default naming convention. There will be several SDKs so named, one for each build
   * target installed in the SDK; which of those this method returns is not defined.
   */
  @Nullable
  private static Sdk getFirstAndroidSdk() {
    List<Sdk> allAndroidSdks = getEligibleAndroidSdks();
    if (!allAndroidSdks.isEmpty()) {
      return allAndroidSdks.get(0);
    }
    return null;
  }

  public static void setDefaultJavaHome(@NotNull File path) {
    if (JavaSdk.checkForJdk(path)) {
<<<<<<< HEAD
      File canonicalPath = resolvePath(path);
      Sdk chosenJdk = null;
=======
      ApplicationManager.getApplication().assertWriteAccessAllowed();
>>>>>>> 7cfdf5bf

      File canonicalPath = resolvePath(path);
      if (AndroidStudioSpecificInitializer.isAndroidStudio()) {
        // Delete all JDKs in Android Studio. We want to have only one.
        List<Sdk> jdks = ProjectJdkTable.getInstance().getSdksOfType(JavaSdk.getInstance());
        for (final Sdk jdk : jdks) {
          ProjectJdkTable.getInstance().removeJdk(jdk);
<<<<<<< HEAD
        }
      }
      else {
        for (Sdk jdk : ProjectJdkTable.getInstance().getSdksOfType(JavaSdk.getInstance())) {
          if (FileUtil.pathsEqual(jdk.getHomePath(), canonicalPath.getPath())) {
            chosenJdk = jdk;
            break;
          }
        }
      }

      if (chosenJdk == null) {
        VirtualFile virtualPath = VfsUtil.findFileByIoFile(canonicalPath, true);
        if (virtualPath != null) {
          chosenJdk = createJdk(virtualPath);
          if (chosenJdk == null) {
            // Unlikely to happen
            throw new IllegalStateException("Failed to create IDEA JDK from '" + path.getPath() + "'");
          }
        }
        else {
          throw new IllegalStateException("The resolved path '" + canonicalPath.getPath() + "' was not found");
        }
      }
      updateAllSdks(chosenJdk);

      ProjectManager projectManager = ApplicationManager.getApplication().getComponent(ProjectManager.class);
      Project[] openProjects = projectManager.getOpenProjects();
      for (Project project : openProjects) {
        NewProjectUtil.applyJdkToProject(project, chosenJdk);
=======
        }
      }

      if (canonicalPath.isDirectory()) {
        Sdk newJdk = createJdk(canonicalPath);
        if (newJdk == null) {
          // Unlikely to happen
          throw new IllegalStateException("Failed to create IDEA JDK from '" + path.getPath() + "'");
        }
        updateAllSdks(newJdk);

        ProjectManager projectManager = ApplicationManager.getApplication().getComponent(ProjectManager.class);
        Project[] openProjects = projectManager.getOpenProjects();
        for (Project project : openProjects) {
          NewProjectUtil.applyJdkToProject(project, newJdk);
        }
      }
      else {
        throw new IllegalStateException("The resolved path '" + canonicalPath.getPath() + "' was not found");
>>>>>>> 7cfdf5bf
      }
    }
  }

  @NotNull
  public static List<Sdk> setDefaultAndroidHome(@NotNull File path, @Nullable Project currentProject) {
    return setDefaultAndroidHome(path, null, currentProject);
  }

  /**
   * Iterates through all Android SDKs and makes them point to the given JDK.
   */
  private static void updateAllSdks(@NotNull Sdk jdk) {
    for (Sdk sdk : AndroidSdkUtils.getAllAndroidSdks()) {
      AndroidSdkAdditionalData oldData = (AndroidSdkAdditionalData)sdk.getSdkAdditionalData();
      if (oldData == null) {
        continue;
      }
      oldData.setJavaSdk(jdk);
      SdkModificator modificator = sdk.getSdkModificator();
      modificator.setSdkAdditionalData(oldData);
      modificator.commitChanges();
    }
  }

  /**
   * Sets the path of Android Studio's default Android SDK. This method should be called in a write action. It is assumed that the given
   * path has been validated by {@link #isValidAndroidSdkPath(File)}. This method will fail silently if the given path is not valid.
   *
   * @param path the path of the Android SDK.
   * @see com.intellij.openapi.application.Application#runWriteAction(Runnable)
   */
  @NotNull
  public static List<Sdk> setDefaultAndroidHome(@NotNull File path, @Nullable Sdk javaSdk, @Nullable Project currentProject) {
    if (isValidAndroidSdkPath(path)) {
      ApplicationManager.getApplication().assertWriteAccessAllowed();

      // There is a possible case that no platform is downloaded for the android sdk which path is given as an argument
      // to the current method. Hence, no ide android sdk is configured and our further android sdk lookup
      // (check project jdk table for the configured ide android sdk and deduce the path from it) wouldn't work. So, we save
      // given path as well in order to be able to fallback to it later if there is still no android sdk configured within the ide.
      if (currentProject != null && !currentProject.isDisposed()) {
        String sdkPath = FileUtil.toCanonicalPath(path.getAbsolutePath());
        PropertiesComponent.getInstance(currentProject).setValue(ANDROID_SDK_PATH_KEY, sdkPath);
        if (!currentProject.isDefault()) {
          // Store default sdk path for default project as well in order to be able to re-use it for another ide projects if necessary.
          PropertiesComponent component = PropertiesComponent.getInstance(ProjectManager.getInstance().getDefaultProject());
          component.setValue(ANDROID_SDK_PATH_KEY, sdkPath);
        }
      }

      // Since removing SDKs is *not* asynchronous, we force an update of the SDK Manager.
      // If we don't force this update, AndroidSdkUtils will still use the old SDK until all SDKs are properly deleted.
      AndroidSdkData oldSdkData = AndroidSdkData.getSdkData(path);
      AndroidSdkUtils.setSdkData(oldSdkData);

      // Set up a list of SDKs we don't need any more. At the end we'll delete them.
      List<Sdk> sdksToDelete = Lists.newArrayList();

      File resolved = resolvePath(path);
      // Parse out the new SDK. We'll need its targets to set up IntelliJ SDKs for each.
      AndroidSdkData sdkData = AndroidSdkData.getSdkData(resolved, true);
      if (sdkData != null) {
        // Iterate over all current existing IJ Android SDKs
        for (Sdk sdk : AndroidSdkUtils.getAllAndroidSdks()) {
          if (sdk.getName().startsWith(AndroidSdkUtils.SDK_NAME_PREFIX)) {
            sdksToDelete.add(sdk);
          }
        }
      }
      for (Sdk sdk : sdksToDelete) {
        ProjectJdkTable.getInstance().removeJdk(sdk);
      }

      // If there are any API targets that we haven't created IntelliJ SDKs for yet, fill those in.
      List<Sdk> sdks = createAndroidSdksForAllTargets(resolved, javaSdk);

      // Update the local.properties files for any open projects.
      updateLocalPropertiesAndSync(resolved, currentProject);

      return sdks;
    }
    return Collections.emptyList();
  }

  /**
   * @return {@code true} if the given Android SDK path points to a valid Android SDK.
   */
  public static boolean isValidAndroidSdkPath(@NotNull File path) {
    return AndroidSdkType.validateAndroidSdk(path.getPath()).getFirst();
  }

  @NotNull
  public static List<Sdk> createAndroidSdksForAllTargets(@NotNull File androidHome) {
    List<Sdk> sdks = createAndroidSdksForAllTargets(androidHome, null);
    RunAndroidSdkManagerAction.updateInWelcomePage(null);
    return sdks;
  }

  /**
   * Creates a set of IntelliJ SDKs (one for each build target) corresponding to the Android SDK in the given directory, if SDKs with the
   * default naming convention and each individual build target do not already exist. If IntelliJ SDKs do exist, they are not updated.
   */
  @NotNull
  private static List<Sdk> createAndroidSdksForAllTargets(@NotNull File androidHome, @Nullable Sdk javaSdk) {
    AndroidSdkData sdkData = AndroidSdkData.getSdkData(androidHome);
    if (sdkData == null) {
      return Collections.emptyList();
    }
    IAndroidTarget[] targets = sdkData.getTargets();
    if (targets.length == 0) {
      return Collections.emptyList();
    }
    List<Sdk> sdks = Lists.newArrayList();
    Sdk defaultJdk = javaSdk != null ? javaSdk : getDefaultJdk();
    for (IAndroidTarget target : targets) {
      if (target.isPlatform() && !doesDefaultAndroidSdkExist(target)) {
        String name = chooseNameForNewLibrary(target);
        Sdk sdk = createNewAndroidPlatform(target, sdkData.getLocation().getPath(), name, defaultJdk, true);
        sdks.add(sdk);
      }
    }
    return sdks;
  }

  /**
   * @return {@code true} if an IntelliJ SDK with the default naming convention already exists for the given Android build target.
   */
  private static boolean doesDefaultAndroidSdkExist(@NotNull IAndroidTarget target) {
    for (Sdk sdk : getEligibleAndroidSdks()) {
      IAndroidTarget platformTarget = getTarget(sdk);
      AndroidVersion version = target.getVersion();
      AndroidVersion existingVersion = platformTarget.getVersion();
      if (existingVersion.equals(version)) {
        return true;
      }
    }
    return false;
  }

  @NotNull
  private static IAndroidTarget getTarget(@NotNull Sdk sdk) {
    AndroidSdkAdditionalData data = (AndroidSdkAdditionalData)sdk.getSdkAdditionalData();
    assert data != null;
    AndroidPlatform androidPlatform = data.getAndroidPlatform();
    assert androidPlatform != null;
    return androidPlatform.getTarget();
  }

  private static void updateLocalPropertiesAndSync(@NotNull final File sdkHomePath, @Nullable Project currentProject) {
    ProjectManager projectManager = ApplicationManager.getApplication().getComponent(ProjectManager.class);
    Project[] openProjects = projectManager.getOpenProjects();
    if (openProjects.length == 0) {
      return;
    }
    final List<String> projectsToUpdateNames = Lists.newArrayList();
    List<Pair<Project, LocalProperties>> localPropertiesToUpdate = Lists.newArrayList();

    for (Project project : openProjects) {
      if (!Projects.isGradleProject(project)) {
        continue;
      }
      try {
        LocalProperties localProperties = new LocalProperties(project);
        if (!FileUtil.filesEqual(sdkHomePath, localProperties.getAndroidSdkPath())) {
          localPropertiesToUpdate.add(Pair.create(project, localProperties));
          if (!project.equals(currentProject)) {
            projectsToUpdateNames.add("'" + project.getName() + "'");
          }
        }
      }
      catch (IOException e) {
        // Exception thrown when local.properties file exists but cannot be read (e.g. no writing permissions.)
        logAndShowErrorWhenUpdatingLocalProperties(project, e, "read", sdkHomePath);
      }
    }
    if (!localPropertiesToUpdate.isEmpty()) {
      if (!projectsToUpdateNames.isEmpty() && !ApplicationManager.getApplication().isUnitTestMode()) {
        UIUtil.invokeAndWaitIfNeeded(new Runnable() {
          @Override
          public void run() {
            String msg = "The local.properties file(s) in the project(s)\n " + projectsToUpdateNames +
                         "\nwill be modified with the path of Android Studio's default Android Studio:\n'" + sdkHomePath + "'";
            Messages.showErrorDialog(String.format(msg, projectsToUpdateNames, sdkHomePath), "Sync Android SDKs");
          }
        });
      }
      GradleProjectImporter projectImporter = GradleProjectImporter.getInstance();
      for (Pair<Project, LocalProperties> toUpdate : localPropertiesToUpdate) {
        Project project = toUpdate.getFirst();
        try {
          LocalProperties localProperties = toUpdate.getSecond();
          if (!FileUtil.filesEqual(sdkHomePath, localProperties.getAndroidSdkPath())) {
            localProperties.setAndroidSdkPath(sdkHomePath);
            localProperties.save();
          }
        }
        catch (IOException e) {
          logAndShowErrorWhenUpdatingLocalProperties(project, e, "update", sdkHomePath);
          // No point in syncing project if local.properties is pointing to the wrong SDK.
          continue;
        }
        if (ApplicationManager.getApplication().isUnitTestMode()) {
          // Don't sync in tests. For now.
          continue;
        }
        if (Projects.isBuildWithGradle(project)) {
          projectImporter.requestProjectSync(project, null);
        }
      }
    }
  }

  private static void logAndShowErrorWhenUpdatingLocalProperties(@NotNull Project project,
                                                                 @NotNull Exception error,
                                                                 @NotNull String action,
                                                                 @NotNull File sdkHomePath) {
    LOG.info(error);
    String msg = String.format("Unable to %1$s local.properties file in project '%2$s'.\n\n" +
                               "Cause: %3$s\n\n" +
                               "Please manually update the file's '%4$s' property value to \n" +
                               "'%5$s'\n" +
                               "and sync the project with Gradle files.", action, project.getName(), getMessage(error),
                               SdkConstants.SDK_DIR_PROPERTY, sdkHomePath.getPath());
    Messages.showErrorDialog(project, msg, ERROR_DIALOG_TITLE);
  }

  @NotNull
  private static String getMessage(@NotNull Exception e) {
    String cause = e.getMessage();
    if (Strings.isNullOrEmpty(cause)) {
      cause = "[Unknown]";
    }
    return cause;
  }

  @NotNull
  private static File resolvePath(@NotNull File path) {
    try {
      String resolvedPath = FileUtil.resolveShortWindowsName(path.getPath());
      return new File(resolvedPath);
    }
    catch (IOException e) {
      //file doesn't exist yet
    }
    return path;
  }

  /**
   * @return the JDK with the default naming convention, creating one if it is not set up.
   */
  @Nullable
  public static Sdk getDefaultJdk() {
    return getDefaultJdk(null);
  }

  @Nullable
  public static Sdk getDefaultJdk(@Nullable JavaSdkVersion preferredVersion) {
    List<Sdk> androidSdks = getEligibleAndroidSdks();
    if (!androidSdks.isEmpty()) {
      Sdk androidSdk = androidSdks.get(0);
      AndroidSdkAdditionalData data = (AndroidSdkAdditionalData)androidSdk.getSdkAdditionalData();
      assert data != null;
      Sdk jdk = data.getJavaSdk();
      if (isJdkCompatible(jdk, preferredVersion)) {
        return jdk;
      }
    }
    JavaSdk javaSdk = JavaSdk.getInstance();

    List<Sdk> jdks = ProjectJdkTable.getInstance().getSdksOfType(javaSdk);
    if (!jdks.isEmpty()) {
      for (Sdk jdk : jdks) {
        if (isJdkCompatible(jdk, preferredVersion)) {
          return jdk;
        }
      }
    }
    List<File> javaHomes = getPotentialJavaHomes();
    for (File javaHome : javaHomes) {
      if (JavaSdk.checkForJdk(javaHome)) {
        Sdk jdk = createJdk(javaHome);
        return isJdkCompatible(jdk, preferredVersion) ? jdk : null;
      }
      // On Linux, the returned path is the folder that contains all JDKs, instead of a specific JDK.
      if (SystemInfo.isLinux) {
        for (File child : FileUtil.notNullize(javaHome.listFiles())) {
          if (child.isDirectory() && JavaSdk.checkForJdk(child)) {
            Sdk jdk = Jdks.createJdk(child.getPath());
            if (isJdkCompatible(jdk, preferredVersion)) {
              return jdk;
            }
          }
        }
      }
    }
    return null;
  }

  /**
   * Find all potential folders that may contain Java SDKs.
   * Those folders are guaranteed to exist but they may not be valid Java homes.
   */
  @NotNull
  private static List<File> getPotentialJavaHomes() {
    JavaSdk javaSdk = JavaSdk.getInstance();
    final List<String> jdkPaths = Lists.newArrayList(javaSdk.suggestHomePaths());
    jdkPaths.add(SystemProperties.getJavaHome());
    List<File> virtualFiles = Lists.newArrayListWithCapacity(jdkPaths.size());
    for (String jdkPath : jdkPaths) {
      if (jdkPath != null) {
        File javaHome = new File(jdkPath);
        if (javaHome.isDirectory()) {
          virtualFiles.add(javaHome);
        }
      }
    }
    return virtualFiles;
  }

  private static boolean isJdkCompatible(@Nullable Sdk jdk, @Nullable JavaSdkVersion preferredVersion) {
    if (jdk == null) {
      return false;
    }
    if (preferredVersion == null) {
      return true;
    }
    return JavaSdk.getInstance().isOfVersionOrHigher(jdk, preferredVersion);
  }

  /**
   * Filters through all Android SDKs and returns only those that have our special name prefix and which have additional data and a
   * platform.
   */
  @NotNull
  public static List<Sdk> getEligibleAndroidSdks() {
    List<Sdk> sdks = Lists.newArrayList();
    for (Sdk sdk : AndroidSdkUtils.getAllAndroidSdks()) {
      SdkAdditionalData sdkData = sdk.getSdkAdditionalData();
      if (sdkData instanceof AndroidSdkAdditionalData) {
        AndroidSdkAdditionalData androidSdkData = (AndroidSdkAdditionalData)sdkData;
        if (sdk.getName().startsWith(AndroidSdkUtils.SDK_NAME_PREFIX) && androidSdkData.getAndroidPlatform() != null) {
          sdks.add(sdk);
        }
      }
    }
    return sdks;
  }

  /**
   * Creates an IntelliJ SDK for the JDK at the given location and returns it, or {@code null} if it could not be created successfully.
   */
  @Nullable
  private static Sdk createJdk(@NotNull File homeDirectory) {
    return Jdks.createJdk(homeDirectory.getPath());
  }
}<|MERGE_RESOLUTION|>--- conflicted
+++ resolved
@@ -25,10 +25,7 @@
 import com.google.common.base.Strings;
 import com.google.common.collect.Lists;
 import com.intellij.ide.impl.NewProjectUtil;
-<<<<<<< HEAD
-=======
 import com.intellij.ide.util.PropertiesComponent;
->>>>>>> 7cfdf5bf
 import com.intellij.openapi.application.ApplicationManager;
 import com.intellij.openapi.diagnostic.Logger;
 import com.intellij.openapi.project.Project;
@@ -141,20 +138,16 @@
 
   public static void setDefaultJavaHome(@NotNull File path) {
     if (JavaSdk.checkForJdk(path)) {
-<<<<<<< HEAD
+      ApplicationManager.getApplication().assertWriteAccessAllowed();
+
       File canonicalPath = resolvePath(path);
       Sdk chosenJdk = null;
-=======
-      ApplicationManager.getApplication().assertWriteAccessAllowed();
->>>>>>> 7cfdf5bf
-
-      File canonicalPath = resolvePath(path);
+
       if (AndroidStudioSpecificInitializer.isAndroidStudio()) {
         // Delete all JDKs in Android Studio. We want to have only one.
         List<Sdk> jdks = ProjectJdkTable.getInstance().getSdksOfType(JavaSdk.getInstance());
         for (final Sdk jdk : jdks) {
           ProjectJdkTable.getInstance().removeJdk(jdk);
-<<<<<<< HEAD
         }
       }
       else {
@@ -165,11 +158,9 @@
           }
         }
       }
-
       if (chosenJdk == null) {
-        VirtualFile virtualPath = VfsUtil.findFileByIoFile(canonicalPath, true);
-        if (virtualPath != null) {
-          chosenJdk = createJdk(virtualPath);
+        if (canonicalPath.isDirectory()) {
+          chosenJdk = createJdk(canonicalPath);
           if (chosenJdk == null) {
             // Unlikely to happen
             throw new IllegalStateException("Failed to create IDEA JDK from '" + path.getPath() + "'");
@@ -185,27 +176,6 @@
       Project[] openProjects = projectManager.getOpenProjects();
       for (Project project : openProjects) {
         NewProjectUtil.applyJdkToProject(project, chosenJdk);
-=======
-        }
-      }
-
-      if (canonicalPath.isDirectory()) {
-        Sdk newJdk = createJdk(canonicalPath);
-        if (newJdk == null) {
-          // Unlikely to happen
-          throw new IllegalStateException("Failed to create IDEA JDK from '" + path.getPath() + "'");
-        }
-        updateAllSdks(newJdk);
-
-        ProjectManager projectManager = ApplicationManager.getApplication().getComponent(ProjectManager.class);
-        Project[] openProjects = projectManager.getOpenProjects();
-        for (Project project : openProjects) {
-          NewProjectUtil.applyJdkToProject(project, newJdk);
-        }
-      }
-      else {
-        throw new IllegalStateException("The resolved path '" + canonicalPath.getPath() + "' was not found");
->>>>>>> 7cfdf5bf
       }
     }
   }
