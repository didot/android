--- conflicted
+++ resolved
@@ -19,21 +19,12 @@
 import static com.android.tools.idea.sdk.AndroidSdks.SDK_NAME_PREFIX;
 import static com.android.tools.idea.sdk.SdkPaths.validateAndroidSdk;
 import static com.google.common.base.Preconditions.checkState;
-<<<<<<< HEAD
-=======
 import static com.google.common.base.Strings.isNullOrEmpty;
->>>>>>> 477885a9
 import static com.intellij.openapi.projectRoots.JavaSdkVersion.JDK_11;
 import static com.intellij.openapi.projectRoots.JavaSdkVersion.JDK_1_8;
 import static com.intellij.openapi.projectRoots.JdkUtil.checkForJdk;
 import static com.intellij.openapi.projectRoots.JdkUtil.isModularRuntime;
-<<<<<<< HEAD
-import static com.intellij.openapi.util.io.FileUtil.pathsEqual;
-import static com.intellij.openapi.util.io.FileUtil.toSystemDependentName;
-=======
 import static com.intellij.openapi.util.io.FileUtil.notNullize;
-import static com.intellij.openapi.util.io.FileUtil.toCanonicalPath;
->>>>>>> 477885a9
 import static org.jetbrains.android.sdk.AndroidSdkData.getSdkData;
 
 import com.android.SdkConstants;
@@ -46,11 +37,10 @@
 import com.android.tools.idea.flags.StudioFlags;
 import com.android.tools.idea.gradle.util.EmbeddedDistributionPaths;
 import com.android.tools.idea.io.FilePaths;
+import com.android.tools.idea.progress.StudioLoggerProgressIndicator;
 import com.android.tools.idea.project.AndroidProjectInfo;
-import com.android.tools.idea.progress.StudioLoggerProgressIndicator;
 import com.android.utils.FileUtils;
 import com.google.common.annotations.VisibleForTesting;
-import com.google.common.base.Strings;
 import com.google.common.collect.Lists;
 import com.intellij.openapi.Disposable;
 import com.intellij.openapi.actionSystem.ActionManager;
@@ -83,10 +73,7 @@
 import java.io.File;
 import java.io.IOException;
 import java.nio.file.Files;
-<<<<<<< HEAD
-=======
 import java.nio.file.InvalidPathException;
->>>>>>> 477885a9
 import java.nio.file.Path;
 import java.nio.file.Paths;
 import java.util.ArrayList;
@@ -98,7 +85,7 @@
 import java.util.Set;
 import java.util.function.Predicate;
 import java.util.stream.Collectors;
-import org.apache.commons.lang.StringUtils;
+import org.apache.commons.lang3.StringUtils;
 import org.jetbrains.android.sdk.AndroidPlatform;
 import org.jetbrains.android.sdk.AndroidSdkAdditionalData;
 import org.jetbrains.android.sdk.AndroidSdkData;
@@ -134,10 +121,6 @@
  */
 public class IdeSdks {
   @NonNls public static final String MAC_JDK_CONTENT_PATH = "Contents/Home";
-<<<<<<< HEAD
-=======
-  @NonNls private static final String ANDROID_SDK_PATH_KEY = "android.sdk.path";
->>>>>>> 477885a9
   @NotNull public static final JavaSdkVersion DEFAULT_JDK_VERSION = JDK_11;
   @NotNull public static final String JDK_LOCATION_ENV_VARIABLE_NAME = "STUDIO_GRADLE_JDK";
   @NotNull private static final Logger LOG = Logger.getInstance(IdeSdks.class);
@@ -202,12 +185,7 @@
     // There is a possible case that android sdk which path was applied previously (setAndroidSdkPath()) didn't have any
     // platforms downloaded. Hence, no ide android sdk was created and we can't deduce android sdk location from it.
     // Hence, we fallback to the explicitly stored android sdk path here.
-<<<<<<< HEAD
     Path sdkPath = AndroidSdkPathStore.getInstance().getAndroidSdkPath();
-=======
-    PropertiesComponent component = PropertiesComponent.getInstance();
-    String sdkPath = component.getValue(ANDROID_SDK_PATH_KEY);
->>>>>>> 477885a9
     if (sdkPath != null) {
       File candidate = sdkPath.toFile();
       if (isValidAndroidSdkPath(candidate)) {
@@ -354,7 +332,8 @@
    * Return the JDK Location pointed by {@value JDK_LOCATION_ENV_VARIABLE_NAME}
    * @return A valid JDK location iff environment variable {@value JDK_LOCATION_ENV_VARIABLE_NAME} is set to a valid JDK Location
    */
-  public @Nullable Path getEnvVariableJdkFile() {
+  @Nullable
+  public File getEnvVariableJdkFile() {
     return myEnvVariableSettings.getJdkFile();
   }
 
@@ -404,11 +383,7 @@
 
       ProjectJdkTable projectJdkTable = ProjectJdkTable.getInstance();
       for (Sdk jdk : projectJdkTable.getSdksOfType(JavaSdk.getInstance())) {
-<<<<<<< HEAD
-        if (pathsEqual(jdk.getHomePath(), canonicalPath.toString())) {
-=======
         if (FileUtil.pathsEqual(jdk.getHomePath(), canonicalPath.toString())) {
->>>>>>> 477885a9
           chosenJdk = jdk;
           break;
         }
@@ -480,21 +455,8 @@
     if (isValidAndroidSdkPath(path)) {
       ApplicationManager.getApplication().assertWriteAccessAllowed();
 
-<<<<<<< HEAD
       // Store default sdk path for the application as well in order to be able to re-use it for other ide projects if necessary.
       AndroidSdkPathStore.getInstance().setAndroidSdkPath(path.toPath());
-=======
-      // There is a possible case that no platform is downloaded for the android sdk which path is given as an argument
-      // to the current method. Hence, no ide android sdk is configured and our further android sdk lookup
-      // (check project jdk table for the configured ide android sdk and deduce the path from it) wouldn't work. So, we save
-      // given path as well in order to be able to fallback to it later if there is still no android sdk configured within the ide.
-      String sdkPath = toCanonicalPath(path.getAbsolutePath());
-      if (currentProject != null && !currentProject.isDisposed()) {
-        PropertiesComponent.getInstance(currentProject).setValue(ANDROID_SDK_PATH_KEY, sdkPath);
-      }
-      // Store default sdk path for the application as well in order to be able to re-use it for other ide projects if necessary.
-      PropertiesComponent.getInstance().setValue(ANDROID_SDK_PATH_KEY, sdkPath);
->>>>>>> 477885a9
 
       // Since removing SDKs is *not* asynchronous, we force an update of the SDK Manager.
       // If we don't force this update, AndroidSdks will still use the old SDK until all SDKs are properly deleted.
@@ -533,52 +495,6 @@
     myAndroidSdks.setSdkData(oldSdkData);
   }
 
-<<<<<<< HEAD
-=======
-  /**
-   * Updates ProjectJdkTable based on what is currently available on Android SDK path and what SDK Manager says
-   *
-   * @param currentProject used to get Android SDK path. If {@code null} or if it does not have Android SDK path setup this function will
-   *                       use the result from {@link IdeSdks#getAndroidSdkPath()()}
-   */
-  public void updateFromAndroidSdkPath(@Nullable Project currentProject) {
-    File sdkDir = null;
-    if (currentProject != null && !currentProject.isDisposed()) {
-      String sdkPath = PropertiesComponent.getInstance(currentProject).getValue(ANDROID_SDK_PATH_KEY);
-      if (sdkPath != null) {
-        sdkDir = new File(sdkPath);
-      }
-    }
-    // Current project is null or it does not have ANDROID_SDK_PATH_KEY set
-    if (sdkDir == null) {
-      sdkDir = getAndroidSdkPath();
-    }
-    assert sdkDir != null;
-    assert isValidAndroidSdkPath(sdkDir);
-    updateSdkData(sdkDir);
-    // See what Android Sdk's no longer exist and remove them
-    ProjectJdkTable jdkTable = ProjectJdkTable.getInstance();
-    for (Sdk sdk : getEligibleAndroidSdks()) {
-      VirtualFile homeDir = sdk.getHomeDirectory();
-      if (homeDir == null || !homeDir.exists()) {
-        jdkTable.removeJdk(sdk);
-      }
-      else {
-        IAndroidTarget target = getTarget(sdk);
-        File targetFile = new File(target.getLocation());
-        if (!targetFile.exists()) {
-          // Home folder exists but does not contain target
-          jdkTable.removeJdk(sdk);
-        }
-      }
-    }
-
-    // Add new SDK's from SDK manager
-    Path resolved = resolvePath(sdkDir.toPath());
-    createAndroidSdkPerAndroidTarget(resolved.toFile());
-  }
-
->>>>>>> 477885a9
   private static void afterAndroidSdkPathUpdate(@NotNull File androidSdkPath) {
     Project[] openProjects = ProjectManager.getInstance().getOpenProjects();
     if (openProjects.length == 0) {
@@ -697,35 +613,21 @@
     }
     Path jdkPath = doGetJdkPath(false);
     Path embeddedJdkPath = getEmbeddedJdkPath();
-<<<<<<< HEAD
-    return jdkPath != null && embeddedJdkPath != null && pathsEqual(jdkPath.toString(), embeddedJdkPath.toString());
-=======
     return jdkPath != null && embeddedJdkPath != null && FileUtil.pathsEqual(jdkPath.toString(), embeddedJdkPath.toString());
->>>>>>> 477885a9
   }
 
   /**
    * Makes the IDE use its embedded JDK or a JDK selected by the user. This JDK is used to invoke Gradle.
    */
   public void setUseEmbeddedJdk() {
-<<<<<<< HEAD
-    checkState(myIdeInfo.isAndroidStudio() || myIdeInfo.isGameTools(), "This method is for use in Android Studio only.");
-    Path embeddedJdkPath = getEmbeddedJdkPath();
-    assert embeddedJdkPath != null;
-=======
     checkState(myIdeInfo.isAndroidStudio(), "This method is for use in Android Studio only.");
     Path embeddedJdkPath = getEmbeddedJdkPath();
->>>>>>> 477885a9
     setJdkPath(embeddedJdkPath);
   }
 
   @Nullable
   public Path getEmbeddedJdkPath() {
-<<<<<<< HEAD
-    if (!myIdeInfo.isAndroidStudio() && !myIdeInfo.isGameTools()) {
-=======
     if (!myIdeInfo.isAndroidStudio()) {
->>>>>>> 477885a9
       return null;
     }
     return myEmbeddedDistributionPaths.getEmbeddedJdkPath();
@@ -759,11 +661,7 @@
    */
   public static boolean isSameAsJavaHomeJdk(@Nullable Path path) {
     String javaHome = getJdkFromJavaHome();
-<<<<<<< HEAD
-    return javaHome != null && pathsEqual(path.toString(), javaHome);
-=======
     return javaHome != null && FileUtil.pathsEqual(path.toString(), javaHome);
->>>>>>> 477885a9
   }
 
   /**
@@ -777,12 +675,12 @@
   public static String getJdkFromJavaHome() {
     // Try terminal environment first
     String terminalValue = doGetJdkFromPathOrParent(EnvironmentUtil.getValue("JAVA_HOME"));
-    if (!Strings.isNullOrEmpty(terminalValue)) {
+    if (!isNullOrEmpty(terminalValue)) {
       return terminalValue;
     }
     // Now try with current environment
     String envVariableValue = doGetJdkFromPathOrParent(System.getenv("JAVA_HOME"));
-    if (!Strings.isNullOrEmpty(envVariableValue)) {
+    if (!isNullOrEmpty(envVariableValue)) {
       return envVariableValue;
     }
     // Then system property
@@ -792,12 +690,9 @@
   @VisibleForTesting
   @Nullable
   static String doGetJdkFromPathOrParent(@Nullable String path) {
-    if (Strings.isNullOrEmpty(path)) {
+    if (isNullOrEmpty(path)) {
       return null;
     }
-<<<<<<< HEAD
-    Path pathFile = Paths.get(path);
-=======
     Path pathFile;
     // Try to open the given path
     try {
@@ -807,7 +702,6 @@
       // It is not a valid path
       return null;
     }
->>>>>>> 477885a9
     String result = doGetJdkFromPath(pathFile);
     if (result != null) {
       return result;
@@ -877,8 +771,8 @@
         return jdk;
       }
     }
-
     JavaSdk javaSdk = JavaSdk.getInstance();
+
     List<Sdk> jdks = ProjectJdkTable.getInstance().getSdksOfType(javaSdk);
     if (!jdks.isEmpty()) {
       for (Sdk jdk : jdks) {
@@ -916,22 +810,14 @@
       }
 
       if (checkForJdk(jdkPath.toPath())) {
-<<<<<<< HEAD
-        Sdk jdk = createJdk(jdkPath.toPath()); // TODO-ank: this adds JDK to the project even if the JDK is not compatible and will be skipped
-=======
         Sdk jdk = createJdk(jdkPath.toPath()); // TODO-ank: this adds JDK to the project even if the JDK is not compatibile and will be skipped
->>>>>>> 477885a9
         if (isJdkCompatible(jdk, preferredVersion) ) {
           return jdk;
         }
       }
       // On Linux, the returned path is the folder that contains all JDKs, instead of a specific JDK.
       if (SystemInfo.isLinux) {
-<<<<<<< HEAD
-        for (File child : FileUtil.notNullize(jdkPath.listFiles())) {
-=======
         for (File child : notNullize(jdkPath.listFiles())) {
->>>>>>> 477885a9
           if (child.isDirectory() && checkForJdk(child.toPath())) {
             Sdk jdk = myJdks.createJdk(child.getPath());
             if (isJdkCompatible(jdk, preferredVersion)) {
@@ -1032,11 +918,7 @@
   private Sdk createJdk(@NotNull Path homeDirectory) {
     ProjectJdkTable projectJdkTable = ProjectJdkTable.getInstance();
     for (Sdk jdk : projectJdkTable.getSdksOfType(JavaSdk.getInstance())) {
-<<<<<<< HEAD
-      if (pathsEqual(jdk.getHomePath(), homeDirectory.toString())) {
-=======
       if (FileUtil.pathsEqual(jdk.getHomePath(), homeDirectory.toString())) {
->>>>>>> 477885a9
         return jdk;
       }
     }
@@ -1100,15 +982,6 @@
    * @return the path of the JDK installation if valid, or {@code null} if the path is not valid.
    */
   @Nullable
-<<<<<<< HEAD
-  public Path validateJdkPath(@NotNull Path file) {
-    Path possiblePath = null;
-    if (checkForJdk(file)) {
-      possiblePath = file;
-    }
-    else if (SystemInfo.isMac) {
-      Path macPath = file.resolve(MAC_JDK_CONTENT_PATH);
-=======
   public Path validateJdkPath(@NotNull Path path) {
     Path possiblePath = null;
     if (checkForJdk(path)) {
@@ -1116,7 +989,6 @@
     }
     else if (SystemInfo.isMac) {
       Path macPath = path.resolve(MAC_JDK_CONTENT_PATH);
->>>>>>> 477885a9
       if (Files.isDirectory(macPath) && checkForJdk(macPath)) {
         possiblePath = macPath;
       }
@@ -1133,24 +1005,14 @@
       File file = FilePaths.stringToFile(path.toString());
       showValidateDetails(file);
       if (SystemInfo.isMac) {
-        showValidateDetails(file.resolve(MAC_JDK_CONTENT_PATH));
+        showValidateDetails(new File(file, MAC_JDK_CONTENT_PATH));
       }
     }
     return null;
   }
 
-  private static void showValidateDetails(@NotNull Path homePath) {
+  private static void showValidateDetails(@NotNull File homePath) {
     LOG.warn("Could not validate JDK at " + homePath + ":");
-<<<<<<< HEAD
-    LOG.warn("  File exists: " + Files.exists(homePath));
-    LOG.warn("  Javac: " + (Files.isRegularFile(homePath.resolve("bin/javac")) || Files.isRegularFile(homePath.resolve("bin/javac.exe"))));
-    LOG.warn("  JDK: " + Files.exists(homePath.resolve("jre/lib/rt.jar")));
-    LOG.warn("  JRE: " + Files.exists(homePath.resolve("lib/rt.jar")));
-    LOG.warn("  Jigsaw JDK/JRE: " + isModularRuntime(homePath));
-    LOG.warn("  Apple JDK: " + Files.exists(homePath.resolve("../Classes/classes.jar")));
-    LOG.warn("  IBM JDK: " + Files.exists(homePath.resolve("jre/lib/vm.jar")));
-    LOG.warn("  Custom build: " + Files.isDirectory(homePath.resolve("classes")));
-=======
     LOG.warn("  File exists: " + homePath.exists());
     LOG.warn("  Javac: " + (new File(homePath, "bin/javac").isFile() || new File(homePath, "bin/javac.exe").isFile()));
     LOG.warn("  JDK: " + new File(homePath, "jre/lib/rt.jar").exists());
@@ -1159,7 +1021,6 @@
     LOG.warn("  Apple JDK: " + new File(homePath, "../Classes/classes.jar").exists());
     LOG.warn("  IBM JDK: " + new File(homePath, "jre/lib/vm.jar").exists());
     LOG.warn("  Custom build: " + new File(homePath, "classes").isDirectory());
->>>>>>> 477885a9
   }
 
   /**
@@ -1341,7 +1202,7 @@
   private class EnvVariableSettings {
     private Sdk mySdk;
     private String myVariableValue;
-    private Path myJdkFile;
+    private File myJdkFile;
     private boolean myUseJdkEnvVariable;
     private boolean myInitialized;
     private final Object myInitializationLock = new Object();
@@ -1372,11 +1233,7 @@
     private void initialize(@Nullable String value) {
       // Read env variable only once and initialize the settings accordingly. myInitialized == false means that this function has not been
       // called yet.
-<<<<<<< HEAD
-      Path envVariableJdkFile;
-=======
       Path envVariableJdkPath;
->>>>>>> 477885a9
       synchronized (myInitializationLock) {
         if (myInitialized) {
           return;
@@ -1385,24 +1242,15 @@
           setInitializationAsNotDefined();
           return;
         }
-<<<<<<< HEAD
-        envVariableJdkFile = validateJdkPath(Paths.get(toSystemDependentName(value)));
-        if (envVariableJdkFile == null) {
-=======
         envVariableJdkPath = validateJdkPath(Paths.get(value));
         if (envVariableJdkPath == null) {
->>>>>>> 477885a9
           setInitializationAsDefinedButInvalid(value);
           LOG.warn("The provided JDK path is invalid: " + value);
           return;
         }
       }
       // Environment variable is defined and valid, make sure it is safe to use EDT to prevent a deadlock (b/174675513)
-<<<<<<< HEAD
-      Path finalEnvVariableJdkFile = envVariableJdkFile;
-=======
       Path finalEnvVariableJdkPath = envVariableJdkPath;
->>>>>>> 477885a9
       Runnable createJdkTask = () -> {
         synchronized (myInitializationLock) {
           // Check initialization again (another thread could have called this already when waiting for EDT)
@@ -1446,7 +1294,7 @@
       setInitialization(envVariableValue, /* file */ null, /* sdk */null);
     }
 
-    private void setInitialization(@Nullable String variableValue, @Nullable Path jdkFile, @Nullable Sdk sdk) {
+    private void setInitialization(@Nullable String variableValue, @Nullable File jdkFile, @Nullable Sdk sdk) {
       myVariableValue = variableValue;
       myJdkFile = jdkFile;
       mySdk = sdk;
@@ -1469,7 +1317,7 @@
       return mySdk != null;
     }
 
-    public Path getJdkFile() {
+    public File getJdkFile() {
       initialize();
       return myJdkFile;
     }
