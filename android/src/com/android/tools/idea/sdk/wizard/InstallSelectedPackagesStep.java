/*
 * Copyright (C) 2015 The Android Open Source Project
 *
 * Licensed under the Apache License, Version 2.0 (the "License");
 * you may not use this file except in compliance with the License.
 * You may obtain a copy of the License at
 *
 *      http://www.apache.org/licenses/LICENSE-2.0
 *
 * Unless required by applicable law or agreed to in writing, software
 * distributed under the License is distributed on an "AS IS" BASIS,
 * WITHOUT WARRANTIES OR CONDITIONS OF ANY KIND, either express or implied.
 * See the License for the specific language governing permissions and
 * limitations under the License.
 */
package com.android.tools.idea.sdk.wizard;

import com.android.repository.api.*;
import com.android.repository.impl.meta.TypeDetails;
import com.android.sdklib.repository.AndroidSdkHandler;
import com.android.sdklib.repository.meta.DetailsTypes;
import com.android.tools.idea.sdk.StudioSettingsController;
import com.android.tools.idea.sdk.install.StudioSdkInstallerUtil;
import com.android.tools.idea.sdk.progress.StudioLoggerProgressIndicator;
import com.android.tools.idea.sdk.progress.ThrottledProgressWrapper;
import com.android.tools.idea.ui.properties.core.BoolProperty;
import com.android.tools.idea.ui.properties.core.BoolValueProperty;
import com.android.tools.idea.ui.properties.core.ObservableBool;
import com.android.tools.idea.ui.validation.Validator;
import com.android.tools.idea.ui.validation.ValidatorPanel;
import com.android.tools.idea.ui.validation.validators.FalseValidator;
import com.android.tools.idea.ui.validation.validators.TrueValidator;
import com.android.tools.idea.ui.wizard.StudioWizardStepPanel;
import com.android.tools.idea.wizard.WizardConstants;
import com.android.tools.idea.wizard.model.ModelWizard;
import com.android.tools.idea.wizard.model.ModelWizardStep;
import com.intellij.ide.util.PropertiesComponent;
import com.intellij.openapi.diagnostic.Logger;
import com.intellij.openapi.progress.EmptyProgressIndicator;
import com.intellij.openapi.progress.ProgressIndicator;
import com.intellij.openapi.progress.ProgressManager;
import com.intellij.openapi.progress.impl.BackgroundableProcessIndicator;
import com.intellij.openapi.project.ProjectManager;
import com.intellij.ui.components.JBLabel;
import com.intellij.util.ui.UIUtil;
import org.jetbrains.annotations.NotNull;
import org.jetbrains.annotations.Nullable;

import javax.swing.*;
import java.awt.event.ActionEvent;
import java.util.Collection;
import java.util.List;
import java.util.function.Function;

/**
 * {@link ModelWizardStep} responsible for installing all selected packages before allowing the user the proceed.
 * This class extends {@link WithoutModel} since this step only acts as a middleman between the user
 * accepting the packages and an InstallTask installing the packages in the background. No model is needed since no data
 * is recorded.
 */
public final class InstallSelectedPackagesStep extends ModelWizardStep.WithoutModel {
  private final BoolProperty myInstallFailed = new BoolValueProperty();
  private final BoolProperty myInstallationFinished = new BoolValueProperty();

  private final StudioWizardStepPanel myStudioPanel;
  private final ValidatorPanel myValidatorPanel;
  private final AndroidSdkHandler mySdkHandler;

  private JPanel myContentPanel;
  private JBLabel myLabelSdkPath;
  private JBLabel myProgressOverallLabel;
  private JTextArea mySdkManagerOutput;
  private JProgressBar myProgressBar;
  private JBLabel myProgressDetailLabel;

  private List<UpdatablePackage> myInstallRequests;
  private Collection<LocalPackage> myUninstallRequests;

  // Ok to keep a reference, since the wizard is short-lived and modal.
  private final RepoManager myRepoManager;
  private com.android.repository.api.ProgressIndicator myLogger;
  private static final Object LOGGER_LOCK = new Object();
  private final BackgroundAction myBackgroundAction = new BackgroundAction();
  private final boolean myBackgroundable;

  public InstallSelectedPackagesStep(@NotNull List<UpdatablePackage> installRequests,
                                     @NotNull Collection<LocalPackage> uninstallRequests,
                                     @NotNull AndroidSdkHandler sdkHandler,
                                     boolean backgroundable) {
    super("Component Installer");
    myInstallRequests = installRequests;
    myUninstallRequests = uninstallRequests;
    myRepoManager = sdkHandler.getSdkManager(new StudioLoggerProgressIndicator(getClass()));
    myValidatorPanel = new ValidatorPanel(this, myContentPanel);
    myStudioPanel = new StudioWizardStepPanel(myValidatorPanel, "Installing Requested Components");
    myBackgroundable = backgroundable;
    mySdkHandler = sdkHandler;
  }

  @Override
  public Action getExtraAction() {
    return myBackgroundable ? myBackgroundAction : null;
  }

  @Override
  protected void onWizardStarting(@NotNull ModelWizard.Facade wizard) {
    // This will show a warning to the user once installation starts and will disable the next/finish button until installation finishes
    String finishedText = "Please wait until the installation finishes";
    myValidatorPanel.registerValidator(myInstallationFinished, new TrueValidator(Validator.Severity.INFO, finishedText));

    String installError = "Installation did not complete successfully. See the IDE log for details";
    myValidatorPanel.registerValidator(myInstallFailed, new FalseValidator(installError));

    myBackgroundAction.setWizard(wizard);
  }

  @Override
  protected void onEntering() {
    mySdkManagerOutput.setText("");
    myLabelSdkPath.setText(myRepoManager.getLocalPath().getPath());

    startSdkInstall();
  }

  @Override
  protected boolean shouldShow() {
    return !myInstallRequests.isEmpty() || !myUninstallRequests.isEmpty();
  }

  @Override
  public boolean canGoBack() {
    return false;
  }

  @NotNull
  @Override
  protected ObservableBool canGoForward() {
    return myInstallationFinished;
  }

  @NotNull
  @Override
  protected JComponent getComponent() {
    return myStudioPanel;
  }

  @Override
  public void dispose() {
    synchronized (LOGGER_LOCK) {
      // If we're backgrounded, don't cancel when the window closes; allow the operation to continue.
      if (myLogger != null && !myBackgroundAction.isBackgrounded()) {
        myLogger.cancel();
      }
    }
  }

  private void startSdkInstall() {
    CustomLogger customLogger = new CustomLogger();
    synchronized (LOGGER_LOCK) {
      myLogger = new ThrottledProgressWrapper(customLogger);
    }

    Function<List<RepoPackage>, Void> completeCallback = failures -> {
      UIUtil.invokeLaterIfNeeded(() -> {
        myProgressBar.setValue(100);
        myProgressOverallLabel.setText("");

        if (!failures.isEmpty()) {
          myInstallFailed.set(true);
          myProgressBar.setEnabled(false);
        }
        else {
          myProgressDetailLabel.setText("Done");
          checkForUpgrades(myInstallRequests);
        }
        myInstallationFinished.set(true);
      });
      return null;
    };

    InstallerFactory factory = StudioSdkInstallerUtil.createInstallerFactory(mySdkHandler);

    InstallTask task = new InstallTask(factory, mySdkHandler, StudioSettingsController.getInstance(), myLogger);
    task.setInstallRequests(myInstallRequests);
    task.setUninstallRequests(myUninstallRequests);
    task.setCompleteCallback(completeCallback);
    task.setPrepareCompleteCallback(() -> myBackgroundAction.setEnabled(false));
    ProgressIndicator indicator;
    boolean hasOpenProjects = ProjectManager.getInstance().getOpenProjects().length > 0;
    if (hasOpenProjects) {
      indicator = new BackgroundableProcessIndicator(task);
    }
    else {
      // If we don't have any open projects runProcessWithProgressAsynchronously will show a modal popup no matter what.
      // Instead use an empty progress indicator to suppress that.
      indicator = new EmptyProgressIndicator();
    }
    customLogger.setIndicator(indicator);
    myLogger.logInfo("To install:");
    for (UpdatablePackage p : myInstallRequests) {
      myLogger.logInfo(String.format("- %1$s (%2$s)", p.getRemote().getDisplayName(), p.getRemote().getPath()));
    }
    myLogger.logInfo("");
    ProgressManager.getInstance().runProcessWithProgressAsynchronously(task, indicator);
  }

  /**
   * Look through the list of completed changes, and set a key if any new platforms
   * were installed.
   */
  private static void checkForUpgrades(@Nullable List<UpdatablePackage> completedChanges) {
    if (completedChanges == null) {
      return;
    }
    int highestNewApiLevel = 0;
    for (UpdatablePackage updated : completedChanges) {
      TypeDetails details = updated.getRepresentative().getTypeDetails();
      if (details instanceof DetailsTypes.PlatformDetailsType) {
        int api = ((DetailsTypes.PlatformDetailsType)details).getApiLevel();
        if (api > highestNewApiLevel) {
          highestNewApiLevel = api;
        }
      }
    }
<<<<<<< HEAD

    private void processPackage(@NotNull RepoPackage p,
                               @NotNull PackageOperation op,
                               @NotNull Map<RepoPackage, PackageOperation> preparedPackages,
                               @NotNull List<RepoPackage> failures) {
      boolean success = false;
      try {
        success = op.prepare(myProgress);
      }
      catch (Exception e) {
        Logger.getInstance(getClass()).warn(e);
      }
      if (success) {
        preparedPackages.put(p, op);
      }
      else {
        failures.add(p);
      }
    }

    private void showPrepareCompleteNotification(@NotNull final Collection<RepoPackage> packages) {
      final NotificationListener notificationListener = new NotificationListener.Adapter() {
        @Override
        protected void hyperlinkActivated(@NotNull Notification notification, @NotNull HyperlinkEvent event) {
          if ("install".equals(event.getDescription())) {
            ModelWizardDialog dialogForPaths = SdkQuickfixUtils.createDialogForPackages(null, myInstallRequests, myUninstallRequests, false);
            if (dialogForPaths != null) {
              dialogForPaths.show();
            }
          }
          notification.expire();
        }
      };
      final NotificationGroup group = new NotificationGroup("SDK Installer", NotificationDisplayType.STICKY_BALLOON, false);
      Project[] openProjects = ProjectManager.getInstance().getOpenProjects();
      final Project[] openProjectsOrNull = openProjects.length == 0 ? new Project[] {null} : openProjects;
      ApplicationManager.getApplication().invokeLater(
        () -> {
          for (Project p : openProjectsOrNull) {
            String message;
            if (packages.size() == 1) {
              RepoPackage pack = packages.iterator().next();
              PackageOperation op = myRepoManager.getInProgressInstallOperation(pack);
              // op shouldn't be null. But just in case, we assume it's an install.
              String opName = op == null || op instanceof Installer ? "Install" : "Uninstall";
              message = String.format("%1$sation of '%2$s' is ready to continue<br/><a href=\"install\">%1$s Now</a>",
                                      opName, pack.getDisplayName());
            }
            else {
              message = packages.size() + " packages are ready to install or uninstall<br/><a href=\"install\">Continue</a>";
            }
            group.createNotification(
              "SDK Install", message, NotificationType.INFORMATION, notificationListener).notify(p);
          }
        },
        ModalityState.NON_MODAL,  // Don't show while we're in a modal context (e.g. sdk manager)
        o -> {
          for (RepoPackage pack : packages) {
            PackageOperation installer = myRepoManager.getInProgressInstallOperation(pack);
            if (installer != null && installer.getInstallStatus() == PackageOperation.InstallStatus.PREPARED) {
              return false;
            }
          }
          return true;
        });
=======
    if (highestNewApiLevel > 0) {
      // TODO: Fix this code after we delete WizardConstants
      PropertiesComponent.getInstance().setValue(WizardConstants.NEWLY_INSTALLED_API_KEY.name, highestNewApiLevel, -1);
>>>>>>> 291841c8
    }
  }


  private final class CustomLogger implements com.android.repository.api.ProgressIndicator {

    private ProgressIndicator myIndicator;
    private boolean myCancelled;
    private Logger myLogger = Logger.getInstance(getClass());

    @Override
    public void setText(@Nullable final String s) {
      UIUtil.invokeLaterIfNeeded(() -> myProgressOverallLabel.setText(s));
      if (myIndicator != null) {
        myIndicator.setText(s);
      }
    }

    @Override
    public boolean isCanceled() {
      return myCancelled;
    }

    @Override
    public void cancel() {
      myCancelled = true;
      if (myIndicator != null) {
        myIndicator.cancel();
      }
    }

    @Override
    public void setCancellable(boolean cancellable) {
      // Nothing
    }

    @Override
    public boolean isCancellable() {
      return true;
    }

    @Override
    public void setIndeterminate(final boolean indeterminate) {
      UIUtil.invokeLaterIfNeeded(() -> myProgressBar.setIndeterminate(indeterminate));
      if (myIndicator != null) {
        myIndicator.setIndeterminate(indeterminate);
      }
    }

    @Override
    public boolean isIndeterminate() {
      return myProgressBar.isIndeterminate();
    }

    @Override
    public void setFraction(final double v) {
      UIUtil.invokeLaterIfNeeded(() -> {
        myProgressBar.setIndeterminate(false);
        myProgressBar.setValue((int)(v * (double)(myProgressBar.getMaximum() - myProgressBar.getMinimum())));
      });
      if (myIndicator != null) {
        myIndicator.setFraction(v);
      }
    }

    @Override
    public double getFraction() {
      return myProgressBar.getPercentComplete();
    }

    @Override
    public void setSecondaryText(@Nullable final String s) {
      UIUtil.invokeLaterIfNeeded(() -> myProgressDetailLabel.setText(s));
      if (myIndicator != null) {
        myIndicator.setText2(s);
      }
    }

    @Override
    public void logWarning(@NotNull String s) {
      appendText(s);
      myLogger.warn(s);
    }

    @Override
    public void logWarning(@NotNull String s, @Nullable Throwable e) {
      appendText(s);
      myLogger.warn(s, e);
    }

    @Override
    public void logError(@NotNull String s) {
      appendText(s);
      myLogger.error(s);
    }

    @Override
    public void logError(@NotNull String s, @Nullable Throwable e) {
      appendText(s);
      myLogger.error(s, e);
    }

    @Override
    public void logInfo(@NotNull String s) {
      appendText(s);
      myLogger.info(s);
    }

    private void appendText(@NotNull final String s) {
      UIUtil.invokeLaterIfNeeded(() -> {
        String current = mySdkManagerOutput.getText();
        String separator = "\n";
        if (current == null) {
          current = "";
        }
        else if (current.endsWith("\n")) {
          // Want to chew the first "extra" newline since in different places
          // the messages either end with an explicit "\n" or not, but the intention is always
          // to have one trailing newline.
          //
          // The calling code can still supply more than one newline,
          // and it will result in empty lines, since 2+ explicitly provided newlines
          // probably mean that this was the intention
          separator = "";
        }
        mySdkManagerOutput.setText(current + separator + s);
      });
    }

    public void setIndicator(ProgressIndicator indicator) {
      myIndicator = indicator;
    }
  }

  /**
   * Action shown as an extra action in the wizard (see {@link ModelWizardStep#getExtraAction()}.
   * Cancels the wizard, but lets our install task continue running.
   */
  private static class BackgroundAction extends AbstractAction {
    private boolean myIsBackgrounded = false;
    private ModelWizard.Facade myWizard;

    public BackgroundAction() {
      super("Background");
    }

    public void setWizard(@NotNull ModelWizard.Facade wizard) {
      myWizard = wizard;
    }

    @Override
    public void actionPerformed(ActionEvent e) {
      myIsBackgrounded = true;
      myWizard.cancel();
    }

    public boolean isBackgrounded() {
      return myIsBackgrounded;
    }
  }
}<|MERGE_RESOLUTION|>--- conflicted
+++ resolved
@@ -222,77 +222,9 @@
         }
       }
     }
-<<<<<<< HEAD
-
-    private void processPackage(@NotNull RepoPackage p,
-                               @NotNull PackageOperation op,
-                               @NotNull Map<RepoPackage, PackageOperation> preparedPackages,
-                               @NotNull List<RepoPackage> failures) {
-      boolean success = false;
-      try {
-        success = op.prepare(myProgress);
-      }
-      catch (Exception e) {
-        Logger.getInstance(getClass()).warn(e);
-      }
-      if (success) {
-        preparedPackages.put(p, op);
-      }
-      else {
-        failures.add(p);
-      }
-    }
-
-    private void showPrepareCompleteNotification(@NotNull final Collection<RepoPackage> packages) {
-      final NotificationListener notificationListener = new NotificationListener.Adapter() {
-        @Override
-        protected void hyperlinkActivated(@NotNull Notification notification, @NotNull HyperlinkEvent event) {
-          if ("install".equals(event.getDescription())) {
-            ModelWizardDialog dialogForPaths = SdkQuickfixUtils.createDialogForPackages(null, myInstallRequests, myUninstallRequests, false);
-            if (dialogForPaths != null) {
-              dialogForPaths.show();
-            }
-          }
-          notification.expire();
-        }
-      };
-      final NotificationGroup group = new NotificationGroup("SDK Installer", NotificationDisplayType.STICKY_BALLOON, false);
-      Project[] openProjects = ProjectManager.getInstance().getOpenProjects();
-      final Project[] openProjectsOrNull = openProjects.length == 0 ? new Project[] {null} : openProjects;
-      ApplicationManager.getApplication().invokeLater(
-        () -> {
-          for (Project p : openProjectsOrNull) {
-            String message;
-            if (packages.size() == 1) {
-              RepoPackage pack = packages.iterator().next();
-              PackageOperation op = myRepoManager.getInProgressInstallOperation(pack);
-              // op shouldn't be null. But just in case, we assume it's an install.
-              String opName = op == null || op instanceof Installer ? "Install" : "Uninstall";
-              message = String.format("%1$sation of '%2$s' is ready to continue<br/><a href=\"install\">%1$s Now</a>",
-                                      opName, pack.getDisplayName());
-            }
-            else {
-              message = packages.size() + " packages are ready to install or uninstall<br/><a href=\"install\">Continue</a>";
-            }
-            group.createNotification(
-              "SDK Install", message, NotificationType.INFORMATION, notificationListener).notify(p);
-          }
-        },
-        ModalityState.NON_MODAL,  // Don't show while we're in a modal context (e.g. sdk manager)
-        o -> {
-          for (RepoPackage pack : packages) {
-            PackageOperation installer = myRepoManager.getInProgressInstallOperation(pack);
-            if (installer != null && installer.getInstallStatus() == PackageOperation.InstallStatus.PREPARED) {
-              return false;
-            }
-          }
-          return true;
-        });
-=======
     if (highestNewApiLevel > 0) {
       // TODO: Fix this code after we delete WizardConstants
       PropertiesComponent.getInstance().setValue(WizardConstants.NEWLY_INSTALLED_API_KEY.name, highestNewApiLevel, -1);
->>>>>>> 291841c8
     }
   }
 
