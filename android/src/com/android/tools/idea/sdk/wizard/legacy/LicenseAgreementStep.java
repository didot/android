/*
 * Copyright (C) 2015 The Android Open Source Project
 *
 * Licensed under the Apache License, Version 2.0 (the "License");
 * you may not use this file except in compliance with the License.
 * You may obtain a copy of the License at
 *
 *      http://www.apache.org/licenses/LICENSE-2.0
 *
 * Unless required by applicable law or agreed to in writing, software
 * distributed under the License is distributed on an "AS IS" BASIS,
 * WITHOUT WARRANTIES OR CONDITIONS OF ANY KIND, either express or implied.
 * See the License for the specific language governing permissions and
 * limitations under the License.
 */
package com.android.tools.idea.sdk.wizard.legacy;

import com.android.repository.api.License;
import com.android.repository.api.ProgressIndicator;
import com.android.repository.api.RemotePackage;
import com.android.repository.api.RepoManager;
import com.android.repository.api.RepoPackage;
import com.android.sdklib.repository.AndroidSdkHandler;
import com.android.sdklib.repository.meta.DetailsTypes;
import com.android.tools.idea.sdk.StudioDownloader;
import com.android.tools.idea.sdk.StudioSettingsController;
import com.android.tools.idea.sdk.progress.StudioLoggerProgressIndicator;
import com.android.tools.idea.sdk.wizard.AndroidSdkLicenseTemporaryData;
import com.android.tools.idea.wizard.dynamic.DynamicWizardStepWithDescription;
import com.google.common.collect.Maps;
import com.intellij.icons.AllIcons;
import com.intellij.openapi.Disposable;
import com.intellij.openapi.ui.Splitter;
import com.intellij.ui.ColoredTreeCellRenderer;
import com.intellij.ui.ScrollPaneFactory;
import com.intellij.ui.SimpleTextAttributes;
import com.intellij.ui.components.JBRadioButton;
import com.intellij.ui.treeStructure.Tree;
import java.awt.*;
import java.awt.event.ActionEvent;
import java.awt.event.ActionListener;
import java.io.File;
import java.util.ArrayList;
import java.util.HashSet;
import java.util.List;
import java.util.Map;
import java.util.Set;
import javax.swing.*;
import javax.swing.event.TreeSelectionEvent;
import javax.swing.event.TreeSelectionListener;
import javax.swing.tree.DefaultMutableTreeNode;
import javax.swing.tree.DefaultTreeModel;
import javax.swing.tree.TreePath;
import org.jetbrains.annotations.NotNull;
import org.jetbrains.annotations.Nullable;
import java.awt.BorderLayout;
import java.awt.FlowLayout;
import java.nio.file.Path;
import java.util.List;
import java.util.Map;
import java.util.Set;
import java.util.function.Supplier;
import javax.swing.ButtonGroup;
import javax.swing.Icon;
import javax.swing.JComponent;
import javax.swing.JPanel;
import javax.swing.JRadioButton;
import javax.swing.JTextPane;
import javax.swing.JTree;
import javax.swing.tree.DefaultMutableTreeNode;
import javax.swing.tree.DefaultTreeModel;
import javax.swing.tree.TreePath;
import org.jetbrains.annotations.NotNull;
import org.jetbrains.annotations.Nullable;

/**
 * A review step for reviewing the changes about to be made and accepting the required licences.
 *
 * @deprecated Replaced by {@link com.android.tools.idea.sdk.wizard.LicenseAgreementStep}
 */
public class LicenseAgreementStep extends DynamicWizardStepWithDescription {
  private final JTextPane myLicenseTextField;
  private final Tree myChangeTree;
  private final JRadioButton myDeclineRadioButton;
  private final JRadioButton myAcceptRadioButton;

  private DefaultTreeModel myTreeModel = new DefaultTreeModel(null);
  private final Map<String, Boolean> myAcceptances = Maps.newHashMap();
  private final Set<String> myVisibleLicenses = new HashSet<String>();
  private String myCurrentLicense;
<<<<<<< HEAD
  private final Set<License> myLicenses = Sets.newHashSet();
  private final Supplier<List<String>> myInstallRequestsProvider;
  private final Supplier<AndroidSdkHandler> mySdkHandlerSupplier;

  /**
   * @param installRequestsProvider Provides a list of {@link RepoPackage#getPath() remote package} paths. See
   *                                also {@link DetailsTypes.MavenType#getRepositoryPath(String, String, String)}
   */
  public LicenseAgreementStep(@NotNull Disposable parentDisposable,
                              @NotNull Supplier<List<String>> installRequestsProvider,
                              @NotNull Supplier<AndroidSdkHandler> sdkHandlerSupplier) {
    super(parentDisposable);

    myInstallRequestsProvider = installRequestsProvider;
    mySdkHandlerSupplier = sdkHandlerSupplier;
=======
  private final Set<License> myLicenses = new HashSet<License>();

  private final Path mySdkRoot;

  public LicenseAgreementStep(@NotNull Disposable disposable) {
    super(disposable);
>>>>>>> 2dc52685
    Splitter splitter = new Splitter(false, .30f);
    splitter.setHonorComponentsMinimumSize(true);

    myChangeTree = new Tree();
    splitter.setFirstComponent(ScrollPaneFactory.createScrollPane(myChangeTree));

    myLicenseTextField = new JTextPane();
    splitter.setSecondComponent(ScrollPaneFactory.createScrollPane(myLicenseTextField));

    myDeclineRadioButton = new JBRadioButton("Decline");
    myAcceptRadioButton = new JBRadioButton("Accept");

    ButtonGroup optionsGroup = new ButtonGroup();
    optionsGroup.add(myDeclineRadioButton);
    optionsGroup.add(myAcceptRadioButton);

    JPanel optionsPanel = new JPanel(new FlowLayout(FlowLayout.TRAILING));
    optionsPanel.add(myDeclineRadioButton);
    optionsPanel.add(myAcceptRadioButton);

    JPanel mainPanel = new JPanel(new BorderLayout());
    mainPanel.add(splitter, BorderLayout.CENTER);
    mainPanel.add(optionsPanel, BorderLayout.SOUTH);

    setBodyComponent(mainPanel);

    initUI();
  }

  private void initUI() {
    myChangeTree.setModel(myTreeModel);
    myChangeTree.setShowsRootHandles(false);
    myLicenseTextField.setEditable(false);

    // Initialize radio buttons
    ButtonGroup group = new ButtonGroup();
    group.add(myDeclineRadioButton);
    group.add(myAcceptRadioButton);

    myDeclineRadioButton.addActionListener(e -> {
      myAcceptances.put(myCurrentLicense, Boolean.FALSE);
      invokeUpdate(null);
      myChangeTree.repaint();
    });

    myAcceptRadioButton.addActionListener(e -> {
      myAcceptances.put(myCurrentLicense, Boolean.TRUE);
      invokeUpdate(null);
      myChangeTree.repaint();
    });

    myChangeTree.addTreeSelectionListener(e -> {
      DefaultMutableTreeNode selected = (DefaultMutableTreeNode)myChangeTree.getLastSelectedPathComponent();
      if (selected != null && selected.isRoot()) {
        return;
      }
      if (selected != null && !selected.isLeaf()) {
        License license = (License)selected.getUserObject();
        myLicenseTextField.setText(license.getValue());
        myCurrentLicense = license.getId();
      }
      else if (selected != null && !selected.isRoot()) {
        Change change = (Change)selected.getUserObject();
        myLicenseTextField.setText(change.license.getValue());
        myCurrentLicense = change.license.getId();
      }
      if (myAcceptances.get(myCurrentLicense)) {
        myAcceptRadioButton.setSelected(true);
      }
      else {
        myDeclineRadioButton.setSelected(true);
      }
      myLicenseTextField.setCaretPosition(0);
    });

    myChangeTree.setCellRenderer(new ColoredTreeCellRenderer() {
      @Override
      public void customizeCellRenderer(@NotNull JTree tree,
                                        Object value,
                                        boolean selected,
                                        boolean expanded,
                                        boolean leaf,
                                        int row,
                                        boolean hasFocus) {

        if (row == 0) {
          append("Licenses", SimpleTextAttributes.REGULAR_ATTRIBUTES);
          return;
        }
        DefaultMutableTreeNode node = (DefaultMutableTreeNode)value;
        if (!leaf) {
          License license = (License)node.getUserObject();
          appendLicenseText(license, license.getId());
        }
        else {
          Change change = (Change)node.getUserObject();
          if (change == null) {
            return;
          }
          appendLicenseText(change.license, change.toString());
          setIcon(change.getIcon());
        }
      }

      private void appendLicenseText(@Nullable License license, String text) {
        boolean notAccepted = license != null && !myAcceptances.get(license.getId());
        if (notAccepted) {
          append("*", SimpleTextAttributes.ERROR_ATTRIBUTES);
          append(text, SimpleTextAttributes.REGULAR_BOLD_ATTRIBUTES);
        }
        else {
          append(text, SimpleTextAttributes.REGULAR_ATTRIBUTES);
        }
      }
    });

    setChanges(createChangesList());
  }

  @Override
  public boolean isStepVisible() {
    return !myVisibleLicenses.isEmpty();
  }

  @Override
  public boolean validate() {
    for (String licenseRef : myVisibleLicenses) {
      if (!myAcceptances.get(licenseRef)) {
        return false;
      }
    }
    return true;
  }

  @NotNull
  @Override
  public String getStepName() {
    return "License Agreement";
  }

  @NotNull
  @Override
  protected String getStepTitle() {
    return "License Agreement";
  }

  @Nullable
  @Override
  protected String getStepDescription() {
    return "Read and agree to the licenses for the components which will be installed";
  }

  private void expandTree() {
    for (int i = 0; i < myChangeTree.getRowCount(); ++i) {
      myChangeTree.expandRow(i);
    }
  }

  private List<Change> createChangesList() {
    ProgressIndicator progress = new StudioLoggerProgressIndicator(getClass());
    RepoManager sdkManager = mySdkHandlerSupplier.get().getSdkManager(progress);
    sdkManager.loadSynchronously(RepoManager.DEFAULT_EXPIRATION_PERIOD_MS, progress, new StudioDownloader(),
                                                         StudioSettingsController.getInstance());
    Map<String, RemotePackage> remotePackages = sdkManager.getPackages().getRemotePackages();
<<<<<<< HEAD
    List<Change> toReturn = Lists.newArrayList();
    List<String> requestedPackages = myInstallRequestsProvider.get();
=======
    List<Change> toReturn = new ArrayList<>();
    List<String> requestedPackages = myState.get(INSTALL_REQUESTS_KEY);
>>>>>>> 2dc52685

    if (requestedPackages != null) {
      Path sdkRoot = mySdkHandlerSupplier.get().getLocation();
      for (String path : requestedPackages) {
        RemotePackage p = remotePackages.get(path);
        License license = p.getLicense();
        if (license == null) {
            license = AndroidSdkLicenseTemporaryData.INSTANCE.getLicense(
              p.getTypeDetails() instanceof DetailsTypes.ApiDetailsType &&
              ((DetailsTypes.ApiDetailsType)p.getTypeDetails()).getAndroidVersion().isPreview());
        }
        myLicenses.add(license);
        if (!license.checkAccepted(sdkRoot)) {
          toReturn.add(new Change(ChangeType.INSTALL, p, license));
        }
      }
    }
    return toReturn;
  }

  private void setChanges(List<Change> changes) {
    Map<String, DefaultMutableTreeNode> licenseNodeMap = Maps.newHashMap();
    myVisibleLicenses.clear();

    DefaultMutableTreeNode root = new DefaultMutableTreeNode();
    DefaultMutableTreeNode firstChild = null;
    for (Change change : changes) {
      String licenseRef = change.license.getId();
      myVisibleLicenses.add(licenseRef);
      if (!licenseNodeMap.containsKey(licenseRef)) {
        DefaultMutableTreeNode n = new DefaultMutableTreeNode(change.license);
        if (firstChild == null) {
          firstChild = n;
        }
        licenseNodeMap.put(licenseRef, n);
        myAcceptances.put(licenseRef, Boolean.FALSE);
        root.add(n);
      }
      licenseNodeMap.get(licenseRef).add(new DefaultMutableTreeNode(change));
    }
    myTreeModel = new DefaultTreeModel(root);
    myChangeTree.setModel(myTreeModel);
    expandTree();
    if (firstChild != null) {
      myChangeTree.setSelectionPath(new TreePath(firstChild.getPath()));
    }
  }

  @Override
  public JComponent getPreferredFocusedComponent() {
    return myChangeTree;
  }

  public void performFinishingActions() {
    Path sdkRoot = mySdkHandlerSupplier.get().getLocation();
    for (License license : myLicenses) {
      license.setAccepted(sdkRoot);
    }
  }

  public void reload() {
    setChanges(createChangesList());
  }

  protected enum ChangeType {
    INSTALL,
    UPDATE,
    REMOVE
  }

  protected static class Change {
    public ChangeType myType;
    public RepoPackage myPackage;
    public License license;

    public Change(@NotNull ChangeType type, @NotNull RepoPackage packageDescription, @NotNull License license) {
      this.myType = type;
      this.myPackage = packageDescription;
      this.license = license;
    }

    @Override
    public String toString() {
      return myPackage.getDisplayName();
    }

    public Icon getIcon() {
      switch (myType) {
        case INSTALL:
          return AllIcons.Actions.Download;
        case UPDATE:
          return AllIcons.Actions.Refresh;
        case REMOVE:
          return AllIcons.Actions.Cancel;
        default:
          return null;
      }
    }
  }
}<|MERGE_RESOLUTION|>--- conflicted
+++ resolved
@@ -22,12 +22,11 @@
 import com.android.repository.api.RepoPackage;
 import com.android.sdklib.repository.AndroidSdkHandler;
 import com.android.sdklib.repository.meta.DetailsTypes;
+import com.android.tools.idea.progress.StudioLoggerProgressIndicator;
 import com.android.tools.idea.sdk.StudioDownloader;
 import com.android.tools.idea.sdk.StudioSettingsController;
-import com.android.tools.idea.sdk.progress.StudioLoggerProgressIndicator;
 import com.android.tools.idea.sdk.wizard.AndroidSdkLicenseTemporaryData;
 import com.android.tools.idea.wizard.dynamic.DynamicWizardStepWithDescription;
-import com.google.common.collect.Maps;
 import com.intellij.icons.AllIcons;
 import com.intellij.openapi.Disposable;
 import com.intellij.openapi.ui.Splitter;
@@ -36,26 +35,12 @@
 import com.intellij.ui.SimpleTextAttributes;
 import com.intellij.ui.components.JBRadioButton;
 import com.intellij.ui.treeStructure.Tree;
-import java.awt.*;
-import java.awt.event.ActionEvent;
-import java.awt.event.ActionListener;
-import java.io.File;
-import java.util.ArrayList;
-import java.util.HashSet;
-import java.util.List;
-import java.util.Map;
-import java.util.Set;
-import javax.swing.*;
-import javax.swing.event.TreeSelectionEvent;
-import javax.swing.event.TreeSelectionListener;
-import javax.swing.tree.DefaultMutableTreeNode;
-import javax.swing.tree.DefaultTreeModel;
-import javax.swing.tree.TreePath;
-import org.jetbrains.annotations.NotNull;
-import org.jetbrains.annotations.Nullable;
 import java.awt.BorderLayout;
 import java.awt.FlowLayout;
 import java.nio.file.Path;
+import java.util.ArrayList;
+import java.util.HashMap;
+import java.util.HashSet;
 import java.util.List;
 import java.util.Map;
 import java.util.Set;
@@ -85,11 +70,10 @@
   private final JRadioButton myAcceptRadioButton;
 
   private DefaultTreeModel myTreeModel = new DefaultTreeModel(null);
-  private final Map<String, Boolean> myAcceptances = Maps.newHashMap();
-  private final Set<String> myVisibleLicenses = new HashSet<String>();
+  private final Map<String, Boolean> myAcceptances = new HashMap<>();
+  private final Set<String> myVisibleLicenses = new HashSet<>();
   private String myCurrentLicense;
-<<<<<<< HEAD
-  private final Set<License> myLicenses = Sets.newHashSet();
+  private final Set<License> myLicenses = new HashSet<>();
   private final Supplier<List<String>> myInstallRequestsProvider;
   private final Supplier<AndroidSdkHandler> mySdkHandlerSupplier;
 
@@ -104,14 +88,6 @@
 
     myInstallRequestsProvider = installRequestsProvider;
     mySdkHandlerSupplier = sdkHandlerSupplier;
-=======
-  private final Set<License> myLicenses = new HashSet<License>();
-
-  private final Path mySdkRoot;
-
-  public LicenseAgreementStep(@NotNull Disposable disposable) {
-    super(disposable);
->>>>>>> 2dc52685
     Splitter splitter = new Splitter(false, .30f);
     splitter.setHonorComponentsMinimumSize(true);
 
@@ -276,13 +252,8 @@
     sdkManager.loadSynchronously(RepoManager.DEFAULT_EXPIRATION_PERIOD_MS, progress, new StudioDownloader(),
                                                          StudioSettingsController.getInstance());
     Map<String, RemotePackage> remotePackages = sdkManager.getPackages().getRemotePackages();
-<<<<<<< HEAD
-    List<Change> toReturn = Lists.newArrayList();
+    List<Change> toReturn = new ArrayList<>();
     List<String> requestedPackages = myInstallRequestsProvider.get();
-=======
-    List<Change> toReturn = new ArrayList<>();
-    List<String> requestedPackages = myState.get(INSTALL_REQUESTS_KEY);
->>>>>>> 2dc52685
 
     if (requestedPackages != null) {
       Path sdkRoot = mySdkHandlerSupplier.get().getLocation();
@@ -304,7 +275,7 @@
   }
 
   private void setChanges(List<Change> changes) {
-    Map<String, DefaultMutableTreeNode> licenseNodeMap = Maps.newHashMap();
+    Map<String, DefaultMutableTreeNode> licenseNodeMap = new HashMap<>();
     myVisibleLicenses.clear();
 
     DefaultMutableTreeNode root = new DefaultMutableTreeNode();
