--- conflicted
+++ resolved
@@ -36,11 +36,7 @@
   /**
    * The minimum version of the SDK Tools that this version of Android Studio requires.
    */
-<<<<<<< HEAD
-  public static final FullRevision MIN_TOOLS_REV = new FullRevision(22, 6, 2, 0);
-=======
   public static final FullRevision MIN_TOOLS_REV = new FullRevision(23, 0, 5, 0);
->>>>>>> 1eff119f
 
   private static final Pattern mySourcePropPattern = Pattern.compile("^" + PkgProps.PKG_REVISION + "=(.*)$");
 
