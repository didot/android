--- conflicted
+++ resolved
@@ -33,15 +33,9 @@
 import com.intellij.openapi.util.SystemInfo;
 import com.intellij.openapi.util.io.FileUtil;
 import com.intellij.serviceContainer.NonInjectable;
-<<<<<<< HEAD
 import com.intellij.util.system.CpuArch;
+import java.io.File;
 import java.nio.file.Path;
-import org.jetbrains.annotations.ApiStatus;
-=======
-import java.io.File;
-import java.util.ArrayList;
-import java.util.List;
->>>>>>> 4d90afa2
 import org.jetbrains.annotations.NonNls;
 import org.jetbrains.annotations.NotNull;
 import org.jetbrains.annotations.Nullable;
@@ -60,13 +54,6 @@
   @NotNull
   public static Jdks getInstance() {
     return ApplicationManager.getApplication().getService(Jdks.class);
-<<<<<<< HEAD
-=======
-  }
-
-  public Jdks() {
-    this(IdeInfo.getInstance());
->>>>>>> 4d90afa2
   }
 
   @NonInjectable
@@ -75,23 +62,13 @@
     myIdeInfo = ideInfo;
   }
 
-<<<<<<< HEAD
-  public Jdks() {
-    myIdeInfo = IdeInfo.getInstance();
+  @Nullable
+  public JavaSdkVersion findVersion(@NotNull File jdkRoot) {
+    return getVersion(jdkRoot.getPath());
   }
 
   @Nullable
-  public JavaSdkVersion findVersion(@NotNull Path jdkRoot) {
-    return getVersion(jdkRoot.toString());
-=======
-  @Nullable
-  public JavaSdkVersion findVersion(@NotNull File jdkRoot) {
-    return getVersion(jdkRoot.getPath());
->>>>>>> 4d90afa2
-  }
-
-  @Nullable
-  private static JavaSdkVersion getVersion(@NotNull String jdkRoot) {
+  private static JavaSdkVersion getVersion(String jdkRoot) {
     String version = JavaSdk.getInstance().getVersionString(jdkRoot);
     return isEmpty(version) ? null : JavaSdkVersion.fromVersionString(version);
   }
@@ -110,13 +87,8 @@
 
   @Nullable
   public Sdk createEmbeddedJdk() {
-<<<<<<< HEAD
-    if (myIdeInfo.isAndroidStudio()) {
+    if (myIdeInfo.isAndroidStudio() || myIdeInfo.isGameTools()) {
       Path path = EmbeddedDistributionPaths.getInstance().tryToGetEmbeddedJdkPath();
-=======
-    if (myIdeInfo.isAndroidStudio() || myIdeInfo.isGameTools()) {
-      File path = EmbeddedDistributionPaths.getInstance().tryToGetEmbeddedJdkPath();
->>>>>>> 4d90afa2
       if (path == null) {
         return null;
       }
