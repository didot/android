--- conflicted
+++ resolved
@@ -21,7 +21,6 @@
 import static com.android.SdkConstants.FD_SOURCES;
 import static com.android.SdkConstants.FN_FRAMEWORK_LIBRARY;
 import static com.android.sdklib.IAndroidTarget.RESOURCES;
-import static com.android.tools.idea.io.FilePaths.pathToIdeaUrl;
 import static com.android.tools.idea.startup.ExternalAnnotationsSupport.attachJdkAnnotations;
 import static com.intellij.openapi.externalSystem.util.ExternalSystemUtil.refreshAndFindFileByIoFile;
 import static com.intellij.openapi.projectRoots.impl.SdkConfigurationUtil.createUniqueSdkName;
@@ -50,10 +49,6 @@
 import com.google.common.annotations.VisibleForTesting;
 import com.intellij.openapi.application.ApplicationManager;
 import com.intellij.openapi.application.ReadAction;
-<<<<<<< HEAD
-=======
-import com.intellij.openapi.components.ServiceManager;
->>>>>>> 4ae98eb0
 import com.intellij.openapi.projectRoots.ProjectJdkTable;
 import com.intellij.openapi.projectRoots.Sdk;
 import com.intellij.openapi.projectRoots.SdkAdditionalData;
@@ -137,35 +132,6 @@
   }
 
   /**
-<<<<<<< HEAD
-   * Determines if the specified {@link Sdk} has valid docs for the Android Platform specified by the given {@link IAndroidTarget}. If
-   * docs are installed for that platform locally then we check that there is at least one reference to the local documentation in the
-   * sdk roots. If not then we check that there is at least one link to the web docs in the sdk roots.
-   */
-  public boolean hasValidDocs(@NotNull Sdk sdk, @NotNull IAndroidTarget target) {
-    File javaDocPath = findJavadocFolder(new File(getPlatformPath(target)));
-
-    if (javaDocPath == null) {
-      File sdkDir = FilePaths.stringToFile(sdk.getHomePath());
-      if (sdkDir != null) {
-        javaDocPath = findJavadocFolder(sdkDir);
-      }
-    }
-
-    String javaDocUrl = javaDocPath == null ? DEFAULT_EXTERNAL_DOCUMENTATION_URL : pathToIdeaUrl(javaDocPath);
-    for (String rootUrl : sdk.getRootProvider().getUrls(JavadocOrderRootType.getInstance())) {
-      // We can't tell if Urls that don't match are valid or not, all we can check is whether there is at least one valid link to
-      // the documentation we know about.
-      if (javaDocUrl.equals(rootUrl)) {
-        return true;
-      }
-    }
-    return false;
-  }
-
-  /**
-=======
->>>>>>> 4ae98eb0
    * Returns the {@link AndroidSdkData} for the current SDK.
    *
    * @return the {@link AndroidSdkData} for the current SDK, or {@code null} during the first run or if an error occurred when setting up
