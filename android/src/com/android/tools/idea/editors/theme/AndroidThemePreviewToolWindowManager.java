/*
 * Copyright (C) 2016 The Android Open Source Project
 *
 * Licensed under the Apache License, Version 2.0 (the "License");
 * you may not use this file except in compliance with the License.
 * You may obtain a copy of the License at
 *
 *      http://www.apache.org/licenses/LICENSE-2.0
 *
 * Unless required by applicable law or agreed to in writing, software
 * distributed under the License is distributed on an "AS IS" BASIS,
 * WITHOUT WARRANTIES OR CONDITIONS OF ANY KIND, either express or implied.
 * See the License for the specific language governing permissions and
 * limitations under the License.
 */
package com.android.tools.idea.editors.theme;

import com.android.SdkConstants;
import com.android.ide.common.resources.ResourceResolver;
import com.android.ide.common.resources.configuration.FolderConfiguration;
import com.android.ide.common.resources.configuration.VersionQualifier;
import com.android.sdklib.IAndroidTarget;
import com.android.tools.idea.configurations.Configuration;
import com.android.tools.idea.configurations.ConfigurationManager;
import com.android.tools.idea.editors.theme.datamodels.ConfiguredThemeEditorStyle;
import com.android.tools.idea.editors.theme.preview.ThemePreviewComponent;
import com.android.tools.idea.editors.theme.qualifiers.RestrictedConfiguration;
import com.android.tools.idea.rendering.multi.CompatibilityRenderTarget;
import com.android.tools.idea.res.ResourceHelper;
import com.google.common.collect.Collections2;
import com.intellij.openapi.application.ApplicationManager;
import com.intellij.openapi.components.ProjectComponent;
import com.intellij.openapi.editor.CaretModel;
import com.intellij.openapi.editor.Document;
import com.intellij.openapi.editor.event.CaretEvent;
import com.intellij.openapi.editor.event.CaretListener;
import com.intellij.openapi.editor.event.DocumentEvent;
import com.intellij.openapi.editor.event.DocumentListener;
import com.intellij.openapi.fileEditor.*;
import com.intellij.openapi.module.Module;
import com.intellij.openapi.module.ModuleUtilCore;
import com.intellij.openapi.project.DumbService;
import com.intellij.openapi.project.Project;
import com.intellij.openapi.startup.StartupManager;
import com.intellij.openapi.util.Disposer;
import com.intellij.openapi.vfs.VirtualFile;
import com.intellij.openapi.wm.ToolWindow;
import com.intellij.openapi.wm.ToolWindowAnchor;
import com.intellij.openapi.wm.ToolWindowManager;
import com.intellij.openapi.wm.ex.ToolWindowManagerListener;
import com.intellij.psi.PsiDocumentManager;
import com.intellij.psi.PsiFile;
import com.intellij.psi.util.PsiTreeUtil;
import com.intellij.psi.xml.XmlFile;
import com.intellij.psi.xml.XmlTag;
import com.intellij.ui.content.Content;
import com.intellij.ui.content.ContentManager;
import com.intellij.util.messages.MessageBusConnection;
import com.intellij.util.ui.update.MergingUpdateQueue;
import com.intellij.util.ui.update.Update;
import icons.AndroidIcons;
import org.jetbrains.android.facet.AndroidFacet;
import org.jetbrains.android.uipreview.AndroidEditorSettings;
import org.jetbrains.annotations.NotNull;
import org.jetbrains.annotations.Nullable;

import java.util.Collection;
import java.util.List;

/**
 * {@link ProjectComponent} that provides the Theme Preview window next to the XML editor.
 */
public class AndroidThemePreviewToolWindowManager implements ProjectComponent {
  private static final String TOOL_WINDOW_ID = "Theme Preview";

  private final CaretListener myCaretListener = new MyCaretListener();
  private final DocumentListener myDocumentListener = new MyDocumentListener();
  private final Project myProject;
  private final FileEditorManager myFileEditorManager;
  private volatile ToolWindow myToolWindow;
  private TextEditor myActiveEditor;
  private ThemePreviewComponent myPreviewPanel;
  private ThemeEditorContext myThemeEditorContext;
  private final MergingUpdateQueue myToolWindowUpdateQueue;
  private boolean myIsToolWindowVisible = false;
  private final Update myPreviewUpdate = new Update("ThemePreviewUpdate") {
    @Override
    public void run() {
      if (!myIsToolWindowVisible || myActiveEditor == null) {
        return;
      }

      ConfiguredThemeEditorStyle previewTheme;
      Document document = myActiveEditor.getEditor().getDocument();
      int offset = myActiveEditor.getEditor().getCaretModel().getOffset();

      // Reload all the themes that might have changed
      myThemeEditorContext.updateThemeResolver();
      previewTheme = getThemeAtEditorOffset(document, offset);

      if (previewTheme != null) {
        myThemeEditorContext.setCurrentTheme(previewTheme);
        Configuration configuration = myThemeEditorContext.getConfiguration();
        configuration.setTheme(previewTheme.getStyleResourceUrl());

        ResourceResolver resourceResolver = myThemeEditorContext.getResourceResolver();
        assert resourceResolver != null;

        if (myPreviewPanel == null) {
          // Add the content panel to the tool window
          ContentManager contentManager = myToolWindow.getContentManager();
          myPreviewPanel = new ThemePreviewComponent(myThemeEditorContext);
          Disposer.register(myProject, myPreviewPanel);
          Content content = contentManager.getFactory().createContent(myPreviewPanel, null, false);
          contentManager.addContent(content);
        }
        else {
          myPreviewPanel.reloadPreviewContents();
        }
        myPreviewPanel
          .setBackground(ThemeEditorUtils.getGoodContrastPreviewBackground(previewTheme, resourceResolver));

        myToolWindow.setTitle(String.format("[%1$s]", previewTheme.getName()));
      }
    }
  };

  private AndroidThemePreviewToolWindowManager(@NotNull final Project project, @NotNull FileEditorManager filedEditorManager) {
    myProject = project;
    myFileEditorManager = filedEditorManager;

    final MessageBusConnection connection = project.getMessageBus().connect(project);
    connection.subscribe(FileEditorManagerListener.FILE_EDITOR_MANAGER, new MyFileEditorManagerListener());

    myToolWindowUpdateQueue = new MergingUpdateQueue("android.style.preview", 150, true, null, project);
    myToolWindowUpdateQueue.setRestartTimerOnAdd(true);
    Disposer.register(project, myToolWindowUpdateQueue);
  }

  @Override
  public void projectOpened() {
    initToolWindow();

    StartupManager.getInstance(myProject).registerPostStartupActivity(() -> ApplicationManager.getApplication().invokeLater(
      this::processFileEditorChange));
  }

  @Override
  public void projectClosed() {
    processFileEditorChange(null);
    // myPreviewPanel will be disposed when the project is disposed
    myPreviewPanel = null;
  }

  private void initToolWindow() {
    myToolWindow =
      ToolWindowManager.getInstance(myProject).registerToolWindow(TOOL_WINDOW_ID, false, ToolWindowAnchor.RIGHT, myProject, false);
    myToolWindow.setIcon(AndroidIcons.ThemesPreview);
    myToolWindow.setAvailable(false, null);
    myToolWindow.setAutoHide(false);

    // Add a listener so we only update the preview when it's visible
    myProject.getMessageBus().connect().subscribe(ToolWindowManagerListener.TOPIC, new ToolWindowManagerListener() {
      @Override
      public void stateChanged() {
        if (myProject.isDisposed()) {
          return;
        }

        final ToolWindow window = ToolWindowManager.getInstance(myProject).getToolWindow(TOOL_WINDOW_ID);
        if (window != null && window.isAvailable()) {
          final boolean visible = window.isVisible();
          AndroidEditorSettings.getInstance().getGlobalState().setVisible(visible);

          if (visible && !myIsToolWindowVisible) {
            updatePreview();
          }
          myIsToolWindowVisible = visible;
        }
      }
    });
  }

  @NotNull
  @Override
  public String getComponentName() {
    return AndroidThemePreviewToolWindowManager.class.getSimpleName();
  }

  @Nullable/*if there is no available configuration that would select the passed file*/
  private static Configuration getBestConfiguration(@Nullable PsiFile psiFile) {
    Module module = psiFile != null ? ModuleUtilCore.findModuleForPsiElement(psiFile) : null;
    if (module == null) {
      return null;
    }

    AndroidFacet facet = AndroidFacet.getInstance(module);
    if (facet == null) {
      return null;
    }

    VirtualFile virtualFile = psiFile.getVirtualFile();
    ConfigurationManager manager = ConfigurationManager.getOrCreateInstance(module);

    List<VirtualFile> variations = ResourceHelper.getResourceVariations(virtualFile, false /*includeSelf*/);
    if (variations.isEmpty()) {
      return manager.getConfiguration(virtualFile);
    }

    // There is more than one resource folder available so make sure we select a configuration that only matches the current file.
    Collection<FolderConfiguration> incompatible = Collections2.transform(variations, input -> {
      assert input != null;
      return ResourceHelper.getFolderConfiguration(input);
    });

    FolderConfiguration selectedFileFolderConfiguration = ResourceHelper.getFolderConfiguration(psiFile);
    if (selectedFileFolderConfiguration == null) {
      // This folder probably has invalid qualifiers or they are in the wrong order
      return null;
    }

    RestrictedConfiguration restrictedConfiguration =
      RestrictedConfiguration.restrict(selectedFileFolderConfiguration, incompatible);

    if (restrictedConfiguration == null) {
      // Unable to create a configuration that only matches this file
      return null;
    }

    FolderConfiguration restricted = restrictedConfiguration.getAny();
    Configuration newConfiguration = Configuration.create(manager, virtualFile, null, restricted);

    VersionQualifier newVersionQualifier = restricted.getVersionQualifier();
    if (newVersionQualifier != null) {
      IAndroidTarget realTarget = manager.getHighestApiTarget() != null ? manager.getHighestApiTarget() : manager.getTarget();
      assert realTarget != null;
      newConfiguration.setTarget(new CompatibilityRenderTarget(realTarget, newVersionQualifier.getVersion(), null));
    }

    return newConfiguration;
  }

  /**
   * Method called when the current XML editor focus changes to a new one.
   *
   * @param newEditor the new editor, or null if no editor is selected.
   */
  private void processFileEditorChange(@Nullable final TextEditor newEditor) {
    if (myToolWindow == null) {
      return;
    }

    if (myActiveEditor == newEditor) {
      return;
    }

    myToolWindowUpdateQueue.cancelAllUpdates();
    if (myActiveEditor != null) {
      myActiveEditor.getEditor().getCaretModel().removeCaretListener(myCaretListener);
      myActiveEditor.getEditor().getDocument().removeDocumentListener(myDocumentListener);
      myActiveEditor = null;
    }

    boolean available = false;
    if (newEditor != null && isApplicableEditor(newEditor)) {
      if (DumbService.getInstance(myProject).isDumb()) {
        // Delay getBestConfiguration until resource indexes have had a chance to run.
        DumbService.getInstance(myProject).runWhenSmart(
          () -> {
            if (newEditor.isValid()) {
              processFileEditorChange(newEditor);
            }
          }
        );
        myToolWindow.setAvailable(false, null);
        return;
      }
      myActiveEditor = newEditor;
      CaretModel caretModel = myActiveEditor.getEditor().getCaretModel();
      caretModel.addCaretListener(myCaretListener);
      Document document = myActiveEditor.getEditor().getDocument();
      document.addDocumentListener(myDocumentListener);

      PsiFile psiFile = PsiDocumentManager.getInstance(myProject).getPsiFile(document);
      Configuration configuration = getBestConfiguration(psiFile);
      if (configuration != null) {
        if (myThemeEditorContext == null) {
          myThemeEditorContext = new ThemeEditorContext(configuration);
        } else {
          myThemeEditorContext.setConfiguration(configuration);
        }

        // Check if there is a theme at the current offset before enabling the preview
        if (getThemeAtEditorOffset(document, caretModel.getOffset()) != null) {
          available = true;
          updatePreview();
        }
      }
    }

    myToolWindow.setAvailable(available, null);
  }

  /**
   * Method called when the current XML editor focus changes to a new one. This method will find the current active
   * one and will pass it to {@link #processFileEditorChange(TextEditor)}
   */
  private void processFileEditorChange() {
    ApplicationManager.getApplication().assertReadAccessAllowed();
    FileEditor[] fileEditors = myFileEditorManager.getSelectedEditors();
    if (fileEditors.length > 0 && fileEditors[0] instanceof TextEditor) {
      final TextEditor textEditor = (TextEditor)fileEditors[0];

      processFileEditorChange(textEditor);
    }
    else {
      processFileEditorChange(null);
    }
  }

  /**
   * Returns whether the passed {@link TextEditor} is an XML editor with a theme file open.
   */
  private boolean isApplicableEditor(@NotNull TextEditor editor) {
    final Document document = editor.getEditor().getDocument();
    final PsiFile psiFile = PsiDocumentManager.getInstance(myProject).getPsiFile(document);

    return ThemeEditorProvider.isAndroidTheme(psiFile);
  }

  private void updatePreview() {
    myToolWindowUpdateQueue.queue(myPreviewUpdate);
  }

  /**
   * Finds the closest theme to the given offset position
   */
  @Nullable/*if there is no theme at the given offset or the theme couldn't be loaded*/
  private ConfiguredThemeEditorStyle getThemeAtEditorOffset(@NotNull Document document, int offset) {
    if (offset == -1 || myThemeEditorContext == null) {
      return null;
    }

    PsiFile psiFile = PsiDocumentManager.getInstance(myProject).getPsiFile(document);
    if (psiFile == null) {
      return null;
    }

    if (!(psiFile instanceof XmlFile)) {
      return null;
    }

    XmlTag rootTag = ((XmlFile)psiFile).getRootTag();
    if (rootTag == null) {
      return null;
    }


    XmlTag tag = PsiTreeUtil.findElementOfClassAtOffset(psiFile, offset, XmlTag.class, false);
    if (tag == null) {
      return null;
    }

    if (!SdkConstants.TAG_STYLE.equals(tag.getLocalName())) {
      tag = tag.getParentTag();
    }

    if (tag != null && SdkConstants.TAG_STYLE.equals(tag.getLocalName())) {
      String styleName =  tag.getAttributeValue(SdkConstants.ATTR_NAME);
      return styleName != null ? myThemeEditorContext.getThemeResolver().getTheme(styleName) : null;
    }

    return null;
  }

  private class MyFileEditorManagerListener implements FileEditorManagerListener {
    @Override
<<<<<<< HEAD
    public void fileOpened(@NotNull FileEditorManager source, @NotNull VirtualFile file) {
=======
    public void fileOpened(@NotNull @NonNull FileEditorManager source, @NotNull @NonNull VirtualFile file) {
>>>>>>> 39902753
      processFileEditorChange();
    }

    @Override
<<<<<<< HEAD
    public void fileClosed(@NotNull FileEditorManager source, @NotNull VirtualFile file) {
=======
    public void fileClosed(@NotNull @NonNull FileEditorManager source, @NotNull @NonNull VirtualFile file) {
>>>>>>> 39902753
      ApplicationManager.getApplication().invokeLater(AndroidThemePreviewToolWindowManager.this::processFileEditorChange, myProject.getDisposed());
    }

    @Override
<<<<<<< HEAD
    public void selectionChanged(@NotNull FileEditorManagerEvent event) {
=======
    public void selectionChanged(@NotNull @NonNull FileEditorManagerEvent event) {
>>>>>>> 39902753
      final FileEditor newEditor = event.getNewEditor();
      TextEditor applicableTextEditor = null;
      if (newEditor instanceof TextEditor) {
        final TextEditor textEditor = (TextEditor)newEditor;
        if (isApplicableEditor(textEditor)) {
          applicableTextEditor = textEditor;
        }
      }
      processFileEditorChange(applicableTextEditor);
    }
  }

  /**
   * CaretListener that detects when we move to a different theme.
   */
  private class MyCaretListener implements CaretListener {
    @Override
    public void caretPositionChanged(CaretEvent e) {
      if (e == null || e.getCaret() == null) {
        myToolWindow.setAvailable(false, null);
        return;
      }

      CaretModel caretModel = e.getCaret().getCaretModel();
      int offset = caretModel.getOffset();
      if (offset == -1) {
        myToolWindow.setAvailable(false, null);
        return;
      }

      Document document = e.getEditor().getDocument();
      ConfiguredThemeEditorStyle previewTheme = getThemeAtEditorOffset(document, offset);
      myToolWindow.setAvailable(previewTheme != null, null);
      if (previewTheme != null && !previewTheme.equals(myThemeEditorContext.getCurrentTheme())) {
        // A new theme was selected so update the preview
        updatePreview();
      }
    }
  }

  /**
   * The document listener detects when there's been a change in the XML content and issues a refresh of the preview panel
   */
  private class MyDocumentListener implements DocumentListener {
    @Override
    public void documentChanged(DocumentEvent event) {
      updatePreview();
    }
  }
}<|MERGE_RESOLUTION|>--- conflicted
+++ resolved
@@ -375,29 +375,17 @@
 
   private class MyFileEditorManagerListener implements FileEditorManagerListener {
     @Override
-<<<<<<< HEAD
     public void fileOpened(@NotNull FileEditorManager source, @NotNull VirtualFile file) {
-=======
-    public void fileOpened(@NotNull @NonNull FileEditorManager source, @NotNull @NonNull VirtualFile file) {
->>>>>>> 39902753
       processFileEditorChange();
     }
 
     @Override
-<<<<<<< HEAD
     public void fileClosed(@NotNull FileEditorManager source, @NotNull VirtualFile file) {
-=======
-    public void fileClosed(@NotNull @NonNull FileEditorManager source, @NotNull @NonNull VirtualFile file) {
->>>>>>> 39902753
       ApplicationManager.getApplication().invokeLater(AndroidThemePreviewToolWindowManager.this::processFileEditorChange, myProject.getDisposed());
     }
 
     @Override
-<<<<<<< HEAD
     public void selectionChanged(@NotNull FileEditorManagerEvent event) {
-=======
-    public void selectionChanged(@NotNull @NonNull FileEditorManagerEvent event) {
->>>>>>> 39902753
       final FileEditor newEditor = event.getNewEditor();
       TextEditor applicableTextEditor = null;
       if (newEditor instanceof TextEditor) {
