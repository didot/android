--- conflicted
+++ resolved
@@ -218,12 +218,7 @@
 
         if (styleResourceValue instanceof StyleResourceValue) {
           for (final ItemResourceValue value : ((StyleResourceValue)styleResourceValue).getValues()) {
-<<<<<<< HEAD
-            itemResourceValues
-              .put(ResolutionUtils.getQualifiedItemName(value), ConfiguredElement.create(folderConfiguration, value));
-=======
             itemResourceValues.add(ConfiguredElement.create(folderConfiguration, value));
->>>>>>> 1c5586ac
           }
         }
       }
@@ -241,12 +236,7 @@
         if (styleResourceValue instanceof StyleResourceValue) {
           for (final ItemResourceValue value : ((StyleResourceValue)styleResourceValue).getValues()) {
             // We use the qualified name since apps and libraries can use the same attribute name twice with and without "android:"
-<<<<<<< HEAD
-            itemResourceValues
-              .put(ResolutionUtils.getQualifiedItemName(value), ConfiguredElement.create(folderConfiguration, value));
-=======
             itemResourceValues.add(ConfiguredElement.create(folderConfiguration, value));
->>>>>>> 1c5586ac
           }
         }
       }
@@ -286,56 +276,6 @@
       return Collections.emptyList();
     }
 
-<<<<<<< HEAD
-    // Load the current style from all the folders where it exists
-    ConfigurationManager manager = myConfiguration.getConfigurationManager();
-
-    // We create new ResourceResolverCache instead of using cache from myConfiguration to optimize memory instead of time/speed
-    // Because, it creates a lot of instances of ResourceResolver here, that won't be used outside of ThemeEditor
-    ResourceResolverCache resolverCache = new ResourceResolverCache(manager);
-    Collection<ResourceItem> allStyleDefinitions = getStyleResourceItems();
-
-    // Get the configuration associated to each version of the style
-    Collection<FolderConfiguration> allConfigurations = getFolderConfigurationsFromResourceItems(allStyleDefinitions);
-
-    FolderConfiguration fullBaseConfiguration = myConfiguration.getFullConfig();
-    ImmutableList.Builder<ConfiguredElement<String>> parents = ImmutableList.builder();
-    // For every version of the style, get the parent
-    for (final ResourceItem item : allStyleDefinitions) {
-      // Get all the configurations but the one from the current item
-      Collection<FolderConfiguration> notSelectedConfigurations =
-        Collections2.filter(allConfigurations, new Predicate<FolderConfiguration>() {
-          @Override
-          public boolean apply(FolderConfiguration input) {
-            return !input.equals(item.getConfiguration());
-          }
-        });
-      // folderConfiguration is the FolderConfiguration that needs to be selected in order to the current item
-      // to be resolved.
-      FolderConfiguration folderConfiguration = QualifierUtils.restrictConfiguration(item.getConfiguration(), notSelectedConfigurations);
-      if (folderConfiguration == null) {
-        LOG.warn(String.format(
-          "For item '%1$s': Folder configuration '%2$s' can never be selected. There are no qualifiers combination that would allow selecting it.",
-          item.getName(), item.getConfiguration()));
-        continue;
-      }
-
-      // We apply the folderConfiguration to the full configuration that we get from the current theme resolver. We use Sthe full
-      // configuration to simulate what the device would do when resolving attributes and match more specific folders.
-      FolderConfiguration fullFolderConfiguration = FolderConfiguration.copyOf(fullBaseConfiguration);
-      fullFolderConfiguration.add(folderConfiguration);
-
-      // Get a ResourceResolver configured with the item FolderConfiguration
-      ResourceResolver resolver = resolverCache.getResourceResolver(myConfiguration.getTarget(), getQualifiedName(), fullFolderConfiguration);
-      // Resolve the parent of the current theme, using that configuration
-      StyleResourceValue parent = resolver.getParent(myStyleResourceValue);
-      if (parent != null) {
-        parents.add(ConfiguredElement.create(item.getConfiguration(), ResolutionUtils.getQualifiedStyleName(parent)));
-      }
-      else {
-        // Further information on this condition is available at http://b.android.com/183268
-        LOG.warn(String.format("Parent of %s is null", myStyleResourceValue.getName()));
-=======
     ImmutableList.Builder<ConfiguredElement<String>> parents = ImmutableList.builder();
     for (final ResourceItem styleItem : getStyleResourceItems()) {
       StyleResourceValue style = (StyleResourceValue)styleItem.getResourceValue(false);
@@ -343,7 +283,6 @@
       String parentName = ResolutionUtils.getParentQualifiedName(style);
       if (parentName != null) {
         parents.add(ConfiguredElement.create(styleItem.getConfiguration(), parentName));
->>>>>>> 1c5586ac
       }
     }
     return parents.build();
@@ -508,26 +447,9 @@
       throw new UnsupportedOperationException("Non project styles can not be modified");
     }
 
-<<<<<<< HEAD
-    if (selectedFolders.isEmpty()) {
-      return;
-    }
-
-    // The API level where the attribute was defined
-    int attributeDefinitionApi = Math.max(ResolutionUtils.getOriginalApiLevel(attribute, myProject),
-                                          ResolutionUtils.getOriginalApiLevel(value, myProject));
-
-    final int minProjectApi = ThemeEditorUtils.getMinApiLevel(myConfiguration.getModule());
-    final int minAcceptableApi = attributeDefinitionApi != -1 ? attributeDefinitionApi : 1;
-    final Collection<ResourceItem> styleResourceItems = getStyleResourceItems();
-    final FolderConfiguration sourceConfiguration = findAcceptableSourceFolderConfiguration(myConfiguration.getModule(), minAcceptableApi,
-                                                                                            getFolderConfigurationsFromResourceItems(
-                                                                                              styleResourceItems));
-=======
     int maxApi =
       Math.max(ResolutionUtils.getOriginalApiLevel(value, myProject), ResolutionUtils.getOriginalApiLevel(attribute, myProject));
     int minSdk = ThemeEditorUtils.getMinApiLevel(myConfiguration.getModule());
->>>>>>> 1c5586ac
 
     // When api level of both attribute and value is not greater that Minimum SDK,
     // we should modify every FolderConfiguration, thus we set desiredApi to -1
@@ -556,22 +478,6 @@
           }
         }
 
-<<<<<<< HEAD
-          Collection<ResourceItem> newResources = getStyleResourceItems();
-          for (ResourceItem resourceItem : newResources) {
-            if (resourceItem.getQualifiers().contains(qualifier.getFolderSegment())) {
-              final XmlTag sourceXml = LocalResourceRepository.getItemTag(myProject, resourceItem);
-              assert sourceXml != null;
-
-              XmlTag child = getValueTag(sourceXml, attribute);
-              if (child == null) {
-                child = sourceXml.createChildTag(SdkConstants.TAG_ITEM, sourceXml.getNamespace(), value, false);
-              }
-              child.setAttribute(SdkConstants.ATTR_NAME, attribute);
-              sourceXml.addSubTag(child, false);
-              break;
-            }
-=======
         Collection<ResourceItem> styleItems = getStyleResourceItems();
         for (ResourceItem style : styleItems) {
           FolderConfiguration configuration = style.getConfiguration();
@@ -580,7 +486,6 @@
           // it means than we can modify 'attribute' to value 'value'.
           if (version >= desiredApi) {
             setValue(configuration, attribute, value);
->>>>>>> 1c5586ac
           }
         }
       }
@@ -611,27 +516,6 @@
     if (!isProjectStyle()) {
       throw new UnsupportedOperationException("Non project styles can not be modified");
     }
-<<<<<<< HEAD
-    final int minProjectApi = ThemeEditorUtils.getMinApiLevel(myConfiguration.getModule());
-    final int minAcceptableApi = ResolutionUtils.getOriginalApiLevel(newParent, myProject);
-    final FolderConfiguration sourceConfiguration = findAcceptableSourceFolderConfiguration(myConfiguration.getModule(), minAcceptableApi,
-                                                                                            getFolderConfigurations());
-    Collection<ResourceItem> styleResourceItems = getStyleResourceItems();
-
-    // Find a valid source style that we can copy to the new API level
-    final ResourceItem sourceStyle = Iterables.find(styleResourceItems, new Predicate<ResourceItem>() {
-      @Override
-      public boolean apply(@Nullable ResourceItem input) {
-        assert input != null;
-        return input.getConfiguration().equals(sourceConfiguration);
-      }
-    }, null);
-    Iterable<ResourceItem> filteredStyles = filterStylesByFolder(selectedFolders, styleResourceItems);
-    filteredStyles = filterStylesByApiLevel(minProjectApi, minAcceptableApi, filteredStyles);
-    final Iterable<XmlTag> stylesXmlTags = getXmlTagsFromStyles(myProject, filteredStyles);
-    PsiFile[] toBeEdited = getPsiFilesFromXmlTags(stylesXmlTags);
-=======
->>>>>>> 1c5586ac
 
     assert !qualifiedThemeName.startsWith(SdkConstants.ANDROID_STYLE_RESOURCE_PREFIX);
     assert !qualifiedThemeName.startsWith(SdkConstants.STYLE_RESOURCE_PREFIX);
@@ -665,18 +549,6 @@
           if (facet != null) {
             facet.refreshResources();
           }
-<<<<<<< HEAD
-          Collection<ResourceItem> newResources = getStyleResourceItems();
-          VersionQualifier qualifier = new VersionQualifier(minAcceptableApi);
-          for (ResourceItem resourceItem : newResources) {
-            if (resourceItem.getQualifiers().contains(qualifier.getFolderSegment())) {
-              final XmlTag sourceXml = LocalResourceRepository.getItemTag(myProject, resourceItem);
-              assert sourceXml != null;
-
-              sourceXml.setAttribute(SdkConstants.ATTR_PARENT, newParent);
-              break;
-            }
-=======
         }
 
         Collection<ResourceItem> styleItems = getStyleResourceItems();
@@ -687,7 +559,6 @@
           // it means than we can modify 'attribute' to value 'value'.
           if (version >= desiredApi) {
             setParent(configuration, qualifiedThemeName);
->>>>>>> 1c5586ac
           }
         }
       }
@@ -791,52 +662,6 @@
   }
 
   /**
-<<<<<<< HEAD
-   * Checks all the passed source folders and find an acceptable source to copy to the folder with minAcceptableApi.
-   */
-  @Nullable("when there is no need to copy the folder since it already exists")
-  private static FolderConfiguration findAcceptableSourceFolderConfiguration(@NotNull Module module,
-                                                                             int minAcceptableApi,
-                                                                             @NotNull Collection<FolderConfiguration> folders) {
-    int minProjectApiLevel = ThemeEditorUtils.getMinApiLevel(module);
-    int highestNonAllowedApi = 0;
-    FolderConfiguration toBeCopied = null;
-
-    if (minAcceptableApi < minProjectApiLevel) {
-      // Do not create a theme for an api level inferior to the min api level of the project
-      return null;
-    }
-
-    for (FolderConfiguration folderConfiguration : folders) {
-      int version = minProjectApiLevel;
-
-      VersionQualifier versionQualifier = folderConfiguration.getVersionQualifier();
-      if (versionQualifier != null && versionQualifier.isValid()) {
-        version = versionQualifier.getVersion();
-      }
-
-      if (version < minAcceptableApi) {
-        // The attribute is not defined for (version)
-        // attribute not defined for api levels less than minAcceptableApi
-        if (version > highestNonAllowedApi) {
-          highestNonAllowedApi = version;
-          toBeCopied = folderConfiguration;
-        }
-        continue;
-      }
-
-      if (version == minAcceptableApi) {
-        // This theme already exists at its minimum api level, no need to create it
-        return null;
-      }
-    }
-
-    return toBeCopied;
-  }
-
-  /**
-=======
->>>>>>> 1c5586ac
    * Returns whether this style is public.
    */
   public boolean isPublic() {
