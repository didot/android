--- conflicted
+++ resolved
@@ -95,12 +95,8 @@
 import java.io.File;
 import java.util.ArrayList;
 import java.util.Arrays;
-<<<<<<< HEAD
-import java.util.Comparator;
+import java.util.Collections;
 import java.util.HashSet;
-=======
-import java.util.Collections;
->>>>>>> ad5b6ee3
 import java.util.List;
 import java.util.Map;
 import java.util.Set;
@@ -361,13 +357,8 @@
     List<VirtualFile> manifestFiles = myManifest.getManifestFiles();
 
     // make sure that the selected manifest is always the first color
-<<<<<<< HEAD
-    myFiles.add(VfsUtilCore.virtualToIoFile(selectedManifest));
+    sortedFiles.add(createMetadataForFile(myFacet, new SourceFilePosition(VfsUtilCore.virtualToIoFile(selectedManifest), SourcePosition.UNKNOWN)));
     Set<File> referenced = new HashSet<>();
-=======
-    sortedFiles.add(createMetadataForFile(myFacet, new SourceFilePosition(VfsUtilCore.virtualToIoFile(selectedManifest), SourcePosition.UNKNOWN)));
-    Set<File> referenced = Sets.newHashSet();
->>>>>>> ad5b6ee3
     if (root != null) {
       recordLocationReferences(root, referenced);
     }
@@ -382,11 +373,6 @@
         }
       }
     }
-<<<<<<< HEAD
-    myFiles.sort(MANIFEST_SORTER);
-    myOtherFiles.sort(MANIFEST_SORTER);
-=======
->>>>>>> ad5b6ee3
 
     // Build.gradle - injected
     if (referenced.contains(GRADLE_MODEL_MARKER_FILE)) {
