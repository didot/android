// Copyright 2000-2022 JetBrains s.r.o. and contributors. Use of this source code is governed by the Apache 2.0 license.
package com.android.tools.idea.editors.literals

import com.android.annotations.concurrency.GuardedBy
import com.android.annotations.concurrency.UiThread
import com.android.tools.idea.AndroidPsiUtils
import com.android.tools.idea.concurrency.AndroidCoroutineScope
import com.android.tools.idea.concurrency.AndroidDispatchers.uiThread
import com.android.tools.idea.concurrency.AndroidDispatchers.workerThread
import com.android.tools.idea.editors.literals.internal.LiveLiteralsDeploymentReportService
import com.android.tools.idea.editors.liveedit.LiveEditApplicationConfiguration
import com.android.tools.idea.editors.powersave.PreviewPowerSaveManager.isInPowerSaveMode
import com.android.tools.idea.editors.setupChangeListener
import com.android.tools.idea.flags.StudioFlags
import com.android.tools.idea.flags.StudioFlags.DESIGN_TOOLS_POWER_SAVE_MODE_SUPPORT
import com.android.tools.idea.projectsystem.BuildListener
import com.android.tools.idea.projectsystem.setupBuildListener
import com.android.tools.idea.rendering.classloading.ProjectConstantRemapper
import com.android.tools.idea.util.ListenerCollection
import com.android.utils.reflection.qualifiedName
import com.intellij.codeInsight.highlighting.HighlightManager
import com.intellij.ide.PowerSaveMode
import com.intellij.openapi.Disposable
import com.intellij.openapi.components.Service
import com.intellij.openapi.diagnostic.Logger
import com.intellij.openapi.editor.Document
import com.intellij.openapi.editor.Editor
import com.intellij.openapi.editor.EditorFactory
import com.intellij.openapi.editor.colors.TextAttributesKey
import com.intellij.openapi.editor.event.EditorMouseEvent
import com.intellij.openapi.editor.event.EditorMouseListener
import com.intellij.openapi.editor.markup.RangeHighlighter
import com.intellij.openapi.fileEditor.FileEditorManager
import com.intellij.openapi.fileEditor.FileEditorManagerEvent
import com.intellij.openapi.fileEditor.FileEditorManagerListener
import com.intellij.openapi.fileEditor.FileEditorManagerListener.FILE_EDITOR_MANAGER
import com.intellij.openapi.fileEditor.TextEditor
import com.intellij.openapi.project.DumbService
import com.intellij.openapi.project.Project
import com.intellij.openapi.util.Disposer
import com.intellij.openapi.util.Key
import com.intellij.psi.PsiElement
import com.intellij.psi.PsiFile
import com.intellij.util.concurrency.AppExecutorUtil
import com.intellij.util.containers.WeakList
import com.intellij.util.messages.Topic
import com.intellij.util.ui.UIUtil
import com.intellij.util.ui.update.MergingUpdateQueue
import kotlinx.coroutines.isActive
import kotlinx.coroutines.launch
import kotlinx.coroutines.withContext
import org.jetbrains.annotations.TestOnly
import java.awt.GraphicsEnvironment
import java.lang.ref.WeakReference
import java.util.concurrent.Executor
import java.util.concurrent.atomic.AtomicBoolean
import java.util.concurrent.locks.ReentrantLock
import kotlin.concurrent.withLock

val LITERAL_TEXT_ATTRIBUTE_KEY = TextAttributesKey.createTextAttributesKey("LiveLiteralsHighlightAttribute")

/**
 * Time used to coalesce multiple changes without triggering onLiteralsHaveChanged calls.
 */
private val DOCUMENT_CHANGE_COALESCE_TIME_MS = StudioFlags.COMPOSE_LIVE_LITERALS_UPDATE_RATE

/**
 * Interface implementing by services handling live literals.
 */
interface LiveLiteralsMonitorHandler {
  /**
   * Type of device being used.
   */
  enum class DeviceType {
    UNKNOWN,

    /** Not a real device. Studio Compose Preview. */
    PREVIEW,
    /** An emulator. */
    EMULATOR,
    /** A device connected to Studio. */
    PHYSICAL
  }

  /**
   * Describes a problem found during deployment.
   * @param severity Severity of the problem.
   * @param content Description of the problem.
   */
  data class Problem(val severity: Severity, val content: String) {
    enum class Severity {
      INFO,
      WARNING,
      ERROR
    }

    companion object {
      fun info(content: String) = Problem(Severity.INFO, content)
      fun warn(content: String) = Problem(Severity.WARNING, content)
      fun error(content: String) = Problem(Severity.ERROR, content)
    }
  }

  /**
   * Call this method when the deployment for [deviceId] has started. This will clear all current registered
   * [Problem]s for that device.
   */
  fun liveLiteralsMonitorStarted(deviceId: String, deviceType: DeviceType)

  /**
   * Call this method when the monitoring for [deviceId] has stopped. For example, if the application has stopped.
   */
  fun liveLiteralsMonitorStopped(deviceId: String)

  /**
   * Call this method when the deployment of live literals has started. The pushId allows to correlate the start with the end of a push.
   */
  fun liveLiteralPushStarted(deviceId: String, pushId: String)

  /**
   * Call this method when the deployment for [deviceId] has finished. [problems] includes a list
   * of the problems found while deploying literals. The pushId allows to correlate the start with the end of a push.
   */
  fun liveLiteralPushed(deviceId: String, pushId: String, problems: Collection<Problem> = listOf())
}

/**
 * Project service to track live literals. The service, when [isAvailable] is true, will listen for changes of constants
 * and will notify listeners.
 *
 * @param project the project this service is attached to.
 * @param listenerExecutor executor to run the listener calls on.
 */
@Service
class LiveLiteralsService private constructor(private val project: Project,
                                              listenerExecutor: Executor,
                                              val deploymentReportService: LiveLiteralsDeploymentReportService) : LiveLiteralsMonitorHandler, Disposable {
  init {
    deploymentReportService.subscribe(this@LiveLiteralsService, object : LiveLiteralsDeploymentReportService.Listener {
      override fun onMonitorStarted(deviceId: String) {
        onAvailabilityChange()
      }

      override fun onMonitorStopped(deviceId: String) {
        onAvailabilityChange()
      }

      override fun onLiveLiteralsPushed(deviceId: String) {}
    })
  }

  constructor(project: Project) : this(project, AppExecutorUtil.createBoundedApplicationPoolExecutor("Document changed listeners executor", 1),
                                       LiveLiteralsDeploymentReportService.getInstance(project))

  /**
   * Class that groups all the highlighters for a given file/editor combination. This allows enabling/disabling them.
   */
  @UiThread
  private inner class HighlightTracker(
    file: PsiFile,
    editor: Editor,
    private val fileSnapshot: LiteralReferenceSnapshot) : Disposable {
    private val project = file.project
    private var showingHighlights = false
    private val outHighlighters = mutableSetOf<RangeHighlighter>()

<<<<<<< HEAD
    private fun clearAll() {
      if (project.isDisposed()) return
=======
    private val editorRef = WeakReference(editor)

    private val _isDisposed = AtomicBoolean(false)
    val isDisposed: Boolean
      get() = _isDisposed.get()

    private fun clearAll() {
      if (project.isDisposed) return
>>>>>>> ad5b6ee3
      val highlightManager = HighlightManager.getInstance(project)
      val highlightersToRemove = outHighlighters.toSet()
      outHighlighters.clear()
      editorRef.get()?.let { editor ->
        UIUtil.invokeLaterIfNeeded {
          highlightersToRemove.forEach { highlightManager.removeSegmentHighlighter(editor, it) }
        }
      }
    }

    fun showHighlights() {
      if (showingHighlights) return
      showingHighlights = true

      // Take a snapshot
      if (log.isDebugEnabled) {
        fileSnapshot.all.forEach {
          val elementPathString = it.usages.joinToString("\n") { element -> element.toString() }
          log.debug("[${it.uniqueId}] Found constant ${it.text} \n$elementPathString\n\n")
        }
      }

      if (fileSnapshot.all.isNotEmpty()) {
        editorRef.get()?.let { editor ->
          fileSnapshot.highlightSnapshotInEditor(project, editor, LITERAL_TEXT_ATTRIBUTE_KEY, outHighlighters) {
            it.containingFile.hasCompilerLiveLiteral(it.containingFile.virtualFile.path, it.initialTextRange.startOffset)
          }
        }

        if (outHighlighters.isNotEmpty()) {
          // Remove the highlights if the manager is deactivated
          Disposer.register(this, this::hideHighlights)
        }
      }
    }

    fun hideHighlights() {
      clearAll()
      showingHighlights = false
    }

    override fun dispose() {
      _isDisposed.set(true)
      hideHighlights()
    }
  }

  /**
   * Listener that gets notified if there's been a change in which elements are now handled by this service for a given file.
   * This allows to refresh any user of the [isElementManaged] method to let them know there might have been a change.
   */
  fun interface ManagedElementsUpdatedListener {
    fun onChange(file: PsiFile)
  }

  /**
   * Listener that gets notified when a document begins being tracked.
   */
  fun interface DocumentsUpdatedListener {
    fun onAdded(document: Document)
  }

  companion object {
    private val MANAGED_ELEMENTS_UPDATED_TOPIC: Topic<ManagedElementsUpdatedListener> = Topic.create("Managed elements updated",
                                                                                                     ManagedElementsUpdatedListener::class.java)
    private val DOCUMENTS_UPDATED_TOPIC: Topic<DocumentsUpdatedListener> = Topic.create("Documents updated",
                                                                                        DocumentsUpdatedListener::class.java)
    private val COMPILER_LITERALS_FINDER: Key<CompilerLiveLiteralsManager.Finder> = Key.create(
      Companion::COMPILER_LITERALS_FINDER.qualifiedName)
    private val DOCUMENT_SNAPSHOT_KEY: Key<LiteralReferenceSnapshot> = Key.create(Companion::DOCUMENT_SNAPSHOT_KEY.qualifiedName)

    private fun Document.getCachedDocumentSnapshot() = getUserData(DOCUMENT_SNAPSHOT_KEY)
    private fun Document.putCachedDocumentSnapshot(snapshot: LiteralReferenceSnapshot) = putUserData(DOCUMENT_SNAPSHOT_KEY, snapshot)
    private fun Document.clearCachedDocumentSnapshot() = putUserData(DOCUMENT_SNAPSHOT_KEY, null)

    @JvmStatic
    fun getInstance(project: Project): LiveLiteralsService = project.getService(LiveLiteralsService::class.java)

    private fun PsiFile?.hasCompilerLiveLiteral(path: String, offset: Int) =
      this?.getUserData(COMPILER_LITERALS_FINDER)?.hasCompilerLiveLiteral(path, offset) ?: true
  }

  private val log = Logger.getInstance(LiveLiteralsService::class.java)

  /**
   * If true, the highlights will be shown. This must be only changed from the UI thread.
   */
  @set:UiThread
  @get:UiThread
  var showLiveLiteralsHighlights = false
    set(value) {
      field = value
      refreshHighlightTrackersVisibility()
    }

  /**
   * Link to all instantiated [HighlightTracker]s. This allows to switch them on/off via the [ToggleLiveLiteralsHighlightAction].
   * This is a [WeakList] since the trackers will be mainly held by the mouse listener created in [addDocumentTracking].
   */
  private val trackers = WeakList<HighlightTracker>()

  /**
   * [ListenerCollection] for all the listeners that need to be notified when any live literal has changed value.
   */
  private val onLiteralsChangedListeners = ListenerCollection.createWithExecutor<(List<LiteralReference>) -> Unit>(listenerExecutor)

  private val literalsManager = LiteralsManager()
  /** Lock that guards the activation/deactivation of this service. */
  private val serviceStateLock = ReentrantLock()

  /**
   * [Disposable] that tracks the current activation. If the service is deactivated, this [Disposable] will be disposed.
   * It can be used to register anything that should be disposed when the service is not running.
   */
  @GuardedBy("serviceStateLock")
  private var activationDisposable: Disposable? = null

  private val updateMergingQueue = MergingUpdateQueue("Live literals change queue",
                                                      DOCUMENT_CHANGE_COALESCE_TIME_MS.get(),
                                                      true,
                                                      null,
                                                      this,
                                                      null,
                                                      false).setRestartTimerOnAdd(true)

  /**
   * True if Live Literals should be enabled for this project.
   */
  val isEnabled
    get() = LiveEditApplicationConfiguration.getInstance().isLiveLiterals

  /**
   * Same as [PowerSaveMode] but obeys to the [DESIGN_TOOLS_POWER_SAVE_MODE_SUPPORT] to allow disabling the functionality.
   */
  private val isInPowerSaveMode: Boolean
    get() = DESIGN_TOOLS_POWER_SAVE_MODE_SUPPORT.get() && PowerSaveMode.isEnabled()

  /**
   * Controls when the live literals tracking is available for the current project. The feature might be enable but not available if the
   * current project has not any Live Literals yet.
   */
  val isAvailable: Boolean
    get() = isEnabled && deploymentReportService.hasActiveDevices

  /**
   * Returns all the [Editor]s that have a [Document] with a cached [LiteralReferenceSnapshot].
   */
  private val editorWithCachedSnapshot: List<Editor>
    get() = EditorFactory.getInstance().allEditors
      .filter { it.project == project && it.document.getCachedDocumentSnapshot() != null }

  @TestOnly
  fun allConstants(): Collection<LiteralReference> =
    editorWithCachedSnapshot
      .mapNotNull { it.document.getCachedDocumentSnapshot() }
      .flatMap { it.all }

  @TestOnly
  fun allTrackers(): Int = serviceStateLock.withLock {
    trackers.filter { !it.isDisposed }.toList().size
  }

  /**
   * Method called to notify the listeners than a constant has changed.
   */
  private fun fireOnLiteralsChanged(changed: List<LiteralReference>) = onLiteralsChangedListeners.forEach {
    it(changed)
  }

  /**
   * Adds a new listener to be notified when the literals change.
   *
   * @param parentDisposable [Disposable] to control the lifespan of the listener. If the parentDisposable is disposed
   *  the listener will automatically be unregistered.
   * @param listener the code to be called when the literals change. This will run in a background thread.
   */
  fun addOnLiteralsChangedListener(parentDisposable: Disposable, listener: (List<LiteralReference>) -> Unit) {
    onLiteralsChangedListeners.add(listener = listener)
    val listenerWeakRef = WeakReference(listener)
    Disposer.register(parentDisposable) {
      onLiteralsChangedListeners.remove(listenerWeakRef.get() ?: return@register)
    }
  }

  /**
   * Called when the availability might have changed, for example, when devices start/stop or when
   * the settings are updated.
   */
  internal fun onAvailabilityChange() {
    if (isAvailable) {
      // Activation must only run when smart
      DumbService.getInstance(project).runWhenSmart {
        activateTracking()
      }
    }
    else {
      deactivateTracking()
    }
  }

  private fun onDocumentsUpdated(document: Collection<Document>, @Suppress("UNUSED_PARAMETER") lastUpdateNanos: Long) {
    if (!isEnabled) {
      log.warn("onDocumentUpdated called for disabled LiveLiteralsService")
      return
    }

    if (isInPowerSaveMode) return

    val updateList = ArrayList<LiteralReference>()
    document.flatMap {
      it.getCachedDocumentSnapshot()?.modified ?: emptyList()
    }.forEach {
      val constantValue = it.constantValue ?: return@forEach
      it.usages.forEach { elementPath ->
        val constantModified = ProjectConstantRemapper.getInstance(project).addConstant(
          null, elementPath, it.initialConstantValue, constantValue)
        log.debug("[${it.uniqueId}] Constant updated to ${it.text} path=${elementPath}")
        if (constantModified) {
          updateList.add(it)
        }
      }
    }

    if (updateList.isNotEmpty()) {
      fireOnLiteralsChanged(updateList)
    }
  }

  private suspend fun newFileSnapshotForDocument(file: PsiFile, document: Document): LiteralReferenceSnapshot = withContext(workerThread) {
    val fileSnapshot = literalsManager.findLiterals(file)

    if (fileSnapshot.all.isNotEmpty()) {
      document.putCachedDocumentSnapshot(fileSnapshot)
    }

    return@withContext fileSnapshot
  }

  /**
   * Adds a new document to the tracking. The document will be observed for changes.
   */
  private fun addDocumentTracking(activationDisposable: Disposable, textEditor: TextEditor) {
    val editor = textEditor.editor
    if (editor.project != project) return
    if (editor.isViewer) {
      log.info("Editor is view only, no literal tracking will be used.")
      return
    }

    // Create a new Disposable that will dispose if literals are deactivated or if the TextEditor is disposed
    val parentDisposable = Disposer.newDisposable()
    Disposer.register(textEditor) {
      Disposer.dispose(parentDisposable)
    }
    Disposer.register(activationDisposable) {
      Disposer.dispose(parentDisposable)
    }

    val document = textEditor.editor.document
    val file = AndroidPsiUtils.getPsiFileSafely(project, document) ?: return
    AndroidCoroutineScope(parentDisposable).launch(uiThread) {
      val cachedSnapshot: LiteralReferenceSnapshot = document.getCachedDocumentSnapshot() ?: newFileSnapshotForDocument(file, document)
      if (editor.isDisposed || !isActive) return@launch
      val tracker = HighlightTracker(file, editor, cachedSnapshot)

      CompilerLiveLiteralsManager.find(file).also {
        file.putUserData(COMPILER_LITERALS_FINDER, it)
        withContext(workerThread) {
          project.messageBus.syncPublisher(MANAGED_ELEMENTS_UPDATED_TOPIC).onChange(file)
        }
      }

      trackers.add(tracker)
      Disposer.register(parentDisposable) {
        Disposer.dispose(tracker)
      }
      editor.addEditorMouseListener(object : EditorMouseListener {
        override fun mouseEntered(event: EditorMouseEvent) {
          if (showLiveLiteralsHighlights) {
            tracker.showHighlights()
          }
        }

        override fun mouseExited(event: EditorMouseEvent) {
          tracker.hideHighlights()
        }
      }, parentDisposable)

      withContext(workerThread) {
        project.messageBus.syncPublisher(DOCUMENTS_UPDATED_TOPIC).onAdded(document)
      }

      // If the mouse is already within the editor hover area, activate the highlights
      if (GraphicsEnvironment.isHeadless() || editor.component.mousePosition != null) {
        UIUtil.invokeLaterIfNeeded {
          if (showLiveLiteralsHighlights) {
            tracker.showHighlights()
          }
        }
      }
    }
  }

  private fun refreshHighlightTrackersVisibility() = UIUtil.invokeLaterIfNeeded {
    trackers.forEach {
      if (showLiveLiteralsHighlights) {
        it.showHighlights()
      }
      else {
        it.hideHighlights()
      }
    }
  }

  private fun activateTracking() {
    if (Disposer.isDisposed(this) || !isEnabled) return
    log.debug("activateTracking")

    val newActivationDisposable = Disposer.newDisposable()

    // Find all the active editors
    val fileEditorManager = FileEditorManager.getInstance(project)
    fileEditorManager.selectedEditors
      .filterIsInstance<TextEditor>()
      .forEach { textEditor ->
        addDocumentTracking(newActivationDisposable, textEditor)
      }

    project.messageBus.connect(newActivationDisposable).subscribe(FILE_EDITOR_MANAGER, object: FileEditorManagerListener {
      override fun selectionChanged(event: FileEditorManagerEvent) {
        (event.newEditor as? TextEditor)?.let { textEditor ->
          addDocumentTracking(newActivationDisposable, textEditor)
        }
      }
    })

    setupChangeListener(project, ::onDocumentsUpdated, newActivationDisposable, updateMergingQueue)
    setupBuildListener(project, object : BuildListener {
      private var buildStarted = false

      override fun buildSucceeded() {
        if (buildStarted) {
          // The project has built successfully so we can drop the constants that we were keeping.
          ProjectConstantRemapper.getInstance(project).clearConstants(null)
          buildStarted = false
        }
      }

      override fun buildFailed() {
        buildStarted = false
      }

      override fun buildStarted() {
        buildStarted = true
        // Stop the literals listening while the build happens
        deactivateTracking()
      }
    }, newActivationDisposable)

    if (Disposer.tryRegister(this, newActivationDisposable)) {
      serviceStateLock.withLock {
        val previousActivationDisposable = activationDisposable
        activationDisposable = newActivationDisposable

        previousActivationDisposable
      }?.let {
        // Disposes the current activation if already exists
        Disposer.dispose(it)
      }
    }
    else {
      Disposer.dispose(newActivationDisposable)
    }
  }

  private fun deactivateTracking() {
    log.debug("deactivateTracking")

    // Clear all snapshots
    editorWithCachedSnapshot.forEach {
      it.document.clearCachedDocumentSnapshot()
    }

    serviceStateLock.withLock {
      trackers.clear()
      val previousActivationDisposable = activationDisposable
      activationDisposable = null

      previousActivationDisposable
    }?.let {
      // Dispose the previous activation outside of the lock
      Disposer.dispose(it)
    }
  }

  override fun liveLiteralsMonitorStarted(deviceId: String, deviceType: LiveLiteralsMonitorHandler.DeviceType) =
    deploymentReportService.liveLiteralsMonitorStarted(deviceId, deviceType)

  override fun liveLiteralsMonitorStopped(deviceId: String) =
    deploymentReportService.liveLiteralsMonitorStopped(deviceId)

  override fun liveLiteralPushStarted(deviceId: String, pushId: String) =
    deploymentReportService.liveLiteralPushStarted(deviceId, pushId)

  override fun liveLiteralPushed(deviceId: String, pushId: String, problems: Collection<LiveLiteralsMonitorHandler.Problem>) =
    deploymentReportService.liveLiteralPushed(deviceId, pushId, problems)

  fun addOnManagedElementsUpdatedListener(parentDisposable: Disposable, listener: ManagedElementsUpdatedListener) {
    project.messageBus.connect(parentDisposable).subscribe(MANAGED_ELEMENTS_UPDATED_TOPIC, listener)
  }

  /**
   * Adds a new [DocumentsUpdatedListener] that gets notified when the tracked documents are updated.
   */
  @TestOnly
  fun addOnDocumentsUpdatedListener(parentDisposable: Disposable, listener: DocumentsUpdatedListener) {
    project.messageBus.connect(parentDisposable).subscribe(DOCUMENTS_UPDATED_TOPIC, listener)
  }

  /**
   * Returns whether the given [PsiElement] is handled by this service. This will be the case when the element is a constant
   * and the Live Literals are available and the compiler provides metadata for it. See [CompilerLiveLiteralsManager].
   */
  fun isElementManaged(element: PsiElement): Boolean {
    if (!isAvailable) return false

    // Some elements, like directories do not have a containingFile and are safe to ignore.
    val containingFile = element.containingFile ?: return false
    val literalReference = LiteralsManager.getLiteralReference(element) ?: return false
    val literalReferencePath = literalReference.containingFile?.virtualFile?.path ?: return false
    @Suppress("USELESS_ELVIS") // initialTextRange can be null under certain conditions
    val initialTextRange = literalReference.initialTextRange ?: return false
    return containingFile.hasCompilerLiveLiteral(literalReferencePath, initialTextRange.startOffset)
  }

  override fun dispose() {
    deactivateTracking()
  }
}<|MERGE_RESOLUTION|>--- conflicted
+++ resolved
@@ -12,14 +12,12 @@
 import com.android.tools.idea.editors.powersave.PreviewPowerSaveManager.isInPowerSaveMode
 import com.android.tools.idea.editors.setupChangeListener
 import com.android.tools.idea.flags.StudioFlags
-import com.android.tools.idea.flags.StudioFlags.DESIGN_TOOLS_POWER_SAVE_MODE_SUPPORT
 import com.android.tools.idea.projectsystem.BuildListener
 import com.android.tools.idea.projectsystem.setupBuildListener
 import com.android.tools.idea.rendering.classloading.ProjectConstantRemapper
 import com.android.tools.idea.util.ListenerCollection
 import com.android.utils.reflection.qualifiedName
 import com.intellij.codeInsight.highlighting.HighlightManager
-import com.intellij.ide.PowerSaveMode
 import com.intellij.openapi.Disposable
 import com.intellij.openapi.components.Service
 import com.intellij.openapi.diagnostic.Logger
@@ -164,10 +162,6 @@
     private var showingHighlights = false
     private val outHighlighters = mutableSetOf<RangeHighlighter>()
 
-<<<<<<< HEAD
-    private fun clearAll() {
-      if (project.isDisposed()) return
-=======
     private val editorRef = WeakReference(editor)
 
     private val _isDisposed = AtomicBoolean(false)
@@ -176,7 +170,6 @@
 
     private fun clearAll() {
       if (project.isDisposed) return
->>>>>>> ad5b6ee3
       val highlightManager = HighlightManager.getInstance(project)
       val highlightersToRemove = outHighlighters.toSet()
       outHighlighters.clear()
@@ -307,12 +300,6 @@
    */
   val isEnabled
     get() = LiveEditApplicationConfiguration.getInstance().isLiveLiterals
-
-  /**
-   * Same as [PowerSaveMode] but obeys to the [DESIGN_TOOLS_POWER_SAVE_MODE_SUPPORT] to allow disabling the functionality.
-   */
-  private val isInPowerSaveMode: Boolean
-    get() = DESIGN_TOOLS_POWER_SAVE_MODE_SUPPORT.get() && PowerSaveMode.isEnabled()
 
   /**
    * Controls when the live literals tracking is available for the current project. The feature might be enable but not available if the
