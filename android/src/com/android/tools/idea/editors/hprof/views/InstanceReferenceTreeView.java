--- conflicted
+++ resolved
@@ -430,15 +430,11 @@
 
   @Nullable
   private PsiClassNavigation[] getTargetFiles() {
-<<<<<<< HEAD
-    Object node = myTree.getSelectionPath().getLastPathComponent();
-=======
     TreePath path = myTree.getSelectionPath();
     if (path == null) {
       return null;
     }
     Object node = path.getLastPathComponent();
->>>>>>> c8fa6d74
 
     String className = null;
     if (node instanceof InstanceNode) {
