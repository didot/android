--- conflicted
+++ resolved
@@ -33,10 +33,6 @@
     setFixedCellHeight(20);
     setName("localeList");
 
-<<<<<<< HEAD
-    new ListSpeedSearch<Locale>(this, object -> LocaleMenuAction.getLocaleLabel(object, false));
-=======
-    new ListSpeedSearch(this, (Function<Object, String>)object -> Locale.getLocaleLabel((Locale)object, false));
->>>>>>> 477885a9
+    new ListSpeedSearch<>(this, object -> Locale.getLocaleLabel(object, false));
   }
 }