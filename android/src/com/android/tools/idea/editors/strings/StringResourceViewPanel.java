--- conflicted
+++ resolved
@@ -15,10 +15,7 @@
  */
 package com.android.tools.idea.editors.strings;
 
-<<<<<<< HEAD
-=======
 import com.android.tools.adtui.font.FontUtil;
->>>>>>> 7bd3f2d2
 import com.android.tools.idea.actions.BrowserHelpAction;
 import com.android.tools.idea.editors.strings.table.StringResourceTable;
 import com.android.tools.idea.editors.strings.table.StringResourceTableModel;
@@ -26,29 +23,15 @@
 import com.android.tools.idea.model.AndroidModuleInfo;
 import com.android.tools.idea.model.MergedManifest;
 import com.android.tools.idea.rendering.Locale;
-<<<<<<< HEAD
-import com.android.tools.idea.res.ModuleResourceRepository;
-import com.android.tools.idea.res.MultiResourceRepository;
-=======
->>>>>>> 7bd3f2d2
 import com.google.common.annotations.VisibleForTesting;
 import com.intellij.icons.AllIcons;
 import com.intellij.ide.BrowserUtil;
 import com.intellij.openapi.Disposable;
 import com.intellij.openapi.actionSystem.ActionManager;
-<<<<<<< HEAD
-import com.intellij.openapi.actionSystem.ActionPlaces;
-=======
->>>>>>> 7bd3f2d2
 import com.intellij.openapi.actionSystem.ActionToolbar;
 import com.intellij.openapi.actionSystem.DefaultActionGroup;
 import com.intellij.openapi.application.ApplicationInfo;
 import com.intellij.openapi.application.ApplicationManager;
-<<<<<<< HEAD
-import com.intellij.openapi.progress.ProgressIndicator;
-import com.intellij.openapi.progress.Task;
-=======
->>>>>>> 7bd3f2d2
 import com.intellij.openapi.ui.TextFieldWithBrowseButton;
 import com.intellij.openapi.util.Disposer;
 import com.intellij.openapi.util.text.StringUtil;
@@ -78,10 +61,6 @@
   private JPanel myToolbarPanel;
 
   private final AndroidFacet myFacet;
-<<<<<<< HEAD
-  private StringResourceRepository myResourceRepository;
-=======
->>>>>>> 7bd3f2d2
 
   private GoToDeclarationAction myGoToAction;
   private DeleteStringAction myDeleteAction;
@@ -114,7 +93,10 @@
     }
   }
 
-<<<<<<< HEAD
+  @Override
+  public void dispose() {
+  }
+
   public void removeSelectedKeys() {
     myRemoveKeysAction.actionPerformed(null);
   }
@@ -202,61 +184,18 @@
     return myFacet;
   }
 
-  // TODO Delete this method
-  @Override
-  public void dispose() {
-  }
-
   void reloadData() {
     myLoadingPanel.setLoadingText("Updating string resource data");
     myLoadingPanel.startLoading();
-=======
-  @Override
-  public void dispose() {
-  }
-
-  public void removeSelectedKeys() {
-    myRemoveKeysAction.actionPerformed(null);
-  }
-
-  void addDocumentListener(@NotNull DocumentListener listener) {
-    ((StringTableCellEditor)myTable.getDefaultEditor(String.class)).getComponent().getDocument().addDocumentListener(listener);
-    myDefaultValueTextField.getTextField().getDocument().addDocumentListener(listener);
-    myTranslationTextField.getTextField().getDocument().addDocumentListener(listener);
-  }
-
-  void addFocusListener(@NotNull FocusListener listener) {
-    ((StringTableCellEditor)myTable.getDefaultEditor(String.class)).getComponent().addFocusListener(listener);
-    myDefaultValueTextField.getTextField().addFocusListener(listener);
-    myTranslationTextField.getTextField().addFocusListener(listener);
-  }
-
-  private void createUIComponents() {
-    createTable();
-    createTablePopupMenu();
-
-    myKeyTextField = new TranslationsEditorTextField(myTable, StringResourceTableModel.KEY_COLUMN);
-
-    createDefaultValueTextField();
-    createTranslationTextField();
-  }
-
-  private void createTable() {
-    myTable = new StringResourceTable();
-
-    myRemoveKeysAction = new RemoveKeysAction(this);
-    myDeleteAction = new DeleteStringAction(this);
-    myGoToAction = new GoToDeclarationAction(this);
->>>>>>> 7bd3f2d2
-
-    ActionMap actionMap = myTable.getActionMap();
-    actionMap.put("delete", myDeleteAction);
-  }
-
-<<<<<<< HEAD
+
+    if (!ApplicationManager.getApplication().isUnitTestMode()) {
+      new ResourceLoadingTask(this).queue();
+    }
+  }
+
   private ActionToolbar createToolbar() {
     DefaultActionGroup group = new DefaultActionGroup();
-    ActionToolbar toolbar = ActionManager.getInstance().createActionToolbar(ActionPlaces.UNKNOWN, group, true);
+    ActionToolbar toolbar = ActionManager.getInstance().createActionToolbar("TranslationsEditorToolbar", group, true);
 
     JComponent toolbarComponent = toolbar.getComponent();
     toolbarComponent.setName("toolbar");
@@ -271,84 +210,6 @@
     return toolbar;
   }
 
-=======
-  private void createTablePopupMenu() {
-    JPopupMenu menu = new JPopupMenu();
-    JMenuItem goTo = menu.add(myGoToAction);
-    JMenuItem delete = menu.add(myDeleteAction);
-
-    myTable.addMouseListener(new MouseAdapter() {
-      @Override
-      public void mousePressed(@NotNull MouseEvent e) {
-        openPopup(e);
-      }
-
-      @Override
-      public void mouseReleased(@NotNull MouseEvent e) {
-        openPopup(e);
-      }
-
-      private void openPopup(@NotNull MouseEvent e) {
-        if (!e.isPopupTrigger()) {
-          return;
-        }
-        myGoToAction.update(goTo, e);
-        myDeleteAction.update(delete, e);
-        if (goTo.isVisible() || delete.isVisible()) {
-          menu.show(myTable, e.getX(), e.getY());
-        }
-      }
-    });
-  }
-
-  private void createDefaultValueTextField() {
-    JTextField textField = new TranslationsEditorTextField(myTable, StringResourceTableModel.DEFAULT_VALUE_COLUMN);
-    new TranslationsEditorPasteAction().registerCustomShortcutSet(textField, this);
-
-    myDefaultValueTextField = new TextFieldWithBrowseButton(textField, new ShowMultilineActionListener(), this);
-    myDefaultValueTextField.setButtonIcon(AllIcons.Actions.ShowViewer);
-  }
-
-  private void createTranslationTextField() {
-    JTextField textField = new TranslationsEditorTextField(myTable, myTable::getSelectedColumnModelIndex);
-    new TranslationsEditorPasteAction().registerCustomShortcutSet(textField, this);
-
-    myTranslationTextField = new TextFieldWithBrowseButton(textField, new ShowMultilineActionListener(), this);
-    myTranslationTextField.setButtonIcon(AllIcons.Actions.ShowViewer);
-  }
-
-  @NotNull
-  public AndroidFacet getFacet() {
-    return myFacet;
-  }
-
-  void reloadData() {
-    myLoadingPanel.setLoadingText("Updating string resource data");
-    myLoadingPanel.startLoading();
-
-    if (!ApplicationManager.getApplication().isUnitTestMode()) {
-      new ResourceLoadingTask(this).queue();
-    }
-  }
-
-  private ActionToolbar createToolbar() {
-    DefaultActionGroup group = new DefaultActionGroup();
-    ActionToolbar toolbar = ActionManager.getInstance().createActionToolbar("TranslationsEditorToolbar", group, true);
-
-    JComponent toolbarComponent = toolbar.getComponent();
-    toolbarComponent.setName("toolbar");
-
-    group.add(new AddKeyAction(this));
-    group.add(myRemoveKeysAction);
-    group.add(new AddLocaleAction(this));
-    group.add(new FilterKeysAction(myTable));
-    group.add(new FilterLocalesAction(myTable));
-    group.add(new BrowserHelpAction("Translations editor", "https://developer.android.com/r/studio-ui/translations-editor.html"));
-
-    return toolbar;
-  }
-
->>>>>>> 7bd3f2d2
   private void initTable() {
     ListSelectionListener listener = new CellSelectionListener();
 
@@ -370,11 +231,6 @@
 
   StringResourceTable getTable() {
     return myTable;
-  }
-
-  @NotNull
-  StringResourceRepository getRepository() {
-    return myResourceRepository;
   }
 
   @Override
@@ -421,34 +277,6 @@
     BrowserUtil.browse(sb.toString());
   }
 
-<<<<<<< HEAD
-  private class ParseTask extends Task.Backgroundable {
-    public ParseTask(String description) {
-      super(myFacet.getModule().getProject(), description, false);
-    }
-
-    @Override
-    public void run(@NotNull ProgressIndicator indicator) {
-      indicator.setIndeterminate(true);
-      ModuleResourceRepository.getOrCreateInstance(myFacet);
-    }
-
-    @Override
-    public void onSuccess() {
-      myResourceRepository = new StringResourceRepository((MultiResourceRepository)ModuleResourceRepository.getOrCreateInstance(myFacet));
-      myTable.setModel(new StringResourceTableModel(myResourceRepository.getData(myFacet)));
-
-      myLoadingPanel.stopLoading();
-    }
-
-    @Override
-    public void onCancel() {
-      myLoadingPanel.stopLoading();
-    }
-  }
-
-=======
->>>>>>> 7bd3f2d2
   private class CellSelectionListener implements ListSelectionListener {
     @Override
     public void valueChanged(ListSelectionEvent e) {
@@ -537,19 +365,11 @@
         if (!StringUtil.equals(value, d.getDefaultValue())) {
           model.setValueAt(d.getDefaultValue(), row, StringResourceTableModel.DEFAULT_VALUE_COLUMN);
           setTextAndEditable(myDefaultValueTextField.getTextField(), d.getDefaultValue(), isValueEditableInline(d.getDefaultValue()));
-<<<<<<< HEAD
-          myTable.refilter();
-=======
->>>>>>> 7bd3f2d2
         }
 
         if (locale != null && !StringUtil.equals(translation, d.getTranslation())) {
           model.setValueAt(d.getTranslation(), row, column);
           setTextAndEditable(myTranslationTextField.getTextField(), d.getTranslation(), isValueEditableInline(d.getTranslation()));
-<<<<<<< HEAD
-          myTable.refilter();
-=======
->>>>>>> 7bd3f2d2
         }
       }
     }
