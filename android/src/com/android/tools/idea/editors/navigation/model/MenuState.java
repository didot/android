--- conflicted
+++ resolved
@@ -16,13 +16,8 @@
 package com.android.tools.idea.editors.navigation.model;
 
 import com.android.annotations.Nullable;
-<<<<<<< HEAD
-import com.android.annotations.Property;
-import com.android.annotations.Transient;
-=======
 import com.android.tools.idea.editors.navigation.annotations.Property;
 import com.android.tools.idea.editors.navigation.annotations.Transient;
->>>>>>> 94691eb5
 
 public class MenuState extends State {
   @Nullable
@@ -38,11 +33,7 @@
   }
 
   public static MenuState create(String className, String xmlResourceName) {
-<<<<<<< HEAD
-       return new MenuState(className, xmlResourceName);
-=======
     return new MenuState(className, xmlResourceName);
->>>>>>> 94691eb5
   }
 
   @Override
