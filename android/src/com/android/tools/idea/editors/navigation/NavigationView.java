--- conflicted
+++ resolved
@@ -92,11 +92,7 @@
   private static final Color GESTURE_ICON_COLOR = new JBColor(new Color(0xE64BA7), new Color(0xE64BA7));
   private static final String DEVICE_DEFAULT_THEME_NAME = SdkConstants.ANDROID_STYLE_RESOURCE_PREFIX + "Theme.DeviceDefault";
   public static final int RESOURCE_SUFFIX_LENGTH = ".xml".length();
-<<<<<<< HEAD
-  public static final String LIST_VIEW_ID = "list_view";
-=======
   public static final String LIST_VIEW_ID = "list";
->>>>>>> 94691eb5
   public static final int FAKE_OVERFLOW_MENU_WIDTH = 10;
   public static final boolean SHOW_FAKE_OVERFLOW_MENUS = true;
 
@@ -181,31 +177,12 @@
     registerKeyBinding(KeyEvent.VK_BACK_SPACE, "backspace", remove);
 
     // Model listener
-<<<<<<< HEAD
-    {
-      myNavigationModel.getListeners().add(new Listener<Event>() {
-        @Override
-        public void notify(@NotNull Event event) {
-          if (DEBUG) LOG.info("NavigationView:: <listener> " + myStateCacheIsValid + " " + myTransitionEditorCacheIsValid);
-          if (event.operandType.isAssignableFrom(State.class)) {
-            myStateCacheIsValid = false;
-          }
-          if (event.operandType.isAssignableFrom(Transition.class)) {
-            myTransitionEditorCacheIsValid = false;
-          }
-          if (event == NavigationEditor.PROJECT_READ) {
-            setSelection(Selections.NULL);
-          }
-          revalidate();
-          repaint();
-=======
     myNavigationModel.getListeners().add(new Listener<Event>() {
       @Override
       public void notify(@NotNull Event event) {
         if (DEBUG) LOG.info("NavigationView:: <listener> " + myStateCacheIsValid + " " + myTransitionEditorCacheIsValid);
         if (event.operandType.isAssignableFrom(State.class)) {
           myStateCacheIsValid = false;
->>>>>>> 94691eb5
         }
         if (event.operandType.isAssignableFrom(Transition.class)) {
           myTransitionEditorCacheIsValid = false;
@@ -243,20 +220,12 @@
         String fragmentClassName = fragment.className;
         String resource = Analyser.getXMLFileName(module, fragmentClassName, false);
         if (resource == null) {
-<<<<<<< HEAD
-          PsiClass listClass = Utilities.getPsiClass(module, "android.app.ListFragment");
-=======
           PsiClass listClass = NavigationEditorUtils.getPsiClass(module, "android.app.ListFragment");
->>>>>>> 94691eb5
           if (listClass == null) {
             LOG.warn("Can't find: android.app.ListFragment");
             continue;
           }
-<<<<<<< HEAD
-          PsiClass psiClass = Utilities.getPsiClass(module, fragmentClassName);
-=======
           PsiClass psiClass = NavigationEditorUtils.getPsiClass(module, fragmentClassName);
->>>>>>> 94691eb5
           if (psiClass != null && (psiClass.isInheritor(listClass, true))) {
             if (tag.getName().equals("ListView")) {
               return fragmentClassName;
@@ -282,11 +251,7 @@
         RenderedView endLeaf = getRenderedView(destinationRoot, mouseUpLocation);
         RenderedView namedEndLeaf = HierarchyUtils.getNamedParent(endLeaf);
 
-<<<<<<< HEAD
-        Map<AndroidRootComponent, State> rootComponentToState = getStateComponentAssociation().valueToKey;
-=======
         Map<AndroidRootComponent, State> rootComponentToState = getStateComponentAssociation().inverse();
->>>>>>> 94691eb5
         State sourceState = rootComponentToState.get(sourceComponent);
         String fragmentClassName = getFragmentClassName(sourceState, namedSourceLeaf);
         Locator sourceLocator = Locator.of(sourceState, fragmentClassName, HierarchyUtils.getViewId(namedSourceLeaf));
@@ -309,11 +274,7 @@
     if (sourceComponent != destComponent) {
       if (destComponent instanceof AndroidRootComponent) {
         AndroidRootComponent destinationRoot = (AndroidRootComponent)destComponent;
-<<<<<<< HEAD
-        if (!destinationRoot.isMenu) {
-=======
         if (!destinationRoot.isMenu()) {
->>>>>>> 94691eb5
           if (!penetrate) {
             return destinationRoot.getBounds();
           }
@@ -389,32 +350,6 @@
     return result;
   }
 
-<<<<<<< HEAD
-  private static Map<String, RenderedView> createViewNameToRenderedView(@NotNull RenderedView root) {
-    final Map<String, RenderedView> result = new HashMap<String, RenderedView>();
-    // Add fake rendered view for overflow menus so that sources of a menu transitions are shown upper right
-    if (SHOW_FAKE_OVERFLOW_MENUS) {
-      int w = FAKE_OVERFLOW_MENU_WIDTH;
-      result.put(Analyser.FAKE_OVERFLOW_MENU_ID, new RenderedView(root, null, null, root.x + root.w - w, 0, w, w));
-    }
-    new Object() {
-      void walk(RenderedView parent) {
-        for (RenderedView child : parent.getChildren()) {
-          String id = HierarchyUtils.getViewId(child);
-          if (id != null) {
-            result.put(id, child);
-          }
-          // The view of a ListActivity or ListFragment may not have an id.
-          // To make th views of these special classes locatable, add an entry for all elements where the tag name is "ListView".
-          // todo deal with multiple listViews in a single layout
-          XmlTag tag = child.tag;
-          if (tag != null) {
-            if (tag.getName().equals("ListView")) {
-              result.put(LIST_VIEW_ID, child);
-            }
-          }
-          walk(child);
-=======
   private static void fillViewByIdMap(RenderedView parent, Map<String, RenderedView> map) {
     for (RenderedView child : parent.getChildren()) {
       String id = HierarchyUtils.getViewId(child);
@@ -428,29 +363,12 @@
       if (tag != null) {
         if (tag.getName().equals("ListView")) {
           map.put(LIST_VIEW_ID, child);
->>>>>>> 94691eb5
         }
       }
       fillViewByIdMap(child, map);
     }
   }
 
-<<<<<<< HEAD
-  @SuppressWarnings("UnusedDeclaration")
-  private static Map<String, ViewInfo> createViewNameToViewInfo(@NotNull ViewInfo root) {
-    final Map<String, ViewInfo> result = new HashMap<String, ViewInfo>();
-    new Object() {
-      void walk(ViewInfo parent) {
-        for (ViewInfo child : parent.getChildren()) {
-          String id = HierarchyUtils.getViewId(child);
-          if (id != null) {
-            result.put(id, child);
-          }
-          walk(child);
-        }
-      }
-    }.walk(root);
-=======
   private static Map<String, RenderedView> createViewNameToRenderedView(@NotNull RenderedView root) {
     final Map<String, RenderedView> result = new HashMap<String, RenderedView>();
     // Add fake rendered view for overflow menus so that sources of a menu transitions are shown upper right
@@ -459,7 +377,6 @@
       result.put(Analyser.FAKE_OVERFLOW_MENU_ID, new RenderedView(root, null, null, root.x + root.w - w, 0, w, w));
     }
     fillViewByIdMap(root, result);
->>>>>>> 94691eb5
     return result;
   }
 
@@ -574,11 +491,7 @@
     // draw component shadows
     for (Component c : getStateComponentAssociation().values()) {
       Rectangle r = c.getBounds();
-<<<<<<< HEAD
-      ShadowPainter.drawRectangleShadow(g, r.x, r.y, r.width, r.height);
-=======
       ShadowPainter.drawRectangleShadow(g, r.x, r.y, r.width - AndroidRootComponent.PADDING, r.height - AndroidRootComponent.PADDING);
->>>>>>> 94691eb5
     }
   }
 
@@ -591,11 +504,7 @@
   private Point[] getControlPoints(Transition t) {
     Rectangle srcBounds = getBounds(t.getSource());
     Rectangle dstBounds = getBounds(t.getDestination());
-<<<<<<< HEAD
-    return getControlPoints(srcBounds, dstBounds, Utilities.getMidLine(srcBounds, dstBounds));
-=======
     return getControlPoints(srcBounds, dstBounds, NavigationEditorUtils.getMidLine(srcBounds, dstBounds));
->>>>>>> 94691eb5
   }
 
   private static int getTurnLength(Point[] points, float scale) {
@@ -858,40 +767,19 @@
     return myRenderingParams.withConfiguration(newConfiguration);
   }
 
-<<<<<<< HEAD
-  // If an activity specifies android:Theme.DeviceDefault.NoActionBar.Fullscreen or similar
-  // we won't render the menu at all. For menus, unconditionally replace the theme with a default.
-  private RenderingParameters getMenuRenderingParameters() {
-    Configuration newConfiguration = myRenderingParams.configuration.clone();
-    newConfiguration.setTheme(DEVICE_DEFAULT_THEME_NAME);
-    return myRenderingParams.withConfiguration(newConfiguration);
-  }
-
-  private AndroidRootComponent createUnscaledRootComponentFor(State state) {
-    boolean isMenu = state instanceof MenuState;
-    Module module = myRenderingParams.facet.getModule();
-    String resourceName = isMenu ? ((MenuState)state).getXmlResourceName() : Analyser.getXMLFileName(module, state.getClassName(), true);
-    VirtualFile virtualFile = getLayoutXmlVirtualFile(isMenu, resourceName, myRenderingParams.configuration);
-=======
   private AndroidRootComponent createUnscaledRootComponentFor(State state) {
     boolean isMenu = state instanceof MenuState;
     Module module = myRenderingParams.facet.getModule();
     String resourceName = Analyser.getXMLFileName(module, state.getClassName(), true);
     String menuName = isMenu ? ((MenuState) state).getXmlResourceName() : null;
     VirtualFile virtualFile = getLayoutXmlVirtualFile(false, resourceName, myRenderingParams.configuration);
->>>>>>> 94691eb5
     if (virtualFile == null) {
       return new AndroidRootComponent(state.getClassName(), myRenderingParams, null, menuName);
     }
     else {
       PsiFile psiFile = PsiManager.getInstance(myRenderingParams.project).findFile(virtualFile);
-<<<<<<< HEAD
-      RenderingParameters params = isMenu ? getMenuRenderingParameters() : getActivityRenderingParameters(module, state.getClassName());
-      return new AndroidRootComponent(params, psiFile, isMenu);
-=======
       RenderingParameters params = getActivityRenderingParameters(module, state.getClassName());
       return new AndroidRootComponent(state.getClassName(), params, psiFile, menuName);
->>>>>>> 94691eb5
     }
   }
 
@@ -963,10 +851,7 @@
     }
     Transition transition = getTransitionEditorAssociation().inverse().get(component);
     if (component instanceof AndroidRootComponent) {
-<<<<<<< HEAD
-=======
       Point location = AndroidRootComponent.relativePoint(mouseDownLocation);
->>>>>>> 94691eb5
       // Select a top-level 'screen'
       AndroidRootComponent androidRootComponent = (AndroidRootComponent)component;
       State state = getStateComponentAssociation().inverse().get(androidRootComponent);
@@ -983,11 +868,7 @@
       }
       else {
         // Select a specific view
-<<<<<<< HEAD
-        RenderedView leaf = getRenderedView(androidRootComponent, mouseDownLocation);
-=======
         RenderedView leaf = getRenderedView(androidRootComponent, location);
->>>>>>> 94691eb5
         if (leaf == null) {
           return Selections.NULL;
         }
@@ -1002,11 +883,7 @@
         if (myNavigationModel.findTransitionWithSource(Locator.of(state, HierarchyUtils.getViewId(namedParent))) != null) {
           return Selections.NULL;
         }
-<<<<<<< HEAD
-        return new Selections.ViewSelection(androidRootComponent, mouseDownLocation, namedParent, this);
-=======
         return new Selections.ViewSelection(androidRootComponent, location, namedParent, this);
->>>>>>> 94691eb5
       }
     }
     else {
@@ -1016,26 +893,6 @@
   }
 
   private class MyMouseListener extends MouseAdapter {
-<<<<<<< HEAD
-    private void showPopup(MouseEvent e) {
-      JPopupMenu menu = new JBPopupMenu();
-      JMenuItem anItem = new JBMenuItem("New Activity...");
-      anItem.addActionListener(new ActionListener() {
-        @Override
-        public void actionPerformed(ActionEvent actionEvent) {
-          Module module = myRenderingParams.facet.getModule();
-          NewAndroidActivityWizard dialog = new NewAndroidActivityWizard(module, null, null);
-          dialog.init();
-          dialog.setOpenCreatedFiles(false);
-          dialog.show();
-        }
-      });
-      menu.add(anItem);
-      menu.show(e.getComponent(), e.getX(), e.getY());
-    }
-
-=======
->>>>>>> 94691eb5
     @Override
     public void mousePressed(MouseEvent e) {
       if (!SwingUtilities.isLeftMouseButton(e)) {
