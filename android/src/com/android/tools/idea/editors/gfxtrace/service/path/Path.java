/*
 * Copyright (C) 2015 The Android Open Source Project
 *
 * Licensed under the Apache License, Version 2.0 (the "License");
 * you may not use this file except in compliance with the License.
 * You may obtain a copy of the License at
 *
 *      http://www.apache.org/licenses/LICENSE-2.0
 *
 * Unless required by applicable law or agreed to in writing, software
 * distributed under the License is distributed on an "AS IS" BASIS,
 * WITHOUT WARRANTIES OR CONDITIONS OF ANY KIND, either express or implied.
 * See the License for the specific language governing permissions and
 * limitations under the License.
 */
package com.android.tools.idea.editors.gfxtrace.service.path;


import com.android.tools.rpclib.binary.BinaryClass;
import com.android.tools.rpclib.binary.BinaryObject;
import org.jetbrains.annotations.NotNull;

public abstract class Path implements BinaryObject {
  public static final Path EMPTY = new Path() {
    @Override
    public Path getParent() {
      return null;
    }

    @Override
<<<<<<< HEAD
    public StringBuilder stringPath(StringBuilder builder) {
      return builder;
=======
    public String getSegmentString() {
      return "EMPTY";
>>>>>>> 4870ec21
    }

    @NotNull
    @Override
    public BinaryClass klass() {
      // The empty path cannot currently be reflected (and thus encoded, either).
      throw new UnsupportedOperationException();
    }
  };

  private String myString;

  public abstract Path getParent();

  @Override
  public String toString() {
    if (myString == null) {
      myString = stringPath(new StringBuilder()).toString();
    }
    return myString;
  }

  private StringBuilder stringPath(StringBuilder stringBuilder) {
    Path parent = getParent();
    if (parent != null) {
      parent.stringPath(stringBuilder);
      appendSegmentToPath(stringBuilder);
    }
    else {
      stringBuilder.append(getSegmentString());
    }
    return stringBuilder;
  }

  @Override
  public boolean equals(Object o) {
    if (this == o) return true;
    if (o == null || getClass() != o.getClass()) return false;
    // Default to string comparison if the implementations don't override
    return toString().equals(((Path)o).toString());
  }

  @Override
  public int hashCode() {
    return toString().hashCode();
  }

  public abstract String getSegmentString();

  public void appendSegmentToPath(StringBuilder builder) {
    builder.append(".");
    builder.append(getSegmentString());
  }

  @NotNull
  public static Path wrap(BinaryObject object) {
    return (Path)object;
  }

  @NotNull
  public BinaryObject unwrap() {
    return this;
  }

  /**
   * as returns a path to the object this path refers to, but converted to type.
   * @param type The target type.
   * @return The path to the converted object.
   */
  public AsPath as(Object type) {
    AsPath p = new AsPath();
    p.setObject(this);
    p.setType(type);
    return p;
  }
}<|MERGE_RESOLUTION|>--- conflicted
+++ resolved
@@ -28,13 +28,8 @@
     }
 
     @Override
-<<<<<<< HEAD
-    public StringBuilder stringPath(StringBuilder builder) {
-      return builder;
-=======
     public String getSegmentString() {
       return "EMPTY";
->>>>>>> 4870ec21
     }
 
     @NotNull
