/*
 * Copyright (C) 2015 The Android Open Source Project
 *
 * Licensed under the Apache License, Version 2.0 (the "License");
 * you may not use this file except in compliance with the License.
 * You may obtain a copy of the License at
 *
 *      http://www.apache.org/licenses/LICENSE-2.0
 *
 * Unless required by applicable law or agreed to in writing, software
 * distributed under the License is distributed on an "AS IS" BASIS,
 * WITHOUT WARRANTIES OR CONDITIONS OF ANY KIND, either express or implied.
 * See the License for the specific language governing permissions and
 * limitations under the License.
 */
package com.android.tools.idea.editors.gfxtrace.widgets;

import com.android.tools.idea.editors.gfxtrace.UiCallback;
import com.android.tools.idea.editors.gfxtrace.UiErrorCallback;
import com.android.tools.idea.editors.gfxtrace.service.ErrDataUnavailable;
import com.android.tools.idea.editors.gfxtrace.service.image.MultiLevelImage;
import com.android.tools.rpclib.futures.FutureController;
import com.android.tools.rpclib.rpccore.Rpc;
import com.android.tools.rpclib.rpccore.RpcException;
import com.intellij.openapi.actionSystem.*;
import com.intellij.openapi.diagnostic.Logger;
import com.intellij.openapi.ui.popup.JBPopup;
import com.intellij.openapi.ui.popup.JBPopupFactory;
import com.intellij.ui.JBColor;
<<<<<<< HEAD
=======
import com.intellij.ui.awt.RelativePoint;
import com.intellij.ui.components.JBCheckBox;
>>>>>>> 4870ec21
import com.intellij.ui.components.JBLabel;
import com.intellij.ui.components.JBScrollPane;
import com.intellij.ui.components.JBSlidingPanel;
import com.intellij.util.ui.JBUI;
import com.intellij.util.ui.StatusText;
import icons.AndroidIcons;
import icons.ImagesIcons;
import org.jetbrains.annotations.NotNull;
import sun.awt.image.IntegerComponentRaster;

import javax.swing.*;
import javax.swing.border.Border;
import javax.swing.border.LineBorder;
import javax.swing.event.ChangeEvent;
import javax.swing.event.ChangeListener;
import java.awt.*;
import java.awt.event.*;
import java.awt.geom.AffineTransform;
import java.awt.geom.Rectangle2D;
import java.awt.image.*;
import java.util.Arrays;
import java.util.concurrent.ExecutionException;

public class ImagePanel extends JPanel {
  private static final Logger LOG = Logger.getInstance(ImagePanel.class);
  private static final int ZOOM_AMOUNT = 5;
  private static final int SCROLL_AMOUNT = 15;

  @NotNull private final ImageComponent myImage;
  @NotNull private final JBLabel myStatus = new JBLabel();

  public ImagePanel() {
    super(new BorderLayout());

    JBScrollPane scrollPane = new JBScrollPane();
    myImage = new ImageComponent(scrollPane);
    scrollPane.getVerticalScrollBar().setUnitIncrement(20);
    scrollPane.getHorizontalScrollBar().setUnitIncrement(20);
    scrollPane.setBorder(BorderFactory.createLineBorder(JBColor.border()));
    add(scrollPane, BorderLayout.CENTER);
<<<<<<< HEAD
    add(myStatus, BorderLayout.SOUTH);
=======
    add(new JPanel(new FlowLayout(FlowLayout.LEFT)) {{
      add(myImage.getLevelChooser());
      add(myStatus, BorderLayout.SOUTH);
    }} , BorderLayout.SOUTH);
>>>>>>> 4870ec21
    setFocusable(true);

    MouseAdapter mouseHandler = new MouseAdapter() {
      @Override
      public void mouseEntered(MouseEvent e) {
        update(e.getX(), e.getY());
      }

      @Override
      public void mouseExited(MouseEvent e) {
        myStatus.setText(" ");
      }

      @Override
      public void mouseMoved(MouseEvent e) {
        update(e.getX(), e.getY());
      }

      @Override
      public void mouseDragged(MouseEvent e) {
        update(e.getX(), e.getY());
      }

      private void update(int x, int y) {
        myImage.getPixel(x, y).formatTo(myStatus);
      }
    };
    scrollPane.getViewport().addMouseListener(mouseHandler);
    scrollPane.getViewport().addMouseMotionListener(mouseHandler);
  }

  public void addToolbarActions(DefaultActionGroup group, boolean enableVerticalFlip) {
    myImage.addToolbarActions(group, enableVerticalFlip);
  }

  public void clearImage() {
    myImage.clearImage();
  }

  public StatusText getEmptyText() {
    return myImage.getEmptyText();
  }

<<<<<<< HEAD
  public void setImage(BufferedImage image) {
=======
  public void setImageRequestController(FutureController imageRequestController) {
    myImage.setImageRequestController(imageRequestController);
  }

  public void setImage(MultiLevelImage image) {
>>>>>>> 4870ec21
    myImage.setImage(image);
  }

  private static final class ImageComponent extends JComponent {
    private static final double ZOOM_FIT = Double.POSITIVE_INFINITY;
    private static final double MAX_ZOOM_FACTOR = 8;
    private static final double MIN_ZOOM_WIDTH = 100.0;
    private static final int BORDER_SIZE = JBUI.scale(2);
    private static final Border BORDER = new LineBorder(JBColor.border(), BORDER_SIZE);
    private static final Paint CHECKER_PAINT = new CheckerboardPaint();
    private static final int CHANNEL_RED = 0, CHANNEL_GREEN = 1, CHANNEL_BLUE = 2, CHANNEL_ALPHA = 3;

    private final JViewport parent;
    private final StatusText emptyText;
<<<<<<< HEAD
    private BufferedImage image = EMPTY_IMAGE;
    private BufferedImage opaqueImage = null;
=======
    private final LevelChooser levelChooser = new LevelChooser();
    private FutureController imageRequestController = FutureController.NULL_CONTROLLER;
    private MultiLevelImage image;
    private BufferedImage level = MultiLevelImage.EMPTY_LEVEL;
    private BufferedImage displayed = null;
>>>>>>> 4870ec21
    private double zoom;
    private boolean drawCheckerBoard = true;
    private boolean transparent = true;
    private boolean flipped = false;
    private boolean[] channels = new boolean[] { true, true, true, true };

    public ImageComponent(JBScrollPane scrollPane) {
      scrollPane.setViewportView(this);
      this.parent = scrollPane.getViewport();
      this.emptyText = new StatusText() {
        @Override
        protected boolean isStatusVisible() {
          return image == MultiLevelImage.EMPTY_IMAGE;
        }
      };
      this.emptyText.attachTo(parent);
      this.zoom = ZOOM_FIT;
      this.levelChooser.addListener(new LevelChooser.Listener() {
        @Override
        public void levelChanged(int level) {
          loadLevel(level);
        }
      });

      MouseAdapter mouseHandler = new MouseAdapter() {
        private int lastX, lastY;

        @Override
        public void mouseWheelMoved(MouseWheelEvent e) {
          int rotation = e.getWheelRotation();
          if (rotation == 0) return;
          zoom(Math.max(-ZOOM_AMOUNT, Math.min(ZOOM_AMOUNT, rotation)), e.getPoint());
        }

        @Override
        public void mousePressed(MouseEvent e) {
          lastX = e.getX();
          lastY = e.getY();

          if (isPanningButton(e)) {
            setCursor(new Cursor(Cursor.MOVE_CURSOR));
          }
          else {
            zoomToFit();
          }
        }

        @Override
        public void mouseReleased(MouseEvent e) {
          setCursor(null);
        }

        @Override
        public void mouseDragged(MouseEvent e) {
          int dx = lastX - e.getX(), dy = lastY - e.getY();
          lastX = e.getX();
          lastY = e.getY();

          if (isPanningButton(e)) {
            scrollBy(dx, dy);
          }
        }

        private boolean isPanningButton(MouseEvent e) {
          // Pan for either the primary mouse button or the mouse wheel.
          return (e.getModifiersEx() & (InputEvent.BUTTON1_DOWN_MASK | InputEvent.BUTTON2_DOWN_MASK)) != 0;
        }
      };

      // Add the mouse listeners to the scrollpane, so the coordinates stay consistent.
      parent.addMouseListener(mouseHandler);
      parent.addMouseWheelListener(mouseHandler);
      parent.addMouseMotionListener(mouseHandler);

      addKeyListener(new KeyAdapter() {
        @Override
        public void keyPressed(KeyEvent e) {
          switch (e.getKeyCode()) {
            case KeyEvent.VK_UP:
            case KeyEvent.VK_K:
              scrollBy(0, -SCROLL_AMOUNT);
              break;
            case KeyEvent.VK_DOWN:
            case KeyEvent.VK_J:
              scrollBy(0, SCROLL_AMOUNT);
              break;
            case KeyEvent.VK_LEFT:
            case KeyEvent.VK_H:
              scrollBy(-SCROLL_AMOUNT, 0);
              break;
            case KeyEvent.VK_RIGHT:
            case KeyEvent.VK_L:
              scrollBy(SCROLL_AMOUNT, 0);
              break;
            case KeyEvent.VK_PLUS:
            case KeyEvent.VK_ADD:
              zoom(-ZOOM_AMOUNT, getCenterPoint());
              break;
            case KeyEvent.VK_MINUS:
            case KeyEvent.VK_SUBTRACT:
              zoom(ZOOM_AMOUNT, getCenterPoint());
              break;
            case KeyEvent.VK_EQUALS:
              if ((e.getModifiersEx() & InputEvent.SHIFT_DOWN_MASK) != 0) {
                zoom(-ZOOM_AMOUNT, getCenterPoint());
              }
              else {
                zoomToFit();
              }
              break;
          }
        }
      });
    }

    public StatusText getEmptyText() {
      return emptyText;
    }

<<<<<<< HEAD
    public void clearImage() {
      this.image = EMPTY_IMAGE;
=======
    public void setImageRequestController(FutureController imageRequestController) {
      this.imageRequestController = imageRequestController;
    }

    public void clearImage() {
      this.image = MultiLevelImage.EMPTY_IMAGE;
      this.level = MultiLevelImage.EMPTY_LEVEL;
      levelChooser.update(1);
>>>>>>> 4870ec21
      revalidate();
      repaint();
    }

<<<<<<< HEAD
    public void setImage(BufferedImage image) {
      if (this.image == EMPTY_IMAGE) {
        // Ignore any zoom actions that might have happened before the first real image was shown.
        zoomToFit();
      }
      this.image = (image == null) ? EMPTY_IMAGE : image;
      this.opaqueImage = null;
=======
    public void setImage(MultiLevelImage image) {
      if (this.image == MultiLevelImage.EMPTY_IMAGE) {
        // Ignore any zoom actions that might have happened before the first real image was shown.
        zoomToFit();
      }
      this.image = (image == null) ? MultiLevelImage.EMPTY_IMAGE : image;
      this.level = MultiLevelImage.EMPTY_LEVEL;
      this.displayed = null;
      if (!levelChooser.update(this.image.getLevelCount())) {
        loadLevel(levelChooser.getLevel());
      }
>>>>>>> 4870ec21
      revalidate();
      repaint();
    }

    public void addToolbarActions(DefaultActionGroup group, boolean enableVerticalFlip) {
      group.add(new AnAction("Zoom to Fit", "Fit the image to the panel", AndroidIcons.ZoomFit) {
        @Override
        public void actionPerformed(AnActionEvent e) {
          zoomToFit();
        }
      });
      group.add(new AnAction("Actual Size", "Display the image at its actual size", AndroidIcons.ZoomActual) {
        @Override
        public void actionPerformed(AnActionEvent e) {
          zoomToActual();
        }
      });
      group.add(new AnAction("Zoom In", "Zoom In", AndroidIcons.ZoomIn) {
        @Override
        public void actionPerformed(AnActionEvent e) {
          zoom(-ZOOM_AMOUNT, getCenterPoint());
        }
      });
      group.add(new AnAction("Zoom Out", "Zoom Out", AndroidIcons.ZoomOut) {
        @Override
        public void actionPerformed(AnActionEvent e) {
          zoom(ZOOM_AMOUNT, getCenterPoint());
        }
      });
      group.add(new Separator());
<<<<<<< HEAD
      group.add(new ToggleAction("Toggle Transparency", "Enable/disable image transparency", AndroidIcons.GfxTrace.Opacity) {
        @Override
        public boolean isSelected(AnActionEvent e) {
          return transparent;
        }

        @Override
        public void setSelected(AnActionEvent e, boolean state) {
          transparent = state;
          repaint();
=======
      group.add(new AnAction("Color Channels", "Select color channels to show", AndroidIcons.GfxTrace.ColorChannels) {
        @Override
        public void actionPerformed(AnActionEvent e) {
          JPanel contents = new JPanel();
          contents.add(new ChannelCheckbox("Red", CHANNEL_RED));
          contents.add(new ChannelCheckbox("Green", CHANNEL_GREEN));
          contents.add(new ChannelCheckbox("Blue", CHANNEL_BLUE));
          contents.add(new ChannelCheckbox("Alpha", CHANNEL_ALPHA));

          JBPopup popup = JBPopupFactory.getInstance().createComponentPopupBuilder(contents, contents)
            .setCancelOnClickOutside(true)
            .setResizable(false)
            .setMovable(false)
            .createPopup();

          Component source = e.getInputEvent().getComponent();
          popup.setMinimumSize(new Dimension(0, source.getHeight()));
          popup.show(new RelativePoint(source, new Point(source.getWidth(), 0)));
        }

        class ChannelCheckbox extends JBCheckBox {
          public ChannelCheckbox(String text, final int index) {
            super(text, channels[index]);
            addActionListener(e -> {
              setChannelEnabled(index, isSelected());
            });
          }
>>>>>>> 4870ec21
        }
      });
      group.add(new ToggleAction("Show Checkerboard", "Toggle the checkerboard background", ImagesIcons.ToggleTransparencyChessboard) {
        @Override
        public boolean isSelected(AnActionEvent e) {
          return drawCheckerBoard;
        }

        @Override
        public void setSelected(AnActionEvent e, boolean state) {
          drawCheckerBoard = state;
          repaint();
        }

        @Override
        public void update(@NotNull AnActionEvent e) {
          super.update(e);
          Presentation presentation = e.getPresentation();
<<<<<<< HEAD
          presentation.setEnabled(transparent);
=======
          presentation.setEnabled(channels[CHANNEL_ALPHA]);
>>>>>>> 4870ec21
        }
      });
      if (enableVerticalFlip) {
        flipped = true;
        group.add(new ToggleAction("Flip Vertically", "Flip The image vertically", AndroidIcons.GfxTrace.FlipVertically) {
          @Override
          public boolean isSelected(AnActionEvent e) {
            return flipped;
          }

          @Override
          public void setSelected(AnActionEvent e, boolean state) {
            flipped = state;
            repaint();
          }
        });
      }
    }

<<<<<<< HEAD
    public Pixel getPixel(int x, int y) {
      if (this.image == EMPTY_IMAGE) {
=======
    public LevelChooser getLevelChooser() {
      return levelChooser;
    }

    public Pixel getPixel(int x, int y) {
      if (this.image == MultiLevelImage.EMPTY_IMAGE || level == MultiLevelImage.EMPTY_LEVEL) {
>>>>>>> 4870ec21
        return Pixel.OUT_OF_BOUNDS;
      }

      double scale = (zoom == ZOOM_FIT) ? getFitRatio() : zoom;
<<<<<<< HEAD
      int w = (int)(image.getWidth(this) * scale), h = (int)(image.getHeight(this) * scale);
=======
      int w = (int)(level.getWidth(this) * scale), h = (int)(level.getHeight(this) * scale);
>>>>>>> 4870ec21

      Point pos = parent.getViewPosition();
      pos.translate(x - (getWidth() - w) / 2, y - (getHeight() - h) / 2);
      if (pos.x < 0 || pos.x >= w || pos.y < 0 || pos.y >= h) {
        return Pixel.OUT_OF_BOUNDS;
      }

      // Use OpenGL coordinates: origin at bottom left. While XY will be as shown (possibly flipped), UV stays constant to the origin
      // of the image used as a texture.
      int pixelX = (int)(pos.x / scale), pixelY = (int)(pos.y / scale);
      float u = (pos.x + 0.5f) / w, v = (pos.y + 0.5f) / h; // This is actually flipped v.
<<<<<<< HEAD
      return new Pixel(pixelX, image.getHeight() - pixelY - 1, u, flipped ? v : 1 - v , image.getRGB(pixelX, pixelY));
=======
      return new Pixel(pixelX, level.getHeight() - pixelY - 1, u, flipped ? v : 1 - v , level.getRGB(pixelX, pixelY));
>>>>>>> 4870ec21
    }

    @Override
    public Dimension getPreferredSize() {
      return (zoom == ZOOM_FIT)
             ? new Dimension(parent.getWidth(), parent.getHeight())
             : new Dimension((int)(zoom * level.getWidth(this)) + 2 * BORDER_SIZE, (int)(zoom * level.getHeight(this)) + 2 * BORDER_SIZE);
    }

    @Override
    protected void paintComponent(Graphics g) {
      super.paintComponent(g);
      if (image == MultiLevelImage.EMPTY_IMAGE || level == MultiLevelImage.EMPTY_LEVEL) {
        emptyText.paint(parent, g);
        return;
      }

      double scale = (zoom == ZOOM_FIT) ? getFitRatio() : zoom;
      int w = (int)(level.getWidth(this) * scale), h = (int)(level.getHeight(this) * scale);
      int x = (getWidth() - w) / 2, y = (getHeight() - h) / 2;

<<<<<<< HEAD
      if (drawCheckerBoard && transparent) {
=======
      if (drawCheckerBoard && channels[CHANNEL_ALPHA]) {
>>>>>>> 4870ec21
        ((Graphics2D)g).setPaint(CHECKER_PAINT);
        g.fillRect(x, y, w, h);
      }

      AffineTransform transform = ((Graphics2D)g).getTransform();
      if (flipped) {
        ((Graphics2D)g).transform(new AffineTransform(1, 0, 0, -1, 0, getHeight() - 1));
      }
<<<<<<< HEAD
      if (transparent) {
        g.drawImage(image, x, y, w, h, this);
      }
      else {
        if (opaqueImage == null) {
          //noinspection UndesirableClassUsage
          opaqueImage = new BufferedImage(image.getWidth(this), image.getHeight(this), BufferedImage.TYPE_3BYTE_BGR);
          Graphics2D opaqueG = opaqueImage.createGraphics();
          opaqueG.setComposite(AlphaComposite.Src);
          opaqueG.drawImage(image, 0, 0, this);
          opaqueG.dispose();
        }
        g.drawImage(opaqueImage, x, y, w, h, this);
      }
=======
      if (displayed == null) {
        Composite composite = null;
        if (channels[CHANNEL_RED] && channels[CHANNEL_GREEN] && channels[CHANNEL_BLUE] && channels[CHANNEL_ALPHA]) {
          // If all channels are enabled, just display the original image.
          displayed = level;
        }
        else {
          // Use a custom color filtering composite otherwise.
          composite = (srcColorModel, dstColorModel, hints) -> new CompositeContext() {
            @Override
            public void dispose() {
            }

            @Override
            public void compose(Raster srcRaster, Raster dstIn, WritableRaster dstOut) {
              byte[] dst = ((DataBufferByte)dstOut.getDataBuffer()).getData();
              byte[] src = ((DataBufferByte)srcRaster.getDataBuffer()).getData();
              for (int i = 0; i < dst.length; i += 4) {
                dst[i + 0] = channels[CHANNEL_ALPHA] ? src[i + 0] : -1;
                dst[i + 1] = channels[CHANNEL_BLUE] ? src[i + 1] : 0;
                dst[i + 2] = channels[CHANNEL_GREEN] ? src[i + 2] : 0;
                dst[i + 3] = channels[CHANNEL_RED] ? src[i + 3] : 0;
              }
            }
          };
        }

        if (composite != null) {
          //noinspection UndesirableClassUsage
          displayed = new BufferedImage(level.getWidth(this), level.getHeight(this), BufferedImage.TYPE_4BYTE_ABGR);
          Graphics2D displayedG = displayed.createGraphics();
          displayedG.setComposite(composite);
          displayedG.drawImage(level, 0, 0, this);
          displayedG.dispose();
        }
      }
      g.drawImage(displayed, x, y, w, h, this);

>>>>>>> 4870ec21
      ((Graphics2D)g).setTransform(transform);
      BORDER.paintBorder(this, g, x - BORDER_SIZE, y - BORDER_SIZE, w + 2 * BORDER_SIZE, h + 2 * BORDER_SIZE);
    }

    private void loadLevel(int index) {
      index = Math.min(image.getLevelCount() - 1, index);
      Rpc.listen(
        image.getLevel(index),
        LOG,
        imageRequestController,
        new UiErrorCallback<BufferedImage, BufferedImage, String>() {
          @Override
          protected ResultOrError<BufferedImage, String> onRpcThread(Rpc.Result<BufferedImage> result)
            throws RpcException, ExecutionException {
            try {
              return success(result.get());
            }
            catch (ErrDataUnavailable e) {
              return error(e.getMessage());
            }
          }

          @Override
          protected void onUiThreadSuccess(BufferedImage image) {
            updateLevel(image);
          }

          @Override
          protected void onUiThreadError(String message) {
            clearImage();
            getEmptyText().setText(message);
          }
        });
    }

    protected void updateLevel(BufferedImage level) {
      if (this.level == MultiLevelImage.EMPTY_LEVEL) {
        // Ignore any zoom actions that might have happened before the first real image was shown.
        zoomToFit();
      }
      this.level = (level == null) ? MultiLevelImage.EMPTY_LEVEL : level;
      this.displayed = null;
      revalidate();
      repaint();
    }

    private void setChannelEnabled(int channel, boolean enabled) {
      if (channels[channel] != enabled) {
        channels[channel] = enabled;
        displayed = null;
        repaint();
      }
    }

    private void scrollBy(int dx, int dy) {
      if (dx == 0 && dy == 0) {
        // Do the revalidate and repaint that scrollRectoToVisible would do.
        revalidate();
        repaint();
      }
      else {
        // The passed rectangle is relative to the currently visible rectangle, i.e. it is not in view coordinates.
        parent.scrollRectToVisible(new Rectangle(new Point(dx, dy), parent.getExtentSize()));
      }
    }

    private Point getCenterPoint() {
      return new Point(parent.getWidth() / 2, parent.getHeight() / 2);
    }

    private void zoom(int amount, Point cursor) {
      Dimension oldSize = getPreferredSize();
      oldSize.setSize(Math.max(parent.getWidth(), oldSize.width), Math.max(parent.getHeight(), oldSize.height));

      if (zoom == ZOOM_FIT) {
        zoom = getFitRatio();
      }
      int delta = Math.min(Math.max(amount, -5), 5);
      zoom = Math.min(getMaxZoom(), Math.max(getMinZoom(), zoom * (1 - 0.05 * delta)));
      invalidate();

      Dimension newSize = getPreferredSize();
      newSize.setSize(Math.max(parent.getWidth(), newSize.width), Math.max(parent.getHeight(), newSize.height));

      // Attempt to keep the same pixel under the mouse pointer.
      Point pos = parent.getViewPosition();
      pos.translate(cursor.x, cursor.y);
      scrollBy(pos.x * newSize.width / oldSize.width - pos.x, pos.y * newSize.height / oldSize.height - pos.y);
    }

    private void zoomToFit() {
      zoom = ZOOM_FIT;
      revalidate();
      repaint();
    }

    private void zoomToActual() {
      zoom = 1;
      revalidate();
      repaint();
    }

    private double getFitRatio() {
      return Math.min((double)(getWidth() - 2 * BORDER_SIZE) / level.getWidth(this),
                      (double)(getHeight() - 2 * BORDER_SIZE) / level.getHeight(this));
    }

    private double getMinZoom() {
      // The smallest zoom factor to see the whole image or that causes the larger dimension to be no less than MIN_ZOOM_WIDTH pixels.
      return Math.min(1, Math.min(getFitRatio(), Math.min(MIN_ZOOM_WIDTH / level.getWidth(this), MIN_ZOOM_WIDTH / level.getHeight(this))));
    }

    private double getMaxZoom() {
      return Math.max(MAX_ZOOM_FACTOR, getFitRatio());
    }

    /**
     * A {@link Paint} that will paint a checkerboard pattern. The current implementation aligns the pattern to the window (device)
     * coordinates, so the checkerboard remains stationary, even when the panel and the image is scrolled.
     */
    private static class CheckerboardPaint implements Paint, PaintContext {
      private static final int CHECKER_SIZE = JBUI.scale(15);
      private static final int TWO_CHECKER_SIZE = 2 * CHECKER_SIZE;
      private static final int LIGHT_COLOR = 0xFFFFFFFF;
      private static final int DARK_COLOR = 0xFFC0C0C0;

      // Cached raster and pixel values. They are re-allocated whenever a larger size is required. The raster's data is updated each time
      // a raster is requested in #getRaster(int, int, int, int).
      // A checkerboard can be broken down into rows of squares of alternating colors. There are two alternating rows: those that start with
      // a dark color and those that start with the light color. We cache the pixel values of a single raster scan line for both types of
      // rows, so they don't need to be computed every time.
      private WritableRaster cachedRaster;
      private int[] cachedEvenRow = new int[0];
      private int[] cachedOddRow = new int[0];

      @Override
      public PaintContext createContext(
          ColorModel cm, Rectangle deviceBounds, Rectangle2D userBounds, AffineTransform xform, RenderingHints hints) {
        return this;
      }

      @Override
      public void dispose() {
        cachedRaster = null;
      }

      @Override
      public ColorModel getColorModel() {
        return ColorModel.getRGBdefault();
      }

      @Override
      public Raster getRaster(int x, int y, int w, int h) {
        WritableRaster raster = cachedRaster;
        if (raster == null || w > raster.getWidth() || h > raster.getHeight()) {
          cachedRaster = raster = getColorModel().createCompatibleWritableRaster(w, h);
        }
        w = raster.getWidth();
        h = raster.getHeight();

        // Compute the x & y pixel offsets into a 2x2 checker tile. The checkerboard is aligned to (0, 0).
        int xOffset = x % TWO_CHECKER_SIZE, yOffset = y % TWO_CHECKER_SIZE;
        int[] evenRow = cachedEvenRow, oddRow = cachedOddRow;
        if (evenRow.length < xOffset + w || oddRow.length < xOffset + w) {
          // The scan line caches are sized in multiples of 2 checker squares.
          evenRow = new int[TWO_CHECKER_SIZE * ((xOffset + w + TWO_CHECKER_SIZE - 1) / TWO_CHECKER_SIZE)];
          oddRow = new int[evenRow.length];
          // Fill in the cached scan lines, two squares at a time.
          for (int i = 0; i < evenRow.length; i += TWO_CHECKER_SIZE) {
            // The even row is light, dark, light, dark, etc.
            Arrays.fill(evenRow, i, i + CHECKER_SIZE, LIGHT_COLOR);
            Arrays.fill(evenRow, i + CHECKER_SIZE, i + TWO_CHECKER_SIZE, DARK_COLOR);
            // The odd row is dark, light, dark, light, etc.
            Arrays.fill(oddRow, i, i + CHECKER_SIZE, DARK_COLOR);
            Arrays.fill(oddRow, i + CHECKER_SIZE, i + TWO_CHECKER_SIZE, LIGHT_COLOR);
          }
        }

        // The pixels array is a w * h row major storage backend of the raster data.
        int[] pixels = ((IntegerComponentRaster)raster).getDataStorage();
        int[][] rows = new int[][] { evenRow, oddRow };
        // The current checker row being copied. Initialized to align to the requested (x, y) coordinates.
        int curRowPointer = (yOffset < CHECKER_SIZE) ? 0 : 1;
        int[] curRow = rows[curRowPointer];
        // Copy the cached scan lines into the raster.
        for (int i = 0, done = 0, tileY = yOffset % CHECKER_SIZE; i < h; i++, tileY++, done += w) {
          if (tileY >= CHECKER_SIZE) {
            // We've completed a row of checker squares, switch to the other row type.
            tileY = 0;
            curRowPointer = (curRowPointer + 1) & 1;
            curRow = rows[curRowPointer];
          }
          // The scan lines are aligned to 2x2 checker tiles, so we copy starting at xOffset.
          System.arraycopy(curRow, xOffset, pixels, done, w);
        }
        return raster;
      }

      @Override
      public int getTransparency() {
        return Transparency.OPAQUE;
      }
    }

    private static class LevelChooser extends JPanel {
      private final JSlider mySlider = new JSlider();

      public LevelChooser() {
        mySlider.setPaintTicks(true);
        mySlider.setSnapToTicks(true);
        mySlider.setMajorTickSpacing(1);
        mySlider.setFocusable(false);
        setVisible(false);

        final JBLabel valueLabel = new JBLabel("0");
        mySlider.addChangeListener(new ChangeListener() {
          @Override
          public void stateChanged(ChangeEvent e) {
            valueLabel.setText(String.valueOf(mySlider.getValue()));
          }
        });

        add(new JBLabel("Level:"));
        add(mySlider);
        add(valueLabel);
      }

      public boolean update(int numLevels) {
        setVisible(numLevels > 1);

        int value = mySlider.getValue();
        if (value >= numLevels) {
          mySlider.setValue(numLevels - 1);
        }
        mySlider.setMinimum(0);
        mySlider.setMaximum(numLevels - 1);
        return value >= numLevels;
      }

      public int getLevel() {
        return mySlider.getValue();
      }

      public void addListener(final Listener listener) {
        mySlider.addChangeListener(new ChangeListener() {
          private int value = mySlider.getValue();

          @Override
          public void stateChanged(ChangeEvent e) {
            int newValue = mySlider.getValue();
            if (newValue != value) {
              value = newValue;
              listener.levelChanged(newValue);
            }
          }
        });
      }

      public interface Listener {
        void levelChanged(int level);
      }
    }
  }

  private static class Pixel {
    public static final Pixel OUT_OF_BOUNDS = new Pixel(-1, -1, -1, -1, 0) {
      @Override
      public void formatTo(JBLabel label) {
        label.setText(" ");
      }
    };

    public final int x, y;
    public final float u, v;
    public final int rgba;

    public Pixel(int x, int y, float u, float v, int rgba) {
      this.x = x;
      this.y = y;
      this.u = u;
      this.v = v;
      this.rgba = rgba;
    }

    public void formatTo(JBLabel label) {
      label.setText(String.format("X: %d, Y: %d, U: %05f, V: %05f, ARGB: %08x", x, y, u, v, rgba));
    }
  }

  private static class Pixel {
    public static final Pixel OUT_OF_BOUNDS = new Pixel(-1, -1, -1, -1, 0) {
      @Override
      public void formatTo(JBLabel label) {
        label.setText(" ");
      }
    };

    public final int x, y;
    public final float u, v;
    public final int rgba;

    public Pixel(int x, int y, float u, float v, int rgba) {
      this.x = x;
      this.y = y;
      this.u = u;
      this.v = v;
      this.rgba = rgba;
    }

    public void formatTo(JBLabel label) {
      label.setText(String.format("X: %d, Y: %d, U: %05f, V: %05f, ARGB: %08x", x, y, u, v, rgba));
    }
  }
}<|MERGE_RESOLUTION|>--- conflicted
+++ resolved
@@ -27,11 +27,8 @@
 import com.intellij.openapi.ui.popup.JBPopup;
 import com.intellij.openapi.ui.popup.JBPopupFactory;
 import com.intellij.ui.JBColor;
-<<<<<<< HEAD
-=======
 import com.intellij.ui.awt.RelativePoint;
 import com.intellij.ui.components.JBCheckBox;
->>>>>>> 4870ec21
 import com.intellij.ui.components.JBLabel;
 import com.intellij.ui.components.JBScrollPane;
 import com.intellij.ui.components.JBSlidingPanel;
@@ -72,14 +69,10 @@
     scrollPane.getHorizontalScrollBar().setUnitIncrement(20);
     scrollPane.setBorder(BorderFactory.createLineBorder(JBColor.border()));
     add(scrollPane, BorderLayout.CENTER);
-<<<<<<< HEAD
-    add(myStatus, BorderLayout.SOUTH);
-=======
     add(new JPanel(new FlowLayout(FlowLayout.LEFT)) {{
       add(myImage.getLevelChooser());
       add(myStatus, BorderLayout.SOUTH);
     }} , BorderLayout.SOUTH);
->>>>>>> 4870ec21
     setFocusable(true);
 
     MouseAdapter mouseHandler = new MouseAdapter() {
@@ -123,15 +116,11 @@
     return myImage.getEmptyText();
   }
 
-<<<<<<< HEAD
-  public void setImage(BufferedImage image) {
-=======
   public void setImageRequestController(FutureController imageRequestController) {
     myImage.setImageRequestController(imageRequestController);
   }
 
   public void setImage(MultiLevelImage image) {
->>>>>>> 4870ec21
     myImage.setImage(image);
   }
 
@@ -146,19 +135,13 @@
 
     private final JViewport parent;
     private final StatusText emptyText;
-<<<<<<< HEAD
-    private BufferedImage image = EMPTY_IMAGE;
-    private BufferedImage opaqueImage = null;
-=======
     private final LevelChooser levelChooser = new LevelChooser();
     private FutureController imageRequestController = FutureController.NULL_CONTROLLER;
     private MultiLevelImage image;
     private BufferedImage level = MultiLevelImage.EMPTY_LEVEL;
     private BufferedImage displayed = null;
->>>>>>> 4870ec21
     private double zoom;
     private boolean drawCheckerBoard = true;
-    private boolean transparent = true;
     private boolean flipped = false;
     private boolean[] channels = new boolean[] { true, true, true, true };
 
@@ -185,9 +168,7 @@
 
         @Override
         public void mouseWheelMoved(MouseWheelEvent e) {
-          int rotation = e.getWheelRotation();
-          if (rotation == 0) return;
-          zoom(Math.max(-ZOOM_AMOUNT, Math.min(ZOOM_AMOUNT, rotation)), e.getPoint());
+          zoom(Math.max(-ZOOM_AMOUNT, Math.min(ZOOM_AMOUNT, e.getWheelRotation())), e.getPoint());
         }
 
         @Override
@@ -275,10 +256,6 @@
       return emptyText;
     }
 
-<<<<<<< HEAD
-    public void clearImage() {
-      this.image = EMPTY_IMAGE;
-=======
     public void setImageRequestController(FutureController imageRequestController) {
       this.imageRequestController = imageRequestController;
     }
@@ -287,20 +264,10 @@
       this.image = MultiLevelImage.EMPTY_IMAGE;
       this.level = MultiLevelImage.EMPTY_LEVEL;
       levelChooser.update(1);
->>>>>>> 4870ec21
       revalidate();
       repaint();
     }
 
-<<<<<<< HEAD
-    public void setImage(BufferedImage image) {
-      if (this.image == EMPTY_IMAGE) {
-        // Ignore any zoom actions that might have happened before the first real image was shown.
-        zoomToFit();
-      }
-      this.image = (image == null) ? EMPTY_IMAGE : image;
-      this.opaqueImage = null;
-=======
     public void setImage(MultiLevelImage image) {
       if (this.image == MultiLevelImage.EMPTY_IMAGE) {
         // Ignore any zoom actions that might have happened before the first real image was shown.
@@ -312,7 +279,6 @@
       if (!levelChooser.update(this.image.getLevelCount())) {
         loadLevel(levelChooser.getLevel());
       }
->>>>>>> 4870ec21
       revalidate();
       repaint();
     }
@@ -343,18 +309,6 @@
         }
       });
       group.add(new Separator());
-<<<<<<< HEAD
-      group.add(new ToggleAction("Toggle Transparency", "Enable/disable image transparency", AndroidIcons.GfxTrace.Opacity) {
-        @Override
-        public boolean isSelected(AnActionEvent e) {
-          return transparent;
-        }
-
-        @Override
-        public void setSelected(AnActionEvent e, boolean state) {
-          transparent = state;
-          repaint();
-=======
       group.add(new AnAction("Color Channels", "Select color channels to show", AndroidIcons.GfxTrace.ColorChannels) {
         @Override
         public void actionPerformed(AnActionEvent e) {
@@ -382,7 +336,6 @@
               setChannelEnabled(index, isSelected());
             });
           }
->>>>>>> 4870ec21
         }
       });
       group.add(new ToggleAction("Show Checkerboard", "Toggle the checkerboard background", ImagesIcons.ToggleTransparencyChessboard) {
@@ -401,11 +354,7 @@
         public void update(@NotNull AnActionEvent e) {
           super.update(e);
           Presentation presentation = e.getPresentation();
-<<<<<<< HEAD
-          presentation.setEnabled(transparent);
-=======
           presentation.setEnabled(channels[CHANNEL_ALPHA]);
->>>>>>> 4870ec21
         }
       });
       if (enableVerticalFlip) {
@@ -425,26 +374,17 @@
       }
     }
 
-<<<<<<< HEAD
-    public Pixel getPixel(int x, int y) {
-      if (this.image == EMPTY_IMAGE) {
-=======
     public LevelChooser getLevelChooser() {
       return levelChooser;
     }
 
     public Pixel getPixel(int x, int y) {
       if (this.image == MultiLevelImage.EMPTY_IMAGE || level == MultiLevelImage.EMPTY_LEVEL) {
->>>>>>> 4870ec21
         return Pixel.OUT_OF_BOUNDS;
       }
 
       double scale = (zoom == ZOOM_FIT) ? getFitRatio() : zoom;
-<<<<<<< HEAD
-      int w = (int)(image.getWidth(this) * scale), h = (int)(image.getHeight(this) * scale);
-=======
       int w = (int)(level.getWidth(this) * scale), h = (int)(level.getHeight(this) * scale);
->>>>>>> 4870ec21
 
       Point pos = parent.getViewPosition();
       pos.translate(x - (getWidth() - w) / 2, y - (getHeight() - h) / 2);
@@ -456,11 +396,7 @@
       // of the image used as a texture.
       int pixelX = (int)(pos.x / scale), pixelY = (int)(pos.y / scale);
       float u = (pos.x + 0.5f) / w, v = (pos.y + 0.5f) / h; // This is actually flipped v.
-<<<<<<< HEAD
-      return new Pixel(pixelX, image.getHeight() - pixelY - 1, u, flipped ? v : 1 - v , image.getRGB(pixelX, pixelY));
-=======
       return new Pixel(pixelX, level.getHeight() - pixelY - 1, u, flipped ? v : 1 - v , level.getRGB(pixelX, pixelY));
->>>>>>> 4870ec21
     }
 
     @Override
@@ -482,11 +418,7 @@
       int w = (int)(level.getWidth(this) * scale), h = (int)(level.getHeight(this) * scale);
       int x = (getWidth() - w) / 2, y = (getHeight() - h) / 2;
 
-<<<<<<< HEAD
-      if (drawCheckerBoard && transparent) {
-=======
       if (drawCheckerBoard && channels[CHANNEL_ALPHA]) {
->>>>>>> 4870ec21
         ((Graphics2D)g).setPaint(CHECKER_PAINT);
         g.fillRect(x, y, w, h);
       }
@@ -495,22 +427,6 @@
       if (flipped) {
         ((Graphics2D)g).transform(new AffineTransform(1, 0, 0, -1, 0, getHeight() - 1));
       }
-<<<<<<< HEAD
-      if (transparent) {
-        g.drawImage(image, x, y, w, h, this);
-      }
-      else {
-        if (opaqueImage == null) {
-          //noinspection UndesirableClassUsage
-          opaqueImage = new BufferedImage(image.getWidth(this), image.getHeight(this), BufferedImage.TYPE_3BYTE_BGR);
-          Graphics2D opaqueG = opaqueImage.createGraphics();
-          opaqueG.setComposite(AlphaComposite.Src);
-          opaqueG.drawImage(image, 0, 0, this);
-          opaqueG.dispose();
-        }
-        g.drawImage(opaqueImage, x, y, w, h, this);
-      }
-=======
       if (displayed == null) {
         Composite composite = null;
         if (channels[CHANNEL_RED] && channels[CHANNEL_GREEN] && channels[CHANNEL_BLUE] && channels[CHANNEL_ALPHA]) {
@@ -549,7 +465,6 @@
       }
       g.drawImage(displayed, x, y, w, h, this);
 
->>>>>>> 4870ec21
       ((Graphics2D)g).setTransform(transform);
       BORDER.paintBorder(this, g, x - BORDER_SIZE, y - BORDER_SIZE, w + 2 * BORDER_SIZE, h + 2 * BORDER_SIZE);
     }
@@ -838,29 +753,4 @@
       label.setText(String.format("X: %d, Y: %d, U: %05f, V: %05f, ARGB: %08x", x, y, u, v, rgba));
     }
   }
-
-  private static class Pixel {
-    public static final Pixel OUT_OF_BOUNDS = new Pixel(-1, -1, -1, -1, 0) {
-      @Override
-      public void formatTo(JBLabel label) {
-        label.setText(" ");
-      }
-    };
-
-    public final int x, y;
-    public final float u, v;
-    public final int rgba;
-
-    public Pixel(int x, int y, float u, float v, int rgba) {
-      this.x = x;
-      this.y = y;
-      this.u = u;
-      this.v = v;
-      this.rgba = rgba;
-    }
-
-    public void formatTo(JBLabel label) {
-      label.setText(String.format("X: %d, Y: %d, U: %05f, V: %05f, ARGB: %08x", x, y, u, v, rgba));
-    }
-  }
 }