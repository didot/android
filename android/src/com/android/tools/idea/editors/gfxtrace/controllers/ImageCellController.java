/*
 * Copyright (C) 2015 The Android Open Source Project
 *
 * Licensed under the Apache License, Version 2.0 (the "License");
 * you may not use this file except in compliance with the License.
 * You may obtain a copy of the License at
 *
 *      http://www.apache.org/licenses/LICENSE-2.0
 *
 * Unless required by applicable law or agreed to in writing, software
 * distributed under the License is distributed on an "AS IS" BASIS,
 * WITHOUT WARRANTIES OR CONDITIONS OF ANY KIND, either express or implied.
 * See the License for the specific language governing permissions and
 * limitations under the License.
 */
package com.android.tools.idea.editors.gfxtrace.controllers;

import com.android.tools.idea.editors.gfxtrace.GfxTraceEditor;
<<<<<<< HEAD
import com.android.tools.idea.editors.gfxtrace.UiCallback;
=======
import com.android.tools.idea.editors.gfxtrace.UiErrorCallback;
>>>>>>> 4870ec21
import com.android.tools.idea.editors.gfxtrace.renderers.CellRenderer;
import com.android.tools.idea.editors.gfxtrace.renderers.ImageCellRenderer;
import com.android.tools.idea.editors.gfxtrace.service.ErrDataUnavailable;
import com.android.tools.idea.editors.gfxtrace.service.ServiceClient;
import com.android.tools.idea.editors.gfxtrace.service.image.FetchedImage;
import com.android.tools.idea.editors.gfxtrace.service.path.Path;
import com.android.tools.idea.editors.gfxtrace.widgets.*;
import com.android.tools.rpclib.rpccore.Rpc;
import com.android.tools.rpclib.rpccore.RpcException;
<<<<<<< HEAD
=======
import com.google.common.util.concurrent.AsyncFunction;
import com.google.common.util.concurrent.Futures;
import com.google.common.util.concurrent.ListenableFuture;
>>>>>>> 4870ec21
import com.intellij.openapi.diagnostic.Logger;
import org.jetbrains.annotations.NotNull;

import javax.swing.*;
import java.awt.*;
import java.awt.image.BufferedImage;
import java.util.concurrent.ExecutionException;

public abstract class ImageCellController<T extends ImageCellList.Data> extends Controller
    implements CellList.SelectionListener<T>, CellRenderer.CellLoader<T> {
  @NotNull private static final Logger LOG = Logger.getInstance(ImageCellController.class);
  @NotNull protected CellWidget<T, ?> myList;

  public ImageCellController(@NotNull GfxTraceEditor editor) {
    super(editor);
  }

  protected ImageCellController<T> usingListWidget(
    @NotNull CellList.Orientation orientation, String emptyText, final Dimension maxCellSize) {
    myList = new ImageCellList<T>(orientation, emptyText, this) {
      @Override
      protected Dimension getMaxCellSize() {
        return maxCellSize;
      }
    };
    myList.addSelectionListener(this);
    return this;
  }

  protected ImageCellController<T> usingComboBoxWidget(final Dimension imageSize) {
    myList = new CellComboBox<T>(this) {
      @Override
      protected CellRenderer<T> createCellRenderer(CellRenderer.CellLoader<T> loader) {
        return new ImageCellRenderer<T>(loader, imageSize) {
          {
            setMinimumIconSize(imageSize);
          }

          @Override
          protected Repaintable getRepaintable(JList list) {
            return Repaintables.forComponents(list, myComponent);
          }

          @Override
          public Dimension getInitialCellSize() {
            return
              new Dimension(imageSize.width + 2 * ImageCellRenderer.BORDER_SIZE, imageSize.height + 2 * ImageCellRenderer.BORDER_SIZE);
          }
        };
      }
    };
    myList.addSelectionListener(this);
    return this;
  }

  protected void loadCellImage(final T cell, final ServiceClient client, final Path imagePath, final Runnable onLoad) {
<<<<<<< HEAD
    Rpc.listen(FetchedImage.load(client, imagePath), LOG, cell.controller, new UiCallback<FetchedImage, BufferedImage>() {
      @Override
      protected BufferedImage onRpcThread(Rpc.Result<FetchedImage> result) throws RpcException, ExecutionException {
        return result.get().image;
      }

      @Override
      protected void onUiThread(BufferedImage image) {
        cell.icon = new ImageIcon(image);
        onLoad.run();
        myList.repaint();
=======
    Rpc.listen(Futures.transform(FetchedImage.load(client, imagePath), new AsyncFunction<FetchedImage, BufferedImage>() {
      @Override
      public ListenableFuture<BufferedImage> apply(FetchedImage image) throws Exception {
        return getLevelToShow(image);
      }
    }), LOG, cell.controller, new UiErrorCallback<BufferedImage, BufferedImage, String>() {
      @Override
      protected ResultOrError<BufferedImage, String> onRpcThread(Rpc.Result<BufferedImage> result) throws RpcException, ExecutionException {
        try {
          return success(result.get());
        } catch (ErrDataUnavailable e) {
          return error(e.getMessage());
        }
      }

      @Override
      protected void onUiThreadSuccess(BufferedImage image) {
        cell.stopLoading(new ImageIcon(image));
        onLoad.run();
        myList.repaint();
      }

      @Override
      protected void onUiThreadError(String message) {
        cell.stopLoading(null);
        myList.repaint();
>>>>>>> 4870ec21
      }
    });
  }

  /** @return the level to show for the image (0 by default). Subclasses can override this to pick a diferent level. */
  protected ListenableFuture<BufferedImage> getLevelToShow(FetchedImage image) {
    return image.getLevel(0);
  }
}<|MERGE_RESOLUTION|>--- conflicted
+++ resolved
@@ -16,11 +16,7 @@
 package com.android.tools.idea.editors.gfxtrace.controllers;
 
 import com.android.tools.idea.editors.gfxtrace.GfxTraceEditor;
-<<<<<<< HEAD
-import com.android.tools.idea.editors.gfxtrace.UiCallback;
-=======
 import com.android.tools.idea.editors.gfxtrace.UiErrorCallback;
->>>>>>> 4870ec21
 import com.android.tools.idea.editors.gfxtrace.renderers.CellRenderer;
 import com.android.tools.idea.editors.gfxtrace.renderers.ImageCellRenderer;
 import com.android.tools.idea.editors.gfxtrace.service.ErrDataUnavailable;
@@ -30,12 +26,9 @@
 import com.android.tools.idea.editors.gfxtrace.widgets.*;
 import com.android.tools.rpclib.rpccore.Rpc;
 import com.android.tools.rpclib.rpccore.RpcException;
-<<<<<<< HEAD
-=======
 import com.google.common.util.concurrent.AsyncFunction;
 import com.google.common.util.concurrent.Futures;
 import com.google.common.util.concurrent.ListenableFuture;
->>>>>>> 4870ec21
 import com.intellij.openapi.diagnostic.Logger;
 import org.jetbrains.annotations.NotNull;
 
@@ -92,19 +85,6 @@
   }
 
   protected void loadCellImage(final T cell, final ServiceClient client, final Path imagePath, final Runnable onLoad) {
-<<<<<<< HEAD
-    Rpc.listen(FetchedImage.load(client, imagePath), LOG, cell.controller, new UiCallback<FetchedImage, BufferedImage>() {
-      @Override
-      protected BufferedImage onRpcThread(Rpc.Result<FetchedImage> result) throws RpcException, ExecutionException {
-        return result.get().image;
-      }
-
-      @Override
-      protected void onUiThread(BufferedImage image) {
-        cell.icon = new ImageIcon(image);
-        onLoad.run();
-        myList.repaint();
-=======
     Rpc.listen(Futures.transform(FetchedImage.load(client, imagePath), new AsyncFunction<FetchedImage, BufferedImage>() {
       @Override
       public ListenableFuture<BufferedImage> apply(FetchedImage image) throws Exception {
@@ -131,7 +111,6 @@
       protected void onUiThreadError(String message) {
         cell.stopLoading(null);
         myList.repaint();
->>>>>>> 4870ec21
       }
     });
   }
