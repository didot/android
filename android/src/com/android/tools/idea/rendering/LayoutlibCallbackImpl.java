/*
 * Copyright (C) 2013 The Android Open Source Project
 *
 * Licensed under the Apache License, Version 2.0 (the "License");
 * you may not use this file except in compliance with the License.
 * You may obtain a copy of the License at
 *
 *      http://www.apache.org/licenses/LICENSE-2.0
 *
 * Unless required by applicable law or agreed to in writing, software
 * distributed under the License is distributed on an "AS IS" BASIS,
 * WITHOUT WARRANTIES OR CONDITIONS OF ANY KIND, either express or implied.
 * See the License for the specific language governing permissions and
 * limitations under the License.
 */
package com.android.tools.idea.rendering;

import static com.android.SdkConstants.ANDROID_PKG_PREFIX;
import static com.android.SdkConstants.ANDROID_URI;
import static com.android.SdkConstants.ATTR_LAYOUT;
import static com.android.SdkConstants.CALENDAR_VIEW;
import static com.android.AndroidXConstants.CLASS_RECYCLER_VIEW_ADAPTER;
import static com.android.AndroidXConstants.CLASS_RECYCLER_VIEW_LAYOUT_MANAGER;
import static com.android.SdkConstants.DOT_XML;
import static com.android.SdkConstants.EXPANDABLE_LIST_VIEW;
import static com.android.SdkConstants.FD_RES_DRAWABLE;
import static com.android.SdkConstants.FD_RES_LAYOUT;
import static com.android.SdkConstants.FD_RES_MENU;
import static com.android.SdkConstants.FQCN_GRID_VIEW;
import static com.android.SdkConstants.FQCN_SPINNER;
import static com.android.SdkConstants.FRAGMENT_CONTAINER_VIEW;
import static com.android.SdkConstants.GRID_VIEW;
import static com.android.SdkConstants.LAYOUT_RESOURCE_PREFIX;
import static com.android.SdkConstants.LIST_VIEW;
import static com.android.SdkConstants.TOOLS_URI;
import static com.android.SdkConstants.VIEW_FRAGMENT;
import static com.android.SdkConstants.VIEW_INCLUDE;
import static com.intellij.lang.annotation.HighlightSeverity.WARNING;
import static java.nio.charset.StandardCharsets.UTF_8;

import com.android.annotations.NonNull;
import com.android.ide.common.fonts.FontFamily;
import com.android.ide.common.rendering.api.ActionBarCallback;
import com.android.ide.common.rendering.api.AdapterBinding;
import com.android.ide.common.rendering.api.DataBindingItem;
import com.android.ide.common.rendering.api.ILayoutLog;
import com.android.ide.common.rendering.api.ILayoutPullParser;
import com.android.ide.common.rendering.api.LayoutlibCallback;
import com.android.ide.common.rendering.api.ResourceNamespace;
import com.android.ide.common.rendering.api.ResourceReference;
import com.android.ide.common.rendering.api.ResourceValue;
import com.android.ide.common.rendering.api.Result;
import com.android.ide.common.resources.ProtoXmlPullParser;
import com.android.ide.common.resources.ResourceItem;
import com.android.ide.common.resources.ResourceResolver;
import com.android.ide.common.resources.ResourceVisitor;
import com.android.ide.common.resources.ResourcesUtil;
import com.android.ide.common.util.PathString;
import com.android.resources.ResourceType;
import com.android.support.AndroidxName;
import com.android.tools.idea.AndroidPsiUtils;
import com.android.tools.idea.fonts.DownloadableFontCacheService;
import com.android.tools.idea.fonts.ProjectFonts;
import com.android.tools.idea.layoutlib.LayoutLibrary;
import com.android.tools.idea.model.AndroidModuleInfo;
import com.android.tools.idea.model.Namespacing;
import com.android.tools.idea.projectsystem.FilenameConstants;
import com.android.tools.idea.projectsystem.GoogleMavenArtifactId;
import com.android.tools.idea.projectsystem.ProjectSystemUtil;
import com.android.tools.idea.rendering.parsers.AaptAttrParser;
import com.android.tools.idea.rendering.parsers.ILayoutPullParserFactory;
import com.android.tools.idea.rendering.parsers.LayoutFilePullParser;
import com.android.tools.idea.rendering.parsers.LayoutPsiPullParser;
import com.android.tools.idea.rendering.parsers.TagSnapshot;
import com.android.tools.idea.res.FileResourceReader;
import com.android.tools.idea.res.LocalResourceRepository;
import com.android.tools.idea.res.ResourceIdManager;
import com.android.tools.idea.res.ResourceRepositoryManager;
import com.android.tools.idea.util.DependencyManagementUtil;
import com.android.tools.idea.util.FileExtensions;
import com.android.tools.lint.detector.api.Lint;
import com.android.utils.HtmlBuilder;
import com.android.utils.SdkUtils;
import com.android.utils.XmlUtils;
import com.google.common.collect.ArrayListMultimap;
import com.google.common.collect.ImmutableMap;
import com.google.common.collect.ImmutableSet;
import com.google.common.collect.Multimap;
import com.google.common.collect.Sets;
import com.google.common.io.Files;
import com.intellij.openapi.application.ApplicationManager;
import com.intellij.openapi.diagnostic.Logger;
import com.intellij.openapi.module.Module;
import com.intellij.openapi.util.Computable;
import com.intellij.openapi.util.text.StringUtil;
import com.intellij.openapi.vfs.LocalFileSystem;
import com.intellij.openapi.vfs.VirtualFile;
import com.intellij.psi.PsiFile;
import com.intellij.psi.xml.XmlFile;
import com.intellij.psi.xml.XmlTag;
import java.io.ByteArrayInputStream;
import java.io.File;
import java.io.IOException;
import java.io.StringReader;
import java.net.MalformedURLException;
import java.util.Collection;
import java.util.Collections;
import java.util.HashMap;
import java.util.HashSet;
import java.util.LinkedList;
import java.util.List;
import java.util.Map;
import java.util.Set;
import java.util.concurrent.atomic.AtomicInteger;
import org.jetbrains.android.facet.AndroidFacet;
import org.jetbrains.android.uipreview.ViewLoader;
import org.jetbrains.annotations.NotNull;
import org.jetbrains.annotations.Nullable;
import org.kxml2.io.KXmlParser;
import org.w3c.dom.Document;
import org.w3c.dom.Element;
import org.w3c.dom.NodeList;
import org.xmlpull.v1.XmlPullParser;
import org.xmlpull.v1.XmlPullParserException;

/**
 * Loader for Android Project class in order to use them in the layout editor.
 */
public class LayoutlibCallbackImpl extends LayoutlibCallback {
  private static final Logger LOG = Logger.getInstance("#com.android.tools.idea.rendering.LayoutlibCallback");

  /** Maximum number of getParser calls in a render before we suspect and investigate potential include cycles */
  private static final int MAX_PARSER_INCLUDES = 50;
  private static final AndroidxName CLASS_WINDOR_DECOR_ACTION_BAR =
    AndroidxName.of("android.support.v7.internal.app.", "WindowDecorActionBar");
  /** Class names that are not a view. When instantiating them, errors should be logged by LayoutLib. */
  private static final Set<String> NOT_VIEW = ImmutableSet.of(CLASS_RECYCLER_VIEW_ADAPTER.oldName(),
                                                              CLASS_RECYCLER_VIEW_ADAPTER.newName(),
                                                              CLASS_RECYCLER_VIEW_LAYOUT_MANAGER.oldName(),
                                                              CLASS_RECYCLER_VIEW_LAYOUT_MANAGER.newName(),
                                                              CLASS_WINDOR_DECOR_ACTION_BAR.oldName(),
                                                              CLASS_WINDOR_DECOR_ACTION_BAR.newName());
  /** Directory name for the bundled layoutlib installation */
  public static final String FD_LAYOUTLIB = "layoutlib";
  /** Directory name for the gradle build-cache. Exploded AARs will end up there when using build cache */
  public static final String BUILD_CACHE = "build-cache";

  @NotNull private final AndroidFacet myFacet;
  @NotNull private final Module myModule;
  @NotNull private final ResourceIdManager myIdManager;
  @NotNull final private LayoutLibrary myLayoutLib;
  @Nullable private final Object myCredential;
  private final boolean myHasLegacyAppCompat;
  private final boolean myHasAndroidXAppCompat;
  private final Namespacing myNamespacing;
  @NotNull private IRenderLogger myLogger;
  @NotNull private final ViewLoader myClassLoader;
  @Nullable private String myLayoutName;
  @Nullable private ILayoutPullParser myLayoutEmbeddedParser;
  @Nullable private final ActionBarHandler myActionBarHandler;
  @NotNull private final RenderTask myRenderTask;
  @NotNull private final DownloadableFontCacheService myFontCacheService;
  private boolean myUsed;
  private Set<PathString> myParserFiles;
  private int myParserCount;
  @NotNull public ImmutableMap<String, TagSnapshot> myAaptDeclaredResources = ImmutableMap.of();
  private final Map<String, ResourceValue> myFontFamilies;
  private ProjectFonts myProjectFonts;
  private String myAdaptiveIconMaskPath;
  @Nullable private final ILayoutPullParserFactory myLayoutPullParserFactory;
  @NotNull private final ResourceNamespace.Resolver myImplicitNamespaces;
  /**
   * This stores the current sample data offset for sample data to use when parsing a given layout.
   * Each time a layout that contains references to sample data is parsed, we want to use a new sample,
   * but in a way that keeps all the elements inside that layout consistent.
   * Using this counter as a base index, all sample data inside a given layout can keep in sync.
   * Increasing the counter for each parsing of a given layout ensures that, if a layout is used several times
   * (e.g. as an item in a recycler view), each version will use different elements from the sample data.
   */
  private final Map<String, AtomicInteger> myLayoutCounterForSampleData = new HashMap<>();

  /**
   * Creates a new {@link LayoutlibCallbackImpl} to be used with the layout lib.
   *
   * @param renderTask The associated render task
   * @param layoutLib  The layout library this callback is going to be invoked from
   * @param projectRes the {@link LocalResourceRepository} for the project.
   * @param module     the module
   * @param facet      the facet
   * @param logger     the render logger
   * @param credential the sandbox credential
   * @param actionBarHandler An {@link ActionBarHandler} instance.
   * @param parserFactory an optional factory for creating XML parsers.
<<<<<<< HEAD
   * @param classLoader the {@link ClassLoader} to use for loading classes from Layoutlib.
=======
   * @param moduleClassLoader the {@link ClassLoader} to use for loading classes from Layoutlib.
>>>>>>> ad5b6ee3
   */
  public LayoutlibCallbackImpl(@NotNull RenderTask renderTask,
                               @NotNull LayoutLibrary layoutLib,
                               @NotNull LocalResourceRepository projectRes,
                               @NotNull Module module,
                               @NotNull AndroidFacet facet,
                               @NotNull IRenderLogger logger,
                               @Nullable Object credential,
                               @Nullable ActionBarHandler actionBarHandler,
                               @Nullable ILayoutPullParserFactory parserFactory,
                               @NotNull ClassLoader moduleClassLoader) {
    myRenderTask = renderTask;
    myLayoutLib = layoutLib;
    myIdManager = ResourceIdManager.get(module);
    myFacet = facet;
    myModule = module;
    myLogger = logger;
    myCredential = credential;
    myClassLoader = new ViewLoader(myLayoutLib, facet, logger, credential, moduleClassLoader);
    myActionBarHandler = actionBarHandler;
    myLayoutPullParserFactory = parserFactory;
    myHasLegacyAppCompat = DependencyManagementUtil.dependsOn(module, GoogleMavenArtifactId.APP_COMPAT_V7);
    myHasAndroidXAppCompat = DependencyManagementUtil.dependsOn(module, GoogleMavenArtifactId.ANDROIDX_APP_COMPAT_V7);

    myNamespacing = ResourceRepositoryManager.getInstance(facet).getNamespacing();
    if (myNamespacing == Namespacing.DISABLED) {
      myImplicitNamespaces = ResourceNamespace.Resolver.TOOLS_ONLY;
    } else {
      myImplicitNamespaces = ResourceNamespace.Resolver.EMPTY_RESOLVER;
    }

    myFontCacheService = DownloadableFontCacheService.getInstance();
    ImmutableMap.Builder<String, ResourceValue> fontBuilder = ImmutableMap.builder();
    projectRes.accept(
        new ResourceVisitor() {
          @Override
          @NotNull
          public VisitResult visit(@NotNull ResourceItem resourceItem) {
            ResourceValue resourceValue = resourceItem.getResourceValue();
            if (resourceValue != null) {
              String rawXml = resourceValue.getRawXmlValue();
              if (rawXml != null && rawXml.endsWith(DOT_XML)) {
                fontBuilder.put(rawXml, resourceValue);
              }
            }
            return VisitResult.CONTINUE;
          }

          @Override
          public boolean shouldVisitResourceType(@NotNull ResourceType resourceType) {
            return resourceType == ResourceType.FONT;
          }
        });
    myFontFamilies = fontBuilder.build();
  }

  /** Resets the callback state for another render */
  void reset() {
    myParserCount = 0;
    myParserFiles = null;
    myLayoutName = null;
    myLayoutEmbeddedParser = null;
    myAaptDeclaredResources = ImmutableMap.of();
  }

  /**
   * Sets the {@link ILayoutLog} logger to use for error messages during problems.
   *
   * @param logger the new logger to use
   */
  public void setLogger(@NotNull IRenderLogger logger) {
    myLogger = logger;
    myClassLoader.setLogger(logger);
  }

  /**
   * Returns the {@link ILayoutLog} logger used for error messages.
   *
   * @return the logger being used
   */
  @NotNull
  public ILayoutLog getLogger() {
    return myLogger;
  }

  /**
   * {@inheritDoc}
   * <p/>
   * This implementation goes through the output directory of the project and loads the
   * <code>.class</code> file directly.
   */
  @Override
  @Nullable
  public Object loadView(@NotNull String className, @NotNull Class[] constructorSignature, @NotNull Object[] constructorParameters)
      throws ClassNotFoundException {
    myUsed = true;
    if (NOT_VIEW.contains(className)) {
      return myClassLoader.loadClass(className, constructorSignature, constructorParameters);
    }
    return myClassLoader.loadView(className, constructorSignature, constructorParameters);
  }

  @Override
  public Object loadClass(@NotNull String name, @Nullable Class[] constructorSignature, @Nullable Object[] constructorArgs)
      throws ClassNotFoundException {
    myUsed = true;
    return myClassLoader.loadClass(name, constructorSignature, constructorArgs);
  }

  @Override
  @Nullable
  public ResourceReference resolveResourceId(int id) {
    return myIdManager.findById(id);
  }

  @Override
  public int getOrGenerateResourceId(@NotNull ResourceReference resource) {
    return myIdManager.getOrGenerateId(resource);
  }

  /**
   * Returns whether the loader has received requests to load custom views. Note that
   * the custom view loading may not actually have succeeded; this flag only records
   * whether it was <b>requested</b>.
   * <p/>
   * This allows to efficiently only recreate when needed upon code change in the
   * project.
   *
   * @return true if the loader has been asked to load custom views
   */
  public boolean isUsed() {
    return myUsed;
  }

  @Nullable
  private static XmlPullParser getParserFromText(String fileName, @NotNull String text) {
    try {
      XmlPullParser parser = new NamedXmlParser(fileName);
      parser.setInput(new StringReader(text));
      return parser;
    }
    catch (XmlPullParserException e) {
      LOG.warn("Could not create parser for " + fileName);
    }

    return null;
  }

  @Override
  @Nullable
  public XmlPullParser createXmlParserForPsiFile(@NotNull String fileName) {
    // No need to generate a PSI-based parser (which can read edited/unsaved contents) for files
    // in build outputs or layoutlib built-in directories.
    if (fileName.contains(FilenameConstants.EXPLODED_AAR) || fileName.contains(FD_LAYOUTLIB) || fileName.contains(BUILD_CACHE)) {
      return null;
    }

    boolean token = RenderSecurityManager.enterSafeRegion(myCredential);
    try {
      VirtualFile virtualFile = LocalFileSystem.getInstance().findFileByPath(fileName);
      if (virtualFile != null) {
        PsiFile psiFile = AndroidPsiUtils.getPsiFileSafely(myModule.getProject(), virtualFile);
        if (psiFile != null) {
          ResourceValue resourceValue = myFontFamilies.get(fileName);
          if (resourceValue != null) {
            // This is a font-family XML. Now check if it defines a downloadable font. If it is,
            // this is a special case where we generate a synthetic font-family XML file that points
            // to the cached fonts downloaded by the DownloadableFontCacheService.
            if (myProjectFonts == null) {
              myProjectFonts = new ProjectFonts(myFacet);
            }

            FontFamily family = myProjectFonts.getFont(resourceValue.getResourceUrl().toString());
            String fontFamilyXml = myFontCacheService.toXml(family);
            if (fontFamilyXml == null) {
              myFontCacheService.download(family);
              return null;
            }

            return getParserFromText(fileName, fontFamilyXml);
          }

          String psiText = ApplicationManager.getApplication().isReadAccessAllowed()
                           ? psiFile.getText()
                           : ApplicationManager.getApplication().runReadAction((Computable<String>)psiFile::getText);
          return getParserFromText(fileName, psiText);
        }
      }
      return null;
    }
    finally {
      RenderSecurityManager.exitSafeRegion(token);
    }
  }

  @Override
  @Nullable
  public XmlPullParser createXmlParserForFile(@NotNull String fileName) {
    try {
      ByteArrayInputStream stream = new ByteArrayInputStream(FileResourceReader.readBytes(fileName));
      // Instantiate an XML pull parser based on the contents of the stream.
      XmlPullParser parser;
      if (XmlUtils.isProtoXml(stream)) {
        parser = new NamedProtoXmlParser(fileName); // Parser for proto XML used in AARs.
      } else {
        parser = new NamedXmlParser(fileName); // Parser for regular text XML.
      }
      parser.setInput(stream, null);
      return parser;
    } catch (IOException | XmlPullParserException e) {
      return null;
    }
  }

  @Override
  @NotNull
  public XmlPullParser createXmlParser() {
    return new NamedXmlParser(null);
  }

  public void setLayoutParser(@Nullable String layoutName, @Nullable ILayoutPullParser layoutParser) {
    myLayoutName = layoutName;
    myLayoutEmbeddedParser = layoutParser;
  }

  public void setAaptDeclaredResources(@NotNull Map<String, TagSnapshot> resources) {
    myAaptDeclaredResources = ImmutableMap.copyOf(resources);
  }

  @Nullable
  public ILayoutPullParser getLayoutEmbeddedParser() {
    return myLayoutEmbeddedParser;
  }

  @Override
  @Nullable
  public ILayoutPullParser getParser(@NotNull ResourceValue layoutResource) {
    String value = layoutResource.getValue();
    if (value == null) {
      return null;
    }
    ILayoutPullParser parser;
    if (!myAaptDeclaredResources.isEmpty() && layoutResource.getResourceType() == ResourceType.AAPT) {
      TagSnapshot aaptResource = myAaptDeclaredResources.get(layoutResource.getValue());
      // TODO(namespaces, b/74003372): figure out where to get the namespace from.
      parser = LayoutPsiPullParser.create(aaptResource, ResourceNamespace.TODO(), myLogger);
    }
    else {
      PathString pathString = ResourcesUtil.toFileResourcePathString(value);
      if (pathString == null) {
        return null;
      }
      parser = getParser(layoutResource.getName(), layoutResource.getNamespace(), pathString);
    }

    if (parser instanceof AaptAttrParser) {
      ImmutableMap<String, TagSnapshot> declared = ((AaptAttrParser)parser).getAaptDeclaredAttrs();

      if (!declared.isEmpty()) {
        // For parser of elements included in this parser, publish any aapt declared values
        myAaptDeclaredResources = ImmutableMap.<String, TagSnapshot>builder()
          .putAll(((AaptAttrParser)parser).getAaptDeclaredAttrs())
          .putAll(myAaptDeclaredResources)
          .build();
      }
    }

    return parser;
  }

  @Nullable
  private ILayoutPullParser getParser(@NotNull String layoutName, @NotNull ResourceNamespace namespace, @NotNull PathString xml) {
    if (myParserFiles != null && myParserFiles.contains(xml)) {
      if (myParserCount > MAX_PARSER_INCLUDES) {
        // Unlikely large number of includes. Look for cyclic dependencies in the available files.
        if (findCycles()) {
          throw new RuntimeException(
            String.format("Cycle found (count=%3$d) evaluating '%1$s' with path '%2$s' (parserFiles=%4$s)",
                          layoutName, xml.toDebugString(), myParserCount, StringUtil.join(myParserFiles, ", ")));
        }

        // Also reset counter to 0 so we don't check on every subsequent iteration.
        myParserCount = 0;
      }
    } else {
      if (myParserFiles == null) {
        myParserFiles = new HashSet<>();
      }
      myParserFiles.add(xml);
    }
    myParserCount++;

    if (myLayoutPullParserFactory != null) {
      ILayoutPullParser parser = myLayoutPullParserFactory.create(xml, this);
      if (parser != null) {
        return parser;
      }
    }

    if (layoutName.equals(myLayoutName) && namespace != ResourceNamespace.ANDROID) {
      ILayoutPullParser parser = myLayoutEmbeddedParser;
      // The parser should only be used once!! If it is included more than once,
      // subsequent includes should just use a plain pull parser that is not tied
      // to the XML model.
      myLayoutEmbeddedParser = null;
      return parser;
    }

    // See if we can find a corresponding PSI file for this included layout, and
    // if so directly reuse the PSI parser, such that we pick up the live, edited
    // contents rather than the most recently saved file contents.
    if (xml.getFilesystemUri().getScheme().equals("file")) {
      AtomicInteger sampleDataCounter = myLayoutCounterForSampleData.get(layoutName);
      if (sampleDataCounter == null) {
        sampleDataCounter = new AtomicInteger(0);
        myLayoutCounterForSampleData.put(layoutName, sampleDataCounter);
      }

      String parentName = xml.getParentFileName();
      String path = xml.getRawPath();
      // No need to generate a PSI-based parser (which can read edited/unsaved contents) for files in build outputs or
      // layoutlib built-in directories.
      if (parentName != null
          && !path.contains(FilenameConstants.EXPLODED_AAR) && !path.contains(FD_LAYOUTLIB) && !path.contains(BUILD_CACHE)
          && (parentName.startsWith(FD_RES_LAYOUT) || parentName.startsWith(FD_RES_DRAWABLE) || parentName.startsWith(FD_RES_MENU))) {
        VirtualFile file = FileExtensions.toVirtualFile(xml);
        if (file != null) {
          PsiFile psiFile = AndroidPsiUtils.getPsiFileSafely(myModule.getProject(), file);
          if (psiFile instanceof XmlFile) {
            ResourceResolver resourceResolver = myRenderTask.getContext().getConfiguration().getResourceResolver();
            // Do not honor the merge tag for layouts that are inflated via this call. This is just being inflated as part of a different
            // layout so we already have a parent.
            LayoutPsiPullParser parser =
              LayoutPsiPullParser.create((XmlFile)psiFile, myLogger, false, resourceResolver, sampleDataCounter.getAndIncrement());
            parser.setUseSrcCompat(myHasLegacyAppCompat || myHasAndroidXAppCompat);
            if (parentName.startsWith(FD_RES_LAYOUT)) {
              // For included layouts, we don't normally see view cookies; we want the leaf to point back to the include tag.
              parser.setProvideViewCookies(myRenderTask.getProvideCookiesForIncludedViews());
            }
            return parser;
          }
        }
      }
    }

    // For included layouts, create a LayoutFilePullParser such that we get the
    // layout editor behavior in included layouts as well - which for example
    // replaces <fragment> tags with <include>.
    return LayoutFilePullParser.create(xml, namespace);
  }

  /**
   * Searches for cycles in the {@code <include>} tag graph of the layout files we've
   * been asked to provide parsers for.
   */
  private boolean findCycles() {
    if (myParserFiles.size() == 1) {
      // The file is probably including itself. This can happen when a NavHostFragment is included in an activity that is an entry point
      // in the nav graph.
      return true;
    }

    Map<String, File> layoutToFile = new HashMap<>();
    Multimap<String, String> includeMap = ArrayListMultimap.create();
    for (PathString path : myParserFiles) {
      File file = path.toFile();
      if (file == null || !file.exists()) {
        continue;
      }
      String layoutName = Lint.getLayoutName(file);
      layoutToFile.put(layoutName, file);
      try {
        String xml = Files.toString(file, UTF_8);
        Document document = XmlUtils.parseDocumentSilently(xml, true);
        if (document != null) {
          NodeList includeNodeList = document.getElementsByTagName(VIEW_INCLUDE);
          for (int i = 0, n = includeNodeList.getLength(); i < n; i++) {
            Element include = (Element)includeNodeList.item(i);
            String included = include.getAttribute(ATTR_LAYOUT);
            if (included.startsWith(LAYOUT_RESOURCE_PREFIX)) {
              String resource = included.substring(LAYOUT_RESOURCE_PREFIX.length());
              includeMap.put(layoutName, resource);
            }
          }

          // Deals with tools:layout attribute from fragments.
          NodeList fragmentNodeList = document.getElementsByTagName(FRAGMENT_CONTAINER_VIEW);
          if (fragmentNodeList.getLength() == 0) {
            // There was no FragmentContainerView, try with the old <fragment> tag.
            fragmentNodeList = document.getElementsByTagName(VIEW_FRAGMENT);
          }
          for (int i = 0, n = fragmentNodeList.getLength(); i < n; i++) {
            Element fragment = (Element)fragmentNodeList.item(i);
            String included = fragment.getAttributeNS(TOOLS_URI, ATTR_LAYOUT);
            if (included.startsWith(LAYOUT_RESOURCE_PREFIX)) {
              String resource = included.substring(LAYOUT_RESOURCE_PREFIX.length());
              includeMap.put(layoutName, resource);
            }
          }
        }
      }
      catch (IOException e) {
        LOG.warn("Could not check file " + file + " for cyclic dependencies", e);
      }
    }

    // We now have a DAG over the include dependencies in the layouts.
    // Do a DFS to detect cycles.

    // Perform DFS on the include graph and look for a cycle; if we find one, produce
    // a chain of includes on the way back to show to the user.
    if (!includeMap.isEmpty()) {
      for (String from : includeMap.keySet()) {
        Set<String> visiting = Sets.newHashSetWithExpectedSize(includeMap.size());
        List<String> chain = dfs(from, visiting, includeMap);
        if (chain != null) {
          RenderProblem.Html problem = RenderProblem.create(WARNING);
          HtmlBuilder builder = problem.getHtmlBuilder();
          builder.add("Found cyclical <include> chain: ");
          boolean first = true;
          Collections.reverse(chain);
          for (String layout : chain) {
            if (first) {
              first = false;
            } else {
              builder.add(" includes ");
            }
            File file = layoutToFile.get(layout);
            if (file != null) {
              try {
                String url = SdkUtils.fileToUrlString(file);
                builder.addLink(layout, url);
              }
              catch (MalformedURLException e) {
                builder.add(layout);
              }
            } else {
              builder.add(layout);
            }
          }

          myLogger.addMessage(problem);
          return true;
        }
      }
    }

    return false;
  }

  @Nullable
  private static List<String> dfs(String from, Set<String> visiting, Multimap<String,String> includeMap) {
    visiting.add(from);
    Collection<String> includes = includeMap.get(from);
    if (includes != null && !includes.isEmpty()) {
      for (String include : includes) {
        if (visiting.contains(include)) {
          List<String> list = new LinkedList<>();
          list.add(include);
          list.add(from);
          return list;
        }
        List<String> chain = dfs(include, visiting, includeMap);
        if (chain != null) {
          chain.add(from);
          return chain;
        }
      }
    }
    visiting.remove(from);
    return null;
  }

  @Override
  @Nullable
  public Object getAdapterItemValue(ResourceReference adapterView,
                                    Object adapterCookie,
                                    ResourceReference itemRef,
                                    int fullPosition,
                                    int typePosition,
                                    int fullChildPosition,
                                    int typeChildPosition,
                                    ResourceReference viewRef,
                                    ViewAttribute viewAttribute,
                                    Object defaultValue) {
    // Special case for the palette preview.
    if (viewAttribute == ViewAttribute.TEXT && adapterView.getName().startsWith("android_widget_")) { //$NON-NLS-1$
      String name = adapterView.getName();
      if (viewRef.getName().equals("text2")) { //$NON-NLS-1$
        return "Sub Item";
      }
      if (fullPosition == 0) {
        String viewName = name.substring("android_widget_".length());
        if (viewName.equals(EXPANDABLE_LIST_VIEW)) {
          return "ExpandableList"; // ExpandableListView is too wide, character-wraps
        }
        return viewName;
      }
      else {
        return "Next Item";
      }
    }

    if (itemRef.getNamespace() == ResourceNamespace.ANDROID) {
      // Special case for list_view_item_2 and friends
      if (viewRef.getName().equals("text2")) { //$NON-NLS-1$
        return "Sub Item " + (fullPosition + 1);
      }
    }

    if (viewAttribute == ViewAttribute.TEXT && ((String)defaultValue).isEmpty()) {
      return "Item " + (fullPosition + 1);
    }

    return null;
  }

  /**
   * For the given class, finds and returns the nearest super class which is a ListView
   * or an ExpandableListView or a GridView (which uses a list adapter), or returns null.
   *
   * @param clz the class of the view object
   * @return the fully qualified class name of the list ancestor, or null if there
   *         is no list view ancestor
   */
  @Nullable
  public static String getListAdapterViewFqcn(@NotNull Class<?> clz) {
    String fqcn = clz.getName();
    if (fqcn.endsWith(LIST_VIEW)  // including EXPANDABLE_LIST_VIEW
        || fqcn.equals(FQCN_GRID_VIEW) || fqcn.equals(FQCN_SPINNER)) {
      return fqcn;
    }
    else if (fqcn.startsWith(ANDROID_PKG_PREFIX)) {
      return null;
    }
    Class<?> superClass = clz.getSuperclass();
    if (superClass != null) {
      return getListAdapterViewFqcn(superClass);
    }
    else {
      // Should not happen; we would have encountered android.view.View first,
      // and it should have been covered by the ANDROID_PKG_PREFIX case above.
      return null;
    }
  }

  /**
   * Looks at the parent-chain of the view and if it finds a custom view, or a
   * CalendarView, within the given distance then it returns true. A ListView within a
   * CalendarView should not be assigned a custom list view type because it sets its own
   * and then attempts to cast the layout to its own type which would fail if the normal
   * default list item binding is used.
   */
  private boolean isWithinIllegalParent(@NotNull Object viewObject, int depth) {
    String fqcn = viewObject.getClass().getName();
    if (fqcn.endsWith(CALENDAR_VIEW) || !(fqcn.startsWith(ANDROID_PKG_PREFIX)
                                            // ActionBar at the root level
                                          || fqcn.startsWith("com.android.internal.widget."))) {
      return true;
    }

    if (depth > 0) {
      Result result = myLayoutLib.getViewParent(viewObject);
      if (result.isSuccess()) {
        Object parent = result.getData();
        if (parent != null) {
          return isWithinIllegalParent(parent, depth - 1);
        }
      }
    }

    return false;
  }

  @Override
  @Nullable
  public AdapterBinding getAdapterBinding(final ResourceReference adapterView, final Object adapterCookie, final Object viewObject) {
    // Look for user-recorded preference for layout to be used for previews
    if (adapterCookie instanceof TagSnapshot) {
      AdapterBinding binding = LayoutMetadata.getNodeBinding(viewObject, (TagSnapshot)adapterCookie);
      if (binding != null) {
        return binding;
      }
    }
    else if (adapterCookie instanceof XmlTag) {
      AdapterBinding binding =
        LayoutMetadata.getNodeBinding(viewObject, TagSnapshot.createTagSnapshotWithoutChildren((XmlTag)adapterCookie));
      if (binding != null) {
        return binding;
      }
    }
    else if (adapterCookie instanceof Map<?, ?>) {
      @SuppressWarnings("unchecked") Map<String, String> map = (Map<String, String>)adapterCookie;
      AdapterBinding binding = LayoutMetadata.getNodeBinding(viewObject, map);
      if (binding != null) {
        return binding;
      }
    }

    if (viewObject == null) {
      return null;
    }

    // Is this a ListView or ExpandableListView? If so, return its fully qualified
    // class name, otherwise return null. This is used to filter out other types
    // of AdapterViews (such as Spinners) where we don't want to use the list item
    // binding.
    String listFqcn = getListAdapterViewFqcn(viewObject.getClass());
    if (listFqcn == null) {
      return null;
    }

    // Is this ListView nested within an "illegal" container, such as a CalendarView?
    // If so, don't change the bindings below. Some views, such as CalendarView, and
    // potentially some custom views, might be doing specific things with the ListView
    // that could break if we add our own list binding, so for these leave the list
    // alone.
    if (isWithinIllegalParent(viewObject, 2)) {
      return null;
    }

    int count = listFqcn.endsWith(GRID_VIEW) ? 24 : 12;
    AdapterBinding binding = new AdapterBinding(count);
    if (listFqcn.endsWith(EXPANDABLE_LIST_VIEW)) {
      binding.addItem(new DataBindingItem(LayoutMetadata.DEFAULT_EXPANDABLE_LIST_ITEM, true /* isFramework */, 1));
    }
    else if (listFqcn.equals(FQCN_SPINNER)) {
      binding.addItem(new DataBindingItem(LayoutMetadata.DEFAULT_SPINNER_ITEM, true /* isFramework */, 1));
    }
    else {
      binding.addItem(new DataBindingItem(LayoutMetadata.DEFAULT_LIST_ITEM, true /* isFramework */, 1));
    }

    return binding;
  }

  /**
   * Load and parse the R class such that resource references in the layout rendering can refer
   * to local resources properly.
   *
   * <p>This only needs to be done if the build system compiles code of the given module against R.java files generated with final fields,
   * which will cause the chosen numeric resource ids to be inlined into the consuming code. In this case we treat the R class bytecode as
   * the source of truth for mapping resources to numeric ids.
   */
  public void loadAndParseRClass() {
    myClassLoader.loadAndParseRClassSilently();
  }

  @Override
  public ActionBarCallback getActionBarCallback() {
    return myActionBarHandler;
  }

  @Nullable
  public ActionBarHandler getActionBarHandler() {
    return myActionBarHandler;
  }

  @Nullable
  public String getResourcePackage() {
    return ProjectSystemUtil.getModuleSystem(myModule).getPackageName();
  }

  @Nullable
  public String getApplicationId() {
    try {
      return RenderSecurityManager.runInSafeRegion(myCredential, () -> {
        // This section might access system properties or access disk but it does not leak information back to Layoutlib so it can be
        // executed in safe mode.
        AndroidModuleInfo info = AndroidModuleInfo.getInstance(myModule);
        return info == null ? null : info.getPackage();
      });
    }
    catch (Exception e) {
      LOG.warn(e);
      return null;
    }
  }

  @NotNull
  @Override
  public Class<?> findClass(@NotNull String name) throws ClassNotFoundException {
    Class<?> aClass = myClassLoader.loadClass(name, false);
    if (aClass != null) {
      return aClass;
    }
    throw new ClassNotFoundException(name + " not found.");
  }

  @Override
  public boolean isClassLoaded(@NonNull String name) {
    return myClassLoader.isClassLoaded(name);
  }

  @NotNull
  @Override
  public ResourceNamespace.Resolver getImplicitNamespaces() {
    return myImplicitNamespaces;
  }

  public void setAdaptiveIconMaskPath(@NotNull String adaptiveIconMaskPath) {
    myAdaptiveIconMaskPath = adaptiveIconMaskPath;
  }

  @Override
  public boolean hasLegacyAppCompat() {
    return myHasLegacyAppCompat;
  }

  @Override
  public boolean hasAndroidXAppCompat() {
    return myHasAndroidXAppCompat;
  }

  @Override
  public boolean isResourceNamespacingRequired() {
    return myNamespacing == Namespacing.REQUIRED;
  }

  @Override
  public void error(@NotNull String message, @NotNull String... details) {
    LOG.error(message, details);
  }

  @Override
  public void error(@NotNull String message, @Nullable Throwable t) {
    LOG.error(message, t);
  }

  @Override
  public void error(@NotNull Throwable t) {
    LOG.error(t);
  }

  /**
   * Returns true if the given class has been loaded by the class loader.
   */
  boolean hasLoadedClass(@NotNull String classFqn) {
    return myClassLoader.hasLoadedClass(classFqn);
  }

  private static class NamedXmlParser extends KXmlParser {
    @Nullable
    private final String myName;
    /**
     * Attribute that caches whether the tools prefix has been defined or not. This allows us to save
     * unnecessary checks in the most common case ("tools" is not defined).
     */
    private boolean hasToolsNamespace;

    NamedXmlParser(@Nullable String name) {
      myName = name;
      try {
        setFeature(XmlPullParser.FEATURE_PROCESS_NAMESPACES, true);
      } catch (XmlPullParserException e) {
        throw new Error("Internal error", e);
      }
    }

    @Override
    public int next() throws XmlPullParserException, IOException {
      int tagType = super.next();

      // We check if the tools namespace is still defined in two cases:
      // - If it's a start tag and it was defined by a previous tag
      // - If it WAS defined by a previous tag, and we are closing a tag (going out of scope)
      if ((!hasToolsNamespace && tagType == XmlPullParser.START_TAG) ||
          (hasToolsNamespace && tagType == XmlPullParser.END_TAG)) {
        hasToolsNamespace = getNamespace("tools") != null;
      }

      return tagType;
    }

    @Override
    public String getAttributeValue(@Nullable String namespace, @NotNull String name) {
      if (hasToolsNamespace && ANDROID_URI.equals(namespace)) {
        // Only for "android:" attribute, we will check if there is a "tools:" version overriding the value
        String toolsValue = super.getAttributeValue(TOOLS_URI, name);
        if (toolsValue != null) {
          return toolsValue;
        }
      }

      return super.getAttributeValue(namespace, name);
    }

    @Override
    public String toString() {
      return myName != null ? myName : super.toString();
    }
  }

  private static class NamedProtoXmlParser extends ProtoXmlPullParser {
    @Nullable
    private final String myName;
    /**
     * Attribute that caches whether the tools prefix has been defined or not. This allows us to save
     * unnecessary checks in the most common case ("tools" is not defined).
     */
    private boolean hasToolsNamespace;

    NamedProtoXmlParser(@Nullable String name) {
      myName = name;
      try {
        setFeature(XmlPullParser.FEATURE_PROCESS_NAMESPACES, true);
      } catch (XmlPullParserException e) {
        throw new Error(e);
      }
    }

    @Override
    public int next() throws XmlPullParserException, IOException {
      int tagType = super.next();

      // We check if the tools namespace is still defined in two cases:
      // - If it's a start tag and it was defined by a previous tag
      // - If it WAS defined by a previous tag, and we are closing a tag (going out of scope)
      if ((!hasToolsNamespace && tagType == XmlPullParser.START_TAG) ||
          (hasToolsNamespace && tagType == XmlPullParser.END_TAG)) {
        hasToolsNamespace = getNamespace("tools") != null;
      }

      return tagType;
    }

    @Override
    public String getAttributeValue(@Nullable String namespace, @NotNull String name) {
      if (hasToolsNamespace && ANDROID_URI.equals(namespace)) {
        // Only for "android:" attribute, we will check if there is a "tools:" version overriding the value
        String toolsValue = super.getAttributeValue(TOOLS_URI, name);
        if (toolsValue != null) {
          return toolsValue;
        }
      }

      return super.getAttributeValue(namespace, name);
    }

    @Override
    public String toString() {
      return myName != null ? myName : super.toString();
    }
  }
}<|MERGE_RESOLUTION|>--- conflicted
+++ resolved
@@ -15,12 +15,12 @@
  */
 package com.android.tools.idea.rendering;
 
+import static com.android.AndroidXConstants.CLASS_RECYCLER_VIEW_ADAPTER;
+import static com.android.AndroidXConstants.CLASS_RECYCLER_VIEW_LAYOUT_MANAGER;
 import static com.android.SdkConstants.ANDROID_PKG_PREFIX;
 import static com.android.SdkConstants.ANDROID_URI;
 import static com.android.SdkConstants.ATTR_LAYOUT;
 import static com.android.SdkConstants.CALENDAR_VIEW;
-import static com.android.AndroidXConstants.CLASS_RECYCLER_VIEW_ADAPTER;
-import static com.android.AndroidXConstants.CLASS_RECYCLER_VIEW_LAYOUT_MANAGER;
 import static com.android.SdkConstants.DOT_XML;
 import static com.android.SdkConstants.EXPANDABLE_LIST_VIEW;
 import static com.android.SdkConstants.FD_RES_DRAWABLE;
@@ -191,11 +191,7 @@
    * @param credential the sandbox credential
    * @param actionBarHandler An {@link ActionBarHandler} instance.
    * @param parserFactory an optional factory for creating XML parsers.
-<<<<<<< HEAD
-   * @param classLoader the {@link ClassLoader} to use for loading classes from Layoutlib.
-=======
    * @param moduleClassLoader the {@link ClassLoader} to use for loading classes from Layoutlib.
->>>>>>> ad5b6ee3
    */
   public LayoutlibCallbackImpl(@NotNull RenderTask renderTask,
                                @NotNull LayoutLibrary layoutLib,
