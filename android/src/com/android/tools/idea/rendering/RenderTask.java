/*
 * Copyright (C) 2013 The Android Open Source Project
 *
 * Licensed under the Apache License, Version 2.0 (the "License");
 * you may not use this file except in compliance with the License.
 * You may obtain a copy of the License at
 *
 *      http://www.apache.org/licenses/LICENSE-2.0
 *
 * Unless required by applicable law or agreed to in writing, software
 * distributed under the License is distributed on an "AS IS" BASIS,
 * WITHOUT WARRANTIES OR CONDITIONS OF ANY KIND, either express or implied.
 * See the License for the specific language governing permissions and
 * limitations under the License.
 */
package com.android.tools.idea.rendering;

<<<<<<< HEAD
import static com.android.tools.compose.ComposeLibraryNamespaceKt.COMPOSE_VIEW_ADAPTER_FQNS;
=======
import static com.android.tools.compose.ComposeLibraryNamespaceKt.COMPOSE_VIEW_ADAPTER_FQN;
>>>>>>> ad5b6ee3
import static com.android.tools.idea.configurations.AdditionalDeviceService.DEVICE_CLASS_DESKTOP_ID;
import static com.android.tools.idea.configurations.AdditionalDeviceService.DEVICE_CLASS_TABLET_ID;
import static com.intellij.lang.annotation.HighlightSeverity.ERROR;
import static com.intellij.lang.annotation.HighlightSeverity.WARNING;

import com.android.AndroidXConstants;
import com.android.SdkConstants;
import com.android.ide.common.rendering.HardwareConfigHelper;
import com.android.ide.common.rendering.api.DrawableParams;
import com.android.ide.common.rendering.api.HardwareConfig;
import com.android.ide.common.rendering.api.IImageFactory;
import com.android.ide.common.rendering.api.ILayoutPullParser;
import com.android.ide.common.rendering.api.RenderResources;
import com.android.ide.common.rendering.api.RenderSession;
import com.android.ide.common.rendering.api.ResourceNamespace;
import com.android.ide.common.rendering.api.ResourceValue;
import com.android.ide.common.rendering.api.ResourceValueImpl;
import com.android.ide.common.rendering.api.Result;
import com.android.ide.common.rendering.api.SessionParams;
import com.android.ide.common.rendering.api.SessionParams.RenderingMode;
import com.android.ide.common.rendering.api.ViewInfo;
import com.android.ide.common.resources.Locale;
import com.android.ide.common.resources.ResourceResolver;
import com.android.ide.common.resources.configuration.LayoutDirectionQualifier;
import com.android.ide.common.util.PathString;
import com.android.resources.LayoutDirection;
import com.android.resources.ResourceFolderType;
import com.android.resources.ResourceType;
import com.android.resources.ScreenOrientation;
import com.android.sdklib.IAndroidTarget;
import com.android.sdklib.devices.Device;
import com.android.tools.analytics.crash.CrashReporter;
import com.android.tools.idea.AndroidPsiUtils;
import com.android.tools.idea.configurations.Configuration;
import com.android.tools.idea.diagnostics.crash.StudioExceptionReport;
import com.android.tools.idea.layoutlib.LayoutLibrary;
import com.android.tools.idea.layoutlib.RenderParamsFlags;
import com.android.tools.idea.model.ActivityAttributesSnapshot;
import com.android.tools.idea.model.AndroidModuleInfo;
import com.android.tools.idea.model.MergedManifestSnapshot;
import com.android.tools.idea.projectsystem.GoogleMavenArtifactId;
import com.android.tools.idea.rendering.classloading.ClassTransform;
import com.android.tools.idea.rendering.imagepool.ImagePool;
import com.android.tools.idea.rendering.parsers.ILayoutPullParserFactory;
import com.android.tools.idea.rendering.parsers.LayoutFilePullParser;
import com.android.tools.idea.rendering.parsers.LayoutPsiPullParser;
import com.android.tools.idea.rendering.parsers.LayoutPullParsers;
import com.android.tools.idea.res.AssetRepositoryImpl;
import com.android.tools.idea.res.IdeResourcesUtil;
import com.android.tools.idea.res.LocalResourceRepository;
import com.android.tools.idea.res.ResourceIdManager;
import com.android.tools.idea.res.ResourceRepositoryManager;
import com.android.tools.idea.util.DependencyManagementUtil;
import com.android.utils.HtmlBuilder;
import com.android.utils.SdkUtils;
import com.google.common.annotations.VisibleForTesting;
import com.google.common.util.concurrent.Futures;
import com.intellij.openapi.application.ReadAction;
import com.intellij.openapi.diagnostic.Logger;
import com.intellij.openapi.module.Module;
import com.intellij.openapi.util.Disposer;
import com.intellij.openapi.vfs.VirtualFile;
import com.intellij.psi.PsiFile;
import com.intellij.psi.xml.XmlFile;
import com.intellij.psi.xml.XmlTag;
import com.intellij.serviceContainer.AlreadyDisposedException;
import com.intellij.util.concurrency.AppExecutorUtil;
import java.awt.image.BufferedImage;
import java.lang.ref.WeakReference;
import java.lang.reflect.Field;
import java.lang.reflect.InvocationTargetException;
import java.lang.reflect.Method;
import java.util.Arrays;
import java.util.Collection;
import java.util.Collections;
import java.util.HashMap;
import java.util.LinkedList;
import java.util.List;
import java.util.Map;
import java.util.Objects;
import java.util.Optional;
import java.util.concurrent.Callable;
import java.util.concurrent.CompletableFuture;
import java.util.concurrent.ExecutionException;
import java.util.concurrent.ExecutorService;
import java.util.concurrent.Future;
import java.util.concurrent.TimeUnit;
import java.util.concurrent.atomic.AtomicBoolean;
import java.util.function.Function;
import org.jetbrains.android.facet.AndroidFacet;
<<<<<<< HEAD
=======
import org.jetbrains.android.sdk.CompatibilityRenderTarget;
>>>>>>> ad5b6ee3
import org.jetbrains.android.uipreview.ClassLoaderPreloaderKt;
import org.jetbrains.android.uipreview.ModuleClassLoader;
import org.jetbrains.android.uipreview.ModuleClassLoaderManager;
import org.jetbrains.android.uipreview.ModuleRenderContext;
import org.jetbrains.android.util.AndroidUtils;
import org.jetbrains.annotations.NotNull;
import org.jetbrains.annotations.Nullable;

/**
 * The {@link RenderTask} provides rendering and layout information for
 * Android layouts. This is a wrapper around the layout library.
 */
public class RenderTask {
  private static final Logger LOG = Logger.getInstance(RenderTask.class);

  /**
   * When an element in Layoutlib does not take any space, it will ask for a 0px X 0px image. This will throw an exception so we limit the
   * min size of the returned bitmap to 1x1.
   */
  private static final int MIN_BITMAP_SIZE_PX = 1;

  /**
   * {@link IImageFactory} that returns a new image exactly of the requested size. It does not do caching or resizing.
   */
  private static final IImageFactory SIMPLE_IMAGE_FACTORY = new IImageFactory() {
    @NotNull
    @Override
    public BufferedImage getImage(int width, int height) {
      @SuppressWarnings("UndesirableClassUsage")
      BufferedImage image =
        new BufferedImage(Math.max(MIN_BITMAP_SIZE_PX, width), Math.max(MIN_BITMAP_SIZE_PX, height), BufferedImage.TYPE_INT_ARGB);
      image.setAccelerationPriority(1f);

      return image;
    }
  };

  /**
   * Minimum downscaling factor used. The quality can go from [0, 1] but that setting is actually mapped into [MIN_DOWNSCALING_FACTOR, 1]
   * since below MIN_DOWNSCALING_FACTOR the quality is not good enough.
   */
  private static final float MIN_DOWNSCALING_FACTOR = .5f;
  /**
   * When quality < 1.0, the max allowed size for the rendering is DOWNSCALED_IMAGE_MAX_BYTES * downscalingFactor
   */
  private static final int DEFAULT_DOWNSCALED_IMAGE_MAX_BYTES = 2_500_000; // 2.5MB

  /**
   * Executor to run the dispose tasks. The thread will run them sequentially.
   */
  @VisibleForTesting
  static final ExecutorService ourDisposeService =
    AppExecutorUtil.createBoundedApplicationPoolExecutor("RenderTask Dispose Thread", 1);
  public static final String GAP_WORKER_CLASS_NAME = "androidx.recyclerview.widget.GapWorker";

  @NotNull private final ImagePool myImagePool;
  @NotNull private final RenderContext myContext;
  @NotNull private final RenderLogger myLogger;
  @NotNull private final LayoutlibCallbackImpl myLayoutlibCallback;
  @NotNull private final LayoutLibrary myLayoutLib;
  @NotNull private final HardwareConfigHelper myHardwareConfigHelper;
  private final float myDefaultQuality;
  private final long myDownScaledImageMaxBytes;
  @Nullable private IncludeReference myIncludedWithin;
  @NotNull private RenderingMode myRenderingMode = RenderingMode.NORMAL;
  private boolean mySetTransparentBackground = false;
  private boolean myShowDecorations = true;
  private boolean myShadowEnabled = true;
  private boolean myEnableLayoutScanner = false;
  private boolean myShowWithToolsVisibilityAndPosition = true;
  private AssetRepositoryImpl myAssetRepository;
  private long myTimeout;
  @NotNull private final Locale myLocale;
  @NotNull private final Object myCredential;
  private boolean myProvideCookiesForIncludedViews = false;
  @Nullable private RenderSession myRenderSession;
  @NotNull private IImageFactory myCachingImageFactory = SIMPLE_IMAGE_FACTORY;
  @Nullable private IImageFactory myImageFactoryDelegate;
  private final boolean isSecurityManagerEnabled;
  @NotNull private CrashReporter myCrashReporter;
  private final List<CompletableFuture<?>> myRunningFutures = new LinkedList<>();
  @NotNull private final AtomicBoolean isDisposed = new AtomicBoolean(false);
  @Nullable private XmlFile myXmlFile;
  @NotNull private final Function<Module, MergedManifestSnapshot> myManifestProvider;
  @NotNull private final ModuleClassLoader myModuleClassLoader;

  /**
   * If true, the {@link RenderTask#render()} will report when the user classes loaded by this class loader are out of date.
   */
  private final boolean reportOutOfDateUserClasses;
<<<<<<< HEAD
=======
  @NotNull private final RenderAsyncActionExecutor.RenderingPriority myPriority;
>>>>>>> ad5b6ee3

  /**
   * Don't create this task directly; obtain via {@link RenderService}
   *  @param quality            Factor from 0 to 1 used to downscale the rendered image. A lower value means smaller images used
   *                           during rendering at the expense of quality. 1 means that downscaling is disabled.
   * @param privateClassLoader if true, this task should have its own ModuleClassLoader, if false it can use a shared one for the module
   * @param onNewModuleClassLoader
   */
  RenderTask(@NotNull AndroidFacet facet,
             @NotNull RenderService renderService,
             @NotNull Configuration configuration,
             @NotNull RenderLogger logger,
             @NotNull LayoutLibrary layoutLib,
             @NotNull Device device,
             @NotNull Object credential,
             @NotNull CrashReporter crashReporter,
             @NotNull ImagePool imagePool,
             @Nullable ILayoutPullParserFactory parserFactory,
             boolean isSecurityManagerEnabled,
             float quality,
             @NotNull StackTraceCapture stackTraceCaptureElement,
             @NotNull Function<Module, MergedManifestSnapshot> manifestProvider,
             boolean privateClassLoader,
             @NotNull ClassTransform additionalProjectTransform,
             @NotNull ClassTransform additionalNonProjectTransform,
             @NotNull Runnable onNewModuleClassLoader,
             @NotNull Collection<String> classesToPreload,
<<<<<<< HEAD
             boolean reportOutOfDateUserClasses) {
=======
             boolean reportOutOfDateUserClasses,
             @NotNull RenderAsyncActionExecutor.RenderingPriority priority) {
>>>>>>> ad5b6ee3
    this.isSecurityManagerEnabled = isSecurityManagerEnabled;
    this.reportOutOfDateUserClasses = reportOutOfDateUserClasses;

    if (!isSecurityManagerEnabled) {
      LOG.debug("Security manager was disabled");
    }

    myPriority = priority;
    myLogger = logger;
    myCredential = credential;
    myCrashReporter = crashReporter;
    myImagePool = imagePool;
    myAssetRepository = new AssetRepositoryImpl(facet);
    myHardwareConfigHelper = new HardwareConfigHelper(device);

    ScreenOrientation orientation = configuration.getFullConfig().getScreenOrientationQualifier() != null ?
                                    configuration.getFullConfig().getScreenOrientationQualifier().getValue() :
                                    ScreenOrientation.PORTRAIT;
    myHardwareConfigHelper.setOrientation(orientation);
    myLayoutLib = layoutLib;
    LocalResourceRepository appResources = ResourceRepositoryManager.getAppResources(facet);
    ActionBarHandler actionBarHandler = new ActionBarHandler(this, myCredential);
    Module module = facet.getModule();
    ModuleClassLoaderManager manager = ModuleClassLoaderManager.get();
    WeakReference<RenderTask> xmlFileProvider = new WeakReference<>(this);
    ModuleRenderContext moduleRenderContext = ModuleRenderContext.forFile(module, () -> {
      RenderTask task = xmlFileProvider.get();
      return task != null ? task.getXmlFile() : null;
    });
    if (privateClassLoader) {
      myModuleClassLoader = manager.getPrivate(
        myLayoutLib.getClassLoader(),
        moduleRenderContext,
        this, additionalProjectTransform, additionalNonProjectTransform);
      onNewModuleClassLoader.run();
    } else {
      myModuleClassLoader = manager.getShared(myLayoutLib.getClassLoader(),
                                              moduleRenderContext,
                                              this,
                                              additionalProjectTransform,
                                              additionalNonProjectTransform,
                                              onNewModuleClassLoader);
    }
<<<<<<< HEAD
    ClassLoaderPreloaderKt.preload(myModuleClassLoader, classesToPreload);
=======
    ClassLoaderPreloaderKt.preload(myModuleClassLoader, () -> Disposer.isDisposed(myModuleClassLoader), classesToPreload);
>>>>>>> ad5b6ee3
    try {
      myLayoutlibCallback =
        new LayoutlibCallbackImpl(
          this, myLayoutLib, appResources, module, facet, myLogger, myCredential, actionBarHandler, parserFactory, myModuleClassLoader);
      if (ResourceIdManager.get(module).getFinalIdsUsed()) {
        myLayoutlibCallback.loadAndParseRClass();
      }
      AndroidModuleInfo moduleInfo = AndroidModuleInfo.getInstance(facet);
      myLocale = configuration.getLocale();
      myContext = new RenderContext(module,
                                    configuration,
                                    moduleInfo,
                                    renderService.getPlatform(facet));
      myDefaultQuality = quality;
      // Some devices need more memory to avoid the blur when rendering. These are special cases.
      // The image looks acceptable after dividing both width and height to half. So we divide memory usage by 4 for these devices.
      if (DEVICE_CLASS_DESKTOP_ID.equals(device.getId())) {
        // Desktop device is 1920dp * 1080dp with XXHDPI density, it needs roughly 6K * 3K * 32 (ARGB) / 8 = 72 MB.
        // We divide it by 4, which is 18 MB.
        myDownScaledImageMaxBytes = 18_000_000L;
      }
      else if (DEVICE_CLASS_TABLET_ID.equals(device.getId())) {
        // Desktop device is 1280dp * 800dp with XXHDPI density, it needs roughly (1280 * 3) * (800 * 3) * 32 (ARGB) / 8 = 36 MB.
        // We divide it by 4, which is 9 MB.
        myDownScaledImageMaxBytes = 9_000_000L;
      }
      else {
        myDownScaledImageMaxBytes = DEFAULT_DOWNSCALED_IMAGE_MAX_BYTES;
      }
      restoreDefaultQuality();
      myManifestProvider = manifestProvider;

      stackTraceCaptureElement.bind(this);
    } catch (Exception ex) {
      clearClassLoader();
      throw ex;
    }
  }

  public void setQuality(float quality) {
    if (quality >= 1.f) {
      myCachingImageFactory = SIMPLE_IMAGE_FACTORY;
      return;
    }

    float actualSamplingFactor = MIN_DOWNSCALING_FACTOR + Math.max(Math.min(quality, 1f), 0f) * (1f - MIN_DOWNSCALING_FACTOR);
    long maxSize = (long)((float)myDownScaledImageMaxBytes * actualSamplingFactor);
    myCachingImageFactory = new CachingImageFactory(((width, height) -> {
      int downscaleWidth = width;
      int downscaleHeight = height;
      int size = width * height;
      if (size > maxSize) {
        double scale = maxSize / (double)size;
        downscaleWidth *= scale;
        downscaleHeight *= scale;
      }

      return SIMPLE_IMAGE_FACTORY.getImage(downscaleWidth, downscaleHeight);
    }));
  }

  public void restoreDefaultQuality() {
    setQuality(myDefaultQuality);
  }

  public void setXmlFile(@NotNull XmlFile file) {
    myXmlFile = file;
    ReadAction.run(() -> getContext().setFolderType(IdeResourcesUtil.getFolderType(file)));
  }

  @Nullable
  public XmlFile getXmlFile() {
    return myXmlFile;
  }

  @NotNull
  public IRenderLogger getLogger() {
    return myLogger;
  }

  @NotNull
  public HardwareConfigHelper getHardwareConfigHelper() {
    return myHardwareConfigHelper;
  }

  public boolean getShowDecorations() {
    return myShowDecorations;
  }

  public boolean getShowWithToolsVisibilityAndPosition() {
    return myShowWithToolsVisibilityAndPosition;
  }

  public boolean isDisposed() {
    return isDisposed.get();
  }

  private void clearGapWorkerCache() {
    if (!myLayoutlibCallback.hasLoadedClass(AndroidXConstants.RECYCLER_VIEW.newName()) &&
        !myLayoutlibCallback.hasLoadedClass(AndroidXConstants.RECYCLER_VIEW.oldName())) {
      // If RecyclerView has not been loaded, we do not need to care about the GapWorker cache
      return;
    }

    try {
      Class<?> gapWorkerClass = myLayoutlibCallback.findClass(GAP_WORKER_CLASS_NAME);
      Field gapWorkerField = gapWorkerClass.getDeclaredField("sGapWorker");
      gapWorkerField.setAccessible(true);

      // Because we are clearing-up a ThreadLocal, the code must run on the Layoutlib Thread
      RenderService.getRenderAsyncActionExecutor().runAsyncAction(myPriority, () -> {
        try {
          ThreadLocal<?> gapWorkerFieldValue = (ThreadLocal<?>)gapWorkerField.get(null);
          gapWorkerFieldValue.set(null);
          LOG.debug("GapWorker was cleared");
        }
        catch (IllegalAccessException e) {
          LOG.debug(e);
        }
      });
    }
    catch (Throwable t) {
      LOG.debug(t);
    }
  }

  // Workaround for http://b/143378087
  private void clearClassLoader() {
    try {
      ModuleClassLoaderManager.get().release(myModuleClassLoader, this);
    }
    catch (AlreadyDisposedException e) {
      // The project has already been disposed.
    }
    catch (Throwable t) {
      LOG.warn(t); // Failure detected here will most probably cause a memory leak
    }
  }


  /**
   * Disposes the RenderTask and releases the allocated resources. The execution of the dispose operation will run asynchronously.
   * The returned {@link Future} can be used to wait for the dispose operation to complete.
   */
  public Future<?> dispose() {
    if (isDisposed.getAndSet(true)) {
      assert false : "RenderTask was already disposed";
      return Futures.immediateFailedFuture(new IllegalStateException("RenderTask was already disposed"));
    }

    RenderTaskAllocationTrackerKt.captureDisposeStackTrace().bind(this);

    return ourDisposeService.submit(() -> {
      try {
        CompletableFuture<?>[] currentRunningFutures;
        synchronized (myRunningFutures) {
          currentRunningFutures = myRunningFutures.toArray(new CompletableFuture<?>[0]);
          myRunningFutures.clear();
        }
        // Wait for all current running operations to complete
        CompletableFuture.allOf(currentRunningFutures).get(5, TimeUnit.SECONDS);
      }
      catch (InterruptedException | ExecutionException e) {
        // We do not care about these exceptions since we are disposing the task anyway
        LOG.debug(e);
      }
      myLayoutlibCallback.setLogger(IRenderLogger.NULL_LOGGER);
      if (myRenderSession != null) {
        try {
          disposeRenderSession(myRenderSession)
            .whenComplete((result, ex) -> clearClassLoader())
            .join(); // This is running on the dispose thread so wait for the full dispose to happen.
          myRenderSession = null;
        }
        catch (Exception ignored) {
        }
      }
      else {
        clearClassLoader();
      }
      myImageFactoryDelegate = null;
      myAssetRepository = null;

      return null;
    });
  }

  /**
   * Overrides the width and height to be used during rendering (which might be adjusted if
   * the {@link #setRenderingMode(RenderingMode)} is {@link RenderingMode#FULL_EXPAND}.
   * <p/>
   * A value of -1 will make the rendering use the normal width and height coming from the
   * {@link Configuration#getDevice()} object.
   *
   * @param overrideRenderWidth  the width in pixels of the layout to be rendered
   * @param overrideRenderHeight the height in pixels of the layout to be rendered
   * @return this (such that chains of setters can be stringed together)
   */
  @SuppressWarnings("UnusedReturnValue")
  @NotNull
  public RenderTask setOverrideRenderSize(int overrideRenderWidth, int overrideRenderHeight) {
    myHardwareConfigHelper.setOverrideRenderSize(overrideRenderWidth, overrideRenderHeight);
    return this;
  }

  /**
   * Sets the max width and height to be used during rendering (which might be adjusted if
   * the {@link #setRenderingMode(RenderingMode)} is {@link RenderingMode#FULL_EXPAND}.
   * <p/>
   * A value of -1 will make the rendering use the normal width and height coming from the
   * {@link Configuration#getDevice()} object.
   *
   * @param maxRenderWidth  the max width in pixels of the layout to be rendered
   * @param maxRenderHeight the max height in pixels of the layout to be rendered
   * @return this (such that chains of setters can be stringed together)
   */
  @SuppressWarnings("UnusedReturnValue")
  @NotNull
  public RenderTask setMaxRenderSize(int maxRenderWidth, int maxRenderHeight) {
    myHardwareConfigHelper.setMaxRenderSize(maxRenderWidth, maxRenderHeight);
    return this;
  }

  /**
   * Sets the {@link RenderingMode} to be used during rendering. If none is specified, the default is
   * {@link RenderingMode#NORMAL}.
   *
   * @param renderingMode the rendering mode to be used
   * @return this (such that chains of setters can be stringed together)
   */
  @SuppressWarnings("UnusedReturnValue")
  @NotNull
  public RenderTask setRenderingMode(@NotNull RenderingMode renderingMode) {
    myRenderingMode = renderingMode;
    return this;
  }

  @SuppressWarnings("UnusedReturnValue")
  @NotNull
  public RenderTask setTimeout(long timeout) {
    myTimeout = timeout;
    return this;
  }

  /**
   * Sets the transparent background to be used.
   *
   * @return this (such that chains of setters can be stringed together)
   */
  @SuppressWarnings("UnusedReturnValue")
  @NotNull
  public RenderTask setTransparentBackground() {
    mySetTransparentBackground = true;
    return this;
  }

  /**
   * Sets whether the rendering should include decorations such as a system bar, an
   * application bar etc depending on the SDK target and theme. The default is true.
   *
   * @param showDecorations true if the rendering should include system bars etc.
   * @return this (such that chains of setters can be stringed together)
   */
  @SuppressWarnings("UnusedReturnValue")
  @NotNull
  public RenderTask setDecorations(boolean showDecorations) {
    myShowDecorations = showDecorations;
    return this;
  }

  /**
   * Sets the value of the  {@link com.android.layoutlib.bridge.android.RenderParamsFlags#FLAG_KEY_ENABLE_LAYOUT_VALIDATOR}
   * which enables layout validation during the render process. The validation includes accessibility checks (whether the layout properly
   * support accessibilty cases), and various other layout sanity checks.
   */
  public RenderTask setEnableLayoutScanner(boolean enableLayoutScanner) {
    myEnableLayoutScanner = enableLayoutScanner;
    return this;
  }

  /**
   * Sets whether the rendering should use 'tools' namespaced 'visibility' and 'layout_editor_absoluteX/Y' attributes.
   * <p>
   * Default is {@code true}.
   */
  @NotNull
  public RenderTask setShowWithToolsVisibilityAndPosition(boolean showWithToolsVisibilityAndPosition) {
    myShowWithToolsVisibilityAndPosition = showWithToolsVisibilityAndPosition;
    return this;
  }

  /**
   * Returns whether this parser will provide view cookies for included views.
   */
  public boolean getProvideCookiesForIncludedViews() {
    return myProvideCookiesForIncludedViews;
  }

  /**
   * Renders the model and returns the result as a {@link RenderSession}.
   *
   * @param factory Factory for images which would be used to render layouts to.
   * @return the {@link RenderResult resulting from rendering the current model
   */
  @Nullable
  private RenderResult createRenderSession(@NotNull IImageFactory factory) {
    RenderContext context = getContext();
    Module module = context.getModule();
    if (module.isDisposed()) {
      return null;
    }

    PsiFile psiFile = getXmlFile();
    if (psiFile == null) {
      throw new IllegalStateException("createRenderSession shouldn't be called on RenderTask without PsiFile");
    }
    if (isDisposed.get()) {
      return null;
    }

    Configuration configuration = context.getConfiguration();
    ResourceResolver resolver = ResourceResolver.copy(configuration.getResourceResolver());
    if (resolver == null) {
      // Abort the rendering if the resources are not found.
      return null;
    }

    ILayoutPullParser modelParser = LayoutPullParsers.create(this);
    if (modelParser == null) {
      return null;
    }

    myLayoutlibCallback.reset();

    if (modelParser instanceof LayoutPsiPullParser) {
      // For regular layouts, if we use appcompat, we have to emulat the app:srcCompat attribute behaviour.
      boolean useSrcCompat = DependencyManagementUtil.dependsOn(module, GoogleMavenArtifactId.APP_COMPAT_V7) ||
                             DependencyManagementUtil.dependsOn(module, GoogleMavenArtifactId.ANDROIDX_APP_COMPAT_V7);
      ((LayoutPsiPullParser)modelParser).setUseSrcCompat(useSrcCompat);
      myLayoutlibCallback.setAaptDeclaredResources(((LayoutPsiPullParser)modelParser).getAaptDeclaredAttrs());
    }

    ILayoutPullParser includingParser = getIncludingLayoutParser(resolver, modelParser);
    if (includingParser != null) {
      modelParser = includingParser;
    }

    IAndroidTarget target = configuration.getTarget();
    int simulatedPlatform = target instanceof CompatibilityRenderTarget ? target.getVersion().getApiLevel() : 0;

    HardwareConfig hardwareConfig = myHardwareConfigHelper.getConfig();
    SessionParams params =
      new SessionParams(modelParser, myRenderingMode, module /* projectKey */, hardwareConfig, resolver,
                        myLayoutlibCallback, context.getMinSdkVersion().getApiLevel(), context.getTargetSdkVersion().getApiLevel(),
                        myLogger, simulatedPlatform);
    params.setAssetRepository(myAssetRepository);

    params.setFlag(RenderParamsFlags.FLAG_KEY_ROOT_TAG, AndroidUtils.getRootTagName(psiFile));
    params.setFlag(RenderParamsFlags.FLAG_KEY_DISABLE_BITMAP_CACHING, true);
    params.setFlag(RenderParamsFlags.FLAG_DO_NOT_RENDER_ON_CREATE, true);
    params.setFlag(RenderParamsFlags.FLAG_KEY_RESULT_IMAGE_AUTO_SCALE, true);
    params.setFlag(RenderParamsFlags.FLAG_KEY_ENABLE_LAYOUT_SCANNER, myEnableLayoutScanner);
    params.setFlag(RenderParamsFlags.FLAG_ENABLE_LAYOUT_SCANNER_IMAGE_CHECK, myEnableLayoutScanner);
    params.setFlag(RenderParamsFlags.FLAG_KEY_ADAPTIVE_ICON_MASK_PATH, configuration.getAdaptiveShape().getPathDescription());

    // Request margin and baseline information.
    // TODO: Be smarter about setting this; start without it, and on the first request
    // for an extended view info, re-render in the same session, and then set a flag
    // which will cause this to create extended view info each time from then on in the
    // same session.
    params.setExtendedViewInfoMode(true);

    LayoutDirectionQualifier qualifier = configuration.getFullConfig().getLayoutDirectionQualifier();
    if (qualifier != null && qualifier.getValue() == LayoutDirection.RTL && !getLayoutLib().isRtl(myLocale.toLocaleId())) {
      // We don't have a flag to force RTL regardless of locale, so just pick a RTL locale (note that
      // this is decoupled from resource lookup)
      params.setLocale("ur");
    }
    else {
      params.setLocale(myLocale.toLocaleId());
    }
    try {
      @Nullable MergedManifestSnapshot manifestInfo = myManifestProvider.apply(module);
      params.setRtlSupport(manifestInfo != null && manifestInfo.isRtlSupported());
    }
    catch (Exception e) {
      // ignore.
    }

    // Don't show navigation buttons on older platforms.
    Device device = configuration.getDevice();
    if (!myShowDecorations || HardwareConfigHelper.isWear(device)) {
      params.setForceNoDecor();
    }
    else {
      try {
        @Nullable MergedManifestSnapshot manifestInfo = myManifestProvider.apply(module);
        ResourceValue appLabel = manifestInfo != null
                                 ? manifestInfo.getApplicationLabel()
                                 : new ResourceValueImpl(ResourceNamespace.RES_AUTO, ResourceType.STRING, "appName", "");
        if (manifestInfo != null) {
          params.setAppIcon(manifestInfo.getApplicationIcon());
        }
        String activity = configuration.getActivity();
        if (activity != null) {
          params.setActivityName(activity);
          ActivityAttributesSnapshot attributes = manifestInfo != null ? manifestInfo.getActivityAttributes(activity) : null;
          if (attributes != null) {
            if (attributes.getLabel() != null) {
              appLabel = attributes.getLabel();
            }
            if (attributes.getIcon() != null) {
              params.setAppIcon(attributes.getIcon());
            }
          }
        }
        ResourceValue resource = params.getResources().resolveResValue(appLabel);
        if (resource != null) {
          params.setAppLabel(resource.getValue());
        }
      }
      catch (Exception ignored) {
      }
    }

    if (mySetTransparentBackground || requiresTransparency()) {
      params.setTransparentBackground();
    }

    params.setImageFactory(factory);

    if (myTimeout > 0) {
      params.setTimeout(myTimeout);
    }

    params.setFontScale(configuration.getFontScale());
    params.setUiMode(configuration.getUiModeFlagValue());

    try {
      myLayoutlibCallback.setLogger(myLogger);

      RenderSecurityManager securityManager =
        isSecurityManagerEnabled ? RenderSecurityManagerFactory.create(module, context.getPlatform()) : null;
      if (securityManager != null) {
        securityManager.setActive(true, myCredential);
      }

      try {
        RenderSession session = myLayoutLib.createSession(params);

        if (session.getResult().isSuccess()) {
          session.setSystemBootTimeNanos(0);
          session.setSystemTimeNanos(0);
          // Advance the frame time to display the material progress bars
          session.setElapsedFrameTimeNanos(TimeUnit.MILLISECONDS.toNanos(500));
        }
        RenderResult result = RenderResult.create(this, session, psiFile, myLogger, myImagePool.copyOf(session.getImage()));
        RenderSession oldRenderSession = myRenderSession;
        myRenderSession = session;
        if (oldRenderSession != null) {
          disposeRenderSession(oldRenderSession);
        }
        addDiagnostics(result.getRenderResult());
        return result;
      }
      finally {
        if (securityManager != null) {
          securityManager.dispose(myCredential);
        }
      }
    }
    catch (RuntimeException t) {
      // Exceptions from the bridge
      myLogger.error(null, t.getLocalizedMessage(), t, null, null);
      throw t;
    }
  }

  @Nullable
  private ILayoutPullParser getIncludingLayoutParser(RenderResources resolver, ILayoutPullParser modelParser) {
    XmlFile xmlFile = getXmlFile();
    if (xmlFile == null) {
      throw new IllegalStateException("getIncludingLayoutParser shouldn't be called on RenderTask without PsiFile");
    }

    if (!myShowWithToolsVisibilityAndPosition) {
      // Don't support 'showIn' when 'tools' attributes are ignored for rendering.
      return null;
    }

    // Code to support editing included layout.
    if (myIncludedWithin == null) {
      String layout = IncludeReference.getIncludingLayout(xmlFile);
      Module module = getContext().getModule();
      myIncludedWithin = layout != null ? IncludeReference.get(module, xmlFile, resolver) : IncludeReference.NONE;
    }

    ILayoutPullParser topParser = null;
    if (myIncludedWithin != IncludeReference.NONE) {
      assert Objects.equals(myIncludedWithin.getToFile(), xmlFile.getVirtualFile());
      // TODO: Validate that we're really including the same layout here!
      //ResourceValue contextLayout = resolver.findResValue(myIncludedWithin.getFromResourceUrl(), false  /* forceFrameworkOnly*/);
      //if (contextLayout != null) {
      //  File layoutFile = new File(contextLayout.getValue());
      //  if (layoutFile.isFile()) {
      //
      VirtualFile layoutVirtualFile = myIncludedWithin.getFromFile();

      // Get the name of the layout actually being edited, without the extension
      // as it's what IXmlPullParser.getParser(String) will receive.
      String queryLayoutName = SdkUtils.fileNameToResourceName(xmlFile.getName());
      myLayoutlibCallback.setLayoutParser(queryLayoutName, modelParser);

      // Attempt to read from PSI.
      PsiFile psiFile = AndroidPsiUtils.getPsiFileSafely(getContext().getProject(), layoutVirtualFile);
      if (psiFile instanceof XmlFile) {
        LayoutPsiPullParser parser = LayoutPsiPullParser.create((XmlFile)psiFile, myLogger);
        // For included layouts, we don't normally see view cookies; we want the leaf to point back to the include tag
        parser.setProvideViewCookies(myProvideCookiesForIncludedViews);
        topParser = parser;
      }
      else {
        // TODO(namespaces, b/74003372): figure out where to get the namespace from.
        topParser = LayoutFilePullParser.create(new PathString(myIncludedWithin.getFromPath()), ResourceNamespace.TODO());
        if (topParser == null) {
          myLogger.error(null, String.format("Could not read layout file %1$s", myIncludedWithin.getFromPath()), null, null, null);
        }
      }
    }

    return topParser;
  }

  private static <T> CompletableFuture<T> immediateFailedFuture(Throwable exception) {
    CompletableFuture<T> future = new CompletableFuture<>();
    future.completeExceptionally(exception);
    return future;
  }

  /**
   * Executes the passed {@link Callable} as an async render action and keeps track of it. If {@link #dispose()} is called, the call will
   * wait until all the async actions have finished running.
   *
   * @param callable the {@link Callable} to be executed in the Render thread.
   * @param timeout  maximum time to wait for the action to execute. If <= 0, the default timeout
   *                 (see {@link RenderAsyncActionExecutor#DEFAULT_RENDER_THREAD_TIMEOUT_MS}) will be used.
   * @param unit     the {@link TimeUnit} for the timeout.
   *                 See {@link RenderService#getRenderAsyncActionExecutor()}.
   */
  @VisibleForTesting
  @NotNull
  private <V> CompletableFuture<V> runAsyncRenderAction(@NotNull Callable<V> callable, long timeout, @NotNull TimeUnit unit) {
    if (isDisposed.get()) {
      return immediateFailedFuture(new IllegalStateException("RenderTask was already disposed"));
    }

    synchronized (myRunningFutures) {
      CompletableFuture<V> newFuture = timeout < 1 ?
                                       RenderService.getRenderAsyncActionExecutor().runAsyncAction(myPriority, callable) :
                                       RenderService.getRenderAsyncActionExecutor().runAsyncActionWithTimeout(timeout, unit, myPriority,
                                                                                                              callable);
      myRunningFutures.add(newFuture);
      newFuture
        .whenCompleteAsync((result, ex) -> {
          synchronized (myRunningFutures) {
            myRunningFutures.remove(newFuture);
          }
        });

      return newFuture;
    }
  }

  /**
   * Executes the passed {@link Callable} as an async render action and keeps track of it. If {@link #dispose()} is called, the call will
   * wait until all the async actions have finished running. This will wait the default timeout
   * (see {@link RenderAsyncActionExecutor#DEFAULT_RENDER_THREAD_TIMEOUT_MS}) for the invoked action to complete.
   * See {@link RenderService#getRenderAsyncActionExecutor()}.
   */
  @VisibleForTesting
  public @NotNull <V> CompletableFuture<V> runAsyncRenderAction(@NotNull Callable<V> callable) {
    return runAsyncRenderAction(callable, 0, TimeUnit.SECONDS);
  }

  /**
   * Inflates the layout but does not render it.
   *
   * @return A {@link RenderResult} with the result of inflating the inflate call. The result might not contain a result bitmap.
   */
  @NotNull
  public CompletableFuture<RenderResult> inflate() {
    // During development only:
    //assert !ApplicationManager.getApplication().isReadAccessAllowed() : "Do not hold read lock during inflate!";

    XmlFile xmlFile = getXmlFile();
    if (xmlFile == null) {
      return immediateFailedFuture(new IllegalStateException("inflate shouldn't be called on RenderTask without PsiFile"));
    }
    if (xmlFile.getProject().isDisposed()) {
      return CompletableFuture.completedFuture(null);
    }

    long startInflateTimeMs = System.currentTimeMillis();
    // Inflation can be way slower than a regular render since it will load classes and initiate most of the state.
    // That's why, for inflating, we allow a more generous timeout than for rendering.
    return runAsyncRenderAction(() -> createRenderSession((width, height) -> {
      if (myImageFactoryDelegate != null) {
        return myImageFactoryDelegate.getImage(width, height);
      }

      return new BufferedImage(width, height, BufferedImage.TYPE_INT_ARGB);
    }), RenderAsyncActionExecutor.DEFAULT_RENDER_THREAD_TIMEOUT_MS * 10, TimeUnit.MILLISECONDS)
      .handle((result, ex) -> {
        if (ex != null) {
          String message = ex.getMessage();
          if (message == null) {
            message = ex.toString();
          }
          myLogger.addMessage(RenderProblem.createPlain(ERROR, message, myLogger.getProject(), myLogger.getLinkManager(), ex));
        }

        if (result != null) {
          return result.createWithStats(
            new RenderResultStats(
              System.currentTimeMillis() - startInflateTimeMs,
              -1,
              myModuleClassLoader.getStats()));
        }
        else {
          if (xmlFile.isValid()) {
            return RenderResult.createRenderTaskErrorResult(xmlFile, ex);
          }
          else {
            LOG.warn("Invalid file " + xmlFile);
            return null;
          }
        }
      });
  }

  /**
   * Only do a measure pass using the current render session.
   */
  @NotNull
  public CompletableFuture<RenderResult> layout() {
    if (myRenderSession == null) {
      return CompletableFuture.completedFuture(null);
    }

    assert getXmlFile() != null;
    try {
      // runAsyncRenderAction might not run immediately so we need to capture the current myRenderSession and myPsiFile values
      RenderSession renderSession = myRenderSession;
      PsiFile psiFile = getXmlFile();
      return runAsyncRenderAction(() -> {
        myRenderSession.measure();
        return RenderResult.create(this, renderSession, psiFile, myLogger, ImagePool.NULL_POOLED_IMAGE);
      });
    }
    catch (Exception e) {
      // nothing
    }
    return CompletableFuture.completedFuture(null);
  }

  /**
   * Triggers execution of the Handler and frame callbacks in layoutlib.
   *
   * @return a {@link ExecuteCallbacksResult} future that is completed when callbacks are executed that is true if there are more callbacks
   * to execute.
   */
  @NotNull
  public CompletableFuture<ExecuteCallbacksResult> executeCallbacks(long timeNanos) {
    if (myRenderSession == null) {
      return CompletableFuture.completedFuture(ExecuteCallbacksResult.EMPTY);
    }

    // Execute the callbacks with a 500ms timeout for all of them to run. Callbacks should not take a long time to execute, if they do,
    // we can safely ignore this render request and wait for the next.
    // With the current implementation, the callbacks will eventually run anyway, the timeout will allow us to detect the timeout sooner.
    return runAsyncRenderAction(() -> {
      myRenderSession.setSystemTimeNanos(timeNanos);
      long start = System.currentTimeMillis();
      boolean hasMoreCallbacks = myRenderSession.executeCallbacks(timeNanos);
      return ExecuteCallbacksResult.create(hasMoreCallbacks, System.currentTimeMillis() - start);
    }, 500, TimeUnit.MILLISECONDS);
  }

  /**
   * Sets layoutlib system time (needed for the correct touch event handling) and informs layoutlib that there was a (mouse) touch event
   * detected of a particular type at a particular point.
   *
   * @param touchEventType type of a touch event.
   * @param x              horizontal android coordinate of the detected touch event.
   * @param y              vertical android coordinate of the detected touch event.
   * @return a {@link TouchEventResult} future that is completed when layoutlib handled the touch event.
   */
  @NotNull
  public CompletableFuture<TouchEventResult> triggerTouchEvent(@NotNull RenderSession.TouchEventType touchEventType, int x, int y, long timeNanos) {
    if (myRenderSession == null) {
      return CompletableFuture.completedFuture(null);
    }

    return runAsyncRenderAction(() -> {
      myRenderSession.setSystemTimeNanos(timeNanos);
      long start = System.currentTimeMillis();
      myRenderSession.triggerTouchEvent(touchEventType, x, y);
      return TouchEventResult.create(System.currentTimeMillis() - start);
    });
  }

  /**
   * Method used to report unhandled layoutlib exceptions to the crash reporter
   */
  private void reportException(@NotNull Throwable e) {
    // This in an unhandled layoutlib exception, pass it to the crash reporter
    myCrashReporter.submit(new StudioExceptionReport.Builder().setThrowable(e, false, true).build());
  }

  /**
   * Renders the layout to the current {@link IImageFactory} set in {@link #myImageFactoryDelegate}
   */
  @NotNull
  private CompletableFuture<RenderResult> renderInner() {
    // During development only:
    //assert !ApplicationManager.getApplication().isReadAccessAllowed() : "Do not hold read lock during render!";

    PsiFile psiFile = getXmlFile();
    assert psiFile != null;

    CompletableFuture<RenderResult> inflateCompletableResult;
    if (myRenderSession == null) {
      inflateCompletableResult = inflate()
        .whenComplete((renderResult, exception) -> {
          Result result = renderResult != null ? renderResult.getRenderResult() : null;
          if (result == null || !result.isSuccess()) {
            Throwable e = result != null ? result.getException() : exception;
            if (e != null) {
              reportException(e);
            }
            if (result != null) {
              myLogger.error(null, result.getErrorMessage(), e, null, null);
            }
          }
        });
    }
    else {
      inflateCompletableResult = CompletableFuture.completedFuture(null);
    }

    return inflateCompletableResult.thenCompose(inflateResult -> {
      try {
        long startRenderTimeMs = System.currentTimeMillis();
        return runAsyncRenderAction(() -> {
          myRenderSession.render();
          RenderResult result =
            RenderResult.create(this, myRenderSession, psiFile, myLogger, myImagePool.copyOf(myRenderSession.getImage()));
          Result renderResult = result.getRenderResult();
          if (renderResult.getException() != null) {
            reportException(renderResult.getException());
            myLogger.error(null, renderResult.getErrorMessage(), renderResult.getException(), null, null);
          }
          if (reportOutOfDateUserClasses && !myModuleClassLoader.isUserCodeUpToDate()) {
            RenderProblem.Html problem = RenderProblem.create(WARNING);
            HtmlBuilder builder = problem.getHtmlBuilder();
            builder.addLink("The project has been edited more recently than the last build: ", "Build", " the project.",
                            myLogger.getLinkManager().createBuildProjectUrl());
            myLogger.addMessage(problem);
          }
          return result;
        }).handle((result, ex) -> {
          // After render clean-up. Dispose the GapWorker cache.
          clearGapWorkerCache();
          return result.createWithStats(new RenderResultStats(
            inflateResult != null ? inflateResult.getStats().getInflateDurationMs() : result.getStats().getInflateDurationMs(),
            System.currentTimeMillis() - startRenderTimeMs,
            myModuleClassLoader.getStats().getClassesFound(),
            myModuleClassLoader.getStats().getAccumulatedFindTimeMs(),
            myModuleClassLoader.getStats().getAccumulatedRewriteTimeMs()));
        });
      }
      catch (Exception e) {
        reportException(e);
        String message = e.getMessage();
        if (message == null) {
          message = e.toString();
        }
        myLogger.addMessage(RenderProblem.createPlain(ERROR, message, myLogger.getProject(), myLogger.getLinkManager(), e));
        return CompletableFuture.completedFuture(RenderResult.createRenderTaskErrorResult(psiFile, e));
      }
    });
  }

  /**
   * Method that renders the layout to a bitmap using the given {@link IImageFactory}. This render call will render the image to a
   * bitmap that can be accessed via the returned {@link RenderResult}.
   * <p/>
   * If {@link #inflate()} hasn't been called before, this method will implicitly call it.
   */
  @NotNull
  CompletableFuture<RenderResult> render(@NotNull IImageFactory factory) {
    myImageFactoryDelegate = factory;

    return renderInner();
  }

  /**
   * Run rendering with default IImageFactory implementation provided by RenderTask. This render call will render the image to a bitmap
   * that can be accessed via the returned {@link RenderResult}
   * <p/>
   * If {@link #inflate()} hasn't been called before, this method will implicitly call it.
   */
  @NotNull
  public CompletableFuture<RenderResult> render() {
    return render(myCachingImageFactory);
  }

  /**
   * Sets the time for which the next frame will be selected. The time is the elapsed time from
   * the current system nanos time.
   */
  public void setElapsedFrameTimeNanos(long nanos) {
    if (myRenderSession != null) {
      myRenderSession.setElapsedFrameTimeNanos(nanos);
    }
  }

  @SuppressWarnings("ThrowableResultOfMethodCallIgnored")
  private void addDiagnostics(@NotNull Result result) {
    if (!myLogger.hasProblems() && !result.isSuccess()) {
      if (result.getException() != null || result.getErrorMessage() != null) {
        myLogger.error(null, result.getErrorMessage(), result.getException(), null, null);
      }
      else if (result.getStatus() == Result.Status.ERROR_TIMEOUT) {
        myLogger.error(null, "Rendering timed out.", null, null, null);
      }
      else {
        myLogger.error(null, "Unknown render problem: " + result.getStatus(), null, null, null);
      }
    }
    else if (myIncludedWithin != null && myIncludedWithin != IncludeReference.NONE) {
      ILayoutPullParser layoutEmbeddedParser = myLayoutlibCallback.getLayoutEmbeddedParser();
      if (layoutEmbeddedParser != null) {  // Should have been nulled out if used
        myLogger.error(null, String.format("The surrounding layout (%1$s) did not actually include this layout. " +
                                           "Remove tools:" + SdkConstants.ATTR_SHOW_IN + "=... from the root tag.",
                                           myIncludedWithin.getFromResourceUrl()), null, null, null);
      }
    }
  }

  /**
   * Asynchronously renders the given resource value (which should refer to a drawable)
   * and returns it as an image.
   *
   * @param drawableResourceValue the drawable resource value to be rendered
   * @return a {@link CompletableFuture} with the BufferedImage of the passed drawable.
   */
  @NotNull
  public CompletableFuture<BufferedImage> renderDrawable(@NotNull ResourceValue drawableResourceValue) {
    HardwareConfig hardwareConfig = myHardwareConfigHelper.getConfig();

    RenderContext context = getContext();
    Module module = getContext().getModule();
    DrawableParams params =
      new DrawableParams(drawableResourceValue, module, hardwareConfig, context.getConfiguration().getResourceResolver(),
                         myLayoutlibCallback, context.getMinSdkVersion().getApiLevel(), context.getTargetSdkVersion().getApiLevel(),
                         myLogger);
    params.setForceNoDecor();
    params.setAssetRepository(myAssetRepository);
    params.setFlag(RenderParamsFlags.FLAG_KEY_ADAPTIVE_ICON_MASK_PATH, context.getConfiguration().getAdaptiveShape().getPathDescription());

    return runAsyncRenderAction(() -> myLayoutLib.renderDrawable(params))
      .thenCompose(result -> {
        if (result != null && result.isSuccess()) {
          Object data = result.getData();
          if (!(data instanceof BufferedImage)) {
            data = null;
          }
          return CompletableFuture.completedFuture((BufferedImage)data);
        }
        else {
          if (result.getStatus() == Result.Status.ERROR_NOT_A_DRAWABLE) {
            LOG.debug("renderDrawable called with a non-drawable resource" + drawableResourceValue);
            return CompletableFuture.completedFuture(null);
          }

          Throwable exception = result == null ? new RuntimeException("Rendering failed - null result") : result.getException();
          if (exception == null) {
            String message = result.getErrorMessage();
            exception = new RuntimeException(message == null ? "Rendering failed" : "Rendering failed - " + message);
          }
          reportException(exception);
          return immediateFailedFuture(exception);
        }
      });
  }

  /**
   * Renders the given resource value (which should refer to a drawable) and returns it
   * as an image
   *
   * @param drawableResourceValue the drawable resource value to be rendered, or null
   * @return the image, or null if something went wrong
   */
  @NotNull
  @SuppressWarnings("unchecked")
  public List<BufferedImage> renderDrawableAllStates(@Nullable ResourceValue drawableResourceValue) {
    if (drawableResourceValue == null) {
      return Collections.emptyList();
    }

    HardwareConfig hardwareConfig = myHardwareConfigHelper.getConfig();

    RenderContext context = getContext();
    Module module = context.getModule();
    DrawableParams params =
      new DrawableParams(drawableResourceValue, module, hardwareConfig, context.getConfiguration().getResourceResolver(),
                         myLayoutlibCallback, context.getMinSdkVersion().getApiLevel(), context.getTargetSdkVersion().getApiLevel(),
                         myLogger);
    params.setForceNoDecor();
    params.setAssetRepository(myAssetRepository);
    params.setFlag(RenderParamsFlags.FLAG_KEY_RENDER_ALL_DRAWABLE_STATES, Boolean.TRUE);
    params.setFlag(RenderParamsFlags.FLAG_KEY_ADAPTIVE_ICON_MASK_PATH, context.getConfiguration().getAdaptiveShape().getPathDescription());

    try {
      Result result = RenderService.runRenderAction(() -> myLayoutLib.renderDrawable(params));

      if (result != null && result.isSuccess()) {
        Object data = result.getData();
        if (data instanceof List) {
          return (List<BufferedImage>)data;
        }
      }
    }
    catch (Exception e) {
      // ignore
    }

    return Collections.emptyList();
  }

  @NotNull
  private LayoutLibrary getLayoutLib() {
    return myLayoutLib;
  }

  @NotNull
  public LayoutlibCallbackImpl getLayoutlibCallback() {
    return myLayoutlibCallback;
  }

  /**
   * Returns true if this service can render a non-rectangular shape
   */
  private boolean isNonRectangular() {
    ResourceFolderType folderType = getContext().getFolderType();
    // Drawable images can have non-rectangular shapes; we need to ensure that we blank out the
    // background with full alpha
    return folderType == ResourceFolderType.DRAWABLE || folderType == ResourceFolderType.MIPMAP;
  }

  /**
   * Returns true if this service requires rendering into a transparent/alpha channel image
   */
  private boolean requiresTransparency() {
    // Drawable images can have non-rectangular shapes; we need to ensure that we blank out the
    // background with full alpha
    return isNonRectangular();
  }

  /**
   * Measure the children of the given parent tag, applying the given filter to the pull parser's
   * attribute values.
   *
   * @param parent the parent tag to measure children for
   * @param filter the filter to apply to the attribute values
   * @return a map from the children of the parent to new bounds of the children
   */
  @NotNull
  public CompletableFuture<Map<XmlTag, ViewInfo>> measureChildren(@NotNull XmlTag parent, @Nullable AttributeFilter filter) {
    ILayoutPullParser modelParser = LayoutPsiPullParser.create(filter, parent, myLogger);
    Map<XmlTag, ViewInfo> map = new HashMap<>();
    return RenderService.getRenderAsyncActionExecutor().runAsyncAction(myPriority, () -> measure(modelParser))
      .thenComposeAsync(session -> {
        if (session != null) {
          try {
            Result result = session.getResult();

            if (result != null && result.isSuccess()) {
              assert session.getRootViews().size() == 1;
              ViewInfo root = session.getRootViews().get(0);
              List<ViewInfo> children = root.getChildren();
              for (ViewInfo info : children) {
                XmlTag tag = RenderService.getXmlTag(info);
                if (tag != null) {
                  map.put(tag, info);
                }
              }
            }

            return CompletableFuture.completedFuture(map);
          }
          finally {
            disposeRenderSession(session);
          }
        }

        return CompletableFuture.completedFuture(Collections.emptyMap());
      }, AppExecutorUtil.getAppExecutorService());
  }

  /**
   * Measure the given child in context, applying the given filter to the
   * pull parser's attribute values.
   *
   * @param tag    the child to measure
   * @param filter the filter to apply to the attribute values
   * @return a {@link CompletableFuture} that will return the {@link ViewInfo} if found.
   */
  @NotNull
  public CompletableFuture<ViewInfo> measureChild(@NotNull XmlTag tag, @Nullable AttributeFilter filter) {
    XmlTag parent = tag.getParentTag();
    if (parent == null) {
      return CompletableFuture.completedFuture(null);
    }

    return measureChildren(parent, filter)
      .thenApply(map -> {
        for (Map.Entry<XmlTag, ViewInfo> entry : map.entrySet()) {
          if (entry.getKey() == tag) {
            return entry.getValue();
          }
        }

        return null;
      });
  }

  @Nullable
  private RenderSession measure(ILayoutPullParser parser) {
    RenderContext context = getContext();
    ResourceResolver resolver = context.getConfiguration().getResourceResolver();

    myLayoutlibCallback.reset();

    HardwareConfig hardwareConfig = myHardwareConfigHelper.getConfig();
    Module module = getContext().getModule();
    SessionParams params = new SessionParams(parser,
                                             RenderingMode.NORMAL,
                                             module /* projectKey */,
                                             hardwareConfig,
                                             resolver,
                                             myLayoutlibCallback,
                                             context.getMinSdkVersion().getApiLevel(),
                                             context.getTargetSdkVersion().getApiLevel(),
                                             myLogger);
    params.setForceNoDecor();
    params.setExtendedViewInfoMode(true);
    params.setLocale(myLocale.toLocaleId());
    params.setAssetRepository(myAssetRepository);
    params.setFlag(RenderParamsFlags.FLAG_KEY_ADAPTIVE_ICON_MASK_PATH, context.getConfiguration().getAdaptiveShape().getPathDescription());
    @Nullable MergedManifestSnapshot manifestInfo = myManifestProvider.apply(module);
    params.setRtlSupport(manifestInfo != null && manifestInfo.isRtlSupported());

    try {
      myLayoutlibCallback.setLogger(myLogger);

      return myLayoutLib.createSession(params);
    }
    catch (RuntimeException t) {
      // Exceptions from the bridge.
      myLogger.error(null, t.getLocalizedMessage(), t, null, null);
      throw t;
    }
  }

  /**
   * Similar to {@link #runAsyncRenderAction(Callable)} but executes it under a {@link RenderSession}. This allows the
   * given block to access resources since they are setup before executing it.
   * @return A {@link CompletableFuture} that completes when the block finalizes.
   */
  @NotNull
  public CompletableFuture<Void> runAsyncRenderActionWithSession(@NotNull Runnable block) {
    if (isDisposed.get()) {
      return immediateFailedFuture(new IllegalStateException("RenderTask was already disposed"));
    }
    RenderSession renderSession = myRenderSession;
    if (renderSession == null) {
      return immediateFailedFuture(new IllegalStateException("No RenderSession available"));
    }
    return runAsyncRenderAction(() -> {
      renderSession.execute(block);

      return null;
    });
  }

  @VisibleForTesting
  void setCrashReporter(@NotNull CrashReporter crashReporter) {
    myCrashReporter = crashReporter;
  }

  /**
   * Returns the context used in this render task. The context includes things like platform information, file or module.
   */
  @NotNull
  public RenderContext getContext() {
    return myContext;
  }

  /**
   * The {@link AttributeFilter} allows a client of {@link #measureChildren} to modify the actual
   * XML values of the nodes being rendered, for example to force width and height values to
   * wrap_content when measuring preferred size.
   */
  public interface AttributeFilter {
    /**
     * Returns the attribute value for the given node and attribute name. This filter
     * allows a client to adjust the attribute values that a node presents to the
     * layout library.
     * <p/>
     * Returns "" to unset an attribute. Returns null to return the unfiltered value.
     *
     * @param node      the node for which the attribute value should be returned
     * @param namespace the attribute namespace
     * @param localName the attribute local name
     * @return an override value, or null to return the unfiltered value
     */
    @Nullable
    String getAttribute(@NotNull XmlTag node, @Nullable String namespace, @NotNull String localName);
  }

  /**
   * Properly disposes {@link RenderSession} as a single {@link RenderService} call. It returns a {@link CompletableFuture} that
   * will complete once the disposal has completed.
   *
   * @param renderSession a session to be disposed of
   */
  @NotNull
  private CompletableFuture<Void> disposeRenderSession(@NotNull RenderSession renderSession) {
    Optional<Method> disposeMethod = Optional.empty();
    if (myLayoutlibCallback.hasLoadedClass(COMPOSE_VIEW_ADAPTER_FQN)) {
      try {
        Class<?> composeViewAdapter = myLayoutlibCallback.findClass(COMPOSE_VIEW_ADAPTER_FQN);
        // Kotlin bytecode generation converts dispose() method into dispose$ui_tooling() therefore we have to perform this filtering
        disposeMethod = Arrays.stream(composeViewAdapter.getMethods()).filter(m -> m.getName().contains("dispose")).findFirst();
      }
      catch (ClassNotFoundException ex) {
        LOG.debug(COMPOSE_VIEW_ADAPTER_FQN + " class not found", ex);
      }

      if (!disposeMethod.isPresent()) {
        LOG.warn("Unable to find dispose method in ComposeViewAdapter");
      }
    }
    disposeMethod.ifPresent(m -> m.setAccessible(true));
    Optional<Method> finalDisposeMethod = disposeMethod;
    return RenderService.getRenderAsyncActionExecutor().runAsyncAction(myPriority, () -> {

      finalDisposeMethod.ifPresent(
        m -> renderSession.execute(
          () -> renderSession.getRootViews().forEach(v -> disposeIfCompose(v, m))
        )
      );
      renderSession.dispose();
    });
  }

  /**
   * Performs dispose() call against View object associated with {@link ViewInfo} if that object is an instance of ComposeViewAdapter
   *
   * @param viewInfo      a {@link ViewInfo} associated with the View object to be potentially disposed of
   * @param disposeMethod a dispose method to be executed against View object
   */
  private static void disposeIfCompose(@NotNull ViewInfo viewInfo, @NotNull Method disposeMethod) {
    Object viewObject = viewInfo.getViewObject();
    if (viewObject == null || !COMPOSE_VIEW_ADAPTER_FQN.equals(viewObject.getClass().getName())) {
      return;
    }
    try {
      disposeMethod.invoke(viewObject);
    }
    catch (IllegalAccessException | InvocationTargetException ex) {
      LOG.warn("Unexpected error while disposing compose view", ex);
    }
  }
}<|MERGE_RESOLUTION|>--- conflicted
+++ resolved
@@ -15,11 +15,7 @@
  */
 package com.android.tools.idea.rendering;
 
-<<<<<<< HEAD
-import static com.android.tools.compose.ComposeLibraryNamespaceKt.COMPOSE_VIEW_ADAPTER_FQNS;
-=======
 import static com.android.tools.compose.ComposeLibraryNamespaceKt.COMPOSE_VIEW_ADAPTER_FQN;
->>>>>>> ad5b6ee3
 import static com.android.tools.idea.configurations.AdditionalDeviceService.DEVICE_CLASS_DESKTOP_ID;
 import static com.android.tools.idea.configurations.AdditionalDeviceService.DEVICE_CLASS_TABLET_ID;
 import static com.intellij.lang.annotation.HighlightSeverity.ERROR;
@@ -110,10 +106,7 @@
 import java.util.concurrent.atomic.AtomicBoolean;
 import java.util.function.Function;
 import org.jetbrains.android.facet.AndroidFacet;
-<<<<<<< HEAD
-=======
 import org.jetbrains.android.sdk.CompatibilityRenderTarget;
->>>>>>> ad5b6ee3
 import org.jetbrains.android.uipreview.ClassLoaderPreloaderKt;
 import org.jetbrains.android.uipreview.ModuleClassLoader;
 import org.jetbrains.android.uipreview.ModuleClassLoaderManager;
@@ -204,10 +197,7 @@
    * If true, the {@link RenderTask#render()} will report when the user classes loaded by this class loader are out of date.
    */
   private final boolean reportOutOfDateUserClasses;
-<<<<<<< HEAD
-=======
   @NotNull private final RenderAsyncActionExecutor.RenderingPriority myPriority;
->>>>>>> ad5b6ee3
 
   /**
    * Don't create this task directly; obtain via {@link RenderService}
@@ -235,12 +225,8 @@
              @NotNull ClassTransform additionalNonProjectTransform,
              @NotNull Runnable onNewModuleClassLoader,
              @NotNull Collection<String> classesToPreload,
-<<<<<<< HEAD
-             boolean reportOutOfDateUserClasses) {
-=======
              boolean reportOutOfDateUserClasses,
              @NotNull RenderAsyncActionExecutor.RenderingPriority priority) {
->>>>>>> ad5b6ee3
     this.isSecurityManagerEnabled = isSecurityManagerEnabled;
     this.reportOutOfDateUserClasses = reportOutOfDateUserClasses;
 
@@ -284,11 +270,7 @@
                                               additionalNonProjectTransform,
                                               onNewModuleClassLoader);
     }
-<<<<<<< HEAD
-    ClassLoaderPreloaderKt.preload(myModuleClassLoader, classesToPreload);
-=======
     ClassLoaderPreloaderKt.preload(myModuleClassLoader, () -> Disposer.isDisposed(myModuleClassLoader), classesToPreload);
->>>>>>> ad5b6ee3
     try {
       myLayoutlibCallback =
         new LayoutlibCallbackImpl(
