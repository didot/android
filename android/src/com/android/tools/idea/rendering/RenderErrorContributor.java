--- conflicted
+++ resolved
@@ -66,10 +66,7 @@
 import com.intellij.openapi.compiler.CompilerManager;
 import com.intellij.openapi.diagnostic.Logger;
 import com.intellij.openapi.extensions.ExtensionPointName;
-<<<<<<< HEAD
 import com.intellij.openapi.fileTypes.FileTypeRegistry;
-=======
->>>>>>> 4ae98eb0
 import com.intellij.openapi.ide.CopyPasteManager;
 import com.intellij.openapi.module.Module;
 import com.intellij.openapi.options.ShowSettingsUtil;
@@ -471,11 +468,7 @@
     if (logger.seenTagPrefix(TAG_RESOURCES_PREFIX)) {
       // Do we have errors in the res/ files?
       // See if it looks like we have aapt problems
-<<<<<<< HEAD
       boolean haveResourceErrors = wolfgang.hasProblemFilesBeneath(virtualFile -> FileTypeRegistry.getInstance().isFileOfType(virtualFile, XmlFileType.INSTANCE));
-=======
-      boolean haveResourceErrors = wolfgang.hasProblemFilesBeneath(virtualFile -> virtualFile.getFileType() == XmlFileType.INSTANCE);
->>>>>>> 4ae98eb0
       if (haveResourceErrors) {
         summary = "Resource errors";
         builder.addBold("This project contains resource errors, so aapt did not succeed, " +
@@ -484,11 +477,7 @@
       }
     }
     else if (renderTask.getLayoutlibCallback().isUsed()) {
-<<<<<<< HEAD
       boolean hasJavaErrors = wolfgang.hasProblemFilesBeneath(virtualFile -> FileTypeRegistry.getInstance().isFileOfType(virtualFile, JavaFileType.INSTANCE));
-=======
-      boolean hasJavaErrors = wolfgang.hasProblemFilesBeneath(virtualFile -> virtualFile.getFileType() == JavaFileType.INSTANCE);
->>>>>>> 4ae98eb0
       if (hasJavaErrors) {
         summary = "Compilation errors";
         builder.addBold("This project contains Java compilation errors, " +
