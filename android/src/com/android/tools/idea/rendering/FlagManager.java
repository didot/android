--- conflicted
+++ resolved
@@ -21,11 +21,7 @@
 import com.android.ide.common.resources.LocaleManager;
 import com.android.ide.common.resources.configuration.FolderConfiguration;
 import com.android.ide.common.resources.configuration.LocaleQualifier;
-<<<<<<< HEAD
 import com.intellij.openapi.diagnostic.Logger;
-=======
-import com.google.common.collect.Maps;
->>>>>>> ad5b6ee3
 import com.intellij.openapi.util.IconLoader;
 import com.intellij.openapi.util.text.StringUtil;
 import com.intellij.ui.SimpleListCellRenderer;
@@ -61,7 +57,8 @@
    *
    * @return the {@linkplain FlagManager} singleton, never null
    */
-  public static @NotNull FlagManager get() {
+  @NotNull
+  public static FlagManager get() {
     return ourInstance;
   }
 
@@ -162,31 +159,7 @@
   @Nullable
   private Icon getIcon(@NotNull String base) {
     Icon flagImage = myImageMap.get(base);
-    if (flagImage != null) {
-      return flagImage;
-    }
-
-    // TODO: Special case locale currently running on system such
-    // that the current country matches the current locale
-    if (myImageMap.containsKey(base)) {
-      // Already checked: there's just no image there
-      return null;
-    }
-    @SuppressWarnings("UnnecessaryFullyQualifiedName")
-    String flagFileName = StringUtil.toLowerCase(base) + ".png"; //$NON-NLS-1$
-    try {
-      flagImage = IconLoader.findResolvedIcon("icons/flags/" + flagFileName, AndroidIcons.class.getClassLoader());
-    }
-    catch (Throwable t) {
-      // This shouldn't happen in production, but IconLoader.findIcon can throw exceptions
-      // when IconLoader.STRICT is set to true, which is the case when running unit tests
-      // or with idea.is.internal=true
-      Logger.getInstance(FlagManager.class).error(t);
-    }
     if (flagImage == null) {
-<<<<<<< HEAD
-      flagImage = StudioIcons.LayoutEditor.Toolbar.EMPTY_FLAG;
-=======
       // TODO: Special case locale currently running on system such
       // that the current country matches the current locale
       if (myImageMap.containsKey(base)) {
@@ -201,20 +174,20 @@
         // This shouldn't happen in production, but IconLoader.findIcon can throw exceptions
         // when IconLoader.STRICT is set to true, which is the case when running unit tests
         // or with idea.is.internal=true
+        Logger.getInstance(FlagManager.class).error(t);
       }
       if (flagImage == null) {
         flagImage = StudioIcons.LayoutEditor.Toolbar.EMPTY_FLAG;
       }
       myImageMap.put(base, flagImage);
->>>>>>> ad5b6ee3
-    }
-    myImageMap.put(base, flagImage);
+    }
 
     return flagImage;
   }
 
   /** Returns a {@link ListCellRenderer} suitable for displaying languages when the list model contains String language codes */
-  public @NotNull ListCellRenderer getLanguageCodeCellRenderer() {
+  @NotNull
+  public ListCellRenderer getLanguageCodeCellRenderer() {
     final Function<Object, String> nameMapper = getLanguageNameMapper();
     return SimpleListCellRenderer.create((label, value, index) -> {
       label.setText(nameMapper.fun(value));
@@ -223,7 +196,8 @@
   }
 
   /** Returns a {@link ListCellRenderer} suitable for displaying regions when the list model contains String region codes */
-  public @NotNull ListCellRenderer getRegionCodeCellRenderer() {
+  @NotNull
+  public ListCellRenderer getRegionCodeCellRenderer() {
     final Function<Object, String> nameMapper = getRegionNameMapper();
     return SimpleListCellRenderer.create((label, value, index) -> {
       label.setText(nameMapper.fun(value));
@@ -232,8 +206,9 @@
   }
 
   /** A function which maps from language code to a language label: code + name */
-  public static @NotNull Function<Object, String> getLanguageNameMapper() {
-    return new Function<>() {
+  @NotNull
+  public static  Function<Object, String> getLanguageNameMapper() {
+    return new Function<Object, String>() {
       @Override
       public String fun(Object value) {
         String languageCode = (String)value;
@@ -250,8 +225,9 @@
   }
 
   /** A function which maps from language code to a language label: code + name */
-  public static @NotNull Function<Object, String> getRegionNameMapper() {
-    return new Function<>() {
+  @NotNull
+  public static Function<Object, String> getRegionNameMapper() {
+    return new Function<Object, String>() {
       @Override
       public String fun(Object value) {
         String regionCode = (String)value;
