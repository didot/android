--- conflicted
+++ resolved
@@ -25,11 +25,7 @@
 import com.intellij.openapi.module.Module;
 import org.jetbrains.android.facet.AndroidFacet;
 import org.jetbrains.android.sdk.AndroidTargetData;
-<<<<<<< HEAD
-import org.jetbrains.android.uipreview.ProjectClassLoader;
-=======
 import org.jetbrains.android.uipreview.ModuleClassLoader;
->>>>>>> 94691eb5
 import org.jetbrains.android.util.AndroidBundle;
 
 public class RefreshRenderAction extends AnAction {
@@ -42,17 +38,12 @@
 
   @Override
   public void actionPerformed(AnActionEvent e) {
-<<<<<<< HEAD
-    ProjectClassLoader.clearCache();
-    Configuration configuration = myContext.getConfiguration();
-=======
     clearCache(myContext);
   }
 
   public static void clearCache(RenderContext context) {
     ModuleClassLoader.clearCache();
     Configuration configuration = context.getConfiguration();
->>>>>>> 94691eb5
 
     if (configuration != null) {
       // Clear layoutlib bitmap cache (in case files have been modified externally)
