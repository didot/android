--- conflicted
+++ resolved
@@ -17,33 +17,17 @@
 
 import com.android.utils.HtmlBuilder;
 import com.intellij.icons.AllIcons;
-import com.intellij.openapi.editor.colors.EditorColorsManager;
-import com.intellij.openapi.editor.colors.EditorColorsScheme;
 import com.intellij.openapi.util.text.StringUtil;
-<<<<<<< HEAD
-import com.intellij.util.ui.UIUtil;
-import org.jetbrains.annotations.NotNull;
-import org.jetbrains.annotations.Nullable;
-
-import javax.swing.text.*;
-=======
 import com.intellij.util.ui.StartupUiUtil;
->>>>>>> 2dc52685
 import java.net.MalformedURLException;
 import java.net.URISyntaxException;
 import java.net.URL;
-import javax.swing.text.Document;
-import javax.swing.text.JTextComponent;
-import javax.swing.text.Style;
-import javax.swing.text.StyleConstants;
-import javax.swing.text.StyledDocument;
-import org.jetbrains.annotations.NotNull;
 import org.jetbrains.annotations.Nullable;
 
 /**
  * Helper methods for using SDK common's {@link HtmlBuilder} in the IDE
  */
-public final class HtmlBuilderHelper {
+public class HtmlBuilderHelper {
   @Nullable
   private static String getIconPath(String relative) {
     // TODO: Find a way to do this more efficiently; not referencing assets but the corresponding
@@ -61,18 +45,8 @@
   }
 
   @Nullable
-  public static String getCloseIconPath() {
-    return getIconPath("actions/closeNew.png");
-  }
-
-  @Nullable
   public static String getTipIconPath() {
-    return getIconPath("actions/createFromUsage.png");
-  }
-
-  @Nullable
-  public static String getWarningIconPath() {
-    return getIconPath("general/warningDialog.png");
+    return getIconPath("general/informationDialog.png");
   }
 
   @Nullable
@@ -90,29 +64,4 @@
     // (which operates on StringBuffers)
     return StartupUiUtil.isUnderDarcula() ? "#A5C25C" : "#005555";
   }
-
-  /**
-   * Adjust the font styles of the given text component, provided it's
-   * an HTML styled document, to use fonts from the current IDE scheme.
-   * <p>
-   * Note: Calling setText() on a component will reset the document styles
-   * so you will need to call this method repeatedly after each document
-   * replace.
-   *
-   * @param component the component
-   */
-  public static void fixFontStyles(@NotNull JTextComponent component) {
-    Document document = component.getDocument();
-    if (!(document instanceof StyledDocument)) {
-      return;
-    }
-
-    StyledDocument styledDocument = (StyledDocument)document;
-    EditorColorsManager colorsManager = EditorColorsManager.getInstance();
-    EditorColorsScheme scheme = colorsManager.getGlobalScheme();
-    Style style = styledDocument.addStyle("active", null);
-    StyleConstants.setFontFamily(style, scheme.getEditorFontName());
-    StyleConstants.setFontSize(style, scheme.getEditorFontSize());
-    styledDocument.setCharacterAttributes(0, document.getLength(), style, false);
-  }
 }