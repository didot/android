--- conflicted
+++ resolved
@@ -40,6 +40,7 @@
 import com.intellij.psi.util.CachedValuesManager
 import com.intellij.psi.util.parentOfType
 import com.intellij.util.ProcessingContext
+import org.jetbrains.android.util.firstNotNullResult
 import org.jetbrains.kotlin.idea.references.mainReference
 import org.jetbrains.kotlin.idea.util.findAnnotation
 import org.jetbrains.kotlin.name.FqName
@@ -54,10 +55,6 @@
 import org.jetbrains.kotlin.psi.KtValueArgument
 import org.jetbrains.kotlin.psi.KtValueArgumentList
 import org.jetbrains.kotlin.psi.psiUtil.containingClass
-<<<<<<< HEAD
-=======
-import org.jetbrains.android.util.firstNotNullResult
->>>>>>> 477885a9
 import org.jetbrains.kotlin.utils.addToStdlib.safeAs
 
 private const val intDefAnnotationName = "androidx.annotation.IntDef"
@@ -175,11 +172,11 @@
     is PsiClass -> {
       val funcName = argumentName ?: "value"
       val function = calleeElement.findMethodsByName(funcName, false).firstOrNull()
-      return function?.annotations?.firstNotNullOfOrNull { it.intDefValues }
+      return function?.annotations?.firstNotNullResult { it.intDefValues }
     }
     is PsiMethod -> {
       val parameter = calleeElement.parameters.getOrNull(argumentIndex).safeAs<PsiParameter>()?.takeIf { it.type == PsiType.INT }
-      return parameter?.annotations?.firstNotNullOfOrNull { it.intDefValues }
+      return parameter?.annotations?.firstNotNullResult { it.intDefValues }
     }
     is KtFunction -> {
       val parameter = if (argumentName != null) {
@@ -188,7 +185,7 @@
       else {
         calleeElement.valueParameters.getOrNull(argumentIndex)
       }
-      return parameter?.annotationEntries?.firstNotNullOfOrNull { it.intDefValues }
+      return parameter?.annotationEntries?.firstNotNullResult { it.intDefValues }
     }
   }
   return null
