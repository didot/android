/*
 * Copyright (C) 2014 The Android Open Source Project
 *
 * Licensed under the Apache License, Version 2.0 (the "License");
 * you may not use this file except in compliance with the License.
 * You may obtain a copy of the License at
 *
 *      http://www.apache.org/licenses/LICENSE-2.0
 *
 * Unless required by applicable law or agreed to in writing, software
 * distributed under the License is distributed on an "AS IS" BASIS,
 * WITHOUT WARRANTIES OR CONDITIONS OF ANY KIND, either express or implied.
 * See the License for the specific language governing permissions and
 * limitations under the License.
 */
package com.android.tools.idea.wizard.dynamic;

import com.android.annotations.VisibleForTesting;
import com.android.tools.idea.ui.ApiComboBoxItem;
import com.android.tools.idea.ui.DocumentAccessor;
import com.android.tools.idea.ui.TextAccessors;
import com.google.common.base.Objects;
import com.google.common.collect.*;
import com.intellij.openapi.ui.TextFieldWithBrowseButton;
import com.intellij.openapi.util.text.StringUtil;
import com.intellij.ui.ColorPanel;
import com.intellij.ui.TextAccessor;
import org.jetbrains.annotations.NotNull;
import org.jetbrains.annotations.Nullable;

import javax.swing.*;
import javax.swing.event.ChangeEvent;
import javax.swing.event.ChangeListener;
import javax.swing.event.DocumentEvent;
import javax.swing.event.DocumentListener;
import javax.swing.text.Document;
import java.awt.*;
import java.awt.event.*;
import java.util.*;

import static com.android.tools.idea.wizard.dynamic.ScopedStateStore.Key;
import static com.android.tools.idea.wizard.dynamic.ScopedStateStore.Scope;

/**
 * A data binding class that links Swing UI elements to a {@link ScopedStateStore}.
 * Provides data bindings between Swing JComponents of various types and a ScopedStateStore.
 * Components may be registered in a 2-way binding by calling
 * {@link #register(Key, JCheckBox)}.
 * Once registered, any change to the state store will trigger an update of the UI, and any update of the UI will automatically
 * enter the value into the state store.
 *
 * <h3>Built in bindings</h3>
 * The ScopedDataBinder provides built-in bindings for:
 * <ul>
 *   <li>JTextField</li>
 *   <li>JComboBox</li>
 *   <li>JRadioButton</li>
 *   <li>JCheckbox</li>
 *   <li>JSlider</li>
 *   <li>JSpinner</li>
 *   <li>TextFieldWithBrowseButton (from IntelliJPlatform)</li>
 *   <li>ColorPanel</li>
 *   <li>JLabel</li>
 * </ul>
 *
 * Additional components (including custom built components) that inherit from JComponent can be registered by providing an
 * implementation of the {@link ComponentBinding} class which allows clients to provide custom getValue/setValue functions for an
 * additional component type.
 *
 * <h3>Value Derivation</h3>
 * One of the primary advantages of the databinding system provided by TemplateWizardStep is the derivation step that it provides in
 * the update process. Values can depend on other values and receive automatic updates when their dependencies changed.
 * The ScopedDataBinder provides this through the registration of {@link ValueDeriver}s. These derivers provide a filterset of keys which
 * they subscribe to, and a function that will be called on each matching update.
 *
 * For example, the following ValueDeriver will be invoked whenever the value associated with the keys “operand1” or “operand2” is changed
 * in the state store, and the value returned by deriveValue() will be stored in the state store for the key “result”
 * <p>
 * <pre>
 * {@code
 * registerValueDeriver(DERIVED_KEY, new ValueDeriver <String>() {
 *   @Nullable
 *   @Override
 *   public Set<Key<?>> getTriggerKeys() {
 *     return makeSetOf(OPERAND_1_KEY, OPERAND_2_KEY);
 *   }
 *
 *   @NotNull
 *   @Override
 *   public String deriveValue(ScopedStateStore state, Key changedKey, @Nullable String currentValue) {
 *     return state.get(OPERAND_1_KEY) + state.get(OPERAND_2_KEY);
 *   }
 * });
 * }
 * </pre>
 * Value derivation cannot be cyclical. Each key may only be touched once per update cycle.
 */
public class ScopedDataBinder implements ScopedStateStore.ScopedStoreListener, FocusListener, ChangeListener, ActionListener,
                                         DocumentListener, ItemListener {
  // State store
  // TODO: Temporary change. Set to private in a followup CL!
  @VisibleForTesting(visibility = VisibleForTesting.Visibility.PROTECTED)
  public ScopedStateStore myState;

  // Mapping documents to components.
  private final Map<Document, JComponent> myDocumentsToComponent = Maps.newIdentityHashMap();

  // Map of keys to custom value derivations
  private final Map<Key, ValueDeriver> myValueDerivers = Maps.newHashMap();

  // Table mapping components and keys to bindings
  private final Table<JComponent, Key<?>, ComponentBinding<?, ?>> myComponentBindings = HashBasedTable.create();

  // Record of keys that have already been changed or updated during a round to prevent
  // recursive derivations.
  private final Set<Key> myGuardedKeys = Sets.newHashSet();

  // Record of keys that the user has manually edited
  private final Set<Key> myUserEditedKeys = Sets.newHashSet();

  // Flags to guard against cyclical updates
  private boolean myAlreadySavingState;

  // Binding that triggered the store update or null if none
  private JComponent myUpdateTrigger;

  public ScopedDataBinder() {
    myState = new ScopedStateStore(Scope.STEP, null, this);
  }

  /**
   * Triggered on every state change. Will call object's value derivers and value setters.
   */
  @Override
  public <T> void invokeUpdate(@Nullable Key<T> changedKey) {
    if (changedKey == null) {
      // Protect from concurrent modification failures
      Set<Key<?>> allKeys = ImmutableSet.copyOf(myComponentBindings.columnKeySet());
      myGuardedKeys.addAll(allKeys);
      for (Key<?> key : allKeys) {
        if (myComponentBindings.containsColumn(key)) {
          internalUpdateKey(key);
        }
      }
      deriveValues(null);
    }
    else {
      myGuardedKeys.add(changedKey);
      internalUpdateKey(changedKey);
    }
  }

  /**
   * Unconditionally updates all bindings for a given key.
   */
  @SuppressWarnings("unchecked")
  private <T> void internalUpdateKey(@NotNull Key<T> changedKey) {
    // Update the UI value if the user has not caused this state change
    Object value = myState.get(changedKey);
    // We need to protect from concurrent binding modifications that may happen as a result of the update
    Map<JComponent, ComponentBinding<?, ?>> keyBindings =
      ImmutableMap.copyOf(myComponentBindings.column(changedKey));
    for (Map.Entry<JComponent, ComponentBinding<?, ?>> entry : keyBindings.entrySet()) {
      JComponent component = entry.getKey();
      if (myComponentBindings.contains(component, changedKey) &&
          !Objects.equal(component, myUpdateTrigger)) {
        ComponentBinding binding = myComponentBindings.get(component, changedKey);
        try {
          binding.setValue(value, component);
        }
        catch (UnsupportedOperationException e) {
          // This binding is not two-way, and does not support setting the value.
          // Nothing to do here.
        }
      }
    }

    deriveValues(changedKey);
    myGuardedKeys.remove(changedKey);
  }

  private <T> void deriveValues(@Nullable Key<T> changedKey) {
    // Loop over our value derivers and call them if necessary
    for (Key key : myValueDerivers.keySet()) {
      // Don't derive values that have already been updated this round
      if (!myGuardedKeys.contains(key)) {
        ValueDeriver deriver = myValueDerivers.get(key);
        // Don't overwrite values that the user has manually entered
        if (myUserEditedKeys.contains(key) && deriver.respectUserEdits()) {
          continue;
        }

        @SuppressWarnings("unchecked") Collection<Key<?>> triggerKeys = deriver.getTriggerKeys();

        // Respect the deriver's filter of triggers
        if (changedKey != null && triggerKeys != null && !triggerKeys.contains(changedKey)) {
          continue;
        }

        // noinspection unchecked
        deriveValue(key, deriver, changedKey);
      }
    }
  }

  /**
   * Use the given deriver to update the value associated with the given key.
   */
  private <T> void deriveValue(@NotNull Key<T> key, @NotNull ValueDeriver<T> deriver, @Nullable Key<?> changedKey) {
    T currentValue = myState.get(key);
    T newValue = deriver.deriveValue(myState, changedKey, currentValue);
    // Catch issues missed by the compiler due to erasure
    if (newValue != null && !key.expectedClass.isInstance(newValue)) {
      throw new IllegalArgumentException(String.format("Deriver %1$s returned value for key %2$s of type %3$s, should be %4$s",
                                                       deriver.toString(), key.name, newValue.getClass().getName(),
                                                       key.expectedClass.getName()));
    }
    myState.put(key, newValue);
  }

  /**
   * Triggered by a UI change. Will persist the change to the state store.
   */
  @SuppressWarnings("unchecked")
  public <T> void saveState(@NotNull JComponent component) {
    if (myAlreadySavingState) {
      return;
    }
    myAlreadySavingState = true;
    // Update all keys associated with this component
    for (Map.Entry<Key<?>, ComponentBinding<?, ?>> entry :
      myComponentBindings.row(component).entrySet()) {
      if (myGuardedKeys.contains(entry.getKey())) {
        continue;
      }
      ComponentBinding<T, JComponent> binding = (ComponentBinding<T, JComponent>)entry.getValue();
      try {
        T value = binding.getValue(component);
        storeValue((Key<T>)entry.getKey(), component, value);
      }
      catch (UnsupportedOperationException e) {
        // This binding must be one-way, not supporting getting the value
        // In this case, there is no update to do here
      }
    }
    myAlreadySavingState = false;
  }

  /**
   * Store the given element in the state store without invoking another update round.
   */
  private <T> void storeValue(@NotNull Key<T> key, @NotNull JComponent updateTrigger, @Nullable T value) {
    T oldValue = myState.get(key);
    // If the incoming value is new (not already reflected in the model) it must be from a user edit.
    if (oldValue != null && !oldValue.equals(value) && !myGuardedKeys.contains(key)) {
      myUserEditedKeys.add(key);
    }
    myUpdateTrigger = updateTrigger;
    myState.put(key, value);
    myUpdateTrigger = null;
  }

  /**
   * Retrieve a value from the given JComponent
   */
  @Nullable
  private static Object getComponentValue(@NotNull JComponent component) {
    Object newValue = null;
    if (component instanceof JCheckBox) {
      newValue = ((JCheckBox)component).isSelected();
    }
    else if (component instanceof JComboBox) {
      Object selectedObject = ((JComboBox)component).getSelectedItem();
      if (selectedObject instanceof ApiComboBoxItem) {
        ApiComboBoxItem selectedItem = (ApiComboBoxItem)selectedObject;
        newValue = selectedItem.getData();
<<<<<<< HEAD
      } else {
=======
      }
      else {
>>>>>>> 4870ec21
        newValue = selectedObject;
      }
    }
    else if (component instanceof JSlider) {
      newValue = ((JSlider)component).getValue();
    }
    else if (component instanceof JSpinner) {
      newValue = ((JSpinner)component).getValue();
    }
    else if (component instanceof ColorPanel) {
      newValue = ((ColorPanel)component).getSelectedColor();
    }
    else {
      TextAccessor accessor = TextAccessors.getTextAccessor(component);
      if (accessor != null) {
        newValue = accessor.getText();
      }
    }
    return newValue;
  }

  /**
   * Set the value for the given JComponent
   */
  private static void setComponentValue(@Nullable Object value, @NotNull JComponent component) {
    if (component instanceof JCheckBox) {
      ((JCheckBox)component).setSelected(Boolean.TRUE.equals(value));
    }
    else if (component instanceof JComboBox) {
      setSelectedItem((JComboBox)component, value);
    }
    else if (component instanceof JSlider) {
      assert value != null;
      ((JSlider)component).setValue((Integer)value);
    }
    else if (component instanceof JSpinner) {
      ((JSpinner)component).setValue(value);
    }
    else if (component instanceof ColorPanel && value != null) {
      ((ColorPanel)component).setSelectedColor((Color)value);
    }
    else {
      TextAccessor accessor = TextAccessors.getTextAccessor(component);
      if (accessor != null) {
        String newValue = StringUtil.notNullize((String)value);
        if (!newValue.equals(accessor.getText())) {
          accessor.setText(newValue);
        }
      }
    }
  }

  /**
   * Allows clients of {@link ScopedDataBinder} to register custom logic which occurs whenever
   * a value is updated in order to update the underlying fields.
   *
   * @param <T> the type of object that is derived.
   */
  public static abstract class ValueDeriver<T> {
    /**
     * @return false if this ValueDeriver should overwrite user-entered values.
     */
    public boolean respectUserEdits() {
      return true;
    }

    /**
     * @return a list of keys. The deriveValue function will only be called if the changed key is one of
     * the trigger keys. Return null to trigger on every update.
     */
    @Nullable
    public Set<Key<?>> getTriggerKeys() {
      return null;
    }

    @Nullable
    protected static Set<Key<?>> makeSetOf(Key<?>... elements) {
      Set<Key<?>> keys = new HashSet<Key<?>>(elements.length);
      Collections.addAll(keys, elements);
      return keys;
    }

    /**
     * When this ValueDeriver is registered for a given key, the return value of this function will be stored in the state store
     * after every update to the state store which meets the parameters set by the other functions in this class.
     */
    @Nullable
    public abstract T deriveValue(@NotNull ScopedStateStore state, @Nullable Key changedKey, @Nullable T currentValue);
  }

  /**
   * Connects the given {@link ValueDeriver} to the given key. Whenever an update is triggered, the given deriver will
   * be queried to update the underlying value.
   */
  public <T> void registerValueDeriver(@NotNull Key<T> key, @NotNull ValueDeriver<T> deriver) {
    myValueDerivers.put(key, deriver);
  }

  /**
   * Allows clients of {@link ScopedDataBinder} to use custom JComponents by writing their own
   * setValue and getValue functions to support their custom implementations.
   */
  public static abstract class ComponentBinding<T, C extends JComponent> {
    /**
     * Set the given component to the given value, such that, given ExampleObject e,
     * calling setValue(e, sampleComponent) means that a subsequent call to
     * getValue(sampleComponent) returns e.
     */
    public void setValue(@Nullable T newValue, @NotNull C component) {
      throw new UnsupportedOperationException();
    }

    /**
     * @return the current value of the component.
     */
    @Nullable
    public T getValue(@NotNull C component) {
      throw new UnsupportedOperationException();
    }

    /**
     * Attach an action listener to the underlying component.
     */
    public void addActionListener(@NotNull ActionListener listener, @NotNull C component) {

    }

    /**
     * Attach a change listener to the underlying component.
     */
    public void addChangeListener(@NotNull ChangeListener listener, @NotNull C component) {

    }

    /**
     * Attach an item listener to the underlying component.
     */
    public void addItemListener(@NotNull ItemListener listener, @NotNull C component) {

    }

    /**
     * @return the Document object of the underlying component or null if no such document exists.
     */
    @Nullable
    public Document getDocument(@NotNull C component) {
      return null;
    }
  }

  /**
   * Connects the given {@link JComponent} to the given key through the given binding
   * and sets a listener to pick up changes that need to trigger validation and UI updates.
   */
  public <T, C extends JComponent> void register(@NotNull Key<T> key, @NotNull C component,
                                                 @NotNull ComponentBinding<T, ? super C> binding) {
    T value = bindAndGet(key, component, binding);
    if (value != null) {
      try {
        binding.setValue(value, component);
      }
      catch (UnsupportedOperationException e) {
        // Expected.
      }
    }
    else {
      try {
        myState.put(key, binding.getValue(component));
      }
      catch (UnsupportedOperationException e) {
        // Expected.
      }
    }
    component.addFocusListener(this);
    binding.addActionListener(this, component);
    binding.addChangeListener(this, component);
    binding.addItemListener(this, component);
    Document document = binding.getDocument(component);
    if (document != null) {
      myDocumentsToComponent.put(document, component);
      document.addDocumentListener(this);
    }
  }

  /**
   * This is a default binding implementation for controls that the framework supports directly.
   *
   * @see #getComponentValue(JComponent)
   * @see #setComponentValue(Object, JComponent)
   */
  private static class DefaultBinding extends ComponentBinding<Object, JComponent> {
    @Override
    public void setValue(@Nullable Object newValue, @NotNull JComponent component) {
      setComponentValue(newValue, component);
    }

    @Nullable
    @Override
    public Object getValue(@NotNull JComponent component) {
      return getComponentValue(component);
    }
  }

  /**
   * Registers a binding in the table and returns current key value.
   */
  @Nullable
  private <T> T bindAndGet(@NotNull Key<T> key, @NotNull JComponent component, @Nullable ComponentBinding<T, ?> binding) {
    ComponentBinding<?, ?> b = binding == null ? new DefaultBinding() : binding;
    myComponentBindings.put(component, key, b);
    return myState.get(key);
  }

  /**
   * Connects the given {@link JCheckBox} to the given key and sets a listener to pick up changes that
   * need to trigger validation and UI updates.
   */
  public void register(@NotNull Key<Boolean> key, @NotNull JCheckBox checkBox) {
    Boolean value = bindAndGet(key, checkBox, null);
    if (value != null) {
      checkBox.setSelected(value);
    }
    else {
      myState.put(key, false);
    }
    checkBox.addFocusListener(this);
    checkBox.addItemListener(this);
  }

  /**
   * Connects the given {@link JComboBox} to the given key and sets a listener to pick up changes that need to trigger validation
   * and UI updates.
   */
  protected <T> void register(@NotNull Key<T> key, @NotNull JComboBox comboBox) {
    T value = bindAndGet(key, comboBox, null);
    if (value != null) {
      setSelectedItem(comboBox, value);
    }
    comboBox.addFocusListener(this);
    comboBox.addActionListener(this);
  }

  /**
   * Utility method for setting the selected index of a combo box by value.
   */
  public static <T> void setSelectedItem(JComboBox comboBox, @Nullable T value) {
    int index = -1;
    for (int i = 0; i < comboBox.getItemCount(); i++) {
      Object item = comboBox.getItemAt(i);
      if (item instanceof ApiComboBoxItem) {
        item = ((ApiComboBoxItem)item).getData();
      }
      if (Objects.equal(item, value)) {
        index = i;
        break;
      }
    }
    comboBox.setSelectedIndex(index);
  }

  /**
   * Connects the given {@link JTextField} to the given key and sets a listener to pick up changes that need to trigger validation
   * and UI updates.
   */
  public void register(@NotNull Key<String> key, @NotNull JTextField textField) {
    myDocumentsToComponent.put(textField.getDocument(), textField);
    String value = bindAndGet(key, textField, null);
    if (value != null) {
      textField.setText(value);
    }
    else {
      myState.put(key, textField.getText());
    }
    textField.addFocusListener(this);
    textField.getDocument().addDocumentListener(this);
  }

  public void register(@NotNull Key<String> key, @NotNull JLabel label) {
    String value = bindAndGet(key, label, null);
    if (value != null) {
      label.setText(value);
    }
    else {
      myState.put(key, label.getText());
    }
  }

  /**
   * Connects the given {@link JSlider} to the given key and sets a listener to pick up changes that need to trigger validation
   * and UI updates.
   */
  public void register(@NotNull Key<Integer> key, @NotNull JSlider paddingSlider) {
    Integer value = bindAndGet(key, paddingSlider, null);
    if (value != null) {
      paddingSlider.setValue(value);
    }
    else {
      myState.put(key, paddingSlider.getValue());
    }
    paddingSlider.addFocusListener(this);
    paddingSlider.addChangeListener(this);
  }

  /**
   * Connects the given {@link TextFieldWithBrowseButton} to the given key and sets a listener to pick up
   * changes that need to trigger validation and UI updates.
   */
  public void register(@NotNull Key<String> key, @NotNull final TextFieldWithBrowseButton field) {
    myDocumentsToComponent.put(field.getTextField().getDocument(), field);
    String value = bindAndGet(key, field, null);
    if (value != null) {
      field.setText(value);
    }
    else {
      myState.put(key, field.getText());
    }
    field.addFocusListener(this);
    field.getTextField().getDocument().addDocumentListener(this);
    field.getTextField().addFocusListener(this);
  }

  public void register(@NotNull Key<String> key, @NotNull final DocumentAccessor field) {
    assert field instanceof JComponent;

    JComponent component = (JComponent)field;
    String value = bindAndGet(key, component, null);
    if (value != null) {
      field.setText(value);
    }
    else {
      myState.put(key, field.getText());
    }
    component.addFocusListener(this);
    myDocumentsToComponent.put(field.getDocument(), component);
    field.getDocument().addDocumentListener(this);
  }

  /**
   * Connects the given {@link ColorPanel} to the given key and sets a listener to pick up changes that need to trigger validation
   * and UI updates.
   */
  public void register(@NotNull Key<Color> key, @NotNull ColorPanel colorPanel) {
    Color value = bindAndGet(key, colorPanel, null);
    if (value != null) {
      colorPanel.setSelectedColor(value);
    }
    else {
      myState.put(key, colorPanel.getSelectedColor());
    }
    colorPanel.addFocusListener(this);
    colorPanel.addActionListener(this);
  }

  /**
   * Removes all component bindings and listeners.
   */
  protected void deregister(JComponent component) {
    if (myComponentBindings.rowMap().remove(component) != null) {
      component.removeFocusListener(this);
      if (component instanceof JCheckBox) {
        ((JCheckBox)component).removeItemListener(this);
      }
      else if (component instanceof JComboBox) {
        ((JComboBox)component).removeActionListener(this);
      }
      else if (component instanceof JTextField) {
        ((JTextField)component).getDocument().removeDocumentListener(this);
      }
      else if (component instanceof JRadioButton) {
        ((JRadioButton)component).removeActionListener(this);
      }
      else if (component instanceof JSlider) {
        ((JSlider)component).removeChangeListener(this);
      }
      else if (component instanceof JSpinner) {
        ((JSpinner)component).removeChangeListener(this);
      }
      else if (component instanceof TextFieldWithBrowseButton) {
        ((TextFieldWithBrowseButton)component).getTextField().getDocument().removeDocumentListener(this);
        ((TextFieldWithBrowseButton)component).getTextField().removeFocusListener(this);
      }
      else if (component instanceof ColorPanel) {
        ((ColorPanel)component).removeActionListener(this);
      }
    }
  }

  @Override
  public void focusGained(FocusEvent e) {

  }

  @Override
  public void focusLost(FocusEvent e) {

  }

  @Override
  public void stateChanged(ChangeEvent e) {
    saveState((JComponent)e.getSource());
  }


  @Override
  public void actionPerformed(ActionEvent e) {
    saveState((JComponent)e.getSource());
  }

  @Override
  public void itemStateChanged(ItemEvent e) {
    saveState((JComponent)e.getSource());
  }

  @Override
  public void insertUpdate(DocumentEvent e) {
    saveState(myDocumentsToComponent.get(e.getDocument()));
  }

  @Override
  public void removeUpdate(DocumentEvent e) {
    saveState(myDocumentsToComponent.get(e.getDocument()));
  }

  @Override
  public void changedUpdate(DocumentEvent e) {
    // No-op. We only care about insertions and removals.
  }
}<|MERGE_RESOLUTION|>--- conflicted
+++ resolved
@@ -274,12 +274,8 @@
       if (selectedObject instanceof ApiComboBoxItem) {
         ApiComboBoxItem selectedItem = (ApiComboBoxItem)selectedObject;
         newValue = selectedItem.getData();
-<<<<<<< HEAD
-      } else {
-=======
       }
       else {
->>>>>>> 4870ec21
         newValue = selectedObject;
       }
     }
