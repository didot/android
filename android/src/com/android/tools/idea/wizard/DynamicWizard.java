/*
 * Copyright (C) 2014 The Android Open Source Project
 *
 * Licensed under the Apache License, Version 2.0 (the "License");
 * you may not use this file except in compliance with the License.
 * You may obtain a copy of the License at
 *
 *      http://www.apache.org/licenses/LICENSE-2.0
 *
 * Unless required by applicable law or agreed to in writing, software
 * distributed under the License is distributed on an "AS IS" BASIS,
 * WITHOUT WARRANTIES OR CONDITIONS OF ANY KIND, either express or implied.
 * See the License for the specific language governing permissions and
 * limitations under the License.
 */
package com.android.tools.idea.wizard;

import com.google.common.collect.Lists;
import com.google.common.collect.Maps;
import com.intellij.ide.wizard.Step;
import com.intellij.openapi.Disposable;
import com.intellij.openapi.application.ApplicationManager;
import com.intellij.openapi.application.Result;
import com.intellij.openapi.command.UndoConfirmationPolicy;
import com.intellij.openapi.command.WriteCommandAction;
import com.intellij.openapi.diagnostic.Logger;
import com.intellij.openapi.module.Module;
import com.intellij.openapi.project.Project;
import com.intellij.openapi.wm.IdeFocusManager;
import com.intellij.util.ui.update.MergingUpdateQueue;
import com.intellij.util.ui.update.Update;
import icons.AndroidIcons;
import org.jetbrains.annotations.NotNull;
import org.jetbrains.annotations.Nullable;

import javax.swing.*;
import java.awt.*;
import java.util.ArrayList;
import java.util.Map;
import java.util.Set;

import static com.android.tools.idea.wizard.ScopedStateStore.Key;

/**
 * DynamicWizard is an evolution of {@link TemplateWizard} that seeks to provide a flexible base for
 * implemented GUI wizards that may involve multiple steps and branches.
 *
 * A DynamicWizard contains a series of {@link DynamicWizardPath}s, in the order that the user is expected
 * to traverse through the wizard. Paths may declare themselves to be visible or invisible (in which case they
 * will be skipped by the wizard), depending on the
 * state of the wizard. Each path contains a series of {@link DynamicWizardStep}s, which also may be visible or invisible, depending
 * on the state of the wizard. The DynamicWizard class is responsible for providing the GUI frame for the wizard and
 * maintaining the state of the wizard buttons. Each path and step is responsible for its own validation and visibility. Each step must
 * provide a {@link JComponent} that serves as the user interface for that step. Each step also provides a title string and optionally
 * provides an {@link Icon} to be displayed on the left hand side of the wizard pane.
 *
 *
 */
public abstract class DynamicWizard implements ScopedStateStore.ScopedStoreListener {
  // 42 is an arbitrary number. This constant is for the number of update cycles before
  // we decide there's circular dependency and we cannot settle down the model state.
  public static final int MAX_UPDATE_ATTEMPTS = 42;
  Logger LOG = Logger.getInstance(DynamicWizard.class);

  // A queue of updates used to throttle the update() function.
  private final MergingUpdateQueue myUpdateQueue;
  // Used by update() to ensure that multiple updates are not invoked simultaneously.
  private boolean myUpdateInProgress;
  // A reference to the project context in which this wizard was invoked.
  @Nullable private Project myProject;
  // A reference to the module context in which this wizard was invoked.
  @Nullable private Module myModule;

  // Wizard "chrome"
  @NotNull protected final DynamicWizardHost myHost;
  // The name of this wizard for display to the user
  protected String myName;
  // List of the paths that this wizard contains. Paths can be optional or required.
  protected ArrayList<AndroidStudioWizardPath> myPaths = Lists.newArrayList();
  // The current path
  protected AndroidStudioWizardPath myCurrentPath;
  // An iterator to keep track of the user's progress through the paths.
  protected PathIterator myPathListIterator = new PathIterator(myPaths);
  private boolean myIsInitialized = false;
  protected ScopedStateStore myState;
  private JPanel myContentPanel = new JPanel(new CardLayout());
  private Map<JComponent, String> myComponentToIdMap = Maps.newHashMap();

  public DynamicWizard(@Nullable Project project, @Nullable Module module, @NotNull String name) {
    this(project, module, name, new DialogWrapperHost(project));
  }

  public DynamicWizard(@Nullable Project project, @Nullable Module module, @NotNull String name, @NotNull DynamicWizardHost host) {
    myHost = host;
    myProject = project;
    myModule = module;
    myName = name;
    myHost.setTitle(name);
    if (ApplicationManager.getApplication().isUnitTestMode()) {
      myUpdateQueue = null;
    } else {
      myUpdateQueue = new MergingUpdateQueue("wizard", 100, true, MergingUpdateQueue.ANY_COMPONENT, myHost.getDisposable(), null, true);
    }
    myState = new ScopedStateStore(ScopedStateStore.Scope.WIZARD, null, this);
  }

  public void init() {
    myHost.init(this);
    myIsInitialized = true;

    if (myUpdateQueue != null) {
      int guard = 0;
      // Keep processing updates until model state settles down.
      // In some cases, circular dependencies may turn this into endless loop. This is coding
      // error so we need to detect it and report to developer.
      while (!myUpdateQueue.isEmpty()) {
        myUpdateQueue.flush();
        guard++;
        if (guard >= MAX_UPDATE_ATTEMPTS) {
          throw new IllegalStateException("Circular dependencies detected. Model state cannot be settled down.");
        }
      }
    }
    Step step = showNextStep(null);
    assert step != null;
  }

  /**
   * @return update queue that other components may use to submit their updates.
   */
  @Nullable
  public final MergingUpdateQueue getUpdateQueue() {
    return myUpdateQueue;
  }

  /**
   * Call update with rate throttling
   */
  @Override
  public <T> void invokeUpdate(@Nullable Key<T> changedKey) {
    if (myUpdateQueue != null) {
      myUpdateQueue.queue(new WizardUpdate());
    }
    else {
      // If we're not running in a context, just update immediately
      update();
    }
  }

  /**
   * Updating: Whenever a path's update method is called with a WIZARD scope,
   * it will invoke the parent Wizard's update method. This update method is rate throttled.
   */

  /**
   * Call the update steps in order. Will not fire if an update is already in progress.
   */
  private void update() {
    if (!myUpdateInProgress) {
      myUpdateInProgress = true;
      deriveValues(myState.getRecentUpdates());
      myUpdateInProgress = false;
    }
  }

  /**
   * Takes the list of changed variables and uses them to recalculate any variables
   * which may depend on those changed values.
   * @param modified map of the keys of the changed objects in the state store to their scopes.
   */
  public void deriveValues(Set<Key> modified) {

  }

  /**
   * Declare any finishing actions that will take place at the completion of the wizard.
   * This function is called inside of a {@link WriteCommandAction}.
   */
  public abstract void performFinishingActions();

  /**
   * Get the project context which this wizard is operating under.
   * If the this wizard is a global one, the function returns null.
   */
  @Nullable
  protected final Project getProject() {
    return myProject;
  }

  /**
   * Get the module context which this wizard is operating under.
   * If the this wizard is a global one or project-scoped, the function returns null.
   */
  @Nullable
  protected final Module getModule() {
    return myModule;
  }

  /**
   * Converts the given text to an HTML message if necessary, and then displays it to the user.
   * @param errorMessage the message to display
   */
  public final void setErrorHtml(String errorMessage) {
    if (myCurrentPath != null) {
      myCurrentPath.setErrorHtml(errorMessage);
    }
  }

  /**
   * Update the buttons for the wizard
   * @param canGoPrev whether the previous button is enabled
   * @param canGoNext whether the next button is enabled
   * @param canCancelCurrentPath whether the cancel button is enabled
   * @param canFinishCurrentPath if this is set to true and the current path is the last non-optional path, the canFinish
   */
  public final void updateButtons(boolean canGoPrev, boolean canGoNext, boolean canCancelCurrentPath, boolean canFinishCurrentPath) {
    if (!myIsInitialized) {
      // Buttons were not yet created
      return;
    }
    myHost.updateButtons(canGoPrev && hasPrevious(), canGoNext && hasNext(),
                         canCancelCurrentPath && canCancel(), canFinishCurrentPath && canFinish());
  }

  /**
   * Add the given path to the end of this wizard.
   */
  protected final void addPath(@NotNull AndroidStudioWizardPath path) {
    myPaths.add(path);
    path.attachToWizard(this);
    // Rebuild the iterator to avoid concurrent modification exceptions
    myPathListIterator = new PathIterator(myPaths);
  }

  /**
   * @return the total number of visible steps in this wizard.
   */
  public final int getVisibleStepCount() {
    int sum = 0;
    for (AndroidStudioWizardPath path : myPaths) {
      sum += path.getVisibleStepCount();
    }
    return sum;
  }

  protected void showStep(@NotNull Step step) {
    JComponent component = step.getComponent();
    Icon icon = step.getIcon();
    myHost.setIcon(icon);
    // Store a reference to this component.
    String id = myComponentToIdMap.get(component);
    if (id == null) {
      id = String.valueOf(myComponentToIdMap.size());
      myComponentToIdMap.put(component, id);
      myContentPanel.add(component, id);
    }
    ((CardLayout)myContentPanel.getLayout()).show(myContentPanel, id);

    JComponent focusedComponent = step.getPreferredFocusedComponent();
    if (focusedComponent != null) {
      IdeFocusManager.findInstanceByComponent(focusedComponent).requestFocus(focusedComponent, false);
    }
  }

  /**
   * @return true if the wizard can advance to the next step. Returns false if there is an error
   * on the current step or if there are no more steps. Subclasses should rarely need to override
   * this method.
   */
  protected boolean canGoNext() {
    return myCurrentPath != null && myCurrentPath.canGoNext();
  }

  /**
   * @return true if the wizard can go back to the previous step. Returns false if there is an error
   * on the current step or if there are no more steps prior to the current one.
   * Subclasses should rarely need to override this method.
   */
  protected boolean canGoPrevious() {
    return myCurrentPath != null && myCurrentPath.canGoPrevious();
  }

  /**
   * @return true if the wizard has additional visible steps. Subclasses should rarely need to override
   * this method.
   */
  protected boolean hasNext() {
    return myCurrentPath != null && myCurrentPath.hasNext() || myPathListIterator.hasNext();
  }

  /**
   * @return true if the wizard has previous visible steps
   * Subclasses should rarely need to override this method.
   */
  protected boolean hasPrevious() {
    return myCurrentPath != null && myCurrentPath.hasPrevious() || myPathListIterator.hasPrevious();
  }

  /**
   * @return true if the wizard is in a state in which it can finish. This is defined as being done with the current
   * path and having no required paths remaining. Subclasses should rarely need to override
   * this method.
   */
  protected boolean canFinish() {
    if (!myPathListIterator.hasNext() && (myCurrentPath == null || !myCurrentPath.hasNext())) {
      return true;
    } else if (myCurrentPath != null && myCurrentPath.hasNext()) {
      return false;
    }

    boolean canFinish = true;
    PathIterator remainingPaths = myPathListIterator.getFreshCopy();
    while(canFinish && remainingPaths.hasNext()) {
      canFinish = !remainingPaths.next().isPathRequired();
    }
    return canFinish;
  }

  /**
   * @return true iff the current step is the last one in the wizard (required or optional)
   */
  protected final boolean isLastStep() {
    if (myCurrentPath != null) {
      return !myPathListIterator.hasNext() && !myCurrentPath.hasNext();
    } else {
      return !myPathListIterator.hasNext();
    }
  }

  /**
   * Commit the current step and move to the next step. Subclasses should rarely need to override
   * this method.
   */
  public final void doNextAction() {
    if (!canAdvance()) {
      myHost.shakeWindow();
      return;
    }
    Step newStep = showNextStep(myCurrentPath);
    if (newStep == null) {
      doFinishAction();
    }
  }

  @Nullable
  private Step showNextStep(@Nullable AndroidStudioWizardPath path) {
    Step newStep;
    if (path != null && path.hasNext()) {
      newStep = path.next();
    }
    else {
      newStep = null;
      while (myPathListIterator.hasNext() && newStep == null) {
        myCurrentPath = myPathListIterator.next();
        assert myCurrentPath != null;
        myCurrentPath.onPathStarted(true /* fromBeginning */);
        newStep = myCurrentPath.getCurrentStep();
      }
    }
    if (newStep != null) {
      showStep(newStep);
    }
    return newStep;
  }

  /**
   * Test if current step and/or path are ok with moving to a next step or completing the wizard.
   */
  private boolean canAdvance() {
    if (myCurrentPath == null) {
      return true;
    }
    else if (myCurrentPath.canGoNext()) {
      return myCurrentPath.hasNext() || myCurrentPath.readyToLeavePath();
    }
    else {
      return false;
    }
  }

  /**
   * Find and go to the previous step. Subclasses should rarely need to override
   * this method.
   */
  public final void doPreviousAction() {
    assert myCurrentPath != null;
    if (!myCurrentPath.canGoPrevious()) {
      myHost.shakeWindow();
      return;
    }

    Step newStep;
    if (myCurrentPath == null || !myCurrentPath.hasPrevious()) {
      newStep = null;
      while (myPathListIterator.hasPrevious() && newStep == null) {
        myCurrentPath = myPathListIterator.previous();
        assert myCurrentPath != null;
        myCurrentPath.onPathStarted(false /* fromBeginning */);
        newStep = myCurrentPath.getCurrentStep();
      }
    }
    else if (myCurrentPath.hasPrevious()) {
      newStep = myCurrentPath.previous();
    }
    else {
      myHost.close(DynamicWizardHost.CloseAction.CANCEL);
      return;
    }
    if (newStep != null) {
      showStep(newStep);
    }
    else {
      LOG.error("Stepped into Path " + myCurrentPath + " which returned a null step");
    }
  }

  /**
   * Complete the wizard, doing any finishing actions that have been queued up during the wizard flow
   * inside a write action and a command. Subclasses should rarely need to override
   * this method.
   */
  public void doFinishAction() {
    if (myCurrentPath != null && !myCurrentPath.readyToLeavePath()) {
      myHost.shakeWindow();
      return;
    }
    myHost.close(DynamicWizardHost.CloseAction.FINISH);
    new WizardCompletionAction().execute();
  }

  /**
   * Cancel the wizard
   */
  public void doCancelAction() {
    myHost.close(DynamicWizardHost.CloseAction.CANCEL);
  }

  protected UndoConfirmationPolicy getUndoConfirmationPolicy() {
    return UndoConfirmationPolicy.DEFAULT;
  }

  @Nullable
  public final JComponent getPreferredFocusedComponent() {
    Step currentStep = myCurrentPath.getCurrentStep();
    if (currentStep != null) {
      return currentStep.getPreferredFocusedComponent();
    }
    else {
      return null;
    }
  }

  protected abstract String getWizardActionDescription();

  /**
   * @return the scoped state store associate with this wizard as a whole
   */
  public final ScopedStateStore getState() {
    return myState;
  }

  public final void show() {
    myHost.show();
  }

  @NotNull
  public Disposable getDisposable() {
    return myHost.getDisposable();
  }

  public boolean showAndGet() {
    return myHost.showAndGet();
  }

  public final Component getContentPane() {
    return myContentPanel;
  }

  @Nullable
  public String getHelpId() {
    return null;
  }

  public void setTitle(String title) {
    myHost.setTitle(title);
  }

  /**
   * Returns true if a step with the given name exists in this wizard's current configuration.
   * If visibleOnly is set to true, only visible steps (that are part of visible paths) will
   * be considered.
   */
  public boolean containsStep(@NotNull String stepName, boolean visibleOnly) {
    for (AndroidStudioWizardPath path : myPaths) {
      if (visibleOnly && !path.isPathVisible()) {
        continue;
      }
      if (path.containsStep(stepName, visibleOnly)) {
        return true;
      }
    }
    return false;
  }

  /**
   * Navigates this wizard to the step with the given name if it exists. If not, this function
   * is a no-op. If the requireVisible parameter is set to true, then only currently visible steps (which
   * are part of currently visible paths) will be considered.
   */
  public void navigateToNamedStep(@NotNull String stepName, boolean requireVisible) {
    for (AndroidStudioWizardPath path : myPaths) {
      if ((!requireVisible || path.isPathVisible()) && path.containsStep(stepName, requireVisible)) {
        myCurrentPath = path;
        myPathListIterator.myCurrentIndex = myPathListIterator.myList.indexOf(myCurrentPath);
        myCurrentPath.navigateToNamedStep(stepName, requireVisible);
        showStep(myCurrentPath.getCurrentStep());
        return;
      }
    }
  }

  public boolean canCancel() {
    return true;
  }

<<<<<<< HEAD
=======
  @Nullable
  public Icon getIcon() {
    return AndroidIcons.Wizards.NewProjectMascotGreen;
  }

>>>>>>> 7cfdf5bf
  protected static class PathIterator {

    private int myCurrentIndex;
    private ArrayList<AndroidStudioWizardPath> myList;

    public PathIterator(ArrayList<AndroidStudioWizardPath> list) {
      myList = list;
      myCurrentIndex = -1;
    }

    /**
     * @return a copy of this iterator
     */
    public PathIterator getFreshCopy() {
      PathIterator toReturn = new PathIterator(myList);
      toReturn.myCurrentIndex = myCurrentIndex;
      return toReturn;
    }

    /**
     * @return true iff there are more visible paths with steps following the current location
     */
    public boolean hasNext() {
      if (myCurrentIndex >= myList.size() - 1) {
        return false;
      }
      for (int i = myCurrentIndex + 1; i < myList.size(); i++) {
        AndroidStudioWizardPath path = myList.get(i);
        if (path.isPathVisible() && path.getVisibleStepCount() > 0) {
          return true;
        }
      }
      return false;
    }

    /**
     * @return true iff this path has more visible steps previous to its current step
     */
    public boolean hasPrevious() {
      if (myCurrentIndex <= 0) {
        return false;
      }
      for (int i = myCurrentIndex - 1; i >= 0; i--) {
        if (myList.get(i).isPathVisible()) {
          return true;
        }
      }
      return false;
    }

    /**
     * Advance to the next visible path and return it, or null if there are no following visible paths
     * @return the next path
     */
    @Nullable
    public AndroidStudioWizardPath next() {
      while (myCurrentIndex < (myList.size() - 1)) {
        AndroidStudioWizardPath next = myList.get(++myCurrentIndex);
        if (next.isPathVisible()) {
          return next;
        }
      }
      return null;
    }

    /**
     * Go back to the last visible path and return it, or null if there are no previous visible paths
     */
    @Nullable
    public AndroidStudioWizardPath previous() {
      do {
        myCurrentIndex--;
      } while(myCurrentIndex >= 0 && !myList.get(myCurrentIndex).isPathVisible());
      if (myCurrentIndex >= 0) {
        return myList.get(myCurrentIndex);
      } else {
        return null;
      }
    }
  }

  protected final class WizardCompletionAction extends WriteCommandAction<Void> {
    public WizardCompletionAction() {
      super(DynamicWizard.this.getProject(), DynamicWizard.this.getWizardActionDescription());
    }

    @Override
    protected void run(@NotNull Result<Void> result) throws Throwable {
      for (AndroidStudioWizardPath path : myPaths) {
        if (path.isPathVisible()) {
          path.performFinishingActions();
        }
      }
      performFinishingActions();
    }

    @Override
    protected UndoConfirmationPolicy getUndoConfirmationPolicy() {
      return DynamicWizard.this.getUndoConfirmationPolicy();
    }
  }

  private class WizardUpdate extends Update {
    public WizardUpdate() {
      super("Wizard Update");
    }

    @NotNull
    @Override
    public Object[] getEqualityObjects() {
      return new Object[]{DynamicWizard.this};
    }

    @Override
    public void run() {
      update();
    }
  }
}<|MERGE_RESOLUTION|>--- conflicted
+++ resolved
@@ -523,14 +523,11 @@
     return true;
   }
 
-<<<<<<< HEAD
-=======
   @Nullable
   public Icon getIcon() {
     return AndroidIcons.Wizards.NewProjectMascotGreen;
   }
 
->>>>>>> 7cfdf5bf
   protected static class PathIterator {
 
     private int myCurrentIndex;
