/*
 * Copyright (C) 2015 The Android Open Source Project
 *
 * Licensed under the Apache License, Version 2.0 (the "License");
 * you may not use this file except in compliance with the License.
 * You may obtain a copy of the License at
 *
 *      http://www.apache.org/licenses/LICENSE-2.0
 *
 * Unless required by applicable law or agreed to in writing, software
 * distributed under the License is distributed on an "AS IS" BASIS,
 * WITHOUT WARRANTIES OR CONDITIONS OF ANY KIND, either express or implied.
 * See the License for the specific language governing permissions and
 * limitations under the License.
 */
package com.android.tools.idea.templates;

import com.android.ide.common.xml.XmlFormatPreferences;
import com.android.manifmerger.*;
import com.android.manifmerger.XmlDocument;
import com.android.resources.ResourceFolderType;
import com.android.tools.idea.templates.recipe.RenderingContext;
import com.android.utils.StdLogger;
import com.android.utils.XmlUtils;
import com.google.common.base.Charsets;
import com.google.common.base.Splitter;
import com.google.common.collect.Lists;
import com.google.common.collect.Maps;
import com.intellij.lang.xml.XMLLanguage;
import com.intellij.openapi.diagnostic.Logger;
import com.intellij.openapi.util.io.FileUtil;
import com.intellij.openapi.util.text.StringUtil;
import com.intellij.psi.PsiElement;
import com.intellij.psi.PsiFileFactory;
import com.intellij.psi.codeStyle.CodeStyleManager;
import com.intellij.psi.xml.*;
import com.intellij.psi.xml.XmlAttribute;
import com.intellij.util.SystemProperties;
import freemarker.template.TemplateException;
import org.jetbrains.annotations.NotNull;
import org.jetbrains.annotations.Nullable;
import org.w3c.dom.Document;

import java.io.*;
import java.util.List;
import java.util.Map;
import java.util.regex.Matcher;
import java.util.regex.Pattern;

import static com.android.SdkConstants.*;

/**
 * Utility class to support the recipe.xml merge instruction.
 */
public class RecipeMergeUtils {
  private static final Logger LOG = Logger.getInstance(RecipeMergeUtils.class);

  private static final String MERGE_ATTR_STRATEGY = "templateMergeStrategy";
  private static final String MERGE_ATTR_STRATEGY_REPLACE = "replace";
  private static final String MERGE_ATTR_STRATEGY_PRESERVE = "preserve";

  /**
   * Finds include ':module_name_1', ':module_name_2',... statements in settings.gradle files
   */
  private static final Pattern INCLUDE_PATTERN = Pattern.compile("(^|\\n)\\s*include +(':[^']+', *)*':[^']+'");

  public static String mergeGradleSettingsFile(@NotNull String source, @NotNull String dest) throws IOException, TemplateException {
    // TODO: Right now this is implemented as a dumb text merge. It would be much better to read it into PSI using IJ's Groovy support.
    // If Gradle build files get first-class PSI support in the future, we will pick that up cheaply. At the moment, Our Gradle-Groovy
    // support requires a project, which we don't necessarily have when instantiating a template.

    StringBuilder contents = new StringBuilder(dest);

    for (String line : Splitter.on('\n').omitEmptyStrings().trimResults().split(source)) {
      if (!line.startsWith("include")) {
        throw new RuntimeException("When merging settings.gradle files, only include directives can be merged.");
      }
      line = line.substring("include".length()).trim();

      Matcher matcher = INCLUDE_PATTERN.matcher(contents);
      if (matcher.find()) {
        contents.insert(matcher.end(), ", " + line);
      }
      else {
        contents.insert(0, "include " + line + SystemProperties.getLineSeparator());
      }
    }
    return contents.toString();
  }

  /**
   * Merges sourceXml into targetXml/targetFile (targetXml is the contents of targetFile).
   * Returns the resulting xml if it still needs to be written to targetFile,
   * or null if the file has already been/doesn't need to be updated.
   */
  @NotNull
  public static String mergeXml(@NotNull RenderingContext context, String sourceXml, String targetXml, File targetFile) {
    boolean ok;
    String fileName = targetFile.getName();
    String contents;
<<<<<<< HEAD
=======
    String errors = null;
>>>>>>> c8fa6d74
    if (fileName.equals(FN_ANDROID_MANIFEST_XML)) {
      Document currentDocument = XmlUtils.parseDocumentSilently(targetXml, true);
      assert currentDocument != null : targetXml + " failed to parse";
      Document fragment = XmlUtils.parseDocumentSilently(sourceXml, true);
      assert fragment != null : sourceXml + " failed to parse";
<<<<<<< HEAD
      contents = mergeManifest(context.getModuleRoot(), targetFile, targetXml, sourceXml);
=======
      MergingReport report = mergeManifest(context.getModuleRoot(), targetFile, targetXml, sourceXml);
      if (report != null && report.getResult().isSuccess()) {
        contents = report.getMergedDocument(MergingReport.MergedManifestKind.MERGED);
      } else {
        contents = null;
        if (report != null) {
          // report.getReportString() isn't useful, it just says to look at the logs
          StringBuilder sb = new StringBuilder();
          for (MergingReport.Record record : report.getLoggingRecords()) {
            MergingReport.Record.Severity severity = record.getSeverity();
            if (severity != MergingReport.Record.Severity.ERROR) {
              // Some of the warnings are misleading -- e.g. "missing package declaration";
              // that's deliberate. Users only have to deal with errors to get the
              // manifest merge to succeed.
              continue;
            }
            sb.append("* ");
            sb.append(record.getMessage());
            sb.append("\n\n");
          }

          errors = sb.toString();
          // Error messages may refer to our internal temp name for the target manifest file
          //noinspection DynamicRegexReplaceableByCompiledPattern // Infrequent
          errors = errors.replace("AndroidManifest.xml", "current AndroidManifest.xml");
          //noinspection DynamicRegexReplaceableByCompiledPattern // Infrequent
          errors = errors.replace("nevercreated.xml", "template AndroidManifest.xml");
          errors = errors.trim();
        }
      }

>>>>>>> c8fa6d74
      ok = contents != null;
    }
    else {
      // Merge plain XML files
      String parentFolderName = targetFile.getParentFile().getName();
      ResourceFolderType folderType = ResourceFolderType.getFolderType(parentFolderName);
      // mergeResourceFile handles the file updates itself, so no content is returned in this case.
      contents = mergeResourceFile(context, targetXml, sourceXml, fileName, folderType);
      ok = contents != null;
    }

    // Finally write out the merged file
    if (!ok) {
      // Just insert into file along with comment, using the "standard" conflict
      // syntax that many tools and editors recognize.

      contents = wrapWithMergeConflict(targetXml, sourceXml);

      // Report the conflict as a warning:
      context.getWarnings().add(String.format("Merge conflict for: %1$s\nThis file must be fixed by hand. The errors " +
                                              "encountered during the merge are:\n\n%2$s", targetFile.getName(), errors));
    }
    return contents;
  }

  /**
   * Merges the given resource file contents into the given resource file
   */
  @SuppressWarnings("StatementWithEmptyBody")
  public static String mergeResourceFile(@NotNull RenderingContext context,
                                         @NotNull String targetXml,
                                         @NotNull String sourceXml,
                                         @NotNull String fileName,
                                         @Nullable ResourceFolderType folderType) {
    XmlFile targetPsiFile = (XmlFile)PsiFileFactory.getInstance(context.getProject())
      .createFileFromText("targetFile", XMLLanguage.INSTANCE, StringUtil.convertLineSeparators(targetXml));
    XmlFile sourcePsiFile = (XmlFile)PsiFileFactory.getInstance(context.getProject())
      .createFileFromText("sourceFile", XMLLanguage.INSTANCE, StringUtil.convertLineSeparators(sourceXml));
    XmlTag root = targetPsiFile.getDocument().getRootTag();
    assert root != null : "Cannot find XML root in target: " + targetXml;

    XmlAttribute[] attributes = sourcePsiFile.getRootTag().getAttributes();
    for (XmlAttribute attr : attributes) {
      if (attr.getNamespacePrefix().equals(XMLNS_PREFIX)) {
        root.setAttribute(attr.getName(), attr.getValue());
      }
    }

    List<XmlTagChild> prependElements = Lists.newArrayList();
    XmlText indent = null;
    if (folderType == ResourceFolderType.VALUES) {
      // Try to merge items of the same name
      Map<String, XmlTag> old = Maps.newHashMap();
      for (XmlTag newSibling : root.getSubTags()) {
        old.put(getResourceId(newSibling), newSibling);
      }
      for (PsiElement child : sourcePsiFile.getRootTag().getChildren()) {
        if (child instanceof XmlComment) {
          if (indent != null) {
            prependElements.add(indent);
          }
          prependElements.add((XmlTagChild)child);
        }
        else if (child instanceof XmlText) {
          indent = (XmlText)child;
        }
        else if (child instanceof XmlTag) {
          XmlTag subTag = (XmlTag)child;
          String mergeStrategy = subTag.getAttributeValue(MERGE_ATTR_STRATEGY);
          subTag.setAttribute(MERGE_ATTR_STRATEGY, null);
          // remove the space left by the deleted attribute
          CodeStyleManager.getInstance(context.getProject()).reformat(subTag);
          String name = getResourceId(subTag);
          XmlTag replace = name != null ? old.get(name) : null;
          if (replace != null) {
            // There is an existing item with the same id. Either replace it
            // or preserve it depending on the "templateMergeStrategy" attribute.
            // If that attribute does not exist, default to preserving it.

            // Let's say you've used the activity wizard once, and it
            // emits some configuration parameter as a resource that
            // it depends on, say "padding". Then the user goes and
            // tweaks the padding to some other number.
            // Now running the wizard a *second* time for some new activity,
            // we should NOT go and set the value back to the template's
            // default!
            if (MERGE_ATTR_STRATEGY_REPLACE.equals(mergeStrategy)) {
              child = replace.replace(child);
              // When we're replacing, the line is probably already indented. Skip the initial indent
              if (child.getPrevSibling() instanceof XmlText && prependElements.get(0) instanceof XmlText) {
                prependElements.remove(0);
                // If we're adding something we'll need a newline/indent after it
                if (!prependElements.isEmpty()) {
                  prependElements.add(indent);
                }
              }
              for (XmlTagChild element : prependElements) {
                root.addBefore(element, child);
              }
            }
            else if (MERGE_ATTR_STRATEGY_PRESERVE.equals(mergeStrategy)) {
              // Preserve the existing value.
            }
            else if (replace.getText().trim().equals(child.getText().trim())) {
              // There are no differences, do not issue a warning.
            }
            else {
              // No explicit directive given, preserve the original value by default.
              context.getWarnings().add(String.format(
                "Ignoring conflict for the value: %1$s wanted: \"%2$s\" but it already is: \"%3$s\" in the file: %4$s", name,
                child.getText(), replace.getText(), fileName));
            }
          }
          else {
            if (indent != null) {
              prependElements.add(indent);
            }
            subTag = root.addSubTag(subTag, false);
            for (XmlTagChild element : prependElements) {
              root.addBefore(element, subTag);
            }
          }
          prependElements.clear();
        }
      }
    }
    else {
      // In other file types, such as layouts, just append all the new content
      // at the end.
      for (PsiElement child : sourcePsiFile.getRootTag().getChildren()) {
        if (child instanceof XmlTag) {
          root.addSubTag((XmlTag)child, false);
        }
      }
    }
    return targetPsiFile.getText();
  }

  /**
   * Merges the given manifest fragment into the given manifest file
   */
  @Nullable
<<<<<<< HEAD
  private static String mergeManifest(@NotNull File moduleRoot, @NotNull final File targetManifest,
=======
  private static MergingReport mergeManifest(@NotNull File moduleRoot, @NotNull final File targetManifest,
>>>>>>> c8fa6d74
                                      @NotNull final String targetXml, @NotNull final String mergeText) {
    try {
      boolean isMasterManifest = FileUtil.filesEqual(moduleRoot, targetManifest.getParentFile());
      //noinspection SpellCheckingInspection
      final File tempFile2 = new File(targetManifest.getParentFile(), "nevercreated.xml");
      StdLogger logger = new StdLogger(StdLogger.Level.INFO);
      return ManifestMerger2.newMerger(targetManifest, logger, ManifestMerger2.MergeType.APPLICATION)
        .withFeatures(ManifestMerger2.Invoker.Feature.EXTRACT_FQCNS,
                      ManifestMerger2.Invoker.Feature.HANDLE_VALUE_CONFLICTS_AUTOMATICALLY,
                      ManifestMerger2.Invoker.Feature.NO_PLACEHOLDER_REPLACEMENT)
        .addLibraryManifest(tempFile2)
        .asType(isMasterManifest ? XmlDocument.Type.MAIN : XmlDocument.Type.OVERLAY)
        .withFileStreamProvider(new ManifestMerger2.FileStreamProvider() {
          @Override
          protected InputStream getInputStream(@NotNull File file) throws FileNotFoundException {
            String text = FileUtil.filesEqual(file, targetManifest) ? targetXml : mergeText;
            return new ByteArrayInputStream(text.getBytes(Charsets.UTF_8));
          }
        })
        .merge();
    }
    catch (ManifestMerger2.MergeFailureException e) {
      LOG.warn(e);
      return null;
    }
  }

  private static String getResourceId(@NotNull XmlTag tag) {
    String name = tag.getAttributeValue(ATTR_NAME);
    if (name == null) {
      name = tag.getAttributeValue(ATTR_ID);
    }

    return name;
  }

  @NotNull
  private static XmlFormatPreferences createXmlFormatPreferences() {
    // TODO: implement
    return XmlFormatPreferences.defaults();
  }

  /**
   * Wraps the given strings in the standard conflict syntax
   */
  private static String wrapWithMergeConflict(String original, String added) {
    String sep = "\n";
    return "<<<<<<< Original" + sep + original + sep + "=======" + sep + added + ">>>>>>> Added" + sep;
  }
}<|MERGE_RESOLUTION|>--- conflicted
+++ resolved
@@ -98,18 +98,12 @@
     boolean ok;
     String fileName = targetFile.getName();
     String contents;
-<<<<<<< HEAD
-=======
     String errors = null;
->>>>>>> c8fa6d74
     if (fileName.equals(FN_ANDROID_MANIFEST_XML)) {
       Document currentDocument = XmlUtils.parseDocumentSilently(targetXml, true);
       assert currentDocument != null : targetXml + " failed to parse";
       Document fragment = XmlUtils.parseDocumentSilently(sourceXml, true);
       assert fragment != null : sourceXml + " failed to parse";
-<<<<<<< HEAD
-      contents = mergeManifest(context.getModuleRoot(), targetFile, targetXml, sourceXml);
-=======
       MergingReport report = mergeManifest(context.getModuleRoot(), targetFile, targetXml, sourceXml);
       if (report != null && report.getResult().isSuccess()) {
         contents = report.getMergedDocument(MergingReport.MergedManifestKind.MERGED);
@@ -141,7 +135,6 @@
         }
       }
 
->>>>>>> c8fa6d74
       ok = contents != null;
     }
     else {
@@ -284,11 +277,7 @@
    * Merges the given manifest fragment into the given manifest file
    */
   @Nullable
-<<<<<<< HEAD
-  private static String mergeManifest(@NotNull File moduleRoot, @NotNull final File targetManifest,
-=======
   private static MergingReport mergeManifest(@NotNull File moduleRoot, @NotNull final File targetManifest,
->>>>>>> c8fa6d74
                                       @NotNull final String targetXml, @NotNull final String mergeText) {
     try {
       boolean isMasterManifest = FileUtil.filesEqual(moduleRoot, targetManifest.getParentFile());
