--- conflicted
+++ resolved
@@ -54,20 +54,7 @@
     mySurface = surface;
     Presentation presentation = getTemplatePresentation();
     presentation.setDescription("Layout Variants");
-<<<<<<< HEAD
-    /* TODO: We'll have a preview action here later;
-    if (RenderService.NELE_ENABLED) {
-      presentation.setText("Variations");
-      presentation.setIcon(AndroidIcons.NeleIcons.VirtualDevice);
-    } else {
-
-    ... but for now this is just for variations
-    */
-    presentation.setIcon(AndroidIcons.NeleIcons.VirtualDevice);
-    //presentation.setIcon(AndroidIcons.AndroidFile);
-=======
     presentation.setIcon(AndroidIcons.NeleIcons.Variants);
->>>>>>> 291841c8
   }
 
   @Override
