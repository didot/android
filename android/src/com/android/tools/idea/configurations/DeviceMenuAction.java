--- conflicted
+++ resolved
@@ -34,6 +34,7 @@
 import com.intellij.openapi.actionSystem.DataContext;
 import com.intellij.openapi.actionSystem.DefaultActionGroup;
 import com.intellij.openapi.actionSystem.Presentation;
+import com.intellij.openapi.actionSystem.Toggleable;
 import com.intellij.openapi.util.text.StringUtil;
 import com.intellij.openapi.vfs.VirtualFile;
 import icons.StudioIcons;
@@ -42,21 +43,10 @@
 import java.util.Map;
 import java.util.function.Consumer;
 import java.util.logging.Logger;
-<<<<<<< HEAD
 import javax.swing.Icon;
 import org.jetbrains.annotations.NotNull;
 import org.jetbrains.annotations.Nullable;
 import org.jetbrains.annotations.VisibleForTesting;
-=======
-import org.jetbrains.annotations.NotNull;
-import org.jetbrains.annotations.Nullable;
-
-import javax.swing.*;
-import java.util.*;
-import org.jetbrains.annotations.VisibleForTesting;
-
-import static com.android.ide.common.rendering.HardwareConfigHelper.*;
->>>>>>> ad5b6ee3
 
 public class DeviceMenuAction extends DropDownAction {
   private static final boolean LIST_RECENT_DEVICES = false;
@@ -67,11 +57,6 @@
     super("Device for Preview", "Device for Preview", StudioIcons.LayoutEditor.Toolbar.VIRTUAL_DEVICES);
     myRenderContext = renderContext;
     myDeviceChangeListener = deviceChangeListener;
-<<<<<<< HEAD
-    Presentation presentation = getTemplatePresentation();
-    updatePresentation(presentation);
-=======
->>>>>>> ad5b6ee3
   }
 
   @Override
@@ -400,11 +385,7 @@
                            @NotNull final Device device,
                            @Nullable Icon defaultIcon,
                            final boolean select) {
-<<<<<<< HEAD
-      super(renderContext, null, updatePresentationCallback);
-=======
       super(renderContext, null, updatePresentationCallback, getBestIcon(title, defaultIcon));
->>>>>>> ad5b6ee3
       myDeviceChangeListener = deviceChangeListener;
       myDevice = device;
       myTitle = title;
