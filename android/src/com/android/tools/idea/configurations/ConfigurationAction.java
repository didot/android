/*
 * Copyright (C) 2016 The Android Open Source Project
 *
 * Licensed under the Apache License, Version 2.0 (the "License");
 * you may not use this file except in compliance with the License.
 * You may obtain a copy of the License at
 *
 *      http://www.apache.org/licenses/LICENSE-2.0
 *
 * Unless required by applicable law or agreed to in writing, software
 * distributed under the License is distributed on an "AS IS" BASIS,
 * WITHOUT WARRANTIES OR CONDITIONS OF ANY KIND, either express or implied.
 * See the License for the specific language governing permissions and
 * limitations under the License.
 */
package com.android.tools.idea.configurations;

import static com.android.SdkConstants.FD_RES_LAYOUT;

import com.intellij.icons.AllIcons;
import com.intellij.openapi.actionSystem.AnAction;
import com.intellij.openapi.actionSystem.AnActionEvent;
import com.intellij.openapi.actionSystem.Presentation;
import com.intellij.openapi.actionSystem.Toggleable;
import com.intellij.openapi.actionSystem.ex.ActionUtil;
import com.intellij.openapi.fileEditor.OpenFileDescriptor;
import com.intellij.openapi.fileEditor.ex.FileEditorManagerEx;
import com.intellij.openapi.fileEditor.ex.FileEditorWithProvider;
import com.intellij.openapi.module.Module;
import com.intellij.openapi.project.Project;
import com.intellij.openapi.vfs.VirtualFile;
import java.io.File;
import java.util.List;
import java.util.Objects;
import javax.swing.*;
import org.jetbrains.android.facet.AndroidFacet;
import org.jetbrains.annotations.NotNull;
import org.jetbrains.annotations.Nullable;

abstract class ConfigurationAction extends AnAction implements ConfigurationListener, Toggleable {
  private static final String FILE_ARROW = " \u2192 ";
  protected final ConfigurationHolder myRenderContext;
  private int myFlags;

  public ConfigurationAction(@NotNull ConfigurationHolder renderContext) {
    this(renderContext, null, null);
  }

  public ConfigurationAction(@NotNull ConfigurationHolder renderContext, @Nullable String title) {
    this(renderContext, title, null);
  }

  public ConfigurationAction(@NotNull ConfigurationHolder renderContext, @Nullable String title, @Nullable Icon icon) {
    super(title, null, icon);
    myRenderContext = renderContext;
  }

  protected void updatePresentation(@NotNull Presentation presentation) {
  }

  @Override
  public void actionPerformed(@NotNull AnActionEvent e) {
<<<<<<< HEAD
    // Regular actions invoke this method before performing the action.
    // We do so as well since the analytics subsystem hooks into this event to monitor invoked actions.
=======
    // Regular actions invoke this method before performing the action. We do so as well since the analytics subsystem hooks into
    // this event to monitor invoked actions.
>>>>>>> 477885a9
    ActionUtil.performDumbAwareWithCallbacks(this, e, () -> {
      tryUpdateConfiguration();
      updatePresentation(e.getPresentation());
    });
  }

  /**
   * Performs a try update of the configuration.
   * If the update needs a change of layout file, this method makes it happen.
   * Otherwise, it simply updates the configuration
   */
  protected void tryUpdateConfiguration() {
    Configuration configuration = myRenderContext.getConfiguration();
    if (configuration != null) {
      // See if after switching we need to switch files.
      Configuration clone = configuration.clone();
      myFlags = 0;
      clone.addListener(this);
      updateConfiguration(clone, false /*commit*/);
      clone.removeListener(this);

      boolean affectsFileSelection = (myFlags & MASK_FILE_ATTRS) != 0;
      // Get the resources of the file's project.
      if (affectsFileSelection) {
        Module module = myRenderContext.getConfiguration().getModule();
        if (module != null) {
          VirtualFile file = myRenderContext.getConfiguration().getFile();
          if (file != null) {
            ConfigurationMatcher matcher = new ConfigurationMatcher(clone, file);
            List<VirtualFile> matchingFiles = matcher.getBestFileMatches();
            if (!matchingFiles.isEmpty() && !matchingFiles.contains(file)) {
              // Switch files, and leave this configuration alone.
              pickedBetterMatch(matchingFiles.get(0), file);
              AndroidFacet facet = AndroidFacet.getInstance(module);
              assert facet != null;
              ConfigurationManager configurationManager = ConfigurationManager.getOrCreateInstance(module);
              updateConfiguration(configurationManager.getConfiguration(matchingFiles.get(0)), true /*commit*/);
              return;
            }
          }
        }
      }

      updateConfiguration(configuration, true /*commit*/);
    }
  }

  protected void pickedBetterMatch(@NotNull VirtualFile file, @NotNull VirtualFile old) {
    // Switch files, and leave this configuration alone
    Module module = myRenderContext.getConfiguration().getModule();
    assert module != null;
    Project project = module.getProject();
    OpenFileDescriptor descriptor = new OpenFileDescriptor(project, file, -1);
    FileEditorManagerEx manager = FileEditorManagerEx.getInstanceEx(project);
    FileEditorWithProvider previousSelection = manager.getSelectedEditorWithProvider(old);
    manager.openEditor(descriptor, true);
    if (previousSelection != null) {
      manager.setSelectedEditor(file, previousSelection.getProvider().getEditorTypeId());
    }
  }

  @Override
  public boolean changed(int flags) {
    myFlags |= flags;
    return true;
  }

  protected abstract void updateConfiguration(@NotNull Configuration configuration, boolean commit);

  public static boolean isBetterMatchLabel(@NotNull String label) {
    return label.contains(FILE_ARROW);
  }

  public static String getBetterMatchLabel(@NotNull String prefix, @NotNull VirtualFile better, @Nullable VirtualFile file) {
    StringBuilder sb = new StringBuilder();
    sb.append(prefix);
    sb.append(FILE_ARROW);
    String folderName = better.getParent().getName();
    if (folderName.equals(FD_RES_LAYOUT)) {
      if (file != null && !Objects.equals(file.getParent(), better.getParent())) {
        sb.append(FD_RES_LAYOUT);
        sb.append(File.separatorChar);
      }
    }
    else {
      if (folderName.startsWith(FD_RES_LAYOUT)) {
        folderName = folderName.substring(FD_RES_LAYOUT.length() + 1);
      }
      sb.append(folderName);
      sb.append(File.separatorChar);
    }
    sb.append(better.getName());
    return sb.toString();
  }

  public static Icon getBetterMatchIcon() {
    return AllIcons.Actions.CloseDarkGrey;
  }
}<|MERGE_RESOLUTION|>--- conflicted
+++ resolved
@@ -32,7 +32,7 @@
 import java.io.File;
 import java.util.List;
 import java.util.Objects;
-import javax.swing.*;
+import javax.swing.Icon;
 import org.jetbrains.android.facet.AndroidFacet;
 import org.jetbrains.annotations.NotNull;
 import org.jetbrains.annotations.Nullable;
@@ -60,13 +60,8 @@
 
   @Override
   public void actionPerformed(@NotNull AnActionEvent e) {
-<<<<<<< HEAD
-    // Regular actions invoke this method before performing the action.
-    // We do so as well since the analytics subsystem hooks into this event to monitor invoked actions.
-=======
     // Regular actions invoke this method before performing the action. We do so as well since the analytics subsystem hooks into
     // this event to monitor invoked actions.
->>>>>>> 477885a9
     ActionUtil.performDumbAwareWithCallbacks(this, e, () -> {
       tryUpdateConfiguration();
       updatePresentation(e.getPresentation());
