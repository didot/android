/*
 * Copyright (C) 2013 The Android Open Source Project
 *
 * Licensed under the Apache License, Version 2.0 (the "License");
 * you may not use this file except in compliance with the License.
 * You may obtain a copy of the License at
 *
 *      http://www.apache.org/licenses/LICENSE-2.0
 *
 * Unless required by applicable law or agreed to in writing, software
 * distributed under the License is distributed on an "AS IS" BASIS,
 * WITHOUT WARRANTIES OR CONDITIONS OF ANY KIND, either express or implied.
 * See the License for the specific language governing permissions and
 * limitations under the License.
 */
package com.android.tools.idea.configurations;

import com.android.annotations.VisibleForTesting;
import com.android.ide.common.rendering.LayoutLibrary;
import com.android.ide.common.rendering.api.Features;
import com.android.ide.common.resources.ResourceRepository;
import com.android.ide.common.resources.ResourceResolver;
import com.android.ide.common.resources.configuration.*;
import com.android.resources.*;
import com.android.sdklib.IAndroidTarget;
import com.android.sdklib.devices.Device;
import com.android.sdklib.devices.State;
import com.android.tools.idea.AndroidPsiUtils;
import com.android.tools.idea.editors.theme.ThemeEditorVirtualFile;
import com.android.tools.idea.rendering.*;
import com.google.common.base.Objects;
import com.intellij.openapi.Disposable;
import com.intellij.openapi.application.ApplicationManager;
import com.intellij.openapi.module.Module;
import com.intellij.openapi.util.Comparing;
import com.intellij.openapi.util.Computable;
import com.intellij.openapi.util.ModificationTracker;
import com.intellij.openapi.util.text.StringUtil;
import com.intellij.openapi.vfs.VirtualFile;
import com.intellij.psi.PsiFile;
import com.intellij.psi.PsiManager;
import com.intellij.psi.xml.XmlAttribute;
import com.intellij.psi.xml.XmlFile;
import com.intellij.psi.xml.XmlTag;
import org.intellij.lang.annotations.MagicConstant;
import org.jetbrains.annotations.NotNull;
import org.jetbrains.annotations.Nullable;

import java.util.ArrayList;
import java.util.List;

import static com.android.SdkConstants.*;
import static com.android.tools.idea.configurations.ConfigurationListener.*;

/**
 * A {@linkplain Configuration} is a selection of device, orientation, theme,
 * etc for use when rendering a layout.
 */
public class Configuration implements Disposable, ModificationTracker {

  /** Min API version that supports preferences API rendering. */
  public static final int PREFERENCES_MIN_API = 22;

  /** The associated file */
  @Nullable final VirtualFile myFile;

  /** The PSI File associated with myFile. */
  @Nullable private PsiFile myPsiFile;

  /**
   * The {@link com.android.ide.common.resources.configuration.FolderConfiguration} representing the state of the UI controls
   */
  @NotNull
  protected final FolderConfiguration myFullConfig = new FolderConfiguration();

  /** The associated {@link ConfigurationManager} */
  @NotNull
  protected final ConfigurationManager myManager;

  /**
   * The {@link com.android.ide.common.resources.configuration.FolderConfiguration} being edited.
   */
  @NotNull
  protected final FolderConfiguration myEditedConfig;

  /**
   * The target of the project of the file being edited.
   */
  @Nullable
  private IAndroidTarget myTarget;

  /**
   * The theme style to render with
   */
  @Nullable
  private String myTheme;

  /**
   * A specific device to render with
   */
  @Nullable
  private Device mySpecificDevice;

  /**
   * The specific device state
   */
  @Nullable
  private State myState;

  /**
   * The computed effective device; if this configuration does not have a hardcoded specific device,
   * it will be computed based on the current device list; this field caches the value.
   */
  @Nullable
  private Device myDevice;

  /**
   * The device state to use. Used to update {@link #getDeviceState()} such that it returns a state
   * suitable with whatever {@link #getDevice()} returns, since {@link #getDevice()} updates dynamically,
   * and the specific {@link State} instances are tied to actual devices (through the
   * {@link com.android.sdklib.devices.State#getHardware()} accessor).
   */
  @Nullable
  private String myStateName;

  /**
   * The activity associated with the layout. This is just a cached value of
   * the true value stored on the layout.
   */
  @Nullable
  private String myActivity;

  /**
   * The locale to use for this configuration
   */
  @Nullable
  private Locale myLocale = null;

  /**
   * UI mode
   */
  @NotNull
  private UiMode myUiMode = UiMode.NORMAL;

  /**
   * Night mode
   */
  @NotNull
  private NightMode myNightMode = NightMode.NOTNIGHT;

  /**
   * The display name
   */
  private String myDisplayName;

  /** For nesting count use by {@link #startBulkEditing()} and {@link #finishBulkEditing()} */
  private int myBulkEditingCount;

  /** Optional set of listeners to notify via {@link #updated(int)} */
  @Nullable
  private List<ConfigurationListener> myListeners;

  /** Dirty flags since last notify: corresponds to constants in {@link ConfigurationListener} */
  protected int myNotifyDirty;

  /** Dirty flags since last folder config sync: corresponds to constants in {@link ConfigurationListener} */
  protected int myFolderConfigDirty = MASK_FOLDERCONFIG;

  protected int myProjectStateVersion;

  private long myModificationCount;

  /**
   * Creates a new {@linkplain Configuration}
   */
  protected Configuration(@NotNull ConfigurationManager manager, @Nullable VirtualFile file, @NotNull FolderConfiguration editedConfig) {
    myManager = manager;
    myFile = file;
    myEditedConfig = editedConfig;

    if (isLocaleSpecificLayout()) {
      myLocale = Locale.create(editedConfig);
    }

    if (isOrientationSpecificLayout()) {
      ScreenOrientationQualifier qualifier = editedConfig.getScreenOrientationQualifier();
      assert qualifier != null; // because isOrientationSpecificLayout()
      ScreenOrientation orientation = qualifier.getValue();
      if (orientation != null) {
        myStateName = orientation.getShortDisplayValue();
      }
    }

    if (file != null) {
      if (ResourceHelper.getFolderType(file) == ResourceFolderType.XML) {
        myPsiFile = AndroidPsiUtils.getPsiFileSafely(manager.getProject(), file);
        if (myPsiFile != null && TAG_PREFERENCE_SCREEN.equals(AndroidPsiUtils.getRootTagName(myPsiFile))) {
          myTarget = manager.getTarget(PREFERENCES_MIN_API);
        }
      }
    }
  }

  /**
   * Creates a new {@linkplain Configuration}
   *
   * @return a new configuration
   */
  @NotNull
  @VisibleForTesting
  static Configuration create(@NotNull ConfigurationManager manager,
                              @Nullable VirtualFile file,
                              @NotNull FolderConfiguration editedConfig) {
    return new Configuration(manager, file, editedConfig);
  }

  /**
   * Creates a configuration suitable for the given file
   *
   * @param base the base configuration to base the file configuration off of
   * @param file the file to look up a configuration for
   * @return a suitable configuration
   */
  @NotNull
  public static Configuration create(@NotNull Configuration base,
                                     @NotNull VirtualFile file) {
    // TODO: Figure out whether we need this, or if it should be replaced by
    // a call to ConfigurationManager#createSimilar()
    Configuration configuration = base.clone();
    LocalResourceRepository resources = AppResourceRepository.getAppResources(base.getModule(), true);
    ConfigurationMatcher matcher = new ConfigurationMatcher(configuration, resources, file);
    configuration.getEditedConfig().set(FolderConfiguration.getConfigForFolder(file.getParent().getName()));
    matcher.adaptConfigSelection(true /*needBestMatch*/);

    return configuration;
  }

  @NotNull
  public static Configuration create(@NotNull ConfigurationManager manager,
                                     @Nullable VirtualFile file,
                                     @Nullable ConfigurationFileState fileState,
                                     @NotNull FolderConfiguration editedConfig) {
    Configuration configuration = new Configuration(manager, file, editedConfig);

    configuration.startBulkEditing();
    if (fileState != null) {
      fileState.loadState(configuration);
    }
    configuration.finishBulkEditing();

    return configuration;
  }

  /**
   * Creates a new {@linkplain Configuration} that is a copy from a different configuration
   *
   * @param original the original to copy from
   * @return a new configuration copied from the original
   */
  @NotNull
  public static Configuration copy(@NotNull Configuration original) {
    FolderConfiguration copiedConfig = new FolderConfiguration();
    copiedConfig.set(original.getEditedConfig());
    Configuration copy = new Configuration(original.myManager, original.myFile, copiedConfig);
    copy.myFullConfig.set(original.myFullConfig);
    copy.myFolderConfigDirty = original.myFolderConfigDirty;
    copy.myProjectStateVersion = original.myProjectStateVersion;
    copy.myTarget = original.myTarget; // avoid getTarget() since it fetches project state
    copy.myLocale = original.myLocale;  // avoid getLocale() since it fetches project state
    copy.myTheme = original.getTheme();
    copy.mySpecificDevice = original.mySpecificDevice;
    copy.myDevice = original.myDevice; // avoid getDevice() since it fetches project state
    copy.myStateName = original.myStateName;
    copy.myState = original.myState;
    copy.myActivity = original.getActivity();
    copy.myUiMode = original.getUiMode();
    copy.myNightMode = original.getNightMode();
    copy.myDisplayName = original.getDisplayName();

    return copy;
  }

  @Override
  public Configuration clone() {
    return copy(this);
  }

  /**
   * Copies attributes from the given source configuration into the given destination configuration,
   * as long as the attributes are compatible with the folder of the destination file.
   *
   * @param source the original to copy from
   * @return a new configuration copied from the original
   */
  @NotNull
  public static Configuration copyCompatible(@NotNull Configuration source, @NotNull Configuration destination) {
    assert !Comparing.equal(source.myFile, destination.myFile); // This method is intended to sync configurations for resource variations

    FolderConfiguration editedConfig = destination.getEditedConfig();

    if (editedConfig.getVersionQualifier() == null) {
      destination.myTarget = source.myTarget;  // avoid getTarget() since it fetches project state
    }
    if (editedConfig.getScreenSizeQualifier() == null) {
      destination.mySpecificDevice = source.mySpecificDevice; // avoid getDevice() since it fetches project state
    }
    if (editedConfig.getScreenOrientationQualifier() == null && editedConfig.getSmallestScreenWidthQualifier() == null) {
      destination.myStateName = source.myStateName;
      destination.myState = source.myState;
    }
<<<<<<< HEAD
    if (editedConfig.getEffectiveLanguage() == null) {
=======
    if (editedConfig.getLocaleQualifier() == null) {
>>>>>>> 94691eb5
      destination.myLocale = source.myLocale; // avoid getLocale() since it fetches project state
    }
    if (editedConfig.getUiModeQualifier() == null) {
      destination.myUiMode = source.getUiMode();
    }
    if (editedConfig.getNightModeQualifier() == null) {
      destination.myNightMode = source.getNightMode();
    }
    destination.myActivity = source.getActivity();
    destination.myTheme = source.getTheme();
    //destination.myDisplayName = source.getDisplayName();

    LocalResourceRepository resources = AppResourceRepository.getAppResources(source.myManager.getModule(), true);
    ConfigurationMatcher matcher = new ConfigurationMatcher(destination, resources, destination.myFile);
    //if (!matcher.isCurrentFileBestMatchFor(editedConfig)) {
      matcher.adaptConfigSelection(true /*needBestMatch*/);
    //}

    return destination;
  }


  public void save() {
    ConfigurationStateManager stateManager = ConfigurationStateManager.get(myManager.getModule().getProject());

    if (myFile != null) {
      ConfigurationFileState fileState = new ConfigurationFileState();
      fileState.saveState(this);
      stateManager.setConfigurationState(myFile, fileState);
    }
  }

  /**
   * Returns the associated {@link ConfigurationManager}
   *
   * @return the manager
   */
  @NotNull
  public ConfigurationManager getConfigurationManager() {
    return myManager;
  }

  /**
   * Returns the file associated with this configuration, if any
   *
   * @return the file, or null
   */
  @Nullable
  public VirtualFile getFile() {
    return myFile;
  }

  /**
   * Returns the PSI file associated with the configuration, if any
   */
  @Nullable
  public PsiFile getPsiFile() {
    if (myPsiFile == null && myFile != null) {
      myPsiFile = AndroidPsiUtils.getPsiFileSafely(myManager.getProject(), myFile);
    }
    return myPsiFile;
  }

  /**
   * Returns the associated activity
   *
   * @return the activity
   */
  @Nullable
  public String getActivity() {
    if (myActivity == NO_ACTIVITY) {
      return null;
    } else if (myActivity == null && myFile != null) {
      myActivity = ApplicationManager.getApplication().runReadAction(new Computable<String>() {
        @Nullable
        @Override
        public String compute() {
          if (myPsiFile == null) {
            myPsiFile = PsiManager.getInstance(myManager.getProject()).findFile(myFile);
          }
          if (myPsiFile instanceof XmlFile) {
            XmlFile xmlFile = (XmlFile)myPsiFile;
            XmlTag rootTag = xmlFile.getRootTag();
            if (rootTag != null) {
              XmlAttribute attribute = rootTag.getAttribute(ATTR_CONTEXT, TOOLS_URI);
              if (attribute != null) {
                return attribute.getValue();
              }
            }

          }
          return null;
        }
      });
      if (myActivity == null) {
        myActivity = NO_ACTIVITY;
        return null;
      }
    }

    return myActivity;
  }

  /** Special marker value which indicates that this activity has been checked and has no activity
   * (whereas a null {@link #myActivity} field means that it has not yet been initialized */
  private static final String NO_ACTIVITY = new String();

  /**
   * Returns the chosen device.
   *
   * @return the chosen device
   */
  @Nullable
  public Device getDevice() {
    if (myDevice == null) {
      if (mySpecificDevice != null) {
        myDevice = mySpecificDevice;
      }
      else {
        myDevice = computeBestDevice();
      }
    }

    return myDevice;
  }

  @Nullable
  public static FolderConfiguration getFolderConfig(@NotNull Module module, @NotNull State state, @NotNull Locale locale,
                                                    @Nullable IAndroidTarget target) {
    FolderConfiguration currentConfig = DeviceConfigHelper.getFolderConfig(state);
    if (currentConfig != null) {
      if (locale.hasLanguage()) {
        currentConfig.setLocaleQualifier(locale.qualifier);

        if (locale.hasLanguage()) {
          LayoutLibrary layoutLib = RenderService.getLayoutLibrary(module, target);
          if (layoutLib != null) {
            if (layoutLib.isRtl(locale.toLocaleId())) {
              currentConfig.setLayoutDirectionQualifier(new LayoutDirectionQualifier(LayoutDirection.RTL));
            }
          }
        }
      }

      // Don't match on target since we tend to use recent layout lib versions to render even default (older) layouts
      // since more recent versions work a lot better fidelity wise
      // if (target != null) {
      //   currentConfig.setVersionQualifier(new VersionQualifier(target.getVersion().getApiLevel()));
      // }
    }

    return currentConfig;
  }

  @Nullable
  private Device computeBestDevice() {
    for (Device device : myManager.getRecentDevices()) {
      String stateName = myStateName;
      if (stateName == null) {
        stateName = device.getDefaultState().getName();
      }
      State selectedState = ConfigurationFileState.getState(device, stateName);
      Module module = myManager.getModule();
      FolderConfiguration currentConfig = getFolderConfig(module, selectedState, getLocale(), getTarget());
      if (currentConfig != null) {
        if (myEditedConfig.isMatchFor(currentConfig)) {
          LocalResourceRepository resources = AppResourceRepository.getAppResources(module, true);
          if (resources != null && myFile != null) {
            ResourceFolderType folderType = ResourceHelper.getFolderType(myFile);
            if (folderType != null) {
              List<ResourceType> types = FolderTypeRelationship.getRelatedResourceTypes(folderType);
              if (!types.isEmpty()) {
                ResourceType type = types.get(0);
                List<VirtualFile> matches = resources.getMatchingFiles(myFile, type, currentConfig);
                if (matches.contains(myFile)) {
                  return device;
                }
              }
            } else if ("Kotlin".equals(myFile.getFileType().getName())) {
              return device;
            } else if (ThemeEditorVirtualFile.FILENAME.equals(myFile.getName())) {
              return device;              // takes care of correct device selection for Theme Editor
            }
          }
        }
      }
    }

    return myManager.getDefaultDevice();
  }

  /**
   * Returns the chosen device state
   *
   * @return the device state
   */
  @Nullable
  public State getDeviceState() {
    if (myState == null) {
      Device device = getDevice();
      myState = ConfigurationFileState.getState(device, myStateName);
    }

    return myState;
  }

  /**
   * Returns the chosen locale
   *
   * @return the locale
   */
  @NotNull
  public Locale getLocale() {
    if (myLocale == null) {
      return myManager.getLocale();
    }
    return myLocale;
  }

  /**
   * Returns the UI mode
   *
   * @return the UI mode
   */
  @NotNull
  public UiMode getUiMode() {
    return myUiMode;
  }

  /**
   * Returns the day/night mode
   *
   * @return the night mode
   */
  @NotNull
  public NightMode getNightMode() {
    return myNightMode;
  }

  /**
   * Returns the current theme style
   *
   * @return the theme style
   */
  @Nullable
  public String getTheme() {
    if (myTheme == null) {
      myTheme = myManager.computePreferredTheme(this);
    }

    return myTheme;
  }

  /**
   * Returns the rendering target
   *
   * @return the target
   */
  @Nullable
  public IAndroidTarget getTarget() {
    if (myTarget == null) {
      IAndroidTarget target = myManager.getTarget();

      // If the project-wide render target isn't a match for the version qualifier in this layout
      // (for example, the render target is at API 11, and layout is in a -v14 folder) then pick
      // a target which matches.
      VersionQualifier version = myEditedConfig.getVersionQualifier();
      if (target != null && version != null && version.getVersion() > target.getVersion().getFeatureLevel()) {
        return myManager.getTarget(version.getVersion());
      }

      return target;
    }

    return myTarget;
  }

  /**
   * Returns the display name to show for this configuration
   *
   * @return the display name, or null if none has been assigned
   */
  @Nullable
  public String getDisplayName() {
    return myDisplayName;
  }

  /**
   * Returns true if the current layout is locale-specific
   *
   * @return if this configuration represents a locale-specific layout
   */
  public boolean isLocaleSpecificLayout() {
<<<<<<< HEAD
    return myEditedConfig.getEffectiveLanguage() != null;
=======
    return myEditedConfig.getLocaleQualifier() != null;
>>>>>>> 94691eb5
  }

  /**
   * Returns true if the current layout is target-specific
   *
   * @return if this configuration represents a target-specific layout
   */
  public boolean isTargetSpecificLayout() {
    return myEditedConfig.getVersionQualifier() != null;
  }

  /**
   * Returns true if the current layout is orientation-specific
   *
   * @return if this configuration represents a orientation-specific layout
   */
  public boolean isOrientationSpecificLayout() {
    return myEditedConfig.getScreenOrientationQualifier() != null;
  }

  /**
   * Returns the full, complete {@link com.android.ide.common.resources.configuration.FolderConfiguration}
   *
   * @return the full configuration
   */
  @NotNull
  public FolderConfiguration getFullConfig() {
    if ((myFolderConfigDirty & MASK_FOLDERCONFIG) != 0 || myProjectStateVersion != myManager.getStateVersion()) {
      syncFolderConfig();
    }

    return myFullConfig;
  }

  /**
   * Copies the full, complete {@link com.android.ide.common.resources.configuration.FolderConfiguration} into the given
   * folder config instance.
   *
   * @param dest the {@link com.android.ide.common.resources.configuration.FolderConfiguration} instance to copy into
   */
  public void copyFullConfig(FolderConfiguration dest) {
    dest.set(myFullConfig);
  }

  /**
   * Returns the edited {@link com.android.ide.common.resources.configuration.FolderConfiguration} (this is not a full
   * configuration, so you can think of it as the "constraints" used by the
   * {@link ConfigurationMatcher} to produce a full configuration.
   *
   * @return the constraints configuration
   */
  @NotNull
  public FolderConfiguration getEditedConfig() {
    return myEditedConfig;
  }

  /**
   * Sets the associated activity
   *
   * @param activity the activity
   */
  public void setActivity(@Nullable String activity) {
    if (!StringUtil.equals(myActivity, activity)) {
      myActivity = activity;

      updated(CFG_ACTIVITY);
    }
  }

  /**
   * Sets the device
   *
   * @param device        the device
   * @param preserveState if true, attempt to preserve the state associated with the config
   */
  public void setDevice(Device device, boolean preserveState) {
    if (mySpecificDevice != device) {
      Device prevDevice = mySpecificDevice;
      State prevState = myState;

      myDevice = mySpecificDevice = device;

      int updateFlags = CFG_DEVICE;

      if (device != null) {
        State state = null;
        // Attempt to preserve the device state?
        if (preserveState && prevDevice != null) {
          if (prevState != null) {
            FolderConfiguration oldConfig = DeviceConfigHelper.getFolderConfig(prevState);
            if (oldConfig != null) {
              String stateName = getClosestMatch(oldConfig, device.getAllStates());
              state = device.getState(stateName);
            } else {
              state = device.getState(prevState.getName());
            }
          }
        } else if (preserveState && myStateName != null) {
          state = device.getState(myStateName);
        }
        if (state == null) {
          state = device.getDefaultState();
        }
        if (myState != state) {
          setDeviceStateName(state.getName());
          myState = state;
          updateFlags |= CFG_DEVICE_STATE;
        }
      }

      // TODO: Is this redundant with the stuff above?
      if (mySpecificDevice != null && myState == null) {
        setDeviceStateName(mySpecificDevice.getDefaultState().getName());
        myState = mySpecificDevice.getDefaultState();
        updateFlags |= CFG_DEVICE_STATE;
      }

      updated(updateFlags);
    }
  }

  /**
   * Attempts to find a close state among a list
   *
   * @param oldConfig the reference config.
   * @param states    the list of states to search through
   * @return the name of the closest state match, or possibly null if no states are compatible
   *         (this can only happen if the states don't have a single qualifier that is the same).
   */
  @Nullable
  private static String getClosestMatch(@NotNull FolderConfiguration oldConfig, @NotNull List<State> states) {
    // create 2 lists as we're going to go through one and put the
    // candidates in the other.
    List<State> list1 = new ArrayList<State>(states.size());
    List<State> list2 = new ArrayList<State>(states.size());

    list1.addAll(states);

    final int count = FolderConfiguration.getQualifierCount();
    for (int i = 0; i < count; i++) {
      // compute the new candidate list by only taking states that have
      // the same i-th qualifier as the old state
      for (State s : list1) {
        ResourceQualifier oldQualifier = oldConfig.getQualifier(i);

        FolderConfiguration folderConfig = DeviceConfigHelper.getFolderConfig(s);
        ResourceQualifier newQualifier = folderConfig != null ? folderConfig.getQualifier(i) : null;

        if (oldQualifier == null) {
          if (newQualifier == null) {
            list2.add(s);
          }
        }
        else if (oldQualifier.equals(newQualifier)) {
          list2.add(s);
        }
      }

      // at any moment if the new candidate list contains only one match, its name
      // is returned.
      if (list2.size() == 1) {
        return list2.get(0).getName();
      }

      // if the list is empty, then all the new states failed. It is considered ok, and
      // we move to the next qualifier anyway. This way, if a qualifier is different for
      // all new states it is simply ignored.
      if (list2.size() != 0) {
        // move the candidates back into list1.
        list1.clear();
        list1.addAll(list2);
        list2.clear();
      }
    }

    // the only way to reach this point is if there's an exact match.
    // (if there are more than one, then there's a duplicate state and it doesn't matter,
    // we take the first one).
    if (list1.size() > 0) {
      return list1.get(0).getName();
    }

    return null;
  }

  /**
   * Sets the device state
   *
   * @param state the device state
   */
  public void setDeviceState(State state) {
    if (myState != state) {
      if (state != null) {
        setDeviceStateName(state.getName());
      } else {
        myStateName = null;
      }
      myState = state;

      updated(CFG_DEVICE_STATE);
    }
  }

  /**
   * Sets the device state name
   *
   * @param stateName the device state name
   */
  public void setDeviceStateName(@Nullable String stateName) {
    ScreenOrientationQualifier qualifier = myEditedConfig.getScreenOrientationQualifier();
    if (qualifier != null) {
      ScreenOrientation orientation = qualifier.getValue();
      if (orientation != null) {
        stateName = orientation.getShortDisplayValue(); // Also used as state names
      }
    }

    if (!Objects.equal(stateName, myStateName)) {
      myStateName = stateName;
      myState = null;

      updated(CFG_DEVICE_STATE);
    }
  }

  /**
   * Sets the locale
   *
   * @param locale the locale
   */
  public void setLocale(@NotNull Locale locale) {
    if (!Objects.equal(myLocale, locale)) {
      myLocale = locale;

      updated(CFG_LOCALE);
    }
  }

  /**
   * Sets the rendering target
   *
   * @param target rendering target
   */
  public void setTarget(@Nullable IAndroidTarget target) {
    if (myTarget != target) {
      myTarget = target;
      updated(CFG_TARGET);
    }
  }

  /**
   * Sets the display name to be shown for this configuration.
   *
   * @param displayName the new display name
   */
  public void setDisplayName(@Nullable String displayName) {
    if (!StringUtil.equals(myDisplayName, displayName)) {
      myDisplayName = displayName;
      updated(CFG_NAME);
    }
  }

  /**
   * Sets the night mode
   *
   * @param night the night mode
   */
  public void setNightMode(@NotNull NightMode night) {
    if (myNightMode != night) {
      myNightMode = night;

      updated(CFG_NIGHT_MODE);
    }
  }

  /**
   * Sets the UI mode
   *
   * @param uiMode the UI mode
   */
  public void setUiMode(@NotNull UiMode uiMode) {
    if (myUiMode != uiMode) {
      myUiMode = uiMode;

      updated(CFG_UI_MODE);
    }
  }

  /**
   * Sets the theme style
   *
   * @param theme the theme
   */
  public void setTheme(@Nullable String theme) {
    if (!StringUtil.equals(myTheme, theme)) {
      myTheme = theme;
      checkThemePrefix();
      updated(CFG_THEME);
    }
  }

  /**
   * Updates the folder configuration such that it reflects changes in
   * configuration state such as the device orientation, the UI mode, the
   * rendering target, etc.
   */
  protected void syncFolderConfig() {
    Device device = getDevice();
    if (device == null) {
      return;
    }

    // get the device config from the device/state combos.
    State deviceState = getDeviceState();
    if (deviceState == null) {
      deviceState = device.getDefaultState();
    }
    FolderConfiguration config = getFolderConfig(getModule(), deviceState, getLocale(), getTarget());

    // replace the config with the one from the device
    myFullConfig.set(config);

    // sync the selected locale
    Locale locale = getLocale();
    myFullConfig.setLocaleQualifier(locale.qualifier);
    if (myEditedConfig.getLayoutDirectionQualifier() != null) {
      myFullConfig.setLayoutDirectionQualifier(myEditedConfig.getLayoutDirectionQualifier());
    } else if (!locale.hasLanguage()) {
      // Avoid getting the layout library if the locale doesn't have any language.
      myFullConfig.setLayoutDirectionQualifier(new LayoutDirectionQualifier(LayoutDirection.LTR));
    } else {
      LayoutLibrary layoutLib = RenderService.getLayoutLibrary(getModule(), getTarget());
      if (layoutLib != null) {
        if (layoutLib.isRtl(locale.toLocaleId())) {
          myFullConfig.setLayoutDirectionQualifier(new LayoutDirectionQualifier(LayoutDirection.RTL));
        } else {
          myFullConfig.setLayoutDirectionQualifier(new LayoutDirectionQualifier(LayoutDirection.LTR));
        }
      }
    }

    // Replace the UiMode with the selected one, if one is selected
    UiMode uiMode = getUiMode();
    myFullConfig.setUiModeQualifier(new UiModeQualifier(uiMode));

    // Replace the NightMode with the selected one, if one is selected
    NightMode nightMode = getNightMode();
    myFullConfig.setNightModeQualifier(new NightModeQualifier(nightMode));

    // replace the API level by the selection of the combo
    IAndroidTarget target = getTarget();
    if (target != null) {
      int apiLevel = target.getVersion().getFeatureLevel();
      myFullConfig.setVersionQualifier(new VersionQualifier(apiLevel));
    }

    myFolderConfigDirty = 0;
    myProjectStateVersion = myManager.getStateVersion();
  }

  /** Returns the screen size required for this configuration */
  @Nullable
  public ScreenSize getScreenSize() {
    // Look up the screen size for the current state

    State deviceState = getDeviceState();
    if (deviceState != null) {
      FolderConfiguration folderConfig = DeviceConfigHelper.getFolderConfig(deviceState);
      if (folderConfig != null) {
        ScreenSizeQualifier qualifier = folderConfig.getScreenSizeQualifier();
        assert qualifier != null;
        return qualifier.getValue();
      }
    }

    ScreenSize screenSize = null;
    Device device = getDevice();
    if (device != null) {
      List<State> states = device.getAllStates();
      for (State state : states) {
        FolderConfiguration folderConfig = DeviceConfigHelper.getFolderConfig(state);
        if (folderConfig != null) {
          ScreenSizeQualifier qualifier = folderConfig.getScreenSizeQualifier();
          assert qualifier != null;
          screenSize = qualifier.getValue();
          break;
        }
      }
    }

    return screenSize;
  }

  private void checkThemePrefix() {
    if (myTheme != null && !myTheme.startsWith(PREFIX_RESOURCE_REF)) {
      if (myTheme.isEmpty()) {
        myTheme = myManager.computePreferredTheme(this);
        return;
      }

      // TODO: When we get a local project repository, handle this:
      //ResourceRepository frameworkRes = mConfigChooser.getClient().getFrameworkResources();
      //if (frameworkRes != null && frameworkRes.hasResourceItem(ANDROID_STYLE_RESOURCE_PREFIX + myTheme)) {
      //  myTheme = ANDROID_STYLE_RESOURCE_PREFIX + myTheme;
      //}
      //else {
      myTheme = STYLE_RESOURCE_PREFIX + myTheme;
      //}
    }
  }

  /**
   * Returns the currently selected {@link com.android.resources.Density}. This is guaranteed to be non null.
   *
   * @return the density
   */
  @NotNull
  public Density getDensity() {
    DensityQualifier qualifier = myFullConfig.getDensityQualifier();
    if (qualifier != null) {
      // just a sanity check
      Density d = qualifier.getValue();
      if (d.isValidValueForDevice()) {
        return d;
      }
    }

    // no config? return medium as the default density.
    return Density.MEDIUM;
  }

  /**
   * Get the next cyclical state after the given state
   *
   * @param from the state to start with
   * @return the following state following
   */
  @Nullable
  public State getNextDeviceState(@Nullable State from) {
    Device device = getDevice();
    if (device == null) {
      return null;
    }
    List<State> states = device.getAllStates();
    for (int i = 0; i < states.size(); i++) {
      if (states.get(i) == from) {
        return states.get((i + 1) % states.size());
      }
    }

    // Search by name instead
    if (from != null) {
      String name = from.getName();
      for (int i = 0; i < states.size(); i++) {
        if (states.get(i).getName().equals(name)) {
          return states.get((i + 1) % states.size());
        }
      }
    }

    return null;
  }

  /**
   * Returns true if this configuration supports the given rendering
   * capability
   *
   * @param capability the capability to check
   * @return true if the capability is supported
   */
  public boolean supports(@MagicConstant(flagsFromClass = Features.class) int capability) {
    IAndroidTarget target = getTarget();
    if (target != null) {
      return RenderService.supportsCapability(getModule(), target, capability);
    }

    return false;
  }

  /**
   * Marks the beginning of a "bulk" editing operation with repeated calls to
   * various setters. After all the values have been set, the client <b>must</b>
   * call {@link #finishBulkEditing()}. This allows configurations to avoid
   * doing {@link FolderConfiguration} syncing for intermediate stages, and all
   * listener updates are deferred until the bulk operation is complete.
   */
  public void startBulkEditing() {
    synchronized (this) {
      myBulkEditingCount++;
    }
  }

  /**
   * Marks the end of a "bulk" editing operation. At this point listeners will
   * be notified of the cumulative changes, etc. See {@link #startBulkEditing()}
   * for details.
   */
  public void finishBulkEditing() {
    boolean notify = false;
    synchronized (this) {
      myBulkEditingCount--;
      if (myBulkEditingCount == 0) {
        notify = true;
      }
    }

    if (notify) {
      updated(0);
    }
  }

  /** Called when one or more attributes of the configuration has changed */
  public void updated(int flags) {
    myNotifyDirty |= flags;
    myFolderConfigDirty |= flags;
    myModificationCount++;

    if (myManager.getStateVersion() != myProjectStateVersion) {
      myNotifyDirty |= MASK_PROJECT_STATE;
      myFolderConfigDirty |= MASK_PROJECT_STATE;
      myDevice = null;
      myState = null;
    }

    if (myBulkEditingCount == 0) {
      int changed = myNotifyDirty;
      if (myListeners != null) {
        for (ConfigurationListener listener : myListeners) {
          listener.changed(changed);
        }
      }

      myNotifyDirty = 0;
    }
  }

  /**
   * Adds a listener to be notified when the configuration changes
   *
   * @param listener the listener to add
   */
  public void addListener(@NotNull ConfigurationListener listener) {
    if (myListeners == null) {
      myListeners = new ArrayList<ConfigurationListener>();
    }
    myListeners.add(listener);
  }

  /**
   * Removes a listener such that it is no longer notified of changes
   *
   * @param listener the listener to remove
   */
  public void removeListener(@NotNull ConfigurationListener listener) {
    if (myListeners != null) {
      myListeners.remove(listener);
      if (myListeners.isEmpty()) {
        myListeners = null;
      }
    }
  }

  // ---- Resolving resources ----

  @Nullable
  public ResourceResolver getResourceResolver() {
    String theme = getTheme();
    if (theme != null) {
      return myManager.getResolverCache().getResourceResolver(getTarget(), theme, getFullConfig());
    }

    return null;
  }

  /**
   * Returns a {@link com.android.tools.idea.rendering.LocalResourceRepository} for the framework resources based on the current
   * configuration selection.
   *
   * @return the framework resources or null if not found.
   */
  @Nullable
  public ResourceRepository getFrameworkResources() {
    IAndroidTarget target = getTarget();
    if (target != null) {
      return myManager.getResolverCache().getFrameworkResources(getFullConfig(), target);
    }

    return null;
  }

  // For debugging only
  @SuppressWarnings("SpellCheckingInspection")
  @Override
  public String toString() {
    return Objects.toStringHelper(this.getClass())
      .add("display", getDisplayName())
      .add("theme", getTheme())
      .add("activity", getActivity())
      .add("device", getDevice())
      .add("state", getDeviceState())
      .add("locale", getLocale())
      .add("target", getTarget())
      .add("uimode", getUiMode())
      .add("nightmode", getNightMode())
      .toString();
  }

  public Module getModule() {
    return myManager.getModule();
  }

  public boolean isBestMatchFor(VirtualFile file, FolderConfiguration config) {
    LocalResourceRepository resources = AppResourceRepository.getAppResources(getModule(), true);
    return new ConfigurationMatcher(this, resources, file).isCurrentFileBestMatchFor(config);
  }

  @Override
  public void dispose() {
  }

  public void setEffectiveDevice(@Nullable Device device, @Nullable State state) {
    int updateFlags = 0;
    if (myDevice != device) {
      updateFlags = CFG_DEVICE;
      myDevice = device;
    }

    if (myState != state) {
      myState = state;
      myStateName = state != null ? state.getName() : null;
      updateFlags |= CFG_DEVICE_STATE;
    }

    if (updateFlags != 0) {
      updated(updateFlags);
    }
  }

  @Override
  public long getModificationCount() {
    return myModificationCount;
  }
}<|MERGE_RESOLUTION|>--- conflicted
+++ resolved
@@ -308,11 +308,7 @@
       destination.myStateName = source.myStateName;
       destination.myState = source.myState;
     }
-<<<<<<< HEAD
-    if (editedConfig.getEffectiveLanguage() == null) {
-=======
     if (editedConfig.getLocaleQualifier() == null) {
->>>>>>> 94691eb5
       destination.myLocale = source.myLocale; // avoid getLocale() since it fetches project state
     }
     if (editedConfig.getUiModeQualifier() == null) {
@@ -606,11 +602,7 @@
    * @return if this configuration represents a locale-specific layout
    */
   public boolean isLocaleSpecificLayout() {
-<<<<<<< HEAD
-    return myEditedConfig.getEffectiveLanguage() != null;
-=======
     return myEditedConfig.getLocaleQualifier() != null;
->>>>>>> 94691eb5
   }
 
   /**
