/*
 * Copyright (C) 2021 The Android Open Source Project
 *
 * Licensed under the Apache License, Version 2.0 (the "License");
 * you may not use this file except in compliance with the License.
 * You may obtain a copy of the License at
 *
 *      http://www.apache.org/licenses/LICENSE-2.0
 *
 * Unless required by applicable law or agreed to in writing, software
 * distributed under the License is distributed on an "AS IS" BASIS,
 * WITHOUT WARRANTIES OR CONDITIONS OF ANY KIND, either express or implied.
 * See the License for the specific language governing permissions and
 * limitations under the License.
 */
package com.android.tools.idea.wearpairing

import com.android.annotations.concurrency.Slow
import com.android.annotations.concurrency.UiThread
import com.android.annotations.concurrency.WorkerThread
import com.android.ddmlib.AndroidDebugBridge
import com.android.ddmlib.EmulatorConsole
import com.android.ddmlib.IDevice
import com.android.ddmlib.IDevice.HardwareFeature
import com.android.sdklib.internal.avd.AvdInfo
import com.android.sdklib.repository.targets.SystemImage
import com.android.tools.idea.AndroidStartupActivity
import com.android.tools.idea.adb.AdbService
import com.android.tools.idea.avdmanager.AvdManagerConnection
import com.android.tools.idea.concurrency.AndroidDispatchers.ioThread
import com.android.tools.idea.concurrency.AndroidDispatchers.uiThread
import com.android.tools.idea.ddms.DevicePropertyUtil.getManufacturer
import com.android.tools.idea.ddms.DevicePropertyUtil.getModel
import com.android.tools.idea.observable.core.OptionalProperty
import com.android.tools.idea.project.AndroidNotification
import com.android.tools.idea.project.hyperlink.NotificationHyperlink
import com.google.common.util.concurrent.Futures
import com.google.common.util.concurrent.ListenableFuture
import com.google.wireless.android.sdk.stats.WearPairingEvent
import com.intellij.notification.NotificationType.INFORMATION
import com.intellij.openapi.Disposable
import com.intellij.openapi.application.ApplicationManager
import com.intellij.openapi.application.ModalityState
import com.intellij.openapi.diagnostic.logger
import com.intellij.openapi.project.Project
import com.intellij.openapi.project.ProjectManager
import com.intellij.util.concurrency.NonUrgentExecutor
import com.intellij.util.net.NetUtils
import kotlinx.coroutines.GlobalScope
import kotlinx.coroutines.Job
import kotlinx.coroutines.channels.Channel
import kotlinx.coroutines.channels.onClosed
import kotlinx.coroutines.delay
import kotlinx.coroutines.launch
import kotlinx.coroutines.withContext
import kotlinx.coroutines.withTimeoutOrNull
import org.jetbrains.android.sdk.AndroidSdkUtils
import org.jetbrains.android.util.AndroidBundle.message
import org.jetbrains.annotations.TestOnly
import java.io.IOException
import java.util.concurrent.CopyOnWriteArrayList
import java.util.concurrent.TimeUnit

private val LOG get() = logger<WearPairingManager>()

object WearPairingManager : AndroidDebugBridge.IDeviceChangeListener, AndroidStartupActivity {
  enum class PairingState {
    UNKNOWN,
    OFFLINE, // One or both device are offline/disconnected
    CONNECTING, // Both devices are online, and ADB bridge is set up
    CONNECTED, // End to end device pairing is set up
    PAIRING_FAILED  // Both devices are online, ADB bridge is set up, but don't seem to pair
  }

  interface PairingStatusChangedListener {
    fun pairingStatusChanged(phoneWearPair: PhoneWearPair)
    fun pairingDeviceRemoved(phoneWearPair: PhoneWearPair)
  }

  private val updateDevicesChannel = Channel<Unit>(Channel.CONFLATED)
  private val pairingStatusListeners = CopyOnWriteArrayList<PairingStatusChangedListener>()

  private var runningJob: Job? = null
  private var model = WearDevicePairingModel()
  private var wizardAction: WizardAction? = null
  private var virtualDevicesProvider: () -> List<AvdInfo> = { AvdManagerConnection.getDefaultAvdManagerConnection().getAvds(false) }
  private var connectedDevicesProvider: () -> List<IDevice> = { findAdb()?.devices?.toList() ?: emptyList() }

  data class PhoneWearPair(
    val phone: PairingDevice,
    val wear: PairingDevice,
  ) {
    var pairingStatus = PairingState.UNKNOWN
    internal var hostPort = 0

    fun getPeerDevice(deviceID: String) =
      when (deviceID) {
        phone.deviceID -> wear
        wear.deviceID -> phone
        else -> throw AssertionError(deviceID)
      }

    fun contains(deviceID: String) =
      deviceID == phone.deviceID || deviceID == wear.deviceID
  }

  private val pairedDevicesTable = hashMapOf<String, PhoneWearPair>()

  @TestOnly
  internal fun setDataProviders(virtualDevices: () -> List<AvdInfo>, connectedDevices: () -> List<IDevice>) {
    virtualDevicesProvider = virtualDevices
    connectedDevicesProvider = connectedDevices
    pairedDevicesTable.clear()
  }

  @UiThread
  override fun runActivity(project: Project, disposable: Disposable) {
    NonUrgentExecutor.getInstance().execute {
      synchronized(this) {
        if (runningJob == null) {
          loadSettings()
        }
      }
    }
  }

  @WorkerThread
  private fun loadSettings() {
    ApplicationManager.getApplication().assertIsNonDispatchThread()

    WearPairingSettings.getInstance().apply {
      loadSettings(pairedDevicesState, pairedDeviceConnectionsState)
    }

    val wizardAction = object : WizardAction {
      override fun restart(project: Project?) {
        WearDevicePairingWizard().show(project, null)
      }
    }
    // Launch WearPairingManager
    setDeviceListListener(WearDevicePairingModel(), wizardAction)
  }

  internal fun loadSettings(pairedDevices: List<PairingDeviceState>, pairedDeviceConnections: List<PairingConnectionsState>) {
    pairedDevicesTable.clear()
    val deviceMap = pairedDevices.associateBy { it.deviceID }

    pairedDeviceConnections.forEach { connection ->
      // Note: At the moment we only support one phone connected to one wear
      assert(connection.wearDeviceIds.size == 1) {"At the moment one phone connected to one wear is supported"}
      val phoneId = connection.phoneId
      val wearId = connection.wearDeviceIds[0]
      val phoneWearPair = PhoneWearPair(
        phone = deviceMap[phoneId]!!.toPairingDevice(ConnectionState.DISCONNECTED),
        wear = deviceMap[wearId]!!.toPairingDevice(ConnectionState.DISCONNECTED),
      )
      updatePairingStatus(phoneWearPair, PairingState.OFFLINE)
      pairedDevicesTable[phoneId] = phoneWearPair
      pairedDevicesTable[wearId] = phoneWearPair
    }
  }

  private fun saveSettings() {
    val pairedDevicesState = mutableListOf<PairingDeviceState>()
    val pairedDeviceConnectionsState = ArrayList<PairingConnectionsState>()

    pairedDevicesTable.forEach { (key, value) ->
      // Only save values where the key is a phone (other entries are just for performance)
      if (key == value.phone.deviceID) {
        pairedDevicesState.add(value.phone.toPairingDeviceState())
        pairedDevicesState.add(value.wear.toPairingDeviceState())
        pairedDeviceConnectionsState.add(
          PairingConnectionsState().apply {
            phoneId = value.phone.deviceID
            wearDeviceIds.add(value.wear.deviceID)
          }
        )
      }
    }

    WearPairingSettings.getInstance().let {
      it.pairedDevicesState = pairedDevicesState
      it.pairedDeviceConnectionsState = pairedDeviceConnectionsState
    }
  }

  @Synchronized
  fun setDeviceListListener(model: WearDevicePairingModel,
                            wizardAction: WizardAction) {
    this.model = model
    this.wizardAction = wizardAction

    AndroidDebugBridge.addDeviceChangeListener(this)
    runningJob?.cancel(null) // Don't reuse pending job, in case it's stuck on a slow operation (eg bridging devices)
    runningJob = GlobalScope.launch(ioThread) {
      for (operation in updateDevicesChannel) {
        try {
          updateListAndForwardState()
        }
        catch (ex: Throwable) {
          LOG.warn(ex)
        }
      }
    }

    updateDevicesChannel.trySend(Unit).onClosed {
      throw IllegalStateException(it)
    }
  }

  @Synchronized
  fun addDevicePairingStatusChangedListener(listener: PairingStatusChangedListener) {
    pairingStatusListeners.addIfAbsent(listener)
    if (pairingStatusListeners.size > 2) { // We should have no more than two pairing details panels listening
      LOG.error("Memory leak adding listeners")
    }
  }

  @Synchronized
  fun removeDevicePairingStatusChangedListener(listener: PairingStatusChangedListener) {
    pairingStatusListeners.remove(listener)
  }

  private fun updatePairingStatus(phoneWearPair: PhoneWearPair, newState: PairingState) {
    if (phoneWearPair.pairingStatus == newState) {
      return
    }
    phoneWearPair.pairingStatus = newState
    pairingStatusListeners.forEach {
      it.pairingStatusChanged(phoneWearPair)
    }
  }

  fun getPairedDevices(deviceID: String): PhoneWearPair? = pairedDevicesTable[deviceID]

  fun isPaired(deviceID: String): Boolean = pairedDevicesTable.containsKey(deviceID)

  suspend fun createPairedDeviceBridge(phone: PairingDevice,
                                       phoneDevice: IDevice,
                                       wear: PairingDevice,
                                       wearDevice: IDevice,
                                       connect: Boolean = true): PhoneWearPair {
    LOG.warn("Starting device bridge {connect = $connect}")
    removePairedDevices(wear.deviceID, restartWearGmsCore = false)

    val hostPort = NetUtils.tryToFindAvailableSocketPort(5602)
    val phoneWearPair = PhoneWearPair(
      phone = phone.disconnectedCopy(),
      wear = wear.disconnectedCopy(),
    )
    phoneWearPair.hostPort = hostPort
    updatePairingStatus(phoneWearPair, PairingState.CONNECTING)

    pairedDevicesTable[phone.deviceID] = phoneWearPair
    pairedDevicesTable[wear.deviceID] = phoneWearPair
    saveSettings()

    if (connect) {
      @Suppress("BlockingMethodInNonBlockingContext")
      try {
        LOG.warn("Creating adb bridge")
        phoneDevice.createForward(hostPort, 5601)
        wearDevice.createReverse(5601, hostPort)
        wearDevice.refreshEmulatorConnection()
        updateDeviceStatus(phoneWearPair, phoneDevice, wearDevice)
      }
      catch (ex: Throwable) {
        throw IOException(ex)
      }
    }

    return phoneWearPair
  }

  suspend fun updateDeviceStatus(phoneWearPair: PhoneWearPair, phoneDevice: IDevice, wearDevice: IDevice): PairingState {
    val state = withTimeoutOrNull(5_000) {
      while (!checkDevicesPaired(phoneDevice, wearDevice)) {
        delay(1000)
      }
      PairingState.CONNECTED
    } ?: PairingState.PAIRING_FAILED

    updatePairingStatus(phoneWearPair, state)
    return state
  }

  @Synchronized
  suspend fun removePairedDevices(deviceID: String, restartWearGmsCore: Boolean = true) {
    try {
      val phoneWearPair = pairedDevicesTable[deviceID]
      val phoneDeviceID = phoneWearPair?.phone?.deviceID ?: return
      val wearDeviceID = phoneWearPair.wear.deviceID

      pairedDevicesTable.remove(phoneDeviceID)
      pairedDevicesTable.remove(wearDeviceID)
      pairingStatusListeners.forEach {
        it.pairingDeviceRemoved(phoneWearPair)
      }
      saveSettings()

      val connectedDevices = getConnectedDevices()
      connectedDevices[phoneDeviceID]?.apply {
        LOG.warn("[$name] Remove AUTO-forward")
        runCatching { removeForward(5601) } // Make sure there is no manual connection hanging around
        runCatching { if (phoneWearPair.hostPort > 0) removeForward(phoneWearPair.hostPort) }
      }

      connectedDevices[wearDeviceID]?.apply {
        LOG.warn("[$name] Remove AUTO-reverse")
        runCatching { removeReverse(5601) }
        if (restartWearGmsCore) {
          refreshEmulatorConnection()
        }
      }
    }
    catch (ex: Throwable) {
      LOG.warn(ex)
    }

    updateDevicesChannel.trySend(Unit).onClosed {
      throw IllegalStateException(it)
    }
  }

  suspend fun checkCloudSyncIsEnabled(phone: PairingDevice): Boolean {
    getConnectedDevices()[phone.deviceID]?.also {
      val localIdPattern = "Cloud Sync setting: true"
      val output = it.runShellCommand("dumpsys activity service WearableService | grep '$localIdPattern'")
      return output.isNotEmpty()
    }
    return false
  }

  override fun deviceConnected(device: IDevice) {
    updateDevicesChannel.trySend(Unit).onClosed {
      throw IllegalStateException(it)
    }
  }

  override fun deviceDisconnected(device: IDevice) {
    updateDevicesChannel.trySend(Unit).onClosed {
      throw IllegalStateException(it)
    }
  }

  override fun deviceChanged(device: IDevice, changeMask: Int) {
    updateDevicesChannel.trySend(Unit).onClosed {
      throw IllegalStateException(it)
    }
  }

  @Slow
<<<<<<< HEAD
  internal fun findDevice(deviceID: String): PairingDevice? = getAvailableDevices().second[deviceID]

  @Slow
  private fun getAvailableDevices(): Pair<Map<String, IDevice>, HashMap<String, PairingDevice>> {
    @Suppress("UnstableApiUsage")
=======
  private suspend fun updateListAndForwardState() {
>>>>>>> 227c4e19
    ApplicationManager.getApplication().assertIsNonDispatchThread()

    val deviceTable = hashMapOf<String, PairingDevice>()

    // Collect list of all available AVDs
    virtualDevicesProvider().filter { it.isWearOrPhone() }.forEach { avdInfo ->
      val deviceID = avdInfo.name
      deviceTable[deviceID] = avdInfo.toPairingDevice(deviceID)
    }

    // Collect list of all connected devices. Enrich data with previous collected AVDs.
    val connectedDevices = getConnectedDevices()
    connectedDevices.forEach { (deviceID, iDevice) ->
      val avdDevice = deviceTable[deviceID]
      // Note: Emulators IDevice "Hardware" feature returns "emulator" (instead of TV, WEAR, etc.), so we only check for physical devices
      if (iDevice.isPhysicalPhone() || avdDevice != null) {
        deviceTable[deviceID] = iDevice.toPairingDevice(deviceID, avdDevice = avdDevice)
      }
    }

    return Pair(connectedDevices, deviceTable)
  }

  @Slow
  private suspend fun updateListAndForwardState() {
    val (connectedDevices, deviceTable) = getAvailableDevices()

    pairedDevicesTable.forEach { (_, phoneWearPair) ->
      addDisconnectedPairedDeviceIfMissing(phoneWearPair.phone, deviceTable)
      addDisconnectedPairedDeviceIfMissing(phoneWearPair.wear, deviceTable)
    }

    withContext(uiThread(ModalityState.any())) {
      // Broadcast data to listeners
      val (wears, phones) = deviceTable.values.sortedBy { it.displayName }.partition { it.isWearDevice }
      model.phoneList.set(phones)
      model.wearList.set(wears)
      updateSelectedDevice(phones, model.selectedPhoneDevice)
      updateSelectedDevice(wears, model.selectedWearDevice)

      // Don't loop directly on the map, because its values may be updated (ie added/removed)
      pairedDevicesTable.map { it.value }.forEach { phoneWearPair ->
        updateForwardState(phoneWearPair, connectedDevices)
      }
    }
  }

  suspend fun PairingDevice.supportsMultipleWatchConnections(): Boolean =
    getConnectedDevices()[deviceID]?.hasPairingFeature(PairingFeature.MULTI_WATCH_SINGLE_PHONE_PAIRING) == true

  internal fun launchDevice(project: Project?, deviceId: String, avdInfo: AvdInfo): ListenableFuture<IDevice> {
    connectedDevicesProvider().find { it.getDeviceID() == deviceId }?.apply {
      return Futures.immediateFuture(this)
    }
    return AvdManagerConnection.getDefaultAvdManagerConnection().startAvd(project, avdInfo)
  }

  private fun findAdb() : AndroidDebugBridge? {
    AndroidDebugBridge.getBridge()?.also {
      return it // Instance found, just return it
    }
    AndroidSdkUtils.findAdb(null).adbPath?.apply {
      AdbService.getInstance().getDebugBridge(this).get(1, TimeUnit.SECONDS) // Create new instance
    }
    return AndroidDebugBridge.getBridge() // Return current instance
  }

  private fun getConnectedDevices(): Map<String, IDevice> {
    return connectedDevicesProvider()
      .filter { it.isEmulator || it.arePropertiesSet() } // Ignore un-populated physical devices (still loading properties)
      .filter { it.isOnline }
      .associateBy { it.getDeviceID() }
  }

  private suspend fun updateForwardState(phoneWearPair: PhoneWearPair, onlineDevices: Map<String, IDevice>) {
    val onlinePhone = onlineDevices[phoneWearPair.phone.deviceID]
    val onlineWear = onlineDevices[phoneWearPair.wear.deviceID]
    val bothDeviceOnline = onlinePhone != null && onlineWear != null
    try {
      if (bothDeviceOnline && phoneWearPair.pairingStatus == PairingState.OFFLINE) {
        // Both devices are online, and before one (or both) were offline. Time to bridge
        createPairedDeviceBridge(phoneWearPair.phone, onlinePhone!!, phoneWearPair.wear, onlineWear!!)
        showReconnectMessageBalloon(phoneWearPair.phone.displayName, phoneWearPair.wear.displayName, wizardAction)
      }
      else if (!bothDeviceOnline && phoneWearPair.pairingStatus != PairingState.OFFLINE) {
        // One (or both) devices are offline, and before were online. Show "connection dropped" message
        updatePairingStatus(phoneWearPair, PairingState.OFFLINE)
        val offlineName = if (onlinePhone == null) phoneWearPair.phone.displayName else phoneWearPair.wear.displayName
        showConnectionDroppedBalloon(offlineName, phoneWearPair.phone.displayName, phoneWearPair.wear.displayName, wizardAction)
      }
    }
    catch (ex: Throwable) {
      LOG.warn(ex)
    }
  }

  private suspend fun addDisconnectedPairedDeviceIfMissing(device: PairingDevice, deviceTable: HashMap<String, PairingDevice>) {
    val deviceID = device.deviceID
    if (!deviceTable.contains(deviceID)) {
      if (device.isEmulator) {
        removePairedDevices(deviceID) // Paired AVD was deleted/renamed - Don't add to the list and stop tracking its activity
      }
      else {
        deviceTable[deviceID] = device // Paired physical device - Add to be shown as "disconnected"
      }
    }
  }
}

private fun IDevice.toPairingDevice(deviceID: String, avdDevice: PairingDevice?): PairingDevice {
  return PairingDevice(
    deviceID = deviceID,
    displayName = avdDevice?.displayName ?: getDeviceName(name),
    apiLevel = avdDevice?.apiLevel ?: version.featureLevel,
    isEmulator = isEmulator,
    isWearDevice = avdDevice?.isWearDevice ?: supportsFeature(HardwareFeature.WATCH),
    state = if (isOnline) ConnectionState.ONLINE else ConnectionState.OFFLINE,
    hasPlayStore = avdDevice?.hasPlayStore ?: false,
  ).apply {
    launch = { Futures.immediateFuture(this@toPairingDevice) }
  }
}

private fun AvdInfo.toPairingDevice(deviceID: String): PairingDevice {
  return PairingDevice(
    deviceID = deviceID,
    displayName = displayName,
    apiLevel = androidVersion.featureLevel,
    isEmulator = true,
    isWearDevice = SystemImage.WEAR_TAG == tag,
    state = ConnectionState.OFFLINE,
    hasPlayStore = hasPlayStore(),
  ).apply {
    launch = { project -> WearPairingManager.launchDevice(project, deviceID, this@toPairingDevice) }
  }
}

private fun IDevice.isPhysicalPhone(): Boolean = when {
  isEmulator -> false
  supportsFeature(HardwareFeature.WATCH) -> false
  supportsFeature(HardwareFeature.TV) -> false
  supportsFeature(HardwareFeature.AUTOMOTIVE) -> false
  else -> true
}

internal fun AvdInfo.isWearOrPhone(): Boolean = when (tag) {
  SystemImage.WEAR_TAG -> true
  SystemImage.ANDROID_TV_TAG -> false
  SystemImage.GOOGLE_TV_TAG -> false
  SystemImage.AUTOMOTIVE_TAG -> false
  SystemImage.AUTOMOTIVE_PLAY_STORE_TAG -> false
  SystemImage.CHROMEOS_TAG -> false
  else -> true
}

private fun IDevice.getDeviceName(unknown: String): String {
  val deviceName = "${getManufacturer(this, "")} ${getModel(this, "")}"
  return deviceName.ifBlank { unknown }
}

private fun IDevice.getDeviceID(): String {
  return when {
    avdName != null -> avdName!!
    isEmulator -> EmulatorConsole.getConsole(this)?.avdName ?: name
    else -> this.serialNumber
  }
}

private fun updateSelectedDevice(deviceList: List<PairingDevice>, device: OptionalProperty<PairingDevice>) {
  val currentDevice = device.valueOrNull ?: return
  // Assign the new value from the list, or if missing, update the current state to DISCONNECTED
  device.value = deviceList.firstOrNull { currentDevice.deviceID == it.deviceID } ?: currentDevice.disconnectedCopy()
}

private fun showReconnectMessageBalloon(phoneName: String, wearName: String, wizardAction: WizardAction?) {
  showMessageBalloon(
    message("wear.assistant.device.connection.reconnected.title"),
    message("wear.assistant.device.connection.reconnected.message", wearName, phoneName),
    wizardAction
  )

  WearPairingUsageTracker.log(WearPairingEvent.EventKind.AUTOMATIC_RECONNECT)
}

private fun showConnectionDroppedBalloon(offlineName: String, phoneName: String, wearName: String, wizardAction: WizardAction?) =
  showMessageBalloon(
    message("wear.assistant.device.connection.dropped.title"),
    message("wear.assistant.device.connection.dropped.message", offlineName, wearName, phoneName),
    wizardAction
  )

private fun showMessageBalloon(title: String, text: String, wizardAction: WizardAction?) {
  val hyperlink = object : NotificationHyperlink("launchAssistant", message("wear.assistant.device.connection.balloon.link")) {
    override fun execute(project: Project) {
      wizardAction?.restart(project)
    }
  }

  LOG.warn(text)
  ProjectManager.getInstance().openProjects.forEach {
    AndroidNotification.getInstance(it).showBalloon(title, "$text<br/>", INFORMATION, hyperlink)
  }
}<|MERGE_RESOLUTION|>--- conflicted
+++ resolved
@@ -350,15 +350,10 @@
   }
 
   @Slow
-<<<<<<< HEAD
   internal fun findDevice(deviceID: String): PairingDevice? = getAvailableDevices().second[deviceID]
 
   @Slow
   private fun getAvailableDevices(): Pair<Map<String, IDevice>, HashMap<String, PairingDevice>> {
-    @Suppress("UnstableApiUsage")
-=======
-  private suspend fun updateListAndForwardState() {
->>>>>>> 227c4e19
     ApplicationManager.getApplication().assertIsNonDispatchThread()
 
     val deviceTable = hashMapOf<String, PairingDevice>()
