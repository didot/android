--- conflicted
+++ resolved
@@ -254,11 +254,7 @@
         case STYLE:
           return new TextValueRenderer(module, configuration);
         case ARRAY:
-<<<<<<< HEAD
-          return new ArrayRenderer(module);
-=======
           return new ArrayRenderer(module, configuration);
->>>>>>> 94691eb5
         case MIPMAP:
         case DRAWABLE:
           return new DrawableValueRenderer(module, configuration);
