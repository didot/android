/*
 * Copyright (C) 2013 The Android Open Source Project
 *
 * Licensed under the Apache License, Version 2.0 (the "License");
 * you may not use this file except in compliance with the License.
 * You may obtain a copy of the License at
 *
 *      http://www.apache.org/licenses/LICENSE-2.0
 *
 * Unless required by applicable law or agreed to in writing, software
 * distributed under the License is distributed on an "AS IS" BASIS,
 * WITHOUT WARRANTIES OR CONDITIONS OF ANY KIND, either express or implied.
 * See the License for the specific language governing permissions and
 * limitations under the License.
 */
package com.android.tools.idea.gradle.variant.view;

import com.android.builder.model.AndroidProject;
import com.android.sdklib.repository.FullRevision;
<<<<<<< HEAD
=======
import com.android.sdklib.repository.FullRevision.PreviewComparison;
>>>>>>> 94691eb5
import com.android.sdklib.repository.PreciseRevision;
import com.android.tools.idea.gradle.GradleSyncState;
import com.android.tools.idea.gradle.IdeaAndroidProject;
import com.android.tools.idea.gradle.project.GradleExperimentalSettings;
import com.android.tools.idea.gradle.util.GradleUtil;
import com.android.tools.idea.gradle.util.ModuleTypeComparator;
import com.android.tools.idea.gradle.variant.conflict.Conflict;
import com.android.tools.idea.gradle.variant.conflict.ConflictSet;
import com.google.common.annotations.VisibleForTesting;
import com.google.common.collect.Lists;
import com.intellij.icons.AllIcons;
import com.intellij.openapi.actionSystem.*;
import com.intellij.openapi.application.Application;
import com.intellij.openapi.application.ApplicationManager;
import com.intellij.openapi.components.ServiceManager;
import com.intellij.openapi.editor.colors.EditorColors;
import com.intellij.openapi.editor.colors.EditorColorsManager;
import com.intellij.openapi.module.Module;
import com.intellij.openapi.module.ModuleManager;
import com.intellij.openapi.project.Project;
import com.intellij.openapi.ui.ComboBox;
import com.intellij.openapi.ui.MessageType;
import com.intellij.openapi.ui.popup.Balloon;
import com.intellij.openapi.ui.popup.JBPopupFactory;
import com.intellij.openapi.util.Disposer;
import com.intellij.openapi.wm.ToolWindow;
import com.intellij.ui.AncestorListenerAdapter;
import com.intellij.ui.IdeBorderFactory;
import com.intellij.ui.TableSpeedSearch;
import com.intellij.ui.TableUtil;
import com.intellij.ui.awt.RelativePoint;
import com.intellij.ui.content.Content;
import com.intellij.ui.content.ContentFactory;
import com.intellij.ui.table.JBTable;
import com.intellij.util.ui.AbstractTableCellEditor;
import com.intellij.util.ui.UIUtil;
import org.jetbrains.android.facet.AndroidFacet;
import org.jetbrains.annotations.NotNull;
import org.jetbrains.annotations.Nullable;
import org.jetbrains.jps.android.model.impl.JpsAndroidModuleProperties;
import com.android.sdklib.repository.FullRevision.PreviewComparison;

import javax.swing.*;
import javax.swing.border.Border;
import javax.swing.event.AncestorEvent;
import javax.swing.event.HyperlinkEvent;
import javax.swing.event.HyperlinkListener;
import javax.swing.table.DefaultTableCellRenderer;
import javax.swing.table.DefaultTableModel;
import javax.swing.table.TableCellEditor;
import javax.swing.table.TableCellRenderer;
import java.awt.*;
import java.awt.event.*;
import java.text.Collator;
import java.util.Arrays;
import java.util.Collection;
import java.util.Collections;
import java.util.List;

import static com.android.tools.idea.gradle.variant.conflict.ConflictResolution.solveSelectionConflict;
import static com.intellij.openapi.ui.MessageType.WARNING;

/**
 * The contents of the "Build Variants" tool window.
 */
public class BuildVariantView {
  private static final Object[] TABLE_COLUMN_NAMES = new Object[]{"Module", "Build Variant"};

  private static final int MODULE_COLUMN_INDEX = 0;
  private static final int VARIANT_COLUMN_INDEX = 1;

  private static final Color CONFLICT_CELL_BACKGROUND = MessageType.ERROR.getPopupBackground();

  private final Project myProject;
  private BuildVariantUpdater myUpdater;

  private JPanel myToolWindowPanel;
  private JBTable myVariantsTable;
  private JPanel myNotificationPanel;
  private ComboBox myTestArtifactComboBox;
  private JPanel myTestArtifactPanel;

  private final List<BuildVariantSelectionChangeListener> myBuildVariantSelectionChangeListeners = Lists.newArrayList();
  private final List<Conflict> myConflicts = Lists.newArrayList();

  @NotNull
  public static BuildVariantView getInstance(@NotNull Project project) {
    return ServiceManager.getService(project, BuildVariantView.class);
  }

  public BuildVariantView(@NotNull Project project) {
    myProject = project;
    myUpdater = new BuildVariantUpdater();

    myTestArtifactComboBox.addItem(new NamedArtifactType(AndroidProject.ARTIFACT_ANDROID_TEST, "Android Instrumentation Tests"));
    myTestArtifactComboBox.addItem(new NamedArtifactType(AndroidProject.ARTIFACT_UNIT_TEST, "Unit Tests"));

    myTestArtifactComboBox.addActionListener(new ActionListener() {
      @Override
      public void actionPerformed(ActionEvent e) {
        NamedArtifactType namedArtifactType = (NamedArtifactType)myTestArtifactComboBox.getSelectedItem();
        if (namedArtifactType != null) {
          updateModulesWithTestArtifact(namedArtifactType.artifactType);
        }
      }
    });

    myTestArtifactPanel.setBorder(BorderFactory.createEmptyBorder(5, 5, 0, 0));
<<<<<<< HEAD

    // This makes the combobox resize even if the even if it cannot show all its text
    myTestArtifactComboBox.setPrototypeDisplayValue("XXXX");

    myToolWindowPanel.addAncestorListener(new AncestorListenerAdapter() {
      @Override
      public void ancestorAdded(AncestorEvent event) {
        // This gets triggered every time the window appears (after being hidden to the sidebar). We show the balloon when user opens
        // the window, because his/her attention is already in this area of the screen and we can explain why the dropdown is inactive.
        showBalloon();
      }
    });
=======
>>>>>>> 94691eb5
    ((JComponent)myVariantsTable.getParent().getParent()).setBorder(IdeBorderFactory.createEmptyBorder());

    // This makes the combo-box resize even if the even if it cannot show all its text
    myTestArtifactComboBox.setPrototypeDisplayValue("XXXX");
  }

  public void updateTestArtifactComboBox() {
    List<Module> modules = getModulesIfProjectSupportsUnitTests();

    boolean hasModules = !modules.isEmpty();
<<<<<<< HEAD
    final boolean unitTestSupportEnabled = GradleExperimentalSettings.getInstance().ENABLE_UNIT_TESTING_SUPPORT;

    myTestArtifactComboBox.setEnabled(unitTestSupportEnabled && hasModules);
=======
    myTestArtifactComboBox.setEnabled(hasModules);

    String tooltip = hasModules ? "" : "Unit test support requires Android Gradle plugin version 1.1.0 (or newer)";
    myTestArtifactComboBox.setToolTipText(tooltip);
>>>>>>> 94691eb5

    if (hasModules) {
      IdeaAndroidProject androidProject = getAndroidProject(modules.get(0));
      assert androidProject != null; // getGradleModules() returns only android modules and at this stage we have the IdeaAndroidProject.
      String selectedTestArtifactName = androidProject.getSelectedTestArtifactName();
      for (int i = 0; i < myTestArtifactComboBox.getItemCount(); i++) {
        NamedArtifactType namedArtifactType = (NamedArtifactType)myTestArtifactComboBox.getModel().getElementAt(i);
        if (namedArtifactType.artifactType.equals(selectedTestArtifactName)) {
          myTestArtifactComboBox.setSelectedIndex(i);
          break;
        }
      }

      // Make sure all modules use the same test artifact.
      updateModulesWithTestArtifact(selectedTestArtifactName);
    }
<<<<<<< HEAD
  }

  private void showBalloon() {
    String msg = "Unit test support is an <b>experimental</b> feature. To use it";
    HyperlinkListener listener = null;
    if (GradleExperimentalSettings.getInstance().ENABLE_UNIT_TESTING_SUPPORT) {
      msg += " your project needs to use Android Gradle plugin version 1.1.0 (or newer.)";
    }
    else {
      final String enableSettingUrl = "enable.setting";
      msg = msg + ":<ol>" +
            "<li>Your project needs to use Android Gradle plugin version 1.1.0 (or newer)</li>" +
            "<li><a href=\"" + enableSettingUrl + "\">Enable</a> this feature</li></ol>";
      listener = new HyperlinkListener() {
        @Override
        public void hyperlinkUpdate(HyperlinkEvent e) {
          if (e.getEventType() == HyperlinkEvent.EventType.ACTIVATED && enableSettingUrl.equals(e.getDescription())) {
            GradleExperimentalSettings.getInstance().setUnitTestingSupportEnabled(true);
          }
        }
      };
    }

    Balloon balloon = JBPopupFactory.getInstance().createHtmlTextBalloonBuilder(msg, WARNING, listener).createBalloon();
    Disposer.register(myProject, balloon);

    int offset = myTestArtifactComboBox.getHeight() / 2;
    Point point = new Point(myTestArtifactComboBox.getWidth() - offset, myTestArtifactComboBox.getHeight() - offset);
    balloon.show(new RelativePoint(myTestArtifactComboBox, point), Balloon.Position.above);
=======
>>>>>>> 94691eb5
  }

  @NotNull
  private List<Module> getModulesIfProjectSupportsUnitTests() {
    FullRevision minimumSupportedVersion = new PreciseRevision(1, 1, 0);

    List<Module> modules = Lists.newArrayList();
    for (Module module : ModuleManager.getInstance(myProject).getModules()) {
      AndroidFacet androidFacet = AndroidFacet.getInstance(module);
      if (androidFacet != null && androidFacet.isGradleProject()) {
        IdeaAndroidProject ideaAndroidProject = androidFacet.getIdeaAndroidProject();
        if (ideaAndroidProject != null) {
          if (!supportsUnitTests(ideaAndroidProject.getDelegate(), minimumSupportedVersion)) {
            return Collections.emptyList();
          }
          modules.add(module);
        }
      }
    }
    return modules;
  }

  @VisibleForTesting
  static boolean supportsUnitTests(@NotNull AndroidProject androidProject, @NotNull FullRevision minimumSupportedVersion) {
    try {
      FullRevision modelVersion = PreciseRevision.parseRevision(androidProject.getModelVersion());
      return minimumSupportedVersion.compareTo(modelVersion, PreviewComparison.IGNORE) <= 0;
    }
    catch (NumberFormatException e) {
      // failed to parse, assume unit tests are not supported.
    }
    return false;
  }

  private void updateModulesWithTestArtifact(@NotNull String artifactType) {
    if (!myUpdater.updateTestArtifactsNames(myProject, getGradleModulesWithAndroidProjects(), artifactType).isEmpty()) {
      invokeListeners();
    }
  }

  @VisibleForTesting
  void setUpdater(@NotNull BuildVariantUpdater updater) {
    myUpdater = updater;
  }

  public void addListener(@NotNull BuildVariantSelectionChangeListener listener) {
    //noinspection SynchronizeOnThis
    synchronized (this) {
      myBuildVariantSelectionChangeListeners.add(listener);
    }
  }

  public void removeListener(@NotNull BuildVariantSelectionChangeListener listener) {
    //noinspection SynchronizeOnThis
    synchronized (this) {
      myBuildVariantSelectionChangeListeners.remove(listener);
    }
  }

  private void createUIComponents() {
    myVariantsTable = new BuildVariantTable();
    new TableSpeedSearch(myVariantsTable);
    myNotificationPanel = new NotificationPanel();
    myNotificationPanel.setVisible(false);
  }

  public void projectImportStarted() {
    getVariantsTable().setLoading(true);
    myTestArtifactComboBox.setEnabled(false);
  }

  /**
   * Creates the contents of the "Build Variants" tool window.
   *
   * @param toolWindow the tool window whose contents will be created.
   */
  public void createToolWindowContent(@NotNull ToolWindow toolWindow) {
    ContentFactory contentFactory = ContentFactory.SERVICE.getInstance();
    Content content = contentFactory.createContent(myToolWindowPanel, "", false);
    toolWindow.getContentManager().addContent(content);
    updateContents();
  }

  public void updateContents() {
    if (GradleSyncState.getInstance(myProject).isSyncInProgress()) {
      projectImportStarted();
      return;
    }

    final List<Object[]> rows = Lists.newArrayList();
    final List<BuildVariantItem[]> variantNamesPerRow = Lists.newArrayList();

    for (Module module : getGradleModulesWithAndroidProjects()) {
      AndroidFacet androidFacet = AndroidFacet.getInstance(module);
      assert androidFacet != null; // getGradleModules() returns only relevant modules.

      JpsAndroidModuleProperties facetProperties = androidFacet.getProperties();
      String variantName = facetProperties.SELECTED_BUILD_VARIANT;

      BuildVariantItem[] variantNames = getVariantNames(module);
      if (variantNames != null) {
        // If we got here IdeaAndroidProject is *not* null.
        IdeaAndroidProject androidProject = getAndroidProject(module);
        assert androidProject != null;
        variantName = androidProject.getSelectedVariant().getName();
        variantNamesPerRow.add(variantNames);
      }

      if (variantName != null) {
        Object[] row = {module, variantName};
        rows.add(row);
      }
    }
    Runnable setModelTask = new Runnable() {
      @Override
      public void run() {
        getVariantsTable().setModel(rows, variantNamesPerRow);
        updateTestArtifactComboBox();
      }
    };
    Application application = ApplicationManager.getApplication();
    if (application.isDispatchThread()) {
      setModelTask.run();
    }
    else {
      application.invokeLater(setModelTask);
    }
  }

  @NotNull
  private List<Module> getGradleModulesWithAndroidProjects() {
    List<Module> gradleModules = Lists.newArrayList();
    for (Module module : ModuleManager.getInstance(myProject).getModules()) {
      AndroidFacet androidFacet = AndroidFacet.getInstance(module);
      if (androidFacet != null && androidFacet.isGradleProject() && androidFacet.getIdeaAndroidProject() != null) {
        gradleModules.add(module);
      }
    }

    if (!gradleModules.isEmpty()) {
      Collections.sort(gradleModules, ModuleTypeComparator.INSTANCE);
      return gradleModules;
    }
    return Collections.emptyList();
  }

  @NotNull
  private BuildVariantTable getVariantsTable() {
    return (BuildVariantTable)myVariantsTable;
  }

  @Nullable
  private static BuildVariantItem[] getVariantNames(@NotNull Module module) {
    IdeaAndroidProject androidProject = getAndroidProject(module);
    if (androidProject == null) {
      return null;
    }
    Collection<String> variantNames = androidProject.getVariantNames();
    BuildVariantItem[] items = new BuildVariantItem[variantNames.size()];
    int i = 0;
    for (String name : variantNames) {
      items[i++] = new BuildVariantItem(module.getName(), name);
    }
    Arrays.sort(items);
    return items;
  }

  @Nullable
  private static IdeaAndroidProject getAndroidProject(@NotNull Module module) {
    AndroidFacet androidFacet = AndroidFacet.getInstance(module);
    return androidFacet != null ? androidFacet.getIdeaAndroidProject() : null;
  }

  public void updateContents(@NotNull List<Conflict> conflicts) {
    myNotificationPanel.setVisible(!conflicts.isEmpty());
    ((NotificationPanel)myNotificationPanel).myCurrentConflictIndex = -1;
    myConflicts.clear();
    myConflicts.addAll(conflicts);
    updateContents();
  }

  public void findAndSelect(@NotNull Module module) {
    findAndSelect(module, MODULE_COLUMN_INDEX);
  }

  public void findAndSelectVariantEditor(@NotNull Module module) {
    findAndSelect(module, VARIANT_COLUMN_INDEX);
  }

  private void findAndSelect(@NotNull Module module, int columnIndex) {
    int rowCount = myVariantsTable.getRowCount();
    for (int row = 0; row < rowCount; row++) {
      if (module.equals(myVariantsTable.getValueAt(row, MODULE_COLUMN_INDEX))) {
        myVariantsTable.getSelectionModel().setSelectionInterval(row, row);
        myVariantsTable.getColumnModel().getSelectionModel().setSelectionInterval(columnIndex, columnIndex);
        TableUtil.scrollSelectionToVisible(myVariantsTable);
        myVariantsTable.requestFocusInWindow();
        break;
      }
    }
  }

  public interface BuildVariantSelectionChangeListener {
    /**
     * Indicates that a user selected a build variant from the "Build Variants" tool window.
     * <p/>
     * This notification occurs:
     * <ul>
     * <li>after the user selected a build variant from the drop-down</li>
     * <li>project structure has been updated according to selected build variant</li>
     * <li>the selected test artifact is changed</li>
     * </ul>
     * <p/>
     * This listener will not be invoked if the project structure update fails.
     *
     */
    void buildVariantsConfigChanged();
  }

  private class NotificationPanel extends JPanel {
    int myCurrentConflictIndex = -1;

    NotificationPanel() {
      super(new BorderLayout());
      Color color = EditorColorsManager.getInstance().getGlobalScheme().getColor(EditorColors.NOTIFICATION_BACKGROUND);
      setBackground(color == null ? UIUtil.getToolTipBackground() : color);
      setBorder(BorderFactory.createEmptyBorder(1, 15, 1, 15)); // Same as EditorNotificationPanel
      setPreferredSize(new Dimension(-1, 24));

      JLabel textLabel = new JLabel("Variant selection conflicts found.");
      textLabel.setOpaque(false);
      add(textLabel, BorderLayout.CENTER);

      DefaultActionGroup group = new DefaultActionGroup();
      ActionManager actionManager = ActionManager.getInstance();

      AnAction nextConflictAction = new AnAction() {
        @Override
        public void actionPerformed(@NotNull AnActionEvent e) {
          navigateConflicts(true);
        }
      };
      nextConflictAction.copyFrom(actionManager.getAction(IdeActions.ACTION_NEXT_OCCURENCE));
      group.add(nextConflictAction);

      AnAction prevConflictAction = new AnAction() {
        @Override
        public void actionPerformed(@NotNull AnActionEvent e) {
          navigateConflicts(false);
        }
      };
      prevConflictAction.copyFrom(actionManager.getAction(IdeActions.ACTION_PREVIOUS_OCCURENCE));
      group.add(prevConflictAction);

      ActionToolbar toolbar = actionManager.createActionToolbar("", group, true);
      toolbar.setReservePlaceAutoPopupIcon(false);
      toolbar.setMinimumButtonSize(new Dimension(23, 23)); // a little smaller than default (25 x 25)

      JComponent toolbarComponent = toolbar.getComponent();
      toolbarComponent.setBorder(null);
      toolbarComponent.setOpaque(false);
      add(toolbarComponent, BorderLayout.EAST);
    }

    private void navigateConflicts(boolean forward) {
      int conflictCount = myConflicts.size();
      if (conflictCount == 0) {
        return;
      }
      if (forward) {
        myCurrentConflictIndex++;
        if (myCurrentConflictIndex >= conflictCount) {
          myCurrentConflictIndex = 0;
        }
      }
      else {
        myCurrentConflictIndex--;
        if (myCurrentConflictIndex < 0) {
          myCurrentConflictIndex = conflictCount - 1;
        }
      }
      Conflict conflict = myConflicts.get(myCurrentConflictIndex);
      findAndSelect(conflict.getSource());
    }
  }

  private static class BuildVariantItem implements Comparable<BuildVariantItem> {
    @NotNull final String myModuleName;
    @NotNull final String myBuildVariantName;

    BuildVariantItem(@NotNull String moduleName, @NotNull String buildVariantName) {
      myModuleName = moduleName;
      myBuildVariantName = buildVariantName;
    }

    @Override
    public int compareTo(@Nullable BuildVariantItem o) {
      return o != null ? Collator.getInstance().compare(myBuildVariantName, o.myBuildVariantName) : 1;
    }

    boolean hasBuildVariantName(@Nullable Object name) {
      return myBuildVariantName.equals(name);
    }

    @Override
    public String toString() {
      return myBuildVariantName;
    }
  }

  private class BuildVariantTable extends JBTable {
    private boolean myLoading;
    private final List<TableCellEditor> myCellEditors = Lists.newArrayList();

    private final ModuleTableCell myModuleCellRenderer = new ModuleTableCell();
    private final ModuleTableCell myModuleCellEditor = new ModuleTableCell();
    private final VariantsCellRenderer myVariantsCellRenderer = new VariantsCellRenderer();

    BuildVariantTable() {
      super(new BuildVariantTableModel(Collections.<Object[]>emptyList()));
      addKeyListener(new KeyAdapter() {
        @Override
        public void keyPressed(KeyEvent e) {
          int column = getSelectedColumn();
          int row = getSelectedRow();
          if (column == VARIANT_COLUMN_INDEX && row >= 0 && e.getKeyCode() == KeyEvent.VK_F2 && editCellAt(row, column)) {
            Component editorComponent = getEditorComponent();
            if (editorComponent instanceof ComboBox) {
              editorComponent.requestFocusInWindow();
              ((ComboBox)editorComponent).showPopup();
            }
          }
        }
      });
    }

    @Nullable
    Conflict findConflict(int row) {
      for (Conflict conflict : myConflicts) {
        Object module = getValueAt(row, MODULE_COLUMN_INDEX);
        if (conflict.getSource().equals(module)) {
          return conflict;
        }
      }
      return null;
    }

    @Override
    public boolean isCellEditable(int row, int column) {
      return true;
    }

    void setLoading(boolean loading) {
      myLoading = loading;
      setPaintBusy(myLoading);
      clearContents();
      String text = myLoading ? "Loading..." : "Nothing to Show";
      getEmptyText().setText(text);
    }

    private void clearContents() {
      setModel(new BuildVariantTableModel(Collections.<Object[]>emptyList()));
      myCellEditors.clear();
    }

    void setModel(@NotNull List<Object[]> rows, @NotNull List<BuildVariantItem[]> variantNamesPerRow) {
      setLoading(false);
      if (rows.isEmpty()) {
        // This is most likely an old-style (pre-Gradle) Android project. Just leave the table empty.
        setModel(new BuildVariantTableModel(rows));
        return;
      }

      boolean hasVariants = !variantNamesPerRow.isEmpty();
      List<Object[]> content = hasVariants ? rows : Collections.<Object[]>emptyList();

      setModel(new BuildVariantTableModel(content));
      addBuildVariants(variantNamesPerRow);
    }

    private void addBuildVariants(@NotNull List<BuildVariantItem[]> variantNamesPerRow) {
      for (int row = 0; row < variantNamesPerRow.size(); row++) {
        BuildVariantItem[] items = variantNamesPerRow.get(row);
        BuildVariantItem selected = null;
        for (BuildVariantItem item : items) {
          if (item.hasBuildVariantName(getValueAt(row, VARIANT_COLUMN_INDEX))) {
            selected = item;
            break;
          }
        }

        ComboBox editor = new ComboBox(items);
        if (selected != null) {
          editor.setSelectedItem(selected);
        }

        editor.setBorder(BorderFactory.createEmptyBorder());
        editor.addItemListener(new ItemListener() {
          @Override
          public void itemStateChanged(ItemEvent e) {
            if (e.getStateChange() == ItemEvent.SELECTED) {
              BuildVariantItem selected = (BuildVariantItem)e.getItem();
              buildVariantSelected(selected.myModuleName, selected.myBuildVariantName);
            }
          }
        });
        final DefaultCellEditor defaultCellEditor = new DefaultCellEditor(editor);

        editor.addKeyListener(new KeyAdapter() {
          @Override
          public void keyPressed(KeyEvent e) {
            if (e.getKeyCode() == KeyEvent.VK_ESCAPE) {
              defaultCellEditor.cancelCellEditing();
            }
          }
        });

        myCellEditors.add(defaultCellEditor);
      }
    }

    @Override
    public TableCellRenderer getCellRenderer(int row, int column) {
      return column == MODULE_COLUMN_INDEX ? myModuleCellRenderer : myVariantsCellRenderer;
    }

    @Override
    public TableCellEditor getCellEditor(int row, int column) {
      if (column == VARIANT_COLUMN_INDEX && row >= 0 && row < myCellEditors.size()) {
        return myCellEditors.get(row);
      }
      return myModuleCellEditor;
    }
  }

  @VisibleForTesting
  void buildVariantSelected(@NotNull String moduleName, @NotNull String variantName) {
    final List<AndroidFacet> facets = myUpdater.updateSelectedVariant(myProject, moduleName, variantName);
    if (facets.isEmpty()) {
      return;
    }
    invokeListeners();
  }

  private void invokeListeners() {
    Runnable invokeListenersTask = new Runnable() {
      @Override
      public void run() {
        updateContents();
        for (BuildVariantSelectionChangeListener listener : myBuildVariantSelectionChangeListeners) {
          listener.buildVariantsConfigChanged();
        }
      }
    };

    Application application = ApplicationManager.getApplication();
    if (application.isUnitTestMode()) {
      invokeListenersTask.run();
    }
    else {
      application.invokeLater(invokeListenersTask);
    }
  }

  private static class BuildVariantTableModel extends DefaultTableModel {
    BuildVariantTableModel(List<Object[]> rows) {
      super(rows.toArray(new Object[rows.size()][TABLE_COLUMN_NAMES.length]), TABLE_COLUMN_NAMES);
    }
  }

  private static class VariantsCellRenderer extends DefaultTableCellRenderer {
    @Override
    public Component getTableCellRendererComponent(JTable table, Object value, boolean isSelected, boolean hasFocus, int row, int column) {
      Component c = super.getTableCellRendererComponent(table, value, isSelected, hasFocus, row, column);

      if (c instanceof JLabel) {
        JLabel component = (JLabel)c;

        Color background = isSelected ? table.getSelectionBackground() : table.getBackground();
        Conflict conflictFound = ((BuildVariantTable)table).findConflict(row);
        if (conflictFound != null) {
          background = CONFLICT_CELL_BACKGROUND;
        }
        component.setBackground(background);

        String toolTip = conflictFound != null ? conflictFound.toString() : null;
        component.setToolTipText(toolTip);

        // add some padding to table cells. It is hard to read text of combo box.
        component.setBorder(BorderFactory.createCompoundBorder(component.getBorder(), BorderFactory.createEmptyBorder(3, 2, 4, 2)));
      }

      return c;
    }
  }

  private static class ModuleTableCell extends AbstractTableCellEditor implements TableCellRenderer {
    private static final Border EMPTY_BORDER = BorderFactory.createEmptyBorder(1, 1, 1, 1);

    @Nullable private Conflict myConflict;

    private JPanel myPanel;
    private JLabel myModuleNameLabel;
    private JPanel myButtonsPanel;
    private JButton myInfoButton;
    private JButton myFixButton;

    private Object myValue;

    ModuleTableCell() {
      myModuleNameLabel = new JLabel();
      myModuleNameLabel.setOpaque(false);

      myInfoButton = createButton(AllIcons.General.BalloonInformation);
      myInfoButton.setToolTipText("More info");
      myInfoButton.addActionListener(new ActionListener() {
        @Override
        public void actionPerformed(ActionEvent e) {
          if (myValue instanceof Module) {
            Module module = (Module)myValue;
            IdeaAndroidProject ideaAndroidProject = getAndroidProject(module);
            assert ideaAndroidProject != null;
            ModuleVariantsInfoDialog dialog = new ModuleVariantsInfoDialog(module, ideaAndroidProject);
            dialog.show();
          }
        }
      });

      myFixButton = createButton(AllIcons.Actions.QuickfixBulb);
      myFixButton.setToolTipText("Fix problem");
      myFixButton.addActionListener(new ActionListener() {
        @Override
        public void actionPerformed(ActionEvent e) {
          if (myConflict != null) {
            Project project = myConflict.getSource().getProject();
            boolean solved = solveSelectionConflict(myConflict);
            if (solved) {
              ConflictSet conflicts = ConflictSet.findConflicts(project);
              conflicts.showSelectionConflicts();
            }
          }
          stopCellEditing();
        }
      });

      myButtonsPanel = new JPanel();
      myButtonsPanel.setOpaque(false);
      myButtonsPanel.add(myInfoButton);
      myButtonsPanel.add(myFixButton);

      myPanel = new JPanel(new BorderLayout()) {
        @Override
        public String getToolTipText(MouseEvent e) {
          String toolTip = getToolTipTextIfUnderX(myModuleNameLabel, e.getX());
          if (toolTip != null) {
            return toolTip;
          }
          int x = e.getX() - myButtonsPanel.getX();
          toolTip = getToolTipTextIfUnderX(myInfoButton, x);
          if (toolTip != null) {
            return toolTip;
          }
          toolTip = getToolTipTextIfUnderX(myFixButton, x);
          if (toolTip != null) {
            return toolTip;
          }
          return super.getToolTipText(e);
        }
      };

      myPanel.add(myModuleNameLabel, BorderLayout.CENTER);
      myPanel.add(myButtonsPanel, BorderLayout.EAST);
    }

    @NotNull
    private static JButton createButton(@NotNull Icon icon) {
      JButton button = new JButton(icon);
      button.setBorder(null);
      button.setBorderPainted(false);
      button.setContentAreaFilled(false);
      return button;
    }

    @Nullable
    private static String getToolTipTextIfUnderX(@NotNull JComponent c, int x) {
      if (c.isVisible() && x >= c.getX() && x <= c.getX() + c.getWidth()) {
        return c.getToolTipText();
      }
      return null;
    }

    @Override
    public Component getTableCellEditorComponent(JTable table, Object value, boolean isSelected, int row, int column) {
      setUpComponent(table, value, true, true, row);
      return myPanel;
    }

    @Override
    public Component getTableCellRendererComponent(JTable table, Object value, boolean isSelected, boolean hasFocus, int row, int column) {
      setUpComponent(table, value, isSelected, hasFocus, row);
      return myPanel;
    }

    private void setUpComponent(@NotNull JTable table, @Nullable Object value, boolean isSelected, boolean hasFocus, int row) {
      myValue = value;

      String moduleName = null;
      Icon moduleIcon = null;
      if (value instanceof Module) {
        Module module = (Module)value;
        if (!module.isDisposed()) {
          moduleName = module.getName();
          moduleIcon = GradleUtil.getModuleIcon(module);
        }
      }

      myModuleNameLabel.setText(moduleName == null ? "" : moduleName);
      myModuleNameLabel.setIcon(moduleIcon);

      myConflict = ((BuildVariantTable)table).findConflict(row);

      myModuleNameLabel.setToolTipText(myConflict != null ? myConflict.toString() : null);
      myFixButton.setVisible(myConflict != null);

      Color background = isSelected ? table.getSelectionBackground() : table.getBackground();
      if (myConflict != null) {
        background = CONFLICT_CELL_BACKGROUND;
      }
      myPanel.setBackground(background);

      Border border = hasFocus ? UIUtil.getTableFocusCellHighlightBorder() : EMPTY_BORDER;
      myPanel.setBorder(border);
    }

    @Override
    public Object getCellEditorValue() {
      return myValue;
    }
  }

  /**
   * Mapping from the unique artifact name string to a human readable name. Used as a model for the combo box.
   */
  private static class NamedArtifactType {
    @NotNull final String artifactType;
    @NotNull final String description;

    public NamedArtifactType(@NotNull String artifactName, @NotNull String description) {
      this.artifactType = artifactName;
      this.description = description;
    }

    @Override
    public String toString() {
      return description;
    }
  }
}<|MERGE_RESOLUTION|>--- conflicted
+++ resolved
@@ -17,14 +17,10 @@
 
 import com.android.builder.model.AndroidProject;
 import com.android.sdklib.repository.FullRevision;
-<<<<<<< HEAD
-=======
 import com.android.sdklib.repository.FullRevision.PreviewComparison;
->>>>>>> 94691eb5
 import com.android.sdklib.repository.PreciseRevision;
 import com.android.tools.idea.gradle.GradleSyncState;
 import com.android.tools.idea.gradle.IdeaAndroidProject;
-import com.android.tools.idea.gradle.project.GradleExperimentalSettings;
 import com.android.tools.idea.gradle.util.GradleUtil;
 import com.android.tools.idea.gradle.util.ModuleTypeComparator;
 import com.android.tools.idea.gradle.variant.conflict.Conflict;
@@ -43,15 +39,10 @@
 import com.intellij.openapi.project.Project;
 import com.intellij.openapi.ui.ComboBox;
 import com.intellij.openapi.ui.MessageType;
-import com.intellij.openapi.ui.popup.Balloon;
-import com.intellij.openapi.ui.popup.JBPopupFactory;
-import com.intellij.openapi.util.Disposer;
 import com.intellij.openapi.wm.ToolWindow;
-import com.intellij.ui.AncestorListenerAdapter;
 import com.intellij.ui.IdeBorderFactory;
 import com.intellij.ui.TableSpeedSearch;
 import com.intellij.ui.TableUtil;
-import com.intellij.ui.awt.RelativePoint;
 import com.intellij.ui.content.Content;
 import com.intellij.ui.content.ContentFactory;
 import com.intellij.ui.table.JBTable;
@@ -61,13 +52,9 @@
 import org.jetbrains.annotations.NotNull;
 import org.jetbrains.annotations.Nullable;
 import org.jetbrains.jps.android.model.impl.JpsAndroidModuleProperties;
-import com.android.sdklib.repository.FullRevision.PreviewComparison;
 
 import javax.swing.*;
 import javax.swing.border.Border;
-import javax.swing.event.AncestorEvent;
-import javax.swing.event.HyperlinkEvent;
-import javax.swing.event.HyperlinkListener;
 import javax.swing.table.DefaultTableCellRenderer;
 import javax.swing.table.DefaultTableModel;
 import javax.swing.table.TableCellEditor;
@@ -81,7 +68,6 @@
 import java.util.List;
 
 import static com.android.tools.idea.gradle.variant.conflict.ConflictResolution.solveSelectionConflict;
-import static com.intellij.openapi.ui.MessageType.WARNING;
 
 /**
  * The contents of the "Build Variants" tool window.
@@ -129,21 +115,6 @@
     });
 
     myTestArtifactPanel.setBorder(BorderFactory.createEmptyBorder(5, 5, 0, 0));
-<<<<<<< HEAD
-
-    // This makes the combobox resize even if the even if it cannot show all its text
-    myTestArtifactComboBox.setPrototypeDisplayValue("XXXX");
-
-    myToolWindowPanel.addAncestorListener(new AncestorListenerAdapter() {
-      @Override
-      public void ancestorAdded(AncestorEvent event) {
-        // This gets triggered every time the window appears (after being hidden to the sidebar). We show the balloon when user opens
-        // the window, because his/her attention is already in this area of the screen and we can explain why the dropdown is inactive.
-        showBalloon();
-      }
-    });
-=======
->>>>>>> 94691eb5
     ((JComponent)myVariantsTable.getParent().getParent()).setBorder(IdeBorderFactory.createEmptyBorder());
 
     // This makes the combo-box resize even if the even if it cannot show all its text
@@ -154,16 +125,10 @@
     List<Module> modules = getModulesIfProjectSupportsUnitTests();
 
     boolean hasModules = !modules.isEmpty();
-<<<<<<< HEAD
-    final boolean unitTestSupportEnabled = GradleExperimentalSettings.getInstance().ENABLE_UNIT_TESTING_SUPPORT;
-
-    myTestArtifactComboBox.setEnabled(unitTestSupportEnabled && hasModules);
-=======
     myTestArtifactComboBox.setEnabled(hasModules);
 
     String tooltip = hasModules ? "" : "Unit test support requires Android Gradle plugin version 1.1.0 (or newer)";
     myTestArtifactComboBox.setToolTipText(tooltip);
->>>>>>> 94691eb5
 
     if (hasModules) {
       IdeaAndroidProject androidProject = getAndroidProject(modules.get(0));
@@ -180,38 +145,6 @@
       // Make sure all modules use the same test artifact.
       updateModulesWithTestArtifact(selectedTestArtifactName);
     }
-<<<<<<< HEAD
-  }
-
-  private void showBalloon() {
-    String msg = "Unit test support is an <b>experimental</b> feature. To use it";
-    HyperlinkListener listener = null;
-    if (GradleExperimentalSettings.getInstance().ENABLE_UNIT_TESTING_SUPPORT) {
-      msg += " your project needs to use Android Gradle plugin version 1.1.0 (or newer.)";
-    }
-    else {
-      final String enableSettingUrl = "enable.setting";
-      msg = msg + ":<ol>" +
-            "<li>Your project needs to use Android Gradle plugin version 1.1.0 (or newer)</li>" +
-            "<li><a href=\"" + enableSettingUrl + "\">Enable</a> this feature</li></ol>";
-      listener = new HyperlinkListener() {
-        @Override
-        public void hyperlinkUpdate(HyperlinkEvent e) {
-          if (e.getEventType() == HyperlinkEvent.EventType.ACTIVATED && enableSettingUrl.equals(e.getDescription())) {
-            GradleExperimentalSettings.getInstance().setUnitTestingSupportEnabled(true);
-          }
-        }
-      };
-    }
-
-    Balloon balloon = JBPopupFactory.getInstance().createHtmlTextBalloonBuilder(msg, WARNING, listener).createBalloon();
-    Disposer.register(myProject, balloon);
-
-    int offset = myTestArtifactComboBox.getHeight() / 2;
-    Point point = new Point(myTestArtifactComboBox.getWidth() - offset, myTestArtifactComboBox.getHeight() - offset);
-    balloon.show(new RelativePoint(myTestArtifactComboBox, point), Balloon.Position.above);
-=======
->>>>>>> 94691eb5
   }
 
   @NotNull
