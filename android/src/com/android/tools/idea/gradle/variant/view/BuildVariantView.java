/*
 * Copyright (C) 2013 The Android Open Source Project
 *
 * Licensed under the Apache License, Version 2.0 (the "License");
 * you may not use this file except in compliance with the License.
 * You may obtain a copy of the License at
 *
 *      http://www.apache.org/licenses/LICENSE-2.0
 *
 * Unless required by applicable law or agreed to in writing, software
 * distributed under the License is distributed on an "AS IS" BASIS,
 * WITHOUT WARRANTIES OR CONDITIONS OF ANY KIND, either express or implied.
 * See the License for the specific language governing permissions and
 * limitations under the License.
 */
package com.android.tools.idea.gradle.variant.view;

import static com.android.tools.idea.gradle.variant.conflict.ConflictResolution.solveSelectionConflict;
import static com.intellij.ui.TableUtil.scrollSelectionToVisible;
import static com.intellij.util.ui.UIUtil.getTableFocusCellHighlightBorder;
import static com.intellij.util.ui.UIUtil.getToolTipBackground;

import com.android.tools.idea.gradle.project.facet.ndk.NdkFacet;
import com.android.tools.idea.gradle.project.model.AndroidModuleModel;
import com.android.tools.idea.gradle.project.model.NdkModuleModel;
import com.android.tools.idea.gradle.util.GradleUtil;
import com.android.tools.idea.gradle.util.ModuleTypeComparator;
import com.android.tools.idea.gradle.variant.conflict.Conflict;
import com.android.tools.idea.gradle.variant.conflict.ConflictSet;
import com.android.tools.idea.model.AndroidModel;
import com.google.common.annotations.VisibleForTesting;
import com.intellij.CommonBundle;
import com.intellij.icons.AllIcons;
import com.intellij.openapi.actionSystem.ActionManager;
import com.intellij.openapi.actionSystem.ActionToolbar;
import com.intellij.openapi.actionSystem.AnAction;
import com.intellij.openapi.actionSystem.AnActionEvent;
import com.intellij.openapi.actionSystem.DefaultActionGroup;
import com.intellij.openapi.actionSystem.IdeActions;
import com.intellij.openapi.actionSystem.ex.ActionUtil;
import com.intellij.openapi.application.Application;
import com.intellij.openapi.application.ApplicationManager;
import com.intellij.openapi.components.ServiceManager;
import com.intellij.openapi.editor.colors.EditorColors;
import com.intellij.openapi.editor.colors.EditorColorsManager;
import com.intellij.openapi.module.Module;
import com.intellij.openapi.module.ModuleManager;
import com.intellij.openapi.project.Project;
import com.intellij.openapi.ui.ComboBox;
import com.intellij.openapi.ui.MessageType;
import com.intellij.openapi.wm.ToolWindow;
import com.intellij.ui.TableSpeedSearch;
import com.intellij.ui.content.Content;
import com.intellij.ui.content.ContentFactory;
import com.intellij.ui.scale.JBUIScale;
import com.intellij.ui.table.JBTable;
import com.intellij.util.ui.AbstractTableCellEditor;
import com.intellij.util.ui.JBUI;
import java.awt.*;
import java.awt.event.ItemEvent;
import java.awt.event.KeyAdapter;
import java.awt.event.KeyEvent;
import java.awt.event.MouseEvent;
import java.text.Collator;
import java.util.ArrayList;
import java.util.Arrays;
import java.util.Collection;
import java.util.Collections;
import java.util.HashSet;
import java.util.List;
import java.util.Map;
import java.util.Set;
import java.util.TreeMap;
import java.util.stream.Collectors;
import javax.swing.*;
import javax.swing.border.Border;
import javax.swing.table.DefaultTableCellRenderer;
import javax.swing.table.DefaultTableModel;
import javax.swing.table.TableCellEditor;
import javax.swing.table.TableCellRenderer;
import org.jetbrains.android.facet.AndroidFacet;
import org.jetbrains.annotations.NotNull;
import org.jetbrains.annotations.Nullable;

/**
 * The contents of the "Build Variants" tool window.
 */
public class BuildVariantView {
  // Column headers for projects that only have Java/Kotlin code (i.e., no native code).
  private static final Object[] TABLE_COLUMN_NAMES_WITHOUT_ABI = new Object[]{"Module", "Active Build Variant"};
  // Column headers for projects that also have native code.
  private static final Object[] TABLE_COLUMN_NAMES_WITH_ABI = new Object[]{"Module", "Active Build Variant", "Active ABI"};

  private static final int MODULE_COLUMN_INDEX = 0;
  private static final int VARIANT_COLUMN_INDEX = 1;
  private static final int ABI_COLUMN_INDEX = 2;

  private static final Color CONFLICT_CELL_BACKGROUND = MessageType.ERROR.getPopupBackground();

  private final Project myProject;
  private BuildVariantUpdater myUpdater;

  private JPanel myToolWindowPanel;
  private JBTable myVariantsTable;
  private JPanel myNotificationPanel;

  private final List<Conflict> myConflicts = new ArrayList<>();

  // Indicates whether the last time the BuildVariantTable was drawn, it had the ABIs column displayed or not. The ABIs column
  // was displayed only if there was at least one module that had a native/C++ build in it. This flag is just a UI smoothness
  // optimization.
  //
  // While Gradle Sync is running, the Build Variant table is drawn without any rows, yet its headers (i.e., column names)
  // are still shown to the user. For Java-only projects, we don't want their table to temporarily show ABIs column during sync,
  // and similarly, for native/C++ projects, we don't want to hide the ABIs column during sync. Unfortunately, until Gradle sync is
  // complete, we don't know whether the current project contains any native/C++ code.
  //
  // This flag remembers whether the table had an ABIs column the last time we draw it to the screen (i.e., sync'ed it). This way,
  // we provide a consistent UI appearance to the user.
  private boolean previousModelHadAbis = false;

  @NotNull
  public static BuildVariantView getInstance(@NotNull Project project) {
    return ServiceManager.getService(project, BuildVariantView.class);
  }

  public BuildVariantView(@NotNull Project project) {
    this(project, BuildVariantUpdater.getInstance(project));
  }

  @VisibleForTesting
  public BuildVariantView(@NotNull Project project, @NotNull BuildVariantUpdater updater) {
    myProject = project;
    myUpdater = updater;
    myUpdater.addSelectionChangeListener(this::invokeListeners);
    ((JComponent)myVariantsTable.getParent().getParent()).setBorder(JBUI.Borders.empty());
  }

  private void createUIComponents() {
    myVariantsTable = new BuildVariantTable();
    new TableSpeedSearch(myVariantsTable);
    myNotificationPanel = new NotificationPanel();
    myNotificationPanel.setVisible(false);
  }

  /**
   * Creates the contents of the "Build Variants" tool window.
   *
   * @param toolWindow the tool window whose contents will be created.
   */
  public void createToolWindowContent(@NotNull ToolWindow toolWindow) {
    ContentFactory contentFactory = ContentFactory.SERVICE.getInstance();
    Content content = contentFactory.createContent(myToolWindowPanel, "", false);
    toolWindow.getContentManager().addContent(content);
    updateContents();
  }

  public void updateContents() {
    List<Object[]> rows = new ArrayList<>();

    // Maps the row number to the corresponding array of build variants and abis.
    Map<Integer, BuildVariantItem[]> buildVariantsPerRow = new TreeMap<>();
    Map<Integer, AbiItem[]> abisPerRow = new TreeMap<>();

    int rowId = 0;
    for (Module module : getGradleModulesWithAndroidProjects()) {
      AndroidFacet androidFacet = AndroidFacet.getInstance(module);
      NdkFacet ndkFacet = NdkFacet.getInstance(module);
      assert androidFacet != null || ndkFacet != null; // getGradleModules() returns only relevant modules.

      String variantNameWithoutAbi;
      String abiName;

      NdkModuleModel ndkModel = ndkFacet == null ? null : getNdkModuleModelIfNotJustDummy(ndkFacet);
      if (ndkModel != null) {
        String variantNameWithAbi = ndkFacet.getConfiguration().SELECTED_BUILD_VARIANT;
        variantNameWithoutAbi = ndkModel.getVariantName(variantNameWithAbi);
        abiName = ndkModel.getAbiName(variantNameWithAbi);
      } else {
        assert androidFacet != null;  // getGradleModules() returns only relevant modules.
        variantNameWithoutAbi = androidFacet.getProperties().SELECTED_BUILD_VARIANT;
        abiName = "";
      }

      BuildVariantItem[] buildVariantItems = getBuildVariantItems(module);
      if (buildVariantItems.length > 0) {
        buildVariantsPerRow.put(rowId, buildVariantItems);
      }

      AbiItem[] abiItems = getAbiItems(module, variantNameWithoutAbi);
      if (abiItems.length > 0) {
        abisPerRow.put(rowId, abiItems);
      }

      Object[] row = {module, variantNameWithoutAbi, abiName};
      rows.add(row);

      rowId++;
    }

    Runnable setModelTask = () -> getVariantsTable().setModel(rows, buildVariantsPerRow, abisPerRow);
    Application application = ApplicationManager.getApplication();
    if (application.isDispatchThread()) {
      setModelTask.run();
    }
    else {
      application.invokeLater(setModelTask);
    }
  }

  public void projectImportStarted() {
    getVariantsTable().setLoading(true);
  }

  /**
   * @return All modules in the application that are either a valid android module or a valid NDK module.
   */
  @NotNull
  private List<Module> getGradleModulesWithAndroidProjects() {
    List<Module> gradleModules = new ArrayList<>();
    for (Module module : ModuleManager.getInstance(myProject).getModules()) {
      AndroidFacet androidFacet = AndroidFacet.getInstance(module);
<<<<<<< HEAD
      if (androidFacet != null && androidFacet.requiresAndroidModel() && androidFacet.getModel() != null) {
=======
      if (androidFacet != null && AndroidModel.isRequired(androidFacet) && AndroidModel.get(androidFacet) != null) {
>>>>>>> 368aefa1
        gradleModules.add(module);
        continue;
      }
      NdkFacet ndkFacet = NdkFacet.getInstance(module);
      if (ndkFacet != null && getNdkModuleModelIfNotJustDummy(ndkFacet) != null) {
        gradleModules.add(module);
      }
    }

    if (!gradleModules.isEmpty()) {
      gradleModules.sort(ModuleTypeComparator.INSTANCE);
      return gradleModules;
    }
    return Collections.emptyList();
  }

  @NotNull
  private BuildVariantTable getVariantsTable() {
    return (BuildVariantTable)myVariantsTable;
  }

  /**
   * @param module The module whose build variants will be returned.
   * @return All possible build variants for the provided module.
   */
  @NotNull
  private static BuildVariantItem[] getBuildVariantItems(@NotNull Module module) {
    Collection<String> variantNames = getVariantNames(module);
    BuildVariantItem[] items = new BuildVariantItem[variantNames.size()];
    int i = 0;
    for (String name : variantNames) {
      items[i++] = new BuildVariantItem(module.getName(), name);
    }
    Arrays.sort(items);
    return items;
  }

  /**
   * @param module The module whose build variant names will be returned.
   * @return All possible build variant names for the provided module.
   */
  @NotNull
  private static Collection<String> getVariantNames(@NotNull Module module) {
    Set<String> buildVariantNames = new HashSet<>();

    AndroidModuleModel androidModel = AndroidModuleModel.get(module);
    if (androidModel != null) {
      buildVariantNames.addAll(androidModel.getVariantNames());
    }

    NdkModuleModel ndkModuleModel = getNdkModuleModelIfNotJustDummy(module);
    if (ndkModuleModel != null) {
      buildVariantNames.addAll(
        ndkModuleModel.getNdkVariantNames()
          .stream()
          .map(ndkVariantName -> ndkModuleModel.getVariantName(ndkVariantName))
          .collect(Collectors.toList()));
    }

    return buildVariantNames;
  }

  /**
   * @param module The module whose ABIs will be returned.
   * @param variantNameWithoutAbi The variant that will be used to filter irrelevant variant+ABI combinations.
   * @return All possible ABIs for the provided module, with the given build variant.
   */
  @NotNull
  private static AbiItem[] getAbiItems(@NotNull Module module, @NotNull String variantNameWithoutAbi) {
    Collection<String> variantNames = getAbiNames(module, variantNameWithoutAbi);
    AbiItem[] items = new AbiItem[variantNames.size()];
    int i = 0;
    for (String name : variantNames) {
      items[i++] = new AbiItem(module.getName(), name);
    }
    Arrays.sort(items);
    return items;
  }

  /**
   * @param module The module whose ABI names will be returned.
   * @param variantNameWithoutAbi The variant that will be used to filter irrelevant variant+ABI combinations.
   * @return All possible ABI names for the provided module, with the given build variant.
   */
  @NotNull
  private static Collection<String> getAbiNames(@NotNull Module module, @NotNull String variantNameWithoutAbi) {
    NdkModuleModel ndkModuleModel = getNdkModuleModelIfNotJustDummy(module);
    if (ndkModuleModel == null) {
      return Collections.emptyList();
    }

    Collection<String> allNdkVariants = ndkModuleModel.getNdkVariantNames();
    return allNdkVariants.stream()
      .filter((String ndkVariant) -> ndkVariant.startsWith(variantNameWithoutAbi))
      .map((String ndkVariant) -> ndkModuleModel.getAbiName(ndkVariant))
      .collect(Collectors.toList());
  }

  public void updateContents(@NotNull List<Conflict> conflicts) {
    myNotificationPanel.setVisible(!conflicts.isEmpty());
    ((NotificationPanel)myNotificationPanel).myCurrentConflictIndex = -1;
    myConflicts.clear();
    myConflicts.addAll(conflicts);
    updateContents();
  }

  public void findAndSelect(@NotNull Module module) {
    findAndSelect(module, MODULE_COLUMN_INDEX);
  }

  public void findAndSelectVariantEditor(@NotNull Module module) {
    findAndSelect(module, VARIANT_COLUMN_INDEX);
  }

  private void findAndSelect(@NotNull Module module, int columnIndex) {
    int rowCount = myVariantsTable.getRowCount();
    for (int row = 0; row < rowCount; row++) {
      if (module.equals(myVariantsTable.getValueAt(row, MODULE_COLUMN_INDEX))) {
        myVariantsTable.getSelectionModel().setSelectionInterval(row, row);
        myVariantsTable.getColumnModel().getSelectionModel().setSelectionInterval(columnIndex, columnIndex);
        scrollSelectionToVisible(myVariantsTable);
        myVariantsTable.requestFocusInWindow();
        break;
      }
    }
  }

  public interface BuildVariantSelectionChangeListener {
    /**
     * Indicates that a user selected a build variant from the "Build Variants" tool window.
     * <p/>
     * This notification occurs:
     * <ul>
     * <li>after the user selected a build variant from the drop-down</li>
     * <li>project structure has been updated according to selected build variant</li>
     * </ul>
     * <p/>
     * This listener will not be invoked if the project structure update fails.
     */
    void selectionChanged();
  }

  private class NotificationPanel extends JPanel {
    int myCurrentConflictIndex = -1;

    NotificationPanel() {
      super(new BorderLayout());
      Color color = EditorColorsManager.getInstance().getGlobalScheme().getColor(EditorColors.NOTIFICATION_BACKGROUND);
      setBackground(color == null ? getToolTipBackground() : color);
      setBorder(JBUI.Borders.empty(1, 15)); // Same as EditorNotificationPanel
      setPreferredSize(new Dimension(-1, JBUIScale.scale(24)));

      JLabel textLabel = new JLabel("Variant selection conflicts found");
      textLabel.setOpaque(false);
      add(textLabel, BorderLayout.CENTER);

      DefaultActionGroup group = new DefaultActionGroup();
      ActionManager actionManager = ActionManager.getInstance();

      AnAction nextConflictAction = new AnAction() {
        @Override
        public void actionPerformed(@NotNull AnActionEvent e) {
          navigateConflicts(true);
        }
      };
      ActionUtil.copyFrom(nextConflictAction, IdeActions.ACTION_NEXT_OCCURENCE);
      group.add(nextConflictAction);

      AnAction prevConflictAction = new AnAction() {
        @Override
        public void actionPerformed(@NotNull AnActionEvent e) {
          navigateConflicts(false);
        }
      };
      ActionUtil.copyFrom(prevConflictAction, IdeActions.ACTION_PREVIOUS_OCCURENCE);
      group.add(prevConflictAction);

      ActionToolbar toolbar = actionManager.createActionToolbar("AndroidBuildVariantViewNotifications", group, true);
      toolbar.setReservePlaceAutoPopupIcon(false);
      toolbar.setMinimumButtonSize(JBUI.size(23, 23)); // a little smaller than default (25 x 25)

      JComponent toolbarComponent = toolbar.getComponent();
      toolbarComponent.setBorder(null);
      toolbarComponent.setOpaque(false);
      add(toolbarComponent, BorderLayout.EAST);
    }

    private void navigateConflicts(boolean forward) {
      int conflictCount = myConflicts.size();
      if (conflictCount == 0) {
        return;
      }
      if (forward) {
        myCurrentConflictIndex++;
        if (myCurrentConflictIndex >= conflictCount) {
          myCurrentConflictIndex = 0;
        }
      }
      else {
        myCurrentConflictIndex--;
        if (myCurrentConflictIndex < 0) {
          myCurrentConflictIndex = conflictCount - 1;
        }
      }
      Conflict conflict = myConflicts.get(myCurrentConflictIndex);
      findAndSelect(conflict.getSource());
    }
  }

  /**
   * Represents a single selectable item in the Build Variant dropdown.
   */
  private static class BuildVariantItem implements Comparable<BuildVariantItem> {
    // The name of the module that this object refers to.
    @NotNull final String myModuleName;

    // The name of the build variant (without ABI, if the module is native).
    @NotNull final String myBuildVariantName;

    BuildVariantItem(@NotNull String moduleName, @NotNull String buildVariantName) {
      myModuleName = moduleName;
      myBuildVariantName = buildVariantName;
    }

    @Override
    public int compareTo(@Nullable BuildVariantItem o) {
      return o != null ? Collator.getInstance().compare(myBuildVariantName, o.myBuildVariantName) : 1;
    }

    boolean hasBuildVariantName(@Nullable Object name) {
      return myBuildVariantName.equals(name);
    }

    @Override
    public String toString() {
      return myBuildVariantName;
    }
  }

  /**
   * Represents a single selectable item in the ABI dropdown.
   */
  private static class AbiItem implements Comparable<AbiItem> {
    // The name of the native module that this object refers to.
    @NotNull final String myModuleName;

    // The name of the ABI.
    @NotNull final String myAbiName;

    AbiItem(@NotNull String moduleName, @NotNull String abiName) {
      myModuleName = moduleName;
      myAbiName = abiName;
    }

    @Override
    public int compareTo(@Nullable AbiItem o) {
      return o != null ? Collator.getInstance().compare(myAbiName, o.myAbiName) : 1;
    }

    boolean hasAbiName(@Nullable Object name) {
      return myAbiName.equals(name);
    }

    @Override
    public String toString() {
      return myAbiName;
    }
  }

  /**
   * The model to use for the Build Variant table in the panel.
   */
  private static class BuildVariantTableModel extends DefaultTableModel {
    BuildVariantTableModel(List<Object[]> rows, boolean hasAbis) {
      super(
        rows.toArray(
          new Object[rows.size()][hasAbis ? TABLE_COLUMN_NAMES_WITH_ABI.length : TABLE_COLUMN_NAMES_WITHOUT_ABI.length]),
        hasAbis ? TABLE_COLUMN_NAMES_WITH_ABI : TABLE_COLUMN_NAMES_WITHOUT_ABI);
    }
  }

  /**
   * Represents the contents of the Build Variant table in the panel.
   */
  private class BuildVariantTable extends JBTable {
    // If true, then the a "loading" label is displayed instead of the table rows. This prevents the user from making changes while the IDE
    // is working to apply a previous selection (e.g., sync).
    private boolean myLoading;

    // Since the modules cells are not editable, they share a single common editor.
    private final ModuleTableCell myModuleCellEditor = new ModuleTableCell();

    // Maps each table row to the corresponding build variant, and ABI cell editor.
    private final Map<Integer, TableCellEditor> myVariantCellEditors = new TreeMap<>();
    private final Map<Integer, TableCellEditor> myAbiCellEditors = new TreeMap<>();

    // The renderers for the module, build variant, and ABI cells.
    private final ModuleTableCell myModuleCellRenderer = new ModuleTableCell();
    private final VariantsCellRenderer myVariantsCellRenderer = new VariantsCellRenderer();
    private final AbisCellRenderer myAbisCellRenderer = new AbisCellRenderer();

    BuildVariantTable() {
      super(new BuildVariantTableModel(Collections.emptyList(), previousModelHadAbis));
      addKeyListener(new KeyAdapter() {
        @Override
        public void keyPressed(KeyEvent e) {
          int column = getSelectedColumn();
          int row = getSelectedRow();

          // Map the F2 button to enter edit mode when the the variant and ABI cells are selected.
          if ((column == VARIANT_COLUMN_INDEX || column == ABI_COLUMN_INDEX)
              && row >= 0 && e.getKeyCode() == KeyEvent.VK_F2 && editCellAt(row, column)) {
            Component editorComponent = getEditorComponent();
            if (editorComponent instanceof ComboBox) {
              editorComponent.requestFocusInWindow();
              ((ComboBox)editorComponent).showPopup();
            }
          }
        }
      });

      setExpandableItemsEnabled(false);
    }

    /**
     * @param row the row for which a conflict will be searched
     * @return the conflict for the provided row, if exists.
     */
    @Nullable
    Conflict findConflict(int row) {
      for (Conflict conflict : myConflicts) {
        Object module = getValueAt(row, MODULE_COLUMN_INDEX);
        if (conflict.getSource().equals(module)) {
          return conflict;
        }
      }
      return null;
    }

    @Override
    public boolean isCellEditable(int row, int column) {
      return true;
    }

    void setLoading(boolean loading) {
      myLoading = loading;
      setPaintBusy(myLoading);
      clearContents();
      String text = myLoading ? CommonBundle.getLoadingTreeNodeText() : "Nothing to Show";
      getEmptyText().setText(text);
    }

    private void clearContents() {
      setModel(new BuildVariantTableModel(Collections.emptyList(), previousModelHadAbis));
      myVariantCellEditors.clear();
      myAbiCellEditors.clear();
    }

    void setModel(@NotNull List<Object[]> rows,
                  @NotNull Map<Integer, BuildVariantItem[]> buildVariantsPerRow,
                  @NotNull Map<Integer, AbiItem[]> abisPerRow) {
      setLoading(false);
      previousModelHadAbis = !abisPerRow.isEmpty();
      if (rows.isEmpty()) {
        // This is most likely an old-style (pre-Gradle) Android project. Just leave the table empty.
        setModel(new BuildVariantTableModel(rows, previousModelHadAbis));
        return;
      }

      boolean hasVariants = !buildVariantsPerRow.isEmpty();
      List<Object[]> content = hasVariants ? rows : Collections.emptyList();

      setModel(new BuildVariantTableModel(content, previousModelHadAbis));
      addBuildVariants(buildVariantsPerRow);
      addAbiNames(abisPerRow);
    }

    /**
     * Populates the contents of the build variant column for each row.
     */
    private void addBuildVariants(@NotNull Map<Integer, BuildVariantItem[]> buildVariantsPerRow) {
      for (Map.Entry<Integer, BuildVariantItem[]> entry : buildVariantsPerRow.entrySet()) {
        int row = entry.getKey();
        BuildVariantItem[] items = entry.getValue();
        BuildVariantItem selected = null;
        for (BuildVariantItem item : items) {
          if (item.hasBuildVariantName(getValueAt(row, VARIANT_COLUMN_INDEX))) {
            selected = item;
            break;
          }
        }

        ComboBox<BuildVariantItem> editor = new ComboBox<>(items);
        if (selected != null) {
          editor.setSelectedItem(selected);
        }

        editor.setBorder(JBUI.Borders.empty());
        editor.addItemListener(e -> {
          if (e.getStateChange() == ItemEvent.SELECTED) {
            BuildVariantItem selectedVariant = (BuildVariantItem)e.getItem();
            getVariantsTable().setLoading(true /* Show "loading" message in the table*/ );
            if (!myUpdater.updateSelectedBuildVariant(myProject, selectedVariant.myModuleName, selectedVariant.myBuildVariantName)) {
              updateContents();
            }
          }
        });
        DefaultCellEditor defaultCellEditor = new DefaultCellEditor(editor);

        editor.addKeyListener(new KeyAdapter() {
          @Override
          public void keyPressed(KeyEvent e) {
            if (e.getKeyCode() == KeyEvent.VK_ESCAPE) {
              defaultCellEditor.cancelCellEditing();
            }
          }
        });

        myVariantCellEditors.put(row, defaultCellEditor);
      }
    }

    /**
     * Populates the contents of the ABIs column for each row.
     */
    private void addAbiNames(@NotNull Map<Integer, AbiItem[]> abisPerRow) {
      for (Map.Entry<Integer, AbiItem[]> entry : abisPerRow.entrySet()) {
        int row = entry.getKey();
        AbiItem[] items = entry.getValue();

        AbiItem selected = null;
        for (AbiItem item : items) {
          if (item.hasAbiName(getValueAt(row, ABI_COLUMN_INDEX))) {
            selected = item;
            break;
          }
        }

        ComboBox<AbiItem> editor = new ComboBox<>(items);
        if (selected != null) {
          editor.setSelectedItem(selected);
        }

        editor.setBorder(JBUI.Borders.empty());
        editor.addItemListener(e -> {
          if (e.getStateChange() == ItemEvent.SELECTED) {
            AbiItem selectedAbi = (AbiItem)e.getItem();
            if (!myUpdater.updateSelectedAbi(myProject, selectedAbi.myModuleName, selectedAbi.myAbiName)) {
              updateContents();
            }
          }
        });
        DefaultCellEditor defaultCellEditor = new DefaultCellEditor(editor);

        editor.addKeyListener(new KeyAdapter() {
          @Override
          public void keyPressed(KeyEvent e) {
            if (e.getKeyCode() == KeyEvent.VK_ESCAPE) {
              defaultCellEditor.cancelCellEditing();
            }
          }
        });

        myAbiCellEditors.put(row, defaultCellEditor);
      }
    }

    @Override
    public TableCellRenderer getCellRenderer(int row, int column) {
      if (column == MODULE_COLUMN_INDEX) {
        return myModuleCellRenderer;
      }

      if (column == VARIANT_COLUMN_INDEX) {
        return myVariantsCellRenderer;
      }

      return myAbisCellRenderer;
    }

    @Override
    public TableCellEditor getCellEditor(int row, int column) {
      if ((column == VARIANT_COLUMN_INDEX)) {
        return myVariantCellEditors.getOrDefault(row, null);
      }
      if ((column == ABI_COLUMN_INDEX)) {
        return myAbiCellEditors.getOrDefault(row, null);
      }
      return myModuleCellEditor;
    }
  }

  private void invokeListeners() {
    Application application = ApplicationManager.getApplication();
    if (application.isUnitTestMode()) {
      updateContents();
    }
    else {
      application.invokeLater(this::updateContents);
    }
  }

  /**
   * Determines how the cells in the Build Variants column will be displayed.
   */
  private static class VariantsCellRenderer extends DefaultTableCellRenderer {
    // Default help text that will be displayed as a tooltip on the Variants cells.
    private static final String variantsCellHelpTooltipText =
      "Determines the build variant that will be deployed to device and used by the editor";

    @Override
    public Component getTableCellRendererComponent(JTable table, Object value, boolean isSelected, boolean hasFocus, int row, int column) {
      Component c = super.getTableCellRendererComponent(table, value, isSelected, hasFocus, row, column);

      if (c instanceof JLabel) {
        JLabel component = (JLabel)c;

        Color background = isSelected ? table.getSelectionBackground() : table.getBackground();
        Conflict conflictFound = ((BuildVariantTable)table).findConflict(row);
        if (conflictFound != null) {
          background = CONFLICT_CELL_BACKGROUND;
        }
        component.setBackground(background);

        String toolTip = conflictFound != null ? conflictFound.toString() : variantsCellHelpTooltipText;
        component.setToolTipText(toolTip);

        // add some padding to table cells. It is hard to read text of combo box.
        component.setBorder(BorderFactory.createCompoundBorder(component.getBorder(),  JBUI.Borders.empty(3, 2, 4, 2)));
      }

      return c;
    }
  }

  /**
   * Determines how the cells in the ABIs column will be displayed.
   */
  private static class AbisCellRenderer extends DefaultTableCellRenderer {
    // Default help text that will be displayed as a tooltip on the ABI cells.
    private static final String abisCellHelpTooltipText =
      "For NDK modules, determines the ABI that will be used by the editor";

    @Override
    public Component getTableCellRendererComponent(JTable table, Object value, boolean isSelected, boolean hasFocus, int row, int column) {
      Component c = super.getTableCellRendererComponent(table, value, isSelected, hasFocus, row, column);

      if (c instanceof JLabel) {
        JLabel component = (JLabel)c;

        // Build Variant conflicts do not change the background color of ABI cells.
        Color background = isSelected ? table.getSelectionBackground() : table.getBackground();
        component.setBackground(background);

        // Build variant conflicts do not change the tooltip of ABI cells.
        component.setToolTipText(abisCellHelpTooltipText);

        // add some padding to table cells. It is hard to read text of combo box.
        component.setBorder(BorderFactory.createCompoundBorder(component.getBorder(),  JBUI.Borders.empty(3, 2, 4, 2)));

        if (component.getText().isEmpty()) {
          component.setText("\u2014");
        }
      }

      return c;
    }
  }

  /**
   * Determines how the cells in the Modules column will be displayed.
   */
  private static class ModuleTableCell extends AbstractTableCellEditor implements TableCellRenderer {
    private static final Border EMPTY_BORDER = JBUI.Borders.empty(1);

    @Nullable private Conflict myConflict;

    private JPanel myPanel;
    private JLabel myModuleNameLabel;
    private JPanel myButtonsPanel;
    private JButton myInfoButton;
    private JButton myFixButton;

    private Object myValue;

    ModuleTableCell() {
      myModuleNameLabel = new JLabel();
      myModuleNameLabel.setOpaque(false);

      myInfoButton = createButton(AllIcons.General.BalloonInformation);
      myInfoButton.setToolTipText("More info");
      myInfoButton.addActionListener(e -> {
        if (myValue instanceof Module) {
          Module module = (Module)myValue;
          ModuleVariantsInfoGraph dialog = new ModuleVariantsInfoGraph(module);
          dialog.show();
        }
      });

      myFixButton = createButton(AllIcons.Actions.QuickfixBulb);
      myFixButton.setToolTipText("Fix problem");
      myFixButton.addActionListener(e -> {
        if (myConflict != null) {
          Project project = myConflict.getSource().getProject();
          boolean solved = solveSelectionConflict(myConflict);
          if (solved) {
            ConflictSet conflicts = ConflictSet.findConflicts(project);
            conflicts.showSelectionConflicts();
          }
        }
        stopCellEditing();
      });

      myButtonsPanel = new JPanel();
      myButtonsPanel.setOpaque(false);
      myButtonsPanel.add(myInfoButton);
      myButtonsPanel.add(myFixButton);

      myPanel = new JPanel(new BorderLayout()) {
        @Override
        public String getToolTipText(MouseEvent e) {
          String toolTip = getToolTipTextIfUnderX(myModuleNameLabel, e.getX());
          if (toolTip != null) {
            return toolTip;
          }
          int x = e.getX() - myButtonsPanel.getX();
          toolTip = getToolTipTextIfUnderX(myInfoButton, x);
          if (toolTip != null) {
            return toolTip;
          }
          toolTip = getToolTipTextIfUnderX(myFixButton, x);
          if (toolTip != null) {
            return toolTip;
          }
          return super.getToolTipText(e);
        }
      };

      myPanel.add(myModuleNameLabel, BorderLayout.CENTER);
      myPanel.add(myButtonsPanel, BorderLayout.EAST);
    }

    @NotNull
    private static JButton createButton(@NotNull Icon icon) {
      JButton button = new JButton(icon);
      button.setBorder(null);
      button.setBorderPainted(false);
      button.setContentAreaFilled(false);
      return button;
    }

    @Nullable
    private static String getToolTipTextIfUnderX(@NotNull JComponent c, int x) {
      if (c.isVisible() && x >= c.getX() && x <= c.getX() + c.getWidth()) {
        return c.getToolTipText();
      }
      return null;
    }

    @Override
    public Component getTableCellEditorComponent(JTable table, Object value, boolean isSelected, int row, int column) {
      setUpComponent(table, value, true, true, row);
      return myPanel;
    }

    @Override
    public Component getTableCellRendererComponent(JTable table, Object value, boolean isSelected, boolean hasFocus, int row, int column) {
      setUpComponent(table, value, isSelected, hasFocus, row);
      return myPanel;
    }

    private void setUpComponent(@NotNull JTable table, @Nullable Object value, boolean isSelected, boolean hasFocus, int row) {
      myValue = value;

      String moduleName = null;
      Icon moduleIcon = null;
      boolean isAndriodGradleModule = false;
      if (value instanceof Module) {
        Module module = (Module)value;
        if (!module.isDisposed()) {
          moduleName = module.getName();
          moduleIcon = GradleUtil.getModuleIcon(module);
          isAndriodGradleModule = AndroidModuleModel.get(module) != null;
        }
      }

      myModuleNameLabel.setText(moduleName == null ? "" : moduleName);
      myModuleNameLabel.setIcon(moduleIcon);

      Color background = isSelected ? table.getSelectionBackground() : table.getBackground();

      if (isAndriodGradleModule) {
        myInfoButton.setVisible(true);
        myConflict = ((BuildVariantTable)table).findConflict(row);

        myModuleNameLabel.setToolTipText(myConflict != null ? myConflict.toString() : null);
        myFixButton.setVisible(myConflict != null);
        if (myConflict != null) {
          background = CONFLICT_CELL_BACKGROUND;
        }
      }
      else {
        // TODO: Consider showing dependency graph and conflict resolution options for native android modules also.
        myInfoButton.setVisible(false);
        myFixButton.setVisible(false);
      }

      myPanel.setBackground(background);

      Border border = hasFocus ? getTableFocusCellHighlightBorder() : EMPTY_BORDER;
      myPanel.setBorder(border);
    }

    @Override
    public Object getCellEditorValue() {
      return myValue;
    }
  }

  @Nullable
  private static NdkModuleModel getNdkModuleModelIfNotJustDummy(@NotNull NdkFacet ndkFacet) {
    NdkModuleModel ndkModel = NdkModuleModel.get(ndkFacet);
    String variantNameWithAbi = ndkFacet.getConfiguration().SELECTED_BUILD_VARIANT;
    if (variantNameWithAbi.equals(NdkModuleModel.DummyNdkVariant.variantNameWithAbi)) {
      // There are no valid NDK variants. Treat as if NdkModuleModel does not exist.
      return null;
    }
    return ndkModel;
  }

  @Nullable
  private static NdkModuleModel getNdkModuleModelIfNotJustDummy(@NotNull Module module) {
    NdkFacet ndkFacet = NdkFacet.getInstance(module);
    if (ndkFacet == null) {
      return null;
    }
    return getNdkModuleModelIfNotJustDummy(ndkFacet);
  }
}<|MERGE_RESOLUTION|>--- conflicted
+++ resolved
@@ -220,11 +220,7 @@
     List<Module> gradleModules = new ArrayList<>();
     for (Module module : ModuleManager.getInstance(myProject).getModules()) {
       AndroidFacet androidFacet = AndroidFacet.getInstance(module);
-<<<<<<< HEAD
-      if (androidFacet != null && androidFacet.requiresAndroidModel() && androidFacet.getModel() != null) {
-=======
       if (androidFacet != null && AndroidModel.isRequired(androidFacet) && AndroidModel.get(androidFacet) != null) {
->>>>>>> 368aefa1
         gradleModules.add(module);
         continue;
       }
