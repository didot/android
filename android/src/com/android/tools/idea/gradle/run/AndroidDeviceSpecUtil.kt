--- conflicted
+++ resolved
@@ -34,10 +34,6 @@
 
 
 data class AndroidDeviceSpecImpl @JvmOverloads constructor (
-<<<<<<< HEAD
-  override val commonVersion: AndroidVersion?,
-  override val minVersion: AndroidVersion,
-=======
   /**
    * The common version of the device or devices.
    * Null when combining multiple devices with different versions, or when the version is unknown.
@@ -48,7 +44,6 @@
    * Null if the device version is unknown.
    */
   override val minVersion: AndroidVersion?,
->>>>>>> 4d90afa2
   override val density: Density? = null,
   override val abis: List<String> = emptyList(),
   val languagesProvider: () -> List<String> = { emptyList() }
@@ -77,27 +72,16 @@
   }
 
   val versions = devices.map { it.version }.toSet()
-<<<<<<< HEAD
-  // Find the common value of the device version to pass to the build
-  val version = versions.singleOrNull()
-  var density: Density? = null
-  var abis: List<String> = emptyList()
-
-  // Find the minimum value of the build API level for making other decisions
-  val minVersion = versions.minWithOrNull(Ordering.natural())!!
-
-=======
   val hasUnknownVersions = versions.contains(AndroidVersion.DEFAULT)
   // Find the common value of the device version to pass to the build.
   // Null if there are multiple distinct versions, or the version is unknown.
   val version = if (hasUnknownVersions) null else versions.singleOrNull()
   // Find the minimum value of the build API level for making other decisions
   // If the API level of any device is not known, do not commit to a version
-  val minVersion = if (hasUnknownVersions) null else versions.minWith(Ordering.natural())!!
+  val minVersion = if (hasUnknownVersions) null else versions.minWithOrNull(Ordering.natural())!!
 
   var density: Density? = null
   var abis: List<String> = emptyList()
->>>>>>> 4d90afa2
   // If we are building for only one device, pass the density and the ABI
   if (devices.size == 1) {
     val device = devices[0]
