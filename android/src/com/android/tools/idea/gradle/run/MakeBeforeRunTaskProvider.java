/*
 * Copyright (C) 2013 The Android Open Source Project
 *
 * Licensed under the Apache License, Version 2.0 (the "License");
 * you may not use this file except in compliance with the License.
 * You may obtain a copy of the License at
 *
 *      http://www.apache.org/licenses/LICENSE-2.0
 *
 * Unless required by applicable law or agreed to in writing, software
 * distributed under the License is distributed on an "AS IS" BASIS,
 * WITHOUT WARRANTIES OR CONDITIONS OF ANY KIND, either express or implied.
 * See the License for the specific language governing permissions and
 * limitations under the License.
 */
package com.android.tools.idea.gradle.run;

<<<<<<< HEAD
import com.android.ddmlib.IDevice;
import com.android.tools.idea.fd.PatchRunningAppAction;
=======
>>>>>>> c17cc1cb
import com.android.tools.idea.gradle.GradleModel;
import com.android.tools.idea.gradle.GradleSyncState;
import com.android.tools.idea.gradle.facet.AndroidGradleFacet;
import com.android.tools.idea.gradle.invoker.GradleInvocationResult;
import com.android.tools.idea.gradle.invoker.GradleInvoker;
import com.android.tools.idea.gradle.project.GradleProjectImporter;
import com.android.tools.idea.gradle.project.GradleSyncListener;
import com.android.tools.idea.gradle.util.Projects;
import com.android.tools.idea.run.AndroidRunConfigurationBase;
import com.android.tools.idea.startup.AndroidStudioInitializer;
import com.google.common.collect.Lists;
import com.intellij.compiler.options.CompileStepBeforeRun;
import com.intellij.execution.BeforeRunTaskProvider;
import com.intellij.execution.configurations.RunConfiguration;
import com.intellij.execution.executors.DefaultRunExecutor;
import com.intellij.execution.junit.JUnitConfiguration;
import com.intellij.execution.runners.ExecutionEnvironment;
import com.intellij.openapi.actionSystem.DataContext;
import com.intellij.openapi.diagnostic.Logger;
import com.intellij.openapi.module.Module;
import com.intellij.openapi.module.ModuleManager;
import com.intellij.openapi.project.Project;
import com.intellij.openapi.util.Key;
import com.intellij.openapi.util.text.StringUtil;
import com.intellij.util.ThreeState;
import com.intellij.util.concurrency.Semaphore;
import com.intellij.util.containers.ContainerUtil;
import icons.AndroidIcons;
import org.jetbrains.annotations.NotNull;
import org.jetbrains.annotations.Nullable;

import javax.swing.*;
import java.util.List;
import java.util.concurrent.atomic.AtomicBoolean;
import java.util.concurrent.atomic.AtomicReference;

/**
 * Provides the "Gradle-aware Make" task for Run Configurations, which
 * <ul>
 *   <li>is only available in Android Studio</li>
 *   <li>delegates to the regular "Make" if the project is not an Android Gradle project</li>
 *   <li>otherwise, invokes Gradle directly, to build the project</li>
 * </ul>
 */
public class MakeBeforeRunTaskProvider extends BeforeRunTaskProvider<MakeBeforeRunTask> {
  @NotNull public static final Key<MakeBeforeRunTask> ID = Key.create("Android.Gradle.BeforeRunTask");

  private static final Logger LOG = Logger.getInstance(MakeBeforeRunTask.class);
  private static final String TASK_NAME = "Gradle-aware Make";

  @NotNull private final Project myProject;

  public MakeBeforeRunTaskProvider(@NotNull Project project) {
    myProject = project;
  }

  @Override
  public Key<MakeBeforeRunTask> getId() {
    return ID;
  }

  @Nullable
  @Override
  public Icon getIcon() {
    return AndroidIcons.Android;
  }

  @Nullable
  @Override
  public Icon getTaskIcon(MakeBeforeRunTask task) {
    return AndroidIcons.Android;
  }

  @Override
  public String getName() {
    return TASK_NAME;
  }

  @Override
  public String getDescription(MakeBeforeRunTask task) {
    String goal = task.getGoal();
    return StringUtil.isEmpty(goal) ? TASK_NAME : "gradle " + goal;
  }

  @Override
  public boolean isConfigurable() {
    return true;
  }

  @Nullable
  @Override
  public MakeBeforeRunTask createTask(RunConfiguration runConfiguration) {
    // "Gradle-aware Make" is only available in Android Studio.
    if (AndroidStudioInitializer.isAndroidStudio() && configurationTypeIsSupported(runConfiguration)) {
      MakeBeforeRunTask task = new MakeBeforeRunTask();
      if (runConfiguration instanceof AndroidRunConfigurationBase) {
        // For Android configurations, we want to replace the default make, so this new task needs to be enabled.
        // In AndroidRunConfigurationType#configureBeforeTaskDefaults we disable the default make, which is
        // enabled by default. For other configurations we leave it disabled, so we don't end up with two different
        // make steps executed by default. If the task is added to the run configuration manually, it will be
        // enabled by the UI layer later.
        task.setEnabled(true);
      }
      return task;
    } else {
      return null;
    }
  }

  private static boolean configurationTypeIsSupported(@NotNull RunConfiguration runConfiguration) {
    return runConfiguration instanceof AndroidRunConfigurationBase || isUnitTestConfiguration(runConfiguration);
  }

  public static boolean isUnitTestConfiguration(@NotNull RunConfiguration runConfiguration) {
    return runConfiguration instanceof JUnitConfiguration ||
           // Avoid direct dependency on the TestNG plugin:
           runConfiguration.getClass().getSimpleName().equals("TestNGConfiguration");
  }

  @Override
  public boolean configureTask(RunConfiguration runConfiguration, MakeBeforeRunTask task) {
    GradleEditTaskDialog dialog = new GradleEditTaskDialog(myProject);
    dialog.setGoal(task.getGoal());
    dialog.setAvailableGoals(createAvailableTasks());
    if (!dialog.showAndGet()) {
      // since we allow tasks without any arguments (assumed to be equivalent to assembling the app),
      // we need a way to specify that a task is not valid. This is because of the current restriction
      // of this API, where the return value from configureTask is ignored.
      task.setInvalid();
      return false;
    }

    task.setGoal(dialog.getGoal());
    return true;
  }

  private List<String> createAvailableTasks() {
    ModuleManager moduleManager = ModuleManager.getInstance(myProject);
    List<String> gradleTasks = Lists.newArrayList();
    for (Module module : moduleManager.getModules()) {
      AndroidGradleFacet facet = AndroidGradleFacet.getInstance(module);
      if (facet == null) {
        continue;
      }

      GradleModel gradleModel = facet.getGradleModel();
      if (gradleModel == null) {
        continue;
      }

      gradleTasks.addAll(gradleModel.getTaskNames());
    }

    return gradleTasks;
  }

  @Override
  public boolean canExecuteTask(RunConfiguration configuration, MakeBeforeRunTask task) {
    return task.isValid();
  }

  @Override
  public boolean executeTask(final DataContext context,
                             final RunConfiguration configuration,
                             ExecutionEnvironment env,
                             final MakeBeforeRunTask task) {
    if (!Projects.requiresAndroidModel(myProject) || !Projects.isDirectGradleInvocationEnabled(myProject)) {
      CompileStepBeforeRun regularMake = new CompileStepBeforeRun(myProject);
      return regularMake.executeTask(context, configuration, env, new CompileStepBeforeRun.MakeBeforeRunTask());
    }

    final AtomicBoolean success = new AtomicBoolean();
    try {
      final Semaphore done = new Semaphore();
      done.down();

      final AtomicReference<String> errorMsgRef = new AtomicReference<String>();

      // If the model needs a sync, we need to sync "synchronously" before running.
      // See: https://code.google.com/p/android/issues/detail?id=70718
      GradleSyncState syncState = GradleSyncState.getInstance(myProject);
      if (syncState.isSyncNeeded() != ThreeState.NO) {
        GradleProjectImporter.getInstance().syncProjectSynchronously(myProject, false, new GradleSyncListener.Adapter() {
          @Override
          public void syncFailed(@NotNull Project project, @NotNull String errorMessage) {
            errorMsgRef.set(errorMessage);
          }
        });
      }

      String errorMsg = errorMsgRef.get();
      if (errorMsg != null) {
        // Sync failed. There is no point on continuing, because most likely the model is either not there, or has stale information,
        // including the path of the APK.
        LOG.info("Unable to launch '" + TASK_NAME + "' task. Project sync failed with message: " + errorMsg);
        return false;
      }

      if (myProject.isDisposed()) {
        return false;
      }

      final GradleInvoker gradleInvoker = GradleInvoker.getInstance(myProject);

      final GradleInvoker.AfterGradleInvocationTask afterTask = new GradleInvoker.AfterGradleInvocationTask() {
        @Override
        public void execute(@NotNull GradleInvocationResult result) {
          success.set(result.isBuildSuccessful());
          gradleInvoker.removeAfterGradleInvocationTask(this);
          done.up();
        }
      };

      final GradleInvokerOptions options = GradleInvokerOptions.create(myProject, context, configuration, env, task.getGoal());

<<<<<<< HEAD
      final Module[] modules;
      if (configuration instanceof ModuleRunProfile) {
        // ModuleBasedConfiguration includes Android and JUnit run configurations, including "JUnit: Rerun Failed Tests",
        // which is AbstractRerunFailedTestsAction.MyRunProfile.
        modules = ((ModuleRunProfile)configuration).getModules();
      }
      else {
        modules = Projects.getModulesToBuildFromSelection(myProject, context);
      }

      if (devices.size() == 1 &&
          env.getExecutor() instanceof DefaultRunExecutor &&
          canUpdateIncrementally(ContainerUtil.getFirstItem(devices), modules)) {
        // Currently fast deploy relies on extracting timestamps for arsc files before and after the build
        // So we don't perform a build here, and let the
        return true;
      }

      if (myProject.isDisposed()) {
        done.up();
      }
      else {
        // To ensure that the "Run Configuration" waits for the Gradle tasks to be executed, we use SwingUtilities.invokeAndWait. I tried
        // using Application.invokeAndWait but it never worked. IDEA also uses SwingUtilities in this scenario (see CompileStepBeforeRun.)
        SwingUtilities.invokeAndWait(new Runnable() {
          @Override
          public void run() {
            gradleInvoker.addAfterGradleInvocationTask(afterTask);
            String goal = task.getGoal();
            if (StringUtil.isEmpty(goal)) {
              if (isUnitTestConfiguration(configuration)) {
                // Make sure all "intermediates/classes" directories are up-to-date.
                Module[] affectedModules = getAffectedModules(modules);
                gradleInvoker.compileJava(affectedModules, TestCompileType.JAVA_TESTS);
              } else {
                TestCompileType testCompileType = getTestCompileType(configuration);
                gradleInvoker.assemble(modules, testCompileType, properties);
              }
            } else {
              gradleInvoker.executeTasks(Lists.newArrayList(goal), properties);
            }
          }
        });
        done.waitFor();
      }
=======
      // To ensure that the "Run Configuration" waits for the Gradle tasks to be executed, we use SwingUtilities.invokeAndWait. I tried
      // using Application.invokeAndWait but it never worked. IDEA also uses SwingUtilities in this scenario (see CompileStepBeforeRun.)
      SwingUtilities.invokeAndWait(new Runnable() {
        @Override
        public void run() {
          gradleInvoker.addAfterGradleInvocationTask(afterTask);
          gradleInvoker.executeTasks(options.tasks, options.buildMode, options.commandLineArguments);
        }
      });
      done.waitFor();
>>>>>>> c17cc1cb
    }
    catch (Throwable t) {
      LOG.info("Unable to launch '" + TASK_NAME + "' task", t);
      return false;
    }
    return success.get();
  }
<<<<<<< HEAD

  private static boolean canUpdateIncrementally(@Nullable IDevice device, @NotNull Module[] modules) {
    if (modules.length != 1) {
      return false;
    }

    if (device == null) {
      return false;
    }

    Module module = modules[0];
    return PatchRunningAppAction.isPatchableApp(module) && PatchRunningAppAction.isAppRunning(device, module);
  }

  @NotNull
  private static List<String> getGradleArgumentsToTarget(Collection<IDevice> devices) {
    // TODO: fix this once we know exactly what properties are required by Gradle
    return Collections.emptyList();
  }

  @NotNull
  private static Collection<IDevice> getTargetDevices(@NotNull ExecutionEnvironment env) {
    DeployTarget deployTarget = env.getCopyableUserData(AndroidRunConfigurationBase.DEPLOY_TARGET_KEY);
    Collection<IDevice> readyDevices = null;
    if (deployTarget instanceof DeviceTarget) {
      readyDevices = ((DeviceTarget)deployTarget).getDevicesIfReady();
    }
    return readyDevices == null ? Collections.<IDevice>emptyList() : readyDevices;
  }

  @NotNull
  private Module[] getAffectedModules(@NotNull Module[] modules) {
    final CompilerManager compilerManager = CompilerManager.getInstance(myProject);
    CompileScope scope = compilerManager.createModulesCompileScope(modules, true, true);
    return scope.getAffectedModules();
  }

  @NotNull
  private static TestCompileType getTestCompileType(@Nullable RunConfiguration runConfiguration) {
    String id = runConfiguration != null ? runConfiguration.getType().getId() : null;
    return GradleInvoker.getTestCompileType(id);
  }
=======
>>>>>>> c17cc1cb
}<|MERGE_RESOLUTION|>--- conflicted
+++ resolved
@@ -15,11 +15,8 @@
  */
 package com.android.tools.idea.gradle.run;
 
-<<<<<<< HEAD
 import com.android.ddmlib.IDevice;
 import com.android.tools.idea.fd.PatchRunningAppAction;
-=======
->>>>>>> c17cc1cb
 import com.android.tools.idea.gradle.GradleModel;
 import com.android.tools.idea.gradle.GradleSyncState;
 import com.android.tools.idea.gradle.facet.AndroidGradleFacet;
@@ -234,54 +231,11 @@
       };
 
       final GradleInvokerOptions options = GradleInvokerOptions.create(myProject, context, configuration, env, task.getGoal());
-
-<<<<<<< HEAD
-      final Module[] modules;
-      if (configuration instanceof ModuleRunProfile) {
-        // ModuleBasedConfiguration includes Android and JUnit run configurations, including "JUnit: Rerun Failed Tests",
-        // which is AbstractRerunFailedTestsAction.MyRunProfile.
-        modules = ((ModuleRunProfile)configuration).getModules();
-      }
-      else {
-        modules = Projects.getModulesToBuildFromSelection(myProject, context);
-      }
-
-      if (devices.size() == 1 &&
-          env.getExecutor() instanceof DefaultRunExecutor &&
-          canUpdateIncrementally(ContainerUtil.getFirstItem(devices), modules)) {
-        // Currently fast deploy relies on extracting timestamps for arsc files before and after the build
-        // So we don't perform a build here, and let the
+      if (options.tasks.isEmpty()) {
+        // TODO: for fast deploy, we don't want to do any Gradle tasks here and leave it to performUpdate
         return true;
       }
 
-      if (myProject.isDisposed()) {
-        done.up();
-      }
-      else {
-        // To ensure that the "Run Configuration" waits for the Gradle tasks to be executed, we use SwingUtilities.invokeAndWait. I tried
-        // using Application.invokeAndWait but it never worked. IDEA also uses SwingUtilities in this scenario (see CompileStepBeforeRun.)
-        SwingUtilities.invokeAndWait(new Runnable() {
-          @Override
-          public void run() {
-            gradleInvoker.addAfterGradleInvocationTask(afterTask);
-            String goal = task.getGoal();
-            if (StringUtil.isEmpty(goal)) {
-              if (isUnitTestConfiguration(configuration)) {
-                // Make sure all "intermediates/classes" directories are up-to-date.
-                Module[] affectedModules = getAffectedModules(modules);
-                gradleInvoker.compileJava(affectedModules, TestCompileType.JAVA_TESTS);
-              } else {
-                TestCompileType testCompileType = getTestCompileType(configuration);
-                gradleInvoker.assemble(modules, testCompileType, properties);
-              }
-            } else {
-              gradleInvoker.executeTasks(Lists.newArrayList(goal), properties);
-            }
-          }
-        });
-        done.waitFor();
-      }
-=======
       // To ensure that the "Run Configuration" waits for the Gradle tasks to be executed, we use SwingUtilities.invokeAndWait. I tried
       // using Application.invokeAndWait but it never worked. IDEA also uses SwingUtilities in this scenario (see CompileStepBeforeRun.)
       SwingUtilities.invokeAndWait(new Runnable() {
@@ -292,7 +246,6 @@
         }
       });
       done.waitFor();
->>>>>>> c17cc1cb
     }
     catch (Throwable t) {
       LOG.info("Unable to launch '" + TASK_NAME + "' task", t);
@@ -300,49 +253,4 @@
     }
     return success.get();
   }
-<<<<<<< HEAD
-
-  private static boolean canUpdateIncrementally(@Nullable IDevice device, @NotNull Module[] modules) {
-    if (modules.length != 1) {
-      return false;
-    }
-
-    if (device == null) {
-      return false;
-    }
-
-    Module module = modules[0];
-    return PatchRunningAppAction.isPatchableApp(module) && PatchRunningAppAction.isAppRunning(device, module);
-  }
-
-  @NotNull
-  private static List<String> getGradleArgumentsToTarget(Collection<IDevice> devices) {
-    // TODO: fix this once we know exactly what properties are required by Gradle
-    return Collections.emptyList();
-  }
-
-  @NotNull
-  private static Collection<IDevice> getTargetDevices(@NotNull ExecutionEnvironment env) {
-    DeployTarget deployTarget = env.getCopyableUserData(AndroidRunConfigurationBase.DEPLOY_TARGET_KEY);
-    Collection<IDevice> readyDevices = null;
-    if (deployTarget instanceof DeviceTarget) {
-      readyDevices = ((DeviceTarget)deployTarget).getDevicesIfReady();
-    }
-    return readyDevices == null ? Collections.<IDevice>emptyList() : readyDevices;
-  }
-
-  @NotNull
-  private Module[] getAffectedModules(@NotNull Module[] modules) {
-    final CompilerManager compilerManager = CompilerManager.getInstance(myProject);
-    CompileScope scope = compilerManager.createModulesCompileScope(modules, true, true);
-    return scope.getAffectedModules();
-  }
-
-  @NotNull
-  private static TestCompileType getTestCompileType(@Nullable RunConfiguration runConfiguration) {
-    String id = runConfiguration != null ? runConfiguration.getType().getId() : null;
-    return GradleInvoker.getTestCompileType(id);
-  }
-=======
->>>>>>> c17cc1cb
 }