/*
 * Copyright (C) 2013 The Android Open Source Project
 *
 * Licensed under the Apache License, Version 2.0 (the "License");
 * you may not use this file except in compliance with the License.
 * You may obtain a copy of the License at
 *
 *      http://www.apache.org/licenses/LICENSE-2.0
 *
 * Unless required by applicable law or agreed to in writing, software
 * distributed under the License is distributed on an "AS IS" BASIS,
 * WITHOUT WARRANTIES OR CONDITIONS OF ANY KIND, either express or implied.
 * See the License for the specific language governing permissions and
 * limitations under the License.
 */
package com.android.tools.idea.gradle.run;

import com.android.builder.model.TestedTargetVariant;
import com.android.ddmlib.IDevice;
import com.android.ide.common.gradle.model.IdeAndroidProject;
import com.android.ide.common.repository.GradleVersion;
import com.android.sdklib.AndroidVersion;
import com.android.tools.idea.fd.InstantRunBuilder;
import com.android.tools.idea.fd.InstantRunContext;
import com.android.tools.idea.gradle.project.GradleProjectInfo;
import com.android.tools.idea.gradle.project.build.compiler.AndroidGradleBuildConfiguration;
import com.android.tools.idea.gradle.project.build.invoker.TestCompileType;
import com.android.tools.idea.gradle.project.facet.gradle.GradleFacet;
import com.android.tools.idea.gradle.project.model.AndroidModuleModel;
import com.android.tools.idea.gradle.project.model.GradleModuleModel;
import com.android.tools.idea.gradle.project.model.NdkModuleModel;
import com.android.tools.idea.gradle.project.sync.GradleSyncInvoker;
import com.android.tools.idea.gradle.project.sync.GradleSyncListener;
import com.android.tools.idea.gradle.project.sync.GradleSyncState;
import com.android.tools.idea.gradle.util.*;
import com.android.tools.idea.project.AndroidProjectInfo;
import com.android.tools.idea.run.*;
import com.android.tools.idea.run.editor.ProfilerState;
import com.android.tools.idea.stats.RunStats;
import com.android.tools.idea.testartifacts.junit.AndroidJUnitConfiguration;
import com.google.common.annotations.VisibleForTesting;
import com.google.common.base.Charsets;
import com.google.common.base.Joiner;
import com.google.common.collect.ArrayListMultimap;
import com.google.common.collect.ListMultimap;
import com.google.common.collect.Ordering;
import com.intellij.compiler.options.CompileStepBeforeRun;
import com.intellij.execution.BeforeRunTaskProvider;
import com.intellij.execution.configurations.ModuleRunProfile;
import com.intellij.execution.configurations.RunConfiguration;
import com.intellij.execution.configurations.RunProfileWithCompileBeforeLaunchOption;
import com.intellij.execution.junit.JUnitConfiguration;
import com.intellij.execution.runners.ExecutionEnvironment;
import com.intellij.openapi.actionSystem.DataContext;
import com.intellij.openapi.diagnostic.Logger;
import com.intellij.openapi.externalSystem.util.ExternalSystemApiUtil;
import com.intellij.openapi.module.Module;
import com.intellij.openapi.module.ModuleManager;
import com.intellij.openapi.project.Project;
import com.intellij.openapi.util.Key;
import com.intellij.util.ExceptionUtil;
import com.intellij.util.ThreeState;
import icons.AndroidIcons;
import one.util.streamex.StreamEx;
import org.jetbrains.annotations.NotNull;
import org.jetbrains.annotations.Nullable;

import javax.swing.*;
import java.io.*;
import java.lang.reflect.InvocationTargetException;
import java.nio.file.Path;
import java.nio.file.Paths;
import java.util.*;
import java.util.concurrent.ExecutionException;
import java.util.concurrent.TimeUnit;
import java.util.concurrent.TimeoutException;
import java.util.concurrent.atomic.AtomicReference;
import java.util.stream.Collectors;

import static com.android.builder.model.AndroidProject.*;
import static com.android.tools.idea.gradle.util.AndroidGradleSettings.createProjectProperty;
import static com.android.tools.idea.gradle.util.GradleProjects.getModulesToBuildFromSelection;
import static com.android.tools.idea.gradle.util.GradleUtil.getGradlePath;
import static com.android.tools.idea.run.editor.ProfilerState.ANDROID_ADVANCED_PROFILING_TRANSFORMS;
import static com.intellij.openapi.util.io.FileUtil.createTempFile;
import static com.intellij.openapi.util.text.StringUtil.isEmpty;

/**
 * Provides the "Gradle-aware Make" task for Run Configurations, which
 * <ul>
 * <li>is only available in Android Studio</li>
 * <li>delegates to the regular "Make" if the project is not an Android Gradle project</li>
 * <li>otherwise, invokes Gradle directly, to build the project</li>
 * </ul>
 */
public class MakeBeforeRunTaskProvider extends BeforeRunTaskProvider<MakeBeforeRunTask> {
  @NotNull public static final Key<MakeBeforeRunTask> ID = Key.create("Android.Gradle.BeforeRunTask");
  private static int DEVICE_SPEC_TIMEOUT_SECONDS = 10;

  public static final String TASK_NAME = "Gradle-aware Make";

  @NotNull private final Project myProject;
  @NotNull private final AndroidProjectInfo myAndroidProjectInfo;
  @NotNull private final GradleProjectInfo myGradleProjectInfo;
  @NotNull private final GradleTaskRunnerFactory myTaskRunnerFactory;

  public MakeBeforeRunTaskProvider(@NotNull Project project,
                                   @NotNull AndroidProjectInfo androidProjectInfo,
                                   @NotNull GradleProjectInfo gradleProjectInfo) {
    myProject = project;
    myAndroidProjectInfo = androidProjectInfo;
    myGradleProjectInfo = gradleProjectInfo;
    myTaskRunnerFactory = new GradleTaskRunnerFactory(myProject, GradleVersions.getInstance());
  }

  @Override
  public Key<MakeBeforeRunTask> getId() {
    return ID;
  }

  @Nullable
  @Override
  public Icon getIcon() {
    return AndroidIcons.Android;
  }

  @Nullable
  @Override
  public Icon getTaskIcon(MakeBeforeRunTask task) {
    return AndroidIcons.Android;
  }

  @Override
  public String getName() {
    return TASK_NAME;
  }

  @Override
  public String getDescription(MakeBeforeRunTask task) {
    String goal = task.getGoal();
    return isEmpty(goal) ? TASK_NAME : "gradle " + goal;
  }

  @Override
  public boolean isConfigurable() {
    return true;
  }

  @Nullable
  @Override
  public MakeBeforeRunTask createTask(@NotNull RunConfiguration runConfiguration) {
    // "Gradle-aware Make" is only available in Android Studio.
    if (configurationTypeIsSupported(runConfiguration)) {
      MakeBeforeRunTask task = new MakeBeforeRunTask();
      if (configurationTypeIsEnabledByDefault(runConfiguration)) {
        // For Android configurations, we want to replace the default make, so this new task needs to be enabled.
        // In AndroidRunConfigurationType#configureBeforeTaskDefaults we disable the default make, which is
        // enabled by default. For other configurations we leave it disabled, so we don't end up with two different
        // make steps executed by default. If the task is added to the run configuration manually, it will be
        // enabled by the UI layer later.
        task.setEnabled(true);
      }
      return task;
    }
    else {
      return null;
    }
  }

  public boolean configurationTypeIsSupported(@NotNull RunConfiguration runConfiguration) {
    if (myAndroidProjectInfo.isApkProject()) {
      return false;
    }
    return runConfiguration instanceof PreferGradleMake || isUnitTestConfiguration(runConfiguration);
  }

  public boolean configurationTypeIsEnabledByDefault(@NotNull RunConfiguration runConfiguration) {
    return runConfiguration instanceof PreferGradleMake;
  }

  private static boolean isUnitTestConfiguration(@NotNull RunConfiguration runConfiguration) {
    return runConfiguration instanceof JUnitConfiguration ||
           // Avoid direct dependency on the TestNG plugin:
           runConfiguration.getClass().getSimpleName().equals("TestNGConfiguration");
  }

  @Override
  public boolean configureTask(@NotNull RunConfiguration runConfiguration, @NotNull MakeBeforeRunTask task) {
    GradleEditTaskDialog dialog = new GradleEditTaskDialog(myProject);
    dialog.setGoal(task.getGoal());
    dialog.setAvailableGoals(createAvailableTasks());
    if (!dialog.showAndGet()) {
      // since we allow tasks without any arguments (assumed to be equivalent to assembling the app),
      // we need a way to specify that a task is not valid. This is because of the current restriction
      // of this API, where the return value from configureTask is ignored.
      task.setInvalid();
      return false;
    }

    task.setGoal(dialog.getGoal());
    return true;
  }

  @NotNull
  private List<String> createAvailableTasks() {
    ModuleManager moduleManager = ModuleManager.getInstance(myProject);
    List<String> gradleTasks = new ArrayList<>();
    for (Module module : moduleManager.getModules()) {
      GradleFacet facet = GradleFacet.getInstance(module);
      if (facet == null) {
        continue;
      }

      GradleModuleModel gradleModuleModel = facet.getGradleModuleModel();
      if (gradleModuleModel == null) {
        continue;
      }

      gradleTasks.addAll(gradleModuleModel.getTaskNames());
    }
    return gradleTasks;
  }

  @Override
  public boolean canExecuteTask(@NotNull RunConfiguration configuration, @NotNull MakeBeforeRunTask task) {
    return task.isValid();
  }

  /**
   * Execute the Gradle build task, returns {@code false} in case of any error.
   *
   * <p>Note: Error handling should be improved to notify user in case of {@code false} return value.
   * Currently, the caller does not expect exceptions, and there is no notification mechanism to propagate an
   * error message to the user. The current implementation uses logging (in idea.log) to report errors, whereas the
   * UI behavior is to merely stop the execution without any other sort of notification, which far from ideal.
   */
  @Override
  public boolean executeTask(DataContext context, RunConfiguration configuration, ExecutionEnvironment env, MakeBeforeRunTask task) {
    RunStats stats = RunStats.from(env);
    try {
      stats.beginBeforeRunTasks();
      return doExecuteTask(context, configuration, env, task);
    }
    finally {
      stats.endBeforeRunTasks();
    }
  }

  @Nullable
  private String runGradleSyncIfNeeded() {
    boolean syncNeeded = false;
    boolean forceFullVariantsSync = false;
    AtomicReference<String> errorMsgRef = new AtomicReference<>();

    // Sync-before-build option is enabled, and build files have been changed since last sync.
    if (AndroidGradleBuildConfiguration.getInstance(myProject).SYNC_PROJECT_BEFORE_BUILD &&
        GradleSyncState.getInstance(myProject).isSyncNeeded() != ThreeState.NO) {
      syncNeeded = true;
    }

    // If the project has native modules, and there're any un-synced variants.
    for (Module module : ModuleManager.getInstance(myProject).getModules()) {
      NdkModuleModel ndkModel = NdkModuleModel.get(module);
      if (ndkModel != null && ndkModel.getVariants().size() < ndkModel.getNdkVariantNames().size()) {
        syncNeeded = true;
        forceFullVariantsSync = true;
        break;
      }
    }

    if (syncNeeded) {
      GradleSyncInvoker.Request request = GradleSyncInvoker.Request.projectModified();
      request.runInBackground = false;
      request.forceFullVariantsSync = forceFullVariantsSync;

      GradleSyncInvoker.getInstance().requestProjectSync(myProject, request, new GradleSyncListener() {
        @Override
        public void syncFailed(@NotNull Project project, @NotNull String errorMessage) {
          errorMsgRef.set(errorMessage);
        }
      });
    }

    return errorMsgRef.get();
  }

  private boolean doExecuteTask(DataContext context, RunConfiguration configuration, ExecutionEnvironment env, MakeBeforeRunTask task) {
    if (!myAndroidProjectInfo.requiresAndroidModel() || !myGradleProjectInfo.isDirectGradleBuildEnabled()) {
      CompileStepBeforeRun regularMake = new CompileStepBeforeRun(myProject);
      return regularMake.executeTask(context, configuration, env, new CompileStepBeforeRun.MakeBeforeRunTask());
    }

    // If the model needs a sync, we need to sync "synchronously" before running.
    String errorMsg = runGradleSyncIfNeeded();
    if (errorMsg != null) {
      // Sync failed. There is no point on continuing, because most likely the model is either not there, or has stale information,
      // including the path of the APK.
      getLog().info("Unable to launch '" + TASK_NAME + "' task. Project sync failed with message: " + errorMsg);
      return false;
    }

    if (myProject.isDisposed()) {
      return false;
    }

    // Some configurations (e.g. native attach) don't require a build while running the configuration
    if (configuration instanceof RunProfileWithCompileBeforeLaunchOption && ((RunProfileWithCompileBeforeLaunchOption)configuration).isExcludeCompileBeforeLaunchOption()) {
      return true;
    }

    // Compute modules to build
    Module[] modules = getModules(myProject, context, configuration);

    // Note: this before run task provider may be invoked from a context such as Java unit tests, in which case it doesn't have
    // the android run config context
    AndroidRunConfigContext runConfigContext = env.getCopyableUserData(AndroidRunConfigContext.KEY);
    DeviceFutures deviceFutures = runConfigContext == null ? null : runConfigContext.getTargetDevices();
    List<AndroidDevice> targetDevices = deviceFutures == null ? Collections.emptyList() : deviceFutures.getDevices();
    List<String> cmdLineArgs;
    try {
      cmdLineArgs = getCommonArguments(modules, configuration, targetDevices);
    }
    catch (Exception e) {
      getLog().warn("Error generating command line arguments for Gradle task", e);
      return false;
    }

    BeforeRunBuilder builder =
      createBuilder(env, modules, configuration, runConfigContext, targetDevices, task.getGoal());

    GradleTaskRunner.DefaultGradleTaskRunner runner = myTaskRunnerFactory.createTaskRunner(configuration);

    try {
      boolean success = builder.build(runner, cmdLineArgs);

      if (configuration instanceof AndroidRunConfigurationBase) {
        Object model = runner.getModel();
        if (model != null && model instanceof OutputBuildAction.PostBuildProjectModels) {
          ((AndroidRunConfigurationBase)configuration).setOutputModel(new PostBuildModel((OutputBuildAction.PostBuildProjectModels)model));
        }
        else {
          getLog().info("Couldn't get post build models.");
        }
      }

      getLog().info("Gradle invocation complete, success = " + success);
      return success;
    }
    catch (InvocationTargetException e) {
      getLog().info("Unexpected error while launching gradle before run tasks", e);
      return false;
    }
    catch (InterruptedException e) {
      getLog().info("Interrupted while launching gradle before run tasks");
      Thread.currentThread().interrupt();
      return false;
    }
  }

  @NotNull
  private static Logger getLog() {
    return Logger.getInstance(MakeBeforeRunTask.class);
  }

  /**
   * Returns the list of arguments to Gradle that are common to both instant and non-instant builds.
   */
  @NotNull
  private static List<String> getCommonArguments(@NotNull Module[] modules,
                                                 @NotNull RunConfiguration configuration,
                                                 @NotNull List<AndroidDevice> targetDevices) throws IOException {
    List<String> cmdLineArgs = new ArrayList<>();
    cmdLineArgs.addAll(getDeviceSpecificArguments(modules, configuration, targetDevices));
    cmdLineArgs.addAll(getProfilingOptions(configuration, targetDevices));
    return cmdLineArgs;
  }

  @NotNull
  public static List<String> getDeviceSpecificArguments(@NotNull Module[] modules,
                                                        @NotNull RunConfiguration configuration,
                                                        @NotNull List<AndroidDevice> devices) throws IOException {
    AndroidDeviceSpec deviceSpec = AndroidDeviceSpec.create(devices,
                                                            shouldCollectListOfLanguages(modules, configuration, devices),
                                                            DEVICE_SPEC_TIMEOUT_SECONDS,
                                                            TimeUnit.SECONDS);
    if (deviceSpec == null) {
      return Collections.emptyList();
    }

    List<String> properties = new ArrayList<>(2);
    if (useSelectApksFromBundleBuilder(modules, configuration, devices)) {
      // For the bundle tool, we create a temporary json file with the device spec and
      // pass the file path to the gradle task.
      File deviceSpecFile = deviceSpec.writeToJsonTempFile();
      properties.add(createProjectProperty(PROPERTY_APK_SELECT_CONFIG, deviceSpecFile.getAbsolutePath()));
      if (configuration instanceof AndroidAppRunConfigurationBase) {
        if (((AndroidAppRunConfigurationBase)configuration).DEPLOY_AS_INSTANT) {
          properties.add(createProjectProperty(PROPERTY_EXTRACT_INSTANT_APK, true));
        }
      }
    }
    else {
      // For non bundle tool deploy tasks, we have one argument per device spec property
      properties.add(createProjectProperty(PROPERTY_BUILD_API, Integer.toString(deviceSpec.getApiLevel())));
      if (deviceSpec.getApiCodeName() != null) {
        properties.add(createProjectProperty(PROPERTY_BUILD_API_CODENAME, deviceSpec.getApiCodeName()));
      }

      if (deviceSpec.getBuildDensity() != null) {
        properties.add(createProjectProperty(PROPERTY_BUILD_DENSITY, deviceSpec.getBuildDensity().getResourceValue()));
      }
      if (!deviceSpec.getBuildAbis().isEmpty()) {
        properties.add(createProjectProperty(PROPERTY_BUILD_ABI, Joiner.on(',').join(deviceSpec.getBuildAbis())));
      }
      if (configuration instanceof AndroidAppRunConfigurationBase) {
        if (((AndroidAppRunConfigurationBase)configuration).DEPLOY_AS_INSTANT) {
          properties.add(createProjectProperty(PROPERTY_DEPLOY_AS_INSTANT_APP, true));
        }
      }
    }
    return properties;
  }

  @NotNull
  private static List<String> getProfilingOptions(@NotNull RunConfiguration configuration, @NotNull List<AndroidDevice> devices)
    throws IOException {
    if (!(configuration instanceof AndroidRunConfigurationBase) || devices.isEmpty()) {
      return Collections.emptyList();
    }

    // Find the minimum API version in case both a pre-O and post-O devices are selected.
    // TODO: if a post-O app happened to be transformed, the agent needs to account for that.
    List<AndroidVersion> versionLists = devices.stream().map(AndroidDevice::getVersion).collect(Collectors.toList());
    AndroidVersion minVersion = Ordering.natural().min(versionLists);
    List<String> arguments = new LinkedList<>();
    ProfilerState state = ((AndroidRunConfigurationBase)configuration).getProfilerState();
    if (state.ADVANCED_PROFILING_ENABLED && minVersion.getFeatureLevel() >= AndroidVersion.VersionCodes.LOLLIPOP &&
        minVersion.getFeatureLevel() < AndroidVersion.VersionCodes.O) {
      File file = EmbeddedDistributionPaths.getInstance().findEmbeddedProfilerTransform(minVersion);
      arguments.add(createProjectProperty(ANDROID_ADVANCED_PROFILING_TRANSFORMS, file.getAbsolutePath()));

      Properties profilerProperties = state.toProperties();
      File propertiesFile = createTempFile("profiler", ".properties");
      propertiesFile.deleteOnExit(); // TODO: It'd be nice to clean this up sooner than at exit.

      Writer writer = new OutputStreamWriter(new FileOutputStream(propertiesFile), Charsets.UTF_8);
      profilerProperties.store(writer, "Android Studio Profiler Gradle Plugin Properties");
      writer.close();

<<<<<<< HEAD
      arguments.add(AndroidGradleSettings.createJvmArg("android.profiler.properties", propertiesFile.getAbsolutePath()));
=======
        arguments.add(AndroidGradleSettings.createJvmArg("android.profiler.properties", propertiesFile.getAbsolutePath()));
      }
      catch (IOException e) {
        ExceptionUtil.rethrow(e);
      }
>>>>>>> a45e2692
    }
    return arguments;
  }

  @NotNull
  private static BeforeRunBuilder createBuilder(@NotNull ExecutionEnvironment env,
                                                @NotNull Module[] modules,
                                                @NotNull RunConfiguration configuration,
                                                @Nullable AndroidRunConfigContext runConfigContext,
                                                @NotNull List<AndroidDevice> targetDevices,
                                                @Nullable String userGoal) {
    if (modules.length == 0) {
      throw new IllegalStateException("Unable to determine list of modules to build");
    }

    if (!isEmpty(userGoal)) {
      ListMultimap<Path, String> tasks = ArrayListMultimap.create();
      StreamEx.of(modules)
        .map(module -> ExternalSystemApiUtil.getExternalRootProjectPath(module))
        .nonNull()
        .distinct()
        .map(path -> Paths.get(path))
        .forEach(path -> tasks.put(path, userGoal));
      return new DefaultGradleBuilder(tasks, null);
    }

    GradleModuleTasksProvider gradleTasksProvider = new GradleModuleTasksProvider(modules);

    TestCompileType testCompileType = TestCompileType.get(configuration.getType().getId());
    if (testCompileType == TestCompileType.UNIT_TESTS) {
      BuildMode buildMode = BuildMode.COMPILE_JAVA;
      return new DefaultGradleBuilder(gradleTasksProvider.getUnitTestTasks(buildMode), buildMode);
    }

    InstantRunContext irContext = env.getCopyableUserData(InstantRunContext.KEY);
    if (targetDevices.isEmpty() || irContext == null) {
      // Use the "select apks from bundle" task if using a "AndroidBundleRunConfiguration".
      // Note: This is very ad-hoc, and it would be nice to have a better abstraction for this special case.
      if (useSelectApksFromBundleBuilder(modules, configuration, targetDevices)) {
        return new DefaultGradleBuilder(gradleTasksProvider.getTasksFor(BuildMode.APK_FROM_BUNDLE, testCompileType),
                                        BuildMode.APK_FROM_BUNDLE);
      }
      return new DefaultGradleBuilder(gradleTasksProvider.getTasksFor(BuildMode.ASSEMBLE, testCompileType), BuildMode.ASSEMBLE);
    }

    assert targetDevices.size() == 1 : "instant run context available, but deploying to > 1 device";
    return new InstantRunBuilder(getLaunchedDevice(targetDevices.get(0)), irContext, runConfigContext, gradleTasksProvider);
  }

  private static boolean useSelectApksFromBundleBuilder(@NotNull Module[] modules,
                                                        @NotNull RunConfiguration configuration,
                                                        @NotNull List<AndroidDevice> targetDevices) {
    return Arrays.stream(modules).anyMatch(module -> DynamicAppUtils.useSelectApksFromBundleBuilder(module, configuration, targetDevices));
  }

  private static boolean shouldCollectListOfLanguages(@NotNull Module[] modules,
                                                      @NotNull RunConfiguration configuration,
                                                      @NotNull List<AndroidDevice> targetDevices) {
    // We should collect the list of languages only if *all* devices are verify the condition, otherwise we would
    // end up deploying language split APKs to devices that don't support them.
    return Arrays.stream(modules).allMatch(module -> DynamicAppUtils.shouldCollectListOfLanguages(module, configuration, targetDevices));
  }

  @NotNull
  private static Module[] getModules(@NotNull Project project, @Nullable DataContext context, @Nullable RunConfiguration configuration) {
    if (configuration instanceof ModuleRunProfile) {
      // If running JUnit tests for "whole project", all the modules should be compiled, but getModules() return an empty array.
      // See http://b.android.com/230678
      if (configuration instanceof AndroidJUnitConfiguration) {
        return ((AndroidJUnitConfiguration)configuration).getModulesToCompile();
      }
      // ModuleBasedConfiguration includes Android and JUnit run configurations, including "JUnit: Rerun Failed Tests",
      // which is AbstractRerunFailedTestsAction.MyRunProfile.
      return ((ModuleRunProfile)configuration).getModules();
    }
    else {
      return getModulesToBuildFromSelection(project, context);
    }
  }

  @Nullable
  public static IDevice getLaunchedDevice(@NotNull AndroidDevice device) {
    if (!device.getLaunchedDevice().isDone()) {
      // If we don't have access to the device (this happens if the AVD is still launching)
      return null;
    }

    try {
      return device.getLaunchedDevice().get(1, TimeUnit.MILLISECONDS);
    }
    catch (InterruptedException e) {
      Thread.currentThread().interrupt();
      return null;
    }
    catch (ExecutionException | TimeoutException e) {
      return null;
    }
  }

  @VisibleForTesting
  static class GradleTaskRunnerFactory {
    @NotNull private final Project myProject;
    @NotNull private final GradleVersions myGradleVersions;

    GradleTaskRunnerFactory(@NotNull Project project, @NotNull GradleVersions gradleVersions) {
      myProject = project;
      myGradleVersions = gradleVersions;
    }

    @NotNull
    GradleTaskRunner.DefaultGradleTaskRunner createTaskRunner(@NotNull RunConfiguration configuration) {
      if (configuration instanceof AndroidRunConfigurationBase) {
        GradleVersion version = myGradleVersions.getGradleVersion(myProject);
        if (version != null && version.isAtLeast(3, 5, 0)) {
          // This APIs are supported by Gradle 3.5.0+ only.
          Module selectedModule = ((AndroidRunConfigurationBase)configuration).getConfigurationModule().getModule();
          return GradleTaskRunner.newBuildActionRunner(myProject, new OutputBuildAction(getConcernedGradlePaths(selectedModule)));
        }
      }
      return GradleTaskRunner.newRunner(myProject);
    }

    /**
     * Get the gradle paths for the given module and all the tested projects (if it is a test app).
     * These paths will be used by the BuildAction run after build to know all the needed models.
     */
    @NotNull
    private static Collection<String> getConcernedGradlePaths(@Nullable Module module) {
      if (module == null) {
        return Collections.emptySet();
      }

      Collection<String> gradlePaths = new HashSet<>();
      gradlePaths.add(getGradlePath(module));
      AndroidModuleModel androidModel = AndroidModuleModel.get(module);
      if (androidModel != null) {
        IdeAndroidProject androidProject = androidModel.getAndroidProject();
        if (androidProject.getProjectType() == PROJECT_TYPE_TEST) {
          for (TestedTargetVariant testedVariant : androidModel.getSelectedVariant().getTestedTargetVariants()) {
            gradlePaths.add(testedVariant.getTargetProjectPath());
          }
        }
      }

      return gradlePaths;
    }
  }
}<|MERGE_RESOLUTION|>--- conflicted
+++ resolved
@@ -58,7 +58,6 @@
 import com.intellij.openapi.module.ModuleManager;
 import com.intellij.openapi.project.Project;
 import com.intellij.openapi.util.Key;
-import com.intellij.util.ExceptionUtil;
 import com.intellij.util.ThreeState;
 import icons.AndroidIcons;
 import one.util.streamex.StreamEx;
@@ -447,15 +446,7 @@
       profilerProperties.store(writer, "Android Studio Profiler Gradle Plugin Properties");
       writer.close();
 
-<<<<<<< HEAD
       arguments.add(AndroidGradleSettings.createJvmArg("android.profiler.properties", propertiesFile.getAbsolutePath()));
-=======
-        arguments.add(AndroidGradleSettings.createJvmArg("android.profiler.properties", propertiesFile.getAbsolutePath()));
-      }
-      catch (IOException e) {
-        ExceptionUtil.rethrow(e);
-      }
->>>>>>> a45e2692
     }
     return arguments;
   }
