--- conflicted
+++ resolved
@@ -37,6 +37,7 @@
 import java.util.Collection;
 
 import static com.android.SdkConstants.FD_JARS;
+import static com.android.tools.idea.gradle.dependency.LibraryDependency.PathType.BINARY;
 import static com.android.tools.idea.gradle.util.FilePaths.findParentContentEntry;
 import static com.android.tools.idea.gradle.util.FilePaths.pathToIdeaUrl;
 import static com.android.tools.idea.gradle.util.Projects.setModuleCompiledArtifact;
@@ -84,45 +85,33 @@
         }
       }
     }
-    LibraryDependency backup = dependency.getBackupDependency();
-    boolean hasLibraryBackup = backup != null;
+    LibraryDependency compiledArtifact = dependency.getBackupDependency();
 
     if (moduleDependency != null) {
       ModuleOrderEntry orderEntry = moduleModel.addModuleOrderEntry(moduleDependency);
       orderEntry.setExported(true);
 
-      if (backup != null) {
-        setModuleCompiledArtifact(moduleDependency, backup);
+      if (compiledArtifact != null) {
+        setModuleCompiledArtifact(moduleDependency, compiledArtifact);
       }
       return;
     }
 
-<<<<<<< HEAD
-    LibraryDependency backup = dependency.getBackupDependency();
-    String backupName = backup != null ? backup.getName() : null;
-=======
-    String msg = String.format("Unable to find module with Gradle path '%1$s'.", dependency.getGradlePath());
->>>>>>> 8ed55b8c
+    String backupName = compiledArtifact != null ? compiledArtifact.getName() : null;
 
     DependencySetupErrors setupErrors = getSetupErrors(moduleModel.getProject());
     setupErrors.addMissingModule(dependency.getGradlePath(), moduleModel.getModule().getName(), backupName);
 
     // fall back to library dependency, if available.
-    if (backup != null) {
-      updateLibraryDependency(moduleModel, backup, androidProject);
+    if (compiledArtifact != null) {
+      updateLibraryDependency(moduleModel, compiledArtifact, androidProject);
     }
   }
 
-<<<<<<< HEAD
-  private void updateLibraryDependency(@NotNull ModifiableRootModel moduleModel,
-                                       @NotNull LibraryDependency dependency,
-                                       @NotNull AndroidProject androidProject) {
-=======
-  public static void updateDependency(@NotNull ModifiableRootModel moduleModel,
-                                      @NotNull LibraryDependency dependency,
-                                      @NotNull AndroidProject androidProject) {
->>>>>>> 8ed55b8c
-    Collection<String> binaryPaths = dependency.getPaths(LibraryDependency.PathType.BINARY);
+  public static void updateLibraryDependency(@NotNull ModifiableRootModel moduleModel,
+                                             @NotNull LibraryDependency dependency,
+                                             @NotNull AndroidProject androidProject) {
+    Collection<String> binaryPaths = dependency.getPaths(BINARY);
     setUpLibraryDependency(moduleModel, dependency.getName(), dependency.getScope(), binaryPaths);
 
     File buildFolder = androidProject.getBuildFolder();
