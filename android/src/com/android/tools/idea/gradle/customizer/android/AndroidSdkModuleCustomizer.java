/*
 * Copyright (C) 2013 The Android Open Source Project
 *
 * Licensed under the Apache License, Version 2.0 (the "License");
 * you may not use this file except in compliance with the License.
 * You may obtain a copy of the License at
 *
 *      http://www.apache.org/licenses/LICENSE-2.0
 *
 * Unless required by applicable law or agreed to in writing, software
 * distributed under the License is distributed on an "AS IS" BASIS,
 * WITHOUT WARRANTIES OR CONDITIONS OF ANY KIND, either express or implied.
 * See the License for the specific language governing permissions and
 * limitations under the License.
 */
package com.android.tools.idea.gradle.customizer.android;

import com.android.builder.model.AndroidProject;
import com.android.tools.idea.gradle.AndroidGradleModel;
import com.android.tools.idea.gradle.customizer.ModuleCustomizer;
import com.android.tools.idea.gradle.messages.Message;
import com.android.tools.idea.gradle.messages.ProjectSyncMessages;
import com.android.tools.idea.sdk.IdeSdks;
import com.intellij.openapi.diagnostic.Logger;
import com.intellij.openapi.externalSystem.service.project.IdeModifiableModelsProvider;
import com.intellij.openapi.module.Module;
import com.intellij.openapi.project.Project;
import com.intellij.openapi.projectRoots.Sdk;
import com.intellij.openapi.roots.LanguageLevelModuleExtensionImpl;
import com.intellij.openapi.roots.ModifiableRootModel;
import com.intellij.openapi.vfs.VirtualFile;
import com.intellij.pom.java.LanguageLevel;
import org.jetbrains.annotations.NotNull;
import org.jetbrains.annotations.Nullable;

import java.io.File;
import java.util.Collection;
<<<<<<< HEAD
=======
import java.util.List;
>>>>>>> 1c5586ac

import static com.android.SdkConstants.FN_FRAMEWORK_LIBRARY;
import static com.android.tools.idea.gradle.messages.CommonMessageGroupNames.FAILED_TO_SET_UP_SDK;
import static com.intellij.openapi.roots.OrderRootType.CLASSES;
import static com.intellij.openapi.util.io.FileUtil.filesEqual;
import static com.intellij.openapi.vfs.VfsUtilCore.virtualToIoFile;
import static org.jetbrains.android.sdk.AndroidSdkUtils.*;

/**
 * Sets an Android SDK to a module imported from an {@link AndroidProject}.
 */
public class AndroidSdkModuleCustomizer implements ModuleCustomizer<AndroidGradleModel> {
  private static final Logger LOG = Logger.getInstance(AndroidSdkModuleCustomizer.class);

  /**
   * Sets an Android SDK to the given module only if:
   * <ol>
   * <li>the given module was created by importing an {@code AndroidProject}</li>
   * <li>there is a matching Android SDK already defined in IDEA</li>
   * </ol>
   * @param project         project that owns the module to customize.
   * @param androidProject  the imported Android-Gradle project.
   */
  @Override
  public void customizeModule(@NotNull Project project,
                              @NotNull Module module,
                              @NotNull IdeModifiableModelsProvider modelsProvider,
                              @Nullable AndroidGradleModel androidProject) {
    if (androidProject == null) {
      return;
    }
    File androidSdkHomePath = IdeSdks.getAndroidSdkPath();
    // Android SDK may be not configured in IntelliJ
    if (androidSdkHomePath == null) {
      LOG.warn("Path to Android SDK not set");

      List<Sdk> sdks = IdeSdks.getEligibleAndroidSdks();
      LOG.warn("# of eligible SDKs: " + sdks.size());
      for (Sdk sdk : sdks) {
        LOG.info("sdk: " + sdk.toString());
      }
      return;
    }

    final ModifiableRootModel ideaModuleModel = modelsProvider.getModifiableRootModel(module);
    LanguageLevel languageLevel = androidProject.getJavaLanguageLevel();
    if (languageLevel != null) {
      ideaModuleModel.getModuleExtension(LanguageLevelModuleExtensionImpl.class).setLanguageLevel(languageLevel);
    }

<<<<<<< HEAD
    String compileTarget = androidProject.getAndroidProject().getCompileTarget();
=======
    AndroidProject androidProject = androidModel.getAndroidProject();
    String compileTarget = androidProject.getCompileTarget();
>>>>>>> 1c5586ac

    Sdk sdk = findSuitableAndroidSdk(compileTarget);
    if (sdk == null) {
      sdk = tryToCreateAndroidSdk(androidSdkHomePath, compileTarget);

      if (sdk == null) {
        // If SDK was not created, this might be an add-on.
<<<<<<< HEAD
        sdk = findMatchingSdkForAddon(androidProject.getAndroidProject());
=======
        sdk = findMatchingSdkForAddon(androidProject);
>>>>>>> 1c5586ac
      }
    }

    if (sdk != null) {
<<<<<<< HEAD
      ideaModuleModel.setSdk(sdk);
      return;
    }

    String text = String.format("Module '%1$s': platform '%2$s' not found.", module.getName(), compileTarget);
    LOG.info(text);
=======
      moduleModel.setSdk(sdk);
      String sdkPath = sdk.getHomePath();
      if (sdkPath == null) {
        sdkPath = "<path not set>";
      }
      LOG.info("Setting SDK in the module model: " + sdk.getName() + " @ " + sdkPath);
      return;
    }

    String text = String.format("Module '%1$s': platform '%2$s' not found.", moduleModel.getModule().getName(), compileTarget);
    LOG.warn(text);
>>>>>>> 1c5586ac

    Message msg = new Message(FAILED_TO_SET_UP_SDK, Message.Type.ERROR, text);
    ProjectSyncMessages.getInstance(project).add(msg);
  }

  @Nullable
  private static Sdk findMatchingSdkForAddon(@NotNull AndroidProject androidProject) {
    File androidJarPath = null;
    Collection<String> bootClasspath = androidProject.getBootClasspath();
    for (String entry : bootClasspath) {
      File file = new File(entry);
      if (FN_FRAMEWORK_LIBRARY.equals(file.getName())) {
        androidJarPath = file;
        break;
      }
    }
    // We only know the path of android.jar. Now we are going to find an existing Android SDK that uses the same android.jar.
    // If the boot classpath has more than 1 element (something besides android.jar), we are dealing with an add-on.
    if (androidJarPath != null && bootClasspath.size() > 1) {
      // This is an add-on
      for (Sdk sdk : getAllAndroidSdks()) {
        for (VirtualFile sdkFile : sdk.getRootProvider().getFiles(CLASSES)) {
          // We need to convert the VirtualFile to java.io.File, because the path of the VirtualPath is using 'jar' protocol and it won't
          // match the path returned by AndroidProject#getBootClasspath().
          File sdkFilePath = virtualToIoFile(sdkFile);
          if (filesEqual(sdkFilePath, androidJarPath)) {
            return sdk;
          }
        }
      }
    }
    return null;
  }
}<|MERGE_RESOLUTION|>--- conflicted
+++ resolved
@@ -34,11 +34,6 @@
 import org.jetbrains.annotations.Nullable;
 
 import java.io.File;
-import java.util.Collection;
-<<<<<<< HEAD
-=======
-import java.util.List;
->>>>>>> 1c5586ac
 
 import static com.android.SdkConstants.FN_FRAMEWORK_LIBRARY;
 import static com.android.tools.idea.gradle.messages.CommonMessageGroupNames.FAILED_TO_SET_UP_SDK;
@@ -89,12 +84,8 @@
       ideaModuleModel.getModuleExtension(LanguageLevelModuleExtensionImpl.class).setLanguageLevel(languageLevel);
     }
 
-<<<<<<< HEAD
-    String compileTarget = androidProject.getAndroidProject().getCompileTarget();
-=======
     AndroidProject androidProject = androidModel.getAndroidProject();
     String compileTarget = androidProject.getCompileTarget();
->>>>>>> 1c5586ac
 
     Sdk sdk = findSuitableAndroidSdk(compileTarget);
     if (sdk == null) {
@@ -102,23 +93,11 @@
 
       if (sdk == null) {
         // If SDK was not created, this might be an add-on.
-<<<<<<< HEAD
-        sdk = findMatchingSdkForAddon(androidProject.getAndroidProject());
-=======
         sdk = findMatchingSdkForAddon(androidProject);
->>>>>>> 1c5586ac
       }
     }
 
     if (sdk != null) {
-<<<<<<< HEAD
-      ideaModuleModel.setSdk(sdk);
-      return;
-    }
-
-    String text = String.format("Module '%1$s': platform '%2$s' not found.", module.getName(), compileTarget);
-    LOG.info(text);
-=======
       moduleModel.setSdk(sdk);
       String sdkPath = sdk.getHomePath();
       if (sdkPath == null) {
@@ -130,7 +109,6 @@
 
     String text = String.format("Module '%1$s': platform '%2$s' not found.", moduleModel.getModule().getName(), compileTarget);
     LOG.warn(text);
->>>>>>> 1c5586ac
 
     Message msg = new Message(FAILED_TO_SET_UP_SDK, Message.Type.ERROR, text);
     ProjectSyncMessages.getInstance(project).add(msg);
