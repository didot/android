--- conflicted
+++ resolved
@@ -37,15 +37,9 @@
   @Override
   public void customizeModule(@NotNull Module module, @NotNull Project project, @Nullable IdeaAndroidProject ideaAndroidProject) {
     if (ideaAndroidProject != null) {
-<<<<<<< HEAD
       AndroidFacet facet = Facets.getFirstFacetOfType(module, AndroidFacet.ID);
       if (facet != null && !facet.isLibraryProject()) {
-        RunManagerEx runManager = RunManagerEx.getInstanceEx(project);
-=======
-      AndroidFacet facet = Facets.getFirstFacet(module, AndroidFacet.ID);
-      if (facet != null && !facet.getConfiguration().getState().LIBRARY_PROJECT) {
         RunManager runManager = RunManager.getInstance(project);
->>>>>>> 9eab7744
         ConfigurationFactory configurationFactory = AndroidRunConfigurationType.getInstance().getFactory();
         RunConfiguration[] configs = runManager.getConfigurations(configurationFactory.getType());
         for (RunConfiguration config : configs) {
