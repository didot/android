/*
 * Copyright (C) 2013 The Android Open Source Project
 *
 * Licensed under the Apache License, Version 2.0 (the "License");
 * you may not use this file except in compliance with the License.
 * You may obtain a copy of the License at
 *
 *      http://www.apache.org/licenses/LICENSE-2.0
 *
 * Unless required by applicable law or agreed to in writing, software
 * distributed under the License is distributed on an "AS IS" BASIS,
 * WITHOUT WARRANTIES OR CONDITIONS OF ANY KIND, either express or implied.
 * See the License for the specific language governing permissions and
 * limitations under the License.
 */
package com.android.tools.idea.gradle.parser;

import com.google.common.base.Function;
import com.google.common.base.Predicate;
import com.google.common.base.Predicates;
import com.google.common.collect.Iterables;
import com.google.common.collect.Lists;
import com.google.common.collect.Maps;
import com.intellij.codeInsight.actions.ReformatCodeProcessor;
import com.intellij.openapi.application.ApplicationManager;
import com.intellij.openapi.diagnostic.Logger;
import com.intellij.openapi.editor.Document;
import com.intellij.openapi.project.Project;
import com.intellij.openapi.startup.StartupManager;
import com.intellij.openapi.util.text.StringUtil;
import com.intellij.openapi.vfs.VirtualFile;
import com.intellij.psi.*;
import com.intellij.psi.impl.source.tree.LeafPsiElement;
import org.jetbrains.annotations.NotNull;
import org.jetbrains.annotations.Nullable;
import org.jetbrains.plugins.groovy.lang.psi.GroovyFile;
import org.jetbrains.plugins.groovy.lang.psi.GroovyPsiElement;
import org.jetbrains.plugins.groovy.lang.psi.GroovyPsiElementFactory;
import org.jetbrains.plugins.groovy.lang.psi.api.auxiliary.GrListOrMap;
import org.jetbrains.plugins.groovy.lang.psi.api.statements.GrStatement;
import org.jetbrains.plugins.groovy.lang.psi.api.statements.arguments.GrArgumentList;
import org.jetbrains.plugins.groovy.lang.psi.api.statements.arguments.GrNamedArgument;
import org.jetbrains.plugins.groovy.lang.psi.api.statements.blocks.GrClosableBlock;
import org.jetbrains.plugins.groovy.lang.psi.api.statements.expressions.GrCall;
import org.jetbrains.plugins.groovy.lang.psi.api.statements.expressions.GrExpression;
import org.jetbrains.plugins.groovy.lang.psi.api.statements.expressions.GrMethodCall;
import org.jetbrains.plugins.groovy.lang.psi.api.statements.expressions.literals.GrLiteral;
import org.jetbrains.plugins.groovy.lang.psi.api.util.GrStatementOwner;

import java.util.Arrays;
import java.util.List;
import java.util.Map;

import static com.android.tools.idea.gradle.parser.BuildFileKey.escapeLiteralString;

/**
 * Base class for classes that parse Gradle Groovy files (e.g. settings.gradle, build.gradle). It provides a number of convenience
 * methods for its subclasses to extract interesting pieces from Gradle files.
 *
 * Note that if you do any mutations on the PSI structure you must be inside a write action. See
 * {@link com.intellij.util.ActionRunner#runInsideWriteAction}.
 */
class GradleGroovyFile {
  private static final Logger LOG = Logger.getInstance(GradleGroovyFile.class);

  protected final Project myProject;
  protected final VirtualFile myFile;
  protected GroovyFile myGroovyFile = null;

  public GradleGroovyFile(@NotNull VirtualFile file, @NotNull Project project) {
    myProject = project;
    myFile = file;
    reload();
  }

  public Project getProject() {
    return myProject;
  }

  /**
   * Automatically reformats all the Groovy code inside the given closure.
   */
  static void reformatClosure(@NotNull GrStatementOwner closure) {
    new ReformatCodeProcessor(closure.getProject(), closure.getContainingFile(), closure.getParent().getTextRange(), false)
        .runWithoutProgress();

    // Now strip out any blank lines. They tend to accumulate otherwise. To do this, we iterate through our elements and find those that
    // consist only of whitespace, and eliminate all double-newline occurrences.
    for (PsiElement psiElement : closure.getChildren()) {
      if (psiElement instanceof LeafPsiElement) {
        String text = psiElement.getText();
        if (StringUtil.isEmptyOrSpaces(text)) {
          String newText = text;
          while (newText.contains("\n\n")) {
            newText = newText.replaceAll("\n\n", "\n");
          }
          if (!newText.equals(text)) {
            ((LeafPsiElement)psiElement).replaceWithText(newText);
          }
        }
      }
    }
  }

  /**
   * Creates a new, blank-valued property at the given path.
   */
  @Nullable
  static GrMethodCall createNewValue(@NotNull GrStatementOwner root,
                                     @NotNull BuildFileKey key,
                                     @Nullable Object value,
                                     boolean reformatClosure) {
    // First iterate through the components of the path and make sure all of the nested closures are in place.
    GroovyPsiElementFactory factory = GroovyPsiElementFactory.getInstance(root.getProject());
    String path = key.getPath();
    String[] parts = path.split("/");
    GrStatementOwner parent = root;
    for (int i = 0; i < parts.length - 1; i++) {
      String part = parts[i];
      GrStatementOwner closure = getMethodClosureArgument(parent, part);
      if (closure == null) {
        parent.addStatementBefore(factory.createStatementFromText(part + " {}"), null);
        closure = getMethodClosureArgument(parent, part);
        if (closure == null) {
          return null;
        }
      }
      parent = closure;
    }
    String name = parts[parts.length - 1];
    String text = name + " " + key.getType().convertValueToExpression(value);
    GrStatement statementBefore = null;
    if (key.shouldInsertAtBeginning()) {
      GrStatement[] parentStatements = parent.getStatements();
      if (parentStatements.length > 0) {
        statementBefore = parentStatements[0];
      }
    }
    parent.addStatementBefore(factory.createStatementFromText(text), statementBefore);
    if (reformatClosure) {
      reformatClosure(parent);
    }
    return getMethodCall(parent, name);
  }

  /**
   * Refreshes its state by rereading the contents from the underlying build file.
   */
  public void reload() {
    Runnable runnable = new Runnable() {
      @Override
      public void run() {
        if (!myFile.exists()) {
          LOG.warn("File " + myFile.getPath() + " no longer exists");
          return;
        }
        PsiFile psiFile = PsiManager.getInstance(myProject).findFile(myFile);
        if (psiFile == null) {
          LOG.warn("Could not find PsiFile for " + myFile.getPath());
          return;
        }
        if (!(psiFile instanceof GroovyFile)) {
          LOG.warn("PsiFile " + psiFile.getName() + " is not a Groovy file");
          return;
        }
        myGroovyFile = (GroovyFile)psiFile;
        onPsiFileAvailable();
      }
    };
<<<<<<< HEAD
=======

>>>>>>> f1233fb2
    if (myProject.isInitialized()) {
      ApplicationManager.getApplication().runReadAction(runnable);
    }
    else {
      StartupManager.getInstance(myProject).runWhenProjectIsInitialized(runnable);
    }
  }

  public VirtualFile getFile() {
    return myFile;
  }

  public PsiFile getPsiFile() {
    return myGroovyFile;
  }

  /**
   * @throws IllegalStateException if the instance has not parsed its PSI file yet in a
   * {@link StartupManager#runWhenProjectIsInitialized(Runnable)} callback. To resolve this, wait until {@link #onPsiFileAvailable()}
   * is called before invoking methods.
   */
  protected void checkInitialized() {
    if (myGroovyFile == null) {
      throw new IllegalStateException("PsiFile not parsed for file " + myFile.getPath() +". Wait until onPsiFileAvailable() is called.");
    }
  }

  /**
   * Commits any {@link Document} changes outstanding to the document that underlies the PSI representation. Call this before manipulating
   * PSI to ensure the PSI model of the document is in sync with what's on disk. Must be run inside a write action.
   */
  protected void commitDocumentChanges() {
    PsiDocumentManager documentManager = PsiDocumentManager.getInstance(myProject);
    Document document = documentManager.getDocument(myGroovyFile);
    if (document != null) {
      documentManager.commitDocument(document);
    }
  }

  /**
   * Finds a method identified by the given path. It descends into nested closure arguments of method calls to find the leaf method.
   * For example, if you have this code in Groovy:
   *
   * method_a {
   *   method_b {
   *     method_c 'literal'
   *   }
   * }
   *
   * you can find method_c using the path "method_a/method_b/method_c"
   *
   * It returns the first eligible result. If you have code like this:
   *
   * method_a {
   *   method_b 'literal1'
   *   method_b 'literal2'
   * }
   *
   * a search for "method_a/method_b" will only return the first invocation of method_b.
   *
   * It continues searching until it has exhausted all possibilities of finding the path. If you have code like this:
   *
   * method_a {
   *   method_b 'literal1'
   * }
   *
   * method_a {
   *   method_c 'literal2'
   * }
   *
   * a search for "method_a/method_c" will succeed: it will not give up just because it doesn't find it in the first method_a block.
   *
   * @param root the block to use as the root of the path
   * @param path the slash-delimited chain of methods with closure arguments to navigate to find the final leaf.
   * @return the resultant method, or null if it could not be found.
   */
  protected static @Nullable GrMethodCall getMethodCallByPath(@NotNull GrStatementOwner root, @NotNull String path) {
    if (path.isEmpty() || path.endsWith("/")) {
      return null;
    }
    int slash = path.indexOf('/');
    String pathElement = slash == -1 ? path : path.substring(0, slash);
    for (GrMethodCall gmc : getMethodCalls(root, pathElement)) {
      if (slash == -1) {
        return gmc;
      }
      if (gmc == null) {
        return null;
      }
      GrClosableBlock[] blocks = gmc.getClosureArguments();
      if (blocks.length != 1) {
        return null;
      }
      GrMethodCall subresult = getMethodCallByPath(blocks[0], path.substring(slash + 1));
      if (subresult != null) {
        return subresult;
      }
    }
    return null;
  }

  /**
   * Returns an array of arguments for the given method call. Note that it returns only regular arguments (via the
   * {@link org.jetbrains.plugins.groovy.lang.psi.api.statements.expressions.GrMethodCall#getArgumentList()} call), not closure arguments
   * (via the {@link org.jetbrains.plugins.groovy.lang.psi.api.statements.expressions.GrMethodCall#getClosureArguments()} call).
   *
   * @return the array of arguments. This method never returns null; even in the case of a nonexistent argument list or error, it will
   * return an empty array.
   */
  protected static @NotNull GroovyPsiElement[] getArguments(@NotNull GrCall gmc) {
    GrArgumentList argList = gmc.getArgumentList();
    if (argList == null) {
      return GroovyPsiElement.EMPTY_ARRAY;
    }
    return argList.getAllArguments();
  }

  /**
   * Returns the first argument for the given method call (which can be a literal, expression, or closure), or null if the method has
   * no arguments.
   */
  protected static @Nullable GroovyPsiElement getFirstArgument(@NotNull GrCall gmc) {
    GroovyPsiElement[] arguments = getArguments(gmc);
    return arguments.length > 0 ? arguments[0] : null;
  }

  /**
   * Ensures that argument list has only one argument and that the argument value is a string constant.
   *
   * @return a string value of the argument or <code>null</code> if such a value cannot be deduced
   */
  @Nullable
  protected static String getSingleStringArgumentValue(@NotNull GrCall methodCall) {
    GroovyPsiElement argument = getFirstArgument(methodCall);
    if (argument instanceof GrLiteral) {
      Object value = ((GrLiteral)argument).getValue();
      return value instanceof String ? (String)value : null;
    }
    else {
      return null;
    }
  }

  /**
   * Returns the first method call of the given method name in the given parent statement block, or null if one could not be found.
   */
  protected static @Nullable GrMethodCall getMethodCall(@NotNull GrStatementOwner parent, @NotNull String methodName) {
    return Iterables.getFirst(getMethodCalls(parent, methodName), null);
  }

  /**
   * Returns all statements in the parent statement block that are method calls.
   */
  protected static @NotNull Iterable<GrMethodCall> getMethodCalls(@NotNull GrStatementOwner parent) {
    return Iterables.filter(Arrays.asList(parent.getStatements()), GrMethodCall.class);
  }

  /**
   * Returns all statements in the parent statement block that are method calls with the given method name
   */
  protected static @NotNull Iterable<GrMethodCall> getMethodCalls(@NotNull GrStatementOwner parent, @NotNull final String methodName) {
    return Iterables.filter(getMethodCalls(parent), new Predicate<GrMethodCall>() {
      @Override
      public boolean apply(@Nullable GrMethodCall input) {
        return input != null && methodName.equals(getMethodCallName(input));
      }
    });
  }

  /**
   * Returns the name of the given method call
   */
  protected static @NotNull String getMethodCallName(@NotNull GrMethodCall gmc) {
    GrExpression expression = gmc.getInvokedExpression();
    return expression.getText() != null ? expression.getText() : "";
  }

  /**
   * Returns all arguments in the given argument list that are of the given type.
   */
  protected static @NotNull <E> Iterable<E> getTypedArguments(@NotNull GrArgumentList args, @NotNull Class<E> clazz) {
    return Iterables.filter(Arrays.asList(args.getAllArguments()), clazz);
  }

  /**
   * Returns all arguments of the given method call that are literals.
   */
  protected static @NotNull Iterable<GrLiteral> getLiteralArguments(@NotNull GrMethodCall gmc) {
    GrArgumentList argumentList = gmc.getArgumentList();
    return getTypedArguments(argumentList, GrLiteral.class);
  }

  /**
   * Returns values of all literal-typed arguments of the given method call.
   */
  protected static @NotNull Iterable<Object> getLiteralArgumentValues(@NotNull GrMethodCall gmc) {
    return Iterables.filter(Iterables.transform(getLiteralArguments(gmc), new Function<GrLiteral, Object>() {
      @Override
      public Object apply(@Nullable GrLiteral input) {
        return (input != null) ? input.getValue() : null;
      }
    }), Predicates.notNull());
  }

  /**
   * If the given method takes named arguments, returns those arguments as a name:value map. Returns an empty map otherwise.
   */
  protected static @NotNull Map<String, Object> getNamedArgumentValues(@NotNull GrMethodCall gmc) {
    GrArgumentList argumentList = gmc.getArgumentList();
    Map<String, Object> values = Maps.newHashMap();
    for (GrNamedArgument grNamedArgument : getTypedArguments(argumentList, GrNamedArgument.class)) {
      values.put(grNamedArgument.getLabelName(), parseValueExpression(grNamedArgument.getExpression()));
    }
    return values;
  }

  /**
   * Given a Groovy expression, parses it as if it's literal or list type, and returns the corresponding literal value or List
   * type. Returns null if the expression cannot be evaluated as a literal or list type.
   */
  protected static @Nullable Object parseValueExpression(@Nullable GrExpression gre) {
    if (gre instanceof GrLiteral) {
      return ((GrLiteral)gre).getValue();
    } else if (gre instanceof GrListOrMap) {
      GrListOrMap grLom = (GrListOrMap)gre;
      if (grLom.isMap()) {
        return null;
      }
      List<Object> values = Lists.newArrayList();
      for (GrExpression subexpression : grLom.getInitializers()) {
        Object subValue = parseValueExpression(subexpression);
        if (subValue != null) {
          values.add(subValue);
        }
      }
      return values;
    } else {
      return null;
    }
  }

  /**
   * Returns a text string with the Groovy expression that will represent the given map as a named argument list suitable for use in
   * a method call.
   */
  protected static @NotNull String convertMapToGroovySource(@NotNull Map<String, Object> map) {
    StringBuilder sb = new StringBuilder();
    for (Map.Entry<String, Object> entry : map.entrySet()) {
      if (sb.length() > 0) {
        sb.append(", ");
      }
      sb.append(entry.getKey());
      sb.append(": ");
      sb.append(convertValueToGroovySource(entry.getValue()));
    }
    return sb.toString();
  }

  /**
   * Returns a text string with the Groovy expression that will represent the given object. It can be a literal type or a list of
   * literals or sub-lists.
   */
  protected static @NotNull String convertValueToGroovySource(@NotNull Object value) {
    if (value instanceof List) {
      StringBuilder sb = new StringBuilder();
      sb.append('[');
      for (Object v : ((List)value)) {
        if (sb.length() > 1) {
          sb.append(", ");
        }
        sb.append(convertValueToGroovySource(v));
      }
      sb.append(']');
      return sb.toString();
    } else if (value instanceof Number || value instanceof Boolean) {
      return value.toString();
    } else {
      return "'" + escapeLiteralString(value.toString()) + "'";
    }
  }
  /**
   * Returns the value of the first literal argument in the given method call's argument list.
   */
  protected static @Nullable Object getFirstLiteralArgumentValue(@NotNull GrMethodCall gmc) {
    GrLiteral lit = getFirstLiteralArgument(gmc);
    return lit != null ? lit.getValue() : null;
  }

  /**
   * Returns the first literal argument in the given method call's argument list.
   */
  protected static @Nullable GrLiteral getFirstLiteralArgument(@NotNull GrMethodCall gmc) {
    return Iterables.getFirst(getLiteralArguments(gmc), null);
  }

  /**
   * Returns the first argument of the method call with the given name in the given parent that is a closure, or null if the method
   * or its closure could not be found.
   */
  protected static @Nullable GrClosableBlock getMethodClosureArgument(@NotNull GrStatementOwner parent, @NotNull String methodName) {
    GrMethodCall methodCall = getMethodCall(parent, methodName);
    if (methodCall == null) {
      return null;
    }
    return getMethodClosureArgument(methodCall);
  }

  /**
   * Returns the first argument of the given method call that is a closure, or null if the closure could not be found.
   */
  public static @Nullable GrClosableBlock getMethodClosureArgument(@NotNull GrMethodCall methodCall) {
    return Iterables.getFirst(Arrays.asList(methodCall.getClosureArguments()), null);
  }

  /**
   * Returns the value in the file for the given key, or null if not present.
   */
  static @Nullable Object getValueStatic(@NotNull GrStatementOwner root, @NotNull BuildFileKey key) {
    GrMethodCall method = getMethodCallByPath(root, key.getPath());
    if (method == null) {
      return null;
    }
    GroovyPsiElement arg = key.getType() == BuildFileKeyType.CLOSURE ? getMethodClosureArgument(method) : getFirstArgument(method);
    if (arg == null) {
      return null;
    }
    return key.getValue(arg);
  }

  /**
   * Sets the value for the given key
   */
  static void setValueStatic(@NotNull GrStatementOwner root, @NotNull BuildFileKey key, @NotNull Object value, boolean reformatClosure,
                             @Nullable ValueFactory.KeyFilter filter) {
    if (value == GradleBuildFile.UNRECOGNIZED_VALUE) {
      return;
    }
    GrMethodCall method = getMethodCallByPath(root, key.getPath());
    if (method == null) {
      method = createNewValue(root, key, value, reformatClosure);
      if (key.getType() != BuildFileKeyType.CLOSURE) {
        return;
      }
    }
    if (method != null) {
      GroovyPsiElement arg = key.getType() == BuildFileKeyType.CLOSURE  ? getMethodClosureArgument(method) : getFirstArgument(method);
      if (arg == null) {
        return;
      }
      key.setValue(arg, value, filter);
    }
  }

  /**
   * Removes the build file value identified by the given key
   */
  static void removeValueStatic(@NotNull GrStatementOwner root, @NotNull BuildFileKey key) {
    GrMethodCall method = getMethodCallByPath(root, key.getPath());
    if (method != null) {
      method.delete();
    }
  }

  /**
   * Override this method if you wish to be called when the underlying PSI file is available and you would like to parse it.
   */
  protected void onPsiFileAvailable() {
  }

  @Override
  public @NotNull String toString() {
    if (myGroovyFile == null) {
      return "<uninitialized>";
    } else {
      ToStringPsiVisitor visitor = new ToStringPsiVisitor();
      myGroovyFile.accept(visitor);
      return myFile.getPath() + ":\n" + visitor.toString();
    }
  }

  private static class ToStringPsiVisitor extends PsiRecursiveElementVisitor {
    private StringBuilder myString = new StringBuilder();
    @Override
    public void visitElement(final @NotNull PsiElement element) {
      PsiElement e = element;
      while (e.getParent() != null) {
        myString.append("  ");
        e = e.getParent();
      }
      myString.append(element.getClass().getName());
      myString.append(": ");
      myString.append(element.toString());
      if (element instanceof LeafPsiElement) {
        myString.append(" ");
        myString.append(element.getText());
      }
      myString.append("\n");
      super.visitElement(element);
    }

    public @NotNull String toString() {
      return myString.toString();
    }
  }
}<|MERGE_RESOLUTION|>--- conflicted
+++ resolved
@@ -167,10 +167,7 @@
         onPsiFileAvailable();
       }
     };
-<<<<<<< HEAD
-=======
-
->>>>>>> f1233fb2
+
     if (myProject.isInitialized()) {
       ApplicationManager.getApplication().runReadAction(runnable);
     }
