--- conflicted
+++ resolved
@@ -15,11 +15,7 @@
  */
 package com.android.tools.idea.gradle.dependencies;
 
-<<<<<<< HEAD
-import com.android.tools.idea.dependencies.DependencyManager;
-=======
 import com.android.ide.common.repository.GradleCoordinate;
->>>>>>> 4870ec21
 import com.android.tools.idea.gradle.dsl.model.GradleBuildModel;
 import com.android.tools.idea.gradle.dsl.model.dependencies.ArtifactDependencyModel;
 import com.android.tools.idea.gradle.dsl.model.dependencies.DependenciesModel;
@@ -66,20 +62,12 @@
    * @return a list of the dependencies NOT included in the module
    */
   @NotNull
-<<<<<<< HEAD
-  @Override
-  public List<String> findMissingDependencies(@NotNull Module module, @NotNull Iterable<String> androidDependencies) {
-    GradleBuildModel buildModel = GradleBuildModel.get(module);
-    assert buildModel != null;
-    return findMissingLibrariesFromGradleBuildFile(buildModel, androidDependencies);
-=======
   public List<GradleCoordinate> findMissingDependencies(@NotNull Module module, @NotNull Iterable<GradleCoordinate> dependencies) {
     GradleBuildModel buildModel = GradleBuildModel.get(module);
     if (buildModel == null) {
       return Collections.emptyList();
     }
     return findMissingLibrariesFromGradleBuildFile(buildModel, dependencies);
->>>>>>> 4870ec21
   }
 
   /**
@@ -99,33 +87,20 @@
                                          @NotNull Iterable<GradleCoordinate> dependencies,
                                          @Nullable Runnable callback) {
     GradleBuildModel buildModel = GradleBuildModel.get(module);
-<<<<<<< HEAD
-    assert buildModel != null;
-    List<String> missing = findMissingLibrariesFromGradleBuildFile(buildModel, androidDependencies);
-=======
     if (buildModel == null) {
       return false;
     }
     List<GradleCoordinate> missing = findMissingLibrariesFromGradleBuildFile(buildModel, dependencies);
->>>>>>> 4870ec21
     if (missing.isEmpty()) {
       return true;
     }
     if (userWantToAddDependencies(module, missing)) {
       addDependenciesInTransaction(buildModel, module, missing, callback);
-<<<<<<< HEAD
-=======
       return true;
->>>>>>> 4870ec21
     }
     return false;
   }
 
-<<<<<<< HEAD
-  private static List<String> findMissingLibrariesFromGradleBuildFile(@NotNull GradleBuildModel buildModel,
-                                                                      @NotNull Iterable<String> pathIds) {
-    List<String> missingLibraries = Lists.newArrayList();
-=======
   /**
    * Updates any coordinates to the versions specified in the dependencies list.
    * For example, if you pass it [com.android.support.constraint:constraint-layout:1.0.0-alpha2],
@@ -145,7 +120,6 @@
   @NotNull
   private static List<GradleCoordinate> findMissingLibrariesFromGradleBuildFile(@NotNull GradleBuildModel buildModel,
                                                                                 @NotNull Iterable<GradleCoordinate> dependencies) {
->>>>>>> 4870ec21
     RepositoryUrlManager manager = RepositoryUrlManager.get();
     List<GradleCoordinate> missingLibraries = Lists.newArrayList();
     for (GradleCoordinate coordinate : dependencies) {
@@ -164,13 +138,8 @@
 
       boolean dependencyFound = false;
       for (ArtifactDependencyModel dependency : buildModel.dependencies().artifacts(COMPILE)) {
-<<<<<<< HEAD
-        String compactNotation = dependency.getSpec().compactNotation();
-        if (compactNotation.equals(libraryCoordinate)) {
-=======
         if (Objects.equal(coordinate.getGroupId(), dependency.group().value()) &&
             Objects.equal(coordinate.getArtifactId(), dependency.name().value())) {
->>>>>>> 4870ec21
           dependencyFound = true;
           break;
         }
@@ -206,11 +175,7 @@
     new WriteCommandAction(project, ADD_DEPENDENCY) {
       @Override
       protected void run(@NotNull final Result result) throws Throwable {
-<<<<<<< HEAD
-        addDependencies(buildModel, module, missingLibraryCoordinates);
-=======
         addDependencies(buildModel, module, coordinates);
->>>>>>> 4870ec21
         GradleProjectImporter.getInstance().requestProjectSync(project, false /* do not generate sources */, createSyncListener(callback));
       }
     }.execute();
@@ -223,12 +188,6 @@
       @Override
       public void consume(ModifiableRootModel model) {
         DependenciesModel dependenciesModel = buildModel.dependencies();
-<<<<<<< HEAD
-        for (String libraryCoordinate : libraryCoordinates) {
-          dependenciesModel.addArtifact(COMPILE, libraryCoordinate);
-        }
-        buildModel.applyChanges();
-=======
         for (GradleCoordinate coordinate : coordinates) {
           dependenciesModel.addArtifact(COMPILE, coordinate.toString());
         }
@@ -268,7 +227,6 @@
             dependenciesModel.addArtifact(m.configurationName(), gc.toString());
           }
         }
->>>>>>> 4870ec21
       }
       buildModel.applyChanges();
     });
