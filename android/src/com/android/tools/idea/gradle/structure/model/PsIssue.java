--- conflicted
+++ resolved
@@ -116,14 +116,6 @@
   }
 
   public enum Severity {
-<<<<<<< HEAD
-    ERROR("Error", BalloonError, RED, 0),
-    WARNING("Warning", BalloonWarning, YELLOW, 1),
-    INFO("Information", BalloonInformation, GRAY, 2),
-    UPDATE("Update", Download, GRAY, 3);
-
-    @NotNull private final String myText;
-=======
     ERROR("Error", "Errors", BalloonError, RED, 0),
     WARNING("Warning", "Warnings", BalloonWarning, YELLOW, 1),
     INFO("Information", "Information", BalloonInformation, GRAY, 2),
@@ -131,7 +123,6 @@
 
     @NotNull private final String myText;
     @NotNull private final String myPluralText;
->>>>>>> 7bd3f2d2
     @NotNull private final Icon myIcon;
     @NotNull private final Color myColor;
     private final int myPriority;
