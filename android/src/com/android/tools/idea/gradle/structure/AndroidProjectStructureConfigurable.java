--- conflicted
+++ resolved
@@ -18,28 +18,17 @@
 import com.android.ide.common.repository.GradleCoordinate;
 import com.android.tools.analytics.UsageTracker;
 import com.android.tools.idea.actions.AndroidNewModuleAction;
-<<<<<<< HEAD
-import com.android.tools.idea.gradle.project.facet.gradle.GradleFacet;
-import com.android.tools.idea.gradle.parser.GradleSettingsFile;
-import com.android.tools.idea.gradle.project.sync.GradleSyncListener;
-import com.android.tools.idea.gradle.project.sync.GradleSyncInvoker;
-=======
 import com.android.tools.idea.gradle.parser.GradleSettingsFile;
 import com.android.tools.idea.gradle.project.facet.gradle.GradleFacet;
 import com.android.tools.idea.gradle.project.sync.GradleSyncInvoker;
 import com.android.tools.idea.gradle.project.sync.GradleSyncListener;
->>>>>>> c8fa6d74
 import com.android.tools.idea.gradle.project.sync.GradleSyncState;
 import com.android.tools.idea.gradle.structure.editors.AndroidModuleConfigurable;
 import com.android.tools.idea.gradle.structure.editors.AndroidProjectConfigurable;
 import com.android.tools.idea.gradle.util.GradleUtil;
 import com.android.tools.idea.gradle.util.ModuleTypeComparator;
 import com.android.tools.idea.gradle.util.Projects;
-<<<<<<< HEAD
-import com.android.tools.idea.stats.AndroidStudioUsageTracker;
-=======
 import com.android.tools.idea.stats.AnonymizerUtil;
->>>>>>> c8fa6d74
 import com.android.tools.idea.structure.services.DeveloperService;
 import com.android.tools.idea.structure.services.DeveloperServices;
 import com.android.tools.idea.structure.services.ServiceCategory;
@@ -101,10 +90,7 @@
 import java.util.List;
 
 import static com.android.tools.idea.gradle.project.sync.setup.post.ProjectStructureUsageTracker.getApplicationId;
-<<<<<<< HEAD
-=======
 import static com.google.wireless.android.sdk.stats.GradleSyncStats.Trigger.TRIGGER_PROJECT_MODIFIED;
->>>>>>> c8fa6d74
 
 /**
  * Contents of the "Project Structure" dialog, for Gradle-based Android projects, in Android Studio.
@@ -204,11 +190,7 @@
       UsageTracker.getInstance().log(AndroidStudioEvent.newBuilder()
                                      .setCategory(EventCategory.PROJECT_STRUCTURE_DIALOG)
                                      .setKind(EventKind.PROJECT_STRUCTURE_DIALOG_OPEN)
-<<<<<<< HEAD
-                                     .setProjectId(AndroidStudioUsageTracker.anonymizeUtf8(appId)));
-=======
                                      .setProjectId(AnonymizerUtil.anonymizeUtf8(appId)));
->>>>>>> c8fa6d74
     }
     return ShowSettingsUtil.getInstance().editConfigurable(myProject, this, advanceInit);
   }
@@ -297,11 +279,7 @@
       UsageTracker.getInstance().log(AndroidStudioEvent.newBuilder()
                                      .setCategory(EventCategory.PROJECT_STRUCTURE_DIALOG)
                                      .setKind(EventKind.PROJECT_STRUCTURE_DIALOG_SAVE)
-<<<<<<< HEAD
-                                     .setProjectId(AndroidStudioUsageTracker.anonymizeUtf8(appId)));
-=======
                                      .setProjectId(AnonymizerUtil.anonymizeUtf8(appId)));
->>>>>>> c8fa6d74
     }
 
     validateState();
@@ -316,11 +294,7 @@
           UsageTracker.getInstance().log(AndroidStudioEvent.newBuilder()
                                          .setCategory(EventCategory.PROJECT_STRUCTURE_DIALOG)
                                          .setKind(EventKind.PROJECT_STRUCTURE_DIALOG_LEFT_NAV_SAVE)
-<<<<<<< HEAD
-                                         .setProjectId(AndroidStudioUsageTracker.anonymizeUtf8(appId)));
-=======
                                          .setProjectId(AnonymizerUtil.anonymizeUtf8(appId)));
->>>>>>> c8fa6d74
         }
         dataChanged = true;
         configurable.apply();
@@ -328,11 +302,7 @@
     }
 
     if (!myProject.isDefault() && (dataChanged || GradleSyncState.getInstance(myProject).isSyncNeeded() == ThreeState.YES)) {
-<<<<<<< HEAD
-      GradleSyncInvoker.getInstance().requestProjectSyncAndSourceGeneration(myProject, null);
-=======
       GradleSyncInvoker.getInstance().requestProjectSyncAndSourceGeneration(myProject, TRIGGER_PROJECT_MODIFIED, null);
->>>>>>> c8fa6d74
     }
   }
 
@@ -493,11 +463,7 @@
       UsageTracker.getInstance().log(AndroidStudioEvent.newBuilder()
                                      .setCategory(EventCategory.PROJECT_STRUCTURE_DIALOG)
                                      .setKind(EventKind.PROJECT_STRUCTURE_DIALOG_LEFT_NAV_CLICK)
-<<<<<<< HEAD
-                                     .setProjectId(AndroidStudioUsageTracker.anonymizeUtf8(appId)));
-=======
                                      .setProjectId(AnonymizerUtil.anonymizeUtf8(appId)));
->>>>>>> c8fa6d74
     }
     JComponent content = configurable.createComponent();
     assert content != null;
@@ -528,12 +494,6 @@
   @NotNull
   public String getId() {
     return "android.project.structure";
-  }
-
-  @Override
-  @Nullable
-  public Runnable enableSearch(String option) {
-    return null;
   }
 
   @Override
@@ -680,7 +640,7 @@
         DefaultActionGroup group = new DefaultActionGroup();
         group.add(createAddAction());
         group.add(new DeleteModuleAction(this));
-        JComponent toolbar = ActionManager.getInstance().createActionToolbar("AndroidProjectStructureConfigurable", group, true).getComponent();
+        JComponent toolbar = ActionManager.getInstance().createActionToolbar(ActionPlaces.UNKNOWN, group, true).getComponent();
         add(toolbar, BorderLayout.NORTH);
       }
     }
@@ -844,11 +804,7 @@
       myConfigurables.remove(configurable);
       mySidePanel.reset();
 
-<<<<<<< HEAD
-      GradleSyncInvoker.getInstance().requestProjectSyncAndSourceGeneration(myProject, null);
-=======
       GradleSyncInvoker.getInstance().requestProjectSyncAndSourceGeneration(myProject, TRIGGER_PROJECT_MODIFIED, null);
->>>>>>> c8fa6d74
     }
 
     @NotNull
