--- conflicted
+++ resolved
@@ -69,10 +69,7 @@
 import com.intellij.ui.ContextHelpLabel;
 import com.intellij.ui.HyperlinkAdapter;
 import com.intellij.ui.HyperlinkLabel;
-<<<<<<< HEAD
-=======
 import com.intellij.ui.KeyStrokeAdapter;
->>>>>>> 368aefa1
 import com.intellij.ui.components.JBLabel;
 import com.intellij.ui.navigation.History;
 import com.intellij.ui.navigation.Place;
@@ -95,16 +92,9 @@
 import java.util.ArrayList;
 import java.util.List;
 import java.util.Objects;
-<<<<<<< HEAD
-import javax.swing.JComboBox;
-import javax.swing.JComponent;
-import javax.swing.JPanel;
-import javax.swing.JTextField;
-=======
 import javax.swing.*;
 import javax.swing.event.DocumentEvent;
 import javax.swing.event.DocumentListener;
->>>>>>> 368aefa1
 import javax.swing.event.HyperlinkEvent;
 import org.jetbrains.android.sdk.AndroidSdkData;
 import org.jetbrains.android.util.AndroidBundle;
@@ -415,8 +405,6 @@
         }
       }
     });
-<<<<<<< HEAD
-=======
     addTootlTipListener(comboBox);
   }
 
@@ -455,7 +443,6 @@
     else {
       comboBox.setToolTipText("");
     }
->>>>>>> 368aefa1
   }
 
   private static void setComboBoxFile(@NotNull JComboBox comboBox, @NotNull File file) {
@@ -916,8 +903,4 @@
       return myLabel + ": " + myPath;
     }
   }
-<<<<<<< HEAD
-
-=======
->>>>>>> 368aefa1
 }