--- conflicted
+++ resolved
@@ -69,13 +69,8 @@
     }
 
     @Override
-<<<<<<< HEAD
-    public void actionPerformed(@NotNull AnActionEvent e) {
-      myContext.setSelectedModule(myModuleName, this);
-=======
     public void actionPerformed(AnActionEvent e) {
       myBasePerspective.selectModule(myModuleName);
->>>>>>> 213d2092
     }
   }
 }