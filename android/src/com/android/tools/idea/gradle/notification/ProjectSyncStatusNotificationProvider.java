/*
 * Copyright (C) 2013 The Android Open Source Project
 *
 * Licensed under the Apache License, Version 2.0 (the "License");
 * you may not use this file except in compliance with the License.
 * You may obtain a copy of the License at
 *
 *      http://www.apache.org/licenses/LICENSE-2.0
 *
 * Unless required by applicable law or agreed to in writing, software
 * distributed under the License is distributed on an "AS IS" BASIS,
 * WITHOUT WARRANTIES OR CONDITIONS OF ANY KIND, either express or implied.
 * See the License for the specific language governing permissions and
 * limitations under the License.
 */
package com.android.tools.idea.gradle.notification;

import com.android.tools.idea.gradle.project.GradleProjectInfo;
import com.android.tools.idea.gradle.project.sync.GradleFiles;
import com.android.tools.idea.gradle.project.sync.GradleSyncInvoker;
import com.android.tools.idea.gradle.project.sync.GradleSyncState;
import com.google.common.annotations.VisibleForTesting;
import com.intellij.ide.actions.ShowFilePathAction;
import com.intellij.openapi.Disposable;
import com.intellij.openapi.application.PathManager;
import com.intellij.openapi.fileEditor.FileEditor;
import com.intellij.openapi.project.DumbAware;
import com.intellij.openapi.project.DumbService;
import com.intellij.openapi.project.Project;
import com.intellij.openapi.util.Disposer;
import com.intellij.openapi.util.Key;
import com.intellij.openapi.vfs.VirtualFile;
import com.intellij.openapi.wm.ToolWindow;
import com.intellij.openapi.wm.ToolWindowId;
import com.intellij.openapi.wm.ToolWindowManager;
import com.intellij.ui.EditorNotificationPanel;
import com.intellij.ui.EditorNotifications;
import com.intellij.util.ThreeState;
import com.intellij.util.messages.MessageBusConnection;
import org.jetbrains.annotations.NotNull;
import org.jetbrains.annotations.Nullable;

import java.io.File;

import static com.google.wireless.android.sdk.stats.GradleSyncStats.Trigger.TRIGGER_USER_REQUEST;
import static com.intellij.ide.actions.ShowFilePathAction.openFile;
import static com.intellij.util.ThreeState.YES;

/**
 * Notifies users that a Gradle project "sync" is either being in progress or failed.
 */
public final class ProjectSyncStatusNotificationProvider extends EditorNotifications.Provider<EditorNotificationPanel>
  implements DumbAware {

  @NotNull private static final Key<EditorNotificationPanel> KEY = Key.create("android.gradle.sync.status");

  @Override
  @NotNull
  public Key<EditorNotificationPanel> getKey() {
    return KEY;
  }

  @Override
  @Nullable
  public EditorNotificationPanel createNotificationPanel(@NotNull VirtualFile file, @NotNull FileEditor fileEditor, @NotNull Project project) {
    NotificationPanel oldPanel = (NotificationPanel)fileEditor.getUserData(getKey());
    NotificationPanel.Type newPanelType = notificationPanelType(project);

    if (oldPanel != null) {
      if (oldPanel.type == newPanelType) {
        return oldPanel;
      }
      if (oldPanel instanceof Disposable) {
        Disposer.dispose((Disposable)oldPanel);
      }
    }

    return newPanelType.create(project);
  }

  @VisibleForTesting
  @NotNull
  NotificationPanel.Type notificationPanelType(@NotNull Project project) {
    if (!GradleProjectInfo.getInstance(project).isBuildWithGradle()) {
      return NotificationPanel.Type.NONE;
    }

    return notificationPanelType(GradleSyncState.getInstance(project));
  }

  @NotNull
  NotificationPanel.Type notificationPanelType(@NotNull GradleSyncState syncState) {
    if (!syncState.areSyncNotificationsEnabled()) {
      return NotificationPanel.Type.NONE;
    }
    if (syncState.isSyncInProgress()) {
      return NotificationPanel.Type.IN_PROGRESS;
    }
    if (syncState.lastSyncFailed()) {
      return NotificationPanel.Type.FAILED;
    }
<<<<<<< HEAD
=======
    if (syncState.getSummary().hasSyncErrors()) {
      return NotificationPanel.Type.ERRORS;
    }
>>>>>>> d9e0f89a

    ThreeState gradleSyncNeeded = syncState.isSyncNeeded();
    if (gradleSyncNeeded == YES) {
      return NotificationPanel.Type.SYNC_NEEDED;
    }
    return NotificationPanel.Type.NONE;
  }

  @VisibleForTesting
  static class NotificationPanel extends EditorNotificationPanel {
    enum Type {
      NONE() {
        @Override
        @Nullable
        NotificationPanel create(@NotNull Project project) {
          return null;
        }
      },
      IN_PROGRESS() {
        @Override
        @NotNull
        NotificationPanel create(@NotNull Project project) {
          return new NotificationPanel(this, "Gradle project sync in progress...");
        }
      },
      FAILED() {
        @Override
        @NotNull
        NotificationPanel create(@NotNull Project project) {
          String text = "Gradle project sync failed. Basic functionality (e.g. editing, debugging) will not work properly.";
          return new SyncProblemNotificationPanel(project, this, text);
        }
      },
      SYNC_NEEDED() {
        @Override
        @NotNull
        NotificationPanel create(@NotNull Project project) {
          boolean buildFilesModified = GradleFiles.getInstance(project).areExternalBuildFilesModified();
          String text = (buildFilesModified ? "External build files" : "Gradle files") +
                        " have changed since last project sync. A project sync may be necessary for the IDE to work properly.";
          return new StaleGradleModelNotificationPanel(project, this, text);
        }
      },;

      @Nullable
      abstract NotificationPanel create(@NotNull Project project);
    }

    @NotNull private final Type type;

    NotificationPanel(@NotNull Type type, @NotNull String text) {
      this.type = type;
      setText(text);
    }
  }

  // Notification panel which may contain actions which we don't want to be executed during indexing (e.g.,
  // retrying sync itself)
  @VisibleForTesting
  static class IndexingSensitiveNotificationPanel extends NotificationPanel implements Disposable {
    private final DumbService myDumbService;

    IndexingSensitiveNotificationPanel(@NotNull Project project, @NotNull Type type, @NotNull String text) {
      this(project, type, text, DumbService.getInstance(project));
    }

    @VisibleForTesting
    IndexingSensitiveNotificationPanel(@NotNull Project project,
                                       @NotNull Type type,
                                       @NotNull String text,
                                       @NotNull DumbService dumbService) {
      super(type, text);

      myDumbService = dumbService;

      Disposer.register(project, this);
      MessageBusConnection connection = project.getMessageBus().connect(this);
      connection.subscribe(DumbService.DUMB_MODE, new DumbService.DumbModeListener() {
        @Override
        public void enteredDumbMode() {
          setVisible(false);
        }

        @Override
        public void exitDumbMode() {
          setVisible(true);
        }
      });

      // First subscribe, then update visibility
      setVisible(!myDumbService.isDumb());
    }

    @Override
    public void dispose() {
      // Empty - we have nothing to dispose explicitly but this class has to be Disposable in order for the child
      // message bus connection to get disposed once the panel is no longer needed
    }
  }

  private static class StaleGradleModelNotificationPanel extends IndexingSensitiveNotificationPanel {
    StaleGradleModelNotificationPanel(@NotNull Project project, @NotNull Type type, @NotNull String text) {
      super(project, type, text);

      createActionLabel("Sync Now",
                        () -> GradleSyncInvoker.getInstance().requestProjectSyncAndSourceGeneration(project, TRIGGER_USER_REQUEST));
    }
  }

  private static class SyncProblemNotificationPanel extends IndexingSensitiveNotificationPanel {
    SyncProblemNotificationPanel(@NotNull Project project, @NotNull Type type, @NotNull String text) {
      super(project, type, text);

      createActionLabel("Try Again",
                        () -> GradleSyncInvoker.getInstance().requestProjectSyncAndSourceGeneration(project, TRIGGER_USER_REQUEST));

      createActionLabel("Open 'Build' View", () -> {
        final ToolWindow tw = ToolWindowManager.getInstance(project).getToolWindow(ToolWindowId.BUILD);
        if (tw != null && !tw.isActive()) {
          tw.activate(null, false);
        }
      });

      createActionLabel("Show Log in " + ShowFilePathAction.getFileManagerName(), () -> {
        File logFile = new File(PathManager.getLogPath(), "idea.log");
        openFile(logFile);
      });
    }
  }
}<|MERGE_RESOLUTION|>--- conflicted
+++ resolved
@@ -99,12 +99,9 @@
     if (syncState.lastSyncFailed()) {
       return NotificationPanel.Type.FAILED;
     }
-<<<<<<< HEAD
-=======
     if (syncState.getSummary().hasSyncErrors()) {
       return NotificationPanel.Type.ERRORS;
     }
->>>>>>> d9e0f89a
 
     ThreeState gradleSyncNeeded = syncState.isSyncNeeded();
     if (gradleSyncNeeded == YES) {
