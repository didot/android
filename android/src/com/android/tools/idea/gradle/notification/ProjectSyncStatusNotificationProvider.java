--- conflicted
+++ resolved
@@ -57,7 +57,7 @@
 import com.intellij.ui.EditorNotifications;
 import com.intellij.util.ThreeState;
 import com.intellij.util.ui.UIUtil;
-import java.awt.*;
+import java.awt.Color;
 import java.io.File;
 import java.util.concurrent.TimeUnit;
 import org.jetbrains.android.facet.AndroidFacet;
@@ -82,14 +82,10 @@
   }
 
   @NonInjectable
-<<<<<<< HEAD
   @TestOnly
-  public ProjectSyncStatusNotificationProvider(@NotNull GradleProjectInfo projectInfo, @NotNull GradleSyncState syncState) {
-=======
   public ProjectSyncStatusNotificationProvider(@NotNull GradleProjectInfo projectInfo,
                                                @NotNull GradleSyncState syncState,
                                                @NotNull GradleVersionCatalogDetector versionCatalogDetector) {
->>>>>>> 477885a9
     myProjectInfo = projectInfo;
     mySyncState = syncState;
     myVersionCatalogDetector = versionCatalogDetector;
