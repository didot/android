--- conflicted
+++ resolved
@@ -35,24 +35,15 @@
 import com.intellij.openapi.util.registry.Registry
 import com.intellij.openapi.vfs.VirtualFile
 import com.intellij.projectImport.ProjectOpenProcessor
-<<<<<<< HEAD
-=======
-
->>>>>>> ad5b6ee3
 
 /**
  * A project open processor to open Gradle projects in Android Studio.
  *
  * It supports opening projects with or without .idea directory.
  */
-<<<<<<< HEAD
 internal class AndroidGradleProjectOpenProcessor : ProjectOpenProcessor() {
   override val name: String
     get() = "Android Gradle"
-=======
-class AndroidGradleProjectOpenProcessor : ProjectOpenProcessor() {
-  override fun getName(): String = "Android Gradle"
->>>>>>> ad5b6ee3
 
   override fun canOpenProject(file: VirtualFile): Boolean =
       (Registry.`is`("android.gradle.importer.enabled") || IdeInfo.getInstance().isAndroidStudio) &&
@@ -78,14 +69,14 @@
       return gradleImporter.importAndOpenProjectCore(projectToClose, forceOpenInNewFrame, projectFolder)
     }
     return ProjectManagerEx.getInstanceEx().openProject(
-      adjustedOpenTarget.toNioPath(), OpenProjectTask(
-        forceOpenInNewFrame = forceOpenInNewFrame,
-        projectToClose = projectToClose,
-        beforeOpen = {
+      adjustedOpenTarget.toNioPath(), OpenProjectTask {
+        this.forceOpenInNewFrame = forceOpenInNewFrame
+        this.projectToClose = projectToClose
+        this.beforeOpen = {
           gradleImporter.beforeOpen(it)
           true
-        },
-      )
+        }
+      }
     )
   }
 
