--- conflicted
+++ resolved
@@ -43,21 +43,6 @@
                                @Nullable ProjectData projectData,
                                @NotNull Project project,
                                @NotNull IdeModifiableModelsProvider modelsProvider) {
-<<<<<<< HEAD
-    try {
-      importData(toImport, project, modelsProvider);
-    }
-    catch (Throwable e) {
-      String msg = e.getMessage();
-      GradleSyncState.getInstance(project).syncFailed(isNotEmpty(msg) ? msg : e.getClass().getCanonicalName(), e, null);
-    }
-  }
-
-  private void importData(@NotNull Collection<? extends DataNode<T>> toImport,
-                          @NotNull Project project,
-                          @NotNull IdeModifiableModelsProvider modelsProvider) {
-=======
->>>>>>> 4ae98eb0
     WriteCommandAction.runWriteCommandAction(project, ()->  {
         if (project.isDisposed()) {
           return;
