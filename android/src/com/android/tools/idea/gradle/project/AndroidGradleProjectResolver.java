--- conflicted
+++ resolved
@@ -42,13 +42,8 @@
 import com.intellij.openapi.module.StdModuleTypes;
 import com.intellij.openapi.project.Project;
 import com.intellij.openapi.project.ProjectManager;
-<<<<<<< HEAD
-import com.intellij.openapi.util.Pair;
-import com.intellij.util.containers.ContainerUtil;
-=======
 import com.intellij.openapi.util.Key;
 import com.intellij.openapi.util.KeyValue;
->>>>>>> 4870ec21
 import org.gradle.tooling.model.GradleProject;
 import org.gradle.tooling.model.gradle.GradleScript;
 import org.gradle.tooling.model.idea.IdeaModule;
@@ -81,13 +76,11 @@
 import static com.android.tools.idea.gradle.service.notification.hyperlink.SyncProjectWithExtraCommandLineOptionsHyperlink.EXTRA_GRADLE_COMMAND_LINE_OPTIONS_KEY;
 import static com.android.tools.idea.gradle.util.AndroidGradleSettings.ANDROID_HOME_JVM_ARG;
 import static com.android.tools.idea.gradle.util.AndroidGradleSettings.createProjectProperty;
-import static com.android.tools.idea.gradle.util.GradleBuilds.BUILD_SRC_FOLDER_NAME;
 import static com.android.tools.idea.gradle.util.GradleUtil.GRADLE_SYSTEM_ID;
 import static com.android.tools.idea.gradle.util.GradleUtil.addLocalMavenRepoInitScriptCommandLineOption;
 import static com.android.tools.idea.startup.AndroidStudioInitializer.isAndroidStudio;
 import static com.android.tools.idea.stats.UsageTracker.*;
 import static com.intellij.openapi.externalSystem.util.ExternalSystemApiUtil.isInProcessMode;
-import static com.intellij.openapi.util.Pair.pair;
 import static com.intellij.openapi.util.io.FileUtil.filesEqual;
 import static com.intellij.openapi.util.io.FileUtil.toSystemDependentName;
 import static com.intellij.openapi.util.text.StringUtil.isEmpty;
@@ -106,16 +99,11 @@
  */
 @Order(ExternalSystemConstants.UNORDERED)
 public class AndroidGradleProjectResolver extends AbstractProjectResolverExtension {
-<<<<<<< HEAD
-  /** Default test artifact selected when importing a project. */
-  private static final String DEFAULT_TEST_ARTIFACT = ARTIFACT_ANDROID_TEST;
-=======
   /**
    * Default test artifact selected when importing a project.
    */
   private static final String DEFAULT_TEST_ARTIFACT = ARTIFACT_ANDROID_TEST;
   private static final Key<Boolean> IS_ANDROID_PROJECT_KEY = Key.create("IS_ANDROID_PROJECT_KEY");
->>>>>>> 4870ec21
 
   @NotNull private final ProjectImportErrorHandler myErrorHandler;
 
@@ -138,13 +126,8 @@
       String msg = getUnsupportedModelVersionErrorMsg(getModelVersion(androidProject));
       throw new IllegalStateException(msg);
     }
-<<<<<<< HEAD
-    if (isAndroidGradleProject(gradleModule)) {
-      return GradleProjectResolverUtil.createMainModule(resolverCtx, gradleModule, projectDataNode);
-=======
     if (isAndroidGradleProject()) {
       return doCreateModule(gradleModule, projectDataNode);
->>>>>>> 4870ec21
     }
     else {
       return nextResolver.createModule(gradleModule, projectDataNode);
@@ -188,7 +171,7 @@
     catch (UnsupportedOperationException ignore) {
     }
 
-    if (buildScript == null || !isAndroidGradleProject(gradleModule)) {
+    if (buildScript == null || !isAndroidGradleProject()) {
       nextResolver.populateModuleContentRoots(gradleModule, ideModule);
       return;
     }
@@ -217,14 +200,7 @@
     }
 
     NativeAndroidProject nativeAndroidProject = resolverCtx.getExtraProject(gradleModule, NativeAndroidProject.class);
-<<<<<<< HEAD
-    if (androidProject == null && nativeAndroidProject != null) {
-      // For a hybrid app which contains both java and native code, the information about the native code is present in both AndroidProject
-      // and NativeAndroidProject. Until we figure out the correct way to handle that, using the NativeAndroidProject only for the pure
-      // native modules and will be falling back to the information in AndroidProject model for hybrid modules.
-=======
     if (nativeAndroidProject != null) {
->>>>>>> 4870ec21
       ideModule.createChild(NATIVE_ANDROID_MODEL, new NativeAndroidGradleModel(GRADLE_SYSTEM_ID, gradleModule.getName(), moduleRootDirPath,
                                                                                nativeAndroidProject));
     }
@@ -261,7 +237,7 @@
 
   @Override
   public void populateModuleCompileOutputSettings(@NotNull IdeaModule gradleModule, @NotNull DataNode<ModuleData> ideModule) {
-    if (!isAndroidGradleProject(gradleModule)) {
+    if (!isAndroidGradleProject()) {
       nextResolver.populateModuleCompileOutputSettings(gradleModule, ideModule);
     }
   }
@@ -270,41 +246,27 @@
   public void populateModuleDependencies(@NotNull IdeaModule gradleModule,
                                          @NotNull DataNode<ModuleData> ideModule,
                                          @NotNull DataNode<ProjectData> ideProject) {
-    if (!isAndroidGradleProject(gradleModule)) {
+    if (!isAndroidGradleProject()) {
       // For plain Java projects (non-Gradle) we let the framework populate dependencies
       nextResolver.populateModuleDependencies(gradleModule, ideModule, ideProject);
     }
   }
 
-  // Indicates it is an "Android" project if at least one module has an AndroidProject or NativeAndroidProjct.
-  private boolean isAndroidGradleProject(@NotNull IdeaModule gradleModule) {
-    if (!resolverCtx.findModulesWithModel(AndroidProject.class).isEmpty() ||
-        !resolverCtx.findModulesWithModel(NativeAndroidProject.class).isEmpty()) {
-      return true;
-    }
-<<<<<<< HEAD
-    if (BUILD_SRC_FOLDER_NAME.equals(gradleModule.getGradleProject().getName()) && isAndroidStudio()) {
-      // For now, we will "buildSrc" to be considered part of an Android project. We need changes in IDEA to make this distinction better.
-      // Currently, when processing "buildSrc" we don't have access to the rest of modules in the project, making it impossible to tell
-      // if the project has at least one Android module.
-      return true;
-    }
-    return false;
-=======
+  // Indicates it is an "Android" project if at least one module has an AndroidProject.
+  private boolean isAndroidGradleProject() {
+    Boolean isAndroidGradleProject = resolverCtx.getUserData(IS_ANDROID_PROJECT_KEY);
+    if (isAndroidGradleProject != null) {
+      return isAndroidGradleProject;
+    }
     isAndroidGradleProject = resolverCtx.hasModulesWithModel(AndroidProject.class) ||
                              resolverCtx.hasModulesWithModel(NativeAndroidProject.class);
     return resolverCtx.putUserDataIfAbsent(IS_ANDROID_PROJECT_KEY, isAndroidGradleProject);
->>>>>>> 4870ec21
   }
 
   @Override
   @NotNull
   public Set<Class> getExtraProjectModelClasses() {
-<<<<<<< HEAD
-    return Sets.<Class>newHashSet(AndroidProject.class, NativeAndroidProject.class);
-=======
     return Sets.newHashSet(AndroidProject.class, NativeAndroidProject.class);
->>>>>>> 4870ec21
   }
 
   @Override
@@ -322,18 +284,22 @@
 
   @Override
   @NotNull
-  public List<Pair<String, String>> getExtraJvmArgs() {
-    if (isInProcessMode(GRADLE_SYSTEM_ID) && !isAndroidStudio()) {
-      LocalProperties localProperties = getLocalProperties();
-      if (localProperties.getAndroidSdkPath() == null) {
-        File androidHomePath = IdeSdks.getAndroidSdkPath();
-        // In Android Studio, the Android SDK home path will never be null. It may be null when running in IDEA.
-        if (androidHomePath != null) {
-          return Collections.singletonList(pair(ANDROID_HOME_JVM_ARG, androidHomePath.getPath()));
+  public List<KeyValue<String, String>> getExtraJvmArgs() {
+    if (isInProcessMode(GRADLE_SYSTEM_ID)) {
+      List<KeyValue<String, String>> args = Lists.newArrayList();
+
+      if (!isAndroidStudio()) {
+        LocalProperties localProperties = getLocalProperties();
+        if (localProperties.getAndroidSdkPath() == null) {
+          File androidHomePath = IdeSdks.getAndroidSdkPath();
+          // In Android Studio, the Android SDK home path will never be null. It may be null when running in IDEA.
+          if (androidHomePath != null) {
+            args.add(KeyValue.create(ANDROID_HOME_JVM_ARG, androidHomePath.getPath()));
+          }
         }
       }
-    }
-
+      return args;
+    }
     return Collections.emptyList();
   }
 
@@ -487,17 +453,13 @@
   public void enhanceRemoteProcessing(@NotNull SimpleJavaParameters parameters) {
     List<String> classPath = Lists.newArrayList();
     // Android module jars
-    addIfNotNull(classPath, getJarPathForClass(getClass()));
+    addIfNotNull(getJarPathForClass(getClass()), classPath);
     // Android sdklib jar
-<<<<<<< HEAD
-    addIfNotNull(classPath, getJarPathForClass(Revision.class));
-=======
     addIfNotNull(getJarPathForClass(Revision.class), classPath);
->>>>>>> 4870ec21
     // Android common jar
-    addIfNotNull(classPath, getJarPathForClass(AndroidGradleSettings.class));
+    addIfNotNull(getJarPathForClass(AndroidGradleSettings.class), classPath);
     // Android gradle model jar
-    addIfNotNull(classPath, getJarPathForClass(AndroidProject.class));
+    addIfNotNull(getJarPathForClass(AndroidProject.class), classPath);
     parameters.getClassPath().addAll(classPath);
   }
 }