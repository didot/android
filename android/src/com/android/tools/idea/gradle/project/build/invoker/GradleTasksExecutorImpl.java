/*
 * Copyright (C) 2017 The Android Open Source Project
 *
 * Licensed under the Apache License, Version 2.0 (the "License");
 * you may not use this file except in compliance with the License.
 * You may obtain a copy of the License at
 *
 *      http://www.apache.org/licenses/LICENSE-2.0
 *
 * Unless required by applicable law or agreed to in writing, software
 * distributed under the License is distributed on an "AS IS" BASIS,
 * WITHOUT WARRANTIES OR CONDITIONS OF ANY KIND, either express or implied.
 * See the License for the specific language governing permissions and
 * limitations under the License.
 */
package com.android.tools.idea.gradle.project.build.invoker;

import static com.android.tools.idea.gradle.project.AndroidStudioGradleInstallationManager.setJdkAsProjectJdk;
import static com.android.tools.idea.gradle.project.build.BuildStatus.CANCELED;
import static com.android.tools.idea.gradle.project.build.BuildStatus.FAILED;
import static com.android.tools.idea.gradle.project.build.BuildStatus.SUCCESS;
import static com.android.tools.idea.gradle.project.sync.common.CommandLineArgs.isInTestingMode;
import static com.android.tools.idea.gradle.util.AndroidGradleSettings.createProjectProperty;
import static com.android.tools.idea.gradle.util.GradleBuilds.PARALLEL_BUILD_OPTION;
import static com.android.tools.idea.gradle.util.GradleUtil.attemptToUseEmbeddedGradle;
import static com.android.tools.idea.gradle.util.GradleUtil.getOrCreateGradleExecutionSettings;
import static com.android.tools.idea.gradle.util.GradleUtil.hasCause;
import static com.google.common.base.Strings.nullToEmpty;
import static com.intellij.openapi.ui.MessageType.ERROR;
import static com.intellij.openapi.ui.MessageType.INFO;
import static com.intellij.openapi.util.text.StringUtil.formatDuration;
import static com.intellij.openapi.util.text.StringUtil.isNotEmpty;
import static com.intellij.ui.AppUIUtil.invokeLaterIfProjectAlive;
import static com.intellij.util.ArrayUtilRt.toStringArray;
import static com.intellij.util.ExceptionUtil.getRootCause;
import static com.intellij.util.ui.UIUtil.invokeLaterIfNeeded;
import static java.util.concurrent.TimeUnit.MILLISECONDS;
import static org.jetbrains.plugins.gradle.service.execution.GradleExecutionHelper.prepare;

import com.android.builder.model.AndroidProject;
import com.android.ide.common.blame.Message;
import com.android.ide.common.blame.SourceFilePosition;
import com.android.tools.idea.IdeInfo;
import com.android.tools.idea.flags.StudioFlags;
import com.android.tools.idea.gradle.project.BuildSettings;
import com.android.tools.idea.gradle.project.build.BuildContext;
import com.android.tools.idea.gradle.project.build.BuildSummary;
import com.android.tools.idea.gradle.project.build.GradleBuildState;
import com.android.tools.idea.gradle.project.build.attribution.BuildAttributionManager;
import com.android.tools.idea.gradle.project.build.attribution.BuildAttributionUtil;
import com.android.tools.idea.gradle.project.build.compiler.AndroidGradleBuildConfiguration;
import com.android.tools.idea.gradle.project.common.AndroidSupportVersionUtilKt;
import com.android.tools.idea.gradle.project.common.GradleInitScripts;
import com.android.tools.idea.gradle.util.BuildMode;
import com.android.tools.idea.sdk.IdeSdks;
import com.android.tools.idea.sdk.SelectSdkDialog;
import com.android.tools.idea.ui.GuiTestingService;
import com.google.common.base.Stopwatch;
import com.google.common.collect.Lists;
import com.intellij.compiler.CompilerConfiguration;
import com.intellij.compiler.CompilerManagerImpl;
import com.intellij.openapi.application.Application;
import com.intellij.openapi.application.ApplicationManager;
import com.intellij.openapi.compiler.CompilerManager;
import com.intellij.openapi.diagnostic.Logger;
import com.intellij.openapi.externalSystem.model.ExternalSystemException;
import com.intellij.openapi.externalSystem.model.task.ExternalSystemTaskId;
import com.intellij.openapi.externalSystem.model.task.ExternalSystemTaskNotificationEvent;
import com.intellij.openapi.externalSystem.model.task.ExternalSystemTaskNotificationListener;
import com.intellij.openapi.externalSystem.model.task.ExternalSystemTaskNotificationListenerAdapter;
import com.intellij.openapi.externalSystem.util.ExternalSystemApiUtil;
import com.intellij.openapi.progress.EmptyProgressIndicator;
import com.intellij.openapi.progress.ProcessCanceledException;
import com.intellij.openapi.progress.ProgressIndicator;
import com.intellij.openapi.project.Project;
import com.intellij.openapi.project.ProjectManager;
import com.intellij.openapi.project.VetoableProjectManagerListener;
import com.intellij.openapi.ui.MessageType;
import com.intellij.openapi.ui.Messages;
import com.intellij.openapi.wm.ex.ProgressIndicatorEx;
import com.intellij.ui.AppIcon;
import com.intellij.ui.content.ContentManagerListener;
import com.intellij.util.Function;
import java.io.File;
import java.nio.file.Paths;
import java.util.ArrayList;
import java.util.List;
import java.util.Locale;
import java.util.concurrent.Semaphore;
import java.util.concurrent.atomic.AtomicReference;
import net.jcip.annotations.GuardedBy;
import org.gradle.tooling.BuildAction;
import org.gradle.tooling.BuildActionExecuter;
import org.gradle.tooling.BuildCancelledException;
import org.gradle.tooling.BuildException;
import org.gradle.tooling.BuildLauncher;
import org.gradle.tooling.CancellationTokenSource;
import org.gradle.tooling.GradleConnector;
import org.gradle.tooling.LongRunningOperation;
import org.gradle.tooling.ProjectConnection;
import org.gradle.tooling.events.OperationType;
import org.gradle.tooling.model.build.BuildEnvironment;
import org.jetbrains.annotations.NonNls;
import org.jetbrains.annotations.NotNull;
import org.jetbrains.annotations.Nullable;
import org.jetbrains.plugins.gradle.service.execution.GradleExecutionHelper;
import org.jetbrains.plugins.gradle.service.project.GradleProjectResolver;
import org.jetbrains.plugins.gradle.service.project.GradleProjectResolverExtension;
import org.jetbrains.plugins.gradle.settings.GradleExecutionSettings;

class GradleTasksExecutorImpl extends GradleTasksExecutor {
  private static final long ONE_MINUTE_MS = 60L /*sec*/ * 1000L /*millisec*/;

  @NonNls private static final String APP_ICON_ID = "compiler";

  private static final String GRADLE_RUNNING_MSG_TITLE = "Gradle Running";
  private static final String PASSWORD_KEY_SUFFIX = ".password=";

  @NotNull private final Object myCompletionLock = new Object();

  @NotNull private final GradleBuildInvoker.Request myRequest;
  @NotNull private final BuildStopper myBuildStopper;

  @GuardedBy("myCompletionLock")
  private int myCompletionCounter;

  @NotNull private final GradleExecutionHelper myHelper = new GradleExecutionHelper();

  private volatile int myErrorCount;

  @NotNull private volatile ProgressIndicator myProgressIndicator = new EmptyProgressIndicator();

  GradleTasksExecutorImpl(@NotNull GradleBuildInvoker.Request request, @NotNull BuildStopper buildStopper) {
    super(request.getProject());
    myRequest = request;
    myBuildStopper = buildStopper;
  }

  @Override
  @Nullable
  public NotificationInfo getNotificationInfo() {
    return new NotificationInfo(myErrorCount > 0 ? "Gradle Invocation (errors)" : "Gradle Invocation (success)",
                                "Gradle Invocation Finished", myErrorCount + " Errors", true);
  }

  @Override
  public void run(@NotNull ProgressIndicator indicator) {
    myProgressIndicator = indicator;

    ProjectManager projectManager = ProjectManager.getInstance();
    Project project = myRequest.getProject();
    CloseListener closeListener = new CloseListener();
    projectManager.addProjectManagerListener(project, closeListener);

    Semaphore semaphore = ((CompilerManagerImpl)CompilerManager.getInstance(project)).getCompilationSemaphore();
    boolean acquired = false;
    try {
      try {
        while (!acquired) {
          acquired = semaphore.tryAcquire(300, MILLISECONDS);
          if (myProgressIndicator.isCanceled()) {
            // Give up obtaining the semaphore, let compile work begin in order to stop gracefully on cancel event.
            break;
          }
        }
      }
      catch (InterruptedException e) {
        Thread.currentThread().interrupt();
      }
      addIndicatorDelegate();
      invokeGradleTasks();
    }
    finally {
      try {
        myProgressIndicator.stop();
        projectManager.removeProjectManagerListener(project, closeListener);
      }
      finally {
        if (acquired) {
          semaphore.release();
        }
      }
    }
  }

  private void addIndicatorDelegate() {
    if (myProgressIndicator instanceof ProgressIndicatorEx) {
      ProgressIndicatorEx indicator = (ProgressIndicatorEx)myProgressIndicator;
      indicator.addStateDelegate(new ProgressIndicatorStateDelegate(myRequest.getTaskId(), myBuildStopper));
    }
  }

  private static void setUpBuildAttributionManager(LongRunningOperation operation,
                                                   BuildAttributionManager buildAttributionManager,
                                                   boolean skipIfNull) {
    if (skipIfNull && buildAttributionManager == null) {
      return;
    }
    operation.addProgressListener(buildAttributionManager, OperationType.PROJECT_CONFIGURATION, OperationType.TASK, OperationType.TEST);
    buildAttributionManager.onBuildStart();
  }

  private void invokeGradleTasks() {

    Project project = myRequest.getProject();
    GradleExecutionSettings executionSettings = getOrCreateGradleExecutionSettings(project);

    AtomicReference<Object> model = new AtomicReference<>(null);

    Function<ProjectConnection, Void> executeTasksFunction = connection -> {
      Stopwatch stopwatch = Stopwatch.createStarted();

      BuildAction<?> buildAction = myRequest.getBuildAction();
      boolean isRunBuildAction = buildAction != null;

      List<String> gradleTasks = myRequest.getGradleTasks();
      String executingTasksText = "Executing tasks: " + gradleTasks + " in project " + myRequest.getBuildFilePath().getPath();
      addToEventLog(executingTasksText, INFO);

      StringBuilder output = new StringBuilder();

      Throwable buildError = null;
      ExternalSystemTaskId id = myRequest.getTaskId();
      ExternalSystemTaskNotificationListener taskListener = getTaskListener();
      CancellationTokenSource cancellationTokenSource = GradleConnector.newCancellationTokenSource();
      myBuildStopper.register(id, cancellationTokenSource);

      taskListener.onStart(id, myRequest.getBuildFilePath().getPath());
      taskListener.onTaskOutput(id, executingTasksText + System.lineSeparator() + System.lineSeparator(), true);

      BuildMode buildMode = BuildSettings.getInstance(myProject).getBuildMode();
      GradleBuildState buildState = GradleBuildState.getInstance(myProject);
      buildState.buildStarted(new BuildContext(project, gradleTasks, buildMode));

      BuildAttributionManager buildAttributionManager = null;
      boolean enableBuildAttribution = BuildAttributionUtil.isBuildAttributionEnabledForProject(myProject);
      File attributionFileDir = null;

      try {
        AndroidGradleBuildConfiguration buildConfiguration = AndroidGradleBuildConfiguration.getInstance(project);
        List<String> commandLineArguments = Lists.newArrayList(buildConfiguration.getCommandLineOptions());

        if (!commandLineArguments.contains(PARALLEL_BUILD_OPTION) &&
            CompilerConfiguration.getInstance(project).isParallelCompilationEnabled()) {
          commandLineArguments.add(PARALLEL_BUILD_OPTION);
        }

        commandLineArguments.add(createProjectProperty(AndroidProject.PROPERTY_INVOKED_FROM_IDE, true));

        AndroidSupportVersionUtilKt.addAndroidSupportVersionArg(commandLineArguments);

        if (enableBuildAttribution) {
          attributionFileDir = BuildAttributionUtil.getAgpAttributionFileDir(myRequest.getBuildFilePath());
          commandLineArguments.add(createProjectProperty(AndroidProject.PROPERTY_ATTRIBUTION_FILE_LOCATION,
                                                         attributionFileDir.getAbsolutePath()));
        }
        commandLineArguments.addAll(myRequest.getCommandLineArguments());

        // Inject embedded repository if it's enabled by user.
        if (StudioFlags.USE_DEVELOPMENT_OFFLINE_REPOS.get() && !isInTestingMode()) {
          GradleInitScripts.getInstance().addLocalMavenRepoInitScriptCommandLineArg(commandLineArguments);
          attemptToUseEmbeddedGradle(project);
        }

        // Don't include passwords in the log
        String logMessage = "Build command line options: " + commandLineArguments;
        if (logMessage.contains(PASSWORD_KEY_SUFFIX)) {
          List<String> replaced = new ArrayList<>(commandLineArguments.size());
          for (String option : commandLineArguments) {
            // -Pandroid.injected.signing.store.password=, -Pandroid.injected.signing.key.password=
            int index = option.indexOf(".password=");
            if (index == -1) {
              replaced.add(option);
            }
            else {
              replaced.add(option.substring(0, index + PASSWORD_KEY_SUFFIX.length()) + "*********");
            }
          }
          logMessage = replaced.toString();
        }
        getLogger().info(logMessage);

        executionSettings
          .withVmOptions(myRequest.getJvmArguments())
          .withArguments(commandLineArguments)
          .withEnvironmentVariables(myRequest.getEnv())
          .passParentEnvs(myRequest.isPassParentEnvs());
        LongRunningOperation operation = isRunBuildAction ? connection.action(buildAction) : connection.newBuild();
        operation.addProgressListener(new GradleToolingApiMemoryUsageFixingProgressListener(), OperationType.TASK);
        prepare(operation, id, executionSettings, new ExternalSystemTaskNotificationListenerAdapter() {
          @Override
          public void onStatusChange(@NotNull ExternalSystemTaskNotificationEvent event) {
            if (myBuildStopper.contains(id)) {
              taskListener.onStatusChange(event);
            }
          }

          @Override
          public void onTaskOutput(@NotNull ExternalSystemTaskId id, @NotNull String text, boolean stdOut) {
            output.append(text);
            if (myBuildStopper.contains(id)) {
              taskListener.onTaskOutput(id, text, stdOut);
            }
          }
        }, connection);

        if (enableBuildAttribution) {
          buildAttributionManager = myProject.getService(BuildAttributionManager.class);
          setUpBuildAttributionManager(operation, buildAttributionManager,
                                       // In some tests we don't care about build attribution being setup
                                       ApplicationManager.getApplication().isUnitTestMode());
        }

        if (isRunBuildAction) {
          ((BuildActionExecuter)operation).forTasks(toStringArray(gradleTasks));
        }
        else {
          ((BuildLauncher)operation).forTasks(toStringArray(gradleTasks));
        }

        operation.withCancellationToken(cancellationTokenSource.token());

        if (isRunBuildAction) {
          model.set(((BuildActionExecuter)operation).run());
        }
        else {
          ((BuildLauncher)operation).run();
        }

        buildState.buildFinished(SUCCESS);
        taskListener.onSuccess(id);
        if (buildAttributionManager != null) {
          buildAttributionManager.onBuildSuccess(attributionFileDir);
        }
      }
      catch (BuildException e) {
        buildError = e;
      }
      catch (Throwable e) {
        buildError = e;
        handleTaskExecutionError(e);
      }
      finally {
        Application application = ApplicationManager.getApplication();
        if (buildError != null) {
          if (buildAttributionManager != null) {
            final File finalAttributionFileDir = attributionFileDir;
            final BuildAttributionManager finalBuildAttributionManager = buildAttributionManager;
            application.invokeLater(() -> {
              if (!project.isDisposed()) {
                finalBuildAttributionManager.onBuildFailure(finalAttributionFileDir);
              }
            });
          }

          if (wasBuildCanceled(buildError)) {
            buildState.buildFinished(CANCELED);
            taskListener.onCancel(id);
          }
          else {
            buildState.buildFinished(FAILED);
            BuildEnvironment buildEnvironment =
              GradleExecutionHelper.getBuildEnvironment(connection, id, taskListener, cancellationTokenSource, executionSettings);
            GradleProjectResolverExtension projectResolverChain = GradleProjectResolver.createProjectResolverChain();
            ExternalSystemException userFriendlyError =
                projectResolverChain.getUserFriendlyError(buildEnvironment, buildError, myRequest.getBuildFilePath().getPath(), null);
            taskListener.onFailure(id, userFriendlyError);
          }
        }
        taskListener.onEnd(id);
        myBuildStopper.remove(id);

        if (GuiTestingService.getInstance().isGuiTestingMode()) {
          String testOutput = application.getUserData(GuiTestingService.GRADLE_BUILD_OUTPUT_IN_GUI_TEST_KEY);
          if (isNotEmpty(testOutput)) {
            application.putUserData(GuiTestingService.GRADLE_BUILD_OUTPUT_IN_GUI_TEST_KEY, null);
          }
        }

        application.invokeLater(() -> notifyGradleInvocationCompleted(buildState, stopwatch.elapsed(MILLISECONDS)));

        if (!getProject().isDisposed()) {
          List<Message> buildMessages = new ArrayList<>();
          if (buildError instanceof BuildException) {
            String message = ExternalSystemApiUtil.buildErrorMessage(buildError);
            Message msg = new Message(Message.Kind.ERROR, message, SourceFilePosition.UNKNOWN);
            buildMessages.add(msg);
          }
          GradleInvocationResult result = new GradleInvocationResult(myRequest.getGradleTasks(), buildMessages, buildError, model.get());
          RuntimeException error = null;
          for (GradleBuildInvoker.AfterGradleInvocationTask task : GradleBuildInvoker.getInstance(getProject()).getAfterInvocationTasks()) {
            try {
              task.execute(result);
            } catch (ProcessCanceledException e) {
              // Ignore process cancellation exceptions.
              // We must run all post invocation tasks in order to ensure all relevant locks are released.
            } catch (RuntimeException e) {
              if (error == null) {
                // Stash the first non-PCE exception to re-throw after all post invocation tasks had a chance to execute.
                error = e;
              }
            }
          }
          if (error != null) {
            throw error;
          }
        }
      }
      return null;
    };

    if (GuiTestingService.getInstance().isGuiTestingMode()) {
      // We use this task in GUI tests to simulate errors coming from Gradle project sync.
      Application application = ApplicationManager.getApplication();
      Runnable task = application.getUserData(GuiTestingService.EXECUTE_BEFORE_PROJECT_BUILD_IN_GUI_TEST_KEY);
      if (task != null) {
        application.putUserData(GuiTestingService.EXECUTE_BEFORE_PROJECT_BUILD_IN_GUI_TEST_KEY, null);
        task.run();
      }
    }

    try {
      myHelper.execute(myRequest.getBuildFilePath().getPath(), executionSettings,
                       myRequest.getTaskId(), myRequest.getTaskListener(), null, executeTasksFunction);
    }
    catch (ExternalSystemException e) {
      if (e.getOriginalReason().startsWith("com.intellij.openapi.progress.ProcessCanceledException")) {
        getLogger().info("Gradle execution cancelled.", e);
      }
      else {
        throw e;
      }
    }
  }

  @NotNull
  private ExternalSystemTaskNotificationListener getTaskListener() {
    ExternalSystemTaskNotificationListener result = myRequest.getTaskListener();
    if (result == null) result = new NoopExternalSystemTaskNotificationListener();
    return result;
  }

  private static boolean wasBuildCanceled(@NotNull Throwable buildError) {
    return hasCause(buildError, BuildCancelledException.class) || hasCause(buildError, ProcessCanceledException.class);
  }

  private void handleTaskExecutionError(@NotNull Throwable e) {
    if (myProgressIndicator.isCanceled()) {
      getLogger().info("Failed to complete Gradle execution. Project may be closing or already closed.", e);
      return;
    }
    Throwable rootCause = getRootCause(e);
    String error = nullToEmpty(rootCause.getMessage());
    if (error.contains("Build cancelled")) {
      return;
    }
    Runnable showErrorTask = () -> {
      myErrorCount++;

      // This is temporary. Once we have support for hyperlinks in "Messages" window, we'll show the error message the with a
      // hyperlink to set the JDK home.
      // For now we show the "Select SDK" dialog, but only giving the option to set the JDK path.
      if (IdeInfo.getInstance().isAndroidStudio() && error.startsWith("Supplied javaHome is not a valid folder")) {
        IdeSdks ideSdks = IdeSdks.getInstance();
        File androidHome = ideSdks.getAndroidSdkPath();
        String androidSdkPath = androidHome != null ? androidHome.getPath() : null;
        SelectSdkDialog selectSdkDialog = new SelectSdkDialog(null, androidSdkPath);
        selectSdkDialog.setModal(true);
        if (selectSdkDialog.showAndGet()) {
          String jdkHome = selectSdkDialog.getJdkHome();
<<<<<<< HEAD
          invokeLaterIfNeeded(() -> ApplicationManager.getApplication().runWriteAction(() -> {ideSdks.setJdkPath(Paths.get(jdkHome));}));
=======
          invokeLaterIfNeeded(() -> ApplicationManager.getApplication().runWriteAction(() -> setJdkAsProjectJdk(myRequest.getProject(), jdkHome)));
>>>>>>> 4d90afa2
        }
      }
    };
    invokeLaterIfProjectAlive(myRequest.getProject(), showErrorTask);
  }

  @NotNull
  private static Logger getLogger() {
    return Logger.getInstance(GradleBuildInvoker.class);
  }

  private void notifyGradleInvocationCompleted(@NotNull GradleBuildState buildState, long durationMillis) {
    Project project = myRequest.getProject();
    if (!project.isDisposed()) {
      String statusMsg = createStatusMessage(buildState, durationMillis);
      MessageType messageType = myErrorCount > 0 ? ERROR : INFO;
      if (durationMillis > ONE_MINUTE_MS) {
        BALLOON_NOTIFICATION.createNotification(statusMsg, messageType).notify(project);
      }
      else {
        addToEventLog(statusMsg, messageType);
      }
      getLogger().info(statusMsg);
    }
  }

  @NotNull
  private String createStatusMessage(@NotNull GradleBuildState buildState, long durationMillis) {
    String message = "Gradle build " + formatBuildStatusFromState(buildState);
    if (myErrorCount > 0) {
      message += String.format(Locale.US, " with %d error(s)", myErrorCount);
    }
    message = message + " in " + formatDuration(durationMillis);
    return message;
  }

  @NotNull
  private static String formatBuildStatusFromState(@NotNull GradleBuildState state) {
    BuildSummary summary = state.getSummary();
    if (summary != null) {
      switch (summary.getStatus()) {
        case SUCCESS:
          return "finished";
        case FAILED:
          return "failed";
        case CANCELED:
          return "cancelled";
      }
    }
    return "finished";
  }

  private void addToEventLog(@NotNull String message, @NotNull MessageType type) {
    LOGGING_NOTIFICATION.createNotification(message, type).notify(myProject);
  }

  private void attemptToStopBuild() {
    myBuildStopper.attemptToStopBuild(myRequest.getTaskId(), myProgressIndicator);
  }

  /**
   * Regular {@link #queue()} method might return immediately if current task is executed in a separate non-calling thread.
   * <p/>
   * However, sometimes we want to wait for the task completion, e.g. consider a use-case when we execute an IDE run configuration.
   * It opens dedicated run/debug tool window and displays execution output there. However, it is shown as finished as soon as
   * control flow returns. That's why we don't want to return control flow until the actual task completion.
   * <p/>
   * This method allows to achieve that target - it executes gradle tasks under the IDE 'progress management system' (shows progress
   * bar at the bottom) in a separate thread and doesn't return control flow to the calling thread until all target tasks are actually
   * executed.
   */
  @Override
  public void queueAndWaitForCompletion() {
    int counterBefore;
    synchronized (myCompletionLock) {
      counterBefore = myCompletionCounter;
    }
    queue();
    synchronized (myCompletionLock) {
      while (true) {
        if (myCompletionCounter > counterBefore) {
          break;
        }
        try {
          myCompletionLock.wait();
        }
        catch (InterruptedException e) {
          // Just stop waiting.
          break;
        }
      }
    }
  }

  @Override
  public void onSuccess() {
    super.onSuccess();
    onCompletion();
  }

  @Override
  public void onCancel() {
    super.onCancel();
    onCompletion();
  }

  private void onCompletion() {
    synchronized (myCompletionLock) {
      myCompletionCounter++;
      myCompletionLock.notifyAll();
    }
  }

  private class CloseListener implements ContentManagerListener, VetoableProjectManagerListener {
    private boolean myIsApplicationExitingOrProjectClosing;
    private boolean myUserAcceptedCancel;

    @Override
    public void projectOpened(@NotNull Project project) {
    }

    @Override
    public boolean canClose(@NotNull Project project) {
      if (!project.equals(myProject)) {
        return true;
      }
      if (shouldPromptUser()) {
        myUserAcceptedCancel = askUserToCancelGradleExecution();
        if (!myUserAcceptedCancel) {
          return false; // veto closing
        }
        attemptToStopBuild();
        return true;
      }
      return !myProgressIndicator.isRunning();
    }

    @Override
    public void projectClosing(@NotNull Project project) {
      if (project.equals(myProject)) {
        myIsApplicationExitingOrProjectClosing = true;
      }
    }

    private boolean shouldPromptUser() {
      return !myUserAcceptedCancel && !myIsApplicationExitingOrProjectClosing && myProgressIndicator.isRunning();
    }

    private boolean askUserToCancelGradleExecution() {
      String msg = "Gradle is running. Proceed with Project closing?";
      int result = Messages.showYesNoDialog(myProject, msg, GRADLE_RUNNING_MSG_TITLE, Messages.getQuestionIcon());
      return result == Messages.YES;
    }
  }

  private class ProgressIndicatorStateDelegate extends TaskExecutionProgressIndicator {
    ProgressIndicatorStateDelegate(@NotNull ExternalSystemTaskId taskId,
                                   @NotNull BuildStopper buildStopper) {
      super(taskId, buildStopper);
    }

    @Override
    void onCancel() {
      stopAppIconProgress();
    }

    @Override
    public void stop() {
      super.stop();
      stopAppIconProgress();
    }

    private void stopAppIconProgress() {
      invokeLaterIfNeeded(() -> {
        AppIcon appIcon = AppIcon.getInstance();
        Project project = myRequest.getProject();
        if (appIcon.hideProgress(project, APP_ICON_ID)) {
          if (myErrorCount > 0) {
            appIcon.setErrorBadge(project, String.valueOf(myErrorCount));
            appIcon.requestAttention(project, true);
          }
          else {
            appIcon.setOkBadge(project, true);
            appIcon.requestAttention(project, false);
          }
        }
      });
    }
  }
}<|MERGE_RESOLUTION|>--- conflicted
+++ resolved
@@ -82,7 +82,6 @@
 import com.intellij.ui.content.ContentManagerListener;
 import com.intellij.util.Function;
 import java.io.File;
-import java.nio.file.Paths;
 import java.util.ArrayList;
 import java.util.List;
 import java.util.Locale;
@@ -468,11 +467,7 @@
         selectSdkDialog.setModal(true);
         if (selectSdkDialog.showAndGet()) {
           String jdkHome = selectSdkDialog.getJdkHome();
-<<<<<<< HEAD
-          invokeLaterIfNeeded(() -> ApplicationManager.getApplication().runWriteAction(() -> {ideSdks.setJdkPath(Paths.get(jdkHome));}));
-=======
           invokeLaterIfNeeded(() -> ApplicationManager.getApplication().runWriteAction(() -> setJdkAsProjectJdk(myRequest.getProject(), jdkHome)));
->>>>>>> 4d90afa2
         }
       }
     };
