--- conflicted
+++ resolved
@@ -22,8 +22,6 @@
 import org.jetbrains.plugins.gradle.settings.GradleSettings;
 
 public class AndroidStudioGradleInstallationManager extends GradleInstallationManager {
-<<<<<<< HEAD
-=======
   @Nullable
   public Sdk getGradleJdk(@Nullable Project project, @NotNull String linkedProjectPath) {
     if (project != null) {
@@ -31,7 +29,6 @@
     }
     return IdeSdks.getInstance().getJdk();
   }
->>>>>>> 477885a9
 
   @Nullable
   @Override
@@ -104,10 +101,6 @@
    */
   public static void setJdkAsEmbedded(@NotNull Project project) {
     Path embeddedJdkPath = IdeSdks.getInstance().getEmbeddedJdkPath();
-<<<<<<< HEAD
-    assert embeddedJdkPath != null;
-=======
->>>>>>> 477885a9
     setNamedJdk(project, embeddedJdkPath.toAbsolutePath().toString(), EMBEDDED_JDK_NAME);
   }
 
