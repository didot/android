/*
 * Copyright (C) 2017 The Android Open Source Project
 *
 * Licensed under the Apache License, Version 2.0 (the "License");
 * you may not use this file except in compliance with the License.
 * You may obtain a copy of the License at
 *
 *      http://www.apache.org/licenses/LICENSE-2.0
 *
 * Unless required by applicable law or agreed to in writing, software
 * distributed under the License is distributed on an "AS IS" BASIS,
 * WITHOUT WARRANTIES OR CONDITIONS OF ANY KIND, either express or implied.
 * See the License for the specific language governing permissions and
 * limitations under the License.
 */
package com.android.tools.idea.gradle.project.sync.setup.module;

import static com.android.tools.idea.Projects.getBaseDirPath;
import static com.android.tools.idea.gradle.project.sync.Modules.createUniqueModuleId;
<<<<<<< HEAD
import static org.jetbrains.android.facet.AndroidRootUtil.findModuleRootFolderPath;
=======
import static com.android.tools.idea.gradle.util.GradleProjects.findModuleRootFolderPath;
>>>>>>> c07f5299
import static com.google.common.base.Strings.nullToEmpty;
import static com.intellij.openapi.externalSystem.util.ExternalSystemApiUtil.toCanonicalPath;
import static com.intellij.openapi.util.text.StringUtil.isNotEmpty;

import com.android.builder.model.level2.Library;
import com.android.tools.idea.gradle.project.sync.Modules;
import com.intellij.openapi.externalSystem.util.ExternalSystemApiUtil;
import com.intellij.openapi.module.Module;
import com.intellij.openapi.project.Project;
import java.io.File;
import java.nio.file.Path;
<<<<<<< HEAD
=======
import java.nio.file.Paths;
>>>>>>> c07f5299
import java.util.HashMap;
import java.util.Map;
import org.jetbrains.annotations.NotNull;
import org.jetbrains.annotations.Nullable;
import org.jetbrains.plugins.gradle.model.data.BuildParticipant;
import org.jetbrains.plugins.gradle.settings.GradleProjectSettings;
import org.jetbrains.plugins.gradle.settings.GradleSettings;

public class ModuleFinder {
  @NotNull public static final ModuleFinder EMPTY = new ModuleFinder();

  // With composite builds, modules in different projects can have duplicated gradle path, thus gradle path cannot be used as unique identifier.
  // However moduleId (i.e. project folder + gradle path) should be unique.
  // Keep myModulesByGradlePath for backwards compatibility - AGP prior to 3.1 doesn't provide project folder for module dependencies,
  // we have to rely on gradle path, which does not work properly with composite build.
  @NotNull private final Map<String, Module> myModulesByGradlePath = new HashMap<>();
  @NotNull private final Map<String, Module> myModulesByModuleId = new HashMap<>();
  // Map from module folder to project folder for included modules, this will be used to construct projectId for included modules.
  @NotNull private final Map<String, File> myIncludedProjectFolderByModuleFolder = new HashMap<>();

  private ModuleFinder() {
  }

  public ModuleFinder(@NotNull Project project) {
    populateIncludedProjectFolderByModuleFolder(project);
  }

  private void populateIncludedProjectFolderByModuleFolder(@NotNull Project project) {
    String projectPath = project.getBasePath();
    if (projectPath == null) {
      return;
    }
    GradleProjectSettings projectSettings = GradleSettings.getInstance(project).getLinkedProjectSettings(projectPath);
    if (projectSettings == null) {
      return;
    }
    GradleProjectSettings.CompositeBuild compositeBuild = projectSettings.getCompositeBuild();
    if (compositeBuild == null) {
      return;
    }

    for (BuildParticipant participant : compositeBuild.getCompositeParticipants()) {
      for (String modulePath : participant.getProjects()) {
        String path = nullToEmpty(participant.getRootPath());
        myIncludedProjectFolderByModuleFolder.put(modulePath, new File(path));
      }
    }
  }

  public void addModule(@NotNull Module module, @NotNull String gradlePath) {
    myModulesByGradlePath.put(gradlePath, module);
    File folderPath = getProjectRootFolder(module);
    if (folderPath != null) {
      myModulesByModuleId.put(createUniqueModuleId(folderPath, gradlePath), module);
    }
  }

  @Nullable
  private File getProjectRootFolder(@NotNull Module module) {
    File moduleFolder = findModuleRootFolderPath(module);
    if (moduleFolder != null) {
      String modulePath = toCanonicalPath(moduleFolder.getPath());
      if (myIncludedProjectFolderByModuleFolder.containsKey(modulePath)) {
        return myIncludedProjectFolderByModuleFolder.get(modulePath);
      }
    }
    return getBaseDirPath(module.getProject());
  }

  /**
   * This method finds module based on gradle path. This method should only be called for pre-3.1 AGP.
   * Use {@link #findModuleByModuleId(String)} for pre-3.1 AGP.
   *
   * @param gradlePath gradle path of a module.
   * @return the module with given gradle path.
   */
  @Nullable
  public Module findModuleByGradlePath(@NotNull String gradlePath) {
    return myModulesByGradlePath.get(gradlePath);
  }

  /**
   * This method finds module based on module id, as returned by {@link Modules#createUniqueModuleId(File, String)}.
   * Use this method for AGP 3.1 and higher.
   * Use {@link #findModuleByGradlePath(String)} for pre-3.1 AGP.
   *
   * @param moduleId the module id.
   * @return the module with given module id.
   */
  @Nullable
  public Module findModuleByModuleId(@NotNull String moduleId) {
    return myModulesByModuleId.get(moduleId);
  }

  /**
   * Find module based on a Library for module dependency.
   *
   * @param library the library for module dependency.
   * @return the module for module dependency library.
   */
  @Nullable
  public Module findModuleFromLibrary(@NotNull Library library) {
    if (library.getType() != Library.LIBRARY_MODULE) {
      return null;
    }
    String gradlePath = library.getProjectPath();
    if (isNotEmpty(gradlePath)) {
      Module module = null;
      String projectFolderPath = library.getBuildId();
      if (isNotEmpty(projectFolderPath)) {
        String moduleId = createUniqueModuleId(projectFolderPath, gradlePath);
        module = myModulesByModuleId.get(moduleId);
      }
      return module != null ? module : myModulesByGradlePath.get(gradlePath);
    }
    return null;
  }

  /**
   * This method finds the path of root project for a given module. For modules from composite build, this returns the path to the root of
   * included build.
   *
   * @param module the module to get root project for.
   * @return the Path of root project for the given module.
   */
  @NotNull
  public Path getRootProjectPath(@NotNull Module module) {
    File moduleFolder = findModuleRootFolderPath(module);
    if (moduleFolder != null) {
      String canonicalPath = toCanonicalPath(moduleFolder.getPath());
      if (myIncludedProjectFolderByModuleFolder.containsKey(canonicalPath)) {
        return myIncludedProjectFolderByModuleFolder.get(canonicalPath).toPath();
      }
    }
    return getBaseDirPath(module.getProject()).toPath();
  }

  /**
   * This method finds the path of root project for a given module. For modules from composite build, this returns the path to the root of
   * included build.
   *
   * @param module the module to get root project for.
   * @return the Path of root project for the given module.
   */
  @NotNull
  public Path getRootProjectPath(@NotNull Module module) {
    File moduleFolder = findModuleRootFolderPath(module);
    if (moduleFolder != null) {
      String canonicalPath = toCanonicalPath(moduleFolder.getPath());
      if (myIncludedProjectFolderByModuleFolder.containsKey(canonicalPath)) {
        return myIncludedProjectFolderByModuleFolder.get(canonicalPath).toPath();
      }
    }
    String rootPath = ExternalSystemApiUtil.getExternalRootProjectPath(module);
    if (rootPath != null) {
      return Paths.get(rootPath);
    }
    return getBaseDirPath(module.getProject()).toPath();
  }

  @Override
  public String toString() {
    return "ModuleFinder{" +
           "myModulesByGradlePath=" + myModulesByGradlePath +
           ", myModulesByModuleId=" + myModulesByModuleId +
           ", myIncludedProjectFolderByModuleFolder=" + myIncludedProjectFolderByModuleFolder +
           '}';
  }

  public static class Factory {
    @NotNull
    public ModuleFinder create(@NotNull Project project) {
      return new ModuleFinder(project);
    }
  }
}<|MERGE_RESOLUTION|>--- conflicted
+++ resolved
@@ -17,11 +17,7 @@
 
 import static com.android.tools.idea.Projects.getBaseDirPath;
 import static com.android.tools.idea.gradle.project.sync.Modules.createUniqueModuleId;
-<<<<<<< HEAD
 import static org.jetbrains.android.facet.AndroidRootUtil.findModuleRootFolderPath;
-=======
-import static com.android.tools.idea.gradle.util.GradleProjects.findModuleRootFolderPath;
->>>>>>> c07f5299
 import static com.google.common.base.Strings.nullToEmpty;
 import static com.intellij.openapi.externalSystem.util.ExternalSystemApiUtil.toCanonicalPath;
 import static com.intellij.openapi.util.text.StringUtil.isNotEmpty;
@@ -33,10 +29,7 @@
 import com.intellij.openapi.project.Project;
 import java.io.File;
 import java.nio.file.Path;
-<<<<<<< HEAD
-=======
 import java.nio.file.Paths;
->>>>>>> c07f5299
 import java.util.HashMap;
 import java.util.Map;
 import org.jetbrains.annotations.NotNull;
@@ -171,25 +164,6 @@
         return myIncludedProjectFolderByModuleFolder.get(canonicalPath).toPath();
       }
     }
-    return getBaseDirPath(module.getProject()).toPath();
-  }
-
-  /**
-   * This method finds the path of root project for a given module. For modules from composite build, this returns the path to the root of
-   * included build.
-   *
-   * @param module the module to get root project for.
-   * @return the Path of root project for the given module.
-   */
-  @NotNull
-  public Path getRootProjectPath(@NotNull Module module) {
-    File moduleFolder = findModuleRootFolderPath(module);
-    if (moduleFolder != null) {
-      String canonicalPath = toCanonicalPath(moduleFolder.getPath());
-      if (myIncludedProjectFolderByModuleFolder.containsKey(canonicalPath)) {
-        return myIncludedProjectFolderByModuleFolder.get(canonicalPath).toPath();
-      }
-    }
     String rootPath = ExternalSystemApiUtil.getExternalRootProjectPath(module);
     if (rootPath != null) {
       return Paths.get(rootPath);
