/*
 * Copyright (C) 2013 The Android Open Source Project
 *
 * Licensed under the Apache License, Version 2.0 (the "License");
 * you may not use this file except in compliance with the License.
 * You may obtain a copy of the License at
 *
 *      http://www.apache.org/licenses/LICENSE-2.0
 *
 * Unless required by applicable law or agreed to in writing, software
 * distributed under the License is distributed on an "AS IS" BASIS,
 * WITHOUT WARRANTIES OR CONDITIONS OF ANY KIND, either express or implied.
 * See the License for the specific language governing permissions and
 * limitations under the License.
 */
package com.android.tools.idea.gradle.project.build.invoker;

import com.android.ide.common.blame.Message;
import com.google.common.collect.ArrayListMultimap;
import com.google.common.collect.ListMultimap;
import org.gradle.tooling.BuildCancelledException;
import org.jetbrains.annotations.NotNull;
import org.jetbrains.annotations.Nullable;

import java.util.List;

import static com.android.tools.idea.gradle.util.GradleUtil.hasCause;

public class GradleInvocationResult {
  @NotNull private final List<String> myTasks;
  @NotNull private final ListMultimap<Message.Kind, Message> myCompilerMessagesByKind = ArrayListMultimap.create();
  @Nullable private final Object myModel;
  private final boolean myBuildSuccessful;
  private final boolean myBuildCancelled;

  public GradleInvocationResult(@NotNull List<String> tasks, @NotNull List<Message> compilerMessages, @Nullable Throwable buildError) {
    this(tasks, compilerMessages, buildError, null);
  }

<<<<<<< HEAD
  public GradleInvocationResult(@NotNull List<String> tasks, @NotNull List<Message> compilerMessages, @Nullable Throwable buildError, @Nullable Object model) {
=======
  public GradleInvocationResult(@NotNull List<String> tasks,
                                @NotNull List<Message> compilerMessages,
                                @Nullable Throwable buildError,
                                @Nullable Object model) {
>>>>>>> 7bd3f2d2
    myTasks = tasks;
    myBuildSuccessful = buildError == null;
    myBuildCancelled = (buildError != null && hasCause(buildError, BuildCancelledException.class));
    for (Message msg : compilerMessages) {
      myCompilerMessagesByKind.put(msg.getKind(), msg);
    }
    myModel = model;
  }

  @NotNull
  public List<String> getTasks() {
    return myTasks;
  }

  @NotNull
  public List<Message> getCompilerMessages(@NotNull Message.Kind kind) {
    return myCompilerMessagesByKind.get(kind);
  }

  public boolean isBuildSuccessful() {
    return myBuildSuccessful;
  }

  public boolean isBuildCancelled() {
    return myBuildCancelled;
  }

  @Nullable
  public Object getModel() {
    return myModel;
  }
}<|MERGE_RESOLUTION|>--- conflicted
+++ resolved
@@ -37,14 +37,10 @@
     this(tasks, compilerMessages, buildError, null);
   }
 
-<<<<<<< HEAD
-  public GradleInvocationResult(@NotNull List<String> tasks, @NotNull List<Message> compilerMessages, @Nullable Throwable buildError, @Nullable Object model) {
-=======
   public GradleInvocationResult(@NotNull List<String> tasks,
                                 @NotNull List<Message> compilerMessages,
                                 @Nullable Throwable buildError,
                                 @Nullable Object model) {
->>>>>>> 7bd3f2d2
     myTasks = tasks;
     myBuildSuccessful = buildError == null;
     myBuildCancelled = (buildError != null && hasCause(buildError, BuildCancelledException.class));
