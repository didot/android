/*
 * Copyright (C) 2016 The Android Open Source Project
 *
 * Licensed under the Apache License, Version 2.0 (the "License");
 * you may not use this file except in compliance with the License.
 * You may obtain a copy of the License at
 *
 *      http://www.apache.org/licenses/LICENSE-2.0
 *
 * Unless required by applicable law or agreed to in writing, software
 * distributed under the License is distributed on an "AS IS" BASIS,
 * WITHOUT WARRANTIES OR CONDITIONS OF ANY KIND, either express or implied.
 * See the License for the specific language governing permissions and
 * limitations under the License.
 */
package com.android.tools.idea.gradle.project.sync.common;

import static com.android.builder.model.AndroidProject.MODEL_LEVEL_3_VARIANT_OUTPUT_POST_BUILD;
import static com.android.builder.model.AndroidProject.MODEL_LEVEL_4_NEW_DEP_MODEL;
import static com.android.builder.model.AndroidProject.PROPERTY_BUILD_MODEL_DISABLE_SRC_DOWNLOAD;
import static com.android.builder.model.AndroidProject.PROPERTY_BUILD_MODEL_ONLY;
import static com.android.builder.model.AndroidProject.PROPERTY_BUILD_MODEL_ONLY_ADVANCED;
import static com.android.builder.model.AndroidProject.PROPERTY_BUILD_MODEL_ONLY_VERSIONED;
import static com.android.builder.model.AndroidProject.PROPERTY_INVOKED_FROM_IDE;
import static com.android.builder.model.AndroidProject.PROPERTY_REFRESH_EXTERNAL_NATIVE_MODEL;
import static com.android.tools.idea.gradle.actions.RefreshLinkedCppProjectsAction.REFRESH_EXTERNAL_NATIVE_MODELS_KEY;
import static com.android.tools.idea.gradle.project.sync.hyperlink.SyncProjectWithExtraCommandLineOptionsHyperlink.EXTRA_GRADLE_COMMAND_LINE_OPTIONS_KEY;
import static com.android.tools.idea.gradle.util.AndroidGradleSettings.createJvmArg;
import static com.android.tools.idea.gradle.util.AndroidGradleSettings.createProjectProperty;
import static com.intellij.util.ArrayUtil.toStringArray;

import com.android.tools.idea.IdeInfo;
import com.android.tools.idea.flags.StudioFlags;
import com.android.tools.idea.gradle.project.GradleExperimentalSettings;
import com.android.tools.idea.gradle.project.common.AndroidSupportVersionUtilKt;
import com.android.tools.idea.gradle.project.common.GradleInitScripts;
import com.android.tools.idea.gradle.project.sync.GradleSyncState;
import com.android.tools.idea.ui.GuiTestingService;
import com.google.common.annotations.VisibleForTesting;
import com.intellij.ide.plugins.IdeaPluginDescriptor;
import com.intellij.ide.plugins.PluginManagerCore;
import com.intellij.openapi.application.Application;
import com.intellij.openapi.application.ApplicationManager;
import com.intellij.openapi.extensions.PluginId;
import com.intellij.openapi.project.Project;
import com.intellij.openapi.util.Key;
import java.util.ArrayList;
import java.util.Collections;
import java.util.List;
import org.jetbrains.annotations.NotNull;
import org.jetbrains.annotations.Nullable;

public class CommandLineArgs {
  private static Key<String[]> GRADLE_SYNC_COMMAND_LINE_OPTIONS_KEY = Key.create("gradle.sync.command.line.options");

  @NotNull private final IdeInfo myIdeInfo;
  @NotNull private final GradleInitScripts myInitScripts;

  public CommandLineArgs() {
    this(IdeInfo.getInstance(), GradleInitScripts.getInstance());
  }

  @VisibleForTesting
  CommandLineArgs(@NotNull IdeInfo ideInfo,
                  @NotNull GradleInitScripts initScripts) {
    myIdeInfo = ideInfo;
    myInitScripts = initScripts;
  }

  @NotNull
  public List<String> get(@Nullable Project project) {
    List<String> args = new ArrayList<>();

    myInitScripts.addAndroidStudioToolingPluginInitScriptCommandLineArg(args);

    // http://b.android.com/201742, let's make sure the daemon always runs in headless mode.
    args.add("-Djava.awt.headless=true");

    if (project != null) {
      String[] extraOptions = project.getUserData(EXTRA_GRADLE_COMMAND_LINE_OPTIONS_KEY);
      if (extraOptions != null) {
        project.putUserData(EXTRA_GRADLE_COMMAND_LINE_OPTIONS_KEY, null);
        Collections.addAll(args, extraOptions);
      }
    }

    // Always add the --stacktrace option to aid in the debugging of any issues in sync.
    args.add("--stacktrace");

    // These properties tell the Android Gradle plugin that we are performing a sync and not a build.
    args.add(createProjectProperty(PROPERTY_BUILD_MODEL_ONLY, true));
    args.add(createProjectProperty(PROPERTY_BUILD_MODEL_ONLY_ADVANCED, true));
    args.add(createProjectProperty(PROPERTY_INVOKED_FROM_IDE, true));
    // Sent to plugin starting with Studio 3.0
<<<<<<< HEAD
    args.add(createProjectProperty(PROPERTY_BUILD_MODEL_ONLY_VERSIONED, GradleSyncState.isLevel4Model()
                                                                        ? MODEL_LEVEL_4_NEW_DEP_MODEL
                                                                        : MODEL_LEVEL_3_VARIANT_OUTPUT_POST_BUILD));

    // Obtains the version of the Android Support plugin.
    IdeaPluginDescriptor androidSupport = PluginManagerCore.getPlugin(PluginId.getId("org.jetbrains.android"));
    if (androidSupport != null && !isDevBuild(androidSupport.getVersion())) {
      // Example of version to pass: 2.4.0.6
      args.add(createProjectProperty(PROPERTY_STUDIO_VERSION, androidSupport.getVersion()));
    }
=======
    args.add(createProjectProperty(PROPERTY_BUILD_MODEL_ONLY_VERSIONED, MODEL_LEVEL_3_VARIANT_OUTPUT_POST_BUILD));

    AndroidSupportVersionUtilKt.addAndroidSupportVersionArg(args);
>>>>>>> 7af60d2c
    // Skip download of source and javadoc jars during Gradle sync, this flag only has effect on AGP 3.5.
    //noinspection deprecation AGP 3.6 and above do not download sources at all.
    args.add(createProjectProperty(PROPERTY_BUILD_MODEL_DISABLE_SRC_DOWNLOAD, true));

    args.add(createProjectProperty("idea.gradle.do.not.build.tasks", GradleExperimentalSettings.getInstance().SKIP_GRADLE_TASKS_LIST));
    if (myIdeInfo.isAndroidStudio()) {
      // This property customizes GradleProjectBuilder, with "omit_all_tasks" the builder will skip task realization and return
      // GradleProject model with empty task list. The task list in GradleProject is not used by IDE and thus should always be omitted.
      // This property exists since Gradle 6.1, and has no effect on prior versions of Gradle.
      args.add(createJvmArg("org.gradle.internal.GradleProjectBuilderOptions", "omit_all_tasks"));
    }
    if (project != null) {
      Boolean refreshExternalNativeModels = project.getUserData(REFRESH_EXTERNAL_NATIVE_MODELS_KEY);
      if (refreshExternalNativeModels != null) {
        project.putUserData(REFRESH_EXTERNAL_NATIVE_MODELS_KEY, null);
        args.add(createProjectProperty(PROPERTY_REFRESH_EXTERNAL_NATIVE_MODEL, refreshExternalNativeModels));
      }
    }

    Application application = ApplicationManager.getApplication();
    boolean isTestingMode = isInTestingMode();
    if (isTestingMode) {
      // We store the command line args, the GUI test will later on verify that the correct values were passed to the sync process.
      application.putUserData(GRADLE_SYNC_COMMAND_LINE_OPTIONS_KEY, toStringArray(args));
    }

    if (StudioFlags.USE_DEVELOPMENT_OFFLINE_REPOS.get() || isTestingMode) {
      myInitScripts.addLocalMavenRepoInitScriptCommandLineArg(args);
    }
    return args;
  }

<<<<<<< HEAD
  private static boolean isDevBuild(String version) {
    return version.equals("dev build");  // set in org.jetbrains.android plugin.xml
  }

=======
>>>>>>> 7af60d2c
  public static boolean isInTestingMode() {
    GuiTestingService guiTestingService = GuiTestingService.getInstance();
    return (guiTestingService != null && guiTestingService.isGuiTestingMode()) || ApplicationManager.getApplication().isUnitTestMode();
  }
}<|MERGE_RESOLUTION|>--- conflicted
+++ resolved
@@ -37,11 +37,8 @@
 import com.android.tools.idea.gradle.project.sync.GradleSyncState;
 import com.android.tools.idea.ui.GuiTestingService;
 import com.google.common.annotations.VisibleForTesting;
-import com.intellij.ide.plugins.IdeaPluginDescriptor;
-import com.intellij.ide.plugins.PluginManagerCore;
 import com.intellij.openapi.application.Application;
 import com.intellij.openapi.application.ApplicationManager;
-import com.intellij.openapi.extensions.PluginId;
 import com.intellij.openapi.project.Project;
 import com.intellij.openapi.util.Key;
 import java.util.ArrayList;
@@ -92,22 +89,9 @@
     args.add(createProjectProperty(PROPERTY_BUILD_MODEL_ONLY_ADVANCED, true));
     args.add(createProjectProperty(PROPERTY_INVOKED_FROM_IDE, true));
     // Sent to plugin starting with Studio 3.0
-<<<<<<< HEAD
-    args.add(createProjectProperty(PROPERTY_BUILD_MODEL_ONLY_VERSIONED, GradleSyncState.isLevel4Model()
-                                                                        ? MODEL_LEVEL_4_NEW_DEP_MODEL
-                                                                        : MODEL_LEVEL_3_VARIANT_OUTPUT_POST_BUILD));
-
-    // Obtains the version of the Android Support plugin.
-    IdeaPluginDescriptor androidSupport = PluginManagerCore.getPlugin(PluginId.getId("org.jetbrains.android"));
-    if (androidSupport != null && !isDevBuild(androidSupport.getVersion())) {
-      // Example of version to pass: 2.4.0.6
-      args.add(createProjectProperty(PROPERTY_STUDIO_VERSION, androidSupport.getVersion()));
-    }
-=======
     args.add(createProjectProperty(PROPERTY_BUILD_MODEL_ONLY_VERSIONED, MODEL_LEVEL_3_VARIANT_OUTPUT_POST_BUILD));
 
     AndroidSupportVersionUtilKt.addAndroidSupportVersionArg(args);
->>>>>>> 7af60d2c
     // Skip download of source and javadoc jars during Gradle sync, this flag only has effect on AGP 3.5.
     //noinspection deprecation AGP 3.6 and above do not download sources at all.
     args.add(createProjectProperty(PROPERTY_BUILD_MODEL_DISABLE_SRC_DOWNLOAD, true));
@@ -140,13 +124,6 @@
     return args;
   }
 
-<<<<<<< HEAD
-  private static boolean isDevBuild(String version) {
-    return version.equals("dev build");  // set in org.jetbrains.android plugin.xml
-  }
-
-=======
->>>>>>> 7af60d2c
   public static boolean isInTestingMode() {
     GuiTestingService guiTestingService = GuiTestingService.getInstance();
     return (guiTestingService != null && guiTestingService.isGuiTestingMode()) || ApplicationManager.getApplication().isUnitTestMode();
