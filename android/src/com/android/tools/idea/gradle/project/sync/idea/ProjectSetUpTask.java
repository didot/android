/*
 * Copyright (C) 2016 The Android Open Source Project
 *
 * Licensed under the Apache License, Version 2.0 (the "License");
 * you may not use this file except in compliance with the License.
 * You may obtain a copy of the License at
 *
 *      http://www.apache.org/licenses/LICENSE-2.0
 *
 * Unless required by applicable law or agreed to in writing, software
 * distributed under the License is distributed on an "AS IS" BASIS,
 * WITHOUT WARRANTIES OR CONDITIONS OF ANY KIND, either express or implied.
 * See the License for the specific language governing permissions and
 * limitations under the License.
 */
package com.android.tools.idea.gradle.project.sync.idea;

import static com.android.tools.idea.gradle.project.sync.ModuleSetupContext.FORCE_CREATE_DIRS_KEY;
import static com.android.tools.idea.gradle.util.GradleUtil.GRADLE_SYSTEM_ID;
import static com.intellij.openapi.externalSystem.util.ExternalSystemUtil.ensureToolWindowContentInitialized;
import static com.intellij.util.ui.UIUtil.invokeAndWaitIfNeeded;

import com.android.annotations.concurrency.WorkerThread;
import com.android.tools.idea.gradle.project.ProjectBuildFileChecksums;
import com.android.tools.idea.gradle.project.sync.GradleSyncListener;
import com.android.tools.idea.gradle.project.sync.GradleSyncState;
import com.android.tools.idea.gradle.project.sync.setup.post.PostSyncProjectSetup;
import com.intellij.openapi.externalSystem.model.DataNode;
import com.intellij.openapi.externalSystem.model.project.ProjectData;
import com.intellij.openapi.externalSystem.model.task.ExternalSystemTaskId;
import com.intellij.openapi.externalSystem.service.project.ExternalProjectRefreshCallback;
import com.intellij.openapi.externalSystem.util.ExternalSystemBundle;
import com.intellij.openapi.project.Project;
import org.jetbrains.annotations.NotNull;
import org.jetbrains.annotations.Nullable;

class ProjectSetUpTask implements ExternalProjectRefreshCallback {
  @NotNull private final Project myProject;
  @NotNull private final PostSyncProjectSetup.Request mySetupRequest;

  @Nullable private final GradleSyncListener mySyncListener;

  ProjectSetUpTask(@NotNull Project project,
                   @NotNull PostSyncProjectSetup.Request setupRequest,
                   @Nullable GradleSyncListener syncListener) {
    myProject = project;
    mySetupRequest = setupRequest;
    mySyncListener = syncListener;
  }

  @WorkerThread
  @Override
  public void onSuccess(@NotNull ExternalSystemTaskId taskId,
                        @Nullable DataNode<ProjectData> projectInfo) {
    assert projectInfo != null;
    GradleSyncState.getInstance(myProject).setupStarted();
<<<<<<< HEAD
    boolean importedProject = GradleProjectInfo.getInstance(myProject).isImportedProject();
    doPopulateProject(projectInfo, taskId);

    Runnable runnable = () -> {
      boolean isTest = ApplicationManager.getApplication().isUnitTestMode();
      if (!isTest) {
        if (importedProject) {
          open(myProject);
        }
      }

      if (importedProject) {
        // We need to do this because AndroidGradleProjectStartupActivity#runActivity is being called when the project is created, instead
        // of when the project is opened. When 'runActivity' is called, the project is not fully configured, and it does not look
        // like it is Gradle-based, resulting in listeners (e.g. modules added events) not being registered. Here we force the
        // listeners to be registered.
        AndroidGradleProjectComponent projectComponent = AndroidGradleProjectComponent.getInstance(myProject);
        projectComponent.configureGradleProject();
      }
    };
    if (ApplicationManager.getApplication().isUnitTestMode()) {
      runnable.run();
    }
    else {
      TransactionGuard.submitTransaction(myProject, runnable);
    }
=======
    doPopulateProject(projectInfo);
>>>>>>> 7af60d2c
  }

  @WorkerThread
  private void doPopulateProject(@NotNull DataNode<ProjectData> projectInfo) {
    try {
      IdeaSyncPopulateProjectTask task = new IdeaSyncPopulateProjectTask(myProject);
      task.populateProject(projectInfo, mySetupRequest, mySyncListener);
    }
    finally {
      myProject.putUserData(FORCE_CREATE_DIRS_KEY, null);
    }
  }

  @Override
  public void onFailure(@NotNull ExternalSystemTaskId externalTaskId, @NotNull String errorMessage, @Nullable String errorDetails) {
    // Make sure the failure was not because sync is already running, if so, then return
    // See b/75005810
    if (errorMessage.contains(ExternalSystemBundle.message("error.resolve.already.running", ""))) {
      return;
    }

    // Initialize the "Gradle Sync" tool window, otherwise any sync errors will not be displayed to the user.
    invokeAndWaitIfNeeded((Runnable)() -> {
      if (!myProject.isDisposed()) { // http://b/71799046
        ensureToolWindowContentInitialized(myProject, GRADLE_SYSTEM_ID);
      }
    });

    String exceptionMessage =
      (errorDetails == null || errorMessage.contains(errorDetails)) ? errorMessage : errorMessage + "\n" + errorDetails;
    String messageWithGuide = ExternalSystemBundle.message("error.resolve.with.reason", exceptionMessage);
    // Remove cache data to force a sync next time the project is open. This is necessary when checking MD5s is not enough. For example,
    // when sync failed because the SDK being used by the project was accidentally removed in the SDK Manager. The state of the project did
    // not change, and if we don't force a sync, the project will use the cached state and it would look like there are no errors.
    ProjectBuildFileChecksums.removeFrom(myProject);
    // To ensure the errorDetails are logged by GradleSyncState, create a runtime exception.
    GradleSyncState.getInstance(myProject).syncFailed(messageWithGuide, null, mySyncListener);
  }
}<|MERGE_RESOLUTION|>--- conflicted
+++ resolved
@@ -54,36 +54,7 @@
                         @Nullable DataNode<ProjectData> projectInfo) {
     assert projectInfo != null;
     GradleSyncState.getInstance(myProject).setupStarted();
-<<<<<<< HEAD
-    boolean importedProject = GradleProjectInfo.getInstance(myProject).isImportedProject();
-    doPopulateProject(projectInfo, taskId);
-
-    Runnable runnable = () -> {
-      boolean isTest = ApplicationManager.getApplication().isUnitTestMode();
-      if (!isTest) {
-        if (importedProject) {
-          open(myProject);
-        }
-      }
-
-      if (importedProject) {
-        // We need to do this because AndroidGradleProjectStartupActivity#runActivity is being called when the project is created, instead
-        // of when the project is opened. When 'runActivity' is called, the project is not fully configured, and it does not look
-        // like it is Gradle-based, resulting in listeners (e.g. modules added events) not being registered. Here we force the
-        // listeners to be registered.
-        AndroidGradleProjectComponent projectComponent = AndroidGradleProjectComponent.getInstance(myProject);
-        projectComponent.configureGradleProject();
-      }
-    };
-    if (ApplicationManager.getApplication().isUnitTestMode()) {
-      runnable.run();
-    }
-    else {
-      TransactionGuard.submitTransaction(myProject, runnable);
-    }
-=======
     doPopulateProject(projectInfo);
->>>>>>> 7af60d2c
   }
 
   @WorkerThread
