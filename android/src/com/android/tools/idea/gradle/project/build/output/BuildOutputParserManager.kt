/*
 * Copyright (C) 2019 The Android Open Source Project
 *
 * Licensed under the Apache License, Version 2.0 (the "License");
 * you may not use this file except in compliance with the License.
 * You may obtain a copy of the License at
 *
 *      http://www.apache.org/licenses/LICENSE-2.0
 *
 * Unless required by applicable law or agreed to in writing, software
 * distributed under the License is distributed on an "AS IS" BASIS,
 * WITHOUT WARRANTIES OR CONDITIONS OF ANY KIND, either express or implied.
 * See the License for the specific language governing permissions and
 * limitations under the License.
 */
package com.android.tools.idea.gradle.project.build.output

import com.android.tools.analytics.UsageTracker
import com.android.tools.idea.stats.withProjectId
import com.google.wireless.android.sdk.stats.AndroidStudioEvent
import com.google.wireless.android.sdk.stats.BuildErrorMessage
import com.google.wireless.android.sdk.stats.BuildOutputWindowStats
import com.intellij.build.output.BuildOutputParser
import com.intellij.build.output.JavacOutputParser
import com.intellij.openapi.diagnostic.Logger
import com.intellij.openapi.project.Project
import org.jetbrains.annotations.TestOnly
import org.jetbrains.plugins.gradle.execution.build.output.GradleBuildScriptErrorParser

class BuildOutputParserManager @TestOnly constructor(
  private val project: Project,
  val buildOutputParsers: List<BuildOutputParser>) {
  // TODO(b/143478291): with linked projects, there will be multiple build tasks with the same project. buildOutputParsers should be updated to a map from task id to list of BuildOutputParser.
  @Suppress("unused")
  private constructor(project: Project) : this(project,
                                               listOf(GradleBuildOutputParser(),
                                                      ClangOutputParser(),
                                                      CmakeOutputParser(),
                                                      XmlErrorOutputParser(),
                                                      AndroidGradlePluginOutputParser(),
                                                      DataBindingOutputParser(),
                                                      JavacOutputParser(),
                                                      KotlincWithQuickFixesParser(),
                                                      InstantExecutionReportParser(),
<<<<<<< HEAD
=======
                                                      ConfigurationCacheErrorParser(),
>>>>>>> 4d90afa2
                                                      GradleBuildScriptErrorParser()).map { BuildOutputParserWrapper(it) })

  fun sendBuildFailureMetrics() {
    try {
      val buildErrorMessages = mutableListOf<BuildErrorMessage>()
      buildOutputParsers.forEach {
        buildErrorMessages.addAll((it as BuildOutputParserWrapper).buildErrorMessages)
      }

      // It is possible that buildErrorMessages is empty when build failed, which means the error message is not handled
      // by any of the parsers. Log failure event with empty error message in this case.
      UsageTracker.log(
        AndroidStudioEvent.newBuilder().withProjectId(project).setKind(
          AndroidStudioEvent.EventKind.BUILD_OUTPUT_WINDOW_STATS).setBuildOutputWindowStats(
          BuildOutputWindowStats.newBuilder().addAllBuildErrorMessages(buildErrorMessages).build()))
    }
    catch (e: Exception) {
      Logger.getInstance("BuildFailureMetricsReporting").error("Failed to send metrics", e)
    }
    finally {
      buildOutputParsers.forEach {
        (it as BuildOutputParserWrapper).reset()
      }
    }
  }
}<|MERGE_RESOLUTION|>--- conflicted
+++ resolved
@@ -42,10 +42,7 @@
                                                       JavacOutputParser(),
                                                       KotlincWithQuickFixesParser(),
                                                       InstantExecutionReportParser(),
-<<<<<<< HEAD
-=======
                                                       ConfigurationCacheErrorParser(),
->>>>>>> 4d90afa2
                                                       GradleBuildScriptErrorParser()).map { BuildOutputParserWrapper(it) })
 
   fun sendBuildFailureMetrics() {
