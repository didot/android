/*
 * Copyright (C) 2014 The Android Open Source Project
 *
 * Licensed under the Apache License, Version 2.0 (the "License");
 * you may not use this file except in compliance with the License.
 * You may obtain a copy of the License at
 *
 *      http://www.apache.org/licenses/LICENSE-2.0
 *
 * Unless required by applicable law or agreed to in writing, software
 * distributed under the License is distributed on an "AS IS" BASIS,
 * WITHOUT WARRANTIES OR CONDITIONS OF ANY KIND, either express or implied.
 * See the License for the specific language governing permissions and
 * limitations under the License.
 */
package com.android.tools.idea.gradle.project;

import com.android.builder.model.AndroidProject;
import com.android.builder.model.NativeAndroidProject;
import com.android.ide.common.repository.GradleVersion;
import com.android.repository.Revision;
import com.android.repository.api.ProgressIndicator;
import com.android.sdklib.AndroidTargetHash;
import com.android.sdklib.AndroidVersion;
import com.android.sdklib.IAndroidTarget;
import com.android.sdklib.repository.AndroidSdkHandler;
import com.android.sdklib.repository.meta.DetailsTypes;
import com.android.tools.idea.gradle.AndroidGradleModel;
import com.android.tools.idea.gradle.GradleSyncState;
import com.android.tools.idea.gradle.customizer.android.DependenciesModuleCustomizer;
import com.android.tools.idea.gradle.customizer.dependency.LibraryDependency;
import com.android.tools.idea.gradle.messages.Message;
import com.android.tools.idea.gradle.messages.ProjectSyncMessages;
import com.android.tools.idea.gradle.project.build.GradleProjectBuilder;
import com.android.tools.idea.gradle.run.MakeBeforeRunTaskProvider;
<<<<<<< HEAD
import com.android.tools.idea.gradle.service.notification.hyperlink.*;
import com.android.tools.idea.gradle.testing.TestArtifactSearchScopes;
=======
import com.android.tools.idea.gradle.service.notification.hyperlink.InstallPlatformHyperlink;
import com.android.tools.idea.gradle.service.notification.hyperlink.NotificationHyperlink;
import com.android.tools.idea.gradle.service.notification.hyperlink.OpenAndroidSdkManagerHyperlink;
import com.android.tools.idea.gradle.service.notification.hyperlink.OpenUrlHyperlink;
>>>>>>> 97553fee
import com.android.tools.idea.gradle.variant.conflict.Conflict;
import com.android.tools.idea.gradle.variant.conflict.ConflictSet;
import com.android.tools.idea.gradle.variant.profiles.ProjectProfileSelectionDialog;
import com.android.tools.idea.sdk.IdeSdks;
import com.android.tools.idea.sdk.VersionCheck;
import com.android.tools.idea.sdk.wizard.SdkQuickfixUtils;
import com.android.tools.idea.sdk.progress.StudioLoggerProgressIndicator;
import com.android.tools.idea.templates.TemplateManager;
import com.android.tools.idea.wizard.model.ModelWizardDialog;
import com.google.common.annotations.VisibleForTesting;
import com.google.common.base.Joiner;
import com.google.common.collect.Lists;
import com.google.common.collect.Sets;
import com.intellij.execution.BeforeRunTask;
import com.intellij.execution.BeforeRunTaskProvider;
import com.intellij.execution.ExecutionBundle;
import com.intellij.execution.RunnerAndConfigurationSettings;
import com.intellij.execution.configurations.ConfigurationFactory;
import com.intellij.execution.configurations.ConfigurationType;
import com.intellij.execution.configurations.RunConfiguration;
import com.intellij.execution.impl.RunManagerImpl;
import com.intellij.execution.junit.JUnitConfigurationType;
import com.intellij.openapi.application.ApplicationInfo;
import com.intellij.openapi.application.ApplicationManager;
import com.intellij.openapi.components.ServiceManager;
<<<<<<< HEAD
import com.intellij.openapi.diagnostic.Logger;
import com.intellij.openapi.extensions.Extensions;
import com.intellij.openapi.externalSystem.service.project.IdeModifiableModelsProvider;
import com.intellij.openapi.externalSystem.service.project.IdeModifiableModelsProviderImpl;
import com.intellij.openapi.module.ModifiableModuleModel;
=======
import com.intellij.openapi.extensions.Extensions;
import com.intellij.openapi.externalSystem.service.project.IdeModifiableModelsProvider;
import com.intellij.openapi.externalSystem.service.project.IdeModifiableModelsProviderImpl;
>>>>>>> 97553fee
import com.intellij.openapi.module.Module;
import com.intellij.openapi.module.ModuleManager;
import com.intellij.openapi.project.Project;
import com.intellij.openapi.projectRoots.Sdk;
import com.intellij.openapi.projectRoots.SdkModificator;
import com.intellij.openapi.roots.ModifiableRootModel;
import com.intellij.openapi.roots.ModuleRootManager;
import com.intellij.openapi.roots.libraries.Library;
import com.intellij.openapi.roots.libraries.ui.OrderRoot;
import com.intellij.openapi.vfs.VirtualFile;
import com.intellij.pom.NonNavigatable;
import com.intellij.util.ExceptionUtil;
import com.intellij.util.SystemProperties;
import com.intellij.util.ui.UIUtil;
import org.jetbrains.android.AndroidPlugin;
import org.jetbrains.android.facet.AndroidFacet;
import org.jetbrains.android.sdk.AndroidSdkAdditionalData;
import org.jetbrains.android.sdk.AndroidSdkData;
import org.jetbrains.annotations.NotNull;
import org.jetbrains.annotations.Nullable;

import java.io.File;
import java.util.*;

import static com.android.SdkConstants.*;
import static com.android.builder.model.AndroidProject.GENERATION_ORIGINAL;
import static com.android.tools.idea.gradle.customizer.AbstractDependenciesModuleCustomizer.pathToUrl;
import static com.android.tools.idea.gradle.messages.CommonMessageGroupNames.FAILED_TO_SET_UP_SDK;
import static com.android.tools.idea.gradle.messages.CommonMessageGroupNames.UNHANDLED_SYNC_ISSUE_TYPE;
import static com.android.tools.idea.gradle.messages.Message.Type.ERROR;
import static com.android.tools.idea.gradle.project.LibraryAttachments.getStoredLibraryAttachments;
import static com.android.tools.idea.gradle.project.ProjectDiagnostics.findAndReportStructureIssues;
import static com.android.tools.idea.gradle.project.ProjectJdkChecks.hasCorrectJdkVersion;
import static com.android.tools.idea.gradle.service.notification.errors.AbstractSyncErrorHandler.FAILED_TO_SYNC_GRADLE_PROJECT_ERROR_GROUP_FORMAT;
import static com.android.tools.idea.gradle.util.FilePaths.getJarFromJarUrl;
import static com.android.tools.idea.gradle.util.GradleUtil.*;
import static com.android.tools.idea.gradle.util.Projects.*;
import static com.android.tools.idea.gradle.variant.conflict.ConflictResolution.solveSelectionConflicts;
import static com.android.tools.idea.gradle.variant.conflict.ConflictSet.findConflicts;
import static com.android.tools.idea.startup.AndroidStudioInitializer.isAndroidStudio;
import static com.android.tools.idea.startup.ExternalAnnotationsSupport.attachJdkAnnotations;
import static com.intellij.notification.NotificationType.INFORMATION;
import static com.intellij.openapi.roots.OrderRootType.CLASSES;
import static com.intellij.openapi.roots.OrderRootType.SOURCES;
import static com.intellij.openapi.util.io.FileUtil.delete;
import static com.intellij.openapi.util.io.FileUtil.toSystemDependentName;
import static com.intellij.util.ExceptionUtil.rethrowAllAsUnchecked;
import static org.jetbrains.android.sdk.AndroidSdkUtils.*;

public class PostProjectSetupTasksExecutor {
<<<<<<< HEAD
=======

>>>>>>> 97553fee
  /**
   * Whether a message indicating that "a new SDK Tools version is available" is already shown.
   */
  private static boolean ourNewSdkVersionToolsInfoAlreadyShown;

  /**
   * Whether we've checked for build expiration
   */
  private static boolean ourCheckedExpiration;

  private static final boolean DEFAULT_GENERATE_SOURCES_AFTER_SYNC = true;
  private static final boolean DEFAULT_CLEAN_PROJECT_AFTER_SYNC = false;
  private static final boolean DEFAULT_USING_CACHED_PROJECT_DATA = false;
  private static final long DEFAULT_LAST_SYNC_TIMESTAMP = -1;

  @NotNull private final Project myProject;

  private volatile boolean myGenerateSourcesAfterSync = DEFAULT_GENERATE_SOURCES_AFTER_SYNC;
  private boolean myCleanProjectAfterSync = DEFAULT_CLEAN_PROJECT_AFTER_SYNC;
  private volatile boolean myUsingCachedProjectData = DEFAULT_USING_CACHED_PROJECT_DATA;
  private volatile long myLastSyncTimestamp = DEFAULT_LAST_SYNC_TIMESTAMP;

  @NotNull
  public static PostProjectSetupTasksExecutor getInstance(@NotNull Project project) {
    return ServiceManager.getService(project, PostProjectSetupTasksExecutor.class);
  }

  public PostProjectSetupTasksExecutor(@NotNull Project project) {
    myProject = project;
  }

  /**
   * Invoked after a project has been synced with Gradle.
   */
  public void onProjectSyncCompletion() {
    if (lastGradleSyncFailed(myProject) && myUsingCachedProjectData) {
      // Sync with cached model failed (e.g. when Studio has a newer embedded builder-model interfaces and the cache is using an older
      // version of such interfaces.
      myUsingCachedProjectData = false;
      GradleProjectImporter.getInstance().requestProjectSync(myProject, null);
      return;
    }

    ProjectSyncMessages messages = ProjectSyncMessages.getInstance(myProject);
    messages.reportDependencySetupErrors();
    messages.reportComponentIncompatibilities();

    findAndReportStructureIssues(myProject);

    ModuleManager moduleManager = ModuleManager.getInstance(myProject);
    for (Module module : moduleManager.getModules()) {
      if (!hasCorrectJdkVersion(module)) {
        // we already displayed the error, no need to check each module.
        break;
      }
    }

    if (hasErrors(myProject) || lastGradleSyncFailed(myProject)) {
      addSdkLinkIfNecessary();
      checkSdkToolsVersion(myProject);
      updateGradleSyncState();
      return;
    }

<<<<<<< HEAD
    if (shouldForcePluginVersionUpgrade() || myProject.isDisposed()) {
      return;
    }

    new ProjectStructureUsageTracker(myProject).trackProjectStructure();
=======
    new ExternalDependenciesUsageTracker(myProject).trackExternalDependenciesInAndroidApps();
>>>>>>> 97553fee

    executeProjectChanges(myProject, new Runnable() {
      @Override
      public void run() {
        IdeModifiableModelsProvider modelsProvider = new IdeModifiableModelsProviderImpl(myProject);
        try {
          attachSourcesToLibraries(modelsProvider);
          adjustModuleStructures(modelsProvider);
          modelsProvider.commit();
        }
        catch (Throwable t) {
          modelsProvider.dispose();
          rethrowAllAsUnchecked(t);
        }
        ensureValidSdks();
      }
    });
    enforceExternalBuild(myProject);

    AndroidGradleProjectComponent.getInstance(myProject).checkForSupportedModules();

    findAndShowVariantConflicts();
    checkSdkToolsVersion(myProject);
    addSdkLinkIfNecessary();

    if (GradleExperimentalSettings.getInstance().LOAD_ALL_TEST_ARTIFACTS) {
      TestArtifactSearchScopes.initializeScopes(myProject);
      //FileColorConfigurationUtil.createAndroidTestFileColorConfigurationIfNotExist(myProject);
      // Before sync, android test files are just considered as normal test file which has different FileColor configuration.
      // If there is any opening tab for android test file, the tab color will not change unless we refresh it.
      //UISettings.getInstance().fireUISettingsChanged();
    }

    // For Android Studio, use "Gradle-Aware Make" to run JUnit tests.
    // For IDEA, use regular "Make".
    String taskName = isAndroidStudio() ? MakeBeforeRunTaskProvider.TASK_NAME : ExecutionBundle.message("before.launch.compile.step");
    setMakeStepInJunitRunConfigurations(taskName);
    updateGradleSyncState();

    if (shouldRecommendPluginVersionUpgrade()) {
      boolean upgrade = new PluginVersionRecommendedUpdateDialog(myProject).showAndGet();
      if (upgrade) {
        if (updateGradlePluginVersionAndNotifyFailure(myProject, GRADLE_PLUGIN_LATEST_VERSION, GRADLE_LATEST_VERSION, false)) {
          // plugin version updated and a project sync was requested. No need to continue.
          return;
        }
      }
    }

    if (myGenerateSourcesAfterSync) {
      GradleProjectBuilder.getInstance(myProject).generateSourcesOnly(myCleanProjectAfterSync);
    }

    // set default value back.
    myGenerateSourcesAfterSync = DEFAULT_GENERATE_SOURCES_AFTER_SYNC;
    myCleanProjectAfterSync = DEFAULT_CLEAN_PROJECT_AFTER_SYNC;

    TemplateManager.getInstance().refreshDynamicTemplateMenu(myProject);

    disposeModulesMarkedForRemoval();
  }

<<<<<<< HEAD
  private boolean shouldForcePluginVersionUpgrade() {
    AndroidProject androidProject = getAppAndroidProject(myProject);
    if (androidProject != null) {
      logProjectVersion(androidProject);
      GradleVersion current = GradleVersion.parse(androidProject.getModelVersion());
      String latest = GRADLE_PLUGIN_LATEST_VERSION;
      if (isNonExperimentalPlugin(androidProject) && isForcedPluginVersionUpgradeNecessary(current, latest)) {
        updateGradleSyncState(); // Update the sync state before starting a new one.

        boolean update = new PluginVersionForcedUpdateDialog(myProject).showAndGet();
        if (update) {
          updateGradlePluginVersionAndNotifyFailure(myProject, latest, null, true);
          return true;
        }
        else {
          String[] text = {
            "The project is using an incompatible version of the Android Gradle plugin.",
            "Please update your project to use version " + GRADLE_PLUGIN_LATEST_VERSION + "."
          };
          Message msg = new Message(UNHANDLED_SYNC_ISSUE_TYPE, ERROR, text);
          NotificationHyperlink quickFix = new SearchInBuildFilesHyperlink(GRADLE_PLUGIN_NAME);
          ProjectSyncMessages.getInstance(myProject).add(msg, quickFix);
          invalidateLastSync(myProject, "Failed");
          return true;
        }
      }
    }
    else {
      Logger.getInstance(PostProjectSetupTasksExecutor.class).warn("Unable to obtain application's Android Project");
    }
    return false;
  }

  @VisibleForTesting
  static boolean isForcedPluginVersionUpgradeNecessary(@NotNull GradleVersion current, @NotNull String latest) {
    if (current.getPreviewType() != null) {
      // current is a "preview" (alpha, beta, etc.)
      return current.compareTo(latest) < 0;
    }
    return false;
  }

  private boolean shouldRecommendPluginVersionUpgrade() {
    if (ApplicationManager.getApplication().isUnitTestMode() || AndroidPlugin.isGuiTestingMode()) {
      return false;
    }
    AndroidProject androidProject = getAppAndroidProject(myProject);
    if (androidProject != null) {
      logProjectVersion(androidProject);
      if (isNonExperimentalPlugin(androidProject)) {
        GradleVersion latest = GradleVersion.parse(GRADLE_PLUGIN_LATEST_VERSION);
        if (latest.getPreviewType() != null) {
          // Latest is a preview. Do not suggest upgrading to a preview.
          return false;
        }
        String current = androidProject.getModelVersion();
        return latest.compareTo(current) > 0;
      }
    }
    return false;
  }

  private static boolean isNonExperimentalPlugin(@NotNull AndroidProject androidProject) {
    try {
      // only true for non experimental plugin 2.0.0-betaX (or whenever the getPluginGeneration() was added)
      return androidProject.getPluginGeneration() == GENERATION_ORIGINAL;
    } catch (Throwable t) {
      // happens for 2.0.0-alphaX, 1.5.x or for experimental plugins on those versions
      return true;
    }
  }

  @Nullable
  private static AndroidProject getAppAndroidProject(@NotNull Project project) {
    for (Module module : ModuleManager.getInstance(project).getModules()) {
      AndroidProject androidProject = getAndroidProject(module);
      if (androidProject != null && !androidProject.isLibrary()) {
        return androidProject;
      }
    }
    return null;
  }

  private void disposeModulesMarkedForRemoval() {
    final Collection<Module> modulesToDispose = getModulesToDisposePostSync(myProject);
    if (modulesToDispose == null || modulesToDispose.isEmpty()) {
      return;
    }
    ApplicationManager.getApplication().runWriteAction(new Runnable() {
      @Override
      public void run() {
        ModuleManager moduleManager = ModuleManager.getInstance(myProject);
        List<File> imlFilesToRemove = Lists.newArrayList();
        ModifiableModuleModel moduleModel = moduleManager.getModifiableModel();
        try {
          for (Module module : modulesToDispose) {
            File imlFile = new File(toSystemDependentName(module.getModuleFilePath()));
            imlFilesToRemove.add(imlFile);
            moduleModel.disposeModule(module);
          }
        }
        finally {
          setModulesToDisposePostSync(myProject, null);
          moduleModel.commit();
        }
        for (File imlFile : imlFilesToRemove) {
          if (imlFile.isFile()) {
            delete(imlFile);
          }
        }
      }
    });
  }

  private void adjustModuleStructures(@NotNull IdeModifiableModelsProvider modelsProvider) {
    Set<Sdk> androidSdks = Sets.newHashSet();

    for (Module module : modelsProvider.getModules()) {
      ModifiableRootModel model = modelsProvider.getModifiableRootModel(module);
      adjustInterModuleDependencies(module, modelsProvider);

      Sdk sdk = model.getSdk();
      if (sdk != null) {
        if (isAndroidSdk(sdk)) {
          androidSdks.add(sdk);
        }
        continue;
      }

      NativeAndroidProject nativeAndroidProject = getNativeAndroidProject(module);
      if (nativeAndroidProject != null) {
        // Native modules does not need any jdk entry.
        continue;
      }

      Sdk jdk = IdeSdks.getJdk();
      model.setSdk(jdk);
=======
  private void adjustModuleStructures() {
    final IdeModifiableModelsProvider modelsProvider = new IdeModifiableModelsProviderImpl(myProject);
    Set<Sdk> androidSdks = Sets.newHashSet();

    try {
      for (Module module : modelsProvider.getModules()) {
        ModifiableRootModel model = modelsProvider.getModifiableRootModel(module);
        adjustInterModuleDependencies(module, modelsProvider);

        Sdk sdk = model.getSdk();
        if (sdk != null) {
          if (isAndroidSdk(sdk)) {
            androidSdks.add(sdk);
          }
          continue;
        }

        Sdk jdk = IdeSdks.getJdk();
        model.setSdk(jdk);
      }

      modelsProvider.commit();
    }
    catch (Throwable t) {
      modelsProvider.dispose();
      ExceptionUtil.rethrowAllAsUnchecked(t);
>>>>>>> 97553fee
    }

    for (Sdk sdk : androidSdks) {
      refreshLibrariesIn(sdk);
    }

    removeAllModuleCompiledArtifacts(myProject);
  }

  private static void adjustInterModuleDependencies(@NotNull Module module, @NotNull IdeModifiableModelsProvider modelsProvider) {
    // Verifies that inter-module dependencies between Android modules are correctly set. If module A depends on module B, and module B
    // does not contain sources but exposes an AAR as an artifact, the IDE should set the dependency in the 'exploded AAR' instead of trying
    // to find the library in module B. The 'exploded AAR' is in the 'build' folder of module A.
    // See: https://code.google.com/p/android/issues/detail?id=162634
    AndroidProject androidProject = getAndroidProject(module);
    if (androidProject == null) {
      return;
    }

    ModifiableRootModel modifiableModel = modelsProvider.getModifiableRootModel(module);
    for (Module dependency : modifiableModel.getModuleDependencies()) {
      AndroidProject dependencyAndroidProject = getAndroidProject(dependency);
      if (dependencyAndroidProject == null) {
        LibraryDependency backup = getModuleCompiledArtifact(dependency);
        if (backup != null) {
          DependenciesModuleCustomizer.updateLibraryDependency(module, modelsProvider, backup, androidProject);
        }
      }
    }
  }

  // After a sync, the contents of an IDEA SDK does not get refreshed. This is an issue when an IDEA SDK is corrupt (e.g. missing libraries
  // like android.jar) and then it is restored by installing the missing platform from within the IDE (using a "quick fix.") After the
  // automatic project sync (triggered by the SDK restore) the contents of the SDK are not refreshed, and references to Android classes are
  // not found in editors. Removing and adding the libraries effectively refreshes the contents of the IDEA SDK, and references in editors
  // work again.
  private static void refreshLibrariesIn(@NotNull Sdk sdk) {
    VirtualFile[] libraries = sdk.getRootProvider().getFiles(CLASSES);

    SdkModificator sdkModificator = sdk.getSdkModificator();
    sdkModificator.removeRoots(CLASSES);
    sdkModificator.commitChanges();

    sdkModificator = sdk.getSdkModificator();
    for (VirtualFile library : libraries) {
      sdkModificator.addRoot(library, CLASSES);
    }
    sdkModificator.commitChanges();
  }

  private void attachSourcesToLibraries(@NotNull IdeModifiableModelsProvider modelsProvider) {
    LibraryAttachments storedLibraryAttachments = getStoredLibraryAttachments(myProject);

    for (Library library : modelsProvider.getAllLibraries()) {
      Set<String> sourcePaths = Sets.newHashSet();

      for (VirtualFile file : library.getFiles(SOURCES)) {
        sourcePaths.add(file.getUrl());
      }

      Library.ModifiableModel libraryModel = modelsProvider.getModifiableLibraryModel(library);

      // Find the source attachment based on the location of the library jar file.
      for (VirtualFile classFile : library.getFiles(CLASSES)) {
        VirtualFile sourceJar = findSourceJarForJar(classFile);
        if (sourceJar != null) {
          String url = pathToUrl(sourceJar.getPath());
          if (!sourcePaths.contains(url)) {
            libraryModel.addRoot(url, SOURCES);
            sourcePaths.add(url);
          }
        }
      }

      if (storedLibraryAttachments != null) {
        storedLibraryAttachments.addUrlsTo(libraryModel);
      }
    }
    if (storedLibraryAttachments != null) {
      storedLibraryAttachments.removeFromProject();
    }
  }

  @Nullable
  private static VirtualFile findSourceJarForJar(@NotNull VirtualFile jarFile) {
    // We need to get the real jar file. The one that we received is just a wrapper around a URL. Getting the parent from this file returns
    // null.
    File jarFilePath = getJarFromJarUrl(jarFile.getUrl());
    return jarFilePath != null ? findSourceJarForLibrary(jarFilePath) : null;
  }

  private void findAndShowVariantConflicts() {
    ConflictSet conflicts = findConflicts(myProject);

    List<Conflict> structureConflicts = conflicts.getStructureConflicts();
    if (!structureConflicts.isEmpty() && SystemProperties.getBooleanProperty("enable.project.profiles", false)) {
      ProjectProfileSelectionDialog dialog = new ProjectProfileSelectionDialog(myProject, structureConflicts);
      dialog.show();
    }

    List<Conflict> selectionConflicts = conflicts.getSelectionConflicts();
    if (!selectionConflicts.isEmpty()) {
      boolean atLeastOneSolved = solveSelectionConflicts(selectionConflicts);
      if (atLeastOneSolved) {
        conflicts = findConflicts(myProject);
      }
    }
    conflicts.showSelectionConflicts();
  }

  private void addSdkLinkIfNecessary() {
    ProjectSyncMessages messages = ProjectSyncMessages.getInstance(myProject);

    int sdkErrorCount = messages.getMessageCount(FAILED_TO_SET_UP_SDK);
    if (sdkErrorCount > 0) {
      // If we have errors due to platforms not being installed, we add an extra message that prompts user to open Android SDK manager and
      // install any missing platforms.
      String text = "Open Android SDK Manager and install all missing platforms.";
      Message hint = new Message(FAILED_TO_SET_UP_SDK, Message.Type.INFO, NonNavigatable.INSTANCE, text);
      messages.add(hint, new OpenAndroidSdkManagerHyperlink());
    }
  }

  private static void checkSdkToolsVersion(@NotNull Project project) {
    if (project.isDisposed() || ourNewSdkVersionToolsInfoAlreadyShown) {
      return;
    }

    // Piggy-back off of the SDK update check (which is called from a handful of places) to also see if this is an expired preview build
    checkExpiredPreviewBuild(project);

    File androidHome = IdeSdks.getAndroidSdkPath();
    if (androidHome != null && !VersionCheck.isCompatibleVersion(androidHome)) {
      InstallSdkToolsHyperlink hyperlink = new InstallSdkToolsHyperlink(VersionCheck.MIN_TOOLS_REV);
      String message = "Version " + VersionCheck.MIN_TOOLS_REV + " is available.";
      AndroidGradleNotification.getInstance(project).showBalloon("Android SDK Tools", message, INFORMATION, hyperlink);
      ourNewSdkVersionToolsInfoAlreadyShown = true;
    }
  }

  private static void checkExpiredPreviewBuild(@NotNull Project project) {
    if (project.isDisposed() || ourCheckedExpiration) {
      return;
    }

    String ideVersion = ApplicationInfo.getInstance().getFullVersion();
    if (ideVersion.contains("Preview") || ideVersion.contains("Beta") || ideVersion.contains("RC")) {
      // Expire preview builds two months after their build date (which is going to be roughly six weeks after release; by
      // then will definitely have updated the build
      Calendar expirationDate = (Calendar)ApplicationInfo.getInstance().getBuildDate().clone();
      expirationDate.add(Calendar.MONTH, 2);

      Calendar now = Calendar.getInstance();
      if (now.after(expirationDate)) {
        OpenUrlHyperlink hyperlink = new OpenUrlHyperlink("http://tools.android.com/download/studio/", "Show Available Versions");
        String message =
<<<<<<< HEAD
          String.format("This preview build (%1$s) is old; please update to a newer preview or a stable version.", ideVersion);
=======
          String.format("This preview build (%1$s) is old; please update to a newer preview or a stable version", fullVersion);
>>>>>>> 97553fee
        AndroidGradleNotification.getInstance(project).showBalloon("Old Preview Build", message, INFORMATION, hyperlink);
        // If we show an expiration message, don't also show a second balloon regarding available SDKs
        ourNewSdkVersionToolsInfoAlreadyShown = true;
      }
    }
    ourCheckedExpiration = true;
  }

  private static void logProjectVersion(@NotNull AndroidProject androidProject) {
    String message = String.format("Gradle model version: %1$s, latest version for IDE: %2$s",
                                   androidProject.getModelVersion(), GRADLE_PLUGIN_LATEST_VERSION);
    Logger.getInstance(PostProjectSetupTasksExecutor.class).info(message);
  }

  private void ensureValidSdks() {
    boolean checkJdkVersion = true;
    Collection<Sdk> invalidAndroidSdks = Sets.newHashSet();
    ModuleManager moduleManager = ModuleManager.getInstance(myProject);

    for (Module module : moduleManager.getModules()) {
      AndroidFacet androidFacet = AndroidFacet.getInstance(module);
      if (androidFacet != null && androidFacet.getAndroidModel() != null) {
        Sdk sdk = ModuleRootManager.getInstance(module).getSdk();
        if (sdk != null && !invalidAndroidSdks.contains(sdk) && (isMissingAndroidLibrary(sdk) || shouldRemoveAnnotationsJar(sdk))) {
          // First try to recreate SDK; workaround for issue 78072
          AndroidSdkAdditionalData additionalData = getAndroidSdkAdditionalData(sdk);
          AndroidSdkData sdkData = AndroidSdkData.getSdkData(sdk);
          if (additionalData != null && sdkData != null) {
            IAndroidTarget target = additionalData.getBuildTarget(sdkData);
            if (target == null) {
              AndroidSdkHandler sdkHandler = sdkData.getSdkHandler();
              ProgressIndicator logger = new StudioLoggerProgressIndicator(getClass());
              sdkHandler.getSdkManager(logger).loadSynchronously(0, logger, null, null);
              target =
                sdkHandler.getAndroidTargetManager(logger).getTargetFromHashString(additionalData.getBuildTargetHashString(), logger);
            }
            if (target != null) {
              SdkModificator sdkModificator = sdk.getSdkModificator();
              sdkModificator.removeAllRoots();
              for (OrderRoot orderRoot : getLibraryRootsForTarget(target, sdk.getHomePath(), true)) {
                sdkModificator.addRoot(orderRoot.getFile(), orderRoot.getType());
              }
              attachJdkAnnotations(sdkModificator);
              sdkModificator.commitChanges();
            }
          }

          // If attempting to fix up the roots in the SDK fails, install the target over again
          // (this is a truly corrupt install, as opposed to an incorrectly synced SDK which the
          // above workaround deals with)
          if (isMissingAndroidLibrary(sdk)) {
            invalidAndroidSdks.add(sdk);
          }
        }

        AndroidGradleModel androidModel = AndroidGradleModel.get(androidFacet);
        assert androidModel != null;
        if (checkJdkVersion && !hasCorrectJdkVersion(module, androidModel)) {
          // we already displayed the error, no need to check each module.
          checkJdkVersion = false;
        }
      }
    }

    if (!invalidAndroidSdks.isEmpty()) {
      reinstallMissingPlatforms(invalidAndroidSdks);
    }
  }

  private static boolean isMissingAndroidLibrary(@NotNull Sdk sdk) {
    if (isAndroidSdk(sdk)) {
      for (VirtualFile library : sdk.getRootProvider().getFiles(CLASSES)) {
        // This code does not through the classes in the Android SDK. It iterates through a list of 3 files in the IDEA SDK: android.jar,
        // annotations.jar and res folder.
        if (library.getName().equals(FN_FRAMEWORK_LIBRARY) && library.exists()) {
          return false;
        }
      }
    }
    return true;
  }

  /*
   * Indicates whether annotations.jar should be removed from the given SDK (if it is an Android SDK.)
   * There are 2 issues:
   * 1. annotations.jar is not needed for API level 16 and above. The annotations are already included in android.jar. Until recently, the
   *    IDE added annotations.jar to the IDEA Android SDK definition unconditionally.
   * 2. Because annotations.jar is in the classpath, the IDE locks the file on Windows making automatic updates of SDK Tools fail. The
   *    update not only fails, it corrupts the 'tools' folder in the SDK.
   * From now on, creating IDEA Android SDKs will not include annotations.jar if API level is 16 or above, but we still need to remove
   * this jar from existing IDEA Android SDKs.
   */
  private static boolean shouldRemoveAnnotationsJar(@NotNull Sdk sdk) {
    if (isAndroidSdk(sdk)) {
      AndroidSdkAdditionalData additionalData = getAndroidSdkAdditionalData(sdk);
      AndroidSdkData sdkData = AndroidSdkData.getSdkData(sdk);
      boolean needsAnnotationsJar = false;
      if (additionalData != null && sdkData != null) {
        IAndroidTarget target = additionalData.getBuildTarget(sdkData);
        if (target != null) {
          needsAnnotationsJar = needsAnnotationsJarInClasspath(target);
        }
      }
      for (VirtualFile library : sdk.getRootProvider().getFiles(CLASSES)) {
        // This code does not through the classes in the Android SDK. It iterates through a list of 3 files in the IDEA SDK: android.jar,
        // annotations.jar and res folder.
        if (library.getName().equals(FN_ANNOTATIONS_JAR) && library.exists() && !needsAnnotationsJar) {
          return true;
        }
      }
    }
    return false;
  }

  private void reinstallMissingPlatforms(@NotNull Collection<Sdk> invalidAndroidSdks) {
    ProjectSyncMessages messages = ProjectSyncMessages.getInstance(myProject);

    List<AndroidVersion> versionsToInstall = Lists.newArrayList();
    List<String> missingPlatforms = Lists.newArrayList();

    for (Sdk sdk : invalidAndroidSdks) {
      AndroidSdkAdditionalData additionalData = getAndroidSdkAdditionalData(sdk);
      if (additionalData != null) {
        String platform = additionalData.getBuildTargetHashString();
        if (platform != null) {
          missingPlatforms.add("'" + platform + "'");
          AndroidVersion version = AndroidTargetHash.getPlatformVersion(platform);
          if (version != null) {
            versionsToInstall.add(version);
          }
        }
      }
    }

    if (!versionsToInstall.isEmpty()) {
      String group = String.format(FAILED_TO_SYNC_GRADLE_PROJECT_ERROR_GROUP_FORMAT, myProject.getName());
      String text = "Missing Android platform(s) detected: " + Joiner.on(", ").join(missingPlatforms);
      Message msg = new Message(group, ERROR, text);
      messages.add(msg, new InstallPlatformHyperlink(versionsToInstall.toArray(new AndroidVersion[versionsToInstall.size()])));
    }
  }

  private void setMakeStepInJunitRunConfigurations(@NotNull String makeTaskName) {
    RunManagerImpl runManager = RunManagerImpl.getInstanceImpl(myProject);
    ConfigurationType junitConfigurationType = JUnitConfigurationType.getInstance();
    BeforeRunTaskProvider<BeforeRunTask>[] taskProviders = Extensions.getExtensions(BeforeRunTaskProvider.EXTENSION_POINT_NAME, myProject);

    BeforeRunTaskProvider targetProvider = null;
    for (BeforeRunTaskProvider<? extends BeforeRunTask> provider : taskProviders) {
      if (makeTaskName.equals(provider.getName())) {
        targetProvider = provider;
        break;
      }
    }

    if (targetProvider != null) {
      // Set the correct "Make step" in the "JUnit Run Configuration" template.
      for (ConfigurationFactory configurationFactory : junitConfigurationType.getConfigurationFactories()) {
        RunnerAndConfigurationSettings template = runManager.getConfigurationTemplate(configurationFactory);
        RunConfiguration runConfiguration = template.getConfiguration();
        setMakeStepInJUnitConfiguration(targetProvider, runConfiguration);
      }

      // Set the correct "Make step" in existing JUnit Configurations.
      RunConfiguration[] junitRunConfigurations = runManager.getConfigurations(junitConfigurationType);
      for (RunConfiguration runConfiguration : junitRunConfigurations) {
        setMakeStepInJUnitConfiguration(targetProvider, runConfiguration);
      }
    }
  }

  private void setMakeStepInJUnitConfiguration(@NotNull BeforeRunTaskProvider targetProvider, @NotNull RunConfiguration runConfiguration) {
    RunManagerImpl runManager = RunManagerImpl.getInstanceImpl(myProject);
    BeforeRunTask task = targetProvider.createTask(runConfiguration);
    if (task != null) {
      task.setEnabled(true);
      runManager.setBeforeRunTasks(runConfiguration, Collections.singletonList(task), false);
    }
  }

  private void updateGradleSyncState() {
    if (!myUsingCachedProjectData) {
      // Notify "sync end" event first, to register the timestamp. Otherwise the cache (GradleProjectSyncData) will store the date of the
      // previous sync, and not the one from the sync that just ended.
      GradleSyncState.getInstance(myProject).syncEnded();
      GradleProjectSyncData.save(myProject);
    }
    else {
      long lastSyncTimestamp = myLastSyncTimestamp;
      if (lastSyncTimestamp == DEFAULT_LAST_SYNC_TIMESTAMP) {
        lastSyncTimestamp = System.currentTimeMillis();
      }
      GradleSyncState.getInstance(myProject).syncSkipped(lastSyncTimestamp);
    }

<<<<<<< HEAD
    persistAndroidGradleModelData(myUsingCachedProjectData);

=======
>>>>>>> 97553fee
    // set default value back.
    myUsingCachedProjectData = DEFAULT_USING_CACHED_PROJECT_DATA;
    myLastSyncTimestamp = DEFAULT_LAST_SYNC_TIMESTAMP;
  }

<<<<<<< HEAD
  private void persistAndroidGradleModelData(final boolean usingCachedProjectData) {
    if (ApplicationManager.getApplication().isUnitTestMode()) {
      return;
    }

    ApplicationManager.getApplication().executeOnPooledThread(new Runnable() {
      @Override
      public void run() {
        if (!usingCachedProjectData) {
          // Wait for the proxy operations to complete in a pooled thread (to avoid the UI freeze) and
          // then save the project to persist the model data.
          // See https://code.google.com/p/android/issues/detail?id=196206 for more details.
          for (Module module : ModuleManager.getInstance(myProject).getModules()) {
            AndroidGradleModel androidGradleModel = AndroidGradleModel.get(module);
            if (androidGradleModel != null) {
              androidGradleModel.waitForProxyAndroidProject();
            }
          }
        }

        UIUtil.invokeLaterIfNeeded(new Runnable() {
          @Override
          public void run() {
            // The model data is not persisted if the project.save() was already executed between the sync completion and now.
            // TODO: Investigate it further and update it to always persist the model data here.
            myProject.save();
          }
        });
      }
    });
  }

  /**
   * Indicates whether the IDE should generate sources after project sync.
   *
   * @param generateSourcesAfterSync {@code true} if sources should be generated after sync, {@code false otherwise}.
   * @param cleanProjectAfterSync    if {@code true}, the project should be cleaned before generating sources. This value is ignored if
   *                                 {@code generateSourcesAfterSync} is {@code false}.
   */
  public void setGenerateSourcesAfterSync(boolean generateSourcesAfterSync, boolean cleanProjectAfterSync) {
=======
  public void setGenerateSourcesAfterSync(boolean generateSourcesAfterSync) {
>>>>>>> 97553fee
    myGenerateSourcesAfterSync = generateSourcesAfterSync;
    myCleanProjectAfterSync = cleanProjectAfterSync;
  }

  public void setLastSyncTimestamp(long lastSyncTimestamp) {
    myLastSyncTimestamp = lastSyncTimestamp;
  }

  public void setUsingCachedProjectData(boolean usingCachedProjectData) {
    myUsingCachedProjectData = usingCachedProjectData;
  }

  private static class InstallSdkToolsHyperlink extends NotificationHyperlink {
    @NotNull private final Revision myVersion;

    InstallSdkToolsHyperlink(@NotNull Revision version) {
      super("install.build.tools", "Install Tools " + version);
      myVersion = version;
    }

    @Override
    protected void execute(@NotNull Project project) {
      List<String> requested = Lists.newArrayList();
      if (myVersion.getMajor() == 23) {
        Revision minBuildToolsRev = new Revision(20, 0, 0);
        requested.add(DetailsTypes.getBuildToolsPath(minBuildToolsRev));
      }
      requested.add(FD_TOOLS);
      ModelWizardDialog dialog = SdkQuickfixUtils.createDialogForPaths(project, requested);
      if (dialog != null && dialog.showAndGet()) {
        GradleProjectImporter.getInstance().requestProjectSync(project, null);
      }
    }
  }
}<|MERGE_RESOLUTION|>--- conflicted
+++ resolved
@@ -33,22 +33,15 @@
 import com.android.tools.idea.gradle.messages.ProjectSyncMessages;
 import com.android.tools.idea.gradle.project.build.GradleProjectBuilder;
 import com.android.tools.idea.gradle.run.MakeBeforeRunTaskProvider;
-<<<<<<< HEAD
 import com.android.tools.idea.gradle.service.notification.hyperlink.*;
 import com.android.tools.idea.gradle.testing.TestArtifactSearchScopes;
-=======
-import com.android.tools.idea.gradle.service.notification.hyperlink.InstallPlatformHyperlink;
-import com.android.tools.idea.gradle.service.notification.hyperlink.NotificationHyperlink;
-import com.android.tools.idea.gradle.service.notification.hyperlink.OpenAndroidSdkManagerHyperlink;
-import com.android.tools.idea.gradle.service.notification.hyperlink.OpenUrlHyperlink;
->>>>>>> 97553fee
 import com.android.tools.idea.gradle.variant.conflict.Conflict;
 import com.android.tools.idea.gradle.variant.conflict.ConflictSet;
 import com.android.tools.idea.gradle.variant.profiles.ProjectProfileSelectionDialog;
 import com.android.tools.idea.sdk.IdeSdks;
 import com.android.tools.idea.sdk.VersionCheck;
+import com.android.tools.idea.sdk.progress.StudioLoggerProgressIndicator;
 import com.android.tools.idea.sdk.wizard.SdkQuickfixUtils;
-import com.android.tools.idea.sdk.progress.StudioLoggerProgressIndicator;
 import com.android.tools.idea.templates.TemplateManager;
 import com.android.tools.idea.wizard.model.ModelWizardDialog;
 import com.google.common.annotations.VisibleForTesting;
@@ -67,17 +60,11 @@
 import com.intellij.openapi.application.ApplicationInfo;
 import com.intellij.openapi.application.ApplicationManager;
 import com.intellij.openapi.components.ServiceManager;
-<<<<<<< HEAD
 import com.intellij.openapi.diagnostic.Logger;
 import com.intellij.openapi.extensions.Extensions;
 import com.intellij.openapi.externalSystem.service.project.IdeModifiableModelsProvider;
 import com.intellij.openapi.externalSystem.service.project.IdeModifiableModelsProviderImpl;
 import com.intellij.openapi.module.ModifiableModuleModel;
-=======
-import com.intellij.openapi.extensions.Extensions;
-import com.intellij.openapi.externalSystem.service.project.IdeModifiableModelsProvider;
-import com.intellij.openapi.externalSystem.service.project.IdeModifiableModelsProviderImpl;
->>>>>>> 97553fee
 import com.intellij.openapi.module.Module;
 import com.intellij.openapi.module.ModuleManager;
 import com.intellij.openapi.project.Project;
@@ -89,7 +76,6 @@
 import com.intellij.openapi.roots.libraries.ui.OrderRoot;
 import com.intellij.openapi.vfs.VirtualFile;
 import com.intellij.pom.NonNavigatable;
-import com.intellij.util.ExceptionUtil;
 import com.intellij.util.SystemProperties;
 import com.intellij.util.ui.UIUtil;
 import org.jetbrains.android.AndroidPlugin;
@@ -128,10 +114,6 @@
 import static org.jetbrains.android.sdk.AndroidSdkUtils.*;
 
 public class PostProjectSetupTasksExecutor {
-<<<<<<< HEAD
-=======
-
->>>>>>> 97553fee
   /**
    * Whether a message indicating that "a new SDK Tools version is available" is already shown.
    */
@@ -196,15 +178,11 @@
       return;
     }
 
-<<<<<<< HEAD
     if (shouldForcePluginVersionUpgrade() || myProject.isDisposed()) {
       return;
     }
 
     new ProjectStructureUsageTracker(myProject).trackProjectStructure();
-=======
-    new ExternalDependenciesUsageTracker(myProject).trackExternalDependenciesInAndroidApps();
->>>>>>> 97553fee
 
     executeProjectChanges(myProject, new Runnable() {
       @Override
@@ -267,7 +245,6 @@
     disposeModulesMarkedForRemoval();
   }
 
-<<<<<<< HEAD
   private boolean shouldForcePluginVersionUpgrade() {
     AndroidProject androidProject = getAppAndroidProject(myProject);
     if (androidProject != null) {
@@ -405,34 +382,6 @@
 
       Sdk jdk = IdeSdks.getJdk();
       model.setSdk(jdk);
-=======
-  private void adjustModuleStructures() {
-    final IdeModifiableModelsProvider modelsProvider = new IdeModifiableModelsProviderImpl(myProject);
-    Set<Sdk> androidSdks = Sets.newHashSet();
-
-    try {
-      for (Module module : modelsProvider.getModules()) {
-        ModifiableRootModel model = modelsProvider.getModifiableRootModel(module);
-        adjustInterModuleDependencies(module, modelsProvider);
-
-        Sdk sdk = model.getSdk();
-        if (sdk != null) {
-          if (isAndroidSdk(sdk)) {
-            androidSdks.add(sdk);
-          }
-          continue;
-        }
-
-        Sdk jdk = IdeSdks.getJdk();
-        model.setSdk(jdk);
-      }
-
-      modelsProvider.commit();
-    }
-    catch (Throwable t) {
-      modelsProvider.dispose();
-      ExceptionUtil.rethrowAllAsUnchecked(t);
->>>>>>> 97553fee
     }
 
     for (Sdk sdk : androidSdks) {
@@ -589,11 +538,7 @@
       if (now.after(expirationDate)) {
         OpenUrlHyperlink hyperlink = new OpenUrlHyperlink("http://tools.android.com/download/studio/", "Show Available Versions");
         String message =
-<<<<<<< HEAD
           String.format("This preview build (%1$s) is old; please update to a newer preview or a stable version.", ideVersion);
-=======
-          String.format("This preview build (%1$s) is old; please update to a newer preview or a stable version", fullVersion);
->>>>>>> 97553fee
         AndroidGradleNotification.getInstance(project).showBalloon("Old Preview Build", message, INFORMATION, hyperlink);
         // If we show an expiration message, don't also show a second balloon regarding available SDKs
         ourNewSdkVersionToolsInfoAlreadyShown = true;
@@ -789,17 +734,13 @@
       GradleSyncState.getInstance(myProject).syncSkipped(lastSyncTimestamp);
     }
 
-<<<<<<< HEAD
     persistAndroidGradleModelData(myUsingCachedProjectData);
 
-=======
->>>>>>> 97553fee
     // set default value back.
     myUsingCachedProjectData = DEFAULT_USING_CACHED_PROJECT_DATA;
     myLastSyncTimestamp = DEFAULT_LAST_SYNC_TIMESTAMP;
   }
 
-<<<<<<< HEAD
   private void persistAndroidGradleModelData(final boolean usingCachedProjectData) {
     if (ApplicationManager.getApplication().isUnitTestMode()) {
       return;
@@ -840,9 +781,6 @@
    *                                 {@code generateSourcesAfterSync} is {@code false}.
    */
   public void setGenerateSourcesAfterSync(boolean generateSourcesAfterSync, boolean cleanProjectAfterSync) {
-=======
-  public void setGenerateSourcesAfterSync(boolean generateSourcesAfterSync) {
->>>>>>> 97553fee
     myGenerateSourcesAfterSync = generateSourcesAfterSync;
     myCleanProjectAfterSync = cleanProjectAfterSync;
   }
