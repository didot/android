--- conflicted
+++ resolved
@@ -36,6 +36,7 @@
 import com.android.tools.idea.gradle.service.notification.hyperlink.NotificationHyperlink;
 import com.android.tools.idea.gradle.service.notification.hyperlink.OpenAndroidSdkManagerHyperlink;
 import com.android.tools.idea.gradle.service.notification.hyperlink.OpenUrlHyperlink;
+import com.android.tools.idea.gradle.testing.TestArtifactSearchScopes;
 import com.android.tools.idea.gradle.variant.conflict.Conflict;
 import com.android.tools.idea.gradle.variant.conflict.ConflictSet;
 import com.android.tools.idea.gradle.variant.profiles.ProjectProfileSelectionDialog;
@@ -56,6 +57,7 @@
 import com.intellij.execution.configurations.RunConfiguration;
 import com.intellij.execution.impl.RunManagerImpl;
 import com.intellij.execution.junit.JUnitConfigurationType;
+import com.intellij.ide.ui.UISettings;
 import com.intellij.openapi.application.ApplicationInfo;
 import com.intellij.openapi.components.ServiceManager;
 import com.intellij.openapi.extensions.Extensions;
@@ -72,6 +74,7 @@
 import com.intellij.openapi.roots.libraries.ui.OrderRoot;
 import com.intellij.openapi.vfs.VirtualFile;
 import com.intellij.pom.NonNavigatable;
+import com.intellij.ui.tabs.FileColorConfigurationUtil;
 import com.intellij.util.SystemProperties;
 import org.jetbrains.android.facet.AndroidFacet;
 import org.jetbrains.android.sdk.AndroidSdkAdditionalData;
@@ -90,6 +93,7 @@
 import static com.android.tools.idea.gradle.project.ProjectDiagnostics.findAndReportStructureIssues;
 import static com.android.tools.idea.gradle.project.ProjectJdkChecks.hasCorrectJdkVersion;
 import static com.android.tools.idea.gradle.service.notification.errors.AbstractSyncErrorHandler.FAILED_TO_SYNC_GRADLE_PROJECT_ERROR_GROUP_FORMAT;
+import static com.android.tools.idea.gradle.util.FilePaths.getJarFromJarUrl;
 import static com.android.tools.idea.gradle.util.GradleUtil.findSourceJarForLibrary;
 import static com.android.tools.idea.gradle.util.GradleUtil.getAndroidProject;
 import static com.android.tools.idea.gradle.util.Projects.*;
@@ -100,10 +104,7 @@
 import static com.intellij.notification.NotificationType.INFORMATION;
 import static com.intellij.openapi.roots.OrderRootType.CLASSES;
 import static com.intellij.openapi.roots.OrderRootType.SOURCES;
-import static com.intellij.openapi.util.io.FileUtil.toSystemDependentName;
-import static com.intellij.openapi.vfs.StandardFileSystems.JAR_PROTOCOL_PREFIX;
 import static com.intellij.util.ExceptionUtil.rethrowAllAsUnchecked;
-import static com.intellij.util.io.URLUtil.JAR_SEPARATOR;
 import static org.jetbrains.android.sdk.AndroidSdkUtils.*;
 
 public class PostProjectSetupTasksExecutor {
@@ -190,6 +191,14 @@
 
     ProjectResourceRepository.moduleRootsChanged(myProject);
 
+    if (GradleExperimentalSettings.getInstance().LOAD_ALL_TEST_ARTIFACTS) {
+      TestArtifactSearchScopes.initializeScopes(myProject);
+      FileColorConfigurationUtil.createAndroidTestFileColorConfigurationIfNotExist(myProject);
+      // Before sync, android test files are just considered as normal test file which has different FileColor configuration.
+      // If there is any opening tab for android test file, the tab color will not change unless we refresh it.
+      UISettings.getInstance().fireUISettingsChanged();
+    }
+
     // For Android Studio, use "Gradle-Aware Make" to run JUnit tests.
     // For IDEA, use regular "Make".
     String taskName = isAndroidStudio() ? MakeBeforeRunTaskProvider.TASK_NAME : ExecutionBundle.message("before.launch.compile.step");
@@ -206,31 +215,7 @@
     TemplateManager.getInstance().refreshDynamicTemplateMenu(myProject);
   }
 
-<<<<<<< HEAD
-  private void adjustModuleStructures() {
-    final IdeModifiableModelsProvider modelsProvider = new IdeModifiableModelsProviderImpl(myProject);
-=======
-  private void updateGradleSyncState() {
-    if (!myUsingCachedProjectData) {
-      // Notify "sync end" event first, to register the timestamp. Otherwise the cache (GradleProjectSyncData) will store the date of the
-      // previous sync, and not the one from the sync that just ended.
-      GradleSyncState.getInstance(myProject).syncEnded();
-      GradleProjectSyncData.save(myProject);
-    } else {
-      long lastSyncTimestamp = myLastSyncTimestamp;
-      if (lastSyncTimestamp == DEFAULT_LAST_SYNC_TIMESTAMP) {
-        lastSyncTimestamp = System.currentTimeMillis();
-      }
-      GradleSyncState.getInstance(myProject).syncSkipped(lastSyncTimestamp);
-    }
-
-    // set default value back.
-    myUsingCachedProjectData = DEFAULT_USING_CACHED_PROJECT_DATA;
-    myLastSyncTimestamp = DEFAULT_LAST_SYNC_TIMESTAMP;
-  }
-
   private void adjustModuleStructures(@NotNull IdeModifiableModelsProvider modelsProvider) {
->>>>>>> 99bba406
     Set<Sdk> androidSdks = Sets.newHashSet();
 
     for (Module module : modelsProvider.getModules()) {
@@ -336,21 +321,6 @@
     // null.
     File jarFilePath = getJarFromJarUrl(jarFile.getUrl());
     return jarFilePath != null ? findSourceJarForLibrary(jarFilePath) : null;
-  }
-
-
-  @Nullable
-  private static File getJarFromJarUrl(@NotNull String url) {
-    // URLs for jar file start with "jar://" and end with "!/".
-    if (!url.startsWith(JAR_PROTOCOL_PREFIX)) {
-      return null;
-    }
-    String path = url.substring(JAR_PROTOCOL_PREFIX.length());
-    int index = path.lastIndexOf(JAR_SEPARATOR);
-    if (index != -1) {
-      path = path.substring(0, index);
-    }
-    return new File(toSystemDependentName(path));
   }
 
   private void findAndShowVariantConflicts() {
