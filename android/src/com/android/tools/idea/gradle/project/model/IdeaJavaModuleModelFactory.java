--- conflicted
+++ resolved
@@ -16,11 +16,7 @@
 package com.android.tools.idea.gradle.project.model;
 
 import static com.intellij.openapi.util.text.StringUtil.equalsIgnoreCase;
-<<<<<<< HEAD
-import static org.jetbrains.plugins.gradle.service.project.CommonGradleProjectResolverExtension.getGradleOutputDir;
-=======
 import static java.util.Collections.emptyList;
->>>>>>> 368aefa1
 
 import com.android.builder.model.SyncIssue;
 import com.android.tools.idea.gradle.model.java.IdeaJarLibraryDependencyFactory;
@@ -28,10 +24,7 @@
 import com.android.tools.idea.gradle.model.java.JavaModuleContentRoot;
 import com.android.tools.idea.gradle.model.java.JavaModuleDependency;
 import com.google.common.annotations.VisibleForTesting;
-<<<<<<< HEAD
-=======
 import com.google.common.collect.ImmutableList;
->>>>>>> 368aefa1
 import com.intellij.openapi.externalSystem.model.project.ExternalSystemSourceType;
 import com.intellij.openapi.util.Pair;
 import java.io.File;
@@ -52,10 +45,7 @@
 import org.jetbrains.kotlin.kapt.idea.KaptSourceSetModel;
 import org.jetbrains.plugins.gradle.model.ExtIdeaCompilerOutput;
 import org.jetbrains.plugins.gradle.model.ExternalProject;
-<<<<<<< HEAD
-=======
 import org.jetbrains.plugins.gradle.model.ExternalSourceDirectorySet;
->>>>>>> 368aefa1
 import org.jetbrains.plugins.gradle.model.ExternalSourceSet;
 import org.jetbrains.plugins.gradle.tooling.internal.IdeaCompilerOutputImpl;
 
@@ -76,16 +66,7 @@
 
   @NotNull
   public JavaModuleModel create(@NotNull IdeaModule ideaModule,
-                                @Nullable ExternalProject externalProject,
                                 @NotNull Collection<SyncIssue> syncIssues,
-<<<<<<< HEAD
-                                boolean androidModuleWithoutVariants) {
-    Pair<Collection<JavaModuleDependency>, Collection<JarLibraryDependency>> dependencies = getDependencies(ideaModule);
-    return JavaModuleModel.create(ideaModule.getName(), getContentRoots(ideaModule), dependencies.first, dependencies.second,
-                                  getArtifactsByConfiguration(externalProject), syncIssues, getCompilerOutput(externalProject),
-                                  ideaModule.getGradleProject().getBuildDirectory(), getLanguageLevel(externalProject),
-                                  !androidModuleWithoutVariants && isBuildable(ideaModule.getGradleProject()),
-=======
                                 @Nullable ExternalProject externalProject,
                                 boolean androidModuleWithoutVariants,
                                 boolean isBuildable,
@@ -95,7 +76,6 @@
                                   getArtifactsByConfiguration(externalProject), syncIssues, getCompilerOutput(externalProject),
                                   ideaModule.getGradleProject().getBuildDirectory(), getLanguageLevel(externalProject),
                                   !androidModuleWithoutVariants && isBuildable,
->>>>>>> 368aefa1
                                   androidModuleWithoutVariants);
   }
 
@@ -115,13 +95,10 @@
   }
 
   @NotNull
-<<<<<<< HEAD
-  private static Collection<JavaModuleContentRoot> getContentRoots(@NotNull IdeaModule ideaModule) {
-=======
   private static Collection<JavaModuleContentRoot> getContentRoots(@NotNull IdeaModule ideaModule, @Nullable KaptGradleModel kaptModel) {
->>>>>>> 368aefa1
     Collection<? extends IdeaContentRoot> contentRoots = ideaModule.getContentRoots();
     Collection<JavaModuleContentRoot> javaModuleContentRoots = new ArrayList<>();
+
     if (contentRoots != null) {
       for (IdeaContentRoot contentRoot : contentRoots) {
         if (contentRoot != null) {
@@ -145,14 +122,6 @@
   }
 
   @NotNull
-<<<<<<< HEAD
-  private static Map<String, Set<File>> getArtifactsByConfiguration(@Nullable ExternalProject externalProject) {
-    Map<String, Set<File>> artifactsByConfiguration = Collections.emptyMap();
-    if (externalProject != null) {
-      artifactsByConfiguration = externalProject.getArtifactsByConfiguration();
-    }
-    return artifactsByConfiguration;
-=======
   private static JavaModuleContentRoot createContentRoot(@NotNull File sourcesDirFile, boolean isTest) {
     return new JavaModuleContentRoot(
       sourcesDirFile,
@@ -168,7 +137,6 @@
   @NotNull
   private static Map<String, Set<File>> getArtifactsByConfiguration(@Nullable ExternalProject externalProject) {
     return externalProject != null ? externalProject.getArtifactsByConfiguration() : Collections.emptyMap();
->>>>>>> 368aefa1
   }
 
   @NotNull
@@ -213,8 +181,6 @@
     }
     ExternalSourceSet mainSourceSet = externalProject.getSourceSets().get("main");
     return mainSourceSet == null ? null : mainSourceSet.getSourceCompatibility();
-<<<<<<< HEAD
-=======
   }
 
   // TODO(b/145023422): Once merged use CommonGradleProjectResolverExtension#getGradleOutputDir!
@@ -234,6 +200,5 @@
   private static File getGradleOutputDir(@Nullable ExternalSourceDirectorySet sourceDirectorySet) {
     if (sourceDirectorySet == null) return null;
     return sourceDirectorySet.getGradleOutputDirs().stream().findFirst().orElse(null);
->>>>>>> 368aefa1
   }
 }