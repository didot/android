--- conflicted
+++ resolved
@@ -29,7 +29,6 @@
 import com.intellij.ide.util.PropertiesComponent
 import com.intellij.openapi.application.ApplicationManager
 import com.intellij.openapi.application.WriteAction
-import com.intellij.openapi.components.ServiceManager
 import com.intellij.openapi.diagnostic.Logger
 import com.intellij.openapi.externalSystem.service.execution.ExternalSystemJdkUtil
 import com.intellij.openapi.externalSystem.util.ExternalSystemApiUtil
@@ -85,26 +84,9 @@
       importProjectNoSync(Request(newProject))
       return ProjectManagerEx.getInstanceEx().openProject(
         projectFolderPath.toPath(),
-        OpenProjectTask(
-          forceOpenInNewFrame = forceOpenInNewFrame,
-          projectToClose = projectToClose,
-          isNewProject = false,
-          useDefaultProjectAsTemplate = false,
-          project = newProject,
-          projectName = null,
-          showWelcomeScreen = true,
-          callback = null,
-          line = -1,
-          column = -1,
-          isRefreshVfsNeeded = true,
-          runConfigurators = false,
-          runConversionBeforeOpen = true,
-          projectWorkspaceId = null,
-          isProjectCreatedWithWizard = false,
-          beforeInit = null,
-          beforeOpen = null,
-          preparedToOpen = null
-        )
+        OpenProjectTask.build()
+          .withProject(newProject).withForceOpenInNewFrame(forceOpenInNewFrame)
+          .withProjectToClose(projectToClose)
       )
     }
     catch (e: Throwable) {
@@ -200,7 +182,7 @@
     private val SHOW_UNLINKED_GRADLE_POPUP = "show.inlinked.gradle.project.popup"
 
     @JvmStatic
-    fun getInstance(): GradleProjectImporter = ServiceManager.getService(GradleProjectImporter::class.java)
+    fun getInstance(): GradleProjectImporter = ApplicationManager.getApplication().getService(GradleProjectImporter::class.java)
 
     @VisibleForTesting
     @JvmStatic
@@ -216,10 +198,6 @@
       }
       val projectSettings = GradleProjectSettings()
       gradleSettings.setupGradleSettings()
-<<<<<<< HEAD
-      @Suppress("UnstableApiUsage")
-=======
->>>>>>> 2dc52685
       projectSettings.setupGradleProjectSettings(newProject, File(externalProjectPath).toPath())
       // Set gradleJvm to USE_PROJECT_JDK since this setting is only available in the PSD for Android Studio and use default jdk
       projectSettings.gradleJvm = ExternalSystemJdkUtil.USE_PROJECT_JDK
