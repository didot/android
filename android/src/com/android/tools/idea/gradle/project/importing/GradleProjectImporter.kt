--- conflicted
+++ resolved
@@ -86,34 +86,9 @@
       importProjectNoSync(Request(newProject))
       return ProjectManagerEx.getInstanceEx().openProject(
         projectFolderPath.toPath(),
-<<<<<<< HEAD
         OpenProjectTask.build()
           .withProject(newProject).withForceOpenInNewFrame(forceOpenInNewFrame)
           .withProjectToClose(projectToClose)
-=======
-        OpenProjectTask(
-          forceOpenInNewFrame = forceOpenInNewFrame,
-          projectToClose = projectToClose,
-          isNewProject = false,
-          useDefaultProjectAsTemplate = false,
-          project = newProject,
-          projectName = null,
-          showWelcomeScreen = true,
-          callback = null,
-          line = -1,
-          column = -1,
-          isRefreshVfsNeeded = true,
-          runConfigurators = false,
-          runConversionBeforeOpen = true,
-          projectWorkspaceId = null,
-          isProjectCreatedWithWizard = false,
-          beforeInit = null,
-          // Note that `beforeOpen` does not work with already created projects (i.e. project = newProject) and thus it cannot be used
-          // to replace `beforeOpen(project)` inside `createProject` method.
-          beforeOpen = null,
-          preparedToOpen = null
-        )
->>>>>>> ad5b6ee3
       )
     }
     catch (e: Throwable) {
@@ -228,11 +203,6 @@
         }
       }
       val projectSettings = GradleProjectSettings()
-<<<<<<< HEAD
-      gradleSettings.setupGradleSettings()
-=======
-      @Suppress("UnstableApiUsage")
->>>>>>> ad5b6ee3
       projectSettings.setupGradleProjectSettings(newProject, File(externalProjectPath).toPath())
       // Set gradleJvm to USE_PROJECT_JDK since this setting is only available in the PSD for Android Studio and use default jdk
       projectSettings.gradleJvm = ExternalSystemJdkUtil.USE_PROJECT_JDK
