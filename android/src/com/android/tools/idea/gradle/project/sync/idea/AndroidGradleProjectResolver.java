--- conflicted
+++ resolved
@@ -20,25 +20,15 @@
 import com.android.builder.model.NativeAndroidProject;
 import com.android.builder.model.Variant;
 import com.android.builder.model.level2.GlobalLibraryMap;
-<<<<<<< HEAD
-=======
 import com.android.ide.common.gradle.model.IdeNativeAndroidProject;
 import com.android.ide.common.gradle.model.IdeNativeAndroidProjectImpl;
 import com.android.ide.common.gradle.model.level2.IdeDependenciesFactory;
->>>>>>> 7bd3f2d2
 import com.android.ide.common.repository.GradleVersion;
 import com.android.repository.Revision;
 import com.android.tools.analytics.UsageTracker;
 import com.android.tools.idea.IdeInfo;
-<<<<<<< HEAD
-import com.android.tools.idea.gradle.project.model.*;
-import com.android.tools.idea.gradle.project.model.ide.android.IdeNativeAndroidProject;
-import com.android.tools.idea.gradle.project.model.ide.android.IdeNativeAndroidProjectImpl;
-import com.android.tools.idea.gradle.project.model.ide.android.level2.IdeDependenciesFactory;
-=======
 import com.android.tools.idea.gradle.plugin.AndroidPluginGeneration;
 import com.android.tools.idea.gradle.project.model.*;
->>>>>>> 7bd3f2d2
 import com.android.tools.idea.gradle.project.sync.common.CommandLineArgs;
 import com.android.tools.idea.gradle.project.sync.common.VariantSelector;
 import com.android.tools.idea.gradle.project.sync.idea.data.model.ImportedModule;
@@ -88,7 +78,6 @@
 import static com.android.tools.idea.gradle.project.sync.idea.GradleModelVersionCheck.isSupportedVersion;
 import static com.android.tools.idea.gradle.project.sync.idea.data.service.AndroidProjectKeys.*;
 import static com.android.tools.idea.gradle.util.AndroidGradleSettings.ANDROID_HOME_JVM_ARG;
-import static com.android.tools.idea.gradle.util.FilePaths.toSystemDependentPath;
 import static com.android.tools.idea.gradle.util.GradleUtil.GRADLE_SYSTEM_ID;
 import static com.android.tools.idea.io.FilePaths.toSystemDependentPath;
 import static com.google.wireless.android.sdk.stats.AndroidStudioEvent.EventCategory.GRADLE_SYNC;
@@ -192,7 +181,6 @@
 
   @Override
   public void populateModuleContentRoots(@NotNull IdeaModule gradleModule, @NotNull DataNode<ModuleData> ideModule) {
-<<<<<<< HEAD
     if (!IdeInfo.getInstance().isAndroidStudio() && !isAndroidGradleProject()) {
       nextResolver.populateModuleContentRoots(gradleModule, ideModule);
       return;
@@ -201,19 +189,6 @@
     ImportedModule importedModule = new ImportedModule(gradleModule);
     ideModule.createChild(IMPORTED_MODULE, importedModule);
 
-=======
-    ImportedModule importedModule = new ImportedModule(gradleModule);
-    ideModule.createChild(IMPORTED_MODULE, importedModule);
-
-    GradleProject gradleProject = gradleModule.getGradleProject();
-    GradleScript buildScript = null;
-    try {
-      buildScript = gradleProject.getBuildScript();
-    }
-    catch (UnsupportedOperationException ignore) {
-    }
-
->>>>>>> 7bd3f2d2
     // do not derive module root dir based on *.iml file location
     File moduleRootDirPath = toSystemDependentPath(ideModule.getData().getLinkedExternalProjectPath());
 
@@ -261,7 +236,6 @@
     BuildScriptClasspathModel buildScriptModel = resolverCtx.getExtraProject(BuildScriptClasspathModel.class);
     String gradleVersion = buildScriptModel != null ? buildScriptModel.getGradleVersion() : null;
 
-<<<<<<< HEAD
     GradleProject gradleProject = gradleModule.getGradleProject();
     GradleScript buildScript = null;
     try {
@@ -269,8 +243,6 @@
     }
     catch (UnsupportedOperationException ignore) {
     }
-=======
->>>>>>> 7bd3f2d2
     File buildFilePath = buildScript != null ? buildScript.getSourceFile() : null;
     GradleModuleModel gradleModuleModel = new GradleModuleModel(moduleName, gradleProject, buildFilePath, gradleVersion);
     ideModule.createChild(GRADLE_MODULE_MODEL, gradleModuleModel);
@@ -353,9 +325,6 @@
     for (IdeaModule ideaModule : ideaProject.getChildren()) {
       GradleProject gradleProject = ideaModule.getGradleProject();
       if (gradleProject != null) {
-<<<<<<< HEAD
-        myDependenciesFactory.findAndAddBuildFolderPath(gradleProject);
-=======
         try {
           myDependenciesFactory.findAndAddBuildFolderPath(gradleProject.getPath(), gradleProject.getBuildDirectory());
         }
@@ -363,7 +332,6 @@
           // getBuildDirectory is available for Gradle versions older than 2.0.
           // For older versions of gradle, there's no way to get build directory.
         }
->>>>>>> 7bd3f2d2
       }
     }
   }
@@ -384,11 +352,7 @@
     }
     // GlobalLibraryMap will be null for pre 3.0 plugins, or for 3.0 plugin with VERSION_3 model.
     if (globalLibraryMap != null) {
-<<<<<<< HEAD
-      myDependenciesFactory.setupGlobalLibraryMap(globalLibraryMap);
-=======
       myDependenciesFactory.setUpGlobalLibraryMap(globalLibraryMap);
->>>>>>> 7bd3f2d2
     }
   }
 
