/*
 * Copyright (C) 2016 The Android Open Source Project
 *
 * Licensed under the Apache License, Version 2.0 (the "License");
 * you may not use this file except in compliance with the License.
 * You may obtain a copy of the License at
 *
 *      http://www.apache.org/licenses/LICENSE-2.0
 *
 * Unless required by applicable law or agreed to in writing, software
 * distributed under the License is distributed on an "AS IS" BASIS,
 * WITHOUT WARRANTIES OR CONDITIONS OF ANY KIND, either express or implied.
 * See the License for the specific language governing permissions and
 * limitations under the License.
 */
package com.android.tools.idea.gradle.project.sync.idea;

import static com.android.SdkConstants.FN_SETTINGS_GRADLE;
import static com.android.tools.idea.gradle.project.sync.SimulatedSyncErrors.simulateRegisteredSyncError;
import static com.android.tools.idea.gradle.project.sync.errors.GradleDistributionInstallErrorHandler.COULD_NOT_INSTALL_GRADLE_DISTRIBUTION_PATTERN;
import static com.android.tools.idea.gradle.project.sync.errors.UnsupportedModelVersionErrorHandler.READ_MIGRATION_GUIDE_MSG;
import static com.android.tools.idea.gradle.project.sync.errors.UnsupportedModelVersionErrorHandler.UNSUPPORTED_MODEL_VERSION_ERROR_PREFIX;
import static com.android.tools.idea.gradle.project.sync.idea.GradleModelVersionCheck.getModelVersion;
import static com.android.tools.idea.gradle.project.sync.idea.GradleModelVersionCheck.isSupportedVersion;
import static com.android.tools.idea.gradle.project.sync.idea.data.service.AndroidProjectKeys.ANDROID_MODEL;
import static com.android.tools.idea.gradle.project.sync.idea.data.service.AndroidProjectKeys.GRADLE_MODULE_MODEL;
import static com.android.tools.idea.gradle.project.sync.idea.data.service.AndroidProjectKeys.JAVA_MODULE_MODEL;
import static com.android.tools.idea.gradle.project.sync.idea.data.service.AndroidProjectKeys.NDK_MODEL;
import static com.android.tools.idea.gradle.project.sync.idea.data.service.AndroidProjectKeys.PROJECT_CLEANUP_MODEL;
import static com.android.tools.idea.gradle.util.AndroidGradleSettings.ANDROID_HOME_JVM_ARG;
import static com.android.tools.idea.gradle.util.GradleBuilds.BUILD_SRC_FOLDER_NAME;
import static com.android.tools.idea.gradle.util.GradleUtil.GRADLE_SYSTEM_ID;
import static com.android.tools.idea.gradle.variant.view.BuildVariantUpdater.MODULE_WITH_BUILD_VARIANT_SWITCHED_FROM_UI;
import static com.android.tools.idea.io.FilePaths.toSystemDependentPath;
import static com.google.wireless.android.sdk.stats.AndroidStudioEvent.EventCategory.GRADLE_SYNC;
import static com.google.wireless.android.sdk.stats.AndroidStudioEvent.EventKind.GRADLE_SYNC_FAILURE_DETAILS;
import static com.google.wireless.android.sdk.stats.AndroidStudioEvent.GradleSyncFailure.UNSUPPORTED_ANDROID_MODEL_VERSION;
import static com.intellij.openapi.externalSystem.util.ExternalSystemApiUtil.isInProcessMode;
import static com.intellij.util.ExceptionUtil.getRootCause;
import static com.intellij.util.PathUtil.getJarPathForClass;
import static java.util.Collections.emptyList;
import static org.jetbrains.plugins.gradle.service.project.GradleProjectResolverUtil.getModuleConfigPath;

import com.android.builder.model.AndroidArtifact;
import com.android.builder.model.AndroidLibrary;
import com.android.builder.model.AndroidProject;
import com.android.builder.model.NativeAndroidProject;
import com.android.builder.model.ProjectSyncIssues;
import com.android.builder.model.SyncIssue;
import com.android.builder.model.Variant;
import com.android.builder.model.level2.GlobalLibraryMap;
import com.android.ide.common.gradle.model.IdeBaseArtifact;
import com.android.ide.common.gradle.model.IdeNativeAndroidProject;
import com.android.ide.common.gradle.model.IdeNativeAndroidProjectImpl;
import com.android.ide.common.gradle.model.IdeNativeVariantAbi;
import com.android.ide.common.gradle.model.level2.IdeDependenciesFactory;
import com.android.ide.common.repository.GradleVersion;
import com.android.ide.gradle.model.GradlePluginModel;
import com.android.ide.gradle.model.sources.SourcesAndJavadocArtifacts;
import com.android.repository.Revision;
import com.android.tools.analytics.UsageTracker;
import com.android.tools.idea.IdeInfo;
<<<<<<< HEAD
import com.android.tools.idea.gradle.LibraryFilePaths;
import com.android.tools.idea.gradle.plugin.LatestKnownPluginVersionProvider;
import com.android.tools.idea.gradle.project.model.AndroidModuleModel;
import com.android.tools.idea.gradle.project.model.GradleModuleModel;
import com.android.tools.idea.gradle.project.model.IdeaJavaModuleModelFactory;
import com.android.tools.idea.gradle.project.model.JavaModuleModel;
import com.android.tools.idea.gradle.project.model.NdkModuleModel;
import com.android.tools.idea.gradle.project.sync.GradleSyncListener;
import com.android.tools.idea.gradle.project.sync.GradleSyncState;
import com.android.tools.idea.gradle.project.sync.SelectedVariantCollector;
import com.android.tools.idea.gradle.project.sync.SelectedVariants;
import com.android.tools.idea.gradle.project.sync.SyncActionOptions;
=======
import com.android.tools.idea.gradle.plugin.LatestKnownPluginVersionProvider;
import com.android.tools.idea.gradle.project.model.*;
>>>>>>> c07f5299
import com.android.tools.idea.gradle.project.sync.common.CommandLineArgs;
import com.android.tools.idea.gradle.project.sync.common.VariantSelector;
import com.android.tools.idea.gradle.project.sync.idea.data.model.ProjectCleanupModel;
<<<<<<< HEAD
import com.android.tools.idea.gradle.project.sync.idea.svs.AndroidExtraModelProvider;
=======
>>>>>>> c07f5299
import com.android.tools.idea.gradle.project.sync.idea.svs.VariantGroup;
import com.android.tools.idea.gradle.util.AndroidGradleSettings;
import com.android.tools.idea.gradle.util.LocalProperties;
import com.android.tools.idea.sdk.IdeSdks;
import com.android.tools.idea.stats.UsageTrackerUtils;
import com.google.common.annotations.VisibleForTesting;
import com.google.common.collect.ImmutableList;
import com.google.wireless.android.sdk.stats.AndroidStudioEvent;
import com.google.wireless.android.sdk.stats.AndroidStudioEvent.GradleSyncFailure;
import com.intellij.execution.configurations.SimpleJavaParameters;
import com.intellij.openapi.application.ApplicationManager;
import com.intellij.openapi.application.ModalityState;
import com.intellij.openapi.diagnostic.Logger;
import com.intellij.openapi.externalSystem.model.DataNode;
import com.intellij.openapi.externalSystem.model.ExternalSystemException;
import com.intellij.openapi.externalSystem.model.ProjectKeys;
import com.intellij.openapi.externalSystem.model.ProjectSystemId;
import com.intellij.openapi.externalSystem.model.project.ModuleData;
import com.intellij.openapi.externalSystem.model.project.ProjectData;
import com.intellij.openapi.externalSystem.util.ExternalSystemConstants;
import com.intellij.openapi.externalSystem.util.Order;
import com.intellij.openapi.module.StdModuleTypes;
import com.intellij.openapi.project.Project;
import com.intellij.openapi.util.Key;
import com.intellij.openapi.util.Pair;
<<<<<<< HEAD
import com.intellij.openapi.util.text.StringUtil;
=======
import com.intellij.serviceContainer.NonInjectable;
>>>>>>> c07f5299
import com.intellij.util.PathsList;
import java.io.File;
import java.io.IOException;
import java.util.ArrayList;
import java.util.Collection;
import java.util.LinkedHashSet;
import java.util.List;
import java.util.Set;
import java.util.stream.Collectors;
import java.util.zip.ZipException;
import org.gradle.tooling.GradleConnectionException;
import org.gradle.tooling.model.GradleProject;
import org.gradle.tooling.model.ProjectModel;
import org.gradle.tooling.model.build.BuildEnvironment;
import org.gradle.tooling.model.gradle.GradleScript;
import org.gradle.tooling.model.idea.IdeaModule;
import org.gradle.tooling.model.idea.IdeaProject;
import org.jetbrains.annotations.NotNull;
import org.jetbrains.annotations.Nullable;
import org.jetbrains.kotlin.kapt.idea.KaptGradleModel;
import org.jetbrains.kotlin.kapt.idea.KaptSourceSetModel;
<<<<<<< HEAD
import org.jetbrains.plugins.gradle.model.BuildScriptClasspathModel;
import org.jetbrains.plugins.gradle.model.ExternalProject;
import org.jetbrains.plugins.gradle.model.ModuleExtendedModel;
import org.jetbrains.plugins.gradle.model.ProjectImportModelProvider;
=======
import org.jetbrains.plugins.gradle.model.Build;
import org.jetbrains.plugins.gradle.model.BuildScriptClasspathModel;
import org.jetbrains.plugins.gradle.model.ExternalProject;
>>>>>>> c07f5299
import org.jetbrains.plugins.gradle.service.project.AbstractProjectResolverExtension;
import org.jetbrains.plugins.gradle.service.project.GradleProjectResolverUtil;
import org.jetbrains.plugins.gradle.util.GradleConstants;

<<<<<<< HEAD
=======
import java.io.File;
import java.io.IOException;
import java.util.*;
import java.util.stream.Collectors;
import java.util.zip.ZipException;

import static com.android.SdkConstants.FN_SETTINGS_GRADLE;
import static com.android.tools.idea.gradle.project.sync.SimulatedSyncErrors.simulateRegisteredSyncError;
import static com.android.tools.idea.gradle.project.sync.errors.GradleDistributionInstallErrorHandler.COULD_NOT_INSTALL_GRADLE_DISTRIBUTION_PATTERN;
import static com.android.tools.idea.gradle.project.sync.errors.UnsupportedModelVersionErrorHandler.READ_MIGRATION_GUIDE_MSG;
import static com.android.tools.idea.gradle.project.sync.errors.UnsupportedModelVersionErrorHandler.UNSUPPORTED_MODEL_VERSION_ERROR_PREFIX;
import static com.android.tools.idea.gradle.project.sync.idea.GradleModelVersionCheck.getModelVersion;
import static com.android.tools.idea.gradle.project.sync.idea.GradleModelVersionCheck.isSupportedVersion;
import static com.android.tools.idea.gradle.project.sync.idea.data.service.AndroidProjectKeys.*;
import static com.android.tools.idea.gradle.util.AndroidGradleSettings.ANDROID_HOME_JVM_ARG;
import static com.android.tools.idea.gradle.util.GradleBuilds.BUILD_SRC_FOLDER_NAME;
import static com.android.tools.idea.gradle.util.GradleUtil.GRADLE_SYSTEM_ID;
import static com.android.tools.idea.io.FilePaths.toSystemDependentPath;
import static com.google.wireless.android.sdk.stats.AndroidStudioEvent.EventCategory.GRADLE_SYNC;
import static com.google.wireless.android.sdk.stats.AndroidStudioEvent.EventKind.GRADLE_SYNC_FAILURE_DETAILS;
import static com.google.wireless.android.sdk.stats.AndroidStudioEvent.GradleSyncFailure.UNSUPPORTED_ANDROID_MODEL_VERSION;
import static com.intellij.openapi.externalSystem.util.ExternalSystemApiUtil.isInProcessMode;
import static com.intellij.openapi.util.text.StringUtil.isEmpty;
import static com.intellij.util.ExceptionUtil.getRootCause;
import static com.intellij.util.PathUtil.getJarPathForClass;
import static java.util.Collections.emptyList;
import static org.jetbrains.plugins.gradle.service.project.GradleProjectResolverUtil.getModuleConfigPath;

>>>>>>> c07f5299
/**
 * Imports Android-Gradle projects into IDEA.
 */
@Order(ExternalSystemConstants.UNORDERED)
public class AndroidGradleProjectResolver extends AbstractProjectResolverExtension {
  private static final Key<Boolean> IS_ANDROID_PROJECT_KEY = Key.create("IS_ANDROID_PROJECT_KEY");
  private static final Logger LOG = Logger.getInstance(AndroidGradleProjectResolver.class);

  @NotNull private final CommandLineArgs myCommandLineArgs;
  @NotNull private final ProjectImportErrorHandler myErrorHandler;
  @NotNull private final ProjectFinder myProjectFinder;
  @NotNull private final VariantSelector myVariantSelector;
  @NotNull private final IdeNativeAndroidProject.Factory myNativeAndroidProjectFactory;
  @NotNull private final IdeaJavaModuleModelFactory myIdeaJavaModuleModelFactory;
  @NotNull private final IdeDependenciesFactory myDependenciesFactory;
  @NotNull private final ModalityState myModality;

  @SuppressWarnings("unused")
  // This constructor is used by the IDE. This class is an extension point implementation, registered in plugin.xml.
  public AndroidGradleProjectResolver() {
    this(new CommandLineArgs(), new ProjectImportErrorHandler(), new ProjectFinder(),
         new VariantSelector(), new IdeNativeAndroidProjectImpl.FactoryImpl(), new IdeaJavaModuleModelFactory(),
         new IdeDependenciesFactory());
  }

  @VisibleForTesting
  @NonInjectable
  AndroidGradleProjectResolver(@NotNull CommandLineArgs commandLineArgs,
                               @NotNull ProjectImportErrorHandler errorHandler,
                               @NotNull ProjectFinder projectFinder,
                               @NotNull VariantSelector variantSelector,
                               @NotNull IdeNativeAndroidProject.Factory nativeAndroidProjectFactory,
                               @NotNull IdeaJavaModuleModelFactory ideaJavaModuleModelFactory,
                               @NotNull IdeDependenciesFactory dependenciesFactory) {
    myCommandLineArgs = commandLineArgs;
    myErrorHandler = errorHandler;
    myProjectFinder = projectFinder;
    myVariantSelector = variantSelector;
    myNativeAndroidProjectFactory = nativeAndroidProjectFactory;
    myIdeaJavaModuleModelFactory = ideaJavaModuleModelFactory;
    myDependenciesFactory = dependenciesFactory;
    myModality = ModalityState.defaultModalityState();
  }

  @Override
  @NotNull
  public DataNode<ModuleData> createModule(@NotNull IdeaModule gradleModule, @NotNull DataNode<ProjectData> projectDataNode) {
    AndroidProject androidProject = resolverCtx.getExtraProject(gradleModule, AndroidProject.class);
    if (androidProject != null && !isSupportedVersion(androidProject)) {
      AndroidStudioEvent.Builder event = AndroidStudioEvent.newBuilder();
      // @formatter:off
      event.setCategory(GRADLE_SYNC)
           .setKind(GRADLE_SYNC_FAILURE_DETAILS)
           .setGradleSyncFailure(UNSUPPORTED_ANDROID_MODEL_VERSION)
           .setGradleVersion(androidProject.getModelVersion());
      // @formatter:on
      UsageTrackerUtils.withProjectId(event, myProjectFinder.findProject(resolverCtx));
      UsageTracker.log(event);

      String msg = getUnsupportedModelVersionErrorMsg(getModelVersion(androidProject));
      throw new IllegalStateException(msg);
    }
    if (isAndroidGradleProject()) {
      return doCreateModule(gradleModule, projectDataNode);
    }
    else {
      return nextResolver.createModule(gradleModule, projectDataNode);
    }
  }

  // A copy from BaseGradleProjectResolverExtension.
  @NotNull
  private static String[] getIdeModuleGroup(String moduleName, IdeaModule gradleModule) {
    String[] moduleGroup;
    final String gradlePath = gradleModule.getGradleProject().getPath();
    final String rootName = gradleModule.getProject().getName();
    final boolean isRootModule = StringUtil.isEmpty(gradlePath) || ":".equals(gradlePath);
    moduleGroup = isRootModule
                  ? new String[]{moduleName}
                  : (rootName + gradlePath).split(":");
    return moduleGroup;
  }

  @NotNull
  private DataNode<ModuleData> doCreateModule(@NotNull IdeaModule gradleModule, @NotNull DataNode<ProjectData> projectDataNode) {
    String moduleName = gradleModule.getName();
    if (moduleName == null) {
      throw new IllegalStateException("Module with undefined name detected: " + gradleModule);
    }

    String projectPath = projectDataNode.getData().getLinkedExternalProjectPath();
    String moduleConfigPath = getModuleConfigPath(resolverCtx, gradleModule, projectPath);

    String moduleId = GradleProjectResolverUtil.getModuleId(resolverCtx, gradleModule);
    ProjectSystemId owner = GradleConstants.SYSTEM_ID;
    String typeId = StdModuleTypes.JAVA.getId();

    ModuleData moduleData = new ModuleData(moduleId, owner, typeId, moduleName, moduleConfigPath, moduleConfigPath);
    moduleData.setIdeModuleGroup(getIdeModuleGroup(moduleName, gradleModule));
    ExternalProject externalProject = resolverCtx.getExtraProject(gradleModule, ExternalProject.class);
    if (externalProject != null) {
      moduleData.setDescription(externalProject.getDescription());
    }
    return projectDataNode.createChild(ProjectKeys.MODULE, moduleData);
  }

  @Override
  public boolean requiresTaskRunning() {
    Project project = myProjectFinder.findProject(resolverCtx);
    // This tells IDEAs infrastructure to allow AGP to run tasks if we are running compound sync.
    return project != null && shouldGenerateSources(project);
  }

  @Override
  public void buildFinished(@Nullable GradleConnectionException exception) {
    if (exception != null) {
      // We don't actually want to report the errors that are coming from the task running phase of the Gradle process, these will be
      // reporting during a build. This may result in extra red symbols in the IDE however since we can already get in to a state with
      // red symbols (via generated source) this is something that we can accept.
      // This this allows us to make sync only fail if configuration or model building has failed. So configured project iff Setup IDE.
      LOG.info("Exception thrown during task execution", exception);
    }

    Project project = myProjectFinder.findProject(resolverCtx);
    if (project == null) {
      return;
    }

    // We only want to notify the sourceGeneration listeners if source generation has been requested.
    if (!shouldGenerateSources(project)) {
      return;
    }

    // Since this is running in the Gradle connection thread we need to pass back to the UI thread to call the listeners as they may
    // require reading or writing and we want to provide the same context as the other listeners.
    // If we start these from the connection thread deadlocks can occur.
    Runnable runnable = () -> {
      // Since this is run on the UI thread we need to check whether the project has been disposed.
      if (!project.isDisposed()) {
        GradleSyncState.getInstance(project).sourceGenerationFinished();

        GradleSyncListener syncListener = project.getUserData(GradleSyncExecutor.LISTENER_KEY);
        if (syncListener == null) {
          return;
        }

        syncListener.sourceGenerationFinished(project);
      }
    };
    if (ApplicationManager.getApplication().isUnitTestMode()) {
      runnable.run();
    }
    else {
      ApplicationManager.getApplication().invokeAndWait(runnable, myModality);
    }
  }

  private void populateSourcesAndJavadocModel(@NotNull IdeaModule gradleModule) {
    Project project = myProjectFinder.findProject(resolverCtx);
    SourcesAndJavadocArtifacts artifacts = resolverCtx.getExtraProject(gradleModule, SourcesAndJavadocArtifacts.class);
    if (artifacts != null && project != null) {
      LibraryFilePaths.getInstance(project).populate(artifacts);
    }
  }

  @Override
  public void populateModuleContentRoots(@NotNull IdeaModule gradleModule, @NotNull DataNode<ModuleData> ideModule) {
    if (!isAndroidGradleProject()) {
      nextResolver.populateModuleContentRoots(gradleModule, ideModule);
      return;
    }

    populateSourcesAndJavadocModel(gradleModule);

    // do not derive module root dir based on *.iml file location
    File moduleRootDirPath = toSystemDependentPath(ideModule.getData().getLinkedExternalProjectPath());

    AndroidProject androidProject = resolverCtx.getExtraProject(gradleModule, AndroidProject.class);

    // This model was introduced in Android Gradle Plugin 3.6 that contain the sync issues that have been produced by the project,
    // this model is requested last to ensure that all SyncIssues are collected and gathered. This replaces the SyncIssuses that are
    // contained within the AndroidProject. These sync issues are immutable unlike the ones in AndroidProject which can be changed in
    // the plugin after the model has been requested.
    ProjectSyncIssues projectSyncIssues = resolverCtx.getExtraProject(gradleModule, ProjectSyncIssues.class);

    boolean androidProjectWithoutVariants = false;
    // This stores the sync issues that should be attached to a Java module if we have a AndroidProject without variants.
    String moduleName = gradleModule.getName();

    VariantGroup variantGroup = resolverCtx.getExtraProject(gradleModule, VariantGroup.class);

<<<<<<< HEAD
    // This model is used to work out whether Kapt is enabled.
    KaptGradleModel kaptGradleModel = resolverCtx.getExtraProject(gradleModule, KaptGradleModel.class);

=======
>>>>>>> c07f5299
    if (androidProject != null) {
      Variant selectedVariant = myVariantSelector.findVariantToSelect(androidProject);
      if (selectedVariant == null && variantGroup != null) {
        List<Variant> variants = variantGroup.getVariants();
        // If we have single variant sync enabled the Variant model comes separately, select the first one.
        // All are added to the AndroidModuleModel below.
        if (!variants.isEmpty()) {
          selectedVariant = variants.get(0);
        }
      }
      if (selectedVariant == null) {
        // If an Android project does not have variants, it would be impossible to build. This is a possible but invalid use case.
        // For now we are going to treat this case as a Java library module, because everywhere in the IDE (e.g. run configurations,
        // editors, test support, variants tool window, project building, etc.) we have the assumption that there is at least one variant
        // per Android project, and changing that in the code base is too risky, for very little benefit.
        // See https://code.google.com/p/android/issues/detail?id=170722
        androidProjectWithoutVariants = true;
      }
      else {
        AndroidModuleModel model =
<<<<<<< HEAD
          AndroidModuleModel.create(moduleName, moduleRootDirPath, androidProject, selectedVariant.getName(), myDependenciesFactory,
                                    (variantGroup == null) ? null : variantGroup.getVariants(), projectSyncIssues);
=======
          new AndroidModuleModel(moduleName, moduleRootDirPath, androidProject, selectedVariant.getName(), myDependenciesFactory,
                                 (variantGroup == null) ? null : variantGroup.getVariants());
>>>>>>> c07f5299
        populateKaptKotlinGeneratedSourceDir(gradleModule, model);
        ideModule.createChild(ANDROID_MODEL, model);
      }
    }

    NativeAndroidProject nativeAndroidProject = resolverCtx.getExtraProject(gradleModule, NativeAndroidProject.class);
    if (nativeAndroidProject != null) {
      IdeNativeAndroidProject copy = myNativeAndroidProjectFactory.create(nativeAndroidProject);
      List<IdeNativeVariantAbi> ideNativeVariantAbis = new ArrayList<>();
      if (variantGroup != null) {
        ideNativeVariantAbis.addAll(variantGroup.getNativeVariants().stream().map(IdeNativeVariantAbi::new).collect(Collectors.toList()));
      }

      NdkModuleModel ndkModuleModel = new NdkModuleModel(moduleName, moduleRootDirPath, copy, ideNativeVariantAbis);
      ideModule.createChild(NDK_MODEL, ndkModuleModel);
    }

    File gradleSettingsFile = new File(moduleRootDirPath, FN_SETTINGS_GRADLE);
    if (gradleSettingsFile.isFile() && androidProject == null && nativeAndroidProject == null &&
        // if the module has artifacts, it is a Java library module.
        // https://code.google.com/p/android/issues/detail?id=226802
        !hasArtifacts(gradleModule)) {
      // This is just a root folder for a group of Gradle projects. We don't set an IdeaGradleProject so the JPS builder won't try to
      // compile it using Gradle. We still need to create the module to display files inside it.
      createJavaProject(gradleModule, ideModule, emptyList(), false);
      return;
    }

    BuildScriptClasspathModel buildScriptModel = resolverCtx.getExtraProject(BuildScriptClasspathModel.class);
    String gradleVersion = buildScriptModel != null ? buildScriptModel.getGradleVersion() : null;

    GradleProject gradleProject = gradleModule.getGradleProject();
    GradleScript buildScript = null;
    try {
      buildScript = gradleProject.getBuildScript();
    }
    catch (UnsupportedOperationException ignore) {
    }
    File buildFilePath = buildScript != null ? buildScript.getSourceFile() : null;
    // Note: currently getModelVersion() matches the AGP version and it is the only way to get the AGP version.
    // Note: agpVersion is currently not available for Java modules.
    String agpVersion = androidProject != null ? androidProject.getModelVersion() : null;
<<<<<<< HEAD
    GradlePluginModel gradlePluginModel = resolverCtx.getExtraProject(gradleModule, GradlePluginModel.class);
    // We need to make a copy of the Collection since it originates from the Gradle classloader
    List<String> gradlePluginList = new ArrayList<>();
    if (gradlePluginModel != null) {
      gradlePluginList.addAll(gradlePluginModel.getGradlePluginList());
    }
    GradleModuleModel gradleModuleModel =
      new GradleModuleModel(moduleName, gradleProject, gradlePluginList, buildFilePath, gradleVersion, agpVersion, kaptGradleModel);
=======
    GradleModuleModel gradleModuleModel =
      new GradleModuleModel(moduleName, gradleProject, emptyList(), buildFilePath, gradleVersion, agpVersion);
>>>>>>> c07f5299
    ideModule.createChild(GRADLE_MODULE_MODEL, gradleModuleModel);

    if (nativeAndroidProject == null && (androidProject == null || androidProjectWithoutVariants)) {
      // For Java modules we need a list, either extract this from the ProjectSyncIssues or get it from the AndroidProject.
      Collection<SyncIssue> issues = ImmutableList.of();
      if (projectSyncIssues != null) {
        issues = projectSyncIssues.getSyncIssues();
      }
      else if (androidProject != null) {
        issues = androidProject.getSyncIssues();
      }

      // This is a Java lib module.
<<<<<<< HEAD
      createJavaProject(gradleModule, ideModule, issues, androidProjectWithoutVariants);
      // Populate ContentRootDataNode for buildSrc module. This DataNode is required to setup classpath buildscript.
      if (BUILD_SRC_FOLDER_NAME.equals(gradleModule.getGradleProject().getName())) {
=======
      createJavaProject(gradleModule, ideModule, syncIssues, androidProjectWithoutVariants);
      // Populate ContentRootDataNode for buildSrc module. This DataNode is required to setup classpath buildscript.
      if(BUILD_SRC_FOLDER_NAME.equals(gradleModule.getGradleProject().getName())){
>>>>>>> c07f5299
        nextResolver.populateModuleContentRoots(gradleModule, ideModule);
      }
    }
  }

  private boolean hasArtifacts(@NotNull IdeaModule gradleModule) {
    ExternalProject externalProject = resolverCtx.getExtraProject(gradleModule, ExternalProject.class);
    return externalProject != null && !externalProject.getArtifacts().isEmpty();
  }

  private void createJavaProject(@NotNull IdeaModule gradleModule,
                                 @NotNull DataNode<ModuleData> ideModule,
                                 @NotNull Collection<SyncIssue> syncIssues,
                                 boolean androidProjectWithoutVariants) {
<<<<<<< HEAD
    ModuleExtendedModel model = resolverCtx.getExtraProject(gradleModule, ModuleExtendedModel.class);
    JavaModuleModel javaModuleModel = myIdeaJavaModuleModelFactory.create(gradleModule, syncIssues, model, androidProjectWithoutVariants);
=======
    ExternalProject externalProject = resolverCtx.getExtraProject(gradleModule, ExternalProject.class);
    JavaModuleModel javaModuleModel =
      myIdeaJavaModuleModelFactory.create(gradleModule, externalProject, syncIssues, androidProjectWithoutVariants);
>>>>>>> c07f5299
    ideModule.createChild(JAVA_MODULE_MODEL, javaModuleModel);
  }

  @Override
  public void populateModuleCompileOutputSettings(@NotNull IdeaModule gradleModule, @NotNull DataNode<ModuleData> ideModule) {
    if (!isAndroidGradleProject()) {
      nextResolver.populateModuleCompileOutputSettings(gradleModule, ideModule);
    }
  }

  @Override
  public void populateModuleDependencies(@NotNull IdeaModule gradleModule,
                                         @NotNull DataNode<ModuleData> ideModule,
                                         @NotNull DataNode<ProjectData> ideProject) {
    if (!isAndroidGradleProject()) {
      // For plain Java projects (non-Gradle) we let the framework populate dependencies
      nextResolver.populateModuleDependencies(gradleModule, ideModule, ideProject);
    }
  }

  // Indicates it is an "Android" project if at least one module has an AndroidProject.
  private boolean isAndroidGradleProject() {
    Boolean isAndroidGradleProject = resolverCtx.getUserData(IS_ANDROID_PROJECT_KEY);
    if (isAndroidGradleProject != null) {
      return isAndroidGradleProject;
    }
    isAndroidGradleProject = resolverCtx.hasModulesWithModel(AndroidProject.class) ||
                             resolverCtx.hasModulesWithModel(NativeAndroidProject.class);
    return resolverCtx.putUserDataIfAbsent(IS_ANDROID_PROJECT_KEY, isAndroidGradleProject);
  }

  @Override
  public void populateProjectExtraModels(@NotNull IdeaProject gradleProject, @NotNull DataNode<ProjectData> projectDataNode) {
    populateModuleBuildDirs(gradleProject);
    populateGlobalLibraryMap();
    if (isAndroidGradleProject()) {
      projectDataNode.createChild(PROJECT_CLEANUP_MODEL, ProjectCleanupModel.getInstance());
    }
    super.populateProjectExtraModels(gradleProject, projectDataNode);
  }

  private void populateKaptKotlinGeneratedSourceDir(@NotNull IdeaModule gradleModule, @NotNull AndroidModuleModel androidModuleModel) {
    KaptGradleModel kaptGradleModel = resolverCtx.getExtraProject(gradleModule, KaptGradleModel.class);
    if (kaptGradleModel == null || !kaptGradleModel.isEnabled()) {
      return;
    }

    for (KaptSourceSetModel sourceSetModel : kaptGradleModel.getSourceSets()) {
      Variant variant = androidModuleModel.findVariantByName(sourceSetModel.getSourceSetName());
      File kotlinGenSourceDir = sourceSetModel.getGeneratedKotlinSourcesDirFile();
      if (variant != null && kotlinGenSourceDir != null) {
        AndroidArtifact mainArtifact = variant.getMainArtifact();
        if (mainArtifact instanceof IdeBaseArtifact) {
          ((IdeBaseArtifact)mainArtifact).addGeneratedSourceFolder(kotlinGenSourceDir);
        }
      }
    }
  }

  /**
   * Set map from project path to build directory for all modules.
   * It will be used to check if a {@link AndroidLibrary} is sub-module that wraps local aar.
   */
  private void populateModuleBuildDirs(@NotNull IdeaProject rootIdeaProject) {
    // Set root build id.
    for (IdeaModule ideaModule : rootIdeaProject.getChildren()) {
      GradleProject gradleProject = ideaModule.getGradleProject();
      if (gradleProject != null) {
        String rootBuildId = gradleProject.getProjectIdentifier().getBuildIdentifier().getRootDir().getPath();
        myDependenciesFactory.setRootBuildId(rootBuildId);
        break;
      }
    }

    // Set build folder for root and included projects.
    List<IdeaProject> ideaProjects = new ArrayList<>();
    ideaProjects.add(rootIdeaProject);
    List<Build> includedBuilds = resolverCtx.getModels().getIncludedBuilds();
    for (Build includedBuild : includedBuilds) {
      IdeaProject ideaProject = resolverCtx.getModels().getModel(includedBuild, IdeaProject.class);
      assert ideaProject != null;
      ideaProjects.add(ideaProject);
    }

    for (IdeaProject ideaProject : ideaProjects) {
      for (IdeaModule ideaModule : ideaProject.getChildren()) {
        GradleProject gradleProject = ideaModule.getGradleProject();
        if (gradleProject != null) {
          try {
            String buildId = gradleProject.getProjectIdentifier().getBuildIdentifier().getRootDir().getPath();
            myDependenciesFactory.findAndAddBuildFolderPath(buildId, gradleProject.getPath(), gradleProject.getBuildDirectory());
          }
          catch (UnsupportedOperationException exception) {
            // getBuildDirectory is not available for Gradle older than 2.0.
            // For older versions of gradle, there's no way to get build directory.
          }
        }
      }
    }
  }

  /**
   * Find and set global library map.
   */
  private void populateGlobalLibraryMap() {
    List<GlobalLibraryMap> globalLibraryMaps = new ArrayList<>();

    // Request GlobalLibraryMap for root and included projects.
    Build mainBuild = resolverCtx.getModels().getMainBuild();
    List<Build> includedBuilds = resolverCtx.getModels().getIncludedBuilds();
    List<Build> builds = new ArrayList<>(includedBuilds.size() + 1);
    builds.add(mainBuild);
    builds.addAll(includedBuilds);

    for (Build build : builds) {
      GlobalLibraryMap mapOfCurrentBuild = null;
      // Since GlobalLibraryMap is requested on each module, we need to find the map that was
      // requested at the last, which is the one that contains the most of items.
      for (ProjectModel projectModel : build.getProjects()) {
        GlobalLibraryMap moduleMap = resolverCtx.getModels().getModel(projectModel, GlobalLibraryMap.class);
        if (mapOfCurrentBuild == null || (moduleMap != null && moduleMap.getLibraries().size() > mapOfCurrentBuild.getLibraries().size())) {
          mapOfCurrentBuild = moduleMap;
        }
      }
      if (mapOfCurrentBuild != null) {
        globalLibraryMaps.add(mapOfCurrentBuild);
      }
    }
    myDependenciesFactory.setUpGlobalLibraryMap(globalLibraryMaps);
  }

  @Override
  @NotNull
  public Set<Class<?>> getExtraProjectModelClasses() {
    // Use LinkedHashSet to maintain insertion order.
    // GlobalLibraryMap should be requested after AndroidProject.
    Set<Class<?>> modelClasses = new LinkedHashSet<>();
    modelClasses.add(AndroidProject.class);
    modelClasses.add(NativeAndroidProject.class);
    modelClasses.add(GlobalLibraryMap.class);
    modelClasses.add(GradlePluginModel.class);
    modelClasses.add(ProjectSyncIssues.class);
    return modelClasses;
  }

  @NotNull
  @Override
  public ProjectImportModelProvider getModelProvider() {
    return configureAndGetExtraModelProvider();
  }

  @Override
  public void preImportCheck() {
    simulateRegisteredSyncError();
  }

  @Override
  @NotNull
  public List<Pair<String, String>> getExtraJvmArgs() {
    if (isInProcessMode(GRADLE_SYSTEM_ID)) {
      List<Pair<String, String>> args = new ArrayList<>();

      if (!IdeInfo.getInstance().isAndroidStudio()) {
        LocalProperties localProperties = getLocalProperties();
        if (localProperties.getAndroidSdkPath() == null) {
          File androidHomePath = IdeSdks.getInstance().getAndroidSdkPath();
          // In Android Studio, the Android SDK home path will never be null. It may be null when running in IDEA.
          if (androidHomePath != null) {
            args.add(Pair.create(ANDROID_HOME_JVM_ARG, androidHomePath.getPath()));
          }
        }
      }
      return args;
    }
    return emptyList();
  }

  @NotNull
  private LocalProperties getLocalProperties() {
    File projectDir = toSystemDependentPath(resolverCtx.getProjectPath());
    try {
      return new LocalProperties(projectDir);
    }
    catch (IOException e) {
      String msg = String.format("Unable to read local.properties file in project '%1$s'", projectDir.getPath());
      throw new ExternalSystemException(msg, e);
    }
  }

  @Override
  @NotNull
  public List<String> getExtraCommandLineArgs() {
    Project project = myProjectFinder.findProject(resolverCtx);
    return myCommandLineArgs.get(project);
  }

  @NotNull
  @Override
  public ExternalSystemException getUserFriendlyError(@Nullable BuildEnvironment buildEnvironment,
                                                      @NotNull Throwable error,
                                                      @NotNull String projectPath,
                                                      @Nullable String buildFilePath) {
    String msg = error.getMessage();
    if (msg != null && !msg.contains(UNSUPPORTED_MODEL_VERSION_ERROR_PREFIX)) {
      Throwable rootCause = getRootCause(error);
      if (rootCause instanceof ClassNotFoundException) {
        msg = rootCause.getMessage();
        // Project is using an old version of Gradle (and most likely an old version of the plug-in.)
        if (isUsingUnsupportedGradleVersion(msg)) {
          AndroidStudioEvent.Builder event = AndroidStudioEvent.newBuilder();
          // @formatter:off
          event.setCategory(GRADLE_SYNC)
               .setKind(GRADLE_SYNC_FAILURE_DETAILS)
               .setGradleSyncFailure(GradleSyncFailure.UNSUPPORTED_GRADLE_VERSION);
          // @formatter:on;
          UsageTrackerUtils.withProjectId(event, myProjectFinder.findProject(resolverCtx));
          UsageTracker.log(event);

          return new ExternalSystemException("The project is using an unsupported version of Gradle.");
        }
      }
      else if (rootCause instanceof ZipException) {
        if (COULD_NOT_INSTALL_GRADLE_DISTRIBUTION_PATTERN.matcher(msg).matches()) {
          return new ExternalSystemException(msg);
        }
      }
    }
    ExternalSystemException userFriendlyError = myErrorHandler.getUserFriendlyError(null, error, projectPath, buildFilePath);
    assert userFriendlyError != null;
    return userFriendlyError;
  }

  private static boolean isUsingUnsupportedGradleVersion(@Nullable String errorMessage) {
    return "org.gradle.api.artifacts.result.ResolvedComponentResult".equals(errorMessage) ||
           "org.gradle.api.artifacts.result.ResolvedModuleVersionResult".equals(errorMessage);
  }

  @NotNull
  private static String getUnsupportedModelVersionErrorMsg(@Nullable GradleVersion modelVersion) {
    StringBuilder builder = new StringBuilder();
    builder.append(UNSUPPORTED_MODEL_VERSION_ERROR_PREFIX);
    String recommendedVersion = String.format("The recommended version is %1$s.", LatestKnownPluginVersionProvider.INSTANCE.get());
    if (modelVersion != null) {
      builder.append(String.format(" (%1$s).", modelVersion.toString())).append(" ").append(recommendedVersion);
      if (modelVersion.getMajor() == 0 && modelVersion.getMinor() <= 8) {
        // @formatter:off
        builder.append("\n\nStarting with version 0.9.0 incompatible changes were introduced in the build language.\n")
               .append(READ_MIGRATION_GUIDE_MSG)
               .append(" to learn how to update your project.");
        // @formatter:on
      }
    }
    else {
      builder.append(". ").append(recommendedVersion);
    }
    return builder.toString();
  }

  @NotNull
  private AndroidExtraModelProvider configureAndGetExtraModelProvider() {
    // Here we set up the options for the sync and pass them to the AndroidExtraModelProvider which will decide which will use them
    // to decide which models to request from Gradle.
    Project project = myProjectFinder.findProject(resolverCtx);
    SelectedVariants selectedVariants = null;
    boolean isSingleVariantSync = false;
    boolean shouldGenerateSources = false;
    Collection<String> cachedSourcesAndJavadoc = null;
    String moduleWithVariantSwitched = null;

    if (project != null) {
      isSingleVariantSync = shouldOnlySyncSingleVariant(project);
      shouldGenerateSources = shouldGenerateSources(project);
      if (isSingleVariantSync) {
        SelectedVariantCollector variantCollector = new SelectedVariantCollector(project);
        selectedVariants = variantCollector.collectSelectedVariants();
        moduleWithVariantSwitched = project.getUserData(MODULE_WITH_BUILD_VARIANT_SWITCHED_FROM_UI);
        project.putUserData(MODULE_WITH_BUILD_VARIANT_SWITCHED_FROM_UI, null);
      }
      cachedSourcesAndJavadoc = LibraryFilePaths.getInstance(project).retrieveCachedLibs();
    }

    SyncActionOptions options = new SyncActionOptions();
    options.setModuleIdWithVariantSwitched(moduleWithVariantSwitched);
    options.setSingleVariantSyncEnabled(isSingleVariantSync);
    options.setShouldGenerateSources(shouldGenerateSources);
    options.setSelectedVariants(selectedVariants);
    options.setCachedSourcesAndJavadoc(cachedSourcesAndJavadoc);
    return new AndroidExtraModelProvider(options);
  }

  private static boolean shouldGenerateSources(@NotNull Project project) {
    Boolean generateSourcesRequested = project.getUserData(GradleSyncExecutor.SOURCE_GENERATION_KEY);
    return generateSourcesRequested != null && generateSourcesRequested;
  }

  private static boolean shouldOnlySyncSingleVariant(@NotNull Project project) {
    Boolean shouldOnlySyncSingleVariant = project.getUserData(GradleSyncExecutor.SINGLE_VARIANT_KEY);
    return shouldOnlySyncSingleVariant != null && shouldOnlySyncSingleVariant;
  }

  @Override
  public void enhanceRemoteProcessing(@NotNull SimpleJavaParameters parameters) {
    PathsList classPath = parameters.getClassPath();
    classPath.add(getJarPathForClass(getClass()));
    classPath.add(getJarPathForClass(Revision.class));
    classPath.add(getJarPathForClass(AndroidGradleSettings.class));
    classPath.add(getJarPathForClass(AndroidProject.class));
  }
}<|MERGE_RESOLUTION|>--- conflicted
+++ resolved
@@ -60,7 +60,6 @@
 import com.android.repository.Revision;
 import com.android.tools.analytics.UsageTracker;
 import com.android.tools.idea.IdeInfo;
-<<<<<<< HEAD
 import com.android.tools.idea.gradle.LibraryFilePaths;
 import com.android.tools.idea.gradle.plugin.LatestKnownPluginVersionProvider;
 import com.android.tools.idea.gradle.project.model.AndroidModuleModel;
@@ -73,17 +72,10 @@
 import com.android.tools.idea.gradle.project.sync.SelectedVariantCollector;
 import com.android.tools.idea.gradle.project.sync.SelectedVariants;
 import com.android.tools.idea.gradle.project.sync.SyncActionOptions;
-=======
-import com.android.tools.idea.gradle.plugin.LatestKnownPluginVersionProvider;
-import com.android.tools.idea.gradle.project.model.*;
->>>>>>> c07f5299
 import com.android.tools.idea.gradle.project.sync.common.CommandLineArgs;
 import com.android.tools.idea.gradle.project.sync.common.VariantSelector;
 import com.android.tools.idea.gradle.project.sync.idea.data.model.ProjectCleanupModel;
-<<<<<<< HEAD
 import com.android.tools.idea.gradle.project.sync.idea.svs.AndroidExtraModelProvider;
-=======
->>>>>>> c07f5299
 import com.android.tools.idea.gradle.project.sync.idea.svs.VariantGroup;
 import com.android.tools.idea.gradle.util.AndroidGradleSettings;
 import com.android.tools.idea.gradle.util.LocalProperties;
@@ -109,11 +101,8 @@
 import com.intellij.openapi.project.Project;
 import com.intellij.openapi.util.Key;
 import com.intellij.openapi.util.Pair;
-<<<<<<< HEAD
 import com.intellij.openapi.util.text.StringUtil;
-=======
 import com.intellij.serviceContainer.NonInjectable;
->>>>>>> c07f5299
 import com.intellij.util.PathsList;
 import java.io.File;
 import java.io.IOException;
@@ -135,51 +124,14 @@
 import org.jetbrains.annotations.Nullable;
 import org.jetbrains.kotlin.kapt.idea.KaptGradleModel;
 import org.jetbrains.kotlin.kapt.idea.KaptSourceSetModel;
-<<<<<<< HEAD
-import org.jetbrains.plugins.gradle.model.BuildScriptClasspathModel;
-import org.jetbrains.plugins.gradle.model.ExternalProject;
-import org.jetbrains.plugins.gradle.model.ModuleExtendedModel;
-import org.jetbrains.plugins.gradle.model.ProjectImportModelProvider;
-=======
 import org.jetbrains.plugins.gradle.model.Build;
 import org.jetbrains.plugins.gradle.model.BuildScriptClasspathModel;
 import org.jetbrains.plugins.gradle.model.ExternalProject;
->>>>>>> c07f5299
+import org.jetbrains.plugins.gradle.model.ProjectImportModelProvider;
 import org.jetbrains.plugins.gradle.service.project.AbstractProjectResolverExtension;
 import org.jetbrains.plugins.gradle.service.project.GradleProjectResolverUtil;
 import org.jetbrains.plugins.gradle.util.GradleConstants;
 
-<<<<<<< HEAD
-=======
-import java.io.File;
-import java.io.IOException;
-import java.util.*;
-import java.util.stream.Collectors;
-import java.util.zip.ZipException;
-
-import static com.android.SdkConstants.FN_SETTINGS_GRADLE;
-import static com.android.tools.idea.gradle.project.sync.SimulatedSyncErrors.simulateRegisteredSyncError;
-import static com.android.tools.idea.gradle.project.sync.errors.GradleDistributionInstallErrorHandler.COULD_NOT_INSTALL_GRADLE_DISTRIBUTION_PATTERN;
-import static com.android.tools.idea.gradle.project.sync.errors.UnsupportedModelVersionErrorHandler.READ_MIGRATION_GUIDE_MSG;
-import static com.android.tools.idea.gradle.project.sync.errors.UnsupportedModelVersionErrorHandler.UNSUPPORTED_MODEL_VERSION_ERROR_PREFIX;
-import static com.android.tools.idea.gradle.project.sync.idea.GradleModelVersionCheck.getModelVersion;
-import static com.android.tools.idea.gradle.project.sync.idea.GradleModelVersionCheck.isSupportedVersion;
-import static com.android.tools.idea.gradle.project.sync.idea.data.service.AndroidProjectKeys.*;
-import static com.android.tools.idea.gradle.util.AndroidGradleSettings.ANDROID_HOME_JVM_ARG;
-import static com.android.tools.idea.gradle.util.GradleBuilds.BUILD_SRC_FOLDER_NAME;
-import static com.android.tools.idea.gradle.util.GradleUtil.GRADLE_SYSTEM_ID;
-import static com.android.tools.idea.io.FilePaths.toSystemDependentPath;
-import static com.google.wireless.android.sdk.stats.AndroidStudioEvent.EventCategory.GRADLE_SYNC;
-import static com.google.wireless.android.sdk.stats.AndroidStudioEvent.EventKind.GRADLE_SYNC_FAILURE_DETAILS;
-import static com.google.wireless.android.sdk.stats.AndroidStudioEvent.GradleSyncFailure.UNSUPPORTED_ANDROID_MODEL_VERSION;
-import static com.intellij.openapi.externalSystem.util.ExternalSystemApiUtil.isInProcessMode;
-import static com.intellij.openapi.util.text.StringUtil.isEmpty;
-import static com.intellij.util.ExceptionUtil.getRootCause;
-import static com.intellij.util.PathUtil.getJarPathForClass;
-import static java.util.Collections.emptyList;
-import static org.jetbrains.plugins.gradle.service.project.GradleProjectResolverUtil.getModuleConfigPath;
-
->>>>>>> c07f5299
 /**
  * Imports Android-Gradle projects into IDEA.
  */
@@ -371,12 +323,9 @@
 
     VariantGroup variantGroup = resolverCtx.getExtraProject(gradleModule, VariantGroup.class);
 
-<<<<<<< HEAD
     // This model is used to work out whether Kapt is enabled.
     KaptGradleModel kaptGradleModel = resolverCtx.getExtraProject(gradleModule, KaptGradleModel.class);
 
-=======
->>>>>>> c07f5299
     if (androidProject != null) {
       Variant selectedVariant = myVariantSelector.findVariantToSelect(androidProject);
       if (selectedVariant == null && variantGroup != null) {
@@ -397,13 +346,8 @@
       }
       else {
         AndroidModuleModel model =
-<<<<<<< HEAD
           AndroidModuleModel.create(moduleName, moduleRootDirPath, androidProject, selectedVariant.getName(), myDependenciesFactory,
                                     (variantGroup == null) ? null : variantGroup.getVariants(), projectSyncIssues);
-=======
-          new AndroidModuleModel(moduleName, moduleRootDirPath, androidProject, selectedVariant.getName(), myDependenciesFactory,
-                                 (variantGroup == null) ? null : variantGroup.getVariants());
->>>>>>> c07f5299
         populateKaptKotlinGeneratedSourceDir(gradleModule, model);
         ideModule.createChild(ANDROID_MODEL, model);
       }
@@ -446,7 +390,6 @@
     // Note: currently getModelVersion() matches the AGP version and it is the only way to get the AGP version.
     // Note: agpVersion is currently not available for Java modules.
     String agpVersion = androidProject != null ? androidProject.getModelVersion() : null;
-<<<<<<< HEAD
     GradlePluginModel gradlePluginModel = resolverCtx.getExtraProject(gradleModule, GradlePluginModel.class);
     // We need to make a copy of the Collection since it originates from the Gradle classloader
     List<String> gradlePluginList = new ArrayList<>();
@@ -455,10 +398,6 @@
     }
     GradleModuleModel gradleModuleModel =
       new GradleModuleModel(moduleName, gradleProject, gradlePluginList, buildFilePath, gradleVersion, agpVersion, kaptGradleModel);
-=======
-    GradleModuleModel gradleModuleModel =
-      new GradleModuleModel(moduleName, gradleProject, emptyList(), buildFilePath, gradleVersion, agpVersion);
->>>>>>> c07f5299
     ideModule.createChild(GRADLE_MODULE_MODEL, gradleModuleModel);
 
     if (nativeAndroidProject == null && (androidProject == null || androidProjectWithoutVariants)) {
@@ -472,15 +411,9 @@
       }
 
       // This is a Java lib module.
-<<<<<<< HEAD
       createJavaProject(gradleModule, ideModule, issues, androidProjectWithoutVariants);
       // Populate ContentRootDataNode for buildSrc module. This DataNode is required to setup classpath buildscript.
       if (BUILD_SRC_FOLDER_NAME.equals(gradleModule.getGradleProject().getName())) {
-=======
-      createJavaProject(gradleModule, ideModule, syncIssues, androidProjectWithoutVariants);
-      // Populate ContentRootDataNode for buildSrc module. This DataNode is required to setup classpath buildscript.
-      if(BUILD_SRC_FOLDER_NAME.equals(gradleModule.getGradleProject().getName())){
->>>>>>> c07f5299
         nextResolver.populateModuleContentRoots(gradleModule, ideModule);
       }
     }
@@ -495,14 +428,9 @@
                                  @NotNull DataNode<ModuleData> ideModule,
                                  @NotNull Collection<SyncIssue> syncIssues,
                                  boolean androidProjectWithoutVariants) {
-<<<<<<< HEAD
-    ModuleExtendedModel model = resolverCtx.getExtraProject(gradleModule, ModuleExtendedModel.class);
-    JavaModuleModel javaModuleModel = myIdeaJavaModuleModelFactory.create(gradleModule, syncIssues, model, androidProjectWithoutVariants);
-=======
     ExternalProject externalProject = resolverCtx.getExtraProject(gradleModule, ExternalProject.class);
     JavaModuleModel javaModuleModel =
       myIdeaJavaModuleModelFactory.create(gradleModule, externalProject, syncIssues, androidProjectWithoutVariants);
->>>>>>> c07f5299
     ideModule.createChild(JAVA_MODULE_MODEL, javaModuleModel);
   }
 
@@ -762,7 +690,7 @@
   }
 
   @NotNull
-  private AndroidExtraModelProvider configureAndGetExtraModelProvider() {
+  private ProjectImportModelProvider configureAndGetExtraModelProvider() {
     // Here we set up the options for the sync and pass them to the AndroidExtraModelProvider which will decide which will use them
     // to decide which models to request from Gradle.
     Project project = myProjectFinder.findProject(resolverCtx);
