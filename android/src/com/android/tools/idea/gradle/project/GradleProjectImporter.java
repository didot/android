/*
 * Copyright (C) 2013 The Android Open Source Project
 *
 * Licensed under the Apache License, Version 2.0 (the "License");
 * you may not use this file except in compliance with the License.
 * You may obtain a copy of the License at
 *
 *      http://www.apache.org/licenses/LICENSE-2.0
 *
 * Unless required by applicable law or agreed to in writing, software
 * distributed under the License is distributed on an "AS IS" BASIS,
 * WITHOUT WARRANTIES OR CONDITIONS OF ANY KIND, either express or implied.
 * See the License for the specific language governing permissions and
 * limitations under the License.
 */
package com.android.tools.idea.gradle.project;

import com.android.tools.idea.gradle.GradleSyncState;
import com.android.tools.idea.gradle.IdeaAndroidProject;
import com.android.tools.idea.gradle.IdeaGradleProject;
import com.android.tools.idea.gradle.IdeaJavaProject;
import com.android.tools.idea.gradle.facet.AndroidGradleFacet;
import com.android.tools.idea.gradle.facet.JavaGradleFacet;
import com.android.tools.idea.gradle.invoker.GradleInvoker;
import com.android.tools.idea.gradle.util.LocalProperties;
import com.android.tools.idea.sdk.IdeSdks;
import com.google.common.annotations.VisibleForTesting;
import com.google.common.collect.ImmutableList;
import com.google.common.collect.Maps;
import com.intellij.openapi.application.Application;
import com.intellij.openapi.application.ApplicationManager;
import com.intellij.openapi.command.CommandProcessor;
import com.intellij.openapi.components.ServiceManager;
import com.intellij.openapi.diagnostic.Logger;
import com.intellij.openapi.externalSystem.model.DataNode;
import com.intellij.openapi.externalSystem.model.ExternalSystemDataKeys;
import com.intellij.openapi.externalSystem.model.ProjectSystemId;
import com.intellij.openapi.externalSystem.model.project.ModuleData;
import com.intellij.openapi.externalSystem.model.project.ProjectData;
import com.intellij.openapi.externalSystem.service.execution.ProgressExecutionMode;
import com.intellij.openapi.externalSystem.service.project.ExternalProjectRefreshCallback;
import com.intellij.openapi.externalSystem.util.ExternalSystemBundle;
import com.intellij.openapi.fileEditor.FileDocumentManager;
import com.intellij.openapi.module.Module;
import com.intellij.openapi.module.ModuleManager;
import com.intellij.openapi.options.ConfigurationException;
import com.intellij.openapi.project.Project;
import com.intellij.openapi.project.ProjectManager;
import com.intellij.openapi.projectRoots.Sdk;
import com.intellij.openapi.roots.CompilerProjectExtension;
import com.intellij.openapi.roots.LanguageLevelProjectExtension;
import com.intellij.openapi.vfs.VirtualFile;
import com.intellij.pom.java.LanguageLevel;
import com.intellij.util.SystemProperties;
import org.jetbrains.android.AndroidPlugin.GuiTestSuiteState;
import org.jetbrains.android.facet.AndroidFacet;
import org.jetbrains.android.newProject.AndroidModuleBuilder;
import org.jetbrains.annotations.NotNull;
import org.jetbrains.annotations.Nullable;
import org.jetbrains.plugins.gradle.settings.GradleProjectSettings;
import org.jetbrains.plugins.gradle.settings.GradleSettings;
import org.jetbrains.plugins.gradle.util.GradleConstants;

import java.io.File;
import java.io.IOException;
import java.util.Collection;
import java.util.Map;

import static com.android.SdkConstants.FN_BUILD_GRADLE;
import static com.android.tools.idea.gradle.AndroidProjectKeys.*;
import static com.android.tools.idea.gradle.project.LibraryAttachments.removeLibrariesAndStoreAttachments;
import static com.android.tools.idea.gradle.project.NewProjectImportGradleSyncListener.createTopLevelProjectAndOpen;
import static com.android.tools.idea.gradle.project.SdkSync.syncIdeAndProjectAndroidSdks;
import static com.android.tools.idea.gradle.util.FilePaths.pathToIdeaUrl;
import static com.android.tools.idea.gradle.util.GradleUtil.*;
import static com.android.tools.idea.gradle.util.Projects.*;
import static com.android.tools.idea.startup.AndroidStudioSpecificInitializer.isAndroidStudio;
import static com.google.common.base.Strings.nullToEmpty;
import static com.intellij.notification.NotificationType.ERROR;
import static com.intellij.openapi.externalSystem.model.ProjectKeys.MODULE;
import static com.intellij.openapi.externalSystem.service.execution.ExternalSystemJdkUtil.checkForJdk;
import static com.intellij.openapi.externalSystem.service.execution.ProgressExecutionMode.IN_BACKGROUND_ASYNC;
import static com.intellij.openapi.externalSystem.service.execution.ProgressExecutionMode.MODAL_SYNC;
import static com.intellij.openapi.externalSystem.util.ExternalSystemApiUtil.find;
import static com.intellij.openapi.externalSystem.util.ExternalSystemApiUtil.findAll;
import static com.intellij.openapi.externalSystem.util.ExternalSystemUtil.refreshProject;
import static com.intellij.openapi.project.ProjectTypeService.setProjectType;
import static com.intellij.openapi.ui.Messages.showErrorDialog;
import static com.intellij.openapi.util.io.FileUtil.*;
import static com.intellij.openapi.util.io.FileUtilRt.createIfNotExists;
import static com.intellij.openapi.vfs.VfsUtilCore.virtualToIoFile;
import static com.intellij.ui.AppUIUtil.invokeLaterIfProjectAlive;
import static com.intellij.util.ui.UIUtil.invokeAndWaitIfNeeded;
import static org.jetbrains.android.AndroidPlugin.getGuiTestSuiteState;
import static org.jetbrains.android.AndroidPlugin.isGuiTestingMode;

/**
 * Imports an Android-Gradle project without showing the "Import Project" Wizard UI.
 */
public class GradleProjectImporter {
  private static final Logger LOG = Logger.getInstance(GradleProjectImporter.class);
  private static final ProjectSystemId SYSTEM_ID = GradleConstants.SYSTEM_ID;

  // When this system property is set, the sync operation always tries to use the cached project data unless any gradle files are modified.
  private static final boolean SYNC_WITH_CACHED_MODEL_ONLY =
    SystemProperties.getBooleanProperty("studio.sync.with.cached.model.only", false);

  private final ImporterDelegate myDelegate;

  /**
   * Flag used by unit tests to selectively disable code which requires an open project or UI updates; this is used
   * by unit tests that do not run all of IntelliJ (e.g. do not extend the IdeaTestCase base)
   */
  public static boolean ourSkipSetupFromTest;

  @NotNull
  public static GradleProjectImporter getInstance() {
    return ServiceManager.getService(GradleProjectImporter.class);
  }

  public GradleProjectImporter() {
    myDelegate = new ImporterDelegate();
  }

  @VisibleForTesting
  GradleProjectImporter(ImporterDelegate delegate) {
    myDelegate = delegate;
  }

  /**
   * Imports the given Gradle project.
   *
   * @param selectedFile the selected build.gradle or the project's root directory.
   */
  public void importProject(@NotNull VirtualFile selectedFile) {
    VirtualFile projectDir = selectedFile.isDirectory() ? selectedFile : selectedFile.getParent();
    File projectDirPath = virtualToIoFile(projectDir);

    // Sync Android SDKs paths *before* importing project. Studio will freeze if the project has a local.properties file pointing to a SDK
    // path that does not exist. The cause is that having 2 dialogs: one modal (the "Project Import" one) and another from
    // Messages.showErrorDialog (indicating the Android SDK path does not exist) produce a deadlock.
    try {
      LocalProperties localProperties = new LocalProperties(projectDirPath);
      if (isAndroidStudio()) {
        syncIdeAndProjectAndroidSdks(localProperties);
      }
    }
    catch (IOException e) {
      LOG.info("Failed to sync SDKs", e);
      showErrorDialog(e.getMessage(), "Project Import");
      return;
    }

    // Set up Gradle settings. Otherwise we get an "already disposed project" error.
    new GradleSettings(ProjectManager.getInstance().getDefaultProject());
    createProjectFileForGradleProject(selectedFile, null);
  }

  /**
   * Creates IntelliJ project file in the root of the project directory.
   *
   * @param selectedFile build.gradle in the module folder.
   * @param project existing parent project or {@code null} if a new one should be created.
   */
  private void createProjectFileForGradleProject(@NotNull VirtualFile selectedFile, @Nullable Project project) {
    VirtualFile projectDir = selectedFile.isDirectory() ? selectedFile : selectedFile.getParent();
    File projectDirPath = virtualToIoFile(projectDir);
    try {
      importProject(projectDir.getName(), projectDirPath, true, new NewProjectImportGradleSyncListener() {
        @Override
        public void syncSucceeded(@NotNull Project project) {
          activateProjectView(project);
        }
      }, project, null);
    }
    catch (Exception e) {
      if (ApplicationManager.getApplication().isUnitTestMode()) {
        throw new RuntimeException(e);
      }
      showErrorDialog(e.getMessage(), "Project Import");
      LOG.error(e);
    }
  }

  /**
   * Requests a project sync with Gradle. If the project import is successful,
   * {@link com.android.tools.idea.gradle.util.ProjectBuilder#generateSourcesOnly()} will be invoked at the end.
   *
   * @param project  the given project. This method does nothing if the project is not an Android-Gradle project.
   * @param listener called after the project has been imported.
   */
  public void requestProjectSync(@NotNull Project project, @Nullable GradleSyncListener listener) {
    requestProjectSync(project, true, listener);
  }

  /**
   * Requests a project sync with Gradle.
   *
   * @param project                  the given project. This method does nothing if the project is not an Android-Gradle project.
   * @param generateSourcesOnSuccess indicates whether the IDE should invoke Gradle to generate Java sources after a successful project
   *                                 import.
   * @param listener                 called after the project has been imported.
   */
  public void requestProjectSync(@NotNull Project project,
                                 boolean generateSourcesOnSuccess,
                                 @Nullable GradleSyncListener listener) {
    requestProjectSync(project, false, generateSourcesOnSuccess, listener);
  }

  /**
   * Requests a project sync with Gradle.
   *
   * @param project                  the given project. This method does nothing if the project is not an Android-Gradle project.
   * @param useCachedProjectData     indicates whether the IDE should try to use the cached data or invoke Gradle to get the project data.
   *                                 This is just a suggestion and IDE can still invoke Gradle when the cached data is not available or
   *                                 no longer valid.
   * @param generateSourcesOnSuccess indicates whether the IDE should invoke Gradle to generate Java sources after a successful project
   *                                 import. This applies only when the project data is obtained by Gradle invocation and sources are never
   *                                 generated when the cached project data is used.
   * @param listener                 called after the project has been imported.
   */
  public void requestProjectSync(@NotNull Project project,
                                 boolean useCachedProjectData,
                                 boolean generateSourcesOnSuccess,
                                 @Nullable GradleSyncListener listener) {
    Runnable syncRequest = createSyncRequest(project, IN_BACKGROUND_ASYNC, generateSourcesOnSuccess, useCachedProjectData, listener);
    invokeLaterIfProjectAlive(project, syncRequest);
  }

  public void syncProjectSynchronously(@NotNull Project project,
                                       boolean generateSourcesOnSuccess,
                                       @Nullable GradleSyncListener listener) {
    Runnable syncRequest = createSyncRequest(project, MODAL_SYNC, generateSourcesOnSuccess, false, listener);
    invokeAndWaitIfNeeded(syncRequest);
  }

  @NotNull
  private Runnable createSyncRequest(@NotNull final Project project,
                                     @NotNull final ProgressExecutionMode executionMode,
                                     final boolean generateSourcesOnSuccess,
                                     final boolean useCachedProjectData,
                                     @Nullable final GradleSyncListener listener) {
    return new Runnable() {
      @Override
      public void run() {
        try {
          doRequestSync(project, executionMode, new ImportOptions(generateSourcesOnSuccess, false, useCachedProjectData), listener);
        }
        catch (ConfigurationException e) {
          showErrorDialog(project, e.getMessage(), e.getTitle());
        }
      }
    };
  }

  private void doRequestSync(@NotNull final Project project,
                             @NotNull ProgressExecutionMode progressExecutionMode,
                             @NotNull ImportOptions options,
                             @Nullable final GradleSyncListener listener) throws ConfigurationException {
    if (isGradleProject(project) || hasTopLevelGradleBuildFile(project)) {
      FileDocumentManager.getInstance().saveAllDocuments();
      setUpGradleSettings(project);
      resetProject(project);
      setGradleVersionUsed(project, null);
      doImport(project, false /* existing project */, progressExecutionMode, options, listener);
    }
    else {
      Runnable notificationTask = new Runnable() {
        @Override
        public void run() {
          String msg = String.format("The project '%s' is not a Gradle-based project", project.getName());
          AndroidGradleNotification.getInstance(project).showBalloon("Project Sync", msg, ERROR, new OpenMigrationToGradleUrlHyperlink());

          if (listener != null) {
            listener.syncFailed(project, msg);
          }
        }
      };
      Application application = ApplicationManager.getApplication();
      if (application.isDispatchThread()) {
        notificationTask.run();
      }
      else {
        application.invokeLater(notificationTask);
      }
    }
  }

  private static boolean hasTopLevelGradleBuildFile(@NotNull Project project) {
    VirtualFile baseDir = project.getBaseDir();
    VirtualFile gradleBuildFile = baseDir.findChild(FN_BUILD_GRADLE);
    return gradleBuildFile != null && gradleBuildFile.exists() && !gradleBuildFile.isDirectory();
  }

  // See issue: https://code.google.com/p/android/issues/detail?id=64508
  private static void resetProject(@NotNull final Project project) {
    executeProjectChanges(project, new Runnable() {
      @Override
      public void run() {
        removeLibrariesAndStoreAttachments(project);

        // Remove all AndroidProjects from module. Otherwise, if re-import/sync fails, editors will not show the proper notification of the
        // failure.
        ModuleManager moduleManager = ModuleManager.getInstance(project);
        for (Module module : moduleManager.getModules()) {
          AndroidFacet facet = AndroidFacet.getInstance(module);
          if (facet != null) {
            facet.setIdeaAndroidProject(null);
          }
        }
      }
    });
  }

  /**
   * Imports and opens an Android project that has been created with the "New Project" wizard. This method does not perform any project
   * validation before importing the project (assuming that the wizard properly created the new project.)
   *
   * @param projectName          name of the project.
   * @param projectRootDirPath   the path of the project's root directory.
   * @param listener             called after the project has been imported.
   * @param project              the given project. This method does nothing if the project is not an Android-Gradle project.
   * @param initialLanguageLevel when creating a new project, sets the language level to the given version early on (this is because you
   *                             cannot set a language level later on in the process without telling the user that the language level
   *                             has changed and to re-open the project)
   * @throws IOException            if any file I/O operation fails (e.g. creating the '.idea' directory.)
   * @throws ConfigurationException if any required configuration option is missing (e.g. Gradle home directory path.)
   */
  public void importNewlyCreatedProject(@NotNull String projectName,
                                        @NotNull File projectRootDirPath,
                                        @Nullable GradleSyncListener listener,
                                        @Nullable Project project,
                                        @Nullable LanguageLevel initialLanguageLevel) throws IOException, ConfigurationException {
    doImport(projectName, projectRootDirPath, new ImportOptions(true, false, false), listener, project, initialLanguageLevel);
  }

  /**
   * Imports and opens an Android project.
   *
   * @param projectName              name of the project.
   * @param projectRootDirPath       path of the projects' root directory.
   * @param generateSourcesOnSuccess whether to generate sources after sync.
   * @param listener                 called after the project has been imported.
   * @param project                  the given project. This method does nothing if the project is not an Android-Gradle project.
   * @param initialLanguageLevel     when creating a new project, sets the language level to the given version early on (this is because you
   *                                 cannot set a language level later on in the process without telling the user that the language level
   *                                 has changed and to re-open the project)
   * @throws IOException            if any file I/O operation fails (e.g. creating the '.idea' directory.)
   * @throws ConfigurationException if any required configuration option is missing (e.g. Gradle home directory path.)
   */
  public void importProject(@NotNull String projectName,
                            @NotNull File projectRootDirPath,
                            boolean generateSourcesOnSuccess,
                            @Nullable GradleSyncListener listener,
                            @Nullable Project project,
                            @Nullable LanguageLevel initialLanguageLevel) throws IOException, ConfigurationException {
    ImportOptions options = new ImportOptions(generateSourcesOnSuccess, true, false);
    doImport(projectName, projectRootDirPath, options, listener, project, initialLanguageLevel);
  }

  private void doImport(@NotNull String projectName,
                        @NotNull File projectRootDirPath,
                        @NotNull ImportOptions options,
                        @Nullable GradleSyncListener listener,
                        @Nullable Project project,
                        @Nullable LanguageLevel initialLanguageLevel) throws IOException, ConfigurationException {
    createTopLevelBuildFileIfNotExisting(projectRootDirPath);
    createIdeaProjectDir(projectRootDirPath);

    Project newProject = project == null ? createProject(projectName, projectRootDirPath.getPath()) : project;
    setUpProject(newProject, initialLanguageLevel);

    if (!ApplicationManager.getApplication().isUnitTestMode()) {
      newProject.save();
    }

    doImport(newProject, true /* new project */, MODAL_SYNC /* synchronous import */, options, listener);
  }

  private static void createTopLevelBuildFileIfNotExisting(@NotNull File projectRootDirPath) throws IOException {
    File projectFile = getGradleBuildFilePath(projectRootDirPath);
    if (projectFile.isFile()) {
      return;
    }
    createIfNotExists(projectFile);
    String contents = "// Top-level build file where you can add configuration options common to all sub-projects/modules." +
                      SystemProperties.getLineSeparator();
    writeToFile(projectFile, contents);
  }

  private static void createIdeaProjectDir(@NotNull File projectRootDirPath) throws IOException {
    File ideaDirPath = new File(projectRootDirPath, Project.DIRECTORY_STORE_FOLDER);
    if (ideaDirPath.isDirectory()) {
      // "libraries" is hard-coded in com.intellij.openapi.roots.impl.libraries.ProjectLibraryTable
      File librariesDir = new File(ideaDirPath, "libraries");
      if (librariesDir.exists()) {
        // remove contents of libraries. This is useful when importing existing projects that may have invalid library entries (e.g.
        // created with Studio 0.4.3 or earlier.)
        boolean librariesDirDeleted = delete(librariesDir);
        if (!librariesDirDeleted) {
          LOG.info(String.format("Failed to delete %1$s'", librariesDir.getPath()));
        }
      }
    }
    else {
      ensureExists(ideaDirPath);
    }
  }

  @NotNull
  private static Project createProject(@NotNull String projectName, @NotNull String projectPath) throws ConfigurationException {
    ProjectManager projectManager = ProjectManager.getInstance();
    Project newProject = projectManager.createProject(projectName, projectPath);
    if (newProject == null) {
      throw new NullPointerException("Failed to create a new IDEA project");
    }
    return newProject;
  }

  private static void setUpProject(@NotNull final Project newProject, @Nullable final LanguageLevel initialLanguageLevel) {
    CommandProcessor.getInstance().executeCommand(newProject, new Runnable() {
      @Override
      public void run() {
        ApplicationManager.getApplication().runWriteAction(new Runnable() {
          @Override
          public void run() {
            if (initialLanguageLevel != null) {
              final LanguageLevelProjectExtension extension = LanguageLevelProjectExtension.getInstance(newProject);
              if (extension != null) {
                extension.setLanguageLevel(initialLanguageLevel);
              }
            }

            // In practice, it really does not matter where the compiler output folder is. Gradle handles that. This is done just to please
            // IDEA.
            File compilerOutputDirPath = new File(getBaseDirPath(newProject), join(BUILD_DIR_DEFAULT_NAME, "classes"));
            String compilerOutputDirUrl = pathToIdeaUrl(compilerOutputDirPath);
            CompilerProjectExtension compilerProjectExt = CompilerProjectExtension.getInstance(newProject);
            assert compilerProjectExt != null;
            compilerProjectExt.setCompilerOutputUrl(compilerOutputDirUrl);
            setUpGradleSettings(newProject);
            // This allows to customize UI when android project is opened inside IDEA with android plugin.
            setProjectType(newProject, AndroidModuleBuilder.ANDROID_PROJECT_TYPE);
          }
        });
      }
    }, null, null);
  }

  private static void setUpGradleSettings(@NotNull Project project) {
    GradleProjectSettings projectSettings = getGradleProjectSettings(project);
    if (projectSettings == null) {
      projectSettings = new GradleProjectSettings();
    }
    setUpGradleProjectSettings(project, projectSettings);
    GradleSettings gradleSettings = GradleSettings.getInstance(project);
    gradleSettings.setLinkedProjectsSettings(ImmutableList.of(projectSettings));
  }

  private static void setUpGradleProjectSettings(@NotNull Project project, @NotNull GradleProjectSettings settings) {
    settings.setUseAutoImport(false);

    // Set the JDK to use when syncing project.
    if (isAndroidStudio()) {
      Sdk jdk = IdeSdks.getJdk();
      if (jdk != null) {
        settings.setGradleJvm(jdk.getName());
      }
    } else {
      // validate Gradle SDK
      if (!checkForJdk(project, settings.getGradleJvm())) {
        // Set first acceptable JDK to use when syncing project (or create one if it is not set up yet)
        Sdk jdk = IdeSdks.getJdk();
        if (jdk != null) {
          settings.setGradleJvm(jdk.getName());
        }
      }
    }

    String basePath = project.getBasePath();
    if (basePath != null) {
      settings.setExternalProjectPath(toCanonicalPath(basePath));
    }
  }

  private void doImport(@NotNull final Project project,
                        final boolean newProject,
                        @NotNull final ProgressExecutionMode progressExecutionMode,
                        @NotNull ImportOptions options,
                        @Nullable final GradleSyncListener listener) throws ConfigurationException {
    if (isAndroidStudio()) {
      // See https://code.google.com/p/android/issues/detail?id=169743
      clearStoredGradleJvmArgs(project);
    }

    PreSyncChecks.PreSyncCheckResult preSyncCheckResult = PreSyncChecks.canSync(project);
    if (!preSyncCheckResult.isSuccess()) {
      // User should have already warned that something is not right and sync cannot continue.
      GradleSyncState syncState = GradleSyncState.getInstance(project);
      syncState.syncStarted(true);
      createTopLevelProjectAndOpen(project);
      syncState.syncFailed(nullToEmpty(preSyncCheckResult.getFailureCause()));
      return;
    }

    if (isAndroidStudio() && isDirectGradleInvocationEnabled(project)) {
      // We cannot do the same when using JPS. We don't have access to the contents of the Message view used by JPS.
      // For now, we can only improve the user experience in Android Studio.
      GradleInvoker.getInstance(project).clearConsoleAndBuildMessages();
    }

    // Prevent IDEA from syncing with Gradle. We want to have full control of syncing.
    project.putUserData(ExternalSystemDataKeys.NEWLY_IMPORTED_PROJECT, true);

    setHasSyncErrors(project, false);
    setHasWrongJdk(project, false);

    if (forceSyncWithCachedModel() || options.useCachedProjectData) {
      GradleProjectSyncData syncData = GradleProjectSyncData.getInstance((project));
      if (syncData != null && syncData.canUseCachedProjectData()) {
        DataNode<ProjectData> cache = getCachedProjectData(project);
        if (cache != null && !isCacheMissingModels(cache, project)) {
          PostProjectSetupTasksExecutor executor = PostProjectSetupTasksExecutor.getInstance(project);
          executor.setGenerateSourcesAfterSync(false);
          executor.setUsingCachedProjectData(true);
          executor.setLastSyncTimestamp(syncData.getLastGradleSyncTimestamp());

          ProjectSetUpTask setUpTask = new ProjectSetUpTask(project, newProject, options.importingExistingProject, true, listener);
          setUpTask.onSuccess(cache);
          return;
        }
      }
    }

    // We only update UI on sync when re-importing projects. By "updating UI" we mean updating the "Build Variants" tool window and editor
    // notifications.  It is not safe to do this for new projects because the new project has not been opened yet.
    GradleSyncState.getInstance(project).syncStarted(!newProject);

    PostProjectSetupTasksExecutor.getInstance(project).setGenerateSourcesAfterSync(options.generateSourcesOnSuccess);
    ProjectSetUpTask setUpTask = new ProjectSetUpTask(project, newProject, options.importingExistingProject, false, listener);
    myDelegate.importProject(project, setUpTask, progressExecutionMode);
  }

<<<<<<< HEAD
=======
  private static boolean forceSyncWithCachedModel() {
    if (SYNC_WITH_CACHED_MODEL_ONLY) {
      return true;
    }
    if (isGuiTestingMode()) {
      GuiTestSuiteState state = getGuiTestSuiteState();
      assert state != null;
      return state.syncWithCachedModelOnly();
    }
    return false;
  }

  @NotNull
  private static String getProjectBasePath(Project project) {
    String projectBasePath = toCanonicalPath(project.getBasePath());
    assert projectBasePath != null;
    return projectBasePath;
  }

>>>>>>> e386c70c
  @VisibleForTesting
  static boolean isCacheMissingModels(@NotNull DataNode<ProjectData> cache, @NotNull Project project) {
    Collection<DataNode<ModuleData>> moduleDataNodes = findAll(cache, MODULE);
    if (!moduleDataNodes.isEmpty()) {
      Map<String, DataNode<ModuleData>> moduleDataNodesByName = indexByModuleName(moduleDataNodes);

      ModuleManager moduleManager = ModuleManager.getInstance(project);
      for (Module module : moduleManager.getModules()) {
        DataNode<ModuleData> moduleDataNode = moduleDataNodesByName.get(module.getName());
        if (moduleDataNode == null) {
          // When a Gradle facet is present, there should be a cache node for the module.
          AndroidGradleFacet gradleFacet = AndroidGradleFacet.getInstance(module);
          if (gradleFacet != null) {
            return true;
          }
        }
        else if (isCacheMissingModels(moduleDataNode, module)) {
          return true;
        }
      }
      return false;
    }
    return true;
  }

  @NotNull
  private static Map<String, DataNode<ModuleData>> indexByModuleName(@NotNull Collection<DataNode<ModuleData>> moduleDataNodes) {
    Map<String, DataNode<ModuleData>> mapping = Maps.newHashMap();
    for (DataNode<ModuleData> moduleDataNode : moduleDataNodes) {
      ModuleData data = moduleDataNode.getData();
      mapping.put(data.getExternalName(), moduleDataNode);
    }
    return mapping;
  }

  private static boolean isCacheMissingModels(@NotNull DataNode<ModuleData> cache, @NotNull Module module) {
    AndroidGradleFacet gradleFacet = AndroidGradleFacet.getInstance(module);
    if (gradleFacet != null) {
      DataNode<IdeaGradleProject> gradleDataNode = find(cache, IDE_GRADLE_PROJECT);
      if (gradleDataNode == null) {
        return true;
      }

      AndroidFacet androidFacet = AndroidFacet.getInstance(module);
      if (androidFacet != null) {
        DataNode<IdeaAndroidProject> androidDataNode = find(cache, IDE_ANDROID_PROJECT);
        if (androidDataNode == null) {
          return true;
        }
      }
      else {
        JavaGradleFacet javaFacet = JavaGradleFacet.getInstance(module);
        if (javaFacet != null) {
          DataNode<IdeaJavaProject> javaProjectDataNode = find(cache, IDE_JAVA_PROJECT);
          if (javaProjectDataNode == null) {
            return true;
          }
        }
      }
    }
    return false;
  }

  // Makes it possible to mock invocations to the Gradle Tooling API.
  static class ImporterDelegate {
    void importProject(@NotNull Project project,
                       @NotNull ExternalProjectRefreshCallback callback,
                       @NotNull final ProgressExecutionMode progressExecutionMode) throws ConfigurationException {
      try {
        refreshProject(project, SYSTEM_ID, getBaseDirPath(project).getPath(), callback, false /* resolve dependencies */,
                       progressExecutionMode, true /* always report import errors */);
      }
      catch (RuntimeException e) {
        String externalSystemName = SYSTEM_ID.getReadableName();
        throw new ConfigurationException(e.getMessage(), ExternalSystemBundle.message("error.cannot.parse.project", externalSystemName));
      }
    }
  }

  private static class ImportOptions {
    public final boolean generateSourcesOnSuccess;
    public final boolean importingExistingProject;
    public final boolean useCachedProjectData;

    ImportOptions(boolean generateSourcesOnSuccess, boolean importingExistingProject, boolean useCachedProjectData) {
      this.generateSourcesOnSuccess = generateSourcesOnSuccess;
      this.importingExistingProject = importingExistingProject;
      this.useCachedProjectData = useCachedProjectData;
    }
  }
}<|MERGE_RESOLUTION|>--- conflicted
+++ resolved
@@ -541,28 +541,17 @@
     myDelegate.importProject(project, setUpTask, progressExecutionMode);
   }
 
-<<<<<<< HEAD
-=======
   private static boolean forceSyncWithCachedModel() {
     if (SYNC_WITH_CACHED_MODEL_ONLY) {
       return true;
     }
     if (isGuiTestingMode()) {
       GuiTestSuiteState state = getGuiTestSuiteState();
-      assert state != null;
       return state.syncWithCachedModelOnly();
     }
     return false;
   }
 
-  @NotNull
-  private static String getProjectBasePath(Project project) {
-    String projectBasePath = toCanonicalPath(project.getBasePath());
-    assert projectBasePath != null;
-    return projectBasePath;
-  }
-
->>>>>>> e386c70c
   @VisibleForTesting
   static boolean isCacheMissingModels(@NotNull DataNode<ProjectData> cache, @NotNull Project project) {
     Collection<DataNode<ModuleData>> moduleDataNodes = findAll(cache, MODULE);
