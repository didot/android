--- conflicted
+++ resolved
@@ -31,14 +31,7 @@
 import com.google.common.escape.Escapers;
 import com.intellij.openapi.components.ServiceManager;
 import com.intellij.openapi.diagnostic.Logger;
-<<<<<<< HEAD
-=======
 import com.intellij.serviceContainer.NonInjectable;
-import kotlin.reflect.KType;
-import org.jetbrains.annotations.NotNull;
-import org.jetbrains.annotations.Nullable;
-
->>>>>>> 471f95a7
 import java.io.File;
 import java.io.IOException;
 import java.util.ArrayList;
@@ -53,7 +46,7 @@
 import org.jetbrains.kotlin.gradle.AbstractKotlinGradleModelBuilder;
 import org.jetbrains.kotlin.kapt.idea.KaptModelBuilderService;
 import org.jetbrains.plugins.gradle.tooling.ModelBuilderService;
-import org.jetbrains.plugins.gradle.tooling.builder.ModelBuildScriptClasspathBuilderImpl;
+import org.jetbrains.plugins.gradle.tooling.builder.ModelBuildScriptClasspathBuilderImpl; // FIXME-ank: dependency on .impl
 
 public final class GradleInitScripts {
   @NotNull private final EmbeddedDistributionPaths myEmbeddedDistributionPaths;
@@ -130,7 +123,7 @@
 
   public void addApplyBuildScriptClasspathModelBuilderInitScript(@NotNull List<String> allArgs) {
     try {
-      Class buildScriptModelBuilderClass = ModelBuildScriptClasspathBuilderImpl.class;
+      Class<?> buildScriptModelBuilderClass = ModelBuildScriptClasspathBuilderImpl.class;
       List<String> paths = new ArrayList<>();
       paths.add(getJarPathForClass(buildScriptModelBuilderClass));
       paths.add(getJarPathForClass(ModelBuilderService.class));
@@ -156,7 +149,7 @@
 
   @NotNull
   private File createKaptModelBuilderInitScriptFile() throws IOException {
-    Class kaptModelBuilderClass = KaptModelBuilderService.class;
+    Class<?> kaptModelBuilderClass = KaptModelBuilderService.class;
     List<String> paths = new ArrayList<>();
     paths.add(getJarPathForClass(kaptModelBuilderClass));
     paths.add(getJarPathForClass(Unit.class));
@@ -252,6 +245,13 @@
       return "import javax.inject.Inject\n" +
              "import org.gradle.tooling.provider.model.ToolingModelBuilderRegistry\n" +
              "import org.gradle.tooling.provider.model.ToolingModelBuilder\n" +
+             "import org.jetbrains.plugins.gradle.tooling.ModelBuilderContext\n" +
+             "import org.jetbrains.plugins.gradle.tooling.ModelBuilderContext.DataProvider\n" +
+             "import java.util.IdentityHashMap;\n" +
+             "import java.util.List;\n" +
+             "import java.util.Map;\n" +
+             "import java.util.ServiceLoader;\n" +
+             "\n" +
              "initscript {\n" +
              "  dependencies {\n" +
              "      " +
@@ -263,7 +263,8 @@
              "  apply plugin: " + modelName + "ModelBuilderPlugin\n" +
              "}\n" +
              "class " + modelName + "ModelBuilder implements ToolingModelBuilder {\n" +
-             "  public " + modelBuilderClassName + " builder;" +
+             "  public MyModelBuilderContext context;\n" +
+             "  public " + modelBuilderClassName + " builder;\n" +
              "\n" +
              "  public " + modelName + "ModelBuilder() {\n" +
              "    builder = new " + modelBuilderClassName + "();\n" +
@@ -272,7 +273,7 @@
              "    return builder.canBuild(modelName);\n" +
              "  }\n" +
              "  public Object buildAll(String modelName, Project project) {\n" +
-             "    return builder.buildAll(modelName, project);\n" +
+             (modelName.equals("Kapt") ? buildAllBodyKapt() : buildAllBodyClasspath()) +
              "  }\n" +
              "}\n" +
              "class " + modelName + "ModelBuilderPlugin implements Plugin<Project>{ \n" +
@@ -285,7 +286,48 @@
              "  void apply(Project project) {\n" +
              "    registry.register(new " + modelName + "ModelBuilder())\n" +
              "  }\n" +
-             "}";
+             "}\n" +
+             "\n" +
+
+
+             "  class MyModelBuilderContext implements ModelBuilderContext {\n" +
+             "    private final Map<DataProvider, Object> myMap = new IdentityHashMap<DataProvider, Object>();\n" +
+             "    private final Gradle myGradle;\n" +
+             "\n" +
+             "    private MyModelBuilderContext(Gradle gradle) {\n" +
+             "      myGradle = gradle;\n" +
+             "    }\n" +
+             "\n" +
+             "    @Override\n" +
+             "    public Gradle getRootGradle() {\n" +
+             "      return myGradle;\n" +
+             "    }\n" +
+             "\n" +
+             "    @Override\n" +
+             "    public <T> T getData(DataProvider<T> provider) {\n" +
+             "      Object data = myMap.get(provider);\n" +
+             "      if (data == null) {\n" +
+             "        T value = provider.create(myGradle);\n" +
+             "        myMap.put(provider, value);\n" +
+             "        return value;\n" +
+             "      }\n" +
+             "      else {\n" +
+             "        return (T)data;\n" +
+             "      }\n" +
+             "    }\n" +
+             "  }\n";
+    }
+
+    private String buildAllBodyClasspath() {
+      return
+        "    if (context == null){\n" +
+        "       context = new MyModelBuilderContext(project.getGradle())\n" +
+        "    }\n" +
+        "    return builder.buildAll(modelName, project, context);\n";
+    }
+
+    private String buildAllBodyKapt() {
+      return "    return builder.buildAll(modelName, project);\n";
     }
 
     @NotNull
