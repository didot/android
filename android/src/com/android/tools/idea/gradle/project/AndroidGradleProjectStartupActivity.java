--- conflicted
+++ resolved
@@ -20,21 +20,14 @@
 import com.intellij.openapi.startup.StartupActivity;
 import org.jetbrains.annotations.NotNull;
 
-<<<<<<< HEAD
-=======
 import static com.google.wireless.android.sdk.stats.GradleSyncStats.Trigger.TRIGGER_PROJECT_LOADED;
 
->>>>>>> c8fa6d74
 /**
  * Syncs Android Gradle project with the persisted project data on startup.
  */
 public class AndroidGradleProjectStartupActivity implements StartupActivity {
   @Override
   public void runActivity(@NotNull Project project) {
-<<<<<<< HEAD
-    if (GradleProjectInfo.getInstance(project).isBuildWithGradle()) {
-      GradleSyncInvoker.Request request = new GradleSyncInvoker.Request().setUseCachedGradleModels(true);
-=======
     GradleProjectInfo gradleProjectInfo = GradleProjectInfo.getInstance(project);
     if (gradleProjectInfo.isBuildWithGradle() && !gradleProjectInfo.isNewOrImportedProject()) {
       // http://b/62543184
@@ -43,7 +36,6 @@
       // 1. Opening an existing project from the list of "recent projects" in the "Welcome" page
       // 2. Reopening the IDE and automatically reloading the current open project
       GradleSyncInvoker.Request request = new GradleSyncInvoker.Request().setUseCachedGradleModels(true).setTrigger(TRIGGER_PROJECT_LOADED);
->>>>>>> c8fa6d74
       GradleSyncInvoker.getInstance().requestProjectSync(project, request, null);
     }
   }
