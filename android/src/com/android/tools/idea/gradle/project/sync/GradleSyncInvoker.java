/*
 * Copyright (C) 2021 The Android Open Source Project
 *
 * Licensed under the Apache License, Version 2.0 (the "License");
 * you may not use this file except in compliance with the License.
 * You may obtain a copy of the License at
 *
 *      http://www.apache.org/licenses/LICENSE-2.0
 *
 * Unless required by applicable law or agreed to in writing, software
 * distributed under the License is distributed on an "AS IS" BASIS,
 * WITHOUT WARRANTIES OR CONDITIONS OF ANY KIND, either express or implied.
 * See the License for the specific language governing permissions and
 * limitations under the License.
 */
package com.android.tools.idea.gradle.project.sync;

import static com.google.wireless.android.sdk.stats.GradleSyncStats.Trigger.TRIGGER_TEST_REQUESTED;
import static com.intellij.openapi.externalSystem.service.execution.ProgressExecutionMode.IN_BACKGROUND_ASYNC;
import static com.intellij.openapi.externalSystem.service.execution.ProgressExecutionMode.MODAL_SYNC;
import static java.util.Collections.emptyList;

import com.android.annotations.concurrency.WorkerThread;
import com.google.common.annotations.VisibleForTesting;
import com.google.wireless.android.sdk.stats.GradleSyncStats;
import com.intellij.openapi.application.ApplicationManager;
import com.intellij.openapi.externalSystem.service.execution.ProgressExecutionMode;
import com.intellij.openapi.project.Project;
<<<<<<< HEAD
import com.intellij.openapi.util.Pair;
import com.intellij.openapi.wm.IdeFrame;
import com.intellij.openapi.wm.ex.StatusBarEx;
import com.intellij.openapi.wm.ex.WindowManagerEx;
=======
>>>>>>> 477885a9
import java.util.List;
import java.util.Objects;
import java.util.Set;
import org.jetbrains.annotations.NotNull;
import org.jetbrains.annotations.Nullable;
import org.jetbrains.annotations.TestOnly;

public interface GradleSyncInvoker {
  void requestProjectSync(@NotNull Project project,
                          @NotNull GradleSyncStats.Trigger trigger);

  void requestProjectSync(@NotNull Project project,
                          @NotNull GradleSyncStats.Trigger trigger,
                          @Nullable GradleSyncListener listener);

<<<<<<< HEAD
    Application application = ApplicationManager.getApplication();
    if (application.isUnitTestMode()) {
      application.invokeAndWait(syncTask);
    }
    else if (request.runInBackground) {
      ApplicationManager.getApplication().invokeLater(syncTask);
    }
    else {
      ApplicationManager.getApplication().invokeAndWait(syncTask);
    }
  }

  private static boolean isBuildInProgress(@NotNull Project project) {
    IdeFrame frame = WindowManagerEx.getInstanceEx().findFrameFor(project);
    StatusBarEx statusBar = frame == null ? null : (StatusBarEx)frame.getStatusBar();
    if (statusBar == null) {
      return false;
    }
    for (Pair<TaskInfo, ProgressIndicator> backgroundProcess : statusBar.getBackgroundProcesses()) {
      TaskInfo task = backgroundProcess.getFirst();
      if (task instanceof GradleTasksExecutor) {
        ProgressIndicator second = backgroundProcess.getSecond();
        if (second.isRunning()) {
          return true;
        }
      }
    }
    return false;
  }
=======
  void requestProjectSync(@NotNull Project project, @NotNull Request request);
>>>>>>> 477885a9

  void requestProjectSync(@NotNull Project project, @NotNull Request request, @Nullable GradleSyncListener listener);

  @WorkerThread
  void fetchAndMergeNativeVariants(@NotNull Project project,
                                   @NotNull Set<@NotNull String> requestedAbis);

  @WorkerThread
  @NotNull List<GradleModuleModels> fetchGradleModels(@NotNull Project project);

  @NotNull
  static GradleSyncInvoker getInstance() {
    return ApplicationManager.getApplication().getService(GradleSyncInvoker.class);
  }

  class Request {
    public final GradleSyncStats.Trigger trigger;

    public boolean runInBackground = true;
    public boolean skipPreSyncChecks;

    // Perform a variant-only sync if not null.

    @VisibleForTesting
    @NotNull
    public static Request testRequest() {
      return new Request(TRIGGER_TEST_REQUESTED);
    }

    public Request(@NotNull GradleSyncStats.Trigger trigger) {
      this.trigger = trigger;
    }

    @NotNull
    public ProgressExecutionMode getProgressExecutionMode() {
      return runInBackground ? IN_BACKGROUND_ASYNC : MODAL_SYNC;
    }

    @Override
    public boolean equals(Object o) {
      if (this == o) {
        return true;
      }
      if (o == null || getClass() != o.getClass()) {
        return false;
      }
      Request request = (Request)o;
      return trigger == request.trigger &&
             runInBackground == request.runInBackground &&
             skipPreSyncChecks == request.skipPreSyncChecks;
    }

    @Override
    public int hashCode() {
      return Objects
        .hash(trigger, runInBackground, skipPreSyncChecks);
    }

    @Override
    public String toString() {
      return "RequestSettings{" +
             "trigger=" + trigger +
             ", runInBackground=" + runInBackground +
             ", skipPreSyncChecks=" + skipPreSyncChecks +
             '}';
    }
  }

  @TestOnly
  class FakeInvoker implements GradleSyncInvoker {
    @Override
    public void requestProjectSync(@NotNull Project project,
                                   GradleSyncStats.@NotNull Trigger trigger) {

    }

    @Override
    public void requestProjectSync(@NotNull Project project,
                                   GradleSyncStats.@NotNull Trigger trigger,
                                   @Nullable GradleSyncListener listener) {

      if (listener != null) {
        listener.syncSkipped(project);
      }
    }

    @Override
    public void requestProjectSync(@NotNull Project project,
                                   @NotNull Request request) {

    }

    @Override
    public void requestProjectSync(@NotNull Project project, @NotNull Request request, @Nullable GradleSyncListener listener) {
      if (listener != null) {
        listener.syncSkipped(project);
      }
    }

    @Override
    public void fetchAndMergeNativeVariants(@NotNull Project project,
                                            @NotNull Set<@NotNull String> requestedAbis) {

    }

    @Override
    public @NotNull List<GradleModuleModels> fetchGradleModels(@NotNull Project project) {
      return emptyList();
    }
  }
}<|MERGE_RESOLUTION|>--- conflicted
+++ resolved
@@ -26,13 +26,6 @@
 import com.intellij.openapi.application.ApplicationManager;
 import com.intellij.openapi.externalSystem.service.execution.ProgressExecutionMode;
 import com.intellij.openapi.project.Project;
-<<<<<<< HEAD
-import com.intellij.openapi.util.Pair;
-import com.intellij.openapi.wm.IdeFrame;
-import com.intellij.openapi.wm.ex.StatusBarEx;
-import com.intellij.openapi.wm.ex.WindowManagerEx;
-=======
->>>>>>> 477885a9
 import java.util.List;
 import java.util.Objects;
 import java.util.Set;
@@ -48,39 +41,7 @@
                           @NotNull GradleSyncStats.Trigger trigger,
                           @Nullable GradleSyncListener listener);
 
-<<<<<<< HEAD
-    Application application = ApplicationManager.getApplication();
-    if (application.isUnitTestMode()) {
-      application.invokeAndWait(syncTask);
-    }
-    else if (request.runInBackground) {
-      ApplicationManager.getApplication().invokeLater(syncTask);
-    }
-    else {
-      ApplicationManager.getApplication().invokeAndWait(syncTask);
-    }
-  }
-
-  private static boolean isBuildInProgress(@NotNull Project project) {
-    IdeFrame frame = WindowManagerEx.getInstanceEx().findFrameFor(project);
-    StatusBarEx statusBar = frame == null ? null : (StatusBarEx)frame.getStatusBar();
-    if (statusBar == null) {
-      return false;
-    }
-    for (Pair<TaskInfo, ProgressIndicator> backgroundProcess : statusBar.getBackgroundProcesses()) {
-      TaskInfo task = backgroundProcess.getFirst();
-      if (task instanceof GradleTasksExecutor) {
-        ProgressIndicator second = backgroundProcess.getSecond();
-        if (second.isRunning()) {
-          return true;
-        }
-      }
-    }
-    return false;
-  }
-=======
   void requestProjectSync(@NotNull Project project, @NotNull Request request);
->>>>>>> 477885a9
 
   void requestProjectSync(@NotNull Project project, @NotNull Request request, @Nullable GradleSyncListener listener);
 
