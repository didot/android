--- conflicted
+++ resolved
@@ -50,17 +50,13 @@
   @Nullable private Object myBuildId;
 
   @Override
-<<<<<<< HEAD
   public boolean parse(@NotNull String line, @NotNull BuildOutputInstantReader reader, @NotNull Consumer<? super MessageEvent> messageConsumer) {
-=======
-  public boolean parse(@NotNull String line, @NotNull BuildOutputInstantReader reader, @NotNull Consumer<MessageEvent> messageConsumer) {
     // Clear lines if build id changed
     if (reader.getBuildId() != myBuildId) {
       myBufferedLines.clear();
       myBuildId = null;
     }
 
->>>>>>> 213d2092
     if (line.startsWith(STDOUT_ERROR_TAG)) {
       // Message started, start storing lines
       myBuildId = reader.getBuildId();
@@ -86,13 +82,9 @@
    * Process an error message stored in myBufferedLines
    * @param messageConsumer
    */
-<<<<<<< HEAD
-  private static boolean processMessage(@NotNull String line, @NotNull Object buildId, @NotNull Consumer<? super MessageEvent> messageConsumer) {
-=======
-  private void processMessage(@NotNull Consumer<MessageEvent> messageConsumer) {
+  private void processMessage(@NotNull Consumer<? super MessageEvent> messageConsumer) {
     assert myBuildId != null;
     String line = myBufferedLines.get(0);
->>>>>>> 213d2092
     String jsonString = line.substring(STDOUT_ERROR_TAG.length()).trim();
     if (jsonString.isEmpty()) {
       return;
