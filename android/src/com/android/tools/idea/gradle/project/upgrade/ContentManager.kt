// Copyright 2000-2022 JetBrains s.r.o. and contributors. Use of this source code is governed by the Apache 2.0 license.
package com.android.tools.idea.gradle.project.upgrade

import com.android.ide.common.repository.GradleVersion
import com.android.tools.adtui.HtmlLabel
import com.android.tools.adtui.HtmlLabel.setUpAsHtmlLabel
import com.android.tools.adtui.common.primaryContentBackground
import com.android.tools.adtui.model.stdui.CommonComboBoxModel
import com.android.tools.adtui.model.stdui.DefaultCommonComboBoxModel
import com.android.tools.adtui.model.stdui.EDITOR_NO_ERROR
import com.android.tools.adtui.model.stdui.EditingErrorCategory
import com.android.tools.adtui.model.stdui.EditingSupport
import com.android.tools.adtui.model.stdui.EditingValidation
import com.android.tools.adtui.model.stdui.EditorCompletion
import com.android.tools.adtui.stdui.CommonComboBox
import com.android.tools.adtui.stdui.CommonTextField
import com.android.tools.adtui.stdui.KeyStrokes
import com.android.tools.adtui.stdui.registerActionKey
import com.android.tools.idea.gradle.plugin.AndroidPluginInfo
import com.android.tools.idea.gradle.plugin.LatestKnownPluginVersionProvider
import com.android.tools.idea.gradle.project.sync.GradleSyncListener
import com.android.tools.idea.gradle.project.sync.GradleSyncState
import com.android.tools.idea.gradle.project.upgrade.AgpUpgradeComponentNecessity.MANDATORY_CODEPENDENT
import com.android.tools.idea.gradle.project.upgrade.AgpUpgradeComponentNecessity.MANDATORY_INDEPENDENT
import com.android.tools.idea.gradle.project.upgrade.AgpUpgradeComponentNecessity.OPTIONAL_CODEPENDENT
import com.android.tools.idea.gradle.project.upgrade.AgpUpgradeComponentNecessity.OPTIONAL_INDEPENDENT
import com.android.tools.idea.gradle.repositories.IdeGoogleMavenRepository
import com.android.tools.idea.observable.BindingsManager
import com.android.tools.idea.observable.ListenerManager
import com.android.tools.idea.observable.core.ObjectValueProperty
import com.android.tools.idea.observable.core.OptionalValueProperty
import com.google.wireless.android.sdk.stats.UpgradeAssistantEventInfo.UpgradeAssistantEventKind.FAILURE_PREDICTED
import com.intellij.icons.AllIcons
import com.intellij.ide.plugins.newui.HorizontalLayout
import com.intellij.ide.ui.laf.darcula.ui.DarculaButtonUI.DEFAULT_STYLE_KEY
import com.intellij.openapi.Disposable
import com.intellij.openapi.application.ApplicationManager
import com.intellij.openapi.application.ModalityState
import com.intellij.openapi.application.invokeLater
import com.intellij.openapi.diagnostic.Logger
import com.intellij.openapi.progress.ProgressIndicator
import com.intellij.openapi.progress.ProgressManager
import com.intellij.openapi.progress.Task
import com.intellij.openapi.project.DumbService
import com.intellij.openapi.project.Project
import com.intellij.openapi.ui.ComboBox
import com.intellij.openapi.ui.ComponentValidator
import com.intellij.openapi.ui.ValidationInfo
import com.intellij.openapi.util.Disposer
import com.intellij.openapi.wm.RegisterToolWindowTask
import com.intellij.openapi.wm.ToolWindowManager
import com.intellij.ui.CheckboxTree
import com.intellij.ui.CheckboxTreeHelper
import com.intellij.ui.CheckboxTreeListener
import com.intellij.ui.CheckedTreeNode
import com.intellij.ui.DocumentAdapter
import com.intellij.ui.ScrollPaneFactory.createScrollPane
import com.intellij.ui.SideBorder
import com.intellij.ui.SimpleTextAttributes
import com.intellij.ui.components.JBLabel
import com.intellij.ui.components.JBLoadingPanel
import com.intellij.ui.components.JBPanel
import com.intellij.ui.components.panels.VerticalLayout
import com.intellij.ui.content.ContentFactory
import com.intellij.util.ui.JBUI
import com.intellij.util.ui.tree.TreeModelAdapter
import com.intellij.util.ui.tree.TreeUtil
import java.awt.BorderLayout
<<<<<<< HEAD
=======
import java.util.*
>>>>>>> 227c4e19
import javax.swing.BoxLayout
import javax.swing.Icon
import javax.swing.JButton
import javax.swing.JSeparator
import javax.swing.JTree
import javax.swing.SwingConstants
import javax.swing.event.DocumentEvent
import javax.swing.event.TreeModelEvent
import javax.swing.tree.DefaultMutableTreeNode
import javax.swing.tree.DefaultTreeModel
import javax.swing.tree.TreeSelectionModel

private val LOG = Logger.getInstance("Upgrade Assistant")

// "Model" here loosely in the sense of Model-View-Controller
class ToolWindowModel(
  val project: Project,
  val currentVersionProvider: () -> GradleVersion?,
  val recommended: GradleVersion? = null,
  val knownVersionsRequester: () -> Set<GradleVersion> = { IdeGoogleMavenRepository.getVersions("com.android.tools.build", "gradle") }
) : GradleSyncListener, Disposable {

  val latestKnownVersion = GradleVersion.parse(LatestKnownPluginVersionProvider.INSTANCE.get())

  var current: GradleVersion? = currentVersionProvider()
    private set
  private var _selectedVersion: GradleVersion? = recommended ?: latestKnownVersion
  val selectedVersion: GradleVersion?
    get() = _selectedVersion
  var processor: AgpUpgradeRefactoringProcessor? = null

  val uiState = ObjectValueProperty<UIState>(UIState.Loading)

  sealed class UIState{
    abstract val runEnabled: Boolean
    abstract val showLoadingState: Boolean
    abstract val runTooltip: String
    open val loadingText: String = ""
    open val errorMessage: Pair<Icon, String>? = null

    override fun equals(other: Any?): Boolean {
      if (this === other) return true
      if (other !is UIState) return false

      if (runEnabled != other.runEnabled) return false
      if (showLoadingState != other.showLoadingState) return false
      if (runTooltip != other.runTooltip) return false
      if (loadingText != other.loadingText) return false
      if (errorMessage != other.errorMessage) return false

      return true
    }

    override fun hashCode(): Int {
      var result = runEnabled.hashCode()
      result = 31 * result + showLoadingState.hashCode()
      result = 31 * result + runTooltip.hashCode()
      result = 31 * result + loadingText.hashCode()
      result = 31 * result + (errorMessage?.hashCode() ?: 0)
      return result
    }

    object ReadyToRun : UIState() {
      override val runEnabled = true
      override val showLoadingState = false
      override val runTooltip = ""
    }
    object Loading : UIState() {
      override val runEnabled = false
      override val showLoadingState = true
      override val runTooltip = ""
      override val loadingText = "Loading"
    }
    object RunningUpgrade : UIState() {
      override val runEnabled = false
      override val showLoadingState = true
      override val runTooltip = ""
      override val loadingText = "Running Upgrade"
    }
    object RunningSync : UIState() {
      override val runEnabled = false
      override val showLoadingState = true
      override val runTooltip = ""
      override val loadingText = "Running Sync"
    }
    object AllDone : UIState() {
      override val runEnabled = false
      override val showLoadingState = false
      override val runTooltip = "Nothing to do for this upgrade."
    }
    object ProjectFilesNotCleanWarning : UIState() {
      override val runEnabled = true
      override val showLoadingState = false
      override val loadingText = ""
      override val errorMessage = AllIcons.General.Warning to "Uncommitted changes in build files."
      override val runTooltip = "There are uncommitted changes in project build files.  Before upgrading, " +
                                 "you should commit or revert changes to the build files so that changes from the upgrade process " +
                                 "can be handled separately."
    }
    object AgpVersionNotLocatedError : UIState() {
      override val runEnabled = false
      override val showLoadingState = false
      override val loadingText = ""
      override val errorMessage = AllIcons.General.Error to "Cannot find AGP version in build files."
      override val runTooltip = "Cannot locate the version specification for the Android Gradle Plugin dependency, " +
                                "possibly because the project's build files use features not currently support by the " +
                                "Upgrade Assistant (for example: using constants defined in buildSrc)."
    }
    class InvalidVersionError(
      override val errorMessage: Pair<Icon, String>
    ) : UIState() {
      override val runEnabled = false
      override val showLoadingState = false
      override val runTooltip: String
        get() = errorMessage.second
    }
  }

  val knownVersions = OptionalValueProperty<Set<GradleVersion>>()
  val suggestedVersions = OptionalValueProperty<List<GradleVersion>>()

  val treeModel = DefaultTreeModel(CheckedTreeNode(null))

  val checkboxTreeStateUpdater = object : CheckboxTreeListener {
    override fun nodeStateChanged(node: CheckedTreeNode) {
      fun findNecessityNode(necessity: AgpUpgradeComponentNecessity): CheckedTreeNode? =
        (treeModel.root as CheckedTreeNode).children().asSequence().firstOrNull { (it as CheckedTreeNode).userObject == necessity } as? CheckedTreeNode

      fun enableNode(node: CheckedTreeNode) {
        node.isEnabled = true
        node.children().asSequence().forEach { (it as? CheckedTreeNode)?.isEnabled = true }
      }

      fun disableNode(node: CheckedTreeNode) {
        node.isEnabled = false
        node.children().asSequence().forEach { (it as? CheckedTreeNode)?.isEnabled = false }
      }

      fun allChildrenChecked(node: CheckedTreeNode) = node.children().asSequence().all { (it as? CheckedTreeNode)?.isChecked ?: true }
      fun anyChildrenChecked(node: CheckedTreeNode) = node.children().asSequence().any { (it as? CheckedTreeNode)?.isChecked ?: true }
      // We change the enabled states of nodes in the nodeStateChanged calls for the leaves (where the parents are the necessities) so
      // that we can largely ignore issues of checked state propagation; tempting though it is to do this for the state changes on the
      // necessity nodes themselves, it's not possible to get it right, because we can't tell whether we are deselecting a node because
      // of an explicit user action on that node or a propagated deselection of a child, and selecting a child node does not cause a
      // state change in the parent directly in any case.
      val parentNode = (node.parent as? CheckedTreeNode)?.also { if (it.userObject !is AgpUpgradeComponentNecessity) return } ?: return
      // The MANDATORY_CODEPENDENT node is special in two ways:
      // - its children's checkboxes are always disabled;
      // - it acts as a gateway for the other two necessities mentioned here: if it's enabled, then OPTIONAL_CODEPENDENT processors may
      //   be selected; if it's disabled, then MANDATORY_INDEPENDENT processors may be deselected.
      when (parentNode.userObject) {
        MANDATORY_INDEPENDENT -> findNecessityNode(MANDATORY_CODEPENDENT)?.let { it.isEnabled = allChildrenChecked(parentNode) }
        MANDATORY_CODEPENDENT -> {
          findNecessityNode(MANDATORY_INDEPENDENT)?.let { if (node.isChecked) disableNode(it) else enableNode(it) }
          findNecessityNode(OPTIONAL_CODEPENDENT)?.let { if (node.isChecked) enableNode(it) else disableNode(it) }
        }
        OPTIONAL_CODEPENDENT -> findNecessityNode(MANDATORY_CODEPENDENT)?.let { it.isEnabled = !anyChildrenChecked(parentNode) }
      }
    }
  }

  init {
    Disposer.register(project, this)
    refresh()

    GradleSyncState.subscribe(project, this, this)
    // Initialize known versions (e.g. in case of offline work with no cache)
    suggestedVersions.value = suggestedVersionsList(setOf())

    // Request known versions.
    ProgressManager.getInstance().run(object : Task.Backgroundable(project, "Looking for known versions", false) {
      override fun run(indicator: ProgressIndicator) {
        knownVersions.value = knownVersionsRequester()
        val suggestedVersionsList = suggestedVersionsList(knownVersions.value)
        invokeLater(ModalityState.NON_MODAL) { suggestedVersions.value = suggestedVersionsList }
      }
    })
  }

  override fun syncStarted(project: Project) = uiState.set(UIState.RunningSync)
  override fun syncFailed(project: Project, errorMessage: String) = syncFinished()
  override fun syncSucceeded(project: Project) = syncFinished()
  override fun syncSkipped(project: Project) = syncFinished()

  private fun syncFinished() {
    uiState.set(UIState.Loading)
    refresh(true)
  }

  override fun dispose() {
    processor?.usageView?.close()
  }

  fun editingValidation(value: String?): Pair<EditingErrorCategory, String> {
    val parsed = value?.let { GradleVersion.tryParseAndroidGradlePluginVersion(it) }
    val current = current
    return when {
      current == null -> Pair(EditingErrorCategory.ERROR, "Unknown current AGP version.")
      parsed == null -> Pair(EditingErrorCategory.ERROR, "Invalid AGP version format.")
      parsed < current -> Pair(EditingErrorCategory.ERROR, "Cannot downgrade AGP version.")
      parsed > latestKnownVersion ->
        if (parsed.major > latestKnownVersion.major)
          Pair(EditingErrorCategory.ERROR, "Target AGP version is unsupported.")
        else
          Pair(EditingErrorCategory.WARNING, "Upgrade to target AGP version is unverified.")

      else -> EDITOR_NO_ERROR
    }
  }

  fun newVersionSet(newVersionString: String) {
    val status = editingValidation(newVersionString)
    _selectedVersion = if (status.first == EditingErrorCategory.ERROR) {
      uiState.set(UIState.InvalidVersionError(AllIcons.General.Error to status.second))
      null
    }
    else {
      GradleVersion.tryParseAndroidGradlePluginVersion(newVersionString)
    }
    refresh()
  }

  fun suggestedVersionsList(gMavenVersions: Set<GradleVersion>): List<GradleVersion> = gMavenVersions
    // Make sure the current (if known), recommended, and latest known versions are present, whether published or not
    .union(listOfNotNull(current, recommended, latestKnownVersion))
    // Keep only versions that are later than or equal to current
    .filter { current?.let { current -> it >= current } ?: false }
    // Keep only versions that are no later than the latest version we support
    .filter { it <= latestKnownVersion }
    // Do not keep versions that would force an upgrade from on sync
    .filter { !versionsShouldForcePluginUpgrade(it, latestKnownVersion) }
    .toList()
    .sortedDescending()

  fun refresh(refindPlugin: Boolean = false) {
    val oldState = uiState.get()
    uiState.set(UIState.Loading)
    // First clear some state
    val root = (treeModel.root as CheckedTreeNode)
    root.removeAllChildren()
    treeModel.nodeStructureChanged(root)
    processor?.usageView?.close()
    processor = null

    if (refindPlugin) {
      current = currentVersionProvider()
      suggestedVersions.value = suggestedVersionsList(knownVersions.valueOrNull ?: setOf())
    }
    val newVersion = selectedVersion
    // TODO(xof/mlazeba): should we somehow preserve the existing uuid of the processor?
    val newProcessor = newVersion?.let {
      current?.let { current ->
        if (newVersion >= current && !project.isDisposed)
          project.getService(AssistantInvoker::class.java).createProcessor(project, current, it)
        else
          null
      }
    }

    if (newProcessor == null) {
      // Preserve existing message and run button tooltips from newVersion validation.
      uiState.set(oldState)
    }
    else {
      val application = ApplicationManager.getApplication()
      if (application.isUnitTestMode) {
        parseAndSetEnabled(newProcessor)
      } else {
        application.executeOnPooledThread { parseAndSetEnabled(newProcessor) }
      }
    }
  }

  private fun parseAndSetEnabled(newProcessor: AgpUpgradeRefactoringProcessor) {
    val application = ApplicationManager.getApplication()
    newProcessor.ensureParsedModels()
    val projectFilesClean = isCleanEnoughProject(project)
    val classpathUsageFound = !newProcessor.classpathRefactoringProcessor.isAlwaysNoOpForProject
    if (application.isUnitTestMode) {
      setEnabled(newProcessor, projectFilesClean, classpathUsageFound)
    } else {
      invokeLater(ModalityState.NON_MODAL) { setEnabled(newProcessor, projectFilesClean, classpathUsageFound) }
    }
  }

  private fun setEnabled(newProcessor: AgpUpgradeRefactoringProcessor, projectFilesClean: Boolean, classpathUsageFound: Boolean) {
    refreshTree(newProcessor)
    processor = newProcessor
    if (!classpathUsageFound && newProcessor.current != newProcessor.new) {
      newProcessor.trackProcessorUsage(FAILURE_PREDICTED)
      uiState.set(UIState.AgpVersionNotLocatedError)
    }
    else if (!projectFilesClean) {
      uiState.set(UIState.ProjectFilesNotCleanWarning)
    }
    else if ((treeModel.root as? CheckedTreeNode)?.childCount == 0) {
      uiState.set(UIState.AllDone)
    }
    else {
      uiState.set(UIState.ReadyToRun)
    }
  }

  private fun refreshTree(processor: AgpUpgradeRefactoringProcessor) {
    val root = treeModel.root as CheckedTreeNode
    if (root.childCount > 0) {
      // this can happen if we call refresh() twice in quick succession: both refreshes clear the tree before either
      // gets here.
      root.removeAllChildren()
    }
    fun <T : DefaultMutableTreeNode> populateNecessity(
      necessity: AgpUpgradeComponentNecessity,
      constructor: (Any) -> (T)
    ): CheckedTreeNode {
      val node = CheckedTreeNode(necessity)
      processor.activeComponentsForNecessity(necessity).forEach { component -> node.add(constructor(toStepPresentation(component))) }
      node.let { if (it.childCount > 0) root.add(it) }
      return node
    }
    populateNecessity(MANDATORY_INDEPENDENT) { o -> CheckedTreeNode(o).also { it.isEnabled = false } }.isEnabled = false
    populateNecessity(MANDATORY_CODEPENDENT) { o -> CheckedTreeNode(o).also { it.isEnabled = false } }
    populateNecessity(OPTIONAL_CODEPENDENT) { o -> CheckedTreeNode(o).also { it.isChecked = false } }
    populateNecessity(OPTIONAL_INDEPENDENT) { o -> CheckedTreeNode(o).also { it.isChecked = false } }
    treeModel.nodeStructureChanged(root)
  }

  fun runUpgrade(showPreview: Boolean) = processor?.let { processor ->
    if (!showPreview) uiState.set(UIState.RunningUpgrade)
    processor.components().forEach { it.isEnabled = false }
    CheckboxTreeHelper.getCheckedNodes(DefaultStepPresentation::class.java, null, treeModel)
      .forEach { it.processor.isEnabled = true }

    if (ApplicationManager.getApplication().isUnitTestMode) {
      processor.run()
    }
    else {
      DumbService.getInstance(processor.project).smartInvokeLater {
        //TODO (mlazeba/xof): usages view run button should set our state to running again.
        processor.usageView?.close()
        processor.setPreviewUsages(showPreview)
        processor.run()
      }
    }
  }

  interface StepUiPresentation {
    val pageHeader: String
    val treeText: String
    val helpLinkUrl: String?
    val shortDescription: String?
    val additionalInfo: String?
      get() = null
  }

  interface StepUiWithComboSelectorPresentation {
    val label: String
    val elements: List<Any>
    var selectedValue: Any
  }

  // TODO(mlazeba/xof): temporary here, need to be defined in processor itself probably
  private fun toStepPresentation(processor: AgpUpgradeComponentRefactoringProcessor) = when (processor) {
    is Java8DefaultRefactoringProcessor -> object : DefaultStepPresentation(processor), StepUiWithComboSelectorPresentation {
      override val label: String = "Action on no explicit Java language level: "
      override val pageHeader: String
        get() = processor.commandName
      override val treeText: String
        get() = processor.noLanguageLevelAction.toString()
      override val elements: List<Java8DefaultRefactoringProcessor.NoLanguageLevelAction>
        get() = listOf(
          Java8DefaultRefactoringProcessor.NoLanguageLevelAction.ACCEPT_NEW_DEFAULT,
          Java8DefaultRefactoringProcessor.NoLanguageLevelAction.INSERT_OLD_DEFAULT
        )
      override var selectedValue: Any
        get() = processor.noLanguageLevelAction
        set(value) {
          if (value is Java8DefaultRefactoringProcessor.NoLanguageLevelAction) processor.noLanguageLevelAction = value
        }
      init {
        selectedValue = Java8DefaultRefactoringProcessor.NoLanguageLevelAction.ACCEPT_NEW_DEFAULT
      }
    }
    is GradlePluginsRefactoringProcessor -> object : DefaultStepPresentation(processor) {
      override val additionalInfo =
        processor.cachedUsages
          .filter { it is WellKnownGradlePluginDependencyUsageInfo || it is WellKnownGradlePluginDslUsageInfo }
          .map { it.tooltipText }.toSortedSet().takeIf { !it.isEmpty() }?.run {
             val result = StringBuilder()
            result.append("<p>The following Gradle plugin versions will be updated:</p>\n")
            result.append("<ul>\n")
            forEach { result.append("<li>$it</li>\n") }
            result.append("</ul>\n")
            result.toString()
          }
    }
    else -> DefaultStepPresentation(processor)
  }

  open class DefaultStepPresentation(val processor: AgpUpgradeComponentRefactoringProcessor) : StepUiPresentation {
    override val pageHeader: String
      get() = treeText
    override val treeText: String
      get() = processor.commandName
    override val helpLinkUrl: String?
      get() = processor.getReadMoreUrl()
    override val shortDescription: String?
      get() = processor.getShortDescription()
  }
}

class ContentManager(val project: Project) {
  init {
    ApplicationManager.getApplication().invokeAndWait {
      // Force EDT here to ease the testing (see com.intellij.ide.plugins.CreateAllServicesAndExtensionsAction: it instantiates services
      //  on a background thread). There is no performance penalties when already invoked on EDT.
      ToolWindowManager.getInstance(project).registerToolWindow(
        RegisterToolWindowTask.closable("Upgrade Assistant", icons.GradleIcons.ToolWindowGradle))
    }
  }

  fun showContent(recommended: GradleVersion? = null) {
    val toolWindow = ToolWindowManager.getInstance(project).getToolWindow("Upgrade Assistant")!!
    toolWindow.contentManager.removeAllContents(true)
    val model = ToolWindowModel(
      project, currentVersionProvider = { AndroidPluginInfo.find(project)?.pluginVersion }, recommended = recommended)
    val view = View(model, toolWindow.contentManager)
<<<<<<< HEAD
    val content = ContentFactory.SERVICE.getInstance().createContent(view.content, model.current.contentDisplayName(), true)
    content.setDisposer(model)
=======
    val content = ContentFactory.getInstance().createContent(view.content, model.current.contentDisplayName(), true)
    content.setDisposer {
      model.processor?.usageView?.close()
      Disposer.dispose(model.connection)
    }
>>>>>>> 227c4e19
    content.isPinned = true
    toolWindow.contentManager.addContent(content)
    toolWindow.show()
  }

  class View(val model: ToolWindowModel, contentManager: com.intellij.ui.content.ContentManager) {
    /*
    Experiment of usage of observable property bindings I have found in our code base.
    Taking inspiration from com/android/tools/idea/avdmanager/ConfigureDeviceOptionsStep.java:85 at the moment (Jan 2021).
     */
    private val myBindings = BindingsManager()
    private val myListeners = ListenerManager()

    val tree = CheckboxTree(UpgradeAssistantTreeCellRenderer(), null).apply {
      model = this@View.model.treeModel
      isRootVisible = false
      selectionModel.selectionMode = TreeSelectionModel.SINGLE_TREE_SELECTION
      addCheckboxTreeListener(this@View.model.checkboxTreeStateUpdater)
      addTreeSelectionListener { e -> refreshDetailsPanel() }
      background = primaryContentBackground
      isOpaque = true
      isEnabled = !this@View.model.uiState.get().showLoadingState
      myListeners.listen(this@View.model.uiState) { uiState ->
        isEnabled = !uiState.showLoadingState
        if (uiState.showLoadingState) {
          selectionModel.clearSelection()
          refreshDetailsPanel()
        }
      }
    }

    val upgradeLabel = JBLabel(model.current.upgradeLabelText()).also { it.border = JBUI.Borders.empty(0, 6) }

    val versionTextField = CommonComboBox<GradleVersion, CommonComboBoxModel<GradleVersion>>(
      // TODO this model needs to be enhanced to know when to commit value, instead of doing it in document listener below.
      object : DefaultCommonComboBoxModel<GradleVersion>(
        model.selectedVersion?.toString() ?: "",
        model.suggestedVersions.valueOrNull ?: emptyList()
      ) {
        init {
          selectedItem = model.selectedVersion
          myListeners.listen(model.suggestedVersions) { suggestedVersions ->
            val selectedVersion = model.selectedVersion
            for (i in size - 1 downTo 0) {
              if (getElementAt(i) != selectedVersion) removeElementAt(i)
            }
            suggestedVersions.orElse(emptyList()).forEachIndexed { i, it ->
              when {
                selectedVersion == null -> addElement(it)
                it > selectedVersion -> insertElementAt(it, i)
                it == selectedVersion -> Unit
                else -> addElement(it)
              }
            }
            selectedItem = selectedVersion
          }
          placeHolderValue = "Select new version"
        }

        // Given the ComponentValidator installation below, one might expect this not to be necessary,
        // but the outline highlighting does not work without it.
        // This is happening because not specifying validation here does not remove validation but just using default 'accept all' one.
        // This validation is triggered after the ComponentValidator and overrides the outline set by ComponentValidator.
        // The solution would be either add support of the tooltip to this component validation logic or use a different component.
        override val editingSupport = object : EditingSupport {
          override val validation: EditingValidation = model::editingValidation
          override val completion: EditorCompletion = { model.suggestedVersions.getValueOr(emptyList()).map { it.toString() }}
        }
      }
    ).apply {
      isEnabled = !this@View.model.uiState.get().showLoadingState
      myListeners.listen(this@View.model.uiState) { uiState ->
        isEnabled = !uiState.showLoadingState
      }

      // Need to register additional key listeners to the textfield that would hide main combo-box popup.
      // Otherwise textfield consumes these events without hiding popup making it impossible to do with a keyboard.
      val textField = editor.editorComponent as CommonTextField<*>
      textField.registerActionKey({ hidePopup(); textField.enterInLookup() }, KeyStrokes.ENTER, "enter")
      textField.registerActionKey({ hidePopup(); textField.escapeInLookup() }, KeyStrokes.ESCAPE, "escape")
      ComponentValidator(this@View.model).withValidator { ->
        val text = editor.item.toString()
        val validation = this@View.model.editingValidation(text)
        when (validation.first) {
          EditingErrorCategory.ERROR -> ValidationInfo(validation.second, this)
          EditingErrorCategory.WARNING -> ValidationInfo(validation.second, this).asWarning()
          else -> null
        }
      }.installOn(this)
      textField.document?.addDocumentListener(
        object: DocumentAdapter() {
          override fun textChanged(e: DocumentEvent) {
            ComponentValidator.getInstance(this@apply).ifPresent { v -> v.revalidate() }
            this@View.model.newVersionSet(editor.item.toString())
          }
        }
      )
    }

    val refreshButton = JButton("Refresh").apply {
      isEnabled = !this@View.model.uiState.get().showLoadingState
      myListeners.listen(this@View.model.uiState) { uiState ->
        isEnabled = !uiState.showLoadingState
      }
      addActionListener {
        this@View.model.run {
          refresh(true)
        }
      }
    }
    val okButton = JButton("Run selected steps").apply {
      addActionListener { this@View.model.runUpgrade(false) }
      this@View.model.uiState.get().let { uiState ->
        toolTipText = uiState.runTooltip
        isEnabled = uiState.runEnabled
      }
      myListeners.listen(this@View.model.uiState) { uiState ->
        toolTipText = uiState.runTooltip
        isEnabled = uiState.runEnabled
      }
      putClientProperty(DEFAULT_STYLE_KEY, true)
    }
    val previewButton = JButton("Show Usages").apply {
      addActionListener { this@View.model.runUpgrade(true) }
      this@View.model.uiState.get().let { uiState ->
        toolTipText = uiState.runTooltip
        isEnabled = uiState.runEnabled
      }
      myListeners.listen(this@View.model.uiState) { uiState ->
        toolTipText = uiState.runTooltip
        isEnabled = uiState.runEnabled
      }
    }
    val messageLabel = JBLabel().apply {
      this@View.model.uiState.get().let { uiState ->
        icon = uiState.errorMessage?.first
        text = uiState.errorMessage?.second
      }
      myListeners.listen(this@View.model.uiState) { uiState ->
        icon = uiState.errorMessage?.first
        text = uiState.errorMessage?.second
      }
    }

    val detailsPanel = JBPanel<JBPanel<*>>().apply {
      layout = VerticalLayout(0, SwingConstants.LEFT)
      border = JBUI.Borders.empty(20)
      myListeners.listen(this@View.model.uiState) { refreshDetailsPanel() }
    }

    val content = JBLoadingPanel(BorderLayout(), contentManager).apply {
      val controlsPanel = makeTopComponent()
      val topPanel = JBPanel<JBPanel<*>>().apply {
        layout = BoxLayout(this, BoxLayout.Y_AXIS)
        add(controlsPanel)
        add(JSeparator(SwingConstants.HORIZONTAL))
      }
      add(topPanel, BorderLayout.NORTH)
      val treePanel = JBPanel<JBPanel<*>>(BorderLayout()).apply {
        add(createScrollPane(tree, SideBorder.NONE), BorderLayout.WEST)
        add(JSeparator(SwingConstants.VERTICAL), BorderLayout.CENTER)
      }
      add(treePanel, BorderLayout.WEST)
      add(detailsPanel, BorderLayout.CENTER)

      fun updateLoadingState(uiState: ToolWindowModel.UIState) {
        setLoadingText(uiState.loadingText)
        if (uiState.showLoadingState) {
          startLoading()
        }
        else {
          stopLoading()
          upgradeLabel.text = model.current.upgradeLabelText()
          contentManager.getContent(this)?.displayName = model.current.contentDisplayName()
        }
      }

      myListeners.listen(model.uiState, ::updateLoadingState)
      updateLoadingState(model.uiState.get())
    }

    init {
      model.treeModel.addTreeModelListener(object : TreeModelAdapter() {
        override fun treeStructureChanged(event: TreeModelEvent?) {
          // Tree expansion should not run in 'treeStructureChanged' as another listener clears the nodes expanded state
          // in the same event listener that is normally called after this one. Probably this state is cached somewhere else
          // making this diversion not immediately visible but on page hide and restore it uses all-folded state form the model.
          invokeLater(ModalityState.NON_MODAL) {
            tree.setHoldSize(false)
            TreeUtil.expandAll(tree) {
              tree.setHoldSize(true)
              content.revalidate()
            }
          }
        }
      })
      TreeUtil.expandAll(tree)
      tree.setHoldSize(true)
    }

    private fun makeTopComponent() = JBPanel<JBPanel<*>>().apply {
      layout = HorizontalLayout(5)
      add(upgradeLabel)
      add(versionTextField)
      add(okButton)
      add(previewButton)
      add(refreshButton)
      add(messageLabel)
    }

    private fun refreshDetailsPanel() {
      detailsPanel.removeAll()
      val selectedStep = (tree.selectionPath?.lastPathComponent as? DefaultMutableTreeNode)?.userObject
      val label = HtmlLabel().apply { name = "content" }
      setUpAsHtmlLabel(label)
      when {
        this@View.model.uiState.get() is ToolWindowModel.UIState.AllDone -> {
          val sb = StringBuilder()
          sb.append("<div><b>Nothing to do</b></div>")
          sb.append("<p>Project build files are up-to-date for Android Gradle Plugin version ${this@View.model.current}.")
          if (this@View.model.current?.let { it < this@View.model.latestKnownVersion } == true) {
            sb.append("<br>Upgrades to newer versions of Android Gradle Plugin (up to ${this@View.model.latestKnownVersion}) can be")
            sb.append("<br>performed by selecting those versions from the dropdown.")
          }
          sb.append("</p>")
          label.text = sb.toString()
          detailsPanel.add(label)
        }
        selectedStep is AgpUpgradeComponentNecessity -> {
          label.text = "<div><b>${selectedStep.treeText()}</b></div><p>${selectedStep.description().replace("\n", "<br>")}</p>"
          detailsPanel.add(label)
        }
        selectedStep is ToolWindowModel.StepUiPresentation -> {
          val text = StringBuilder("<div><b>${selectedStep.pageHeader}</b></div>")
          val paragraph = selectedStep.helpLinkUrl != null || selectedStep.shortDescription != null
          if (paragraph) text.append("<p>")
          selectedStep.shortDescription?.let { description ->
            text.append(description.replace("\n", "<br>"))
            selectedStep.helpLinkUrl?.let { text.append("  ") }
          }
          selectedStep.helpLinkUrl?.let { url ->
            // TODO(xof): what if we end near the end of the line, and this sticks out in an ugly fashion?
            text.append("<a href='$url'>Read more</a><icon src='AllIcons.Ide.External_link_arrow'>.")
          }
          selectedStep.additionalInfo?.let { text.append(it) }
          label.text = text.toString()
          detailsPanel.add(label)
          if (selectedStep is ToolWindowModel.StepUiWithComboSelectorPresentation) {
            ComboBox(selectedStep.elements.toTypedArray()).apply {
              name = "selection"
              item = selectedStep.selectedValue
              addActionListener {
                selectedStep.selectedValue = this.item
                tree.repaint()
                refreshDetailsPanel()
              }
              val comboPanel = JBPanel<JBPanel<*>>()
              comboPanel.layout = HorizontalLayout(0)
              comboPanel.add(JBLabel(selectedStep.label).also { it.border = JBUI.Borders.empty(0, 4); it.name = "label" })
              comboPanel.add(this)
              detailsPanel.add(comboPanel)
            }
          }
        }
      }
      detailsPanel.revalidate()
      detailsPanel.repaint()
    }
  }

  private class UpgradeAssistantTreeCellRenderer : CheckboxTree.CheckboxTreeCellRenderer(true, true) {
    override fun customizeRenderer(tree: JTree?,
                                   value: Any?,
                                   selected: Boolean,
                                   expanded: Boolean,
                                   leaf: Boolean,
                                   row: Int,
                                   hasFocus: Boolean) {
      if (value is DefaultMutableTreeNode) {
        when (val o = value.userObject) {
          is AgpUpgradeComponentNecessity -> {
            textRenderer.append(o.treeText())
            myCheckbox.let { toolTipText = o.checkboxToolTipText(it.isEnabled, it.isSelected) }
          }
          is ToolWindowModel.StepUiPresentation -> {
            (value.parent as? DefaultMutableTreeNode)?.let { parent ->
              if (parent.userObject == MANDATORY_CODEPENDENT) {
                toolTipText = null
                myCheckbox.isVisible = false
                textRenderer.append("")
                val totalXoffset = myCheckbox.width + myCheckbox.margin.left + myCheckbox.margin.right
                val firstXoffset = 2 * myCheckbox.width / 5 // approximate padding needed to put the bullet centrally in the space
                textRenderer.appendTextPadding(firstXoffset)
                textRenderer.append("\u2022", SimpleTextAttributes.REGULAR_BOLD_ATTRIBUTES, true)
                // Although this looks wrong (one might expect e.g. `totalXoffset - firstXoffset`), it does seem to be the case that
                // SimpleColoredComponent interprets padding from the start of the extent, rather than from the previous end.  Of course this
                // might be a bug, and if the behaviour of SimpleColoredComponent is changed this will break alignment of the Upgrade steps.
                textRenderer.appendTextPadding(totalXoffset)
              }
              else {
                myCheckbox.let {
                  toolTipText = (parent.userObject as? AgpUpgradeComponentNecessity)?.let { n ->
                    n.checkboxToolTipText(it.isEnabled, it.isSelected)
                  }
                }
              }
            }
            textRenderer.append(o.treeText, SimpleTextAttributes.REGULAR_ATTRIBUTES, true)
            if (o is ToolWindowModel.StepUiWithComboSelectorPresentation) {
              textRenderer.icon = AllIcons.Actions.Edit
              textRenderer.isIconOnTheRight = true
              textRenderer.iconTextGap = 10
            }
          }
        }
      }
      super.customizeRenderer(tree, value, selected, expanded, leaf, row, hasFocus)
    }
  }
}

private fun AgpUpgradeRefactoringProcessor.components() = this.componentRefactoringProcessors + this.classpathRefactoringProcessor

private fun AgpUpgradeRefactoringProcessor.activeComponentsForNecessity(necessity: AgpUpgradeComponentNecessity) =
  this.components().filter { it.isEnabled }.filter { it.necessity() == necessity }.filter { !it.isAlwaysNoOpForProject }

fun AgpUpgradeComponentNecessity.treeText() = when (this) {
  MANDATORY_INDEPENDENT -> "Upgrade prerequisites"
  MANDATORY_CODEPENDENT -> "Upgrade"
  OPTIONAL_CODEPENDENT -> "Recommended post-upgrade steps"
  OPTIONAL_INDEPENDENT -> "Recommended steps"
  else -> {
    LOG.error("Irrelevant steps tree text requested")
    "Irrelevant steps"
  }
}

fun AgpUpgradeComponentNecessity.checkboxToolTipText(enabled: Boolean, selected: Boolean) =
  if (enabled) null
  else when (this to selected) {
    MANDATORY_INDEPENDENT to true -> "Cannot be deselected while ${MANDATORY_CODEPENDENT.treeText()} is selected"
    MANDATORY_CODEPENDENT to false -> "Cannot be selected while ${MANDATORY_INDEPENDENT.treeText()} is unselected"
    MANDATORY_CODEPENDENT to true -> "Cannot be deselected while ${OPTIONAL_CODEPENDENT.treeText()} is selected"
    OPTIONAL_CODEPENDENT to false -> "Cannot be selected while ${MANDATORY_CODEPENDENT.treeText()} is unselected"
    else -> {
      LOG.error("Irrelevant step tooltip text requested")
      null
    }
  }

fun AgpUpgradeComponentNecessity.description() = when (this) {
  MANDATORY_INDEPENDENT ->
    "These steps are required to perform the upgrade of this project.\n" +
    "You can choose to do them in separate steps, in advance of the Android\n" +
    "Gradle Plugin upgrade itself."
  MANDATORY_CODEPENDENT ->
    "These steps are required to perform the upgrade of this project.\n" +
    "They must all happen together, at the same time as the Android Gradle Plugin\n" +
    "upgrade itself."
  OPTIONAL_CODEPENDENT ->
    "These steps are not required to perform the upgrade of this project at this time,\n" +
    "but will be required when upgrading to a later version of the Android Gradle\n" +
    "Plugin.  You can choose to do them in this upgrade to prepare for the future, but\n" +
    "only if the Android Gradle Plugin is upgraded to its new version."
  OPTIONAL_INDEPENDENT ->
    "These steps are not required to perform the upgrade of this project at this time,\n" +
    "but will be required when upgrading to a later version of the Android Gradle\n" +
    "Plugin.  You can choose to do them in this upgrade to prepare for the future,\n" +
    "with or without upgrading the Android Gradle Plugin to its new version."
  else -> {
    LOG.error("Irrelevant step description requested")
    "These steps are irrelevant to this upgrade (and should not be displayed)"
  }
}

fun GradleVersion?.upgradeLabelText() = when (this) {
  null -> "Upgrade Android Gradle Plugin from unknown version to"
  else -> "Upgrade Android Gradle Plugin from version $this to"
}

fun GradleVersion?.contentDisplayName() = when (this) {
  null -> "Upgrade project from unknown AGP"
  else -> "Upgrade project from AGP $this"
}<|MERGE_RESOLUTION|>--- conflicted
+++ resolved
@@ -66,10 +66,6 @@
 import com.intellij.util.ui.tree.TreeModelAdapter
 import com.intellij.util.ui.tree.TreeUtil
 import java.awt.BorderLayout
-<<<<<<< HEAD
-=======
-import java.util.*
->>>>>>> 227c4e19
 import javax.swing.BoxLayout
 import javax.swing.Icon
 import javax.swing.JButton
@@ -496,16 +492,8 @@
     val model = ToolWindowModel(
       project, currentVersionProvider = { AndroidPluginInfo.find(project)?.pluginVersion }, recommended = recommended)
     val view = View(model, toolWindow.contentManager)
-<<<<<<< HEAD
-    val content = ContentFactory.SERVICE.getInstance().createContent(view.content, model.current.contentDisplayName(), true)
+    val content = ContentFactory.getInstance().createContent(view.content, model.current.contentDisplayName(), true)
     content.setDisposer(model)
-=======
-    val content = ContentFactory.getInstance().createContent(view.content, model.current.contentDisplayName(), true)
-    content.setDisposer {
-      model.processor?.usageView?.close()
-      Disposer.dispose(model.connection)
-    }
->>>>>>> 227c4e19
     content.isPinned = true
     toolWindow.contentManager.addContent(content)
     toolWindow.show()
