--- conflicted
+++ resolved
@@ -64,8 +64,6 @@
 import com.intellij.util.ui.JBUI
 import com.intellij.util.ui.tree.TreeModelAdapter
 import com.intellij.util.ui.tree.TreeUtil
-import org.jetbrains.kotlin.utils.addToStdlib.firstIsInstanceOrNull
-import org.jetbrains.kotlin.utils.addToStdlib.ifNotEmpty
 import java.awt.BorderLayout
 import javax.swing.BoxLayout
 import javax.swing.Icon
@@ -345,7 +343,6 @@
     newProcessor.ensureParsedModels()
     val projectFilesClean = isCleanEnoughProject(project)
     val classpathUsageFound = !newProcessor.classpathRefactoringProcessor.isAlwaysNoOpForProject
-    newProcessor.componentRefactoringProcessors.firstIsInstanceOrNull<AgpGradleVersionRefactoringProcessor>()?.findUsages()
     if (application.isUnitTestMode) {
       setEnabled(newProcessor, projectFilesClean, classpathUsageFound)
     } else {
@@ -450,15 +447,6 @@
         selectedValue = Java8DefaultRefactoringProcessor.NoLanguageLevelAction.ACCEPT_NEW_DEFAULT
       }
     }
-<<<<<<< HEAD
-    is AgpGradleVersionRefactoringProcessor -> object : DefaultStepPresentation(processor) {
-      override val additionalInfo: String? =
-        processor.cachedUsages
-          .filter { it is WellKnownGradlePluginDependencyUsageInfo || it is WellKnownGradlePluginDslUsageInfo }
-          .map { it.tooltipText }.toSortedSet().ifNotEmpty {
-            val result = StringBuilder()
-            result.append("<p>This will also perform the following actions to maintain plugin compatibility:</p>\n")
-=======
     is GradlePluginsRefactoringProcessor -> object : DefaultStepPresentation(processor) {
       override val additionalInfo =
         processor.cachedUsages
@@ -466,7 +454,6 @@
           .map { it.tooltipText }.toSortedSet().takeIf { !it.isEmpty() }?.run {
              val result = StringBuilder()
             result.append("<p>The following Gradle plugin versions will be updated:</p>\n")
->>>>>>> 477885a9
             result.append("<ul>\n")
             forEach { result.append("<li>$it</li>\n") }
             result.append("</ul>\n")
@@ -653,11 +640,7 @@
     val detailsPanel = JBPanel<JBPanel<*>>().apply {
       layout = VerticalLayout(0, SwingConstants.LEFT)
       border = JBUI.Borders.empty(20)
-<<<<<<< HEAD
-      myListeners.listen(this@View.model.showFinishedMessage) { it -> if (it) refreshDetailsPanel() }
-=======
       myListeners.listen(this@View.model.uiState) { refreshDetailsPanel() }
->>>>>>> 477885a9
     }
 
     val content = JBLoadingPanel(BorderLayout(), contentManager).apply {
