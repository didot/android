--- conflicted
+++ resolved
@@ -20,14 +20,9 @@
 import com.android.tools.idea.gradle.project.model.AndroidModuleModel.SourceFileContainerInfo;
 import com.android.tools.idea.gradle.project.model.GradleModuleModel;
 import com.android.tools.idea.gradle.project.model.JavaModuleModel;
-<<<<<<< HEAD
-import com.android.tools.idea.gradle.project.AndroidGradleNotification;
-import com.android.tools.idea.gradle.project.GradleExperimentalSettings;
-=======
 import com.android.tools.idea.project.AndroidNotification;
 import com.android.tools.idea.gradle.project.GradleExperimentalSettings;
 import com.android.tools.idea.gradle.project.sync.idea.IdeaSyncPopulateProjectTask;
->>>>>>> c8fa6d74
 import com.android.tools.idea.gradle.project.sync.idea.data.DataNodeCaches;
 import com.google.common.collect.Lists;
 import com.google.common.collect.Maps;
@@ -50,10 +45,6 @@
 
 import static com.android.tools.idea.gradle.project.sync.idea.data.service.AndroidProjectKeys.*;
 import static com.android.tools.idea.gradle.project.sync.setup.post.PostSyncProjectSetup.Request.DEFAULT_REQUEST;
-<<<<<<< HEAD
-import static com.android.tools.idea.gradle.util.Projects.populate;
-=======
->>>>>>> c8fa6d74
 import static com.intellij.notification.NotificationType.ERROR;
 import static com.intellij.notification.NotificationType.INFORMATION;
 import static com.intellij.openapi.externalSystem.model.ProjectKeys.MODULE;
@@ -111,12 +102,8 @@
     if (selectedModules != null) {
       setSelection(selectedModules);
       if (!Arrays.equals(getSelection(), selection)) {
-<<<<<<< HEAD
-        populate(myProject, projectInfo, selectedModules, DEFAULT_REQUEST);
-=======
         IdeaSyncPopulateProjectTask task = new IdeaSyncPopulateProjectTask(myProject);
         task.populateProject(projectInfo, selectedModules, DEFAULT_REQUEST);
->>>>>>> c8fa6d74
       }
     }
   }
@@ -269,12 +256,8 @@
       notification.showBalloon(MODULE_LOOKUP_MESSAGE_TITLE, text, INFORMATION);
     });
 
-<<<<<<< HEAD
-    populate(myProject, projectInfo, selectedModules, DEFAULT_REQUEST);
-=======
     IdeaSyncPopulateProjectTask task = new IdeaSyncPopulateProjectTask(myProject);
     task.populateProject(projectInfo, selectedModules, DEFAULT_REQUEST);
->>>>>>> c8fa6d74
   }
 
   /**
@@ -326,13 +309,9 @@
 
           finalSelection.addAll(selectedModules);
           setSelection(finalSelection);
-<<<<<<< HEAD
-          populate(myProject, projectInfo, finalSelection, DEFAULT_REQUEST);
-=======
 
           IdeaSyncPopulateProjectTask task = new IdeaSyncPopulateProjectTask(myProject);
           task.populateProject(projectInfo, finalSelection, DEFAULT_REQUEST);
->>>>>>> c8fa6d74
         }
       }
     });
@@ -377,12 +356,8 @@
           }
           if (!selectedModules.isEmpty() && found) {
             setSelection(selectedModules);
-<<<<<<< HEAD
-            populate(project, projectInfo, selectedModules, DEFAULT_REQUEST);
-=======
             IdeaSyncPopulateProjectTask task = new IdeaSyncPopulateProjectTask(project);
             task.populateProject(projectInfo, selectedModules, DEFAULT_REQUEST);
->>>>>>> c8fa6d74
           }
         }
       }.queue();
