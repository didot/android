/*
 * Copyright (C) 2016 The Android Open Source Project
 *
 * Licensed under the Apache License, Version 2.0 (the "License");
 * you may not use this file except in compliance with the License.
 * You may obtain a copy of the License at
 *
 *      http://www.apache.org/licenses/LICENSE-2.0
 *
 * Unless required by applicable law or agreed to in writing, software
 * distributed under the License is distributed on an "AS IS" BASIS,
 * WITHOUT WARRANTIES OR CONDITIONS OF ANY KIND, either express or implied.
 * See the License for the specific language governing permissions and
 * limitations under the License.
 */
package com.android.tools.idea.gradle.project.upgrade;

import static com.android.tools.adtui.HtmlLabel.setUpAsHtmlLabel;
import static com.android.tools.idea.flags.StudioFlags.AGP_UPGRADE_ASSISTANT;
import static com.android.tools.idea.gradle.project.upgrade.GradlePluginUpgrade.releaseNotesUrl;
import static com.android.tools.idea.gradle.project.upgrade.UpgradeDialogMetricUtilsKt.recordUpgradeDialogEvent;
import static com.google.wireless.android.sdk.stats.GradlePluginUpgradeDialogStats.UserAction.CANCEL;
import static com.google.wireless.android.sdk.stats.GradlePluginUpgradeDialogStats.UserAction.OK;
import static com.intellij.ide.BrowserUtil.browse;
import static javax.swing.Action.NAME;

import com.android.ide.common.repository.GradleVersion;
import com.android.tools.idea.gradle.plugin.AndroidPluginInfo;
import com.android.tools.idea.gradle.plugin.LatestKnownPluginVersionProvider;
import com.google.common.annotations.VisibleForTesting;
import com.intellij.openapi.application.Application;
import com.intellij.openapi.application.ApplicationManager;
import com.intellij.openapi.application.ApplicationNamesInfo;
import com.intellij.openapi.diagnostic.Logger;
import com.intellij.openapi.project.Project;
import com.intellij.openapi.ui.DialogWrapper;
import com.intellij.openapi.ui.TestDialog;
import com.intellij.openapi.util.Disposer;
import com.intellij.ui.HyperlinkAdapter;
import javax.swing.*;
import javax.swing.event.HyperlinkEvent;
import org.jetbrains.annotations.NotNull;
import org.jetbrains.annotations.Nullable;
import org.jetbrains.annotations.TestOnly;

<<<<<<< HEAD
import javax.swing.*;
import javax.swing.event.HyperlinkEvent;

import static com.android.tools.adtui.HtmlLabel.setUpAsHtmlLabel;
import static com.android.tools.idea.gradle.project.upgrade.GradlePluginUpgrade.releaseNotesUrl;
import static com.android.tools.idea.gradle.project.upgrade.UpgradeDialogMetricUtilsKt.recordUpgradeDialogEvent;
import static com.google.wireless.android.sdk.stats.GradlePluginUpgradeDialogStats.UserAction.CANCEL;
import static com.google.wireless.android.sdk.stats.GradlePluginUpgradeDialogStats.UserAction.OK;
import static com.intellij.ide.BrowserUtil.browse;
import static javax.swing.Action.NAME;

=======
>>>>>>> 2dc52685
public class ForcedPluginPreviewVersionUpgradeDialog extends DialogWrapper {
  private JPanel myCenterPanel;
  private JEditorPane myMessagePane;

  @NotNull private final Project myProject;
  @NotNull private final String myMessage;
  @NotNull private final String myRecommendedPluginVersion;
  @Nullable private final String myCurrentPluginVersion;

  private static TestDialog ourTestImplementation = TestDialog.DEFAULT;

  @TestOnly
  public static TestDialog setTestDialog(@NotNull TestDialog newValue) {
    Application application = ApplicationManager.getApplication();
    if (application != null) {
      getLog().assertTrue(application.isUnitTestMode(), "This method is available for tests only");
    }
    TestDialog oldValue = ourTestImplementation;
    ourTestImplementation = newValue;
    return oldValue;
  }

  @NotNull
  private static Logger getLog() {
    return Logger.getInstance(ForcedPluginPreviewVersionUpgradeDialog.class);
  }

  public ForcedPluginPreviewVersionUpgradeDialog(@NotNull Project project, @Nullable GradleVersion currentPluginVersion) {
    super(project);
    myProject = project;

    setTitle("Android Gradle Plugin Upgrade Assistant");
    init();

    setUpAsHtmlLabel(myMessagePane);

    String pluginVersion = LatestKnownPluginVersionProvider.INSTANCE.get();
    String url = releaseNotesUrl(GradleVersion.parse(pluginVersion));
    myRecommendedPluginVersion = pluginVersion;
    myCurrentPluginVersion = (currentPluginVersion != null) ? currentPluginVersion.toString() : null;
    String versionText = (myCurrentPluginVersion != null) ?
                         ("version " + myCurrentPluginVersion + " of the " + AndroidPluginInfo.DESCRIPTION +
                          ", which is incompatible with this version of " + ApplicationNamesInfo.getInstance().getFullProductName()) :
                         ("an unknown version of the " + AndroidPluginInfo.DESCRIPTION);
<<<<<<< HEAD
    myMessage = "<p><b>This project is using " + versionText + ".</b></p>" +
                "<p>To continue importing this project (" + myProject.getName() +
                "), Android Studio will upgrade the project's build files to use version " +
                pluginVersion + " of " + AndroidPluginInfo.DESCRIPTION + " (you can learn more about this version of the plugin " +
                "from the <a href='"+ url + "'>release notes</a>).</p>";
=======
    if (AGP_UPGRADE_ASSISTANT.get()) {
      myMessage = "<p><b>This project is using " + versionText + ".</b></p>" +
                  "<p>To continue importing this project (" + myProject.getName() +
                  "), " + ApplicationNamesInfo.getInstance().getFullProductName() + " will upgrade the project's build files to use version " +
                  pluginVersion + " of " + AndroidPluginInfo.DESCRIPTION + " (you can learn more about this version of the plugin " +
                  "from the <a href='"+ url + "'>release notes</a>).</p>";
    }
    else {
      myMessage = "<b>This project is using " + versionText + ".</b><br/><br/>" +
                  "To continue opening this project (" + myProject.getName() +
                  "), the IDE will update the plugin to version " + pluginVersion + ".<br/><br/>" +
                  "You can learn more about this version of the plugin from the " +
                  "<a href='" + url + "'>release notes</a>.<br/><br/>";
    }
>>>>>>> 2dc52685
    myMessagePane.setText(myMessage);
    myMessagePane.addHyperlinkListener(new HyperlinkAdapter() {
      @Override
      protected void hyperlinkActivated(@NotNull HyperlinkEvent e) {
        browse(e.getURL());
      }
    });
  }

  @VisibleForTesting
  @NotNull
  String getDisplayedMessage() {
    return myMessage;
  }

  @Override
  @NotNull
  protected JComponent createCenterPanel() {
    return myCenterPanel;
  }

  @Override
  public void doCancelAction() {
    recordUpgradeDialogEvent(myProject, myCurrentPluginVersion, myRecommendedPluginVersion, CANCEL);
    super.doCancelAction();
  }

  @Override
  protected void doOKAction() {
    recordUpgradeDialogEvent(myProject, myCurrentPluginVersion, myRecommendedPluginVersion, OK);
    super.doOKAction();
  }

  @Override
  @NotNull
  protected Action getOKAction() {
    Action action = super.getOKAction();
    action.putValue(NAME, "Begin Upgrade");
    return action;
  }

  @Override
  @NotNull
  protected Action getCancelAction() {
    Action action = super.getCancelAction();
    action.putValue(NAME, "Cancel (and update build files manually)");
    return action;
  }

  @Override
  public boolean showAndGet() {
    if (ApplicationManager.getApplication().isUnitTestMode()) {
      int result = ourTestImplementation.show(myMessage);
      Disposer.dispose(getDisposable());
      return result == OK_EXIT_CODE;
    }
    return super.showAndGet();
  }
}<|MERGE_RESOLUTION|>--- conflicted
+++ resolved
@@ -16,7 +16,6 @@
 package com.android.tools.idea.gradle.project.upgrade;
 
 import static com.android.tools.adtui.HtmlLabel.setUpAsHtmlLabel;
-import static com.android.tools.idea.flags.StudioFlags.AGP_UPGRADE_ASSISTANT;
 import static com.android.tools.idea.gradle.project.upgrade.GradlePluginUpgrade.releaseNotesUrl;
 import static com.android.tools.idea.gradle.project.upgrade.UpgradeDialogMetricUtilsKt.recordUpgradeDialogEvent;
 import static com.google.wireless.android.sdk.stats.GradlePluginUpgradeDialogStats.UserAction.CANCEL;
@@ -37,26 +36,15 @@
 import com.intellij.openapi.ui.TestDialog;
 import com.intellij.openapi.util.Disposer;
 import com.intellij.ui.HyperlinkAdapter;
-import javax.swing.*;
+import javax.swing.Action;
+import javax.swing.JComponent;
+import javax.swing.JEditorPane;
+import javax.swing.JPanel;
 import javax.swing.event.HyperlinkEvent;
 import org.jetbrains.annotations.NotNull;
 import org.jetbrains.annotations.Nullable;
 import org.jetbrains.annotations.TestOnly;
 
-<<<<<<< HEAD
-import javax.swing.*;
-import javax.swing.event.HyperlinkEvent;
-
-import static com.android.tools.adtui.HtmlLabel.setUpAsHtmlLabel;
-import static com.android.tools.idea.gradle.project.upgrade.GradlePluginUpgrade.releaseNotesUrl;
-import static com.android.tools.idea.gradle.project.upgrade.UpgradeDialogMetricUtilsKt.recordUpgradeDialogEvent;
-import static com.google.wireless.android.sdk.stats.GradlePluginUpgradeDialogStats.UserAction.CANCEL;
-import static com.google.wireless.android.sdk.stats.GradlePluginUpgradeDialogStats.UserAction.OK;
-import static com.intellij.ide.BrowserUtil.browse;
-import static javax.swing.Action.NAME;
-
-=======
->>>>>>> 2dc52685
 public class ForcedPluginPreviewVersionUpgradeDialog extends DialogWrapper {
   private JPanel myCenterPanel;
   private JEditorPane myMessagePane;
@@ -101,28 +89,11 @@
                          ("version " + myCurrentPluginVersion + " of the " + AndroidPluginInfo.DESCRIPTION +
                           ", which is incompatible with this version of " + ApplicationNamesInfo.getInstance().getFullProductName()) :
                          ("an unknown version of the " + AndroidPluginInfo.DESCRIPTION);
-<<<<<<< HEAD
     myMessage = "<p><b>This project is using " + versionText + ".</b></p>" +
                 "<p>To continue importing this project (" + myProject.getName() +
-                "), Android Studio will upgrade the project's build files to use version " +
+                "), " + ApplicationNamesInfo.getInstance().getFullProductName() + " will upgrade the project's build files to use version " +
                 pluginVersion + " of " + AndroidPluginInfo.DESCRIPTION + " (you can learn more about this version of the plugin " +
                 "from the <a href='"+ url + "'>release notes</a>).</p>";
-=======
-    if (AGP_UPGRADE_ASSISTANT.get()) {
-      myMessage = "<p><b>This project is using " + versionText + ".</b></p>" +
-                  "<p>To continue importing this project (" + myProject.getName() +
-                  "), " + ApplicationNamesInfo.getInstance().getFullProductName() + " will upgrade the project's build files to use version " +
-                  pluginVersion + " of " + AndroidPluginInfo.DESCRIPTION + " (you can learn more about this version of the plugin " +
-                  "from the <a href='"+ url + "'>release notes</a>).</p>";
-    }
-    else {
-      myMessage = "<b>This project is using " + versionText + ".</b><br/><br/>" +
-                  "To continue opening this project (" + myProject.getName() +
-                  "), the IDE will update the plugin to version " + pluginVersion + ".<br/><br/>" +
-                  "You can learn more about this version of the plugin from the " +
-                  "<a href='" + url + "'>release notes</a>.<br/><br/>";
-    }
->>>>>>> 2dc52685
     myMessagePane.setText(myMessage);
     myMessagePane.addHyperlinkListener(new HyperlinkAdapter() {
       @Override
