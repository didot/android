--- conflicted
+++ resolved
@@ -66,11 +66,7 @@
       }
       else {
         // TODO Change for plugin changed trigger if created
-<<<<<<< HEAD
-        GradleSyncInvoker.getInstance().requestProjectSyncAndSourceGeneration(project, TRIGGER_PROJECT_MODIFIED, null);
-=======
         GradleSyncInvoker.getInstance().requestProjectSyncAndSourceGeneration(project, TRIGGER_PROJECT_MODIFIED);
->>>>>>> 7bd3f2d2
       }
     }
   }
