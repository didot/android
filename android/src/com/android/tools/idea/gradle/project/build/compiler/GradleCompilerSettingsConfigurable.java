--- conflicted
+++ resolved
@@ -17,30 +17,16 @@
 
 import static com.google.common.base.Strings.nullToEmpty;
 
-import com.android.tools.idea.project.AndroidProjectInfo;
 import com.google.common.base.Objects;
 import com.intellij.compiler.CompilerConfiguration;
-<<<<<<< HEAD
-import com.intellij.compiler.CompilerWorkspaceConfiguration;
-import com.intellij.ide.PowerSaveMode;
-import com.intellij.ide.actionsOnSave.ActionOnSaveBackedByOwnConfigurable;
-import com.intellij.ide.actionsOnSave.ActionOnSaveComment;
-import com.intellij.ide.actionsOnSave.ActionOnSaveContext;
-import com.intellij.ide.actionsOnSave.ActionOnSaveInfo;
-import com.intellij.ide.actionsOnSave.ActionOnSaveInfoProvider;
-import com.intellij.openapi.compiler.JavaCompilerBundle;
-=======
->>>>>>> 477885a9
 import com.intellij.openapi.options.Configurable;
 import com.intellij.openapi.options.SearchableConfigurable;
 import com.intellij.openapi.project.Project;
 import com.intellij.ui.HyperlinkLabel;
 import com.intellij.ui.RawCommandLineEditor;
-import com.intellij.ui.components.ActionLink;
-import java.util.Collection;
-import java.util.Collections;
-import java.util.List;
-import javax.swing.*;
+import javax.swing.JCheckBox;
+import javax.swing.JComponent;
+import javax.swing.JPanel;
 import org.jetbrains.annotations.Nls;
 import org.jetbrains.annotations.NotNull;
 import org.jetbrains.annotations.Nullable;
@@ -49,12 +35,6 @@
  * Configuration page for Gradle compiler settings.
  */
 public class GradleCompilerSettingsConfigurable implements SearchableConfigurable, Configurable.NoScroll {
-<<<<<<< HEAD
-  private static final String CONFIGURABLE_ID = "gradle.compiler";
-
-  private final CompilerWorkspaceConfiguration myCompilerWorkspaceConfiguration;
-=======
->>>>>>> 477885a9
   private final CompilerConfiguration myCompilerConfiguration;
   private final AndroidGradleBuildConfiguration myBuildConfiguration;
 
@@ -81,7 +61,7 @@
   @Override
   @NotNull
   public String getId() {
-    return CONFIGURABLE_ID;
+    return "gradle.compiler";
   }
 
   @Override
@@ -166,75 +146,4 @@
     label.setHyperlinkTarget(target);
     return label;
   }
-
-
-  public static class BuildOnSaveInfoProvider extends ActionOnSaveInfoProvider {
-    @Override
-    protected @NotNull Collection<? extends ActionOnSaveInfo> getActionOnSaveInfos(@NotNull ActionOnSaveContext context) {
-      if (context.getSettings().find(CONFIGURABLE_ID) == null) {
-        return Collections.emptyList();
-      }
-
-      // The condition must be the opposite of what is in com.android.tools.idea.gradle.project.build.compiler.HideCompilerOptions.isAvailable()
-      return AndroidProjectInfo.getInstance(context.getProject()).requiresAndroidModel()
-             ? List.of(new BuildOnSaveInfo(context))
-             : Collections.emptyList();
-    }
-
-    @Override
-    public Collection<String> getSearchableOptions() {
-      return List.of(JavaCompilerBundle.message("settings.actions.on.save.page.build.project.on.save.checkbox"));
-    }
-  }
-
-
-  /**
-   * Pretty much the same as {@link com.intellij.compiler.options.BuildOnSaveInfo} but for {@link GradleCompilerSettingsConfigurable}.
-   */
-  private static class BuildOnSaveInfo extends ActionOnSaveBackedByOwnConfigurable<GradleCompilerSettingsConfigurable> {
-    private BuildOnSaveInfo(@NotNull ActionOnSaveContext context) {
-      super(context, CONFIGURABLE_ID, GradleCompilerSettingsConfigurable.class);
-    }
-
-    @Override
-    public @NotNull String getActionOnSaveName() {
-      return JavaCompilerBundle.message("settings.actions.on.save.page.build.project.on.save.checkbox");
-    }
-
-    @Override
-    protected @Nullable ActionOnSaveComment getCommentAccordingToStoredState() {
-      return ActionOnSaveComment.info(JavaCompilerBundle.message("settings.actions.on.save.page.build.project.on.save.checkbox.comment"));
-    }
-
-    @Override
-    protected @Nullable ActionOnSaveComment getCommentAccordingToUiState(@NotNull GradleCompilerSettingsConfigurable configurable) {
-      return ActionOnSaveComment.info(JavaCompilerBundle.message("settings.actions.on.save.page.build.project.on.save.checkbox.comment"));
-    }
-
-    @Override
-    protected boolean isActionOnSaveEnabledAccordingToStoredState() {
-      return CompilerWorkspaceConfiguration.getInstance(getProject()).MAKE_PROJECT_ON_SAVE;
-    }
-
-    @Override
-    protected boolean isActionOnSaveEnabledAccordingToUiState(@NotNull GradleCompilerSettingsConfigurable configurable) {
-      return configurable.myAutoMakeCheckBox.isSelected();
-    }
-
-    @Override
-    protected void setActionOnSaveEnabled(@NotNull GradleCompilerSettingsConfigurable configurable, boolean enabled) {
-      configurable.myAutoMakeCheckBox.setSelected(enabled);
-    }
-
-    @Override
-    public @NotNull List<? extends ActionLink> getActionLinks() {
-      String linkText = JavaCompilerBundle.message("settings.actions.on.save.page.compiler.settings.link");
-      return List.of(createGoToPageInSettingsLink(linkText, CONFIGURABLE_ID));
-    }
-
-    @Override
-    protected @NotNull String getActivatedOnDefaultText() {
-      return getAnySaveAndExternalChangeText();
-    }
-  }
 }