/*
 * Copyright (C) 2017 The Android Open Source Project
 *
 * Licensed under the Apache License, Version 2.0 (the "License");
 * you may not use this file except in compliance with the License.
 * You may obtain a copy of the License at
 *
 *      http://www.apache.org/licenses/LICENSE-2.0
 *
 * Unless required by applicable law or agreed to in writing, software
 * distributed under the License is distributed on an "AS IS" BASIS,
 * WITHOUT WARRANTIES OR CONDITIONS OF ANY KIND, either express or implied.
 * See the License for the specific language governing permissions and
 * limitations under the License.
 */
package com.android.tools.idea.gradle.project.sync;

import static com.android.SdkConstants.EXT_GRADLE_KTS;
import static com.android.SdkConstants.FN_GRADLE_PROPERTIES;
import static com.android.SdkConstants.FN_GRADLE_WRAPPER_PROPERTIES;
import static com.android.SdkConstants.FN_SETTINGS_GRADLE;
import static com.android.SdkConstants.FN_SETTINGS_GRADLE_KTS;
import static com.android.tools.idea.Projects.getBaseDirPath;
import static com.android.tools.idea.gradle.project.upgrade.GradlePluginUpgrade.expireProjectUpgradeNotifications;
import static com.android.tools.idea.gradle.util.GradleUtil.getGradleBuildFile;
import static com.intellij.openapi.vfs.VfsUtil.findFileByIoFile;

import com.android.annotations.concurrency.GuardedBy;
import com.android.tools.idea.concurrency.AndroidIoManager;
import com.android.tools.idea.gradle.project.model.NdkModuleModel;
import com.android.tools.idea.gradle.util.GradleWrapper;
import com.google.common.annotations.VisibleForTesting;
import com.google.common.collect.Lists;
import com.intellij.lang.properties.PropertiesFileType;
import com.intellij.openapi.application.Application;
import com.intellij.openapi.application.ApplicationManager;
<<<<<<< HEAD
import com.intellij.openapi.application.ReadAction;
=======
>>>>>>> 477885a9
import com.intellij.openapi.editor.Document;
import com.intellij.openapi.fileEditor.FileDocumentManager;
import com.intellij.openapi.fileEditor.FileEditorManagerEvent;
import com.intellij.openapi.fileEditor.FileEditorManagerListener;
import com.intellij.openapi.fileTypes.FileType;
import com.intellij.openapi.module.Module;
import com.intellij.openapi.module.ModuleManager;
import com.intellij.openapi.progress.ProgressIndicator;
import com.intellij.openapi.progress.ProgressManager;
import com.intellij.openapi.project.Project;
import com.intellij.openapi.project.ProjectUtil;
import com.intellij.openapi.startup.StartupActivity;
import com.intellij.openapi.util.Computable;
import com.intellij.openapi.vfs.VfsUtilCore;
import com.intellij.openapi.vfs.VirtualFile;
import com.intellij.psi.PsiComment;
import com.intellij.psi.PsiElement;
import com.intellij.psi.PsiFile;
import com.intellij.psi.PsiManager;
import com.intellij.psi.PsiTreeChangeAdapter;
import com.intellij.psi.PsiTreeChangeEvent;
import com.intellij.psi.PsiTreeChangeListener;
import com.intellij.psi.PsiWhiteSpace;
import com.intellij.ui.EditorNotifications;
import java.io.File;
import java.util.ArrayList;
import java.util.Collection;
import java.util.HashMap;
import java.util.HashSet;
import java.util.List;
import java.util.Map;
import java.util.Set;
import java.util.concurrent.ExecutionException;
import java.util.concurrent.ExecutorService;
import java.util.concurrent.Future;
import java.util.function.Consumer;
import org.jetbrains.annotations.NotNull;
import org.jetbrains.annotations.Nullable;
import org.jetbrains.plugins.gradle.config.GradleFileType;
import org.jetbrains.plugins.groovy.lang.lexer.GroovyTokenTypes;
import org.jetbrains.plugins.groovy.lang.psi.api.statements.blocks.GrCodeBlock;

public class GradleFiles {
  @NotNull private final Project myProject;

  @NotNull private final Object myLock = new Object();

  @GuardedBy("myLock")
  @NotNull
  private final Set<VirtualFile> myChangedFiles = new HashSet<>();

  @GuardedBy("myLock")
  @NotNull
  private final Set<VirtualFile> myChangedExternalFiles = new HashSet<>();

  @GuardedBy("myLock")
  @NotNull
  private final Map<VirtualFile, Integer> myFileHashes = new HashMap<>();

  @GuardedBy("myLock")
  @NotNull
  private final Set<VirtualFile> myExternalBuildFiles = new HashSet<>();

  @NotNull private final FileEditorManagerListener myFileEditorListener;

  public static class UpdateHashesStartupActivity implements StartupActivity.DumbAware {
    @Override
    public void runActivity(@NotNull Project project) {
      // Populate build file hashes on project startup.
      getInstance(project).scheduleUpdateFileHashes();
    }
  }

  @NotNull
  public static GradleFiles getInstance(@NotNull Project project) {
    return project.getService(GradleFiles.class);
  }

  private GradleFiles(@NotNull Project project) {
    myProject = project;

    GradleFileChangeListener fileChangeListener = new GradleFileChangeListener(this);
    myFileEditorListener = new FileEditorManagerListener() {
      @Override
      public void selectionChanged(@NotNull FileEditorManagerEvent event) {
        maybeAddOrRemovePsiTreeListener(event.getNewFile(), fileChangeListener);
      }
    };

    if (myProject.isDefault()) return;

    // Add a listener to see when gradle files are being edited.
    myProject.getMessageBus().connect().subscribe(FileEditorManagerListener.FILE_EDITOR_MANAGER, myFileEditorListener);
  }

  private void maybeAddOrRemovePsiTreeListener(@Nullable VirtualFile file, @NotNull PsiTreeChangeListener fileChangeListener) {
    if (file == null || !file.isValid()) {
      return;
    }

    PsiFile psiFile = PsiManager.getInstance(myProject).findFile(file);
    if (psiFile == null) {
      return;
    }

    // Always remove first before possibly adding to prevent the case that the listener could be added twice.
    PsiManager.getInstance(myProject).removePsiTreeChangeListener(fileChangeListener);

    if (isGradleFile(psiFile) || isExternalBuildFile(psiFile)) {
      PsiManager.getInstance(myProject).addPsiTreeChangeListener(fileChangeListener);
    }
  }

  @NotNull
  @VisibleForTesting
  FileEditorManagerListener getFileEditorListener() {
    return myFileEditorListener;
  }

  @VisibleForTesting
  boolean hasHashForFile(@NotNull VirtualFile file) {
    synchronized (myLock) {
      return myFileHashes.containsKey(file);
    }
  }

  public void removeChangedFiles() {
    synchronized (myLock) {
      myChangedFiles.clear();
      myChangedExternalFiles.clear();
    }
  }

  private void addChangedFile(@NotNull VirtualFile file, boolean isExternal) {
    synchronized (myLock) {
      if (isExternal) {
        myChangedExternalFiles.add(file);
      }
      else {
        myChangedFiles.add(file);
      }
    }
  }

  private static void putHashForFile(@NotNull Map<VirtualFile, Integer> map, @NotNull VirtualFile file) {
    Integer hash = computeHash(file);
    if (hash != null) {
      map.put(file, hash);
    }
  }

  private void storeHashesForFiles(@NotNull Map<VirtualFile, Integer> files) {
    synchronized (myLock) {
      myFileHashes.clear();
      myFileHashes.putAll(files);
    }
  }

  /**
   * Gets the hash value for a given file from the map and stores the value as the first element
   * in hashValue. If this method returns false then the file was not in the map and the value
   * in hashValue should be ignored.
   */
  @Nullable
  private Integer getStoredHashForFile(@NotNull VirtualFile file) {
    synchronized (myLock) {
      return myFileHashes.get(file);
    }
  }

  private boolean containsChangedFile(@NotNull VirtualFile file) {
    synchronized (myLock) {
      return myChangedFiles.contains(file) || myChangedExternalFiles.contains(file);
    }
  }

  private void removeExternalBuildFiles() {
    synchronized (myLock) {
      myExternalBuildFiles.clear();
    }
  }

  private void storeExternalBuildFiles(@NotNull Collection<VirtualFile> externalBuildFiles) {
    synchronized (myLock) {
      myExternalBuildFiles.addAll(externalBuildFiles);
    }
  }

  /**
   * Computes a hash for a given {@code VirtualFile} by using the string obtained from its {@code PsiFile},
   * and stores it as the first element in hashValue. If this method returns false the hash was not computed
   * and its value should not be used.
   */
  @Nullable
  private static Integer computeHash(@NotNull VirtualFile file) {
    return ReadAction.compute(() -> {
      if (!file.isValid()) return null;
      Document document = FileDocumentManager.getInstance().getDocument(file);
      return document == null ? null : document.getText().hashCode();
    });
  }

  private boolean areHashesEqual(@NotNull VirtualFile file) {
    Integer oldHash = getStoredHashForFile(file);
    return oldHash != null && oldHash.equals(computeHash(file));
  }

  /**
   * Checks whether or not any of the files in myChangedFiles and myChangedExternalFiles are actually
   * modified by comparing their hashes. Returns true if all files in myChangedFiles and
   * myChangedExternalFiles had the same hashes, false otherwise.
   */
  private boolean checkHashesOfChangedFiles() {
    synchronized (myLock) {
      return filterHashes(myChangedFiles) && filterHashes(myChangedExternalFiles);
    }
  }

  /**
   * Filters the files given removing any that have a hash matching the last one stored. Returns true if
   * the filtered collection is empty, false otherwise.
   */
  private boolean filterHashes(@NotNull Collection<VirtualFile> files) {
    boolean status = true;
    Set<VirtualFile> toRemove = new HashSet<>();
    for (VirtualFile file : files) {
      if (!areHashesEqual(file)) {
        status = false;
      }
      else {
        toRemove.add(file);
      }
    }
    files.removeAll(toRemove);
    return status;
  }

  private void updateFileHashes() {
    Project project = myProject;
    if (project.isDisposed()) {
      return;
    }

    ExecutorService executorService = AndroidIoManager.getInstance().getBackgroundDiskIoExecutor();
    ProgressManager progressManager = ProgressManager.getInstance();
    ProgressIndicator progressIndicator = progressManager.getProgressIndicator();
    Application application = ApplicationManager.getApplication();

    // Local map to minimize time holding myLock
    Map<VirtualFile, Integer> fileHashes = new HashMap<>();

    Runnable computeWrapperHashRunnable = () -> {
      GradleWrapper gradleWrapper = GradleWrapper.find(project);
      if (gradleWrapper != null) {
        File propertiesFilePath = gradleWrapper.getPropertiesFilePath();
        if (propertiesFilePath.isFile()) {
          VirtualFile propertiesFile = gradleWrapper.getPropertiesFile();
          if (propertiesFile != null) {
            application.runReadAction(() -> putHashForFile(fileHashes, propertiesFile));
          }
        }
      }
    };
    Future wrapperHashFuture = executorService.submit(
      () -> progressManager.executeProcessUnderProgress(computeWrapperHashRunnable, progressIndicator)
    );
    try {
      wrapperHashFuture.get();
    } catch (InterruptedException | ExecutionException e) {
      /* ignored */
    }

    // Clean external build files before they are repopulated.
    removeExternalBuildFiles();
    List<VirtualFile> externalBuildFiles = new ArrayList<>();

    List<Module> modules = Lists.newArrayList(ModuleManager.getInstance(project).getModules());

    Consumer<Module> computeHashes = module -> {
      VirtualFile buildFile = getGradleBuildFile(module);
      if (buildFile != null) {
        ProgressManager.checkCanceled();
        File path = VfsUtilCore.virtualToIoFile(buildFile);
        if (path.isFile()) {
          application.runReadAction(() -> putHashForFile(fileHashes, buildFile));
        }
      }
      NdkModuleModel ndkModuleModel = NdkModuleModel.get(module);
      if (ndkModuleModel != null) {
        for (File externalBuildFile : ndkModuleModel.getBuildFiles()) {
          ProgressManager.checkCanceled();
          if (externalBuildFile.isFile()) {
            // TODO find a better way to find a VirtualFile without refreshing the file system. It is expensive.
            VirtualFile virtualFile = findFileByIoFile(externalBuildFile, true);
            externalBuildFiles.add(virtualFile);
            if (virtualFile != null) {
              application.runReadAction(() -> putHashForFile(fileHashes, virtualFile));
            }
          }
        }
      }
    };

    modules.stream()
      .map(module ->
             executorService.submit(
               () -> progressManager.executeProcessUnderProgress(() -> computeHashes.accept(module), progressIndicator)
             )
      )
      .forEach(future -> {
        try {
          future.get();
        }
        catch (InterruptedException | ExecutionException e) {
          // ignored, the hashes won't be updated. This will cause areGradleFilesModified to return true.
        }
      });

    storeExternalBuildFiles(externalBuildFiles);

    String[] fileNames = {FN_SETTINGS_GRADLE, FN_SETTINGS_GRADLE_KTS, FN_GRADLE_PROPERTIES};
    File rootFolderPath = getBaseDirPath(myProject);
    VirtualFile rootFolder = ProjectUtil.guessProjectDir(myProject);
    Runnable settingsAndPropertiesRunnable = () -> {
      for (String fileName : fileNames) {
        ProgressManager.checkCanceled();
        File filePath = new File(rootFolderPath, fileName);
        if (filePath.isFile()) {
          VirtualFile virtualFile = rootFolder.findChild(fileName);
          if (virtualFile != null && virtualFile.exists() && !virtualFile.isDirectory()) {
            application.runReadAction(() -> putHashForFile(fileHashes, virtualFile));
          }
        }
      }
    };
    if (rootFolder != null) {
      Future settingsAndPropertiesFuture = executorService.submit(
        () -> progressManager.executeProcessUnderProgress(settingsAndPropertiesRunnable, progressIndicator)
      );
      try {
        settingsAndPropertiesFuture.get();
      } catch (InterruptedException | ExecutionException e) {
        /* ignored */
      }
    }
    storeHashesForFiles(fileHashes);
  }

  /**
   * Schedules an update to the currently stored hashes for each of the gradle build files.
   */
  private void scheduleUpdateFileHashes() {
    if (ApplicationManager.getApplication().isUnitTestMode()) {
      // If we are running in tests, we might be invoked directly from a WriteCommand, which would mean that our attempts to
      // do background ReadActions and wait for them will deadlock.  Schedule us for later on the EDT but without the write lock, for
      // consistent order of operations.
      ApplicationManager.getApplication().invokeLater(this::updateFileHashes);
    } else {
      // If we are not running in tests, schedule ourselves on a background thread so that we don't accidentally freeze the UI if our
      // disk IO is slow.
      ApplicationManager.getApplication().executeOnPooledThread(this::updateFileHashes);
    }
  }

  /**
   * Indicates whether a project sync with Gradle is needed if the following files:
   * <ul>
   * <li>gradle.properties</li>
   * <li>build.gradle</li>
   * <li>settings.gradle</li>
   * <li>external build files (e.g. cmake files)</li>
   * </ul>
   * were modified since last sync.
   *
   * @return {@code true} if any of the Gradle files changed, {@code false} otherwise.
   */
  public boolean areGradleFilesModified() {
    // Checks if any file in myChangedFiles actually has changes.
    return ApplicationManager.getApplication().runReadAction((Computable<Boolean>)() -> !checkHashesOfChangedFiles());
  }

  public boolean areExternalBuildFilesModified() {
    return ApplicationManager.getApplication().runReadAction((Computable<Boolean>)() -> {
      synchronized (myLock) {
        return !filterHashes(myChangedExternalFiles);
      }
    });
  }

  public boolean isGradleFile(@NotNull PsiFile psiFile) {
    if (GradleFileType.isGradleFile(psiFile)) {
      return true;
    }
    FileType fileType = psiFile.getFileType();
    if (fileType.getName().equals("Kotlin") && psiFile.getName().endsWith(EXT_GRADLE_KTS)) {
      return true;
    }
    if (fileType == PropertiesFileType.INSTANCE) {
      if (FN_GRADLE_PROPERTIES.equals(psiFile.getName()) || FN_GRADLE_WRAPPER_PROPERTIES.equals(psiFile.getName())) {
        return true;
      }
    }

    return false;
  }

  public boolean isExternalBuildFile(@NotNull PsiFile psiFile) {
    synchronized (myLock) {
      return myExternalBuildFiles.contains(psiFile.getVirtualFile());
    }
  }

  public void resetChangedFilesState() {
    scheduleUpdateFileHashes();
    removeChangedFiles();
  }

  void maybeProcessSyncStarted() {
    if (!myProject.isInitialized()) {
      return;
    }
    resetChangedFilesState();
  }

  /**
   * Listens for changes to the PsiTree of gradle build files. If a tree changes in any
   * meaningful way then relevant file is recorded. A change is meaningful under the following
   * conditions:
   * <p>
   * 1) Only whitespace has been added and deleted
   * 2) The whitespace doesn't affect the structure of the files psi tree
   * <p>
   * For example, adding spaces to the end of a line is not a meaningful change, but adding a new
   * line in between a line i.e "apply plugin: 'java'" -> "apply plugin: \n'java'" will be meaningful.
   * <p>
   * Note: We need to use both sets of before (beforeChildAddition, etc) and after methods (childAdded, etc)
   * on the listener. This is because, for some reason, the events we care about on some files are sometimes
   * only triggered with the children set in the after method and sometimes no after method is triggered
   * at all.
   */
  private static class GradleFileChangeListener extends PsiTreeChangeAdapter {
    @NotNull
    private final GradleFiles myGradleFiles;

    private GradleFileChangeListener(@NotNull GradleFiles gradleFiles) {
      myGradleFiles = gradleFiles;
    }

    @Override
    public void childAdded(@NotNull PsiTreeChangeEvent event) {
      processEvent(event, event.getChild());
    }

    @Override
    public void childRemoved(@NotNull PsiTreeChangeEvent event) {
      processEvent(event, event.getChild());
    }

    @Override
    public void childReplaced(@NotNull PsiTreeChangeEvent event) {
      processEvent(event, event.getNewChild(), event.getOldChild());
    }

    @Override
    public void childMoved(@NotNull PsiTreeChangeEvent event) {
      processEvent(event, event.getChild());
    }

    @Override
    public void childrenChanged(@NotNull PsiTreeChangeEvent event) {
      processEvent(event, event.getOldChild(), event.getNewChild());
    }

    private void processEvent(@NotNull PsiTreeChangeEvent event, @NotNull PsiElement... elements) {
      PsiFile psiFile = event.getFile();
      if (psiFile == null) {
        return;
      }

      boolean isExternalBuildFile = myGradleFiles.isExternalBuildFile(psiFile);

      if (!myGradleFiles.isGradleFile(psiFile) && !isExternalBuildFile) {
        return;
      }

      if (myGradleFiles.containsChangedFile(psiFile.getVirtualFile())) {
        return;
      }

      // This code may be run before the project is initialized, and we need the project to be initialized to get the PsiManager.
      if (!myGradleFiles.myProject.isInitialized() || !PsiManager.getInstance(myGradleFiles.myProject).isInProject(psiFile)) {
        return;
      }

      boolean foundChange = false;
      for (PsiElement element : elements) {
        if (element == null || element instanceof PsiWhiteSpace || element instanceof PsiComment) {
          continue;
        }

        if (element.getNode().getElementType().equals(GroovyTokenTypes.mNLS)) {
          if (element.getParent() == null) {
            continue;
          }
          if (element.getParent() instanceof GrCodeBlock || element.getParent() instanceof PsiFile) {
            continue;
          }
        }

        foundChange = true;
        break;
      }

      if (foundChange) {
        myGradleFiles.addChangedFile(psiFile.getVirtualFile(), isExternalBuildFile);
        EditorNotifications.getInstance(psiFile.getProject()).updateNotifications(psiFile.getVirtualFile());
        expireProjectUpgradeNotifications(myGradleFiles.myProject);
      }
    }
  }
}<|MERGE_RESOLUTION|>--- conflicted
+++ resolved
@@ -34,10 +34,7 @@
 import com.intellij.lang.properties.PropertiesFileType;
 import com.intellij.openapi.application.Application;
 import com.intellij.openapi.application.ApplicationManager;
-<<<<<<< HEAD
 import com.intellij.openapi.application.ReadAction;
-=======
->>>>>>> 477885a9
 import com.intellij.openapi.editor.Document;
 import com.intellij.openapi.fileEditor.FileDocumentManager;
 import com.intellij.openapi.fileEditor.FileEditorManagerEvent;
@@ -487,6 +484,31 @@
     }
 
     @Override
+    public void beforeChildAddition(@NotNull PsiTreeChangeEvent event) {
+      processEvent(event, event.getChild());
+    }
+
+    @Override
+    public void beforeChildRemoval(@NotNull PsiTreeChangeEvent event) {
+      processEvent(event, event.getChild());
+    }
+
+    @Override
+    public void beforeChildReplacement(@NotNull PsiTreeChangeEvent event) {
+      processEvent(event, event.getNewChild(), event.getOldChild());
+    }
+
+    @Override
+    public void beforeChildMovement(@NotNull PsiTreeChangeEvent event) {
+      processEvent(event, event.getChild());
+    }
+
+    @Override
+    public void beforeChildrenChange(@NotNull PsiTreeChangeEvent event) {
+      processEvent(event, event.getOldChild(), event.getNewChild());
+    }
+
+    @Override
     public void childAdded(@NotNull PsiTreeChangeEvent event) {
       processEvent(event, event.getChild());
     }
