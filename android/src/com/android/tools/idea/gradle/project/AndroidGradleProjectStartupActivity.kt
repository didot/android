--- conflicted
+++ resolved
@@ -59,22 +59,12 @@
 import com.intellij.openapi.roots.ModuleRootManager
 import com.intellij.openapi.roots.ModuleSourceOrderEntry
 import com.intellij.openapi.roots.OrderRootType
-import com.intellij.openapi.roots.impl.libraries.LibraryTableImplUtil
 import com.intellij.openapi.roots.libraries.LibraryTablesRegistrar
 import com.intellij.openapi.startup.StartupActivity
 import com.intellij.openapi.vfs.VirtualFileManager
 import org.jetbrains.android.facet.AndroidFacet
 import org.jetbrains.plugins.gradle.settings.GradleSettings
 import org.jetbrains.plugins.gradle.util.GradleConstants
-import com.android.tools.idea.gradle.project.sync.hyperlink.SelectJdkFromFileSystemHyperlink
-
-import com.android.tools.idea.project.AndroidNotification
-import com.android.tools.idea.project.AndroidProjectInfo
-
-import com.android.tools.idea.sdk.IdeSdks.JDK_LOCATION_ENV_VARIABLE_NAME
-
-import com.android.tools.idea.sdk.IdeSdks
-import com.intellij.notification.NotificationType
 
 /**
  * Syncs Android Gradle project with the persisted project data on startup.
@@ -109,37 +99,9 @@
     // See AndroidStudioPreferences for a full list.
     AndroidStudioPreferences.cleanUpPreferences(project)
 
-<<<<<<< HEAD
-    // Suggest that Android Studio users use Gradle instead of IDEA project builder.
-    showMigrateToGradleWarning(project)
-
-    // Check if the Gradle JDK environment variable is valid
-    showInvalidJdkEnvVariableWarning(project)
-  }
-
-  private fun showInvalidJdkEnvVariableWarning(project: Project) {
-    val ideSdks = IdeSdks.getInstance()
-    if (ideSdks.isJdkEnvVariableDefined && !ideSdks.isJdkEnvVariableValid) {
-      val msg = "$JDK_LOCATION_ENV_VARIABLE_NAME is being ignored since it is set to an invalid JDK Location: ${ideSdks.envVariableJdkValue}"
-      AndroidNotification.getInstance(project).showBalloon("", msg, NotificationType.WARNING,
-                                                           SelectJdkFromFileSystemHyperlink.create(project)!!)
-    }
-  }
-
-  private fun showMigrateToGradleWarning(project: Project) {
-    val legacyAndroidProjects = LegacyAndroidProjects(project)
-    val androidProjectInfo = AndroidProjectInfo.getInstance(project)
-    if (androidProjectInfo.isLegacyIdeaAndroidProject() && !androidProjectInfo.isApkProject()) {
-      legacyAndroidProjects.trackProject()
-      if (!GradleProjectInfo.getInstance(project).isBuildWithGradle()) {
-        // Suggest that Android Studio users use Gradle instead of IDEA project builder.
-        legacyAndroidProjects.showMigrateToGradleWarning()
-      }
-    }
-=======
     if (IdeInfo.getInstance().isAndroidStudio) {
       getInstance(project).autoReloadType = ExternalSystemProjectTrackerSettings.AutoReloadType.NONE
-      notifyOnLegacyAndroidProject(project)
+      notifyOnLegacyAndroidProject(project) // FIXME-ank5: show notification in IDEA
       notifyOnInvalidGradleJDKEnv(project)
     }
   }
@@ -165,7 +127,6 @@
               ideSdks.envVariableJdkValue
     AndroidNotification.getInstance(project).showBalloon("", msg, NotificationType.WARNING,
                                                          SelectJdkFromFileSystemHyperlink.create(project)!!)
->>>>>>> 4ae98eb0
   }
 }
 
