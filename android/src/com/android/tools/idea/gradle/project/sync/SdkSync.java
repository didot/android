/*
 * Copyright (C) 2016 The Android Open Source Project
 *
 * Licensed under the Apache License, Version 2.0 (the "License");
 * you may not use this file except in compliance with the License.
 * You may obtain a copy of the License at
 *
 *      http://www.apache.org/licenses/LICENSE-2.0
 *
 * Unless required by applicable law or agreed to in writing, software
 * distributed under the License is distributed on an "AS IS" BASIS,
 * WITHOUT WARRANTIES OR CONDITIONS OF ANY KIND, either express or implied.
 * See the License for the specific language governing permissions and
 * limitations under the License.
 */
package com.android.tools.idea.gradle.project.sync;

import static com.android.tools.idea.sdk.SdkPaths.validateAndroidNdk;
import static com.android.tools.idea.sdk.SdkPaths.validateAndroidSdk;
import static com.intellij.openapi.util.io.FileUtil.filesEqual;
import static com.intellij.openapi.util.text.StringUtil.isEmpty;

import com.android.tools.idea.IdeInfo;
import com.android.tools.idea.flags.StudioFlags;
import com.android.tools.idea.gradle.util.LocalProperties;
import com.android.tools.idea.sdk.IdeSdks;
import com.android.tools.idea.sdk.SdkMerger;
import com.android.tools.idea.sdk.SdkPaths.ValidationResult;
import com.android.tools.idea.sdk.SelectSdkDialog;
import com.android.tools.idea.ui.GuiTestingService;
import com.google.common.annotations.VisibleForTesting;
import com.intellij.openapi.application.ApplicationManager;
import com.intellij.openapi.application.ApplicationNamesInfo;
import com.intellij.openapi.application.ModalityState;
import com.intellij.openapi.diagnostic.Logger;
import com.intellij.openapi.externalSystem.model.ExternalSystemException;
import com.intellij.openapi.progress.ProgressIndicator;
import com.intellij.openapi.progress.Task;
import com.intellij.openapi.project.Project;
import com.intellij.openapi.projectRoots.Sdk;
import com.intellij.openapi.ui.MessageDialogBuilder;
import com.intellij.openapi.ui.Messages;
import com.intellij.openapi.util.Ref;
<<<<<<< HEAD
import com.intellij.openapi.util.registry.Registry;
import com.intellij.util.ModalityUiUtil;
=======
import com.intellij.util.ModalityUiUtil;
import org.jetbrains.annotations.NotNull;
import org.jetbrains.annotations.Nullable;

>>>>>>> 477885a9
import java.io.File;
import java.io.IOException;
import org.jetbrains.annotations.NotNull;
import org.jetbrains.annotations.Nullable;

public final class SdkSync {
  private static final String ERROR_DIALOG_TITLE = "Sync Android SDKs";

  @NotNull
  public static SdkSync getInstance() {
    return ApplicationManager.getApplication().getService(SdkSync.class);
  }

  public void syncIdeAndProjectAndroidSdks(@NotNull LocalProperties localProperties) {
    syncIdeAndProjectAndroidSdk(localProperties, new FindValidSdkPathTask(), null);
    syncIdeAndProjectAndroidNdk(localProperties);
  }

  public void syncIdeAndProjectAndroidSdks(@NotNull Project project) throws IOException {
    LocalProperties localProperties = new LocalProperties(project);
    syncIdeAndProjectAndroidSdk(localProperties, new FindValidSdkPathTask(), project);
    syncIdeAndProjectAndroidNdk(localProperties);
  }

  public void syncIdeAndProjectAndroidNdk(@NotNull Project project) throws IOException {
    LocalProperties localProperties = new LocalProperties(project);
    syncIdeAndProjectAndroidNdk(localProperties);
  }

  @VisibleForTesting
  void syncIdeAndProjectAndroidSdk(@NotNull LocalProperties localProperties,
                                   @NotNull FindValidSdkPathTask findSdkPathTask,
                                   @Nullable Project project) {
    if (localProperties.hasAndroidDirProperty()) {
      // if android.dir is specified, we don't sync SDKs. User is working with SDK sources.
      return;
    }

    File ideAndroidSdkPath = IdeSdks.getInstance().getAndroidSdkPath();
    File projectAndroidSdkPath = localProperties.getAndroidSdkPath();

    if (ideAndroidSdkPath != null && projectAndroidSdkPath == null) {
      if (localProperties.getPropertiesFilePath().exists() || IdeInfo.getInstance().isAndroidStudio()) {
        // If we have the IDE default SDK and we don't have a project SDK, update local.properties with default SDK path and exit.
        // In IDEA we don't want local.properties to be created in plain java-gradle projects, so we update local.properties only if the
        // file exists
        setProjectSdk(localProperties, ideAndroidSdkPath);
      }
      return;
    }
    else if (ideAndroidSdkPath != null && projectAndroidSdkPath != null) {

      ValidationResult validationResult = validateAndroidSdk(projectAndroidSdkPath, true);
      if (!validationResult.success) {
        // If we have the IDE default SDK and we don't have a valid project SDK, update local.properties with default SDK path and exit.
        ApplicationManager.getApplication().invokeAndWait(() -> {
          if (!ApplicationManager.getApplication().isUnitTestMode()) {
            String error = validationResult.message;
            if (isEmpty(error)) {
              error = String.format("The path \n'%1$s'\n" + "does not refer to a valid Android SDK.", projectAndroidSdkPath.getPath());
            }
            String format =
              "%1$s\n\n%3$s will use this Android SDK instead:\n'%2$s'\nand will modify the project's local.properties file.";
            String errorMessage =
              String.format(format, error, ideAndroidSdkPath.getPath(), ApplicationNamesInfo.getInstance().getFullProductName());
            if (!ApplicationManager.getApplication().isHeadlessEnvironment()) {
              Messages.showErrorDialog(errorMessage, ERROR_DIALOG_TITLE);
            } else {
              Logger.getInstance(SdkSync.class).warn(errorMessage);
            }
          }
          setProjectSdk(localProperties, ideAndroidSdkPath);
        });
        return;
      }
    }
    else if (ideAndroidSdkPath == null && projectAndroidSdkPath == null) {
      if (IdeInfo.getInstance().isAndroidStudio()) {
        // We don't have any SDK (IDE or project.)
        // In IDEA there are non-android gradle projects. IDEA should not create local.properties file and should not ask users to configure
        // Android SDK unless we are sure that they are working with Android projects (e.g. local.properties file already exists)
        // Note that local.properties file does not imply Android (this can also be KMPP. See IDEA-265504)
        File selectedPath = findSdkPathTask.selectValidSdkPath();
        if (selectedPath == null) {
          throw new ExternalSystemException("Unable to continue until an Android SDK is specified");
        }
        setIdeSdk(localProperties, selectedPath);
      }
      return;
    } else {
      assert ideAndroidSdkPath == null && projectAndroidSdkPath != null;

      if (IdeSdks.getInstance().isValidAndroidSdkPath(projectAndroidSdkPath)) {
        // If we have a valid project SDK but we don't have IDE default SDK, update IDE with project SDK path and exit.
        setIdeSdk(localProperties, projectAndroidSdkPath);
        return;
      }
      else {
        // If we have an invalid project SDK and we don't have IDE default SDK, prompt the user
        File selectedPath = findSdkPathTask.selectValidSdkPath();
        if (selectedPath == null) {
          throw new ExternalSystemException("Unable to continue until an Android SDK is specified");
        }
        setIdeSdk(localProperties, selectedPath);
        return;
      }
    }

    if (!filesEqual(ideAndroidSdkPath, projectAndroidSdkPath) && !Boolean.getBoolean("startup.performance.framework")) {
      String msg = String.format("The project and %3$s point to different Android SDKs.\n\n" +
                                 "%3$s's default SDK is in:\n" +
                                 "%1$s\n\n" +
                                 "The project's SDK (specified in local.properties) is in:\n" +
                                 "%2$s\n\n" +
                                 "To keep results consistent between IDE and command line builds, only one path can be used. " +
                                 "Do you want to:\n\n" +
                                 "[1] Use %3$s's default SDK (modifies the project's local.properties file.)\n\n" +
                                 "[2] Use the project's SDK (modifies %3$s's default.)\n\n" +
                                 "Note that switching SDKs could cause compile errors if the selected SDK doesn't have the " +
                                 "necessary Android platforms or build tools.",
                                 ideAndroidSdkPath.getPath(), projectAndroidSdkPath.getPath(),
                                 ApplicationNamesInfo.getInstance().getFullProductName());
      ApplicationManager.getApplication().invokeAndWait(() -> {
        // We need to pass the project, so on Mac, the "Mac sheet" showing this message shows inside the IDE during UI tests, otherwise
        // it will show outside and the UI testing infrastructure cannot see it. It is overall a good practice to pass the project when
        // showing a message, to ensure that the message shows in the IDE instance containing the project.
        boolean result = MessageDialogBuilder.yesNo("Android SDK Manager", msg)
          .yesText("Use " + ApplicationNamesInfo.getInstance().getFullProductName() + "'s SDK")
          .noText("Use Project's SDK")
          .ask(project);
        if (result) {
          // Use Android Studio's SDK
          setProjectSdk(localProperties, ideAndroidSdkPath);
        }
        else {
          // Use project's SDK
          setIdeSdk(localProperties, projectAndroidSdkPath);
        }
        if (GuiTestingService.getInstance().isGuiTestingMode() &&
            !GuiTestingService.getInstance().getGuiTestSuiteState().isSkipSdkMerge()) {
          mergeIfNeeded(projectAndroidSdkPath, ideAndroidSdkPath);
        }
      });
    }
  }

  private void syncIdeAndProjectAndroidNdk(@NotNull LocalProperties localProperties) {
    if (StudioFlags.NDK_SIDE_BY_SIDE_ENABLED.get()) {
      // When side-by-side NDK is enabled, don't force ndk.dir. Instead, the more
      // recent gradle plugin will decide what the correct NDK folder is.
      // If this is an older plugin that doesn't support side-by-side NDK then
      // there may be a sync error about missing NDK. This should be fixed up after
      // the sync failure with error handlers.
      return;
    }
    File projectAndroidNdkPath = localProperties.getAndroidNdkPath();
    File ideAndroidNdkPath = IdeSdks.getInstance().getAndroidNdkPath();

    if (projectAndroidNdkPath != null) {
      if (!validateAndroidNdk(projectAndroidNdkPath, false).success) {
        if (ideAndroidNdkPath != null) {
          Logger.getInstance(SdkSync.class).warn(String.format("Replacing invalid NDK path %1$s with %2$s",
                                                               projectAndroidNdkPath, ideAndroidNdkPath));
          setProjectNdk(localProperties, ideAndroidNdkPath);
          return;
        }
        Logger.getInstance(SdkSync.class).warn(String.format("Removing invalid NDK path: %s", projectAndroidNdkPath));
        setProjectNdk(localProperties, null);
      }
      return;
    }
    setProjectNdk(localProperties, ideAndroidNdkPath);
  }

  private static void setProjectNdk(@NotNull LocalProperties localProperties, @Nullable File ndkPath) {
    File currentNdkPath = localProperties.getAndroidNdkPath();
    if (filesEqual(currentNdkPath, ndkPath)) {
      return;
    }
    localProperties.setAndroidNdkPath(ndkPath);
    try {
      localProperties.save();
    }
    catch (IOException e) {
      String msg = String.format("Unable to save '%1$s'", localProperties.getPropertiesFilePath().getPath());
      throw new ExternalSystemException(msg, e);
    }
  }

  private void setIdeSdk(@NotNull LocalProperties localProperties, @NotNull File projectAndroidSdkPath) {
    // There is one case where DefaultSdks.setAndroidSdkPath will not update local.properties in the project. The conditions for this to
    // happen are:
    // 1. This is a fresh install of Android Studio and user does not set Android SDK
    // 2. User imports a project that does not have a local.properties file
    // Just to be on the safe side, we update local.properties.
    setProjectSdk(localProperties, projectAndroidSdkPath);

<<<<<<< HEAD
    ModalityUiUtil.invokeLaterIfNeeded(ModalityState.defaultModalityState(), () -> ApplicationManager.getApplication().runWriteAction(() -> {
=======
    ModalityUiUtil.invokeLaterIfNeeded(() -> ApplicationManager.getApplication().runWriteAction(() -> {
>>>>>>> 477885a9
      IdeSdks.getInstance().setAndroidSdkPath(projectAndroidSdkPath, null);
    }));
  }

  private static void setProjectSdk(@NotNull LocalProperties localProperties, @NotNull File androidSdkPath) {
    if (Registry.is("android.sdk.local.properties.update.disabled")) {
      Logger.getInstance(SdkSync.class).warn("local.properties should be updated, but update is now disabled.");
      return;
    }
    if (filesEqual(localProperties.getAndroidSdkPath(), androidSdkPath)) {
      return;
    }
    localProperties.setAndroidSdkPath(androidSdkPath);
    try {
      localProperties.save();
    }
    catch (IOException e) {
      String msg = String.format("Unable to save '%1$s'", localProperties.getPropertiesFilePath().getPath());
      throw new ExternalSystemException(msg, e);
    }
  }

  private static void mergeIfNeeded(@NotNull File sourceSdk, @NotNull File destSdk) {
    if (SdkMerger.hasMergeableContent(sourceSdk, destSdk)) {
      String msg = String.format("The Android SDK at\n\n%1$s\n\nhas packages not in your project's SDK at\n\n%2$s\n\n" +
                                 "Would you like to copy into the project SDK?", sourceSdk.getPath(), destSdk.getPath());
      int result = MessageDialogBuilder.yesNo("Merge SDKs", msg).yesText("Copy").noText("Do not copy").show();
      if (result == Messages.YES) {
        new Task.Backgroundable(null, "Merging Android SDKs", false) {
          @Override
          public void run(@NotNull ProgressIndicator indicator) {
            SdkMerger.mergeSdks(sourceSdk, destSdk, indicator);
          }
        }.queue();
      }
    }
  }

  @VisibleForTesting
  static class FindValidSdkPathTask {
    @Nullable
    File selectValidSdkPath() {
      Ref<File> pathRef = new Ref<>();
      ApplicationManager.getApplication().invokeAndWait(() -> findValidSdkPath(pathRef));
      return pathRef.get();
    }

    private static void findValidSdkPath(@NotNull Ref<File> pathRef) {
      Sdk jdk = IdeSdks.getInstance().getJdk();
      String jdkPath = jdk != null ? jdk.getHomePath() : null;
      SelectSdkDialog dialog = new SelectSdkDialog(jdkPath, null);
      dialog.setModal(true);
      if (!dialog.showAndGet()) {
        String msg = "An Android SDK is needed to continue. Would you like to try again?";
        if (MessageDialogBuilder.yesNo(ERROR_DIALOG_TITLE, msg).show() == Messages.YES) {
          findValidSdkPath(pathRef);
        }
        return;
      }
      File path = new File(dialog.getAndroidHome());
      if (!IdeSdks.getInstance().isValidAndroidSdkPath(path)) {
        String format = "The path\n'%1$s'\ndoes not refer to a valid Android SDK. Would you like to try again?";
        if (MessageDialogBuilder.yesNo(ERROR_DIALOG_TITLE, String.format(format, path.getPath())).show() == Messages.YES) {
          findValidSdkPath(pathRef);
        }
        return;
      }
      pathRef.set(path);
    }
  }
}<|MERGE_RESOLUTION|>--- conflicted
+++ resolved
@@ -41,21 +41,14 @@
 import com.intellij.openapi.ui.MessageDialogBuilder;
 import com.intellij.openapi.ui.Messages;
 import com.intellij.openapi.util.Ref;
-<<<<<<< HEAD
 import com.intellij.openapi.util.registry.Registry;
 import com.intellij.util.ModalityUiUtil;
-=======
-import com.intellij.util.ModalityUiUtil;
-import org.jetbrains.annotations.NotNull;
-import org.jetbrains.annotations.Nullable;
-
->>>>>>> 477885a9
 import java.io.File;
 import java.io.IOException;
 import org.jetbrains.annotations.NotNull;
 import org.jetbrains.annotations.Nullable;
 
-public final class SdkSync {
+public class SdkSync {
   private static final String ERROR_DIALOG_TITLE = "Sync Android SDKs";
 
   @NotNull
@@ -130,7 +123,7 @@
       if (IdeInfo.getInstance().isAndroidStudio()) {
         // We don't have any SDK (IDE or project.)
         // In IDEA there are non-android gradle projects. IDEA should not create local.properties file and should not ask users to configure
-        // Android SDK unless we are sure that they are working with Android projects (e.g. local.properties file already exists)
+        // Android SDK unless we are sure that they are working with Android projects
         // Note that local.properties file does not imply Android (this can also be KMPP. See IDEA-265504)
         File selectedPath = findSdkPathTask.selectValidSdkPath();
         if (selectedPath == null) {
@@ -247,11 +240,7 @@
     // Just to be on the safe side, we update local.properties.
     setProjectSdk(localProperties, projectAndroidSdkPath);
 
-<<<<<<< HEAD
     ModalityUiUtil.invokeLaterIfNeeded(ModalityState.defaultModalityState(), () -> ApplicationManager.getApplication().runWriteAction(() -> {
-=======
-    ModalityUiUtil.invokeLaterIfNeeded(() -> ApplicationManager.getApplication().runWriteAction(() -> {
->>>>>>> 477885a9
       IdeSdks.getInstance().setAndroidSdkPath(projectAndroidSdkPath, null);
     }));
   }
