--- conflicted
+++ resolved
@@ -37,15 +37,8 @@
 import com.intellij.openapi.ui.MessageDialogBuilder;
 import com.intellij.openapi.ui.Messages;
 import com.intellij.openapi.util.Ref;
-<<<<<<< HEAD
 import com.intellij.openapi.util.registry.Registry;
 import com.intellij.util.ModalityUiUtil;
-=======
-import com.intellij.util.ModalityUiUtil;
-import org.jetbrains.annotations.NotNull;
-import org.jetbrains.annotations.Nullable;
-
->>>>>>> ad5b6ee3
 import java.io.File;
 import java.io.IOException;
 import org.jetbrains.annotations.NotNull;
@@ -76,54 +69,6 @@
     File ideAndroidSdkPath = IdeSdks.getInstance().getAndroidSdkPath();
     File projectAndroidSdkPath = localProperties.getAndroidSdkPath();
 
-<<<<<<< HEAD
-    if (ideAndroidSdkPath != null && projectAndroidSdkPath == null) {
-      if (localProperties.getPropertiesFilePath().exists() || IdeInfo.getInstance().isAndroidStudio()) {
-        // If we have the IDE default SDK and we don't have a project SDK, update local.properties with default SDK path and exit.
-        // In IDEA we don't want local.properties to be created in plain java-gradle projects, so we update local.properties only if the
-        // file exists
-        setProjectSdk(localProperties, ideAndroidSdkPath);
-      }
-      return;
-    }
-    else if (ideAndroidSdkPath != null && projectAndroidSdkPath != null) {
-
-      ValidationResult validationResult = validateAndroidSdk(projectAndroidSdkPath, true);
-      if (!validationResult.success) {
-        // If we have the IDE default SDK and we don't have a valid project SDK, update local.properties with default SDK path and exit.
-        ApplicationManager.getApplication().invokeAndWait(() -> {
-          if (!ApplicationManager.getApplication().isUnitTestMode()) {
-            String error = validationResult.message;
-            if (isEmpty(error)) {
-              error = String.format("The path \n'%1$s'\n" + "does not refer to a valid Android SDK.", projectAndroidSdkPath.getPath());
-            }
-            String format =
-              "%1$s\n\n%3$s will use this Android SDK instead:\n'%2$s'\nand will modify the project's local.properties file.";
-            String errorMessage =
-              String.format(format, error, ideAndroidSdkPath.getPath(), ApplicationNamesInfo.getInstance().getFullProductName());
-            if (!ApplicationManager.getApplication().isHeadlessEnvironment()) {
-              Messages.showErrorDialog(errorMessage, ERROR_DIALOG_TITLE);
-            } else {
-              Logger.getInstance(SdkSync.class).warn(errorMessage);
-            }
-          }
-          setProjectSdk(localProperties, ideAndroidSdkPath);
-        });
-        return;
-      }
-    }
-    else if (ideAndroidSdkPath == null && projectAndroidSdkPath == null) {
-      if (IdeInfo.getInstance().isAndroidStudio()) {
-        // We don't have any SDK (IDE or project.)
-        // In IDEA there are non-android gradle projects. IDEA should not create local.properties file and should not ask users to configure
-        // Android SDK unless we are sure that they are working with Android projects
-        // Note that local.properties file does not imply Android (this can also be KMPP. See IDEA-265504)
-        File selectedPath = findSdkPathTask.selectValidSdkPath();
-        if (selectedPath == null) {
-          throw new ExternalSystemException("Unable to continue until an Android SDK is specified");
-        }
-        setIdeSdk(localProperties, selectedPath);
-=======
     if (ideAndroidSdkPath != null && projectAndroidSdkPath != null) {
       reconcileIdeAndProjectPaths(localProperties, project, ideAndroidSdkPath, projectAndroidSdkPath);
     }
@@ -152,7 +97,6 @@
       File selectedPath = findSdkPathTask.selectValidSdkPath();
       if (selectedPath == null) {
         throw new ExternalSystemException("Unable to continue until an Android SDK is specified");
->>>>>>> ad5b6ee3
       }
       setIdeSdk(localProperties, selectedPath);
     }
@@ -206,9 +150,13 @@
           }
           String format =
             "%1$s\n\n%3$s will use this Android SDK instead:\n'%2$s'\nand will modify the project's local.properties file.";
-          Messages.showErrorDialog(String.format(format, error, ideAndroidSdkPath.getPath(),
-                                                 ApplicationNamesInfo.getInstance().getFullProductName()),
-                                   ERROR_DIALOG_TITLE);
+          String errorMessage =
+            String.format(format, error, ideAndroidSdkPath.getPath(), ApplicationNamesInfo.getInstance().getFullProductName());
+          if (!ApplicationManager.getApplication().isHeadlessEnvironment()) {
+            Messages.showErrorDialog(errorMessage, ERROR_DIALOG_TITLE);
+          } else {
+            Logger.getInstance(SdkSync.class).warn(errorMessage);
+          }
         }
         setProjectSdk(localProperties, ideAndroidSdkPath);
       });
@@ -300,16 +248,10 @@
     // Just to be on the safe side, we update local.properties.
     setProjectSdk(localProperties, projectAndroidSdkPath);
 
-<<<<<<< HEAD
-    ModalityUiUtil.invokeLaterIfNeeded(ModalityState.defaultModalityState(), () -> ApplicationManager.getApplication().runWriteAction(() -> {
-      IdeSdks.getInstance().setAndroidSdkPath(projectAndroidSdkPath, null);
-    }));
-=======
     ModalityUiUtil.invokeLaterIfNeeded(ModalityState.defaultModalityState(),
                                        () -> ApplicationManager.getApplication().runWriteAction(() -> {
                                          IdeSdks.getInstance().setAndroidSdkPath(projectAndroidSdkPath, null);
                                        }));
->>>>>>> ad5b6ee3
   }
 
   private static void setProjectSdk(@NotNull LocalProperties localProperties, @NotNull File androidSdkPath) {
