/*
 * Copyright (C) 2014 The Android Open Source Project
 *
 * Licensed under the Apache License, Version 2.0 (the "License");
 * you may not use this file except in compliance with the License.
 * You may obtain a copy of the License at
 *
 *      http://www.apache.org/licenses/LICENSE-2.0
 *
 * Unless required by applicable law or agreed to in writing, software
 * distributed under the License is distributed on an "AS IS" BASIS,
 * WITHOUT WARRANTIES OR CONDITIONS OF ANY KIND, either express or implied.
 * See the License for the specific language governing permissions and
 * limitations under the License.
 */
package com.android.tools.idea.gradle.service.notification.hyperlink;

import com.android.tools.idea.gradle.project.GradleProjectImporter;
import com.android.tools.idea.gradle.util.GradleUtil;
import com.intellij.openapi.project.Project;
import com.intellij.openapi.ui.Messages;
import org.jetbrains.annotations.NotNull;
import org.jetbrains.plugins.gradle.settings.DistributionType;
import org.jetbrains.plugins.gradle.settings.GradleProjectSettings;

import java.io.File;
import java.io.IOException;

public class CreateGradleWrapperHyperlink extends NotificationHyperlink {
<<<<<<< HEAD

=======
>>>>>>> 7cfdf5bf
  public CreateGradleWrapperHyperlink() {
    super("createGradleWrapper", "Migrate to Gradle wrapper and sync project");
  }

  @Override
  protected void execute(@NotNull Project project) {
    File projectDirPath = new File(project.getBasePath());
    try {
      GradleUtil.createGradleWrapper(projectDirPath);
      GradleProjectSettings settings = GradleUtil.getGradleProjectSettings(project);
      if (settings != null) {
        settings.setDistributionType(DistributionType.DEFAULT_WRAPPED);
      }
      GradleProjectImporter.getInstance().requestProjectSync(project, null);
    }
    catch (IOException e) {
      // Unlikely to happen.
      Messages.showErrorDialog(project, "Failed to create Gradle wrapper: " + e.getMessage(), "Quick Fix");
    }
  }
}<|MERGE_RESOLUTION|>--- conflicted
+++ resolved
@@ -27,10 +27,6 @@
 import java.io.IOException;
 
 public class CreateGradleWrapperHyperlink extends NotificationHyperlink {
-<<<<<<< HEAD
-
-=======
->>>>>>> 7cfdf5bf
   public CreateGradleWrapperHyperlink() {
     super("createGradleWrapper", "Migrate to Gradle wrapper and sync project");
   }
