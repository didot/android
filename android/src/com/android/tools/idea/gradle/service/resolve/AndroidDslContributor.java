--- conflicted
+++ resolved
@@ -115,11 +115,7 @@
       return true;
     }
 
-<<<<<<< HEAD
-    logClassPathOnce(place.getProject());
-=======
     GroovyPsiManager psiManager = GroovyPsiManager.getInstance(place.getProject());
->>>>>>> 291841c8
 
     // top level android block
     if (callStack.size() == 1) {
@@ -172,14 +168,9 @@
     // determine the type variable present in the parent method
     ParametrizedTypeExtractor typeExtractor = getTypeExtractor((PsiMethod)parentContributor);
     if (typeExtractor == null) {
-<<<<<<< HEAD
-      LOG.info("inside the closure of a method, but unable to extract the closure parameter's type.");
-      return true;
-=======
       Logger.getInstance(AndroidDslContributor.class)
         .info("inside the closure of a method, but unable to extract the closure parameter's type.");
-      return;
->>>>>>> 291841c8
+      return true;
     }
 
     if (typeExtractor.hasNamedDomainObjectContainer()) {
