--- conflicted
+++ resolved
@@ -29,11 +29,7 @@
                                                                                         ProjectKeys.PROJECT.getProcessingWeight() + 5);
   @NotNull public static final Key<IdeaModule>         IDEA_MODULE         = Key.create(IdeaModule.class,
                                                                                         ProjectKeys.MODULE.getProcessingWeight() + 5);
-<<<<<<< HEAD
-  @NotNull public static final Key<IdeaGradleProject> GRADLE_PROJECT       = Key.create(IdeaGradleProject.class,
-=======
-  @NotNull public static final Key<GradleProject>      GRADLE_PROJECT_KEY  = Key.create(GradleProject.class,
->>>>>>> 2ad02034
+  @NotNull public static final Key<IdeaGradleProject>  GRADLE_PROJECT      = Key.create(IdeaGradleProject.class,
                                                                                         IDE_ANDROID_PROJECT.getProcessingWeight() + 10);
 
   private AndroidProjectKeys() {
