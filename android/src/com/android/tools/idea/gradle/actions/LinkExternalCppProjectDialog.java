--- conflicted
+++ resolved
@@ -196,11 +196,7 @@
       }
     }.execute();
 
-<<<<<<< HEAD
-    GradleSyncInvoker.getInstance().requestProjectSyncAndSourceGeneration(project, TRIGGER_PROJECT_MODIFIED, null);
-=======
     GradleSyncInvoker.getInstance().requestProjectSyncAndSourceGeneration(project, TRIGGER_PROJECT_MODIFIED);
->>>>>>> 7bd3f2d2
     super.doOKAction();
   }
 
