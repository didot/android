--- conflicted
+++ resolved
@@ -15,16 +15,11 @@
  */
 package com.android.tools.idea.gradle.actions;
 
-<<<<<<< HEAD
-import com.android.tools.idea.gradle.project.build.invoker.GradleBuildInvoker;
-import com.android.tools.idea.gradle.project.build.invoker.GradleBuildInvoker.TestCompileType;
-=======
 import com.android.tools.idea.gradle.project.GradleProjectInfo;
 import com.android.tools.idea.gradle.project.build.invoker.GradleBuildInvoker;
 import com.android.tools.idea.gradle.project.build.invoker.TestCompileType;
 import com.android.tools.idea.gradle.project.model.AndroidModuleModel;
 import com.android.tools.idea.gradle.run.OutputBuildAction;
->>>>>>> c8fa6d74
 import com.intellij.openapi.actionSystem.AnActionEvent;
 import com.intellij.openapi.module.Module;
 import com.intellij.openapi.module.ModuleManager;
@@ -74,13 +69,6 @@
         }
       }
 
-<<<<<<< HEAD
-      GradleBuildInvoker gradleBuildInvoker = GradleBuildInvoker.getInstance(project);
-      if (task != null) {
-        gradleBuildInvoker.add(task);
-      }
-      gradleBuildInvoker.assemble(modules, TestCompileType.NONE);
-=======
       if (!appModules.isEmpty()) {
         GradleBuildInvoker gradleBuildInvoker = GradleBuildInvoker.getInstance(project);
         gradleBuildInvoker.add(new GoToApkLocationTask(appModules, ACTION_TEXT));
@@ -99,7 +87,6 @@
       if (gradlePath != null) {
         gradlePaths.add(gradlePath);
       }
->>>>>>> c8fa6d74
     }
     return gradlePaths;
   }
