--- conflicted
+++ resolved
@@ -52,11 +52,7 @@
     Presentation presentation = e.getPresentation();
     presentation.setEnabled(false);
     try {
-<<<<<<< HEAD
-      mySyncInvoker.requestProjectSyncAndSourceGeneration(project, null);
-=======
       mySyncInvoker.requestProjectSyncAndSourceGeneration(project, TRIGGER_USER_REQUEST, null);
->>>>>>> c8fa6d74
     }
     finally {
       presentation.setEnabled(true);
