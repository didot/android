--- conflicted
+++ resolved
@@ -16,13 +16,9 @@
 package com.android.tools.idea.gradle.invoker;
 
 import com.android.builder.model.AndroidProject;
-<<<<<<< HEAD
-import com.android.ide.common.blame.output.GradleMessage;
-=======
 import com.android.ide.common.blame.Message;
 import com.android.ide.common.blame.SourceFile;
 import com.android.ide.common.blame.SourceFilePosition;
->>>>>>> 94691eb5
 import com.android.ide.common.blame.parser.PatternAwareOutputParser;
 import com.android.tools.idea.gradle.IdeaGradleProject;
 import com.android.tools.idea.gradle.compiler.AndroidGradleBuildConfiguration;
@@ -30,13 +26,7 @@
 import com.android.tools.idea.gradle.invoker.console.view.GradleConsoleToolWindowFactory;
 import com.android.tools.idea.gradle.invoker.console.view.GradleConsoleView;
 import com.android.tools.idea.gradle.invoker.messages.GradleBuildTreeViewPanel;
-<<<<<<< HEAD
-import com.android.tools.idea.gradle.output.GradleProjectAwareMessage;
 import com.android.tools.idea.gradle.output.parser.BuildOutputParser;
-import com.android.tools.idea.gradle.project.BuildSettings;
-=======
-import com.android.tools.idea.gradle.output.parser.BuildOutputParser;
->>>>>>> 94691eb5
 import com.android.tools.idea.gradle.service.notification.errors.AbstractSyncErrorHandler;
 import com.android.tools.idea.gradle.util.AndroidGradleSettings;
 import com.android.tools.idea.sdk.IdeSdks;
@@ -182,15 +172,12 @@
     return "GradleTaskInvocation";
   }
 
-<<<<<<< HEAD
-=======
   @Override
   @NotNull
   public DumbModeAction getDumbModeAction() {
     return DumbModeAction.WAIT;
   }
 
->>>>>>> 94691eb5
   @Override
   @Nullable
   public NotificationInfo getNotificationInfo() {
@@ -435,35 +422,6 @@
         else {
           msg += "\n\nCause:\n" + error;
         }
-<<<<<<< HEAD
-        Runnable showErrorTask = new Runnable() {
-          @Override
-          public void run() {
-            String msg = "Failed to complete Gradle execution.\n\nCause:\n" + error;
-            Messages.showErrorDialog(myProject, msg, GRADLE_RUNNING_MSG_TITLE);
-
-            // This is temporary. Once we have support for hyperlinks in "Messages" window, we'll show the error message the with a
-            // hyperlink to set the JDK home.
-            // For now we show the "Select SDK" dialog, but only giving the option to set the JDK path.
-            if (AndroidStudioSpecificInitializer.isAndroidStudio() &&
-                error != null &&
-                error.startsWith("Supplied javaHome is not a valid folder")) {
-              File androidHome = DefaultSdks.getDefaultAndroidHome();
-              String androidSdkPath = androidHome != null ? androidHome.getPath() : null;
-              SelectSdkDialog selectSdkDialog = new SelectSdkDialog(null, androidSdkPath);
-              selectSdkDialog.setModal(true);
-              if (selectSdkDialog.showAndGet()) {
-                final String jdkHome = selectSdkDialog.getJdkHome();
-                UIUtil.invokeLaterIfNeeded(new Runnable() {
-                  @Override
-                  public void run() {
-                    ApplicationManager.getApplication().runWriteAction(new Runnable() {
-                      @Override
-                      public void run() {
-                        DefaultSdks.setDefaultJavaHome(new File(jdkHome));
-                      }
-                    });
-=======
         addMessage(new Message(Message.Kind.ERROR, msg, SourceFilePosition.UNKNOWN), null);
         showMessages();
 
@@ -484,7 +442,6 @@
                   @Override
                   public void run() {
                     IdeSdks.setJdkPath(new File(jdkHome));
->>>>>>> 94691eb5
                   }
                 });
               }
