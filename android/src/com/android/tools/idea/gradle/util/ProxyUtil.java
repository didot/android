--- conflicted
+++ resolved
@@ -164,11 +164,7 @@
               }
             } else {
               value = new InvocationErrorValue(cause);
-<<<<<<< HEAD
-              Logger.getInstance(ProxyUtil.class).error(String.format("Calling %s on %s unexpectedly threw %s", m, object, cause));
-=======
               Logger.getInstance(ProxyUtil.class).warn(String.format("Calling %s on %s unexpectedly threw %s", m, object, cause));
->>>>>>> 291841c8
             }
           }
           values.put(m.toGenericString().intern(), reproxy(m.getGenericReturnType(), value));
