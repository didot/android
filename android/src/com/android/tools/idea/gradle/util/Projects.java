--- conflicted
+++ resolved
@@ -17,40 +17,17 @@
 
 import com.android.ide.common.repository.GradleVersion;
 import com.android.tools.idea.gradle.project.GradleProjectInfo;
-<<<<<<< HEAD
-import com.android.tools.idea.gradle.project.build.compiler.AndroidGradleBuildConfiguration;
 import com.android.tools.idea.gradle.project.facet.gradle.GradleFacet;
 import com.android.tools.idea.gradle.project.facet.java.JavaFacet;
 import com.android.tools.idea.gradle.project.model.AndroidModuleModel;
-import com.android.tools.idea.gradle.project.subset.ProjectSubset;
-import com.android.tools.idea.gradle.project.sync.messages.SyncMessages;
-import com.android.tools.idea.gradle.project.sync.setup.module.dependency.LibraryDependency;
-import com.android.tools.idea.gradle.project.sync.setup.post.PostSyncProjectSetup;
 import com.android.tools.idea.model.AndroidModel;
 import com.android.tools.idea.project.AndroidProjectInfo;
-import com.google.common.collect.Lists;
-=======
-import com.android.tools.idea.gradle.project.facet.gradle.GradleFacet;
-import com.android.tools.idea.gradle.project.model.AndroidModuleModel;
-import com.android.tools.idea.model.AndroidModel;
-import com.android.tools.idea.project.AndroidProjectInfo;
->>>>>>> c8fa6d74
 import com.google.common.collect.Maps;
 import com.intellij.ide.DataManager;
 import com.intellij.ide.projectView.ProjectView;
 import com.intellij.ide.projectView.impl.AbstractProjectViewPane;
 import com.intellij.openapi.actionSystem.DataContext;
 import com.intellij.openapi.application.ApplicationManager;
-<<<<<<< HEAD
-import com.intellij.openapi.application.ModalityState;
-import com.intellij.openapi.components.ServiceManager;
-import com.intellij.openapi.externalSystem.model.DataNode;
-import com.intellij.openapi.externalSystem.model.ProjectKeys;
-import com.intellij.openapi.externalSystem.model.project.ModuleData;
-import com.intellij.openapi.externalSystem.model.project.ProjectData;
-import com.intellij.openapi.externalSystem.service.project.ProjectDataManager;
-=======
->>>>>>> c8fa6d74
 import com.intellij.openapi.module.Module;
 import com.intellij.openapi.module.ModuleManager;
 import com.intellij.openapi.project.Project;
@@ -62,10 +39,6 @@
 import com.intellij.openapi.wm.IdeFrame;
 import com.intellij.openapi.wm.WindowManager;
 import com.intellij.openapi.wm.ex.IdeFrameEx;
-<<<<<<< HEAD
-import com.intellij.util.containers.ContainerUtil;
-=======
->>>>>>> c8fa6d74
 import org.jetbrains.android.facet.AndroidFacet;
 import org.jetbrains.annotations.NotNull;
 import org.jetbrains.annotations.Nullable;
@@ -81,14 +54,8 @@
 import static com.intellij.ide.impl.ProjectUtil.updateLastProjectLocation;
 import static com.intellij.openapi.actionSystem.LangDataKeys.MODULE;
 import static com.intellij.openapi.actionSystem.LangDataKeys.MODULE_CONTEXT_ARRAY;
-<<<<<<< HEAD
-import static com.intellij.openapi.externalSystem.model.ProjectKeys.PROJECT;
-import static com.intellij.openapi.externalSystem.util.ExternalSystemApiUtil.*;
-=======
 import static com.intellij.openapi.externalSystem.util.ExternalSystemApiUtil.isExternalSystemAwareModule;
->>>>>>> c8fa6d74
 import static com.intellij.openapi.util.io.FileUtil.*;
-import static com.intellij.openapi.util.io.FileUtil.toCanonicalPath;
 import static com.intellij.openapi.wm.impl.IdeFrameImpl.SHOULD_OPEN_IN_FULL_SCREEN;
 import static java.lang.Boolean.TRUE;
 
@@ -96,11 +63,6 @@
  * Utility methods for {@link Project}s.
  */
 public final class Projects {
-<<<<<<< HEAD
-  private static final Key<LibraryDependency> MODULE_COMPILED_ARTIFACT = Key.create("module.compiled.artifact");
-  private static final Key<Collection<Module>> MODULES_TO_DISPOSE_POST_SYNC = Key.create("project.modules.to.dispose.post.sync");
-=======
->>>>>>> c8fa6d74
   private static final Key<Boolean> SYNC_REQUESTED_DURING_BUILD = Key.create("project.sync.requested.during.build");
   private static final Key<Map<String, GradleVersion>> PLUGIN_VERSIONS_BY_MODULE = Key.create("project.plugin.versions.by.module");
 
@@ -114,134 +76,6 @@
     return new File(toCanonicalPath(basePath));
   }
 
-<<<<<<< HEAD
-  public static void removeAllModuleCompiledArtifacts(@NotNull Project project) {
-    ModuleManager moduleManager = ModuleManager.getInstance(project);
-    for (Module module : moduleManager.getModules()) {
-      setModuleCompiledArtifact(module, null);
-    }
-  }
-
-  public static void setModuleCompiledArtifact(@NotNull Module module, @Nullable LibraryDependency compiledArtifact) {
-    module.putUserData(MODULE_COMPILED_ARTIFACT, compiledArtifact);
-  }
-
-  @Nullable
-  public static LibraryDependency getModuleCompiledArtifact(@NotNull Module module) {
-    return module.getUserData(MODULE_COMPILED_ARTIFACT);
-  }
-
-  public static void populate(@NotNull Project project,
-                              @NotNull DataNode<ProjectData> projectInfo,
-                              @Nullable PostSyncProjectSetup.Request setupRequest,
-                              boolean selectModulesToImport) {
-    Collection<DataNode<ModuleData>> modulesToImport = getModulesToImport(project, projectInfo, selectModulesToImport);
-    populate(project, projectInfo, modulesToImport, setupRequest);
-  }
-
-  @NotNull
-  private static Collection<DataNode<ModuleData>> getModulesToImport(@NotNull Project project,
-                                                                     @NotNull DataNode<ProjectData> projectInfo,
-                                                                     boolean selectModulesToImport) {
-    Collection<DataNode<ModuleData>> modules = findAll(projectInfo, ProjectKeys.MODULE);
-    ProjectSubset subview = ProjectSubset.getInstance(project);
-    if (!ApplicationManager.getApplication().isUnitTestMode() &&
-        ProjectSubset.getInstance(project).isFeatureEnabled() &&
-        modules.size() > 1) {
-      if (selectModulesToImport) {
-        // Importing a project. Allow user to select which modules to include in the project.
-        Collection<DataNode<ModuleData>> selection = subview.showModuleSelectionDialog(modules);
-        if (selection != null) {
-          return selection;
-        }
-      }
-      else {
-        // We got here because a project was synced with Gradle. Make sure that we don't add any modules that were not selected during
-        // project import (if applicable.)
-        String[] persistedModuleNames = subview.getSelection();
-        if (persistedModuleNames != null) {
-          int moduleCount = persistedModuleNames.length;
-          if (moduleCount > 0) {
-            List<String> moduleNames = Lists.newArrayList(persistedModuleNames);
-            List<DataNode<ModuleData>> selectedModules = Lists.newArrayListWithExpectedSize(moduleCount);
-            for (DataNode<ModuleData> module : modules) {
-              String name = module.getData().getExternalName();
-              if (moduleNames.contains(name)) {
-                selectedModules.add(module);
-              }
-            }
-            return selectedModules;
-          }
-        }
-      }
-    }
-    // Delete any stored module selection.
-    subview.clearSelection();
-    return modules; // Import all modules, not just subset.
-  }
-
-  public static void populate(@NotNull Project project,
-                              @NotNull DataNode<ProjectData> projectInfo,
-                              @NotNull Collection<DataNode<ModuleData>> modulesToImport,
-                              @Nullable PostSyncProjectSetup.Request setupRequest) {
-    ApplicationManager.getApplication().invokeAndWait(() -> {
-      if (project.isDisposed()) {
-        return;
-      }
-      SyncMessages.getInstance(project).removeProjectMessages();
-      disableExcludedModules(projectInfo, modulesToImport);
-      doSelectiveImport(modulesToImport, project);
-
-      // We need to call this method here, otherwise the IDE will think the project is not a Gradle project and it won't generate
-      // sources for it. This happens on new projects.
-      if (setupRequest != null) {
-        PostSyncProjectSetup.getInstance(project).setUpProject(setupRequest, null);
-      }
-    });
-  }
-
-  /**
-   * Reuse external system 'selective import' feature for importing of the project sub-set.
-   */
-  private static void disableExcludedModules(@NotNull DataNode<ProjectData> projectInfo,
-                                             @NotNull Collection<DataNode<ModuleData>> selectedModules) {
-    Collection<DataNode<ModuleData>> allModules = findAll(projectInfo, ProjectKeys.MODULE);
-    if (selectedModules.size() != allModules.size()) {
-      Set<DataNode<ModuleData>> moduleToIgnore = Sets.newHashSet(allModules);
-      moduleToIgnore.removeAll(selectedModules);
-      for (DataNode<ModuleData> moduleNode : moduleToIgnore) {
-        visit(moduleNode, node -> node.setIgnored(true));
-      }
-    }
-  }
-
-  /**
-   * Reuse external system 'selective import' feature for importing of the project sub-set.
-   * And do not ignore projectNode children data, e.g. project libraries
-   */
-  private static void doSelectiveImport(@NotNull Collection<DataNode<ModuleData>> enabledModules, @NotNull Project project) {
-    ProjectDataManager dataManager = ServiceManager.getService(ProjectDataManager.class);
-    DataNode<ProjectData> projectNode = enabledModules.isEmpty() ? null : findParent(enabledModules.iterator().next(), PROJECT);
-
-    // do not ignore projectNode child data, e.g. project libraries
-    if (projectNode != null) {
-      final Collection<DataNode<ModuleData>> allModules = findAll(projectNode, ProjectKeys.MODULE);
-      if (enabledModules.size() != allModules.size()) {
-        final Set<DataNode<ModuleData>> moduleToIgnore = ContainerUtil.newIdentityTroveSet(allModules);
-        moduleToIgnore.removeAll(enabledModules);
-        for (DataNode<ModuleData> moduleNode : moduleToIgnore) {
-          visit(moduleNode, node -> node.setIgnored(true));
-        }
-      }
-      dataManager.importData(projectNode, project, true /* synchronous */);
-    }
-    else {
-      dataManager.importData(enabledModules, project, true /* synchronous */);
-    }
-  }
-
-=======
->>>>>>> c8fa6d74
   public static void executeProjectChanges(@NotNull Project project, @NotNull Runnable changes) {
     if (ApplicationManager.getApplication().isWriteAccessAllowed()) {
       if (!project.isDisposed()) {
@@ -253,31 +87,7 @@
       if (!project.isDisposed()) {
         ProjectRootManagerEx.getInstanceEx(project).mergeRootsChangesDuring(changes);
       }
-<<<<<<< HEAD
-    }), ModalityState.defaultModalityState());
-  }
-
-  /**
-   * Indicates the given project requires an Android model, but the model is {@code null}. Possible causes for this scenario to happen are:
-   * <ul>
-   * <li>the last sync with Gradle failed</li>
-   * <li>Studio just started up and it has not synced the project yet</li>
-   * </ul>
-   *
-   * @param project the project.
-   * @return {@code true} if the project is a Gradle-based Android project that does not contain any Gradle model.
-   */
-  public static boolean requiredAndroidModelMissing(@NotNull Project project) {
-    for (Module module : ModuleManager.getInstance(project).getModules()) {
-      AndroidFacet facet = AndroidFacet.getInstance(module);
-      if (facet != null && facet.requiresAndroidModel() && facet.getAndroidModel() == null) {
-        return true;
-      }
-    }
-    return false;
-=======
     }));
->>>>>>> c8fa6d74
   }
 
   /**
@@ -311,51 +121,6 @@
   }
 
   /**
-<<<<<<< HEAD
-   * Indicates whether the give project is a legacy IDEA Android project (which is deprecated in Android Studio.)
-   *
-   * @param project the given project.
-   * @return {@code true} if the given project is a legacy IDEA Android project; {@code false} otherwise.
-   */
-  public static boolean isLegacyIdeaAndroidProject(@NotNull Project project) {
-    ModuleManager moduleManager = ModuleManager.getInstance(project);
-    for (Module module : moduleManager.getModules()) {
-      if (isLegacyIdeaAndroidModule(module)) {
-        return true;
-      }
-    }
-    return false;
-  }
-
-  /**
-   * Indicates whether the given module is a legacy IDEA Android module (which is deprecated in Android Studio.)
-   *
-   * @param module the given module.
-   * @return {@code true} if the given module is a legacy IDEA Android module; {@code false} otherwise.
-   */
-  public static boolean isLegacyIdeaAndroidModule(@NotNull Module module) {
-    AndroidFacet facet = AndroidFacet.getInstance(module);
-    if (facet != null && !facet.requiresAndroidModel()) {
-      // If a module has the Android facet, but it does not require a model from the build system, it is a legacy IDEA project.
-      return true;
-    }
-    return false;
-  }
-
-  public static boolean isIdeaAndroidModule(@NotNull Module module) {
-    if (GradleFacet.getInstance(module) != null || JavaFacet.getInstance(module) != null) {
-      return true;
-    }
-    AndroidFacet androidFacet = AndroidFacet.getInstance(module);
-    if (androidFacet != null && androidFacet.requiresAndroidModel()) {
-      return true;
-    }
-    return false;
-  }
-
-  /**
-=======
->>>>>>> c8fa6d74
    * Returns the modules to build based on the current selection in the 'Project' tool window. If the module that corresponds to the project
    * is selected, all the modules in such projects are returned. If there is no selection, an empty array is returned.
    *
@@ -422,17 +187,6 @@
   @Deprecated
   public static boolean isBuildWithGradle(@NotNull Project project) {
     return GradleProjectInfo.getInstance(project).isBuildWithGradle();
-<<<<<<< HEAD
-  }
-
-  /**
-   * Indicates whether Gradle is used to build the module.
-   */
-  // TODO move this method out of Projects.
-  public static boolean isBuildWithGradle(@NotNull Module module) {
-    return GradleFacet.getInstance(module) != null;
-=======
->>>>>>> c8fa6d74
   }
 
   /**
@@ -466,20 +220,7 @@
       return pathsEqual(moduleRootDirPath.getPath(), module.getProject().getBasePath());
     }
     // For non-Android project modules, the top-level one is the one without an "Android-Gradle" facet.
-<<<<<<< HEAD
-    return !isBuildWithGradle(module);
-  }
-
-  @Nullable
-  public static Collection<Module> getModulesToDisposePostSync(@NotNull Project project) {
-    return project.getUserData(MODULES_TO_DISPOSE_POST_SYNC);
-  }
-
-  public static void setModulesToDisposePostSync(@NotNull Project project, @Nullable Collection<Module> modules) {
-    project.putUserData(MODULES_TO_DISPOSE_POST_SYNC, modules);
-=======
     return !GradleFacet.isAppliedTo(module);
->>>>>>> c8fa6d74
   }
 
   /**
@@ -498,16 +239,7 @@
   }
 
   public static boolean isSyncRequestedDuringBuild(@NotNull Project project) {
-<<<<<<< HEAD
-    return getBoolean(project, SYNC_REQUESTED_DURING_BUILD);
-  }
-
-  private static boolean getBoolean(@NotNull Project project, @NotNull Key<Boolean> key) {
-    Boolean val = project.getUserData(key);
-    return val != null && val.booleanValue();
-=======
     return SYNC_REQUESTED_DURING_BUILD.get(project, false);
->>>>>>> c8fa6d74
   }
 
   public static void storePluginVersionsPerModule(@NotNull Project project) {
