--- conflicted
+++ resolved
@@ -15,24 +15,11 @@
  */
 package com.android.tools.idea.gradle.util;
 
-<<<<<<< HEAD
 import com.android.ide.common.repository.GradleVersion;
 import com.android.tools.idea.gradle.project.GradleProjectInfo;
 import com.android.tools.idea.gradle.project.build.compiler.AndroidGradleBuildConfiguration;
 import com.android.tools.idea.gradle.project.facet.gradle.GradleFacet;
 import com.android.tools.idea.gradle.project.model.AndroidModuleModel;
-=======
-import com.android.builder.model.AndroidProject;
-import com.android.ide.common.repository.GradleVersion;
-import com.android.tools.idea.gradle.AndroidGradleModel;
-import com.android.tools.idea.gradle.GradleSyncState;
-import com.android.tools.idea.gradle.compiler.AndroidGradleBuildConfiguration;
-import com.android.tools.idea.gradle.customizer.dependency.DependencySetupErrors;
-import com.android.tools.idea.gradle.customizer.dependency.LibraryDependency;
-import com.android.tools.idea.gradle.facet.AndroidGradleFacet;
-import com.android.tools.idea.gradle.messages.ProjectSyncMessages;
-import com.android.tools.idea.gradle.project.PostProjectSetupTasksExecutor;
->>>>>>> 149a0db6
 import com.android.tools.idea.gradle.project.subset.ProjectSubset;
 import com.android.tools.idea.gradle.project.sync.messages.SyncMessages;
 import com.android.tools.idea.gradle.project.sync.setup.module.dependency.LibraryDependency;
@@ -47,8 +34,6 @@
 import com.intellij.ide.projectView.impl.AbstractProjectViewPane;
 import com.intellij.openapi.actionSystem.DataContext;
 import com.intellij.openapi.application.ApplicationManager;
-import com.intellij.openapi.application.ModalityState;
-import com.intellij.openapi.application.ReadAction;
 import com.intellij.openapi.components.ServiceManager;
 import com.intellij.openapi.externalSystem.model.DataNode;
 import com.intellij.openapi.externalSystem.model.ProjectKeys;
@@ -59,21 +44,14 @@
 import com.intellij.openapi.module.ModuleManager;
 import com.intellij.openapi.project.Project;
 import com.intellij.openapi.project.ex.ProjectManagerEx;
-import com.intellij.openapi.roots.ProjectRootModificationTracker;
 import com.intellij.openapi.roots.ex.ProjectRootManagerEx;
-import com.intellij.openapi.util.Computable;
 import com.intellij.openapi.util.Key;
 import com.intellij.openapi.vfs.VirtualFile;
 import com.intellij.openapi.wm.IdeFocusManager;
 import com.intellij.openapi.wm.IdeFrame;
 import com.intellij.openapi.wm.WindowManager;
 import com.intellij.openapi.wm.ex.IdeFrameEx;
-<<<<<<< HEAD
 import com.intellij.util.containers.ContainerUtil;
-=======
-import com.intellij.psi.util.CachedValueProvider;
-import com.intellij.psi.util.CachedValuesManager;
->>>>>>> 149a0db6
 import org.jetbrains.android.facet.AndroidFacet;
 import org.jetbrains.annotations.NotNull;
 import org.jetbrains.annotations.Nullable;
@@ -104,10 +82,6 @@
 public final class Projects {
   private static final Key<LibraryDependency> MODULE_COMPILED_ARTIFACT = Key.create("module.compiled.artifact");
   private static final Key<Boolean> SYNC_REQUESTED_DURING_BUILD = Key.create("project.sync.requested.during.build");
-<<<<<<< HEAD
-=======
-  private static final Key<Boolean> SKIP_SYNC_ISSUE_REPORTING = Key.create("project.sync.skip.sync.issue.reporting");
->>>>>>> 149a0db6
   private static final Key<Map<String, GradleVersion>> PLUGIN_VERSIONS_BY_MODULE = Key.create("project.plugin.versions.by.module");
 
   private Projects() {
@@ -188,17 +162,9 @@
   public static void populate(@NotNull Project project,
                               @NotNull DataNode<ProjectData> projectInfo,
                               @NotNull Collection<DataNode<ModuleData>> modulesToImport,
-<<<<<<< HEAD
                               @Nullable PostSyncProjectSetup.Request setupRequest) {
-    invokeAndWaitIfNeeded((Runnable)() -> {
+    ApplicationManager.getApplication().invokeAndWait(() -> {
       SyncMessages.getInstance(project).removeProjectMessages();
-=======
-                              boolean runPostProjectSetupTasks) {
-    ApplicationManager.getApplication().invokeAndWait(() -> {
-      ProjectSyncMessages messages = ProjectSyncMessages.getInstance(project);
-      messages.removeMessages(PROJECT_STRUCTURE_ISSUES, MISSING_DEPENDENCIES_BETWEEN_MODULES, FAILED_TO_SET_UP_DEPENDENCIES,
-                              VARIANT_SELECTION_CONFLICTS, EXTRA_GENERATED_SOURCES);
->>>>>>> 149a0db6
 
       ApplicationManager.getApplication().runWriteAction(() -> {
         if (!project.isDisposed()) {
@@ -267,7 +233,7 @@
       if (!project.isDisposed()) {
         ProjectRootManagerEx.getInstanceEx(project).mergeRootsChangesDuring(changes);
       }
-    }), ModalityState.defaultModalityState());
+    }));
   }
 
   /**
@@ -299,30 +265,6 @@
     return GradleSettings.getInstance(project).isOfflineWork();
   }
 
-<<<<<<< HEAD
-=======
-  /**
-   * Indicates whether the given project has at least one module backed by an {@link AndroidProject}. To check if a project is a
-   * "Gradle project," please use the method {@link Projects#isBuildWithGradle(Project)}.
-   *
-   * @param project the given project.
-   * @return {@code true} if the given project has one or more modules backed by an {@link AndroidProject}; {@code false} otherwise.
-   */
-  public static boolean requiresAndroidModel(@NotNull Project project) {
-    return ReadAction.compute(() -> {
-      if (project.isDisposed()) return false;
-
-      for (Module module : ModuleManager.getInstance(project).getModules()) {
-        AndroidFacet androidFacet = AndroidFacet.getInstance(module);
-        if (androidFacet != null && androidFacet.requiresAndroidModel()) {
-          return true;
-        }
-      }
-      return false;
-    });
-  }
-
->>>>>>> 149a0db6
   @Nullable
   public static AndroidModel getAndroidModel(@NotNull Module module) {
     AndroidFacet androidFacet = AndroidFacet.getInstance(module);
@@ -330,52 +272,6 @@
   }
 
   /**
-<<<<<<< HEAD
-=======
-   * Indicates whether the give project is a legacy IDEA Android project (which is deprecated in Android Studio.)
-   *
-   * @param project the given project.
-   * @return {@code true} if the given project is a legacy IDEA Android project; {@code false} otherwise.
-   */
-  public static boolean isLegacyIdeaAndroidProject(@NotNull Project project) {
-    ModuleManager moduleManager = ModuleManager.getInstance(project);
-    for (Module module : moduleManager.getModules()) {
-      if (isLegacyIdeaAndroidModule(module)) {
-        return true;
-      }
-    }
-    return false;
-  }
-
-  /**
-   * Indicates whether the given module is a legacy IDEA Android module (which is deprecated in Android Studio.)
-   *
-   * @param module the given module.
-   * @return {@code true} if the given module is a legacy IDEA Android module; {@code false} otherwise.
-   */
-  public static boolean isLegacyIdeaAndroidModule(@NotNull Module module) {
-    AndroidFacet facet = AndroidFacet.getInstance(module);
-    if (facet != null && !facet.requiresAndroidModel()) {
-      // If a module has the Android facet, but it does not require a model from the build system, it is a legacy IDEA project.
-      return true;
-    }
-    return false;
-  }
-
-  /**
-   * Ensures that "External Build" is enabled for the given Gradle-based project. External build is the type of build that delegates project
-   * building to Gradle.
-   *
-   * @param project the given project. This method does not do anything if the given project is not a Gradle-based project.
-   */
-  public static void enforceExternalBuild(@NotNull Project project) {
-    if (requiresAndroidModel(project)) {
-      // do nothing
-    }
-  }
-
-  /**
->>>>>>> 149a0db6
    * Returns the modules to build based on the current selection in the 'Project' tool window. If the module that corresponds to the project
    * is selected, all the modules in such projects are returned. If there is no selection, an empty array is returned.
    *
@@ -436,31 +332,7 @@
   // TODO remove this method and update clients to use GradleProjectInfo instead.
   @Deprecated
   public static boolean isBuildWithGradle(@NotNull Project project) {
-<<<<<<< HEAD
     return GradleProjectInfo.getInstance(project).isBuildWithGradle();
-=======
-    return ApplicationManager.getApplication().runReadAction(new Computable<Boolean>() {
-      @Override
-      public Boolean compute() {
-        return !project.isDisposed() && CachedValuesManager.getManager(project).getCachedValue(project, new CachedValueProvider<Boolean>() {
-          @Nullable
-          @Override
-          public Result<Boolean> compute() {
-            return Result.create(calcIsBuildWithGradle(project), ProjectRootModificationTracker.getInstance(project));
-          }
-        });
-      }
-    });
-  }
-
-  private static boolean calcIsBuildWithGradle(@NotNull Project project) {
-    for (Module module : ModuleManager.getInstance(project).getModules()) {
-      if (isBuildWithGradle(module)) {
-        return true;
-      }
-    }
-    return false;
->>>>>>> 149a0db6
   }
 
   /**
@@ -546,27 +418,4 @@
   public static Map<String, GradleVersion> getPluginVersionsPerModule(@NotNull Project project) {
     return project.getUserData(PLUGIN_VERSIONS_BY_MODULE);
   }
-
-  public static void storePluginVersionsPerModule(@NotNull Project project) {
-    Map<String, GradleVersion> pluginVersionsPerModule = Maps.newHashMap();
-    for (Module module : ModuleManager.getInstance(project).getModules()) {
-      AndroidGradleModel model = AndroidGradleModel.get(module);
-      if (model != null) {
-        AndroidGradleFacet facet = AndroidGradleFacet.getInstance(module);
-        if (facet != null) {
-          GradleVersion modelVersion = model.getModelVersion();
-          if (modelVersion != null) {
-            pluginVersionsPerModule.put(facet.getConfiguration().GRADLE_PROJECT_PATH, modelVersion);
-          }
-        }
-      }
-    }
-
-    project.putUserData(PLUGIN_VERSIONS_BY_MODULE, pluginVersionsPerModule);
-  }
-
-  @Nullable
-  public static Map<String, GradleVersion> getPluginVersionsPerModule(@NotNull Project project) {
-    return project.getUserData(PLUGIN_VERSIONS_BY_MODULE);
-  }
 }