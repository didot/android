/*
 * Copyright (C) 2014 The Android Open Source Project
 *
 * Licensed under the Apache License, Version 2.0 (the "License");
 * you may not use this file except in compliance with the License.
 * You may obtain a copy of the License at
 *
 *      http://www.apache.org/licenses/LICENSE-2.0
 *
 * Unless required by applicable law or agreed to in writing, software
 * distributed under the License is distributed on an "AS IS" BASIS,
 * WITHOUT WARRANTIES OR CONDITIONS OF ANY KIND, either express or implied.
 * See the License for the specific language governing permissions and
 * limitations under the License.
 */
package com.android.tools.idea.gradle.util;

import static com.android.SdkConstants.GRADLE_LATEST_VERSION;
import static com.android.tools.idea.gradle.project.sync.common.CommandLineArgs.isInTestingMode;
import static com.android.tools.idea.sdk.IdeSdks.MAC_JDK_CONTENT_PATH;
import static com.intellij.openapi.util.io.FileUtil.join;
import static com.intellij.openapi.util.io.FileUtil.toCanonicalPath;
import static com.intellij.openapi.util.io.FileUtil.toSystemDependentName;

import com.android.sdklib.AndroidVersion;
import com.android.tools.idea.IdeInfo;
import com.android.tools.idea.flags.StudioFlags;
import com.google.common.annotations.VisibleForTesting;
import com.google.common.collect.ImmutableList;
import com.intellij.openapi.application.PathManager;
import com.intellij.openapi.components.ServiceManager;
import com.intellij.openapi.diagnostic.Logger;
import com.intellij.openapi.util.SystemInfo;
import java.io.File;
import java.util.ArrayList;
import java.util.List;
import java.util.function.Predicate;
import org.jetbrains.android.download.AndroidProfilerDownloader;
import org.jetbrains.annotations.NotNull;
import org.jetbrains.annotations.Nullable;

public class EmbeddedDistributionPaths {
  @NotNull
  public static EmbeddedDistributionPaths getInstance() {
    return ServiceManager.getService(EmbeddedDistributionPaths.class);
  }

  @NotNull
  public List<File> findAndroidStudioLocalMavenRepoPaths() {
    if (!StudioFlags.USE_DEVELOPMENT_OFFLINE_REPOS.get() && !isInTestingMode()) {
      return ImmutableList.of();
    }
    return doFindAndroidStudioLocalMavenRepoPaths();
  }

  @VisibleForTesting
  @NotNull
  List<File> doFindAndroidStudioLocalMavenRepoPaths() {
    List<File> repoPaths = new ArrayList<>();
    // Repo path candidates, the path should be relative to tools/idea.
    List<String> repoCandidates = new ArrayList<>();
    // Add prebuilt offline repo
    String studioCustomRepo = System.getenv("STUDIO_CUSTOM_REPO");
    if (studioCustomRepo != null) {
      List<File> pathsFromEnv = repoPathsFromString(studioCustomRepo, File::isDirectory);
      repoPaths.addAll(pathsFromEnv);
    }
    else {
      repoCandidates.add("/../../out/repo");
    }

    // Add locally published offline studio repo
    repoCandidates.add("/../../out/studio/repo");
    // Add prebuilts repo.
    repoCandidates.add("/../../prebuilts/tools/common/m2/repository");

    for (String candidate : repoCandidates) {
      File offlineRepo = new File(toCanonicalPath(PathManager.getHomePath() + toSystemDependentName(candidate)));
      if (offlineRepo.isDirectory()) {
        repoPaths.add(offlineRepo);
      }
    }

    return ImmutableList.copyOf(repoPaths);
  }

  @NotNull
<<<<<<< HEAD
  @VisibleForTesting
  List<File> repoPathsFromString(@NotNull String studioCustomRepo, @NotNull Predicate<File> isValid) {
    String pathSeparator = System.getProperty("path.separator", ";");
    List<File> paths = new ArrayList<>();
    for (String customRepo : studioCustomRepo.split(pathSeparator)) {
      File customRepoPath = new File(toCanonicalPath(toSystemDependentName(customRepo)));
      if (!isValid.test(customRepoPath)) {
        throw new IllegalArgumentException("Invalid path in STUDIO_CUSTOM_REPO environment variable: " + customRepoPath);
      }
      paths.add(customRepoPath);
    }
    return paths;
  }

  @NotNull
  public File findEmbeddedProfilerTransform(@NotNull AndroidVersion version) {
    String path = "plugins/android/resources/profilers-transform.jar";
    File file = new File(PathManager.getHomePath(), path);
=======
  public File findEmbeddedProfilerTransform() {
    File file = new File(PathManager.getHomePath(), "plugins/android/resources/profilers-transform.jar");
>>>>>>> 7af60d2c
    if (file.exists()) {
      return file;
    }

    file  = getOptionalIjPath(path);
    if (file != null && file.exists()) {
      return file;
    }

    // Development build
    assert IdeInfo.getInstance().isAndroidStudio(): "Bazel paths exist only in AndroidStudio development mode";
    String relativePath = toSystemDependentName("/../../bazel-bin/tools/base/profiler/transform/profilers-transform.jar");
    return new File(PathManager.getHomePath() + relativePath);
  }

  public String findEmbeddedInstaller() {
    String path = "plugins/android/resources/installer";
    File file = new File(PathManager.getHomePath(), path);
    if (file.exists()) {
      return file.getAbsolutePath();
    }

    file = getOptionalIjPath(path);
    if (file != null && file.exists()) {
      return file.getAbsolutePath();
    }
      // Development mode
    assert IdeInfo.getInstance().isAndroidStudio(): "Bazel paths exist only in AndroidStudio development mode";
    return new File(PathManager.getHomePath(), "../../bazel-bin/tools/base/deploy/installer/android-installer").getAbsolutePath();
  }

  @Nullable
  private File getOptionalIjPath(String path) {
    // IJ does not bundle some large resources from android plugin, and downloads them on demand.
    AndroidProfilerDownloader.getInstance().makeSureComponentIsInPlace();
    return AndroidProfilerDownloader.getInstance().getHostDir(path);
  }

  @Nullable
  public File findEmbeddedGradleDistributionPath() {
    File distributionPath = getDefaultRootDirPath();
    if (distributionPath != null) {
      // Release build
      Logger log = getLog();
      File embeddedPath = new File(distributionPath, "gradle-" + GRADLE_LATEST_VERSION);
      log.info("Looking for embedded Gradle distribution at '" + embeddedPath.getPath() + "'");
      if (embeddedPath.isDirectory()) {
        log.info("Found embedded Gradle " + GRADLE_LATEST_VERSION);
        return embeddedPath;
      }
      log.info("Unable to find embedded Gradle " + GRADLE_LATEST_VERSION);
      return null;
    }

    // Development build.
    String ideHomePath = getIdeHomePath();
    String relativePath = toSystemDependentName("/../../tools/external/gradle");
    distributionPath = new File(toCanonicalPath(ideHomePath + relativePath));
    if (distributionPath.isDirectory()) {
      return distributionPath;
    }

    // Development build.
    String localDistributionPath = System.getProperty("local.gradle.distribution.path");
    if (localDistributionPath != null) {
      distributionPath = new File(toCanonicalPath(localDistributionPath));
      if (distributionPath.isDirectory()) {
        return distributionPath;
      }
    }

    return null;
  }

  @Nullable
  public File findEmbeddedGradleDistributionFile(@NotNull String gradleVersion) {
    File distributionPath = findEmbeddedGradleDistributionPath();
    if (distributionPath != null) {
      File allDistributionFile = new File(distributionPath, "gradle-" + gradleVersion + "-all.zip");
      if (allDistributionFile.isFile() && allDistributionFile.exists()) {
        return allDistributionFile;
      }

      File binDistributionFile = new File(distributionPath, "gradle-" + gradleVersion + "-bin.zip");
      if (binDistributionFile.isFile() && binDistributionFile.exists()) {
        return binDistributionFile;
      }
    }
    return null;
  }

  @NotNull
  private static Logger getLog() {
    return Logger.getInstance(EmbeddedDistributionPaths.class);
  }

  @Nullable
  private static File getDefaultRootDirPath() {
    String ideHomePath = getIdeHomePath();
    File rootDirPath = new File(ideHomePath, "gradle");
    return rootDirPath.isDirectory() ? rootDirPath : null;
  }

  @Nullable
  public File tryToGetEmbeddedJdkPath() {
    try {
      return getEmbeddedJdkPath();
    }
    catch (Throwable t) {
      Logger.getInstance(EmbeddedDistributionPaths.class).warn("Failed to find a valid embedded JDK", t);
      return null;
    }
  }

  @NotNull
  public File getEmbeddedJdkPath() {
    String ideHomePath = getIdeHomePath();

    File jdkRootPath = new File(ideHomePath, SystemInfo.isMac ? join("jre", "jdk") : "jre");
    if (jdkRootPath.isDirectory()) {
      // Release build.
      return getSystemSpecificJdkPath(jdkRootPath);
    }

    // If AndroidStudio runs from IntelliJ IDEA sources
    if (System.getProperty("android.test.embedded.jdk") != null) {
      File jdkDir = new File(System.getProperty("android.test.embedded.jdk"));
      assert jdkDir.exists();
      return jdkDir;
    }

    // Development build.
    String jdkDevPath = System.getProperty("studio.dev.jdk", ideHomePath + "/../../prebuilts/studio/jdk");
    String relativePath = toSystemDependentName(jdkDevPath);
    jdkRootPath = new File(toCanonicalPath(relativePath));
    if (SystemInfo.isJavaVersionAtLeast(11, 0, 0)) {
      jdkRootPath = new File(jdkRootPath, "jdk11");
    }
    if (SystemInfo.isWindows) {
      jdkRootPath = new File(jdkRootPath, "win64");
    }
    else if (SystemInfo.isLinux) {
      jdkRootPath = new File(jdkRootPath, "linux");
    }
    else if (SystemInfo.isMac) {
      jdkRootPath = new File(jdkRootPath, "mac");
    }
    return getSystemSpecificJdkPath(jdkRootPath);
  }

  @NotNull
  private static File getSystemSpecificJdkPath(File jdkRootPath) {
    if (SystemInfo.isMac) {
      jdkRootPath = new File(jdkRootPath, MAC_JDK_CONTENT_PATH);
    }
    if (!jdkRootPath.isDirectory()) {
      throw new Error(String.format("Incomplete or corrupted installation - \"%s\" directory does not exist", jdkRootPath.toString()));
    }
    return jdkRootPath;
  }

  @NotNull
  private static String getIdeHomePath() {
    return toSystemDependentName(PathManager.getHomePath());
  }
}<|MERGE_RESOLUTION|>--- conflicted
+++ resolved
@@ -85,7 +85,6 @@
   }
 
   @NotNull
-<<<<<<< HEAD
   @VisibleForTesting
   List<File> repoPathsFromString(@NotNull String studioCustomRepo, @NotNull Predicate<File> isValid) {
     String pathSeparator = System.getProperty("path.separator", ";");
@@ -101,13 +100,9 @@
   }
 
   @NotNull
-  public File findEmbeddedProfilerTransform(@NotNull AndroidVersion version) {
+  public File findEmbeddedProfilerTransform() {
     String path = "plugins/android/resources/profilers-transform.jar";
     File file = new File(PathManager.getHomePath(), path);
-=======
-  public File findEmbeddedProfilerTransform() {
-    File file = new File(PathManager.getHomePath(), "plugins/android/resources/profilers-transform.jar");
->>>>>>> 7af60d2c
     if (file.exists()) {
       return file;
     }
