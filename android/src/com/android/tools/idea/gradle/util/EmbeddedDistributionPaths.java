--- conflicted
+++ resolved
@@ -124,11 +124,7 @@
     return rootDirPath.isDirectory() ? rootDirPath : null;
   }
 
-<<<<<<< HEAD
   @NotNull
-=======
-  @Nullable
->>>>>>> 7f53ac16
   public File getEmbeddedJdkPath() {
     String ideHomePath = getIdeHomePath();
 
