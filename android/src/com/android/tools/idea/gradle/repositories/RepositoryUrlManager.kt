/*
 * Copyright (C) 2020 The Android Open Source Project
 *
 * Licensed under the Apache License, Version 2.0 (the "License");
 * you may not use this file except in compliance with the License.
 * You may obtain a copy of the License at
 *
 *      http://www.apache.org/licenses/LICENSE-2.0
 *
 * Unless required by applicable law or agreed to in writing, software
 * distributed under the License is distributed on an "AS IS" BASIS,
 * WITHOUT WARRANTIES OR CONDITIONS OF ANY KIND, either express or implied.
 * See the License for the specific language governing permissions and
 * limitations under the License.
 */
package com.android.tools.idea.gradle.repositories

import com.android.ide.common.repository.GoogleMavenRepository
import com.android.ide.common.repository.GradleCoordinate
import com.android.ide.common.repository.GradleCoordinate.ArtifactType
import com.android.ide.common.repository.GradleCoordinate.COMPARE_PLUS_LOWER
import com.android.ide.common.repository.GradleVersion
import com.android.ide.common.repository.MavenRepositories
import com.android.ide.common.repository.SdkMavenRepository
import com.android.io.CancellableFileIo
import com.android.sdklib.repository.AndroidSdkHandler
import com.android.tools.idea.gradle.util.EmbeddedDistributionPaths
import com.android.tools.idea.gradle.util.GradleLocalCache
import com.android.tools.idea.gradle.util.ImportUtil
import com.android.tools.idea.lint.common.LintIdeSupport
import com.android.tools.idea.progress.StudioLoggerProgressIndicator
import com.android.tools.idea.projectsystem.GoogleMavenArtifactId
import com.android.tools.idea.sdk.AndroidSdks
<<<<<<< HEAD
=======
import com.android.tools.idea.progress.StudioLoggerProgressIndicator
>>>>>>> ad5b6ee3
import com.android.tools.lint.checks.GradleDetector.Companion.getLatestVersionFromRemoteRepo
import com.android.tools.lint.client.api.LintClient
import com.google.common.annotations.VisibleForTesting
import com.google.common.collect.ImmutableList
import com.intellij.openapi.application.ApplicationManager
import com.intellij.openapi.project.Project
import com.intellij.serviceContainer.NonInjectable
import java.io.File
import java.nio.file.FileSystem
import java.nio.file.FileSystems
import java.nio.file.Path
import java.util.concurrent.ConcurrentHashMap
import java.util.function.Predicate

/**
 * Helper class to aid in generating Maven URLs for various internal repository files (Support Library, AppCompat, etc).
 */
class RepositoryUrlManager @NonInjectable @VisibleForTesting constructor(
  private val googleMavenRepository: GoogleMavenRepository,
  private val cachedGoogleMavenRepository: GoogleMavenRepository,
  private val forceRepositoryChecksInTests: Boolean,
  private val useEmbeddedStudioRepo: Boolean = true) {
  private val pendingNetworkRequests: MutableSet<String> = ConcurrentHashMap.newKeySet()

  internal constructor() : this(IdeGoogleMavenRepository,
                                OfflineIdeGoogleMavenRepository, false)

  fun getArtifactStringCoordinate(artifactId: GoogleMavenArtifactId, preview: Boolean): String? =
    getArtifactStringCoordinate(artifactId, null, preview)

  fun getArtifactStringCoordinate(artifactId: GoogleMavenArtifactId, filter: Predicate<GradleVersion>?, preview: Boolean): String? {
    val revision = getLibraryRevision(
      artifactId.mavenGroupId, artifactId.mavenArtifactId, filter, preview, FileSystems.getDefault()
    ) ?: return null
    return artifactId.getCoordinate(revision).toString()
  }

  /**
   * A helper function which wraps [findVersion]?.toString().
   */
  fun getLibraryRevision(
    groupId: String, artifactId: String, filter: Predicate<GradleVersion>?, includePreviews: Boolean,
    // TODO: remove when EmbeddedDistributionPaths uses Path rather than File
    fileSystem: FileSystem
  ): String? = findVersion(groupId, artifactId, filter, includePreviews, fileSystem)?.toString()

  /**
   * Returns the string for the specific version number of the most recent version of the given library
   * (matching the given prefix filter, if any)
   *
   * @param groupId         the group id
   * @param artifactId      the artifact id
   * @param filter          the optional filter constraining acceptable versions
   * @param includePreviews whether to include preview versions of libraries
   */
  fun findVersion(
    groupId: String, artifactId: String, filter: Predicate<GradleVersion>?, includePreviews: Boolean, fileSystem: FileSystem
  ): GradleVersion? {
    val version: GradleVersion?
    // First check the Google maven repository, which has most versions.
    if (ApplicationManager.getApplication().isDispatchThread) {
      version = cachedGoogleMavenRepository.findVersion(groupId, artifactId, filter, includePreviews)
      refreshCacheInBackground(groupId, artifactId)
    }
    else {
      version = googleMavenRepository.findVersion(groupId, artifactId, filter, includePreviews)
    }
    if (version != null) {
      return version
    }

    if (useEmbeddedStudioRepo) {
      // Try the repo embedded in AS.
      return EmbeddedDistributionPaths.getInstance().findAndroidStudioLocalMavenRepoPaths()
        .filter { it?.isDirectory == true }
<<<<<<< HEAD
        .firstNotNullResult {
=======
        .firstNotNullOfOrNull {
>>>>>>> ad5b6ee3
          MavenRepositories.getHighestInstalledVersion(groupId, artifactId, fileSystem.getPath(it.path), filter, includePreviews)
        }?.version
    }
    return null
  }

  fun findCompileDependencies(groupId: String,
                              artifactId: String,
                              version: GradleVersion): List<GradleCoordinate> {
    // First check the Google maven repository, which has most versions.
    val result: List<GradleCoordinate>
    if (ApplicationManager.getApplication().isDispatchThread) {
      result = cachedGoogleMavenRepository.findCompileDependencies(groupId, artifactId, version)
      refreshCacheInBackground(groupId, artifactId)
    }
    else {
      result = googleMavenRepository.findCompileDependencies(groupId, artifactId, version)
    }
    return result
  }

  /**
   * Gets the file on the local filesystem that corresponds to the given maven coordinate.
   *
   * @param gradleCoordinate the coordinate to retrieve an archive file for
   * @param sdkLocation      SDK to use
   * @param fileSystem       the [FileSystem] to work in
   * @return a file pointing at the archive for the given coordinate or null if no SDK is configured
   */
  fun getArchiveForCoordinate(
    gradleCoordinate: GradleCoordinate, sdkLocation: File,
    // TODO: remove when EmbeddedDistributionPaths uses Path rather than File
    fileSystem: FileSystem
  ): File? {
    val groupId = gradleCoordinate.groupId
    val artifactId = gradleCoordinate.artifactId
    val sdkPath = fileSystem.getPath(sdkLocation.path)
    val repository = SdkMavenRepository.find(sdkPath, groupId, artifactId) ?: return null
    val repositoryLocation = repository.getRepositoryLocation(sdkPath, true) ?: return null
    val artifactDirectory: Path? = MavenRepositories.getArtifactDirectory(repositoryLocation, gradleCoordinate)
    if (!CancellableFileIo.isDirectory(artifactDirectory!!)) {
      return null
    }
    for (artifactType in ImmutableList.of(ArtifactType.JAR, ArtifactType.AAR)) {
      val archive = artifactDirectory.resolve("$artifactId-${gradleCoordinate.revision}.$artifactType")
      if (CancellableFileIo.isRegularFile(archive)) {
        return archive.toFile()
      }
    }
    return null
  }

  /**
   * Checks the given Gradle coordinate, and if it contains a dynamic dependency, returns
   * a new Gradle coordinate with the dynamic dependency replaced with a specific version.
   * This tries looking at local caches, to pick the best version that Gradle would use without hitting the network,
   * but (if a [Project] is provided) it can also fall back to querying the network for the latest version.
   * Works not just for a completely generic version (e.g. "+"), but for more specific version filters like 23.+ and 23.1.+ as well.
   *
   * Note that in some cases the method may return null -- such as the case for unknown artifacts not found on disk or on the network,
   * or for valid artifacts but where there is no local cache and the network query is not successful.
   *
   * @param coordinate the coordinate whose version we want to resolve
   * @param project    the current project, if known. This is required if you want to perform a network lookup of
   * the current best version if we can't find a locally cached version of the library
   * @return the resolved coordinate, or null if not successful
   */
  fun resolveDynamicCoordinate(
    coordinate: GradleCoordinate, project: Project?, sdkHandler: AndroidSdkHandler?
  ): GradleCoordinate? {
    val version = resolveDynamicCoordinateVersion( // sdkHandler is nullable for Mockito support, should have default value instead
      coordinate, project, sdkHandler ?: AndroidSdks.getInstance().tryToChooseSdkHandler()) ?: return null
    val revisions = GradleCoordinate.parseRevisionNumber(version)
    if (revisions.isNotEmpty()) {
      return GradleCoordinate(coordinate.groupId, coordinate.artifactId, revisions, coordinate.artifactType)
    }
    return null
  }

  fun resolveDynamicCoordinateVersion(coordinate: GradleCoordinate, project: Project?, sdkHandler: AndroidSdkHandler?): String? {
    @Suppress("NAME_SHADOWING")
    val sdkHandler = sdkHandler ?: AndroidSdks.getInstance().tryToChooseSdkHandler()

    val revision = coordinate.revision
    if (!revision.endsWith(REVISION_ANY)) {
      // Already resolved.
      return revision
    }
    val versionPrefix = revision.substring(0, revision.length - 1)
    val filter = Predicate { version: GradleVersion -> version.toString().startsWith(versionPrefix) }
    val groupId = coordinate.groupId
    val artifactId = coordinate.artifactId
    val bestAvailableGoogleMavenRepo: GoogleMavenRepository

    // First check the Google maven repository, which has most versions.
    if (ApplicationManager.getApplication().isDispatchThread) {
      bestAvailableGoogleMavenRepo = cachedGoogleMavenRepository
      refreshCacheInBackground(groupId, artifactId)
    }
    else {
      bestAvailableGoogleMavenRepo = googleMavenRepository
    }

    val stable = bestAvailableGoogleMavenRepo.findVersion(groupId, artifactId, filter, false)
    if (stable != null) {
      return stable.toString()
    }
    val version = bestAvailableGoogleMavenRepo.findVersion(groupId, artifactId, filter, true)
    if (version != null) {
      // Only had preview version; use that (for example, artifacts that haven't been released as stable yet).
      return version.toString()
    }
    val sdkLocation = sdkHandler.location
    if (sdkLocation != null) {
      // If this coordinate points to an artifact in one of our repositories, mark it with a comment if they don't
      // have that repository available.
      var libraryCoordinate = getLibraryRevision(groupId, artifactId, filter, false,
                                                 sdkHandler.location?.fileSystem ?: FileSystems.getDefault())
      if (libraryCoordinate != null) {
        return libraryCoordinate
      }

      // If that didn't yield any matches, try again, this time allowing preview platforms.
      // This is necessary if the artifact prefix includes enough of a version where there are only preview matches.
      libraryCoordinate = getLibraryRevision(groupId, artifactId, filter, true, sdkHandler.location?.fileSystem ?: FileSystems.getDefault())
      if (libraryCoordinate != null) {
        return libraryCoordinate
      }
    }

    // Regular Gradle dependency? Look in Gradle cache.
    val versionFound = GradleLocalCache.getInstance().findLatestArtifactVersion(coordinate, project, revision)
    if (versionFound != null) {
      return versionFound.toString()
    }

    // Maybe it's available for download as an SDK component.
    val progress = StudioLoggerProgressIndicator(javaClass)
    val sdkPackage = SdkMavenRepository.findLatestRemoteVersion(coordinate, sdkHandler, filter, progress)
    if (sdkPackage != null) {
      val found = SdkMavenRepository.getCoordinateFromSdkPath(sdkPackage.path)
      if (found != null) {
        return found.revision
      }
    }

    // Perform network lookup to resolve current best version, if possible.
    project ?: return null
    val client: LintClient = LintIdeSupport.get().createClient(project)
    val latest = getLatestVersionFromRemoteRepo(client, coordinate, filter, coordinate.isPreview)?.toString() ?: return null
    if (latest.startsWith(versionPrefix)) {
      return latest
    }
    return null
  }

  private fun refreshCacheInBackground(groupId: String, artifactId: String) {
    val searchKey = ("$groupId:$artifactId")
    if (pendingNetworkRequests.add(searchKey)) {
      ApplicationManager.getApplication().executeOnPooledThread {
        try {
          // We don't care about the result, just the side effect of updating the cache.
          // This will only make a network request if there is no cache or it has expired.
          googleMavenRepository.findVersion(groupId, artifactId, { true }, true)
        }
        finally {
          pendingNetworkRequests.remove(searchKey)
        }
      }
    }
  }

  companion object {
    @JvmStatic
    fun get(): RepositoryUrlManager = ApplicationManager.getApplication().getService(RepositoryUrlManager::class.java)
  }
}

/**
 * Constant full revision for "anything available"
 */
const val REVISION_ANY = "+"

private fun findExistingExplicitVersion(dependencies: Collection<GradleCoordinate>): String? {
  val highest = dependencies
                  .filter { coordinate: GradleCoordinate -> ImportUtil.SUPPORT_GROUP_ID == coordinate.groupId }
                  .maxWithOrNull(COMPARE_PLUS_LOWER) ?: return null
  val version = highest.revision
  return if (version.endsWith(REVISION_ANY))
    if (version.length > 1) version.dropLast(1) else null
  else version
}<|MERGE_RESOLUTION|>--- conflicted
+++ resolved
@@ -31,10 +31,6 @@
 import com.android.tools.idea.progress.StudioLoggerProgressIndicator
 import com.android.tools.idea.projectsystem.GoogleMavenArtifactId
 import com.android.tools.idea.sdk.AndroidSdks
-<<<<<<< HEAD
-=======
-import com.android.tools.idea.progress.StudioLoggerProgressIndicator
->>>>>>> ad5b6ee3
 import com.android.tools.lint.checks.GradleDetector.Companion.getLatestVersionFromRemoteRepo
 import com.android.tools.lint.client.api.LintClient
 import com.google.common.annotations.VisibleForTesting
@@ -110,11 +106,7 @@
       // Try the repo embedded in AS.
       return EmbeddedDistributionPaths.getInstance().findAndroidStudioLocalMavenRepoPaths()
         .filter { it?.isDirectory == true }
-<<<<<<< HEAD
-        .firstNotNullResult {
-=======
         .firstNotNullOfOrNull {
->>>>>>> ad5b6ee3
           MavenRepositories.getHighestInstalledVersion(groupId, artifactId, fileSystem.getPath(it.path), filter, includePreviews)
         }?.version
     }
