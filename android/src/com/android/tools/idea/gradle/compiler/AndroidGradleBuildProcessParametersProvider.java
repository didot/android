--- conflicted
+++ resolved
@@ -189,10 +189,6 @@
 
   @Override
   public boolean isProcessPreloadingEnabled() {
-<<<<<<< HEAD
-    return !Projects.isBuildWithGradle(myProject);
-=======
     return !isBuildWithGradle(myProject);
->>>>>>> 94691eb5
   }
 }