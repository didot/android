/*
 * Copyright (C) 2015 The Android Open Source Project
 *
 * Licensed under the Apache License, Version 2.0 (the "License");
 * you may not use this file except in compliance with the License.
 * You may obtain a copy of the License at
 *
 *      http://www.apache.org/licenses/LICENSE-2.0
 *
 * Unless required by applicable law or agreed to in writing, software
 * distributed under the License is distributed on an "AS IS" BASIS,
 * WITHOUT WARRANTIES OR CONDITIONS OF ANY KIND, either express or implied.
 * See the License for the specific language governing permissions and
 * limitations under the License.
 */
package com.android.tools.idea.gradle.dsl.parser.elements;

import com.google.common.collect.ImmutableList;
import com.intellij.openapi.project.Project;
import com.intellij.psi.PsiElement;
import org.jetbrains.annotations.NotNull;
import org.jetbrains.annotations.Nullable;
import org.jetbrains.plugins.groovy.lang.psi.GroovyPsiElement;
import org.jetbrains.plugins.groovy.lang.psi.GroovyPsiElementFactory;
import org.jetbrains.plugins.groovy.lang.psi.api.statements.arguments.GrArgumentList;
import org.jetbrains.plugins.groovy.lang.psi.api.statements.arguments.GrNamedArgument;
<<<<<<< HEAD
import org.jetbrains.plugins.groovy.lang.psi.api.statements.expressions.GrApplicationStatement;
import org.jetbrains.plugins.groovy.lang.psi.api.statements.expressions.GrAssignmentExpression;
import org.jetbrains.plugins.groovy.lang.psi.api.statements.expressions.GrCommandArgumentList;
=======
import org.jetbrains.plugins.groovy.lang.psi.api.statements.blocks.GrClosableBlock;
>>>>>>> f1233fb2
import org.jetbrains.plugins.groovy.lang.psi.api.statements.expressions.GrExpression;
import org.jetbrains.plugins.groovy.lang.psi.api.statements.expressions.literals.GrLiteral;
import org.jetbrains.plugins.groovy.lang.psi.api.statements.expressions.literals.GrString;
import org.jetbrains.plugins.groovy.lang.psi.api.statements.expressions.literals.GrStringInjection;
import org.jetbrains.plugins.groovy.lang.psi.util.GrStringUtil;

import java.util.Collection;

import static com.intellij.openapi.util.text.StringUtil.*;
import static com.intellij.psi.util.PsiTreeUtil.getChildOfType;

/**
 * Represents a {@link GrLiteral} element.
 */
public final class GradleDslLiteral extends GradleDslExpression {
  @Nullable private Object myUnsavedValue;

  public GradleDslLiteral(@NotNull GradleDslElement parent, @NotNull String name) {
    super(parent, null, name, null);
  }

  public GradleDslLiteral(@NotNull GradleDslElement parent,
                          @NotNull GroovyPsiElement psiElement,
                          @NotNull String name,
                          @NotNull GrLiteral literal) {
    super(parent, psiElement, name, literal);
  }

  @Nullable
  public GrLiteral getLiteral() {
    return (GrLiteral)myExpression;
  }

  @Override
  @Nullable
  public Object getValue() {
    if (myUnsavedValue != null) {
      return myUnsavedValue;
    }

    if (myExpression == null) {
      return null;
    }

    Object value = ((GrLiteral)myExpression).getValue();
    if (value != null) {
      return value;
    }

    if (myExpression instanceof GrString) { // String literal with variables. ex: compileSdkVersion = "$ANDROID-${VERSION}"
      String literalText = myExpression.getText();
      if (isQuotedString(literalText)) {
        literalText = unquoteString(literalText);
      }

      GrStringInjection[] injections = ((GrString)myExpression).getInjections();
      for (GrStringInjection injection : injections) {
        String variableName = null;

        GrClosableBlock closableBlock = injection.getClosableBlock();
        if (closableBlock != null) {
          String blockText  = closableBlock.getText();
          variableName = blockText.substring(1, blockText.length() - 1);
        }
        else {
          GrExpression expression = injection.getExpression();
          if (expression != null) {
            variableName = expression.getText();
          }
        }

        if (!isEmpty(variableName)) {
          GradleDslExpression resolvedLiteral = resolveReference(variableName, GradleDslExpression.class);
          if (resolvedLiteral != null) {
            Object resolvedValue = resolvedLiteral.getValue();
            if (resolvedValue != null) {
              literalText = literalText.replace(injection.getText(), resolvedValue.toString());
            }
          }
        }
      }
      return literalText;
    }
    return null;
  }

  /**
   * Returns the value of type {@code clazz} when the the {@link GrLiteral} element contains the value of that type,
   * or {@code null} otherwise.
   */
  @Override
  @Nullable
  public <T> T getValue(@NotNull Class<T> clazz) {
    Object value = getValue();
    if (value != null && clazz.isInstance(value)) {
      return clazz.cast(value);
    }
    return null;
  }

  @Override
  public void setValue(@NotNull Object value) {
    myUnsavedValue = value;
    setModified(true);
  }

  @Override
  public String toString() {
    Object value = getValue();
    return value != null ? value.toString() : super.toString();
  }

  @Override
  @NotNull
  protected Collection<GradleDslElement> getChildren() {
    return ImmutableList.of();
  }

  @Override
  @Nullable
  public GroovyPsiElement create() {
    if (!(myParent instanceof GradleDslExpressionMap)) {
      return super.create();
    }
    // This is a value in the map element we need to create a named argument for it.
    GroovyPsiElement parentPsiElement = myParent.create();
    if (parentPsiElement == null) {
      return null;
    }

    setPsiElement(parentPsiElement);
    GrLiteral newLiteral = createLiteral();
    if (newLiteral == null) {
      return null;
    }

    GroovyPsiElementFactory factory = GroovyPsiElementFactory.getInstance(newLiteral.getProject());
    GrNamedArgument namedArgument = factory.createNamedArgument(myName, newLiteral);
<<<<<<< HEAD
    PsiElement added = addToParent(parentPsiElement, namedArgument);
=======
    PsiElement added;
    if (parentPsiElement instanceof GrArgumentList) {
      added = ((GrArgumentList)parentPsiElement).addNamedArgument(namedArgument);
    }
    else {
      added = parentPsiElement.addAfter(namedArgument, parentPsiElement.getLastChild());
    }
>>>>>>> f1233fb2
    if (added instanceof GrNamedArgument) {
      GrNamedArgument addedNameArgument = (GrNamedArgument)added;
      GrLiteral literal = getChildOfType(addedNameArgument, GrLiteral.class);
      if (literal != null) {
        myExpression = literal;
        setModified(false);
        return getPsiElement();
      }
    }
    return null;
  }

  @Override
  protected void delete() {
    if(myExpression == null) {
      return;
    }
    PsiElement parent = myExpression.getParent();
    myExpression.delete();
    deleteIfEmpty(parent);
  }

  @Override
  protected void apply() {
    GroovyPsiElement psiElement = getPsiElement();
    if (psiElement == null) {
      return;
    }

    GrLiteral newLiteral = createLiteral();
    if (newLiteral == null) {
      return;
    }
    if (myExpression != null) {
      PsiElement replace = myExpression.replace(newLiteral);
      if (replace instanceof GrLiteral) {
        myExpression = (GrLiteral)replace;
      }
    }
    else {
      PsiElement added = addToParent(psiElement, newLiteral);
      if (added instanceof GrLiteral) {
        myExpression = (GrLiteral)added;
      }
    }
  }

  @Override
  protected void reset() {
    myUnsavedValue = null;
  }

  @Nullable
  private GrLiteral createLiteral() {
    if(myUnsavedValue == null) {
      return null;
    }

    CharSequence unsavedValueText = null;
    if (myUnsavedValue instanceof String) {
      unsavedValueText = GrStringUtil.getLiteralTextByValue((String)myUnsavedValue);
    } else if (myUnsavedValue instanceof Integer || myUnsavedValue instanceof Boolean) {
      unsavedValueText = myUnsavedValue.toString();
    }
    myUnsavedValue = null;

    if(unsavedValueText == null) {
      return null;
    }

    GroovyPsiElement psiElement = getPsiElement();
    if (psiElement == null) {
      return null;
    }

    Project project = psiElement.getProject();
    GroovyPsiElementFactory factory = GroovyPsiElementFactory.getInstance(project);
    GrExpression newExpression = factory.createExpressionFromText(unsavedValueText);

    if (!(newExpression instanceof GrLiteral)) {
      return null;
    }
    return (GrLiteral)newExpression;
  }

  private static PsiElement addToParent(PsiElement parent, PsiElement child) {
    GrCommandArgumentList argumentList = null;
    if (parent instanceof GrApplicationStatement) {
      argumentList = ((GrApplicationStatement)parent).getArgumentList();
    }
    else if (parent instanceof GrCommandArgumentList) {
      argumentList = (GrCommandArgumentList)parent;
    }
    if (argumentList != null && DUMMY_ARGUMENT_LIST.equals(argumentList.getText())) {
      GroovyPsiElement[] arguments = argumentList.getAllArguments();
      assert arguments.length == 1;
      return arguments[0].replace(child);
    }
    return parent.addAfter(child, parent.getLastChild());
  }
}<|MERGE_RESOLUTION|>--- conflicted
+++ resolved
@@ -24,13 +24,7 @@
 import org.jetbrains.plugins.groovy.lang.psi.GroovyPsiElementFactory;
 import org.jetbrains.plugins.groovy.lang.psi.api.statements.arguments.GrArgumentList;
 import org.jetbrains.plugins.groovy.lang.psi.api.statements.arguments.GrNamedArgument;
-<<<<<<< HEAD
-import org.jetbrains.plugins.groovy.lang.psi.api.statements.expressions.GrApplicationStatement;
-import org.jetbrains.plugins.groovy.lang.psi.api.statements.expressions.GrAssignmentExpression;
-import org.jetbrains.plugins.groovy.lang.psi.api.statements.expressions.GrCommandArgumentList;
-=======
 import org.jetbrains.plugins.groovy.lang.psi.api.statements.blocks.GrClosableBlock;
->>>>>>> f1233fb2
 import org.jetbrains.plugins.groovy.lang.psi.api.statements.expressions.GrExpression;
 import org.jetbrains.plugins.groovy.lang.psi.api.statements.expressions.literals.GrLiteral;
 import org.jetbrains.plugins.groovy.lang.psi.api.statements.expressions.literals.GrString;
@@ -169,9 +163,6 @@
 
     GroovyPsiElementFactory factory = GroovyPsiElementFactory.getInstance(newLiteral.getProject());
     GrNamedArgument namedArgument = factory.createNamedArgument(myName, newLiteral);
-<<<<<<< HEAD
-    PsiElement added = addToParent(parentPsiElement, namedArgument);
-=======
     PsiElement added;
     if (parentPsiElement instanceof GrArgumentList) {
       added = ((GrArgumentList)parentPsiElement).addNamedArgument(namedArgument);
@@ -179,7 +170,6 @@
     else {
       added = parentPsiElement.addAfter(namedArgument, parentPsiElement.getLastChild());
     }
->>>>>>> f1233fb2
     if (added instanceof GrNamedArgument) {
       GrNamedArgument addedNameArgument = (GrNamedArgument)added;
       GrLiteral literal = getChildOfType(addedNameArgument, GrLiteral.class);
@@ -220,7 +210,7 @@
       }
     }
     else {
-      PsiElement added = addToParent(psiElement, newLiteral);
+      PsiElement added = psiElement.addAfter(newLiteral, psiElement.getLastChild());
       if (added instanceof GrLiteral) {
         myExpression = (GrLiteral)added;
       }
@@ -264,20 +254,4 @@
     }
     return (GrLiteral)newExpression;
   }
-
-  private static PsiElement addToParent(PsiElement parent, PsiElement child) {
-    GrCommandArgumentList argumentList = null;
-    if (parent instanceof GrApplicationStatement) {
-      argumentList = ((GrApplicationStatement)parent).getArgumentList();
-    }
-    else if (parent instanceof GrCommandArgumentList) {
-      argumentList = (GrCommandArgumentList)parent;
-    }
-    if (argumentList != null && DUMMY_ARGUMENT_LIST.equals(argumentList.getText())) {
-      GroovyPsiElement[] arguments = argumentList.getAllArguments();
-      assert arguments.length == 1;
-      return arguments[0].replace(child);
-    }
-    return parent.addAfter(child, parent.getLastChild());
-  }
 }