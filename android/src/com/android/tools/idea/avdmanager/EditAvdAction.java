/*
 * Copyright (C) 2014 The Android Open Source Project
 *
 * Licensed under the Apache License, Version 2.0 (the "License");
 * you may not use this file except in compliance with the License.
 * You may obtain a copy of the License at
 *
 *      http://www.apache.org/licenses/LICENSE-2.0
 *
 * Unless required by applicable law or agreed to in writing, software
 * distributed under the License is distributed on an "AS IS" BASIS,
 * WITHOUT WARRANTIES OR CONDITIONS OF ANY KIND, either express or implied.
 * See the License for the specific language governing permissions and
 * limitations under the License.
 */
package com.android.tools.idea.avdmanager;

import com.android.tools.idea.wizard.model.ModelWizardDialog;
import icons.StudioIcons;

import javax.swing.*;
import java.awt.event.ActionEvent;

public class EditAvdAction extends AvdUiAction {
  public EditAvdAction(AvdInfoProvider avdInfoProvider) {
<<<<<<< HEAD
    this(avdInfoProvider, "Edit", "Edit this AVD", AllIcons.Actions.Edit);
=======
    this(avdInfoProvider, "Edit", "Edit this AVD", StudioIcons.Avd.EDIT);
>>>>>>> 7bd3f2d2
  }

  protected EditAvdAction(AvdInfoProvider avdInfoProvider, String text, String description, Icon icon) {
    super(avdInfoProvider, text, description, icon);
  }

  @Override
  public void actionPerformed(ActionEvent e) {
    ModelWizardDialog dialog = AvdWizardUtils.createAvdWizard(myAvdInfoProvider.getComponent(), getProject(), getAvdInfo());
    if (dialog.showAndGet()) {
      refreshAvds();
    }
  }

  @Override
  public boolean isEnabled() {
    return getAvdInfo() != null;
  }
}<|MERGE_RESOLUTION|>--- conflicted
+++ resolved
@@ -23,11 +23,7 @@
 
 public class EditAvdAction extends AvdUiAction {
   public EditAvdAction(AvdInfoProvider avdInfoProvider) {
-<<<<<<< HEAD
-    this(avdInfoProvider, "Edit", "Edit this AVD", AllIcons.Actions.Edit);
-=======
     this(avdInfoProvider, "Edit", "Edit this AVD", StudioIcons.Avd.EDIT);
->>>>>>> 7bd3f2d2
   }
 
   protected EditAvdAction(AvdInfoProvider avdInfoProvider, String text, String description, Icon icon) {
