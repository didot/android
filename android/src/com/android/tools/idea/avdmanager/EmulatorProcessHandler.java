--- conflicted
+++ resolved
@@ -15,12 +15,10 @@
  */
 package com.android.tools.idea.avdmanager;
 
-<<<<<<< HEAD
-=======
 import com.intellij.execution.CommandLineUtil;
->>>>>>> 4870ec21
 import com.intellij.execution.KillableProcess;
 import com.intellij.execution.TaskExecutor;
+import com.intellij.execution.configurations.GeneralCommandLine;
 import com.intellij.execution.process.ProcessAdapter;
 import com.intellij.execution.process.ProcessEvent;
 import com.intellij.execution.process.ProcessHandler;
@@ -48,9 +46,11 @@
   private static final Logger LOG = Logger.getInstance(EmulatorProcessHandler.class);
 
   @NotNull private final Process myProcess;
-
-  public EmulatorProcessHandler(@NotNull Process process) {
+  @NotNull private final GeneralCommandLine myCommandLine;
+
+  public EmulatorProcessHandler(@NotNull Process process, @NotNull GeneralCommandLine commandLine) {
     myProcess = process;
+    myCommandLine = commandLine;
   }
 
   @Override
@@ -60,8 +60,11 @@
       @Override
       public void startNotified(final ProcessEvent event) {
         try {
-          final BaseDataReader stdoutReader = new EmulatorOutputReader(myProcess.getInputStream(), ProcessOutputTypes.STDOUT);
-          final BaseDataReader stderrReader = new EmulatorOutputReader(myProcess.getErrorStream(), ProcessOutputTypes.STDERR);
+          String presentableName = CommandLineUtil.extractPresentableName(myCommandLine.getCommandLineString());
+          final BaseDataReader stdoutReader = new EmulatorOutputReader(myProcess.getInputStream(), ProcessOutputTypes.STDOUT,
+                                                                       presentableName);
+          final BaseDataReader stderrReader = new EmulatorOutputReader(myProcess.getErrorStream(), ProcessOutputTypes.STDERR,
+                                                                       presentableName);
 
           executeTask(new Runnable() {
             @Override
@@ -139,8 +142,9 @@
     }
   }
 
-  @Override
-  public Future<?> executeTask(Runnable task) {
+  @NotNull
+  @Override
+  public Future<?> executeTask(@NotNull Runnable task) {
     return ApplicationManager.getApplication().executeOnPooledThread(task);
   }
 
@@ -157,14 +161,14 @@
     private final BufferedReader myBufferedReader;
     private final Key myProcessOutputType;
 
-    private EmulatorOutputReader(@NotNull InputStream stream, @NotNull Key processOutputType) {
+    private EmulatorOutputReader(@NotNull InputStream stream, @NotNull Key processOutputType, @NotNull String presentableName) {
       super(BaseDataReader.SleepingPolicy.SIMPLE);
 
       // TODO: charset for the input stream reader?
       myBufferedReader = new BufferedReader(new InputStreamReader(stream));
       myProcessOutputType = processOutputType;
 
-      start("emulator output");
+      start(presentableName);
     }
 
     @NotNull
