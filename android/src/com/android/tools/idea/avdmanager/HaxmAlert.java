/*
 * Copyright (C) 2015 The Android Open Source Project
 *
 * Licensed under the Apache License, Version 2.0 (the "License");
 * you may not use this file except in compliance with the License.
 * You may obtain a copy of the License at
 *
 *      http://www.apache.org/licenses/LICENSE-2.0
 *
 * Unless required by applicable law or agreed to in writing, software
 * distributed under the License is distributed on an "AS IS" BASIS,
 * WITHOUT WARRANTIES OR CONDITIONS OF ANY KIND, either express or implied.
 * See the License for the specific language governing permissions and
 * limitations under the License.
 */
package com.android.tools.idea.avdmanager;

import static com.android.tools.idea.avdmanager.AccelerationErrorSolution.SolutionCode.NONE;
import static com.android.tools.idea.avdmanager.AvdWizardUtils.TAGS_WITH_GOOGLE_API;

import com.android.annotations.NonNull;
import com.android.sdklib.SdkVersionInfo;
import com.android.sdklib.devices.Abi;
import com.android.tools.analytics.CommonMetricsData;
import com.google.common.annotations.VisibleForTesting;
import com.google.common.util.concurrent.FutureCallback;
import com.google.common.util.concurrent.Futures;
import com.google.common.util.concurrent.ListenableFuture;
import com.google.wireless.android.sdk.stats.ProductDetails;
import com.intellij.openapi.diagnostic.Logger;
import com.intellij.ui.HyperlinkAdapter;
import com.intellij.ui.HyperlinkLabel;
import com.intellij.ui.JBColor;
import com.intellij.ui.components.JBLabel;
import com.intellij.uiDesigner.core.GridConstraints;
import com.intellij.uiDesigner.core.GridLayoutManager;
import com.intellij.util.concurrency.EdtExecutorService;
import java.awt.Component;
import java.awt.Dimension;
import javax.swing.BorderFactory;
import javax.swing.JPanel;
import javax.swing.SwingConstants;
import javax.swing.event.HyperlinkEvent;
import javax.swing.event.HyperlinkListener;
import javax.swing.text.View;
<<<<<<< HEAD
import org.jetbrains.annotations.NotNull;
=======
import java.awt.*;

import static com.android.tools.idea.avdmanager.AccelerationErrorSolution.SolutionCode.NONE;
>>>>>>> ad5b6ee3

/**
 * Component for displaying an alert on the installation state of HAXM/KVM.
 */
public class HaxmAlert extends JPanel {
  private JBLabel myWarningMessage;
  private HyperlinkLabel myErrorInstructionsLink;
  private HyperlinkListener myErrorLinkListener;
  private SystemImageDescription myImageDescription;
  private AccelerationErrorCode myAccelerationErrorCode;
  private Logger myLogger;

  public HaxmAlert() {
    myErrorInstructionsLink = new HyperlinkLabel();
    myWarningMessage = new JBLabel() {
      @Override
      public Dimension getPreferredSize() {
        // Since this contains auto-wrapped text, the preferred height will not be set until repaint(). The below will set it as soon
        // as the actual width is known. This allows the wizard dialog to be set to the correct size even before this step is shown.
        final View view = (View)getClientProperty("html");
        Component parent = getParent();
        if (view != null && parent != null && parent.getWidth() > 0 && parent.getWidth() != (int)view.getPreferredSpan(View.X_AXIS)) {
          view.setSize(parent.getWidth(), 0);
          return new Dimension((int)view.getPreferredSpan(View.X_AXIS), (int)view.getPreferredSpan(View.Y_AXIS));
        }
        return super.getPreferredSize();
      }
    };
    this.setLayout(new GridLayoutManager(2, 1));
    GridConstraints constraints = new GridConstraints();
    constraints.setAnchor(GridConstraints.ANCHOR_WEST);
    add(myWarningMessage, constraints);
    constraints.setRow(1);
    add(myErrorInstructionsLink, constraints);
    myErrorInstructionsLink.setOpaque(false);
    myWarningMessage.setForeground(JBColor.RED);
    myWarningMessage.setHorizontalAlignment(SwingConstants.LEFT);
    setOpaque(false);
    this.setBorder(BorderFactory.createCompoundBorder(BorderFactory.createTitledBorder("Recommendation"),
                                                      BorderFactory.createEmptyBorder(0, 5, 3, 5)));
  }

  public void setSystemImageDescription(SystemImageDescription description) {
    myImageDescription = description;
    refresh();
  }

  @VisibleForTesting
  static String getWarningTextForX86HostsUsingNonX86Image(@NonNull SystemImageDescription description,
                                                          ProductDetails.CpuArchitecture arch) {
    Abi abi = Abi.getEnum(description.getAbiType());
    boolean isX86Host = arch == ProductDetails.CpuArchitecture.X86 || arch == ProductDetails.CpuArchitecture.X86_64;
    if (isX86Host && abi != Abi.X86 && abi != Abi.X86_64) {
      return "Consider using an x86 system image on an x86 host for better emulation performance.";
    }
    return null;
  }

  private void refresh() {
    if (myImageDescription == null) {
      setVisible(false);
      return;
    }

    ListenableFuture<AccelerationErrorCode> accelerationError = getAccelerationState(false);
    Futures.addCallback(accelerationError, new FutureCallback<>() {
      @Override
      public void onSuccess(AccelerationErrorCode result) {
        myAccelerationErrorCode = result;

        boolean hasLink = false;
        StringBuilder warningTextBuilder = new StringBuilder();

        if (result != AccelerationErrorCode.ALREADY_INSTALLED) {
          hasLink = true;
          warningTextBuilder.append(result.getProblem());
          warningTextBuilder.append("<br>");
          myErrorInstructionsLink.setHyperlinkText(result.getSolution().getDescription());
          if (myErrorLinkListener != null) {
            myErrorInstructionsLink.removeHyperlinkListener(myErrorLinkListener);
          }
          final Runnable action = AccelerationErrorSolution.getActionForFix(result, null, () -> refresh(), null);
          myErrorLinkListener = new HyperlinkAdapter() {
            @Override
            protected void hyperlinkActivated(@NotNull HyperlinkEvent e) {
              action.run();
            }
          };
          myErrorInstructionsLink.addHyperlinkListener(myErrorLinkListener);
          myErrorInstructionsLink.setToolTipText(result.getSolution() != NONE ? result.getSolutionMessage() : null);
        }

        if (myImageDescription != null) {
          if (myImageDescription.getVersion().getApiLevel() < SdkVersionInfo.LOWEST_ACTIVE_API) {
            if (warningTextBuilder.length() > 0) {
              warningTextBuilder.append("<br>");
            }
            warningTextBuilder.append("This API Level is Deprecated<br>");
          }

          String nonX86ImageWarning = getWarningTextForX86HostsUsingNonX86Image(myImageDescription, CommonMetricsData.getOsArchitecture());
          if (nonX86ImageWarning != null) {
            if (warningTextBuilder.length() > 0) {
              warningTextBuilder.append("<br>");
            }
            warningTextBuilder.append(nonX86ImageWarning + "<br>");
          }

          if (!SystemImageDescription.TAGS_WITH_GOOGLE_API.contains(myImageDescription.getTag())) {
            if (warningTextBuilder.length() > 0) {
              warningTextBuilder.append("<br>");
            }
            warningTextBuilder.append("Consider using a system image with Google APIs to enable testing with Google Play Services.");
          }
        }

        String warningText = warningTextBuilder.toString();
        if (!warningText.isEmpty()) {
          warningTextBuilder.insert(0, "<html>");
          warningTextBuilder.append("</html>");
          myWarningMessage.setText(warningTextBuilder.toString().replaceAll("\n", "<br>"));
          setVisible(true);
          myErrorInstructionsLink.setVisible(hasLink);
        }
        else {
          setVisible(false);
        }
      }

      @Override
      public void onFailure(Throwable t) {
        if (myLogger == null) {
          myLogger = Logger.getInstance(HaxmAlert.class);
        }
        myLogger.warn("Check for emulation acceleration failed", t);
      }
    }, EdtExecutorService.getInstance());
  }

  @NotNull
  public ListenableFuture<AccelerationErrorCode> getAccelerationState(boolean forceRefresh) {
    if (myAccelerationErrorCode == null || forceRefresh) {
      return computeAccelerationState();
    }
    return Futures.immediateFuture(myAccelerationErrorCode);
  }

  @NotNull
  private static ListenableFuture<AccelerationErrorCode> computeAccelerationState() {
    AvdManagerConnection manager = AvdManagerConnection.getDefaultAvdManagerConnection();
    return manager.checkAccelerationAsync();
  }
}<|MERGE_RESOLUTION|>--- conflicted
+++ resolved
@@ -16,7 +16,6 @@
 package com.android.tools.idea.avdmanager;
 
 import static com.android.tools.idea.avdmanager.AccelerationErrorSolution.SolutionCode.NONE;
-import static com.android.tools.idea.avdmanager.AvdWizardUtils.TAGS_WITH_GOOGLE_API;
 
 import com.android.annotations.NonNull;
 import com.android.sdklib.SdkVersionInfo;
@@ -43,13 +42,7 @@
 import javax.swing.event.HyperlinkEvent;
 import javax.swing.event.HyperlinkListener;
 import javax.swing.text.View;
-<<<<<<< HEAD
 import org.jetbrains.annotations.NotNull;
-=======
-import java.awt.*;
-
-import static com.android.tools.idea.avdmanager.AccelerationErrorSolution.SolutionCode.NONE;
->>>>>>> ad5b6ee3
 
 /**
  * Component for displaying an alert on the installation state of HAXM/KVM.
@@ -115,7 +108,7 @@
     }
 
     ListenableFuture<AccelerationErrorCode> accelerationError = getAccelerationState(false);
-    Futures.addCallback(accelerationError, new FutureCallback<>() {
+    Futures.addCallback(accelerationError, new FutureCallback<AccelerationErrorCode>() {
       @Override
       public void onSuccess(AccelerationErrorCode result) {
         myAccelerationErrorCode = result;
@@ -133,11 +126,11 @@
           }
           final Runnable action = AccelerationErrorSolution.getActionForFix(result, null, () -> refresh(), null);
           myErrorLinkListener = new HyperlinkAdapter() {
-            @Override
-            protected void hyperlinkActivated(@NotNull HyperlinkEvent e) {
-              action.run();
-            }
-          };
+              @Override
+              protected void hyperlinkActivated(@NotNull HyperlinkEvent e) {
+                action.run();
+              }
+            };
           myErrorInstructionsLink.addHyperlinkListener(myErrorLinkListener);
           myErrorInstructionsLink.setToolTipText(result.getSolution() != NONE ? result.getSolutionMessage() : null);
         }
@@ -173,8 +166,7 @@
           myWarningMessage.setText(warningTextBuilder.toString().replaceAll("\n", "<br>"));
           setVisible(true);
           myErrorInstructionsLink.setVisible(hasLink);
-        }
-        else {
+        } else {
           setVisible(false);
         }
       }
