/*
 * Copyright (C) 2014 The Android Open Source Project
 *
 * Licensed under the Apache License, Version 2.0 (the "License");
 * you may not use this file except in compliance with the License.
 * You may obtain a copy of the License at
 *
 *      http://www.apache.org/licenses/LICENSE-2.0
 *
 * Unless required by applicable law or agreed to in writing, software
 * distributed under the License is distributed on an "AS IS" BASIS,
 * WITHOUT WARRANTIES OR CONDITIONS OF ANY KIND, either express or implied.
 * See the License for the specific language governing permissions and
 * limitations under the License.
 */
package com.android.tools.idea.avdmanager;

import com.android.annotations.NonNull;
import com.android.ide.common.rendering.HardwareConfigHelper;
import com.android.sdklib.devices.Device;
import com.android.tools.adtui.common.ColoredIconGenerator;
import com.android.tools.idea.npw.FormFactor;
import com.google.common.base.Objects;
import com.google.common.base.Predicate;
import com.google.common.collect.ImmutableSet;
import com.google.common.collect.Iterables;
import com.google.common.collect.Lists;
import com.google.common.collect.Maps;
import com.intellij.icons.AllIcons;
import com.intellij.openapi.project.Project;
import com.intellij.openapi.ui.JBMenuItem;
import com.intellij.openapi.ui.JBPopupMenu;
import com.intellij.ui.SearchTextField;
import com.intellij.ui.components.JBLabel;
import com.intellij.ui.table.TableView;
import com.intellij.util.ArrayUtil;
import com.intellij.util.ui.ColumnInfo;
import com.intellij.util.ui.JBUI;
import com.intellij.util.ui.ListTableModel;
import com.intellij.util.ui.accessibility.AccessibleContextUtil;
<<<<<<< HEAD
import icons.AndroidIcons;
=======
import icons.StudioIcons;
>>>>>>> 7bd3f2d2
import org.jetbrains.annotations.NotNull;
import org.jetbrains.annotations.Nullable;

import javax.swing.*;
import javax.swing.border.Border;
import javax.swing.event.DocumentEvent;
import javax.swing.event.DocumentListener;
import javax.swing.event.ListSelectionEvent;
import javax.swing.event.ListSelectionListener;
import javax.swing.table.DefaultTableCellRenderer;
import javax.swing.table.TableCellRenderer;
import javax.swing.text.BadLocationException;
import javax.swing.text.Document;
import java.awt.*;
import java.awt.event.ActionEvent;
import java.awt.event.ActionListener;
import java.awt.event.MouseAdapter;
import java.awt.event.MouseEvent;
import java.text.DecimalFormat;
import java.util.*;
import java.util.List;

/**
 * Lists the available device definitions by category
 */
public class DeviceDefinitionList extends JPanel implements ListSelectionListener, DocumentListener, DeviceUiAction.DeviceProvider {

  private static final double PHONE_SIZE_CUTOFF = 6.0;
  private static final double TV_SIZE_CUTOFF = 15.0;
  private static final String SEARCH_RESULTS = "Search Results";
  private static final String PHONE_TYPE = "Phone";
  private static final String TABLET_TYPE = "Tablet";
  private static final String OTHER_TYPE = "Other";

  private static final String DEFAULT_PHONE = "Nexus 5X";
  private static final String DEFAULT_TABLET = "Nexus 9";
  private static final String DEFAULT_WEAR = "Android Wear Square";
  private static final String DEFAULT_TV = "Android TV (1080p)";

  private Map<String, List<Device>> myDeviceCategoryMap = Maps.newHashMap();
  private static final Map<String, Device> myDefaultCategoryDeviceMap = Maps.newHashMap();

  private static final DecimalFormat ourDecimalFormat = new DecimalFormat(".##");
  private final ListTableModel<Device> myModel = new ListTableModel<Device>();
  private TableView<Device> myTable;
  private final ListTableModel<String> myCategoryModel = new ListTableModel<String>();
  private TableView<String> myCategoryList;
  private JButton myCreateProfileButton;
  private JButton myImportProfileButton;
  private JButton myRefreshButton;
  private JPanel myPanel;
  private SearchTextField mySearchTextField;
  private List<DeviceDefinitionSelectionListener> myListeners = Lists.newArrayList();
  private List<DeviceCategorySelectionListener> myCategoryListeners = Lists.newArrayList();
  private List<Device> myDevices;
  private Device myDefaultDevice;
  private DeviceUiAction.DeviceProvider myParentProvider;

  public DeviceDefinitionList() {
    super(new BorderLayout());
    /**
     * List of columns present in our table. Each column is represented by a ColumnInfo which tells the table how to get
     * the cell value in that column for a given row item.
     */
    ColumnInfo[] columnInfos = new ColumnInfo[]{new DeviceColumnInfo("Name") {
      @NonNull
      @Override
      public String valueOf(Device device) {
        return device.getDisplayName();
      }

      @Nullable
      @Override
      public String getPreferredStringValue() {
        // Long string so that preferred column width is set appropriately
        return "4.65\" 720 (Galaxy Nexus)";
      }

      @Nullable
      @Override
      public Comparator<Device> getComparator() {
        return new Comparator<Device>() {
          @Override
          public int compare(Device o1, Device o2) {
            String name1 = valueOf(o1);
            String name2 = valueOf(o2);
            if (name1 == name2) {
              return 0;
            }
            if (name1.isEmpty() || name2.isEmpty()) {
              return -1;
            }
            char firstChar1 = name1.charAt(0);
            char firstChar2 = name2.charAt(0);
            // Prefer letters to anything else
            if (Character.isLetter(firstChar1) && !Character.isLetter(firstChar2)) {
              return 1;
            }
            else if (Character.isLetter(firstChar2) && !Character.isLetter(firstChar1)) {
              return -1;
            }
            // Fall back to string comparison
            return name1.compareTo(name2);
          }
        };
      }
    }, new PlayStoreColumnInfo("Play Store") {
    }, new DeviceColumnInfo("Size") {

      @Nullable
      @Override
      public String valueOf(Device device) {
        return getDiagonalSize(device);
      }

      @Nullable
      @Override
      public Comparator<Device> getComparator() {
        return new Comparator<Device>() {
          @Override
          public int compare(Device o1, Device o2) {
            if (o1 == null) {
              return -1;
            }
            else if (o2 == null) {
              return 1;
            }
            else {
              return Double.compare(o1.getDefaultHardware().getScreen().getDiagonalLength(),
                                    o2.getDefaultHardware().getScreen().getDiagonalLength());
            }
          }
        };
      }
    }, new DeviceColumnInfo("Resolution") {
      @Nullable
      @Override
      public String valueOf(Device device) {
        return getDimensionString(device);
      }

      @Nullable
      @Override
      public Comparator<Device> getComparator() {
        return new Comparator<Device>() {
          @Override
          public int compare(Device o1, Device o2) {
            if (o1 == null) {
              return -1;
            }
            else if (o2 == null) {
              return 1;
            }
            else {
              Dimension d1 = o1.getScreenSize(o1.getDefaultState().getOrientation());
              Dimension d2 = o2.getScreenSize(o2.getDefaultState().getOrientation());
              if (d1 == null) {
                return -1;
              }
              else if (d2 == null) {
                return 1;
              }
              else {
                return Integer.compare(d1.width * d1.height, d2.width * d2.height);
              }
            }
          }
        };
      }
    }, new DeviceColumnInfo("Density") {
      @Nullable
      @Override
      public String valueOf(Device device) {
        return getDensityString(device);
      }
    }};
    myModel.setColumnInfos(columnInfos);
    myModel.setSortable(true);
    refreshDeviceProfiles();
    setDefaultDevices();
    myTable.setModelAndUpdateColumns(myModel);
    myTable.getRowSorter().toggleSortOrder(0);
    myTable.getRowSorter().toggleSortOrder(0);
    myTable.setSelectionMode(ListSelectionModel.SINGLE_SELECTION);
    myTable.setRowSelectionAllowed(true);

    myRefreshButton.addActionListener(new ActionListener() {
      @Override
      public void actionPerformed(ActionEvent e) {
        refreshDeviceProfiles();
      }
    });
    myTable.getSelectionModel().addListSelectionListener(this);
    // The singular column that serves as the header for our category list
    ColumnInfo[] categoryInfo = new ColumnInfo[]{new ColumnInfo<String, String>("Category") {
      @Nullable
      @Override
      public String valueOf(String category) {
        return category;
      }

      @Nullable
      @Override
      public TableCellRenderer getRenderer(String s) {
        return myRenderer;
      }
    }};
    myCategoryModel.setColumnInfos(categoryInfo);
    myCategoryList.setModelAndUpdateColumns(myCategoryModel);
    myCategoryList.getSelectionModel().addListSelectionListener(this);
    mySearchTextField.addDocumentListener(this);
    add(myPanel, BorderLayout.CENTER);

    myCreateProfileButton.setAction(new CreateDeviceAction(this));
    myCreateProfileButton.setText("New Hardware Profile");
    myImportProfileButton.setAction(new ImportDevicesAction(this));
    myImportProfileButton.setText("Import Hardware Profiles");
    myTable.addMouseListener(new MouseAdapter() {
      @Override
      public void mouseClicked(MouseEvent e) {
        possiblyShowPopup(e);
      }

      @Override
      public void mousePressed(MouseEvent e) {
        possiblyShowPopup(e);
      }

      @Override
      public void mouseReleased(MouseEvent e) {
        possiblyShowPopup(e);
      }
    });
  }

  private void setDefaultDevices() {
    for (Device d : myDeviceCategoryMap.get(PHONE_TYPE)) {
      if (d.getDisplayName().equals(DEFAULT_PHONE)) {
        myDefaultCategoryDeviceMap.put(PHONE_TYPE, d);
        myDefaultDevice = d;
        break;
      }
    }
    for (Device d : myDeviceCategoryMap.get(TABLET_TYPE)) {
      if (d.getDisplayName().equals(DEFAULT_TABLET)) {
        myDefaultCategoryDeviceMap.put(TABLET_TYPE, d);
        break;
      }
    }
    for (Device d : myDeviceCategoryMap.get(FormFactor.WEAR.toString())) {
      if (d.getDisplayName().equals(DEFAULT_WEAR)) {
        myDefaultCategoryDeviceMap.put(FormFactor.WEAR.toString(), d);
        break;
      }
    }
    for (Device d : myDeviceCategoryMap.get(FormFactor.TV.toString())) {
      if (d.getDisplayName().equals(DEFAULT_TV)) {
        myDefaultCategoryDeviceMap.put(FormFactor.TV.toString(), d);
        break;
      }
    }
  }

  @NotNull
  private static JBMenuItem createMenuItem(@NotNull DeviceUiAction action) {
    JBMenuItem item = new JBMenuItem(action);
    item.setText(action.getText());
    return item;
  }

  private void possiblyShowPopup(MouseEvent e) {
    if (!e.isPopupTrigger()) {
      return;
    }
    Point p = e.getPoint();
    int row = myTable.rowAtPoint(p);
    int col = myTable.columnAtPoint(p);
    if (row != -1 && col != -1) {
      JBPopupMenu menu = new JBPopupMenu();
      menu.add(createMenuItem(new CloneDeviceAction(this)));
      menu.add(createMenuItem(new EditDeviceAction(this)));
      menu.add(createMenuItem(new ExportDeviceAction(this)));
      menu.add(createMenuItem(new DeleteDeviceAction(this)));
      menu.show(myTable, p.x, p.y);
    }
  }

  @Override
  public void valueChanged(ListSelectionEvent e) {
    if (e.getSource().equals(myCategoryList.getSelectionModel())) {
      setCategory(myCategoryList.getSelectedObject());
    } else if (e.getSource().equals(myTable.getSelectionModel())){
      onSelectionSet(myTable.getSelectedObject());
    }
  }

  public void addSelectionListener(@NotNull DeviceDefinitionSelectionListener listener) {
    myListeners.add(listener);
  }

  public void addCategoryListener(@NotNull DeviceCategorySelectionListener listener) {
    myCategoryListeners.add(listener);
  }

  public void removeSelectionListener(@NotNull DeviceDefinitionSelectionListener listener) {
    myListeners.remove(listener);
  }

  @Override
  public void selectDefaultDevice() {
    setSelectedDevice(myDefaultDevice);
  }

  @Nullable
  @Override
  public Project getProject() {
    return myParentProvider != null ? myParentProvider.getProject() : null;
  }

  /**
   * Set the list's selection to the given device, or clear the selection if the
   * given device is null. The category list will also select the category to which the
   * given device belongs.
   */
  public void setSelectedDevice(@Nullable Device device) {
    if (Objects.equal(device, myTable.getSelectedObject())) {
      return;
    }
    onSelectionSet(device);
    if (device != null) {
      String category = getCategory(device);
      for (Device listItem : myModel.getItems()) {
        if (listItem.getId().equals(device.getId())) {
          myTable.setSelection(ImmutableSet.of(listItem));
        }
      }
      myCategoryList.setSelection(ImmutableSet.of(category));
      setCategory(category);
    }
  }

  /**
   * Update our listeners
   */
  private void onSelectionSet(@Nullable Device selectedObject) {
    if (selectedObject != null) {
      myDefaultCategoryDeviceMap.put(getCategory(selectedObject), selectedObject);
    }
    for (DeviceDefinitionSelectionListener listener : myListeners) {
      listener.onDeviceSelectionChanged(selectedObject);
    }
  }

  /**
   * Update our list to display the given category.
   */
  public void setCategory(@Nullable String selectedCategory) {
    if (myDeviceCategoryMap.containsKey(selectedCategory)) {
      List<Device> newItems = myDeviceCategoryMap.get(selectedCategory);
      if (!myModel.getItems().equals(newItems)) {
        myModel.setItems(newItems);
        setSelectedDevice(myDefaultCategoryDeviceMap.get(selectedCategory));
        notifyCategoryListeners(selectedCategory, newItems);
      }
    }
  }

  private void notifyCategoryListeners(@Nullable String selectedCategory, @Nullable List<Device> items) {
    for (DeviceCategorySelectionListener listener : myCategoryListeners) {
      listener.onCategorySelectionChanged(selectedCategory, items);
    }
  }

  private void refreshDeviceProfiles() {
    myDevices = DeviceManagerConnection.getDefaultDeviceManagerConnection().getDevices();
    myDeviceCategoryMap.clear();
    for (Device d : myDevices) {
      String category = getCategory(d);
      if (!myDeviceCategoryMap.containsKey(category)) {
        myDeviceCategoryMap.put(category, new ArrayList<Device>(1));
      }
      myDeviceCategoryMap.get(category).add(d);
    }
    Set<String> categories = myDeviceCategoryMap.keySet();
    String[] categoryArray = ArrayUtil.toStringArray(categories);
    myCategoryModel.setItems(Lists.newArrayList(categoryArray));
  }

  /**
   * @return the category of the specified device. One of:
   * TV, Wear, Tablet, and Phone, or Other if the category can
   * not be determined. Mobile devices are considered tablets if
   * their screen size is over {@link #PHONE_SIZE_CUTOFF}
   */
  private static String getCategory(@NotNull Device d) {
    if (HardwareConfigHelper.isTv(d) || hasTvSizedScreen(d)) {
      return FormFactor.TV.toString();
    } else if (HardwareConfigHelper.isWear(d)) {
      return FormFactor.WEAR.toString();
    } else if (isTablet(d)) {
      return TABLET_TYPE;
    } else if (isPhone(d)) {
      return PHONE_TYPE;
    } else {
      return OTHER_TYPE;
    }
  }

  private static boolean isPhone(@NotNull Device d) {
    return d.getDefaultHardware().getScreen().getDiagonalLength() < PHONE_SIZE_CUTOFF;
  }

  private static boolean isTablet(@NotNull Device d) {
    return d.getDefaultHardware().getScreen().getDiagonalLength() >= PHONE_SIZE_CUTOFF;
  }

  private static boolean hasTvSizedScreen(@NotNull Device d) {
    return d.getDefaultHardware().getScreen().getDiagonalLength() >= TV_SIZE_CUTOFF;
  }

  /**
   * @return the diagonal screen size of the given device
   */
  public static String getDiagonalSize(@NotNull Device device) {
    return ourDecimalFormat.format(device.getDefaultHardware().getScreen().getDiagonalLength()) + '"';
  }

  /**
   * @return a string of the form [width]x[height] in pixel units representing the screen resolution of the given device
   */
  public static String getDimensionString(@NotNull Device device) {
    Dimension size = device.getScreenSize(device.getDefaultState().getOrientation());
    return size == null ? "Unknown Resolution" : String.format(Locale.getDefault(), "%dx%d", size.width, size.height);
  }

  /**
   * @return a string representing the density bucket of the given device
   */
  public static String getDensityString(@NotNull Device device) {
    return device.getDefaultHardware().getScreen().getPixelDensity().getResourceValue();
  }

  private void createUIComponents() {
    myCategoryList = new TableView<String>();
    myTable = new TableView<Device>();
    myRefreshButton = new JButton(AllIcons.Actions.Refresh);
  }

  @Override
  public void insertUpdate(DocumentEvent e) {
    updateSearchResults(getText(e.getDocument()));
  }

  @Override
  public void removeUpdate(DocumentEvent e) {
    updateSearchResults(getText(e.getDocument()));
  }

  @Override
  public void changedUpdate(DocumentEvent e) {
    updateSearchResults(getText(e.getDocument()));
  }

  private static String getText(Document d) {
    try {
      return d.getText(0, d.getLength());
    }
    catch (BadLocationException e) {
      return "";
    }
  }

  /**
   * Set the "Search Results" category to the set of devices whose names match the given search string
   */
  private void updateSearchResults(@NotNull final String searchString) {
    if (searchString.isEmpty()) {
      if (myCategoryModel.getItem(myCategoryModel.getRowCount() - 1).equals(SEARCH_RESULTS)) {
        myCategoryModel.removeRow(myCategoryModel.getRowCount() - 1);
        setCategory(myCategoryList.getRow(0));
      }
      return;
    } else if (!myCategoryModel.getItem(myCategoryModel.getRowCount() - 1).equals(SEARCH_RESULTS)) {
      myCategoryModel.addRow(SEARCH_RESULTS);
      myCategoryList.setSelection(ImmutableSet.of(SEARCH_RESULTS));
    }
    List<Device> items = Lists.newArrayList(Iterables.filter(myDevices, new Predicate<Device>() {
      @Override
      public boolean apply(Device input) {
        return input.getDisplayName().toLowerCase(Locale.getDefault()).contains(searchString.toLowerCase(Locale.getDefault()));
      }
    }));
    myModel.setItems(items);
    notifyCategoryListeners(null, items);
  }

  @Nullable
  @Override
  public Device getDevice() {
    return myTable.getSelectedObject();
  }

  @Override
  public void setDevice(@Nullable Device device) {
    setSelectedDevice(device);
  }

  @Override
  public void refreshDevices() {
    refreshDeviceProfiles();
  }

  private final Border myBorder = JBUI.Borders.empty(10);

  /**
   * Renders a simple text field.
   */
  private final TableCellRenderer myRenderer = new TableCellRenderer() {
    @Override
    public Component getTableCellRendererComponent(JTable table, Object value, boolean isSelected, boolean hasFocus, int row, int column) {
      JBLabel label = new JBLabel((String)value);
      label.setBorder(myBorder);
      if (table.getSelectedRow() == row) {
        label.setBackground(table.getSelectionBackground());
        label.setForeground(table.getSelectionForeground());
        label.setOpaque(true);
      }
      return label;
    }
  };

  public void setParentProvider(DeviceUiAction.DeviceProvider parentProvider) {
    myParentProvider = parentProvider;
  }

  private abstract class DeviceColumnInfo extends ColumnInfo<Device, String> {
    private final int myWidth;

    @Nullable
    @Override
    public Comparator<Device> getComparator() {
      return new Comparator<Device>() {
        @Override
        public int compare(Device o1, Device o2) {
          if (o1 == null || valueOf(o1) == null) {
            return -1;
          } else if (o2 == null || valueOf(o2) == null) {
            return 1;
          } else {
            //noinspection ConstantConditions
            return valueOf(o1).compareTo(valueOf(o2));
          }
        }
      };
    }

    public DeviceColumnInfo(@NotNull String name, int width) {
      super(name);
      myWidth = width;
    }

    public DeviceColumnInfo(String name) {
      this(name, -1);
    }

    @Nullable
    @Override
    public TableCellRenderer getRenderer(Device device) {
      return myRenderer;
    }

    @Override
    public int getWidth(JTable table) {
      return myWidth;
    }
  }

  private static class PlayStoreColumnInfo extends ColumnInfo<Device, Icon> {

<<<<<<< HEAD
    private static final TableCellRenderer ourIconRenderer = new DefaultTableCellRenderer() {
      @Override
      public Component getTableCellRendererComponent(JTable table, Object value, boolean isSelected, boolean hasFocus, int row, int column) {
        JBLabel label = new JBLabel((Icon)value);
        if (value != null) {
=======
    public static final Icon highlightedPlayStoreIcon = ColoredIconGenerator.INSTANCE.generateWhiteIcon(StudioIcons.Avd.DEVICE_PLAY_STORE);

    private static final TableCellRenderer ourIconRenderer = new DefaultTableCellRenderer() {
      @Override
      public Component getTableCellRendererComponent(JTable table, Object value, boolean isSelected, boolean hasFocus, int row, int column) {
        Icon theIcon = (Icon)value;
        JBLabel label = new JBLabel(theIcon);
        if (theIcon != null) {
>>>>>>> 7bd3f2d2
          AccessibleContextUtil.setName(label, "Play Store");
        }
        if (table.getSelectedRow() == row) {
          label.setBackground(table.getSelectionBackground());
          label.setForeground(table.getSelectionForeground());
          label.setOpaque(true);
<<<<<<< HEAD
=======
          if (theIcon != null) {
            label.setIcon(highlightedPlayStoreIcon);
          }
>>>>>>> 7bd3f2d2
        }
        return label;
      }
    };

    public PlayStoreColumnInfo(String name) {
      super(name);
    }

    @NotNull
    @Override
    public TableCellRenderer getRenderer(Device device) {
      return ourIconRenderer;
    }

    @Override
    public int getWidth(JTable table) {
      return -1; // Re-sizable
    }

    @Nullable
    @Override
    public Icon valueOf(@NonNull Device device) {
<<<<<<< HEAD
      return (device.hasPlayStore() ? AndroidIcons.PlayStore : null);
=======
      return (device.hasPlayStore() ? StudioIcons.Avd.DEVICE_PLAY_STORE : null);
>>>>>>> 7bd3f2d2
    }

    @NotNull
    @Override
    public Comparator<Device> getComparator() {
      return (o1, o2) -> Boolean.compare(o2.hasPlayStore(), o1.hasPlayStore());
    }
  }

  public interface DeviceDefinitionSelectionListener {
    void onDeviceSelectionChanged(@Nullable Device selectedDevice);
  }

  public interface DeviceCategorySelectionListener {
    void onCategorySelectionChanged(@Nullable String category, @Nullable List<Device> devices);
  }
}<|MERGE_RESOLUTION|>--- conflicted
+++ resolved
@@ -38,11 +38,7 @@
 import com.intellij.util.ui.JBUI;
 import com.intellij.util.ui.ListTableModel;
 import com.intellij.util.ui.accessibility.AccessibleContextUtil;
-<<<<<<< HEAD
-import icons.AndroidIcons;
-=======
 import icons.StudioIcons;
->>>>>>> 7bd3f2d2
 import org.jetbrains.annotations.NotNull;
 import org.jetbrains.annotations.Nullable;
 
@@ -622,13 +618,6 @@
 
   private static class PlayStoreColumnInfo extends ColumnInfo<Device, Icon> {
 
-<<<<<<< HEAD
-    private static final TableCellRenderer ourIconRenderer = new DefaultTableCellRenderer() {
-      @Override
-      public Component getTableCellRendererComponent(JTable table, Object value, boolean isSelected, boolean hasFocus, int row, int column) {
-        JBLabel label = new JBLabel((Icon)value);
-        if (value != null) {
-=======
     public static final Icon highlightedPlayStoreIcon = ColoredIconGenerator.INSTANCE.generateWhiteIcon(StudioIcons.Avd.DEVICE_PLAY_STORE);
 
     private static final TableCellRenderer ourIconRenderer = new DefaultTableCellRenderer() {
@@ -637,19 +626,15 @@
         Icon theIcon = (Icon)value;
         JBLabel label = new JBLabel(theIcon);
         if (theIcon != null) {
->>>>>>> 7bd3f2d2
           AccessibleContextUtil.setName(label, "Play Store");
         }
         if (table.getSelectedRow() == row) {
           label.setBackground(table.getSelectionBackground());
           label.setForeground(table.getSelectionForeground());
           label.setOpaque(true);
-<<<<<<< HEAD
-=======
           if (theIcon != null) {
             label.setIcon(highlightedPlayStoreIcon);
           }
->>>>>>> 7bd3f2d2
         }
         return label;
       }
@@ -673,11 +658,7 @@
     @Nullable
     @Override
     public Icon valueOf(@NonNull Device device) {
-<<<<<<< HEAD
-      return (device.hasPlayStore() ? AndroidIcons.PlayStore : null);
-=======
       return (device.hasPlayStore() ? StudioIcons.Avd.DEVICE_PLAY_STORE : null);
->>>>>>> 7bd3f2d2
     }
 
     @NotNull
