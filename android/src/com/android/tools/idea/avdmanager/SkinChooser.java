--- conflicted
+++ resolved
@@ -38,7 +38,6 @@
 import java.awt.event.ItemEvent;
 import java.awt.event.ItemListener;
 import java.io.File;
-import java.util.Collections;
 import java.util.List;
 import java.util.Set;
 
@@ -111,11 +110,7 @@
       ISystemImage[] systemImages = target.getSystemImages();
       if (systemImages != null) {
         for (ISystemImage image : systemImages) {
-<<<<<<< HEAD
-          AvdWizardConstants.SystemImageDescription desc = new AvdWizardConstants.SystemImageDescription(target, image);
-=======
           SystemImageDescription desc = new SystemImageDescription(target, image);
->>>>>>> 94691eb5
           for (File skin : desc.getSkins()) {
             if (skin.exists()) {
               result.add(skin);
