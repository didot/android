/*
 * Copyright (C) 2015 The Android Open Source Project
 *
 * Licensed under the Apache License, Version 2.0 (the "License");
 * you may not use this file except in compliance with the License.
 * You may obtain a copy of the License at
 *
 *      http://www.apache.org/licenses/LICENSE-2.0
 *
 * Unless required by applicable law or agreed to in writing, software
 * distributed under the License is distributed on an "AS IS" BASIS,
 * WITHOUT WARRANTIES OR CONDITIONS OF ANY KIND, either express or implied.
 * See the License for the specific language governing permissions and
 * limitations under the License.
 */
package com.android.tools.idea.avdmanager;

import com.android.SdkConstants;
import com.android.emulator.SnapshotProtoException;
import com.android.emulator.SnapshotProtoParser;
import com.android.io.CancellableFileIo;
import com.android.repository.io.FileOpUtils;
import com.android.resources.Keyboard;
import com.android.resources.ScreenOrientation;
import com.android.sdklib.AndroidVersion;
import com.android.sdklib.SdkVersionInfo;
import com.android.sdklib.devices.Abi;
import com.android.sdklib.devices.CameraLocation;
import com.android.sdklib.devices.Device;
import com.android.sdklib.devices.Hardware;
import com.android.sdklib.devices.Storage;
import com.android.sdklib.internal.avd.AvdCamera;
import com.android.sdklib.internal.avd.AvdNetworkLatency;
import com.android.sdklib.internal.avd.AvdNetworkSpeed;
import com.android.sdklib.internal.avd.EmulatedProperties;
import com.android.sdklib.internal.avd.GpuMode;
import com.android.sdklib.repository.IdDisplay;
import com.android.sdklib.repository.targets.SystemImage;
import com.android.tools.adtui.ASGallery;
import com.android.tools.adtui.util.FormScalingUtil;
import com.android.tools.adtui.validation.Validator;
import com.android.tools.adtui.validation.ValidatorPanel;
import com.android.tools.idea.log.LogWrapper;
import com.android.tools.idea.observable.AbstractProperty;
import com.android.tools.idea.observable.BindingsManager;
import com.android.tools.idea.observable.ListenerManager;
import com.android.tools.idea.observable.SettableValue;
import com.android.tools.idea.observable.core.ObjectProperty;
import com.android.tools.idea.observable.core.ObservableBool;
import com.android.tools.idea.observable.expressions.string.StringExpression;
import com.android.tools.idea.observable.ui.SelectedItemProperty;
import com.android.tools.idea.observable.ui.SelectedProperty;
import com.android.tools.idea.observable.ui.TextProperty;
import com.android.tools.idea.progress.StudioLoggerProgressIndicator;
import com.android.tools.idea.sdk.AndroidSdks;
<<<<<<< HEAD
import com.android.tools.idea.ui.wizard.deprecated.StudioWizardStepPanel;
=======
>>>>>>> ad5b6ee3
import com.android.tools.idea.wizard.model.ModelWizard;
import com.android.tools.idea.wizard.model.ModelWizardStep;
import com.android.tools.idea.wizard.ui.deprecated.StudioWizardStepPanel;
import com.google.common.annotations.VisibleForTesting;
import com.google.common.base.Function;
import com.google.common.base.Joiner;
import com.google.common.collect.ImmutableMap;
import com.google.common.collect.Lists;
import com.intellij.execution.ExecutionException;
import com.intellij.execution.configurations.GeneralCommandLine;
import com.intellij.execution.process.CapturingProcessHandler;
import com.intellij.execution.process.ProcessOutput;
import com.intellij.openapi.diagnostic.Logger;
import com.intellij.openapi.fileChooser.FileChooserDescriptor;
import com.intellij.openapi.progress.ProgressIndicator;
import com.intellij.openapi.progress.ProgressManager;
import com.intellij.openapi.progress.Task;
import com.intellij.openapi.project.Project;
import com.intellij.openapi.ui.DialogWrapper;
import com.intellij.openapi.ui.TextFieldWithBrowseButton;
import com.intellij.openapi.util.IconLoader;
import com.intellij.openapi.util.io.FileUtil;
import com.intellij.openapi.util.text.StringUtil;
import com.intellij.openapi.vfs.VirtualFile;
import com.intellij.ui.CollectionComboBoxModel;
import com.intellij.ui.JBColor;
import com.intellij.ui.components.BrowserLink;
import com.intellij.ui.components.JBLabel;
import com.intellij.ui.components.JBList;
import com.intellij.ui.components.JBScrollPane;
import com.intellij.uiDesigner.core.GridConstraints;
import com.intellij.util.Consumer;
import com.intellij.util.ui.JBUI;
import icons.AndroidIcons;
import icons.StudioIcons;
import java.awt.Dimension;
import java.awt.KeyboardFocusManager;
import java.awt.event.ActionEvent;
import java.awt.event.ActionListener;
import java.awt.event.ItemEvent;
import java.awt.event.ItemListener;
import java.awt.event.MouseAdapter;
import java.awt.event.MouseEvent;
import java.beans.PropertyChangeEvent;
import java.beans.PropertyChangeListener;
import java.io.BufferedReader;
import java.io.File;
import java.io.FileInputStream;
import java.io.IOException;
import java.io.InputStreamReader;
import java.nio.charset.StandardCharsets;
import java.nio.file.FileSystems;
import java.nio.file.Path;
import java.util.ArrayList;
import java.util.Arrays;
import java.util.Collections;
import java.util.List;
import java.util.Locale;
import java.util.Map;
import java.util.Optional;
import javax.swing.DefaultComboBoxModel;
import javax.swing.Icon;
import javax.swing.JButton;
import javax.swing.JCheckBox;
import javax.swing.JComboBox;
import javax.swing.JComponent;
import javax.swing.JLabel;
import javax.swing.JPanel;
import javax.swing.JRadioButton;
import javax.swing.JTextField;
import javax.swing.event.ListSelectionEvent;
import javax.swing.event.ListSelectionListener;
import org.jetbrains.annotations.NotNull;
import org.jetbrains.annotations.Nullable;
import org.jetbrains.annotations.TestOnly;

/**
 * Options panel for configuring various AVD options. Has an "advanced" mode and a "simple" mode.
 * Help and error messaging appears on the right hand side.
 */
public class ConfigureAvdOptionsStep extends ModelWizardStep<AvdOptionsModel> {

  // Labels used for the advanced settings toggle button
  private static final String ADVANCED_SETTINGS = "Advanced Settings";
  private static final String SHOW = "Show " + ADVANCED_SETTINGS;
  private static final String HIDE = "Hide " + ADVANCED_SETTINGS;
  private static final String FOCUS_OWNER = "focusOwner";

  // @formatter:off
  private static final Map<ScreenOrientation, NamedIcon> ORIENTATIONS = ImmutableMap.of(
    ScreenOrientation.PORTRAIT, new NamedIcon("Portrait", StudioIcons.Avd.PORTRAIT),
    ScreenOrientation.LANDSCAPE, new NamedIcon("Landscape", StudioIcons.Avd.LANDSCAPE));
  // @formatter:on

  final AvdManagerConnection connection = AvdManagerConnection.getDefaultAvdManagerConnection();

  private JPanel myRoot;
  private ValidatorPanel myValidatorPanel;
  private StudioWizardStepPanel myStudioWizardStepPanel;
  private AvdConfigurationOptionHelpPanel myAvdConfigurationOptionHelpPanel;

  private JBScrollPane myScrollPane;
  private JBLabel myAvdId;
  private JBLabel myRamLabel;
  private JLabel myAvdIdLabel;
  private JBLabel mySpeedLabel;
  private JBLabel myDeviceName;
  private JBLabel myVmHeapLabel;
  private JBLabel mySdCardLabel;
  private JBLabel myCameraLabel;
  private JBLabel myNetworkLabel;
  private JBLabel myLatencyLabel;
  private JBLabel myKeyboardLabel;
  private JBLabel myDeviceDetails;
  private JBLabel myBackCameraLabel;
  private JBLabel mySystemImageName;
  private JBLabel myFrontCameraLabel;
  private JBLabel mySystemImageDetails;
  private JBLabel mySkinDefinitionLabel;
  private JBLabel myInternalStorageLabel;
  private JBLabel myMemoryAndStorageLabel;
  private BrowserLink myHardwareSkinHelpLabel;
  private JComboBox myCoreCount;
  private JComboBox mySpeedCombo;
  private JComboBox myLatencyCombo;
  private SkinChooser mySkinComboBox;
  private JComboBox myBackCameraCombo;
  private JComboBox myFrontCameraCombo;
  private JCheckBox myQemu2CheckBox;
  private JCheckBox myDeviceFrameCheckbox;
  private JCheckBox myEnableComputerKeyboard;
  private StorageField myRamStorage;
  private StorageField myVmHeapStorage;
  private StorageField myInternalStorage;
  private StorageField myBuiltInSdCardStorage;
  private JRadioButton myBuiltInRadioButton;
  private JRadioButton myExternalRadioButton;
  private JRadioButton myNoSDCardRadioButton;
  private ASGallery<ScreenOrientation> myOrientationToggle;
  private JButton myChangeDeviceButton;
  private JButton myChangeSystemImageButton;
  private JButton myShowAdvancedSettingsButton;
  private TextFieldWithBrowseButton myExternalSdCard;
  private JTextField myAvdDisplayName;
  private JBLabel myOrientationLabel;
  private JComboBox myHostGraphics;
  private JPanel myDevicePanel;
  private JPanel myAvdNamePanel;
  private JPanel myImagePanel;
  private JPanel myOrientationPanel;
  private JPanel myCameraPanel;
  private JPanel myNetworkPanel;
  private JPanel myPerformancePanel;
  private JPanel myStoragePanel;
  private JPanel myFramePanel;
  private JPanel myKeyboardPanel;
  private JPanel myQemu2Panel;
  private JPanel myAvdIdRow;
  private JPanel myCustomSkinPanel;
  private JPanel myScrollRootPane;
  private JPanel myBootOptionPanel;
  private JRadioButton myColdBootRadioButton;
  private JRadioButton myFastBootRadioButton;
  private JRadioButton myChooseBootRadioButton;
  private JComboBox myChosenSnapshotComboBox;
  private JBLabel myDeviceFrameTitle;
  private Iterable<JComponent> myAdvancedOptionsComponents;

  private Project myProject;
  private BindingsManager myBindings = new BindingsManager();
  private ListenerManager myListeners = new ListenerManager();

  /**
   * String used as a placeholder to verify that we are not using a repeated name.
   */
  private String myOriginalName;
  /**
   * Device's original SD card size. Used to warn about changing the size.
   */
  private Storage myOriginalSdCard;
  /**
   * The selected core count while enabled
   */
  private int mySelectedCoreCount;

  private AvdOptionsModel myModel;

  @NotNull
  private String mySelectedSnapshotFileName = "";

  private class SnapshotListItem implements Comparable<SnapshotListItem> {
    public String fileName;
    public String logicalName;
    public Long   date;

    public SnapshotListItem(@NotNull String theFileName, @NotNull String theLogicalName, Long theDate) {
      fileName = theFileName;
      logicalName = theLogicalName;
      date = theDate;
    }

    @Override
    public int compareTo(@NotNull SnapshotListItem that) {
      // Sort by:
      //   a) Selected fileName
      //   b) Date
      boolean thisIsSelected = mySelectedSnapshotFileName.equals(fileName);
      boolean thatIsSelected = mySelectedSnapshotFileName.equals(that.fileName);

      if (thisIsSelected) return thatIsSelected ? 0 : -1;
      if (thatIsSelected) return 1;

      return date.compareTo(that.date);
    }
  }

  private ArrayList<SnapshotListItem> mySnapshotList;

  public ConfigureAvdOptionsStep(@Nullable Project project, @NotNull AvdOptionsModel model) {
    this(project, model, new SkinChooser(project, true));
  }

  @VisibleForTesting
  ConfigureAvdOptionsStep(@Nullable Project project, @NotNull AvdOptionsModel model, @NotNull SkinChooser skinComboBox) {
    super(model, "Android Virtual Device (AVD)");
    myModel = model;
    initSkinComboBox(skinComboBox);

    myValidatorPanel = new ValidatorPanel(this, myRoot);
    myStudioWizardStepPanel = new StudioWizardStepPanel(myValidatorPanel, "Verify Configuration");

    FormScalingUtil.scaleComponentTree(this.getClass(), myStudioWizardStepPanel);
    myOrientationToggle.setOpaque(false);
    myScrollPane.getVerticalScrollBar().setUnitIncrement(10);

    myProject = project;

    registerAdvancedOptionsVisibility();
    myShowAdvancedSettingsButton.setText(SHOW);
    setAdvanceSettingsVisible(false);
    myScrollPane.getVerticalScrollBar().setUnitIncrement(10);
    initCpuCoreDropDown();
    mySelectedSnapshotFileName = getModel().chosenSnapshotFile().get();
    populateSnapshotList();
    refreshSnapshotPulldown();
    myChosenSnapshotComboBox.addItemListener(mySnapshotComboListener);

    boolean supportsVirtualCamera = EmulatorAdvFeatures.emulatorSupportsVirtualScene(
            AndroidSdks.getInstance().tryToChooseSdkHandler(),
            new StudioLoggerProgressIndicator(ConfigureAvdOptionsStep.class),
            new LogWrapper(Logger.getInstance(AvdManagerConnection.class)));

    setupCameraComboBox(myFrontCameraCombo, false);
    setupCameraComboBox(myBackCameraCombo, supportsVirtualCamera);

    mySpeedCombo.setModel(new DefaultComboBoxModel(AvdNetworkSpeed.values()));
    myLatencyCombo.setModel(new DefaultComboBoxModel(AvdNetworkLatency.values()));
  }

  private void initSkinComboBox(@NotNull SkinChooser skinComboBox) {
    mySkinComboBox = skinComboBox;

    GridConstraints constraints = new GridConstraints();
    constraints.setColumn(1);
    constraints.setAnchor(GridConstraints.ANCHOR_WEST);

    myCustomSkinPanel.add(skinComboBox, constraints);
  }

  private static void setupCameraComboBox(JComboBox comboBox, boolean withVirtualScene) {
    AvdCamera[] allCameras = AvdCamera.values();
    if (!withVirtualScene) {
      List<AvdCamera> allCamerasButVirtualSceneList = new ArrayList(Arrays.asList(allCameras));
      allCamerasButVirtualSceneList.remove(AvdCamera.VIRTUAL_SCENE);
      comboBox.setModel(new DefaultComboBoxModel(allCamerasButVirtualSceneList.toArray()));
    } else {
      comboBox.setModel(new DefaultComboBoxModel(allCameras));
    }
    comboBox.setToolTipText("<html>" +
            "None - no camera installed for AVD<br>" +
            (withVirtualScene ? "VirtualScene - use a virtual camera in a simulated environment<br>" : "") +
            "Emulated - use a simulated camera<br>" +
            "Device - use host computer webcam or built-in camera" +
            "</html>");
  }

  private void initCpuCoreDropDown() {
    for (int core = 1; core <= EmulatedProperties.MAX_NUMBER_OF_CORES; core++) {
      myCoreCount.addItem(core);
    }
  }

  @TestOnly
  @NotNull
  public List<String> getSnapshotNamesList(@NotNull String selectedSnapshotFileName) {
    mySelectedSnapshotFileName = selectedSnapshotFileName;
    populateSnapshotList();
    List<String> nameList = new ArrayList<>();
    mySnapshotList.forEach(item -> nameList.add(item.fileName));
    return nameList;
  }

  private void populateSnapshotList() {
    mySnapshotList = new ArrayList<>();
    if (myModel == null) {
      return;
    }
    Path avdDir = myModel.getAvdLocation();
    if (avdDir == null) {
      return;
    }
    if (!CancellableFileIo.isDirectory(avdDir)) {
      return;
    }
    Path snapshotBaseDir = avdDir.resolve("snapshots");
    Path[] possibleSnapshotDirs = FileOpUtils.listFiles(snapshotBaseDir);
    if (possibleSnapshotDirs.length == 0) {
      return;
    }
    // Check every sub-directory under "snapshots/"
    for (Path snapshotDir : possibleSnapshotDirs) {
      if (!CancellableFileIo.isDirectory(snapshotDir)) continue;
      Path snapshotProtoBuf = snapshotDir.resolve("snapshot.pb");
      if (CancellableFileIo.notExists(snapshotProtoBuf)) continue;
      String snapshotFileName = snapshotDir.getFileName().toString();
      if ("default_boot".equals(snapshotFileName)) continue; // Don't include the "Quick boot" option
      try {
        SnapshotProtoParser protoParser = new SnapshotProtoParser(snapshotProtoBuf, snapshotFileName);
        String logicalName = protoParser.getLogicalName();
        if (!logicalName.isEmpty()) {
          mySnapshotList.add(new SnapshotListItem(snapshotFileName, logicalName, protoParser.getCreationTime()));
        }
      }
      catch (SnapshotProtoException ssException) {
        // Ignore this directory
        Logger.getInstance(ConfigureAvdOptionsStep.class)
              .info("Could not parse Snapshot protobuf: " + snapshotFileName, ssException);
      }
    }
    Collections.sort(mySnapshotList);
  }

  private void refreshSnapshotPulldown() {
    if (!AvdWizardUtils.emulatorSupportsSnapshotManagement(AndroidSdks.getInstance().tryToChooseSdkHandler())) {
      // Emulator does not support stand-alone snapshot control
      if (getModel().useChosenSnapshotBoot().get()) {
        // The unsupported option is selected. De-select it.
        getModel().useChosenSnapshotBoot().set(false);
        getModel().useFastBoot().set(true);
      }
      myChosenSnapshotComboBox.setVisible(false);
      myChooseBootRadioButton.setVisible(false);
      return;
    }
    CollectionComboBoxModel<String> snapshotModel = new CollectionComboBoxModel<>();
    // Put up to 3 snapshots onto the pull-down
    mySnapshotList.stream()
                  .limit(3)
                  .forEach(item -> snapshotModel.add(item.logicalName));
    int numNotShown = mySnapshotList.size() - snapshotModel.getSize();
    String finalLine = (mySnapshotList.isEmpty()) ? "(no snapshots)" :
                       (numNotShown == 0) ? "  Details ..." :
                       String.format(Locale.US, "  Details ... (+%d others)", numNotShown);
    snapshotModel.add(finalLine);
    myChosenSnapshotComboBox.setModel(snapshotModel);
    myChosenSnapshotComboBox.setSelectedIndex(0);
    // Make sure the boot mode is compatible with the snapshots
    // that we found.
    if (mySnapshotList.isEmpty()) {
      mySelectedSnapshotFileName = "";
      myChosenSnapshotComboBox.setEnabled(false);
      myChooseBootRadioButton.setEnabled(false);
      if (getModel().useChosenSnapshotBoot().get()) {
        getModel().useChosenSnapshotBoot().set(false);
        getModel().useFastBoot().set(true);
      }
    } else {
      boolean previousSelectionExists = (mySelectedSnapshotFileName.equals(mySnapshotList.get(0).fileName));
      mySelectedSnapshotFileName = mySnapshotList.get(0).fileName;
      myChosenSnapshotComboBox.setEnabled(true);
      myChooseBootRadioButton.setEnabled(true);
      if (getModel().useChosenSnapshotBoot().get() && !previousSelectionExists) {
        // The boot mode says to use a chosen snapshot, but that snapshot
        // was not found. Change the boot mode.
        getModel().useChosenSnapshotBoot().set(false);
        getModel().useColdBoot().set(true);
        getModel().chosenSnapshotFile().set(mySelectedSnapshotFileName);
        // Note: If the user clicks Cancel, these changes will not be saved.
        //       That's actually OK: we'll command the Emulator with an
        //       invalid snapshot and the Emulator will Cold Boot. The actual
        //       behavior is exactly what the UI says.
      }
    }
  }

  private void populateHostGraphicsDropDown() {
    myHostGraphics.removeAllItems();
    GpuMode otherMode = gpuOtherMode(getSelectedApiLevel(), isIntel(), isGoogleApiSelected());

    myHostGraphics.addItem(GpuMode.AUTO);
    myHostGraphics.addItem(GpuMode.HOST);
    myHostGraphics.addItem(otherMode);
  }

  @VisibleForTesting
  static
  GpuMode gpuOtherMode(int apiLevel, boolean isIntel, boolean isGoogle) {
    boolean supportGuest = (apiLevel >= 23) && isIntel && isGoogle;
    GpuMode otherMode = GpuMode.OFF;
    if (supportGuest) {
      otherMode = GpuMode.SWIFT;
    }
    return otherMode;
  }

  private void updateGpuControlsAfterSystemImageChange() {
    GpuMode mode = getModel().hostGpuMode().getValueOr(GpuMode.AUTO);
    populateHostGraphicsDropDown();
    switch (mode) {
      case AUTO:
        myHostGraphics.setSelectedIndex(0);
        break;
      case HOST:
        myHostGraphics.setSelectedIndex(1);
        break;
      case SWIFT:
      case OFF:
      default:
        myHostGraphics.setSelectedIndex(2);
        break;
    }
  }

  private boolean isGoogleApiSelected() {
    assert getModel().systemImage().get().isPresent();
    SystemImageDescription systemImage = getModel().systemImage().getValue();
    return isGoogleApiTag(systemImage.getTag());
  }

  @VisibleForTesting
  static
  boolean isGoogleApiTag(IdDisplay tag) {
    return SystemImage.WEAR_TAG.equals(tag) ||
           SystemImage.DESKTOP_TAG.equals(tag) ||
           SystemImage.ANDROID_TV_TAG.equals(tag) ||
           SystemImage.GOOGLE_TV_TAG.equals(tag) ||
           SystemImage.GOOGLE_APIS_TAG.equals(tag);
  }

  private boolean isIntel() {
    return supportsMultipleCpuCores();
  }

  @Override
  protected void onWizardStarting(@NotNull ModelWizard.Facade wizard) {
    addTitles();
    addListeners();
    addValidators();
    bindComponents();
    initComponents();
  }

  @Override
  protected void onEntering() {
    updateComponents();
    myShowAdvancedSettingsButton.setText(SHOW);
    setAdvanceSettingsVisible(false);
    toggleOptionals(getModel().device().get(), false);
    if (getModel().useExternalSdCard().get()) {
      myBuiltInSdCardStorage.setEnabled(false);
      myExternalSdCard.setEnabled(true);
    }
    else if (getModel().useBuiltInSdCard().get()) {
      myBuiltInSdCardStorage.setEnabled(true);
      myExternalSdCard.setEnabled(false);
    } else {
      myExternalSdCard.setEnabled(false);
      myBuiltInSdCardStorage.setEnabled(false);
    }
    myModel.ensureMinimumMemory();
    // Set 'myOriginalSdCard' so we don't warn the user about making this change
    myOriginalSdCard = myModel.sdCardStorage().getValue();
  }

  @NotNull
  @Override
  protected ObservableBool canGoForward() {
    return myValidatorPanel.hasErrors().not();
  }

  /**
   * Convenience method to add titles to be displayed in {@link AvdConfigurationOptionHelpPanel} when focus changes.
   */
  private void addTitles() {
    myAvdId.putClientProperty(AvdConfigurationOptionHelpPanel.TITLE_KEY, "AVD Id");
    myRamStorage.putClientProperty(AvdConfigurationOptionHelpPanel.TITLE_KEY, "Device RAM");
    myAvdDisplayName.putClientProperty(AvdConfigurationOptionHelpPanel.TITLE_KEY, "AVD Name");
    myCoreCount.putClientProperty(AvdConfigurationOptionHelpPanel.TITLE_KEY, "Number of cores");
    mySpeedCombo.putClientProperty(AvdConfigurationOptionHelpPanel.TITLE_KEY, "Network Speed");
    myBackCameraCombo.putClientProperty(AvdConfigurationOptionHelpPanel.TITLE_KEY, "Back Camera");
    myLatencyCombo.putClientProperty(AvdConfigurationOptionHelpPanel.TITLE_KEY, "Network Latency");
    myFrontCameraCombo.putClientProperty(AvdConfigurationOptionHelpPanel.TITLE_KEY, "Front Camera");
    myQemu2CheckBox.putClientProperty(AvdConfigurationOptionHelpPanel.TITLE_KEY, "Number of cores");
    myInternalStorage.putClientProperty(AvdConfigurationOptionHelpPanel.TITLE_KEY, "Internal Flash");
    myHostGraphics.putClientProperty(AvdConfigurationOptionHelpPanel.TITLE_KEY, "Graphics Rendering");
    myBootOptionPanel.putClientProperty(AvdConfigurationOptionHelpPanel.TITLE_KEY, "Boot Option");
    myColdBootRadioButton.putClientProperty(AvdConfigurationOptionHelpPanel.TITLE_KEY, "Boot Option");
    myFastBootRadioButton.putClientProperty(AvdConfigurationOptionHelpPanel.TITLE_KEY, "Boot Option");
    myChooseBootRadioButton.putClientProperty(AvdConfigurationOptionHelpPanel.TITLE_KEY, "Boot Option");
    myChosenSnapshotComboBox.putClientProperty(AvdConfigurationOptionHelpPanel.TITLE_KEY, "Boot Option");
    mySkinComboBox.putClientProperty(AvdConfigurationOptionHelpPanel.TITLE_KEY, "Custom Device Frame");
    myVmHeapStorage.putClientProperty(AvdConfigurationOptionHelpPanel.TITLE_KEY, "Virtual Machine Heap");
    myOrientationToggle.putClientProperty(AvdConfigurationOptionHelpPanel.TITLE_KEY, "Default Orientation");
    myBuiltInSdCardStorage.putClientProperty(AvdConfigurationOptionHelpPanel.TITLE_KEY, "Built-in SD Card Size");
    myDeviceFrameCheckbox.putClientProperty(AvdConfigurationOptionHelpPanel.TITLE_KEY, "Enable device frame");
    myBuiltInRadioButton.putClientProperty(AvdConfigurationOptionHelpPanel.TITLE_KEY, "Built-in SD Card Size");
    myEnableComputerKeyboard.putClientProperty(AvdConfigurationOptionHelpPanel.TITLE_KEY, "Enable keyboard input");
    myExternalSdCard.putClientProperty(AvdConfigurationOptionHelpPanel.TITLE_KEY, "Location of external SD Card image");
    myExternalRadioButton.putClientProperty(AvdConfigurationOptionHelpPanel.TITLE_KEY, "Location of external SD Card image");
    myNoSDCardRadioButton.putClientProperty(AvdConfigurationOptionHelpPanel.TITLE_KEY, "No SD Card");
  }

  private void initComponents() {
    myCoreCount.setPreferredSize(myRamStorage.getPreferredSizeOfUnitsDropdown());
    setAdvanceSettingsVisible(false);

    // Add labelFor property for custom components since it's not allowed from the designer
    myAvdIdLabel.setLabelFor(myAvdId);
    myDeviceDetails.setLabelFor(myDeviceName);
    mySystemImageDetails.setLabelFor(mySystemImageName);
    myOrientationLabel.setLabelFor(myOrientationToggle);
    myRamLabel.setLabelFor(myRamStorage);
  }

  private void updateComponents() {
    myAvdConfigurationOptionHelpPanel.setSystemImageDescription(getModel().systemImage().getValueOrNull());
    myOrientationToggle.setSelectedElement(getModel().selectedAvdOrientation().get());

    String avdDisplayName;
    if (!getModel().isInEditMode().get() && getModel().systemImage().get().isPresent() && getModel().device().get().isPresent()) {
      // A device name might include the device's screen size as, e.g., 7". The " is not allowed in
      // a display name. Ensure that the display name does not include any forbidden characters.
      avdDisplayName = AvdNameVerifier.stripBadCharacters( getModel().device().getValue().getDisplayName() );

      getModel().avdDisplayName()
        .set(connection.uniquifyDisplayName(String.format(Locale.getDefault(), "%1$s API %2$s", avdDisplayName, getSelectedApiString())));
    }

    myOriginalName = getModel().isInEditMode().get() ? getModel().avdDisplayName().get() : "";

    updateSystemImageData();


    mySelectedCoreCount = getModel().useQemu2().get() ? getModel().cpuCoreCount().getValueOr(1)
                                                      : EmulatedProperties.RECOMMENDED_NUMBER_OF_CORES;
  }

  @VisibleForTesting
  void addListeners() {
    myAvdId.addMouseListener(new MouseAdapter() {
      @Override
      public void mouseClicked(MouseEvent mouseEvent) {
        myAvdId.requestFocusInWindow();
      }
    });

    myShowAdvancedSettingsButton.addActionListener(myToggleAdvancedSettingsListener);
    myChangeDeviceButton.addActionListener(myChangeDeviceButtonListener);
    myChangeSystemImageButton.addActionListener(myChangeSystemImageButtonListener);

    myExternalRadioButton.addActionListener(new ActionListener() {
      @Override
      public void actionPerformed(ActionEvent e) {
        myExternalSdCard.setEnabled(true);
        myBuiltInSdCardStorage.setEnabled(false);
      }
    });
    myBuiltInRadioButton.addActionListener(new ActionListener() {
      @Override
      public void actionPerformed(ActionEvent e) {
        myExternalSdCard.setEnabled(false);
        myBuiltInSdCardStorage.setEnabled(true);
      }
    });
    myNoSDCardRadioButton.addActionListener(new ActionListener() {
      @Override
      public void actionPerformed(ActionEvent e) {
        myExternalSdCard.setEnabled(false);
        myBuiltInSdCardStorage.setEnabled(false);
      }
    });

    myOrientationToggle.setOpaque(false);
    KeyboardFocusManager.getCurrentKeyboardFocusManager().addPropertyChangeListener(FOCUS_OWNER, myPropertyChangeListener);

    myListeners.listen(getModel().device(), device -> {
      toggleOptionals(device, true);
      if (device.isPresent()) {
        myDeviceName.setIcon(DeviceDefinitionPreview.getIcon(getModel().getAvdDeviceData()));
        myDeviceName.setText(getModel().device().getValue().getDisplayName());
        updateDeviceDetails();
      }
    });

    List<AbstractProperty<?>> deviceProperties = AbstractProperty.getAll(getModel().getAvdDeviceData());
    deviceProperties.add(getModel().systemImage());
    myListeners.listenAll(deviceProperties).with(new Runnable() {
      @Override
      public void run() {
        if (getModel().systemImage().get().isPresent() && getModel().getAvdDeviceData().customSkinFile().get().isPresent()) {
          File skin =
            AvdWizardUtils.pathToUpdatedSkins(getModel().getAvdDeviceData().customSkinFile().getValue().toPath(),
                                              getModel().systemImage().getValue());
          if (skin != null) {
            getModel().getAvdDeviceData().customSkinFile().setValue(skin);
            if (FileUtil.filesEqual(skin, AvdWizardUtils.NO_SKIN)) {
              myDeviceFrameCheckbox.setSelected(false);
            }
            else {
              myDeviceFrameCheckbox.setSelected(true);
            }
          }
          else {
            getModel().getAvdDeviceData().customSkinFile().setValue(AvdWizardUtils.NO_SKIN);
            myDeviceFrameCheckbox.setSelected(false);
          }
        }
        Device device = getModel().device().getValueOrNull();
        boolean enabled = true;
        if (device != null && device.getDefaultHardware().getScreen().isFoldable()) {
          enabled = false;
          // Only override the value for Folded device; otherwise, respect the assignment from above
          myDeviceFrameCheckbox.setSelected(false);
        }
        myDeviceFrameCheckbox.setEnabled(enabled);
        myDeviceFrameTitle.setEnabled(enabled);
        mySkinDefinitionLabel.setEnabled(enabled);
        mySkinComboBox.setEnabled(enabled);
      }
    });

    myListeners.listen(getModel().systemImage(), () -> updateSystemImageData());

    myListeners.listen(getModel().useQemu2(), () -> toggleSystemOptionals(true));

    myListeners.listen(getModel().selectedAvdOrientation(),
                       screenOrientation -> myOrientationToggle.setSelectedElement(screenOrientation));
  }

  @VisibleForTesting
  void updateSystemImageData() {
    if (getModel().systemImage().get().isPresent()) {
      SystemImageDescription image = getModel().systemImage().getValue();

      AndroidVersion androidVersion = image.getVersion();
      String codeName = SdkVersionInfo.getCodeName(androidVersion.getFeatureLevel());
      String displayName = codeName;
      if (displayName == null) {
        displayName = androidVersion.getCodename();
      }
      if (displayName == null) {
        displayName = "";
      }
      getModel().systemImageName().set(displayName);

      Icon icon = null;
      try {
        icon = IconLoader.findResolvedIcon(String.format("icons/versions/%s_32.png", codeName), AndroidIcons.class.getClassLoader());
      }
      catch (RuntimeException ignored) {
      }
      if (icon == null) {
        try {
<<<<<<< HEAD
          icon = AndroidIcons.Versions.Default32;
=======
          icon = IconLoader.findResolvedIcon("icons/versions/Default_32.png", AndroidIcons.class.getClassLoader());
>>>>>>> ad5b6ee3
        }
        catch (RuntimeException ignored) {
        }
      }
      mySystemImageName.setIcon(icon);

      String descriptionLabel = image.getName() + " " + image.getAbiType();
      if (!androidVersion.isBaseExtension() && androidVersion.getExtensionLevel() != null) {
        descriptionLabel += " (Extension Level " + androidVersion.getExtensionLevel() + ")";
      }
      getModel().systemImageDetails().set(descriptionLabel);
      myAvdConfigurationOptionHelpPanel.setSystemImageDescription(image);
      updateGpuControlsAfterSystemImageChange();
      toggleSystemOptionals(false);
    }
  }

  @VisibleForTesting
  JBLabel getDeviceFrameTitle() {
    return myDeviceFrameTitle;
  }

  @VisibleForTesting
  JCheckBox getDeviceFrameCheckbox() {
    return myDeviceFrameCheckbox;
  }

  @VisibleForTesting
  JBLabel getSkinDefinitionLabel() {
    return mySkinDefinitionLabel;
  }

  @VisibleForTesting
  SkinChooser getSkinComboBox() {
    return mySkinComboBox;
  }

  @VisibleForTesting
  @Nullable
  Icon getSystemImageIcon() {
    return mySystemImageName == null ? null : mySystemImageName.getIcon();
  }

  @NotNull
  @VisibleForTesting
  String getSystemImageDetailsText() {
    return getModel().systemImageDetails().get();
  }

  private final ActionListener myToggleAdvancedSettingsListener = new ActionListener() {
    @Override
    public void actionPerformed(ActionEvent e) {
      if (isAdvancedPanel()) {
        myShowAdvancedSettingsButton.setText(SHOW);
        setAdvanceSettingsVisible(false);
      }
      else {
        myShowAdvancedSettingsButton.setText(HIDE);
        setAdvanceSettingsVisible(true);
      }
    }
  };

  private final ItemListener mySnapshotComboListener = new ItemListener() {
    @Override
    public void itemStateChanged(ItemEvent itemEvent) {
      if (itemEvent.getStateChange() != ItemEvent.SELECTED) {
        return;
      }
      if (myChosenSnapshotComboBox.getSelectedIndex() != myChosenSnapshotComboBox.getItemCount() - 1) {
        // A snapshot was selected (not the "Details ..." line)
        mySelectedSnapshotFileName = mySnapshotList.get(myChosenSnapshotComboBox.getSelectedIndex()).fileName;
        getModel().chosenSnapshotFile().set(mySelectedSnapshotFileName);
        myChooseBootRadioButton.setSelected(true);
        return;
      }

      // The bottom item in the drop-down was selected. When the user selects this item,
      // we invoke the detailed UI page in the Emulator.
      invokeEmulatorSnapshotControl();
    }

    /** Launch the Emulator to display more details about snapshots and
     * allow the user to select one.
     */
    private void invokeEmulatorSnapshotControl() {
      File tempDir = null;
      File paramFile = null;
      File emuOutputFile = null;

      try {
        // Get a temporary file for us to give parameters to the Emulator
        tempDir = AvdManagerConnection.tempFileDirectory();
        if (tempDir == null) {
          return;
        }
        try {
          // Get the name of a different temporary file for the Emulator to return parameters to us
          emuOutputFile = File.createTempFile("emu_output_", ".tmp", tempDir);
          // Tell the Emulator to use this second file
          String emuOutputFileInfo = "snapshotTempFile=" + emuOutputFile.getAbsolutePath();
          paramFile = AvdManagerConnection.writeTempFile(Collections.singletonList(emuOutputFileInfo));
        }
        catch (IOException ioEx) {
          Logger.getInstance(ConfigureAvdOptionsStep.class)
                .info("Could not write temporary file to " + tempDir.getAbsolutePath(), ioEx);
          return;
        }
        if (paramFile == null) {
          return;
        }
        // Launch the Emulator
        if (launchEmulatorForSnapshotControl(paramFile)) {
          readEmulatorSnapshotSelection(emuOutputFile);
        }
        // The Emulator may have modified some snapshots and we may have modified mySelectedSnapshotName.
        // Refresh our list.
        populateSnapshotList();
        refreshSnapshotPulldown();
      }
      finally {
        // Clean up the temporary files that we created
        deleteTempFile(emuOutputFile, "Could not delete temporary emulator snapshot output file ");
        deleteTempFile(paramFile, "Could not delete temporary emulator snapshot parameter file ");
        deleteTempFile(tempDir, "Could not delete temporary emulator snapshot directory ");
      }
    }

    /** Launches the Emulator for the Snapshot Control UI.
     * Creates a command line containing:
     * "-ui-only snapshot-control -studio-params <paramFileForEmulator>"
     *
     * @param paramFileForEmulator The file with parameters for the Emulator
     * @return true on success, false on failure
     */
    private boolean launchEmulatorForSnapshotControl(@NotNull File paramFileForEmulator) {
      Path emulatorBinary = connection.getEmulatorBinary();
      if (emulatorBinary == null) {
        return false;
      }
      GeneralCommandLine commandLine = new GeneralCommandLine();
      commandLine.setExePath(emulatorBinary.toString());
      commandLine.addParameter("@" + myAvdId.getText());
      commandLine.addParameters("-ui-only", "snapshot-control");
      commandLine.addParameters("-studio-params", paramFileForEmulator.getAbsolutePath());

      try {
        // We need to wait for the emulator response, so we create a modal task to block Studio until we have the result of the UI
        // selection in the emulator.
        return ProgressManager.getInstance().run(new Task.WithResult<Boolean, ExecutionException>(myProject,
                                                                                                  "Waiting for Emulator Snapshot Selection",
                                                                                                  true) {
          @Override
          protected Boolean compute(@NotNull ProgressIndicator indicator) throws ExecutionException {
            int exitValue;
            // Launch the Emulator
            CapturingProcessHandler process = new CapturingProcessHandler(commandLine);
            ProcessOutput output = process.runProcessWithProgressIndicator(indicator);
            exitValue = output.getExitCode();
            return (exitValue == 0);
          }
        });
      }
      catch (ExecutionException execEx) {
        Logger.getInstance(ConfigureAvdOptionsStep.class)
          .info("Could not launch emulator for snapshot control", execEx);
        return false;
      }
    }

    /** Read the file from the Emulator that tells us what Snapshot file was chosen.
     * If successful, this will set {@link ConfigureAvdOptionsStep#mySelectedSnapshotFileName}.
     *
     * @param fileToRead The temp file that the Emulator used to pass us the information
     */
    private void readEmulatorSnapshotSelection(@NotNull File fileToRead) {
      try (final FileInputStream inputStream = new FileInputStream(fileToRead);
           final InputStreamReader streamReader = new InputStreamReader(inputStream, StandardCharsets.UTF_8);
           final BufferedReader reader = new BufferedReader(streamReader)
      ) {
        final String keyString = "selectedSnapshotFile=";
        String inputLine;
        while ((inputLine = reader.readLine()) != null) {
          if (inputLine.startsWith(keyString)) {
            String responseName = inputLine.substring(keyString.length());
            if (!responseName.isEmpty()) {
              mySelectedSnapshotFileName = responseName;
              getModel().chosenSnapshotFile().set(mySelectedSnapshotFileName);
            }
            break;
          }
        }
      }
      catch (IOException ioEx) {
        Logger.getInstance(ConfigureAvdOptionsStep.class)
              .info("Could not read snapshot selection from emulator", ioEx);
        // Ignore
      }
    }

    private void deleteTempFile(@Nullable File fileToDelete, @NotNull String errorString) {
      if (fileToDelete == null) {
        return;
      }
      try {
        if (!fileToDelete.delete()) {
          // Delete failed. Log and ignore.
          Logger.getInstance(ConfigureAvdOptionsStep.class)
                .warn(errorString + fileToDelete.getAbsolutePath());
        }
      }
      catch (Exception deleteEx) {
        Logger.getInstance(ConfigureAvdOptionsStep.class)
              .warn(errorString + fileToDelete.getAbsolutePath(), deleteEx);
      }
    }
  };

  private void bindComponents() {
    myBindings.bindTwoWay(new TextProperty(myAvdDisplayName), getModel().avdDisplayName());
    myBindings.bind(new TextProperty(myAvdId), new StringExpression(getModel().avdDisplayName()) {
      @NotNull
      @Override
      public String get() {
        String displayName = getModel().avdDisplayName().get();
        getModel().avdId().set(StringUtil.isNotEmpty(displayName) ?
                               AvdWizardUtils.cleanAvdName(connection, displayName, !displayName.equals(myOriginalName)) : "");
        return getModel().avdId().get();
      }
    });

    myBindings.bindTwoWay(new TextProperty(mySystemImageName), getModel().systemImageName());
    myBindings.bindTwoWay(new TextProperty(mySystemImageDetails), getModel().systemImageDetails());

    myBindings.bindTwoWay(new SelectedProperty(myQemu2CheckBox), getModel().useQemu2());
    myBindings.bindTwoWay(new SelectedItemProperty<>(myCoreCount), getModel().cpuCoreCount());
    myBindings.bindTwoWay(myRamStorage.storage(), getModel().getAvdDeviceData().ramStorage());
    myBindings.bindTwoWay(myVmHeapStorage.storage(), getModel().vmHeapStorage());
    myBindings.bindTwoWay(myInternalStorage.storage(), getModel().internalStorage());
    myBindings.bindTwoWay(myBuiltInSdCardStorage.storage(), ObjectProperty.wrap(getModel().sdCardStorage()));

    myBindings.bindTwoWay(new SelectedItemProperty<>(myHostGraphics), getModel().hostGpuMode());
    myBindings.bindTwoWay(new SelectedProperty(myDeviceFrameCheckbox), getModel().hasDeviceFrame());
    myBindings.bindTwoWay(new SelectedProperty(myColdBootRadioButton), getModel().useColdBoot());
    myBindings.bindTwoWay(new SelectedProperty(myFastBootRadioButton), getModel().useFastBoot());
    myBindings.bindTwoWay(new SelectedProperty(myChooseBootRadioButton), getModel().useChosenSnapshotBoot());

    myBindings.bindTwoWay(new SelectedItemProperty<>(mySkinComboBox.getComboBox()), getModel().getAvdDeviceData().customSkinFile() /*myDisplaySkinFile*/);
    myBindings.bindTwoWay(new SelectedItemProperty<>(myChosenSnapshotComboBox), getModel().getAvdDeviceData().selectedSnapshotFile());
    myOrientationToggle.addListSelectionListener(new ListSelectionListener() {
      @Override
      public void valueChanged(ListSelectionEvent e) {
        ScreenOrientation orientation = myOrientationToggle.getSelectedElement();
        if (orientation == null) {
          getModel().selectedAvdOrientation().set(ScreenOrientation.PORTRAIT);
        }
        else {
          getModel().selectedAvdOrientation().set(orientation);
        }
      }
    });

    FileChooserDescriptor fileChooserDescriptor = new FileChooserDescriptor(true, false, false, false, false, false) {
      @Override
      public boolean isFileVisible(VirtualFile file, boolean showHiddenFiles) {
        return super.isFileVisible(file, true);
      }
    };

    fileChooserDescriptor.setHideIgnored(false);
    myExternalSdCard.addBrowseFolderListener("Select SD Card", "Select an existing SD card image", myProject, fileChooserDescriptor);

    myBindings.bindTwoWay(new TextProperty(myExternalSdCard.getTextField()), getModel().externalSdCardLocation());

    myBindings.bindTwoWay(ObjectProperty.wrap(new SelectedItemProperty<>(myFrontCameraCombo)), getModel().selectedFrontCamera());
    myBindings.bindTwoWay(ObjectProperty.wrap(new SelectedItemProperty<>(myBackCameraCombo)), getModel().selectedBackCamera());

    myBindings.bindTwoWay(ObjectProperty.wrap(new SelectedItemProperty<>(mySpeedCombo)), getModel().selectedNetworkSpeed());
    myBindings.bindTwoWay(ObjectProperty.wrap(new SelectedItemProperty<>(myLatencyCombo)), getModel().selectedNetworkLatency());

    myBindings.bindTwoWay(new SelectedProperty(myEnableComputerKeyboard), getModel().enableHardwareKeyboard());
    myBindings.bindTwoWay(new SelectedProperty(myExternalRadioButton), getModel().useExternalSdCard());
    myBindings.bindTwoWay(new SelectedProperty(myBuiltInRadioButton), getModel().useBuiltInSdCard());
    myBindings.bind(new SelectedProperty(myNoSDCardRadioButton), getModel().useBuiltInSdCard().not().and(getModel().useExternalSdCard().not()));
  }

  // TODO: jameskaye Add unit tests for these validators. (b.android.com/230192)
  private void addValidators() {
    myValidatorPanel.registerValidator(getModel().getAvdDeviceData().ramStorage(), new Validator<>() {
      @NotNull
      @Override
      public Result validate(@NotNull Storage ram) {
        return (ram.getSizeAsUnit(Storage.Unit.MiB) < 128)
               ? new Result(Severity.ERROR, "RAM must be at least 128 MB. Recommendation is 1 GB.")
               : Result.OK;
      }
    });

    myValidatorPanel.registerValidator(getModel().vmHeapStorage(), new Validator<>() {
      @NotNull
      @Override
      public Result validate(@NotNull Storage heap) {
        return (heap.getSizeAsUnit(Storage.Unit.MiB) < 16)
               ? new Result(Severity.ERROR, "VM Heap must be at least 16 MB.")
               : Result.OK;
      }
    });

    myValidatorPanel.registerValidator(getModel().internalStorage(), new Validator<>() {
      @NotNull
      @Override
      public Result validate(@NotNull Storage internalMem) {
        if (!internalMem.lessThan(myModel.minInternalMemSize())) {
          return Result.OK;
        }
        String errorMessage = myModel.isPlayStoreCompatible() ?
                              "Internal storage for Play Store devices must be at least %s." :
                              "Internal storage must be at least %s.";
        return new Result(Severity.ERROR, String.format(Locale.US, errorMessage, myModel.minInternalMemSize()));
      }
    });

    // If we're using an external SD card, make sure it exists
    myValidatorPanel.registerValidator(getModel().externalSdCardLocation(), new Validator<>() {
      @NotNull
      @Override
      public Result validate(@NotNull String path) {
        return (getModel().useExternalSdCard().get() && !new File(path).isFile())
               ? new Result(Severity.ERROR, "The specified SD image file must be a valid image file")
               : Result.OK;
      }
    }, getModel().useExternalSdCard());

    // If we are using an internal SD card, make sure it has enough memory.
    myValidatorPanel.registerValidator(getModel().sdCardStorage(), new Validator<>() {
      @NotNull
      @Override
      public Result validate(@NotNull Optional<Storage> value) {
        if (myOriginalSdCard == null) {
          myOriginalSdCard = getModel().sdCardStorage().getValue();
        }

        if (!getModel().useExternalSdCard().get() && getModel().sdCardStorage().get().isPresent()) {
          // Internal storage has been selected. Make sure it's big enough.
          if (getModel().sdCardStorage().getValue().lessThan(myModel.minSdCardSize())) {
            String errorMessage = myModel.isPlayStoreCompatible() ?
                                  "The SD card for Play Store devices must be at least %s." :
                                  "The SD card must be at least %s.";
            return new Result(Severity.ERROR, String.format(errorMessage, myModel.minSdCardSize()));
          }
        }
        if (!getModel().sdCardStorage().getValue().equals(myOriginalSdCard)) {
          return new Result(Severity.WARNING, "Modifying the SD card size will erase the card's contents! " +
                                              "Click Cancel to abort.");
        }
        return Result.OK;
      }
    });

    myValidatorPanel.registerValidator(getModel().getAvdDeviceData().customSkinFile(), new Validator<>() {
      @NotNull
      @Override
      public Result validate(@NotNull Optional<File> value) {
        Result result = Result.OK;
        if (value.isPresent() && !FileUtil.filesEqual(value.get(), AvdWizardUtils.NO_SKIN)) {
          File layoutFile = new File(value.get(), SdkConstants.FN_SKIN_LAYOUT);
          if (!layoutFile.isFile()) {
            result = new Result(Severity.ERROR, "The skin directory does not point to a valid skin.");
          }
        }
        return result;
      }
    });

    myOriginalName = getModel().avdDisplayName().get();

    myValidatorPanel.registerValidator(getModel().avdDisplayName(), new Validator<>() {
      @NotNull
      @Override
      public Result validate(@NotNull String value) {
        value = value.trim();
        Severity severity = Severity.OK;
        String errorMessage = "";
        if (value.isEmpty()) {
          severity = Severity.ERROR;
          errorMessage = "The AVD name cannot be empty.";
        }
        else if (!AvdNameVerifier.isValid(value)) {
          severity = Severity.ERROR;
          errorMessage = "The AVD name can contain only the characters " + AvdNameVerifier.humanReadableAllowedCharacters();
        }
        else if (!value.equals(myOriginalName) &&
                 AvdManagerConnection.getDefaultAvdManagerConnection().findAvdWithDisplayName(value)) {
          // Another device with this name already exists
          severity = Severity.ERROR;
          errorMessage = String.format("An AVD with the name \"%1$s\" already exists.", getModel().avdDisplayName());
        }
        return new Result(severity, errorMessage);
      }
    });

    myValidatorPanel.registerValidator(getModel().device().isPresent().and(getModel().systemImage().isPresent()), new Validator<>() {
      @NotNull
      @Override
      public Result validate(@NotNull Boolean deviceAndImageArePresent) {
        if (deviceAndImageArePresent) {
          Optional<Device> device = getModel().device().get();
          Optional<SystemImageDescription> systemImage = getModel().systemImage().get();
          if (!ChooseSystemImagePanel.systemImageMatchesDevice(systemImage.get(), device.get())) {
            return new Validator.Result(Validator.Severity.ERROR, "The selected system image is incompatible with the selected device.");
          }
        }
        else {
          if (!getModel().device().get().isPresent()) {
            return new Result(Severity.ERROR, "You must select a Device to create an AVD.");
          }
          else if (!getModel().systemImage().get().isPresent()) {
            return new Result(Severity.ERROR, "You must select a System Image to create an AVD.");
          }
        }

        return Result.OK;
      }
    });

    myValidatorPanel.registerTest(getModel().getAvdDeviceData().compatibleSkinSize(),
                                  Validator.Severity.WARNING, "The selected skin is not large enough to view the entire screen.");
  }

  @Override
  protected void onProceeding() {
    AvdOptionsModel model = getModel();

    SettableValue<Optional<File>> customSkinDefinitionProperty = model.getAvdDeviceData().customSkinFile();
    SettableValue<Optional<File>> customSkinDefinitionBackupProperty = model.backupSkinFile();

    Path customSkinDefinition = customSkinDefinitionProperty.get().map(File::toPath).orElse(null);
    Path customSkinDefinitionBackup = customSkinDefinitionBackupProperty.get().map(File::toPath).orElse(null);

    CustomSkinDefinitionResolver resolver = new CustomSkinDefinitionResolver(FileSystems.getDefault(),
                                                                             model.hasDeviceFrame().get(),
                                                                             customSkinDefinition,
                                                                             customSkinDefinitionBackup);

    customSkinDefinitionProperty.set(resolver.getCustomSkinDefinition().map(Path::toFile));
    customSkinDefinitionBackupProperty.set(resolver.getCustomSkinDefinitionBackup().map(Path::toFile));

    if (getSelectedApiLevel() < 16 || model.hostGpuMode().getValueOrNull() == GpuMode.OFF) {
      model.useHostGpu().set(false);
      model.hostGpuMode().setValue(GpuMode.OFF);
    }
    else {
      model.useHostGpu().set(true);
    }
  }

  @NotNull
  @Override
  protected JComponent getComponent() {
    return myStudioWizardStepPanel;
  }

  @Nullable
  @Override
  protected JComponent getPreferredFocusComponent() {
    return myAvdDisplayName;
  }

  private void setAdvanceSettingsVisible(boolean show) {
    for (JComponent c : myAdvancedOptionsComponents) {
      c.setVisible(show);
    }
    // Separately handle the Boot Option. It is only
    // shown if the Emulator supports it.
    myBootOptionPanel.setVisible(show && EmulatorAdvFeatures.emulatorSupportsFastBoot(AndroidSdks.getInstance().tryToChooseSdkHandler(),
                                                                                      new StudioLoggerProgressIndicator(ConfigureAvdOptionsStep.class),
                                                                                      new LogWrapper(Logger.getInstance(AvdManagerConnection.class))));

    toggleSystemOptionals(false);

    // The following is necessary to get the scrollpane to realize that its children have been
    // relaid out and now scrolling may or may not be needed.
    myScrollRootPane.setPreferredSize(myScrollRootPane.getLayout().preferredLayoutSize(myScrollRootPane));
  }

  private boolean isAdvancedPanel() {
    return myShowAdvancedSettingsButton.getText().equals(HIDE);
  }

  /**
   * Selectively enables or disables certain editing options <br>
   * If the selected device and system image both support Google Play Store,
   * restrict most of the configuration to ensure that the final AVD is
   * Play Store compatible.
   */
  private void enforcePlayStore() {
    boolean deviceIsPresent = getModel().device().isPresent().get();
    // Enable if NOT Play Store
    boolean enable = !myModel.isPlayStoreCompatible();

    // Enforce the restrictions
    myChangeDeviceButton.setEnabled(enable);
    myChangeSystemImageButton.setEnabled(enable && deviceIsPresent);

    myHostGraphics.setEnabled(enable);
    myQemu2CheckBox.setEnabled(enable);
    myRamStorage.setEnabled(enable);
    myVmHeapStorage.setEnabled(enable);
    myBuiltInRadioButton.setEnabled(enable);
    myExternalRadioButton.setEnabled(enable);
    myNoSDCardRadioButton.setEnabled(enable);
    Device device = getModel().device().getValueOrNull();
    if (device != null && device.getDefaultHardware().getScreen().isFoldable()) {
      mySkinComboBox.setEnabled(false);
    }
    else {
      mySkinComboBox.setEnabled(enable);
    }

    if (!enable) {
      // Selectively disable, but don't enable
      myCoreCount.setEnabled(false);
    }
  }

  private void toggleOrientationPanel() {
    AvdDeviceData deviceData = getModel().getAvdDeviceData();
    boolean showOrientation = deviceData.supportsPortrait().get() && deviceData.supportsLandscape().get();
    myOrientationPanel.setVisible(showOrientation);
  }

  private void toggleSystemOptionals(boolean useQemu2Changed) {
    boolean showMultiCoreOption = isAdvancedPanel() && doesSystemImageSupportQemu2();
    myQemu2Panel.setVisible(showMultiCoreOption);
    if (showMultiCoreOption) {
      boolean showCores = supportsMultipleCpuCores() && getModel().useQemu2().get() && EmulatedProperties.MAX_NUMBER_OF_CORES > 1;
      if (useQemu2Changed) {
        if (showCores) {
          getModel().cpuCoreCount().setValue(mySelectedCoreCount);
        }
        else {
          mySelectedCoreCount = getModel().cpuCoreCount().getValueOr(EmulatedProperties.RECOMMENDED_NUMBER_OF_CORES);
          getModel().cpuCoreCount().setValue(1);
        }
      }
      myCoreCount.setEnabled(showCores);
    }
    enforcePlayStore();
  }

  private boolean doesSystemImageSupportQemu2() {
    assert getModel().systemImage().get().isPresent();
    return AvdManagerConnection.doesSystemImageSupportQemu2(getModel().systemImage().getValue());
  }

  private int getSelectedApiLevel() {
    assert getModel().systemImage().get().isPresent();
    AndroidVersion version = getModel().systemImage().getValue().getVersion();
    return version.getApiLevel();
  }

  private void updateDeviceDetails() {
    Dimension dimension = getModel().getAvdDeviceData().getDeviceScreenDimension();
    String dimensionString = String.format(Locale.getDefault(), "%dx%d", dimension.width, dimension.height);
    AvdDeviceData deviceData = getModel().getAvdDeviceData();
    String densityString = deviceData.density().get().getResourceValue();
    String result = Joiner.on(' ')
      .join(getModel().device().getValue().getDefaultHardware().getScreen().getDiagonalLength(), dimensionString, densityString);
    myDeviceDetails.setText(result);
  }

  private String getSelectedApiString() {
    assert getModel().systemImage().get().isPresent();
    AndroidVersion version = getModel().systemImage().getValue().getVersion();
    return version.getApiString();
  }

  private void registerAdvancedOptionsVisibility() {
    myAdvancedOptionsComponents =
      Lists.newArrayList(myStoragePanel, myCameraPanel, myNetworkPanel, myQemu2Panel, myKeyboardPanel, myCustomSkinPanel,
                         myAvdIdRow);
  }

  @Override
  public void dispose() {
    super.dispose();
    if (myPropertyChangeListener != null) {
      KeyboardFocusManager.getCurrentKeyboardFocusManager().removePropertyChangeListener(FOCUS_OWNER, myPropertyChangeListener);
    }
  }

  private void createUIComponents() {
    Function<ScreenOrientation, Icon> orientationIconFunction = new Function<>() {
      @Override
      public Icon apply(ScreenOrientation input) {
        return ORIENTATIONS.get(input).myIcon;
      }
    };
    Function<ScreenOrientation, String> orientationNameFunction = new Function<>() {
      @Override
      public String apply(ScreenOrientation input) {
        return ORIENTATIONS.get(input).myName;
      }
    };
    myOrientationToggle =
      new ASGallery<>(JBList.createDefaultListModel(ScreenOrientation.PORTRAIT, ScreenOrientation.LANDSCAPE),
                      orientationIconFunction, orientationNameFunction, JBUI.size(48, 48), null);

    myOrientationToggle.setCellMargin(JBUI.insets(5, 20, 4, 20));
    myOrientationToggle.setBackground(JBColor.background());
    myOrientationToggle.setForeground(JBColor.foreground());
    myHardwareSkinHelpLabel = new BrowserLink("How do I create a custom hardware skin?", AvdWizardUtils.CREATE_SKIN_HELP_LINK);
  }

  private static final class NamedIcon {

    @NotNull private final String myName;

    @NotNull private final Icon myIcon;

    public NamedIcon(@NotNull String name, @NotNull Icon icon) {
      myName = name;
      myIcon = icon;
    }
  }

  private boolean supportsMultipleCpuCores() {
    assert getModel().systemImage().get().isPresent();
    Abi abi = Abi.getEnum(getModel().systemImage().getValue().getAbiType());
    return abi != null && abi.supportsMultipleCpuCores();
  }

  /**
   * Enable/Disable controls based on the capabilities of the selected device. For example, some devices may
   * not have a front facing camera.
   */
  private void toggleOptionals(@NotNull Optional<Device> device, boolean deviceChange) {
    boolean IsDevicePresent = device.isPresent();
    Hardware deviceDefaultHardware = IsDevicePresent ? device.get().getDefaultHardware() : null;

    myFrontCameraCombo.setEnabled(IsDevicePresent && deviceDefaultHardware.getCamera(CameraLocation.FRONT) != null);
    myBackCameraCombo.setEnabled(IsDevicePresent && deviceDefaultHardware.getCamera(CameraLocation.BACK) != null);
    myOrientationToggle.setEnabled(IsDevicePresent && device.get().getDefaultState().getOrientation() != ScreenOrientation.SQUARE);
    myEnableComputerKeyboard.setEnabled(IsDevicePresent && !deviceDefaultHardware.getKeyboard().equals(Keyboard.QWERTY));
    if (deviceChange) {
      ScreenOrientation orientation = IsDevicePresent ? device.get().getDefaultState().getOrientation() : ScreenOrientation.PORTRAIT;
      myOrientationToggle.setSelectedElement(orientation);
    }

    toggleOrientationPanel();
    File customSkin = getModel().getAvdDeviceData().customSkinFile().getValueOrNull();
    File backupSkin = getModel().backupSkinFile().getValueOrNull();
    // If there is a backup skin but no normal skin, the "use device frame" checkbox should be unchecked.
    if (backupSkin != null && customSkin == null) {
      getModel().hasDeviceFrame().set(false);
    }
    File hardwareSkin = null;
    if (IsDevicePresent && getModel().systemImage().get().isPresent()) {

      File defaultHardwareSkinFile = deviceDefaultHardware.getSkinFile();
      hardwareSkin = AvdWizardUtils.pathToUpdatedSkins(defaultHardwareSkinFile == null ? null : defaultHardwareSkinFile.toPath(),
                                                       getModel().systemImage().getValue());

      myDeviceName.setIcon(DeviceDefinitionPreview.getIcon(getModel().getAvdDeviceData()));
      myDeviceName.setText(getModel().device().getValue().getDisplayName());
      updateDeviceDetails();
    }

    if (customSkin == null) {
      if (backupSkin != null) {
        customSkin = backupSkin;
      }
      else {
        customSkin = hardwareSkin;
      }
    }

    if (customSkin != null) {
      mySkinComboBox.getComboBox().setSelectedItem(customSkin);
      getModel().getAvdDeviceData().customSkinFile().setValue(customSkin);
    }
    enforcePlayStore();
  }

  private ActionListener myChangeSystemImageButtonListener = new ActionListener() {
    @Override
    public void actionPerformed(ActionEvent e) {
      final ChooseSystemImagePanel chooseImagePanel =
        new ChooseSystemImagePanel(myProject, getModel().device().getValueOrNull(), getModel().systemImage().getValueOrNull());

      DialogWrapper dialog = new DialogWrapper(myProject) {
        {
          setTitle("Select a System Image");
          init();
          chooseImagePanel.addSystemImageListener(new Consumer<>() {
            @Override
            public void consume(SystemImageDescription systemImage) {
              setOKActionEnabled(systemImage != null);
            }
          });
        }

        @Nullable
        @Override
        protected JComponent createCenterPanel() {
          return chooseImagePanel;
        }
      };

      if (dialog.showAndGet()) {
        SystemImageDescription image = chooseImagePanel.getSystemImage();

        if (image != null) {
          getModel().systemImage().setValue(image);
        }
        myModel.ensureMinimumMemory();
        // Set 'myOriginalSdCard' so we don't warn the user about making this change
        myOriginalSdCard = myModel.sdCardStorage().getValue();
      }
    }
  };

  private ActionListener myChangeDeviceButtonListener = new ActionListener() {
    @Override
    public void actionPerformed(ActionEvent e) {
      final ChooseDeviceDefinitionPanel chooseDevicePanel = new ChooseDeviceDefinitionPanel(getModel().device().getValueOrNull());
      DialogWrapper dialog = new DialogWrapper(myProject) {
        {
          setTitle("Select a Device");
          init();
          chooseDevicePanel.addDeviceListener(new Consumer<>() {
            @Override
            public void consume(Device device) {
              setOKActionEnabled(device != null);
            }
          });
        }

        @Nullable
        @Override
        protected JComponent createCenterPanel() {
          return chooseDevicePanel;
        }
      };

      if (dialog.showAndGet()) {
        getModel().device().setNullableValue(chooseDevicePanel.getDevice());
      }
    }
  };

  private PropertyChangeListener myPropertyChangeListener = new PropertyChangeListener() {
    @Override
    public void propertyChange(PropertyChangeEvent evt) {
      Object value = evt.getNewValue();
      if (evt.getNewValue() instanceof JComponent) {
        JComponent component = (JComponent)value;
        if (component.getToolTipText() != null) {
          myAvdConfigurationOptionHelpPanel.setValues(component);
        }
        else if (component.getParent() instanceof JComponent) {
          final JComponent parent = (JComponent)component.getParent();
          if (parent.getToolTipText() != null) {
            myAvdConfigurationOptionHelpPanel.setValues(parent);
          }
          else {
            myAvdConfigurationOptionHelpPanel.clearValues();
          }
        }
      }
    }
  };
}<|MERGE_RESOLUTION|>--- conflicted
+++ resolved
@@ -53,10 +53,6 @@
 import com.android.tools.idea.observable.ui.TextProperty;
 import com.android.tools.idea.progress.StudioLoggerProgressIndicator;
 import com.android.tools.idea.sdk.AndroidSdks;
-<<<<<<< HEAD
-import com.android.tools.idea.ui.wizard.deprecated.StudioWizardStepPanel;
-=======
->>>>>>> ad5b6ee3
 import com.android.tools.idea.wizard.model.ModelWizard;
 import com.android.tools.idea.wizard.model.ModelWizardStep;
 import com.android.tools.idea.wizard.ui.deprecated.StudioWizardStepPanel;
@@ -107,7 +103,6 @@
 import java.io.FileInputStream;
 import java.io.IOException;
 import java.io.InputStreamReader;
-import java.nio.charset.StandardCharsets;
 import java.nio.file.FileSystems;
 import java.nio.file.Path;
 import java.util.ArrayList;
@@ -730,11 +725,7 @@
       }
       if (icon == null) {
         try {
-<<<<<<< HEAD
-          icon = AndroidIcons.Versions.Default32;
-=======
           icon = IconLoader.findResolvedIcon("icons/versions/Default_32.png", AndroidIcons.class.getClassLoader());
->>>>>>> ad5b6ee3
         }
         catch (RuntimeException ignored) {
         }
@@ -912,7 +903,7 @@
      */
     private void readEmulatorSnapshotSelection(@NotNull File fileToRead) {
       try (final FileInputStream inputStream = new FileInputStream(fileToRead);
-           final InputStreamReader streamReader = new InputStreamReader(inputStream, StandardCharsets.UTF_8);
+           final InputStreamReader streamReader = new InputStreamReader(inputStream);
            final BufferedReader reader = new BufferedReader(streamReader)
       ) {
         final String keyString = "selectedSnapshotFile=";
@@ -1023,7 +1014,7 @@
 
   // TODO: jameskaye Add unit tests for these validators. (b.android.com/230192)
   private void addValidators() {
-    myValidatorPanel.registerValidator(getModel().getAvdDeviceData().ramStorage(), new Validator<>() {
+    myValidatorPanel.registerValidator(getModel().getAvdDeviceData().ramStorage(), new Validator<Storage>() {
       @NotNull
       @Override
       public Result validate(@NotNull Storage ram) {
@@ -1033,7 +1024,7 @@
       }
     });
 
-    myValidatorPanel.registerValidator(getModel().vmHeapStorage(), new Validator<>() {
+    myValidatorPanel.registerValidator(getModel().vmHeapStorage(), new Validator<Storage>() {
       @NotNull
       @Override
       public Result validate(@NotNull Storage heap) {
@@ -1043,7 +1034,7 @@
       }
     });
 
-    myValidatorPanel.registerValidator(getModel().internalStorage(), new Validator<>() {
+    myValidatorPanel.registerValidator(getModel().internalStorage(), new Validator<Storage>() {
       @NotNull
       @Override
       public Result validate(@NotNull Storage internalMem) {
@@ -1058,7 +1049,7 @@
     });
 
     // If we're using an external SD card, make sure it exists
-    myValidatorPanel.registerValidator(getModel().externalSdCardLocation(), new Validator<>() {
+    myValidatorPanel.registerValidator(getModel().externalSdCardLocation(), new Validator<String>() {
       @NotNull
       @Override
       public Result validate(@NotNull String path) {
@@ -1069,7 +1060,7 @@
     }, getModel().useExternalSdCard());
 
     // If we are using an internal SD card, make sure it has enough memory.
-    myValidatorPanel.registerValidator(getModel().sdCardStorage(), new Validator<>() {
+    myValidatorPanel.registerValidator(getModel().sdCardStorage(), new Validator<Optional<Storage>>() {
       @NotNull
       @Override
       public Result validate(@NotNull Optional<Storage> value) {
@@ -1094,7 +1085,7 @@
       }
     });
 
-    myValidatorPanel.registerValidator(getModel().getAvdDeviceData().customSkinFile(), new Validator<>() {
+    myValidatorPanel.registerValidator(getModel().getAvdDeviceData().customSkinFile(), new Validator<Optional<File>>() {
       @NotNull
       @Override
       public Result validate(@NotNull Optional<File> value) {
@@ -1111,7 +1102,7 @@
 
     myOriginalName = getModel().avdDisplayName().get();
 
-    myValidatorPanel.registerValidator(getModel().avdDisplayName(), new Validator<>() {
+    myValidatorPanel.registerValidator(getModel().avdDisplayName(), new Validator<String>() {
       @NotNull
       @Override
       public Result validate(@NotNull String value) {
@@ -1126,8 +1117,8 @@
           severity = Severity.ERROR;
           errorMessage = "The AVD name can contain only the characters " + AvdNameVerifier.humanReadableAllowedCharacters();
         }
-        else if (!value.equals(myOriginalName) &&
-                 AvdManagerConnection.getDefaultAvdManagerConnection().findAvdWithDisplayName(value)) {
+        else if ( !value.equals(myOriginalName) &&
+            AvdManagerConnection.getDefaultAvdManagerConnection().findAvdWithDisplayName(value)) {
           // Another device with this name already exists
           severity = Severity.ERROR;
           errorMessage = String.format("An AVD with the name \"%1$s\" already exists.", getModel().avdDisplayName());
@@ -1136,7 +1127,7 @@
       }
     });
 
-    myValidatorPanel.registerValidator(getModel().device().isPresent().and(getModel().systemImage().isPresent()), new Validator<>() {
+    myValidatorPanel.registerValidator(getModel().device().isPresent().and(getModel().systemImage().isPresent()), new Validator<Boolean>() {
       @NotNull
       @Override
       public Result validate(@NotNull Boolean deviceAndImageArePresent) {
@@ -1314,8 +1305,8 @@
 
   private void registerAdvancedOptionsVisibility() {
     myAdvancedOptionsComponents =
-      Lists.newArrayList(myStoragePanel, myCameraPanel, myNetworkPanel, myQemu2Panel, myKeyboardPanel, myCustomSkinPanel,
-                         myAvdIdRow);
+      Lists.<JComponent>newArrayList(myStoragePanel, myCameraPanel, myNetworkPanel, myQemu2Panel, myKeyboardPanel, myCustomSkinPanel,
+                                     myAvdIdRow);
   }
 
   @Override
@@ -1327,13 +1318,13 @@
   }
 
   private void createUIComponents() {
-    Function<ScreenOrientation, Icon> orientationIconFunction = new Function<>() {
+    Function<ScreenOrientation, Icon> orientationIconFunction = new Function<ScreenOrientation, Icon>() {
       @Override
       public Icon apply(ScreenOrientation input) {
         return ORIENTATIONS.get(input).myIcon;
       }
     };
-    Function<ScreenOrientation, String> orientationNameFunction = new Function<>() {
+    Function<ScreenOrientation, String> orientationNameFunction = new Function<ScreenOrientation, String>() {
       @Override
       public String apply(ScreenOrientation input) {
         return ORIENTATIONS.get(input).myName;
@@ -1429,7 +1420,7 @@
         {
           setTitle("Select a System Image");
           init();
-          chooseImagePanel.addSystemImageListener(new Consumer<>() {
+          chooseImagePanel.addSystemImageListener(new Consumer<SystemImageDescription>() {
             @Override
             public void consume(SystemImageDescription systemImage) {
               setOKActionEnabled(systemImage != null);
@@ -1465,7 +1456,7 @@
         {
           setTitle("Select a Device");
           init();
-          chooseDevicePanel.addDeviceListener(new Consumer<>() {
+          chooseDevicePanel.addDeviceListener(new Consumer<Device>() {
             @Override
             public void consume(Device device) {
               setOKActionEnabled(device != null);
