--- conflicted
+++ resolved
@@ -15,7 +15,6 @@
  */
 package com.android.tools.idea.avdmanager;
 
-import com.google.common.annotations.VisibleForTesting;
 import com.android.repository.io.FileUtilKt;
 import com.android.resources.Density;
 import com.android.sdklib.AndroidVersion;
@@ -26,6 +25,7 @@
 import com.android.sdklib.repository.IdDisplay;
 import com.android.sdklib.repository.targets.SystemImage;
 import com.android.tools.adtui.common.ColoredIconGenerator;
+import com.google.common.annotations.VisibleForTesting;
 import com.google.common.collect.Maps;
 import com.google.common.collect.Sets;
 import com.intellij.icons.AllIcons;
@@ -37,25 +37,52 @@
 import com.intellij.ui.components.JBLabel;
 import com.intellij.ui.scale.JBUIScale;
 import com.intellij.ui.table.TableView;
-import com.intellij.util.ui.*;
+import com.intellij.util.ui.AbstractTableCellEditor;
+import com.intellij.util.ui.ColumnInfo;
+import com.intellij.util.ui.JBUI;
+import com.intellij.util.ui.ListTableModel;
+import com.intellij.util.ui.UIUtil;
 import com.intellij.util.ui.accessibility.AccessibleContextUtil;
 import icons.StudioIcons;
-import org.jetbrains.annotations.NotNull;
-import org.jetbrains.annotations.Nullable;
-
-import javax.swing.*;
+import java.awt.BorderLayout;
+import java.awt.CardLayout;
+import java.awt.Component;
+import java.awt.Dimension;
+import java.awt.FlowLayout;
+import java.awt.KeyboardFocusManager;
+import java.awt.Point;
+import java.awt.event.ActionEvent;
+import java.awt.event.ActionListener;
+import java.awt.event.KeyEvent;
+import java.awt.event.MouseAdapter;
+import java.awt.event.MouseEvent;
+import java.io.File;
+import java.io.IOException;
+import java.util.ArrayList;
+import java.util.Comparator;
+import java.util.HashMap;
+import java.util.List;
+import java.util.Locale;
+import java.util.Map;
+import java.util.Set;
+import javax.swing.AbstractAction;
+import javax.swing.ActionMap;
+import javax.swing.BoxLayout;
+import javax.swing.Icon;
+import javax.swing.JButton;
+import javax.swing.JComponent;
+import javax.swing.JPanel;
+import javax.swing.JTable;
+import javax.swing.KeyStroke;
+import javax.swing.ListSelectionModel;
 import javax.swing.border.Border;
 import javax.swing.event.ListSelectionEvent;
 import javax.swing.event.ListSelectionListener;
 import javax.swing.table.DefaultTableCellRenderer;
 import javax.swing.table.TableCellEditor;
 import javax.swing.table.TableCellRenderer;
-import java.awt.*;
-import java.awt.event.*;
-import java.io.File;
-import java.io.IOException;
-import java.util.*;
-import java.util.List;
+import org.jetbrains.annotations.NotNull;
+import org.jetbrains.annotations.Nullable;
 
 /**
  * A UI component which lists the existing AVDs
@@ -409,7 +436,7 @@
         return AvdManagerConnection.getAvdDisplayName(info);
       }
     },
-    new AvdIconColumnInfo("Play Store", JBUIScale.scale(75)) {
+    new AvdIconColumnInfo("Play Store", JBUI.scale(75)) {
       private final HighlightableIconPair emptyIconPair = new HighlightableIconPair(null);
       private final HighlightableIconPair playStoreIconPair = new HighlightableIconPair(StudioIcons.Avd.DEVICE_PLAY_STORE);
 
@@ -457,7 +484,7 @@
         };
       }
     },
-    new AvdColumnInfo("API", JBUIScale.scale(50)) {
+    new AvdColumnInfo("API", JBUI.scale(50)) {
       @NotNull
       @Override
       public String valueOf(AvdInfo avdInfo) {
@@ -572,11 +599,7 @@
     }
 
     public AvdIconColumnInfo(@NotNull String name) {
-<<<<<<< HEAD
-      this(name, JBUI.scale(50));
-=======
       this(name, JBUIScale.scale(50));
->>>>>>> c07f5299
     }
 
     @Nullable
@@ -687,7 +710,7 @@
     public AvdActionsColumnInfo(@NotNull String name, int numVisibleActions) {
       super(name);
       myNumVisibleActions = numVisibleActions;
-      myWidth = numVisibleActions == -1 ? -1 : JBUIScale.scale(45) * numVisibleActions + JBUIScale.scale(75);
+      myWidth = numVisibleActions == -1 ? -1 : JBUI.scale(45) * numVisibleActions + JBUI.scale(75);
     }
 
     public AvdActionsColumnInfo(@NotNull String name) {
