--- conflicted
+++ resolved
@@ -169,15 +169,12 @@
 
   @Override
   public void notifyRun() {
-<<<<<<< HEAD
-=======
   }
 
   @NotNull
   @Override
   public JComponent getComponent() {
     return this;
->>>>>>> 94691eb5
   }
 
   private final MouseAdapter myEditingListener = new MouseAdapter() {
