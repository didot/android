/*
 * Copyright (C) 2014 The Android Open Source Project
 *
 * Licensed under the Apache License, Version 2.0 (the "License");
 * you may not use this file except in compliance with the License.
 * You may obtain a copy of the License at
 *
 *      http://www.apache.org/licenses/LICENSE-2.0
 *
 * Unless required by applicable law or agreed to in writing, software
 * distributed under the License is distributed on an "AS IS" BASIS,
 * WITHOUT WARRANTIES OR CONDITIONS OF ANY KIND, either express or implied.
 * See the License for the specific language governing permissions and
 * limitations under the License.
 */
package com.android.tools.idea.ddms.actions;

import com.android.ddmlib.AndroidDebugBridge;
import com.android.ddmlib.AndroidDebugBridge.IClientChangeListener;
import com.android.ddmlib.Client;
import com.android.ddmlib.ClientData;
import com.android.tools.adtui.EventData;
import com.android.tools.idea.ddms.DeviceContext;
import com.android.tools.idea.ddms.EdtExecutor;
import com.android.tools.idea.editors.allocations.AllocationCaptureType;
import com.android.tools.idea.monitor.memory.MemoryMonitorView;
import com.android.tools.idea.profiling.capture.Capture;
import com.android.tools.idea.profiling.capture.CaptureHandle;
import com.android.tools.idea.profiling.capture.CaptureService;
import com.google.common.util.concurrent.FutureCallback;
import com.intellij.openapi.application.ApplicationManager;
import com.intellij.openapi.project.Project;
import icons.AndroidIcons;
import org.jetbrains.android.util.AndroidBundle;
import org.jetbrains.annotations.NotNull;

import java.io.IOException;

public class ToggleAllocationTrackingAction extends AbstractClientToggleAction {
  private final Project myProject;
  private final EventData myEvents;
  private EventData.Event myEvent;

  public ToggleAllocationTrackingAction(@NotNull Project project, @NotNull DeviceContext context, @NotNull EventData events) {
    super(context,
          AndroidBundle.message("android.ddms.actions.allocationtracker.start"),
          AndroidBundle.message("android.ddms.actions.allocationtracker.description"),
          AndroidIcons.Ddms.AllocationTracker);

    myProject = project;
    myEvents = events;
  }

  @Override
  protected boolean isSelected(@NotNull Client c) {
    return c.getClientData().getAllocationStatus() == ClientData.AllocationTrackingStatus.ON;
  }

  @Override
  protected void setSelected(@NotNull Client c) {
    long now = System.currentTimeMillis();
    if (c.getClientData().getAllocationStatus() == ClientData.AllocationTrackingStatus.ON) {
      c.requestAllocationDetails();
      c.enableAllocationTracker(false);
      if (myEvent == null) {
        // Unexpected end of tracking, start now:
        myEvent = myEvents.start(now, MemoryMonitorView.EVENT_ALLOC);
      }
      myEvent.stop(now);
      myEvent = null;
    }
    else {
      installListener(c, myProject);
      c.enableAllocationTracker(true);
      if (myEvent != null) {
        // TODO add support for different end types (error, etc)
        myEvent.stop(now);
      }
      myEvent = myEvents.start(now, MemoryMonitorView.EVENT_ALLOC);
    }
    c.requestAllocationStatus();
  }

  @Override
  @NotNull
  protected String getActiveText(@NotNull Client c) {
    return c.getClientData().getAllocationStatus() == ClientData.AllocationTrackingStatus.ON ? AndroidBundle
      .message("android.ddms.actions.allocationtracker.stop") : AndroidBundle.message("android.ddms.actions.allocationtracker.start");
  }

  private void installListener(@NotNull final Client listeningClient, @NotNull final Project project) {
    AndroidDebugBridge.addClientChangeListener(new IClientChangeListener() {
      @Override
      public void clientChanged(Client client, int changeMask) {
        if (client == listeningClient && (changeMask & Client.CHANGE_HEAP_ALLOCATIONS) != 0) {
          final byte[] data = client.getClientData().getAllocationsData();

          ApplicationManager.getApplication().invokeLater(new Runnable() {
            @Override
            public void run() {
              try {
                if (myProject.isDisposed()) {
                  return;
                }

                final CaptureService service = CaptureService.getInstance(myProject);
                String name = service.getSuggestedName(listeningClient);
<<<<<<< HEAD
                CaptureHandle handle = service.startCaptureFile(AllocationCaptureType.class, name);
=======
                CaptureHandle handle = service.startCaptureFile(AllocationCaptureType.class, name, true);
>>>>>>> 4870ec21
                service.appendDataCopy(handle, data);
                service.finalizeCaptureFileAsynchronous(handle, new FutureCallback<Capture>() {
                  @Override
                  public void onSuccess(Capture result) {
                    service.notifyCaptureReady(result);
                  }

                  @Override
                  public void onFailure(Throwable t) {
                    throw new RuntimeException(t);
                  }
                }, EdtExecutor.INSTANCE);
              }
              catch (IOException e) {
                throw new RuntimeException(e);
              }
            }
          });

          // Remove self from listeners.
          AndroidDebugBridge.removeClientChangeListener(this);
        }
      }
    });
  }
}<|MERGE_RESOLUTION|>--- conflicted
+++ resolved
@@ -105,11 +105,7 @@
 
                 final CaptureService service = CaptureService.getInstance(myProject);
                 String name = service.getSuggestedName(listeningClient);
-<<<<<<< HEAD
-                CaptureHandle handle = service.startCaptureFile(AllocationCaptureType.class, name);
-=======
                 CaptureHandle handle = service.startCaptureFile(AllocationCaptureType.class, name, true);
->>>>>>> 4870ec21
                 service.appendDataCopy(handle, data);
                 service.finalizeCaptureFileAsynchronous(handle, new FutureCallback<Capture>() {
                   @Override
