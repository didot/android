/*
 * Copyright (C) 2013 The Android Open Source Project
 *
 * Licensed under the Apache License, Version 2.0 (the "License");
 * you may not use this file except in compliance with the License.
 * You may obtain a copy of the License at
 *
 *      http://www.apache.org/licenses/LICENSE-2.0
 *
 * Unless required by applicable law or agreed to in writing, software
 * distributed under the License is distributed on an "AS IS" BASIS,
 * WITHOUT WARRANTIES OR CONDITIONS OF ANY KIND, either express or implied.
 * See the License for the specific language governing permissions and
 * limitations under the License.
 */
package com.android.tools.idea.ddms.actions;

import com.android.ddmlib.AdbCommandRejectedException;
import com.android.ddmlib.CollectingOutputReceiver;
import com.android.ddmlib.IDevice;
import com.android.ddmlib.NullOutputReceiver;
import com.android.ddmlib.ScreenRecorderOptions;
import com.android.ddmlib.ShellCommandUnresponsiveException;
import com.android.ddmlib.TimeoutException;
import com.android.prefs.AndroidLocation.AndroidLocationException;
import com.android.sdklib.internal.avd.AvdInfo;
import com.android.sdklib.internal.avd.AvdManager;
import com.android.tools.idea.ddms.DeviceContext;
import com.android.tools.idea.ddms.screenrecord.ScreenRecorderOptionsDialog;
import com.android.tools.idea.log.LogWrapper;
import com.android.tools.idea.sdk.AndroidSdks;
import com.google.common.annotations.VisibleForTesting;
import com.intellij.openapi.actionSystem.AnActionEvent;
import com.intellij.openapi.actionSystem.Presentation;
import com.intellij.openapi.application.ApplicationManager;
import com.intellij.openapi.diagnostic.Logger;
import com.intellij.openapi.progress.ProgressIndicator;
import com.intellij.openapi.progress.ProgressManager;
import com.intellij.openapi.progress.Task;
import com.intellij.openapi.project.Project;
import com.intellij.openapi.ui.Messages;
import icons.StudioIcons;
import java.awt.EventQueue;
import java.io.IOException;
import java.nio.file.Path;
import java.nio.file.Paths;
import org.jetbrains.android.util.AndroidBundle;
import org.jetbrains.annotations.NotNull;
import org.jetbrains.annotations.Nullable;

public final class ScreenRecorderAction extends AbstractDeviceAction {
  static final String REMOTE_PATH = "/sdcard/ddmsrec.mp4";
  static final String TITLE = "Screen Recorder";

  private static final String EMU_TMP_FILENAME = "tmp.webm";

  private final Features myFeatures;
  private final Project myProject;
  private boolean myRecordingInProgress;

  public ScreenRecorderAction(@NotNull Project project, @NotNull DeviceContext context) {
    this(project, context, new CachedFeatures(project));
  }

  @VisibleForTesting
  ScreenRecorderAction(@NotNull Project project, @NotNull DeviceContext context, @NotNull Features features) {
    super(context, AndroidBundle.message("android.ddms.actions.screenrecord"),
          AndroidBundle.message("android.ddms.actions.screenrecord.description"), StudioIcons.Logcat.Toolbar.VIDEO_CAPTURE);

    myFeatures = features;
    myProject = project;
  }

  @Override
  public void update(@NotNull AnActionEvent event) {
    Presentation presentation = event.getPresentation();

    if (!isEnabled()) {
      presentation.setEnabled(false);
<<<<<<< HEAD
      presentation.setText(AndroidBundle.messagePointer("android.ddms.actions.screenrecord"));

=======
      presentation.setText(AndroidBundle.message("android.ddms.actions.screenrecord"));
>>>>>>> 4ae98eb0
      return;
    }

    IDevice device = myDeviceContext.getSelectedDevice();

    if (myFeatures.watch(device)) {
      presentation.setEnabled(false);
      presentation.setText("Screen Record Is Unavailable for Wear OS");
      return;
    }

    presentation.setEnabled(myFeatures.screenRecord(device));
    presentation.setText(AndroidBundle.messagePointer("android.ddms.actions.screenrecord"));
  }

  protected boolean isEnabled() {
    return super.isEnabled() && !myRecordingInProgress;
  }

  @Override
  protected void performAction(@NotNull IDevice device) {
    final ScreenRecorderOptionsDialog dialog = new ScreenRecorderOptionsDialog(myProject);
    if (!dialog.showAndGet()) {
      return;
    }

    // Get the show_touches option in another thread, backed by a ProgressIndicator, before start recording. We do that because running the
    // "settings put system show_touches" shell command on the device might take a while to run, freezing the UI for a huge amount of time.
    ProgressManager.getInstance().run(new Task.Backgroundable(myProject, "Starting screen recording...") {
      private boolean myShowTouchEnabled;

      @Override
      public void run(@NotNull ProgressIndicator indicator) {
        myShowTouchEnabled = isShowTouchEnabled(device);
      }

      @Override
      public void onSuccess() {
        startRecordingAsync(dialog.getOptions(), device, myShowTouchEnabled);
      }
    });
  }

  private void startRecordingAsync(@NotNull ScreenRecorderOptions options, @NotNull IDevice device, boolean showTouchEnabled) {
    AvdManager manager = getVirtualDeviceManager();
    Path hostRecordingFile = manager == null ? null : getTemporaryVideoPathForVirtualDevice(device, manager);
    myRecordingInProgress = true;

    ApplicationManager.getApplication().executeOnPooledThread(() -> {
      if (options.showTouches != showTouchEnabled) {
        setShowTouch(device, options.showTouches);
      }
      try {
        ScreenRecorderTask task = new ScreenRecorderTask(myProject, device, hostRecordingFile, options);
        task.run();
      }
      finally {
        if (options.showTouches != showTouchEnabled) {
          setShowTouch(device, showTouchEnabled);
        }
        EventQueue.invokeLater(() -> myRecordingInProgress = false);
      }
    });
  }

  @Nullable
  private static AvdManager getVirtualDeviceManager() {
    Logger logger = Logger.getInstance(ScreenRecorderAction.class);

    try {
      return AvdManager.getInstance(AndroidSdks.getInstance().tryToChooseSdkHandler(), new LogWrapper(logger));
    }
    catch (AndroidLocationException exception) {
      logger.warn(exception);
      return null;
    }
  }

  @Nullable
  @VisibleForTesting
  Path getTemporaryVideoPathForVirtualDevice(@NotNull IDevice device, @NotNull AvdManager manager) {
    if (!myFeatures.screenRecord(device)) {
      return null;
    }

    AvdInfo virtualDevice = manager.getAvd(device.getAvdName(), true);

    if (virtualDevice == null) {
      return null;
    }

    return Paths.get(virtualDevice.getDataFolderPath(), EMU_TMP_FILENAME);
  }

  private static void setShowTouch(@NotNull IDevice device, boolean isEnabled) {
    int value = isEnabled ? 1 : 0;
    try {
      device.executeShellCommand("settings put system show_touches " + value, new NullOutputReceiver());
    }
    catch (AdbCommandRejectedException | ShellCommandUnresponsiveException | IOException | TimeoutException e) {
      Logger.getInstance(ScreenRecorderAction.class).warn("Failed to set show taps to " + isEnabled, e);
    }
  }

  private static boolean isShowTouchEnabled(@NotNull IDevice device) {
    CollectingOutputReceiver receiver = new CollectingOutputReceiver();
    try {
      device.executeShellCommand("settings get system show_touches", receiver);
      String output = receiver.getOutput();
      return output.equals("1");
    }
    catch (AdbCommandRejectedException | ShellCommandUnresponsiveException | IOException | TimeoutException e) {
      Logger.getInstance(ScreenRecorderAction.class).warn("Failed to retrieve setting", e);
    }
    return false;
  }

  static void showError(@Nullable final Project project, @NotNull final String message, @Nullable final Throwable throwable) {
    ApplicationManager.getApplication().invokeLater(() -> {
      String msg = message;
      if (throwable != null) {
        msg += throwable.getLocalizedMessage() != null ? ": " + throwable.getLocalizedMessage() : "";
      }

      Messages.showErrorDialog(project, msg, TITLE);
    });
  }
}<|MERGE_RESOLUTION|>--- conflicted
+++ resolved
@@ -77,12 +77,7 @@
 
     if (!isEnabled()) {
       presentation.setEnabled(false);
-<<<<<<< HEAD
       presentation.setText(AndroidBundle.messagePointer("android.ddms.actions.screenrecord"));
-
-=======
-      presentation.setText(AndroidBundle.message("android.ddms.actions.screenrecord"));
->>>>>>> 4ae98eb0
       return;
     }
 
