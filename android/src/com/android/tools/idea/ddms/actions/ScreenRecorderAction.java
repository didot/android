/*
 * Copyright (C) 2013 The Android Open Source Project
 *
 * Licensed under the Apache License, Version 2.0 (the "License");
 * you may not use this file except in compliance with the License.
 * You may obtain a copy of the License at
 *
 *      http://www.apache.org/licenses/LICENSE-2.0
 *
 * Unless required by applicable law or agreed to in writing, software
 * distributed under the License is distributed on an "AS IS" BASIS,
 * WITHOUT WARRANTIES OR CONDITIONS OF ANY KIND, either express or implied.
 * See the License for the specific language governing permissions and
 * limitations under the License.
 */
package com.android.tools.idea.ddms.actions;

import static java.util.concurrent.TimeUnit.SECONDS;

import com.android.ddmlib.AdbCommandRejectedException;
import com.android.ddmlib.CollectingOutputReceiver;
import com.android.ddmlib.IDevice;
import com.android.ddmlib.NullOutputReceiver;
import com.android.ddmlib.ScreenRecorderOptions;
import com.android.ddmlib.ShellCommandUnresponsiveException;
import com.android.ddmlib.TimeoutException;
import com.android.prefs.AndroidLocationsException;
import com.android.sdklib.internal.avd.AvdInfo;
import com.android.sdklib.internal.avd.AvdManager;
import com.android.tools.idea.ddms.DeviceContext;
import com.android.tools.idea.ddms.screenrecord.ScreenRecorderOptionsDialog;
import com.android.tools.idea.ddms.screenrecord.ScreenRecorderPersistentOptions;
import com.android.tools.idea.log.LogWrapper;
import com.android.tools.idea.sdk.AndroidSdks;
import com.google.common.annotations.VisibleForTesting;
import com.intellij.openapi.actionSystem.AnActionEvent;
import com.intellij.openapi.actionSystem.Presentation;
import com.intellij.openapi.application.ApplicationManager;
import com.intellij.openapi.diagnostic.Logger;
import com.intellij.openapi.progress.ProgressIndicator;
import com.intellij.openapi.progress.ProgressManager;
import com.intellij.openapi.progress.Task;
import com.intellij.openapi.project.DumbAware;
import com.intellij.openapi.project.Project;
import com.intellij.openapi.ui.Messages;
import icons.StudioIcons;
import java.awt.Dimension;
import java.awt.EventQueue;
import java.io.IOException;
import java.nio.file.Path;
import java.util.HashSet;
import java.util.Locale;
import java.util.Set;
import java.util.regex.Matcher;
import java.util.regex.Pattern;
import org.jetbrains.android.util.AndroidBundle;
import org.jetbrains.annotations.NotNull;
import org.jetbrains.annotations.Nullable;

<<<<<<< HEAD
public final class ScreenRecorderAction extends AbstractDeviceAction {
=======
public final class ScreenRecorderAction extends AbstractDeviceAction implements DumbAware {
>>>>>>> ad5b6ee3
  private static final String REMOTE_PATH = "/sdcard/screen-recording-%d.mp4";
  static final String TITLE = "Screen Recorder";
  private static final Pattern WM_SIZE_OUTPUT_REGEX = Pattern.compile("(?<width>\\d+)x(?<height>\\d+)");

  private static final String EMU_TMP_FILENAME = "tmp.webm";
  /**
   * Devices that are currently recording.
   */
  private static final Set<IDevice> myRecordingInProgress = new HashSet<>();

  private final Features myFeatures;
  private final Project myProject;

  public ScreenRecorderAction(@NotNull Project project, @NotNull DeviceContext context) {
    this(project, context, new CachedFeatures(project));
  }

  @VisibleForTesting
  ScreenRecorderAction(@NotNull Project project, @NotNull DeviceContext context, @NotNull Features features) {
    super(context, AndroidBundle.message("android.ddms.actions.screenrecord"),
<<<<<<< HEAD
          AndroidBundle.message("android.ddms.actions.screenrecord.description"), StudioIcons.Logcat.Toolbar.VIDEO_CAPTURE);
=======
          AndroidBundle.message("android.ddms.actions.screenrecord.description"), StudioIcons.Common.VIDEO_CAPTURE);
>>>>>>> ad5b6ee3

    myFeatures = features;
    myProject = project;
  }

  @Override
  public void update(@NotNull AnActionEvent event) {
    Presentation presentation = event.getPresentation();

    if (!isEnabled()) {
      presentation.setEnabled(false);
      presentation.setText(AndroidBundle.messagePointer("android.ddms.actions.screenrecord"));
      return;
    }

    IDevice device = myDeviceContext.getSelectedDevice();

    presentation.setEnabled(myFeatures.screenRecord(device));
    presentation.setText(AndroidBundle.messagePointer("android.ddms.actions.screenrecord"));
  }

  protected boolean isEnabled() {
    return super.isEnabled() && !myRecordingInProgress.contains(myDeviceContext.getSelectedDevice());
  }

  @Override
  protected void performAction(@NotNull AnActionEvent e, @NotNull IDevice device) {
    final ScreenRecorderOptionsDialog dialog = new ScreenRecorderOptionsDialog(myProject, device.isEmulator());
    if (!dialog.showAndGet()) {
      return;
    }

    // Get the show_touches option in another thread, backed by a ProgressIndicator, before start recording. We do that because running the
    // "settings put system show_touches" shell command on the device might take a while to run, freezing the UI for a huge amount of time.
    ProgressManager.getInstance().run(new Task.Backgroundable(myProject, "Starting screen recording...") {
      private boolean myShowTouchEnabled;

      @Override
      public void run(@NotNull ProgressIndicator indicator) {
        myShowTouchEnabled = isShowTouchEnabled(device);
      }

      @Override
      public void onSuccess() {
        startRecordingAsync(dialog.getUseEmulatorRecording(), device, myShowTouchEnabled);
      }
    });
  }

  private void startRecordingAsync(boolean useEmulatorRecording, @NotNull IDevice device, boolean showTouchEnabled) {
    AvdManager manager = getVirtualDeviceManager();
    Path emulatorRecordingFile =
      (manager != null && useEmulatorRecording) ? getTemporaryVideoPathForVirtualDevice(device, manager) : null;
    myRecordingInProgress.add(device);

    ApplicationManager.getApplication().executeOnPooledThread(() -> {
      Dimension size = getDeviceScreenSize(device);
      ScreenRecorderOptions options = ScreenRecorderPersistentOptions.getInstance().toScreenRecorderOptions(size);
      if (options.showTouches != showTouchEnabled) {
        setShowTouch(device, options.showTouches);
      }
      try {
        ScreenRecorderTask task =
          new ScreenRecorderTask(
            myProject, device, String.format(Locale.US, REMOTE_PATH, System.currentTimeMillis()), emulatorRecordingFile, options);
        task.run();
      }
      finally {
        if (options.showTouches != showTouchEnabled) {
          setShowTouch(device, showTouchEnabled);
        }
        EventQueue.invokeLater(() -> myRecordingInProgress.remove(device));
      }
    });
  }

  @Nullable
  private static AvdManager getVirtualDeviceManager() {
    Logger logger = Logger.getInstance(ScreenRecorderAction.class);

    try {
      return AvdManager.getInstance(AndroidSdks.getInstance().tryToChooseSdkHandler(), new LogWrapper(logger));
    }
    catch (AndroidLocationsException exception) {
      logger.warn(exception);
      return null;
    }
  }

  @Nullable
  @VisibleForTesting
  Path getTemporaryVideoPathForVirtualDevice(@NotNull IDevice device, @NotNull AvdManager manager) {
    if (!myFeatures.screenRecord(device)) {
      return null;
    }

    AvdInfo virtualDevice = manager.getAvd(device.getAvdName(), true);

    if (virtualDevice == null) {
      return null;
    }

    return virtualDevice.getDataFolderPath().resolve(EMU_TMP_FILENAME);
  }

  private static void setShowTouch(@NotNull IDevice device, boolean isEnabled) {
    int value = isEnabled ? 1 : 0;
    try {
      device.executeShellCommand("settings put system show_touches " + value, new NullOutputReceiver());
    }
    catch (AdbCommandRejectedException | ShellCommandUnresponsiveException | IOException | TimeoutException e) {
      Logger.getInstance(ScreenRecorderAction.class).warn("Failed to set show taps to " + isEnabled, e);
    }
  }

  private static boolean isShowTouchEnabled(@NotNull IDevice device) {
    CollectingOutputReceiver receiver = new CollectingOutputReceiver();
    try {
      device.executeShellCommand("settings get system show_touches", receiver);
      String output = receiver.getOutput();
      return output.equals("1");
    }
    catch (AdbCommandRejectedException | ShellCommandUnresponsiveException | IOException | TimeoutException e) {
      Logger.getInstance(ScreenRecorderAction.class).warn("Failed to retrieve setting", e);
    }
    return false;
  }

  static void showError(@Nullable final Project project, @NotNull final String message, @Nullable final Throwable throwable) {
    ApplicationManager.getApplication().invokeLater(() -> {
      String msg = message;
      if (throwable != null) {
        msg += throwable.getLocalizedMessage() != null ? ": " + throwable.getLocalizedMessage() : "";
      }

      Messages.showErrorDialog(project, msg, TITLE);
    });
  }

  private @Nullable Dimension getDeviceScreenSize(@NotNull IDevice device) {
    CollectingOutputReceiver receiver = new CollectingOutputReceiver();
    try {
      device.executeShellCommand("wm size", receiver);
      receiver.awaitCompletion(5, SECONDS);
      String output = receiver.getOutput();
      Matcher matcher = WM_SIZE_OUTPUT_REGEX.matcher(output);
      if (!matcher.find()) {
        Logger.getInstance(getClass()).warn("Unexpected output from 'wm size': " + output);
        return null;
      }
      return new Dimension(Integer.parseInt(matcher.group("width")), Integer.parseInt(matcher.group("height")));
    }
    catch (TimeoutException | AdbCommandRejectedException | ShellCommandUnresponsiveException | IOException | NumberFormatException e) {
      Logger.getInstance(getClass()).warn("Failed to get device screen size.", e);
      return null;
    }
    catch (InterruptedException e) {
      return null;
    }
  }
}<|MERGE_RESOLUTION|>--- conflicted
+++ resolved
@@ -57,11 +57,7 @@
 import org.jetbrains.annotations.NotNull;
 import org.jetbrains.annotations.Nullable;
 
-<<<<<<< HEAD
-public final class ScreenRecorderAction extends AbstractDeviceAction {
-=======
 public final class ScreenRecorderAction extends AbstractDeviceAction implements DumbAware {
->>>>>>> ad5b6ee3
   private static final String REMOTE_PATH = "/sdcard/screen-recording-%d.mp4";
   static final String TITLE = "Screen Recorder";
   private static final Pattern WM_SIZE_OUTPUT_REGEX = Pattern.compile("(?<width>\\d+)x(?<height>\\d+)");
@@ -82,11 +78,7 @@
   @VisibleForTesting
   ScreenRecorderAction(@NotNull Project project, @NotNull DeviceContext context, @NotNull Features features) {
     super(context, AndroidBundle.message("android.ddms.actions.screenrecord"),
-<<<<<<< HEAD
-          AndroidBundle.message("android.ddms.actions.screenrecord.description"), StudioIcons.Logcat.Toolbar.VIDEO_CAPTURE);
-=======
           AndroidBundle.message("android.ddms.actions.screenrecord.description"), StudioIcons.Common.VIDEO_CAPTURE);
->>>>>>> ad5b6ee3
 
     myFeatures = features;
     myProject = project;
