/*
 * Copyright (C) 2018 The Android Open Source Project
 *
 * Licensed under the Apache License, Version 2.0 (the "License");
 * you may not use this file except in compliance with the License.
 * You may obtain a copy of the License at
 *
 *      http://www.apache.org/licenses/LICENSE-2.0
 *
 * Unless required by applicable law or agreed to in writing, software
 * distributed under the License is distributed on an "AS IS" BASIS,
 * WITHOUT WARRANTIES OR CONDITIONS OF ANY KIND, either express or implied.
 * See the License for the specific language governing permissions and
 * limitations under the License.
 */

/**
 * Helper functions for functionality that should be easy to do with the universal project model, but for now needs to be implemented using
 * whatever we have.
 *
 * TODO: remove all of this once we have the project model.
 */
@file:JvmName("AndroidProjectModelUtils")

package com.android.tools.idea

import com.android.projectmodel.ExternalAndroidLibrary
import com.android.tools.idea.model.AndroidModel
import com.android.tools.idea.model.Namespacing
import com.android.tools.idea.projectsystem.getModuleSystem
import com.intellij.openapi.module.Module
import com.intellij.openapi.module.ModuleManager
import com.intellij.openapi.project.Project
import org.jetbrains.android.facet.AndroidFacet

/**
 * Returns information about all [ExternalAndroidLibrary] dependencies that contribute resources in the project, indexed by
 * [ExternalAndroidLibrary.address] which is unique within a project.
 */
fun findAllLibrariesWithResources(project: Project): Map<String, ExternalAndroidLibrary> {
  return ModuleManager.getInstance(project)
    .modules
    .asSequence()
    // Don't iterate *all* project modules *recursively*, as this is O(n*n) complexity, where n is the modules count.
    .map{findDependenciesWithResources(it, recursively = false)}
    .fold(HashMap<String, ExternalLibrary>()) { inProject, inModule ->
      inProject.putAll(inModule)
      inProject
    }
}

/**
<<<<<<< HEAD
 * Returns information about all [ExternalLibrary] dependencies that contribute resources in a given module, indexed by
 * [ExternalLibrary.address] which is unique within a project.
 *
 * @param recursively indicates if the module dependencies should be searched recursively. `false` = search only own module dependencies
 */
fun findDependenciesWithResources(module: Module, recursively: Boolean = true): Map<String, ExternalLibrary> {
  return module.getModuleSystem()
    .getResolvedLibraryDependencies(recursively)
=======
 * Returns information about all [ExternalAndroidLibrary] dependencies that contribute resources in a given module, indexed by
 * [ExternalAndroidLibrary.address] which is unique within a project.
 */
fun findDependenciesWithResources(module: Module): Map<String, ExternalAndroidLibrary> {
  return module.getModuleSystem()
    .getAndroidLibraryDependencies()
>>>>>>> 4d90afa2
    .filter { it.hasResources }
    .associateBy { library -> library.address }
}

/**
 * Checks namespacing of the module with the given [AndroidFacet].
 */
val AndroidFacet.namespacing: Namespacing get() = AndroidModel.get(this)?.namespacing ?: Namespacing.DISABLED<|MERGE_RESOLUTION|>--- conflicted
+++ resolved
@@ -50,23 +50,12 @@
 }
 
 /**
-<<<<<<< HEAD
- * Returns information about all [ExternalLibrary] dependencies that contribute resources in a given module, indexed by
- * [ExternalLibrary.address] which is unique within a project.
- *
- * @param recursively indicates if the module dependencies should be searched recursively. `false` = search only own module dependencies
- */
-fun findDependenciesWithResources(module: Module, recursively: Boolean = true): Map<String, ExternalLibrary> {
-  return module.getModuleSystem()
-    .getResolvedLibraryDependencies(recursively)
-=======
  * Returns information about all [ExternalAndroidLibrary] dependencies that contribute resources in a given module, indexed by
  * [ExternalAndroidLibrary.address] which is unique within a project.
  */
 fun findDependenciesWithResources(module: Module): Map<String, ExternalAndroidLibrary> {
   return module.getModuleSystem()
     .getAndroidLibraryDependencies()
->>>>>>> 4d90afa2
     .filter { it.hasResources }
     .associateBy { library -> library.address }
 }
