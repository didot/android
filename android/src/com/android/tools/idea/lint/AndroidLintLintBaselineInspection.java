--- conflicted
+++ resolved
@@ -43,13 +43,8 @@
   public AndroidLintQuickFix[] getQuickFixes(@NotNull PsiElement startElement,
                                              @NotNull PsiElement endElement,
                                              @NotNull String message,
-<<<<<<< HEAD
-                                             @org.jetbrains.annotations.Nullable LintFix fixData) {
-    if (LintBaseline.isFilteredMessage(message, TextFormat.RAW)) {
-=======
                                              @Nullable LintFix fixData) {
     if (LintBaseline.Companion.isFilteredMessage(message, TextFormat.RAW)) {
->>>>>>> 7bd3f2d2
       return new AndroidLintQuickFix[]{
         new DefaultLintQuickFix("Temporarily turn off the baseline and re-run the analysis") {
           @Override
