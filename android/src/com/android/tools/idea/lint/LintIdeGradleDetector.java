--- conflicted
+++ resolved
@@ -90,11 +90,7 @@
   }
 
   @Override
-<<<<<<< HEAD
-  public void visitBuildScript(@NonNull final Context context, Map<String, Object> sharedData) {
-=======
   public void visitBuildScript(@NonNull final Context context) {
->>>>>>> 7bd3f2d2
     ApplicationManager.getApplication().runReadAction(new Runnable() {
       @Override
       public void run() {
