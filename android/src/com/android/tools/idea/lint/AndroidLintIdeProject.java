--- conflicted
+++ resolved
@@ -27,11 +27,6 @@
 import com.android.tools.idea.lint.common.LintIdeClient;
 import com.android.tools.idea.lint.common.LintIdeProject;
 import com.android.tools.idea.model.AndroidModel;
-<<<<<<< HEAD
-import com.android.tools.idea.model.AndroidModuleInfo;
-import com.android.tools.idea.projectsystem.IdeaSourceProvider;
-=======
->>>>>>> 7af60d2c
 import com.android.tools.idea.projectsystem.ProjectSystemUtil;
 import com.android.tools.lint.client.api.LintClient;
 import com.android.tools.lint.detector.api.LintModelModuleAndroidLibraryProject;
@@ -583,11 +578,7 @@
     }
   }
 
-<<<<<<< HEAD
-  private static final class LintGradleProject extends LintAndroidModelProject {
-=======
   private static class LintGradleProject extends LintModelModuleProject {
->>>>>>> 7af60d2c
     private final AndroidModuleModel myAndroidModuleModel;
     private final AndroidFacet myFacet;
 
@@ -608,111 +599,6 @@
       myAndroidModuleModel = androidModuleModel;
     }
 
-<<<<<<< HEAD
-    @Override
-    protected boolean includeTests() {
-      if (isGradleProject()) {
-        IdeAndroidProject model = getGradleProjectModel();
-        if (model != null) {
-          GradleVersion version = getGradleModelVersion();
-          if (version != null && version.isAtLeast(2, 4, 0, "alpha", 4, true)) {
-            try {
-              return model.getLintOptions().isCheckTestSources();
-            }
-            catch (Exception ignore) {
-            }
-          }
-        }
-      }
-      return super.includeTests();
-    }
-
-    @NonNull
-    @Override
-    public List<File> getManifestFiles() {
-      if (manifestFiles == null) {
-        manifestFiles = ContainerUtil.map(
-          SourceProviderManager.getInstance(myFacet).getSources().getManifestFiles(), it -> VfsUtilCore.virtualToIoFile(it));
-      }
-      return manifestFiles;
-    }
-
-    @NonNull
-    @Override
-    public List<File> getAssetFolders() {
-      if (assetFolders == null) {
-        assetFolders = new ArrayList<>();
-        for (IdeaSourceProvider provider : SourceProviderManager.getInstance(myFacet).getAllSourceProviders()) {
-          Collection<VirtualFile> dirs = provider.getAssetsDirectories();
-          for (VirtualFile dir : dirs) {
-            assetFolders.add(VfsUtilCore.virtualToIoFile(dir));
-          }
-        }
-      }
-
-      return assetFolders;
-    }
-
-    @NonNull
-    @Override
-    public List<File> getProguardFiles() {
-      if (proguardFiles == null) {
-        if (AndroidModel.isRequired(myFacet)) {
-          // TODO: b/22928250
-          AndroidModuleModel androidModel = AndroidModuleModel.get(myFacet);
-          if (androidModel != null) {
-            ProductFlavor flavor = androidModel.getAndroidProject().getDefaultConfig().getProductFlavor();
-            proguardFiles = new ArrayList<>();
-            for (File file : flavor.getProguardFiles()) {
-              if (file.exists()) {
-                proguardFiles.add(file);
-              }
-            }
-            try {
-              for (File file : flavor.getConsumerProguardFiles()) {
-                if (file.exists()) {
-                  proguardFiles.add(file);
-                }
-              }
-            }
-            catch (Throwable t) {
-              // On some models, this threw
-              //   org.gradle.tooling.model.UnsupportedMethodException: Unsupported method: BaseConfig.getConsumerProguardFiles().
-              // Playing it safe for a while.
-            }
-          }
-        }
-
-        if (proguardFiles == null) {
-          proguardFiles = Collections.emptyList();
-        }
-      }
-
-      return proguardFiles;
-    }
-
-
-    @Override
-    public boolean hasDynamicFeatures() {
-      if (getProjectType() != ProjectType.APP) {
-        return false;
-      }
-      if (!GradleProjectInfo.getInstance(myFacet.getModule().getProject()).isBuildWithGradle()) {
-        return false;
-      }
-      if (!AndroidModel.isRequired(myFacet)) {
-        return false;
-      }
-      AndroidModuleModel model = AndroidModuleModel.get(myFacet);
-      if (model == null) {
-        return false;
-      }
-      IdeAndroidProject project = model.getAndroidProject();
-      return project.isBaseSplit() && !project.getDynamicFeatures().isEmpty();
-    }
-
-=======
->>>>>>> 7af60d2c
     @NonNull
     @Override
     public List<File> getJavaClassFolders() {
@@ -756,13 +642,7 @@
     }
   }
 
-<<<<<<< HEAD
-  private static final class LintGradleLibraryProject extends LintIdeProject {
-    private final AndroidLibrary myLibrary;
-
-=======
   private static class LintGradleLibraryProject extends LintModelModuleAndroidLibraryProject {
->>>>>>> 7af60d2c
     private LintGradleLibraryProject(@NonNull LintClient client,
                                      @NonNull File dir,
                                      @NonNull File referenceDir,
@@ -784,98 +664,10 @@
     @NonNull
     @Override
     public List<File> getJavaLibraries(boolean includeProvided) {
-<<<<<<< HEAD
-      if (SUPPORT_CLASS_FILES) {
-        if (!includeProvided) {
-          if (sOptionalAvailable) {
-            // Method added in 1.4-rc1; gracefully handle running with
-            // older plugins
-            try {
-              if (myLibrary.isProvided()) {
-                return Collections.emptyList();
-              }
-            }
-            catch (Throwable t) {
-              //noinspection AssignmentToStaticFieldFromInstanceMethod
-              sOptionalAvailable = false; // don't try again
-            }
-          }
-        }
-
-        if (javaLibraries == null) {
-          javaLibraries = new ArrayList<>();
-          File jarFile = myLibrary.getJarFile();
-          if (jarFile.exists()) {
-            javaLibraries.add(jarFile);
-          }
-
-          for (File local : myLibrary.getLocalJars()) {
-            if (local.exists()) {
-              javaLibraries.add(local);
-            }
-          }
-        }
-
-        return javaLibraries;
-      }
-
-      return Collections.emptyList();
-    }
-
-    @Nullable
-    @Override
-    public IdeAndroidProject getGradleProjectModel() {
-      return null;
-    }
-
-    @Nullable
-    @Override
-    public AndroidLibrary getGradleLibraryModel() {
-      return myLibrary;
-    }
-
-    @Nullable
-    @Override
-    public Boolean dependsOn(@NonNull String artifact) {
-      if (SUPPORT_LIB_ARTIFACT.equals(artifact)
-          || ANDROIDX_SUPPORT_LIB_ARTIFACT.equals(artifact)) {
-        if (supportLib == null) {
-          supportLib =
-            GradleUtil.dependsOn(myLibrary, SUPPORT_LIB_ARTIFACT, true) ||
-            GradleUtil.dependsOn(myLibrary, ANDROIDX_SUPPORT_LIB_ARTIFACT, true);
-        }
-        return supportLib;
-      }
-      else if (APPCOMPAT_LIB_ARTIFACT.equals(artifact)
-               || ANDROIDX_APPCOMPAT_LIB_ARTIFACT.equals(artifact)) {
-        if (appCompat == null) {
-          appCompat =
-            GradleUtil.dependsOn(myLibrary, APPCOMPAT_LIB_ARTIFACT, true) ||
-            GradleUtil.dependsOn(myLibrary, ANDROIDX_APPCOMPAT_LIB_ARTIFACT, true);
-        }
-        return appCompat;
-      }
-      else if (LEANBACK_V17_ARTIFACT.equals(artifact)
-               || ANDROIDX_LEANBACK_ARTIFACT.equals(artifact)) {
-        if (leanback == null) {
-          leanback =
-            GradleUtil.dependsOn(myLibrary, LEANBACK_V17_ARTIFACT, true) ||
-            GradleUtil.dependsOn(myLibrary, ANDROIDX_LEANBACK_ARTIFACT, true);
-        }
-        return leanback;
-      }
-      else {
-        // Some other (not yet directly cached result)
-        if (GradleUtil.dependsOn(myLibrary, artifact, true)) {
-          return true;
-        }
-        return super.dependsOn(artifact);
-=======
       if (LintIdeClient.SUPPORT_CLASS_FILES) {
         return super.getJavaLibraries(includeProvided);
       } else {
         return Collections.emptyList();
->>>>>>> 7af60d2c
       }
     }
   }
