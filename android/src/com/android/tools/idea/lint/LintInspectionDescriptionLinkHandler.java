--- conflicted
+++ resolved
@@ -20,10 +20,7 @@
 import com.android.tools.lint.detector.api.TextFormat;
 import com.intellij.codeInsight.highlighting.TooltipLinkHandler;
 import com.intellij.openapi.editor.Editor;
-<<<<<<< HEAD
-=======
 import org.jetbrains.android.inspections.lint.AndroidLintInspectionBase;
->>>>>>> 7bd3f2d2
 import org.jetbrains.annotations.NotNull;
 
 import java.util.List;
@@ -32,13 +29,10 @@
   @Override
   public String getDescription(@NotNull final String refSuffix, @NotNull final Editor editor) {
     Issue issue = new BuiltinIssueRegistry().getIssue(refSuffix);
-<<<<<<< HEAD
-=======
     if (issue == null) {
       issue = AndroidLintInspectionBase.findIssueByShortName(editor.getProject(), refSuffix);
     }
 
->>>>>>> 7bd3f2d2
     if (issue != null) {
       String html = issue.getExplanation(TextFormat.HTML);
 
