--- conflicted
+++ resolved
@@ -43,11 +43,7 @@
           int index = parentName.indexOf('-');
           if (index != -1) {
             FolderConfiguration config = FolderConfiguration.getConfigForFolder(parentName);
-<<<<<<< HEAD
-            if (config != null && config.getEffectiveLanguage() != null && ResourceFolderType.getFolderType(parentName) != null) {
-=======
             if (config != null && config.getLocaleQualifier() != null && ResourceFolderType.getFolderType(parentName) != null) {
->>>>>>> 94691eb5
               return FlagManager.get().getFlag(config);
             }
           }
