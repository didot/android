--- conflicted
+++ resolved
@@ -52,22 +52,6 @@
 
     override fun init() {
       super.init()
-<<<<<<< HEAD
-      val modulePaths = createDefaultTemplateAt(project.basePath!!, moduleName.get()).paths
-
-      val newValues = mutableMapOf<String, Any>(
-        ATTR_CLASS_NAME to className.get(),
-        ATTR_IS_NEW_MODULE to true,
-        ATTR_IS_LIBRARY_MODULE to true
-      )
-
-      TemplateValueInjector(newValues)
-        .setProjectDefaults(project, false)
-        .setModuleRoots(modulePaths, project.basePath!!, moduleName.get(), packageName.get())
-        .setJavaVersion(project)
-        .setLanguage(language.value)
-=======
->>>>>>> 368aefa1
 
       moduleTemplateDataBuilder.apply {
         projectTemplateDataBuilder.apply {
