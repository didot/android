--- conflicted
+++ resolved
@@ -40,10 +40,8 @@
 import com.intellij.openapi.projectRoots.Sdk;
 import com.intellij.openapi.roots.ProjectRootManager;
 import com.intellij.openapi.ui.Messages;
-import com.intellij.openapi.util.Computable;
 import com.intellij.openapi.vfs.VfsUtil;
 import com.intellij.pom.java.LanguageLevel;
-import com.intellij.util.ui.UIUtil;
 import org.jetbrains.android.sdk.AndroidSdkData;
 import org.jetbrains.android.sdk.AndroidSdkUtils;
 import org.jetbrains.annotations.NotNull;
@@ -277,16 +275,7 @@
         VfsUtil.createDirectoryIfMissing(location);
       }
     }.execute();
-<<<<<<< HEAD
     ApplicationManager.getApplication().invokeAndWait(() -> myProject = ProjectManager.getInstance().createProject(name, location));
-=======
-    myProject = UIUtil.invokeAndWaitIfNeeded(new Computable<Project>() {
-      @Override
-      public Project compute() {
-        return ProjectManager.getInstance().createProject(name, location);
-      }
-    });
->>>>>>> 4870ec21
     super.doFinish();
   }
 
