/*
 * Copyright (C) 2016 The Android Open Source Project
 *
 * Licensed under the Apache License, Version 2.0 (the "License");
 * you may not use this file except in compliance with the License.
 * You may obtain a copy of the License at
 *
 *      http://www.apache.org/licenses/LICENSE-2.0
 *
 * Unless required by applicable law or agreed to in writing, software
 * distributed under the License is distributed on an "AS IS" BASIS,
 * WITHOUT WARRANTIES OR CONDITIONS OF ANY KIND, either express or implied.
 * limitations under the License.
 */
package com.android.tools.idea.npw.module;

import com.android.tools.idea.gradle.project.model.AndroidModuleModel;
import com.android.tools.idea.instantapp.InstantApps;
import com.android.tools.idea.npw.project.NewProjectModel;
import com.android.tools.idea.npw.template.MultiTemplateRenderer;
import com.android.tools.idea.npw.template.RenderTemplateModel;
import com.android.tools.idea.npw.template.TemplateValueInjector;
import com.android.tools.idea.observable.core.*;
import com.android.tools.idea.templates.Template;
import com.android.tools.idea.templates.recipe.RenderingContext;
import com.android.tools.idea.observable.BindingsManager;
import com.android.tools.idea.observable.expressions.string.StringExpression;
import com.android.tools.idea.wizard.model.WizardModel;
import com.google.common.collect.Maps;
import com.intellij.openapi.application.Result;
import com.intellij.openapi.command.WriteCommandAction;
import com.intellij.openapi.diagnostic.Logger;
import com.intellij.openapi.module.Module;
import com.intellij.openapi.project.Project;
import org.jetbrains.annotations.NotNull;
import org.jetbrains.annotations.Nullable;

import java.io.File;
import java.util.Collection;
import java.util.HashMap;
import java.util.Map;

import static com.android.tools.idea.templates.TemplateMetadata.*;
import static com.intellij.openapi.util.io.FileUtil.join;
import static org.jetbrains.android.util.AndroidBundle.message;

public final class NewModuleModel extends WizardModel {
  private final BindingsManager myBindings = new BindingsManager();

  @NotNull private final StringProperty myModuleName = new StringValueProperty();
  @NotNull private final StringProperty mySplitName = new StringValueProperty("feature");
  @NotNull private final BoolProperty myIsLibrary = new BoolValueProperty();
  // A template that's associated with a user's request to create a new module. This may be null if the user skips creating a
  // module, or instead modifies an existing module (for example just adding a new Activity)
  @NotNull private final OptionalProperty<File> myTemplateFile = new OptionalValueProperty<>();
  @NotNull private final OptionalProperty<Map<String, Object>> myRenderTemplateValues = new OptionalValueProperty<>();
  @NotNull private final Map<String, Object> myTemplateValues = Maps.newHashMap();

  @NotNull private final StringProperty myApplicationName;
  @NotNull private final StringProperty myPackageName = new StringValueProperty();
  @NotNull private final StringProperty myProjectPackageName;
  @NotNull private final BoolProperty myIsInstantApp = new BoolValueProperty();
  @NotNull private final BoolProperty myEnableCppSupport;
  @NotNull private final OptionalProperty<Project> myProject;
  @NotNull private final MultiTemplateRenderer myMultiTemplateRenderer;
  private final boolean myCreateInExistingProject;

  { // Default init constructor
    myModuleName.addConstraint(String::trim);
    mySplitName.addConstraint(String::trim);
  }

  public NewModuleModel(@NotNull Project project) {
    myProject = new OptionalValueProperty<>(project);
    myProjectPackageName = myPackageName;
    myCreateInExistingProject = true;
    myEnableCppSupport = new BoolValueProperty();

    myApplicationName = new StringValueProperty(message("android.wizard.module.config.new.application"));
    myApplicationName.addConstraint(String::trim);
<<<<<<< HEAD
    myIsLibrary.addListener(sender -> myApplicationName.set(
      message(myIsLibrary.get() ? "android.wizard.module.config.new.library" : "android.wizard.module.config.new.application")));
=======
    myIsLibrary.addListener(sender -> updateApplicationName());
    myIsInstantApp.addListener(sender -> updateApplicationName());
>>>>>>> 7bd3f2d2

    myMultiTemplateRenderer = new MultiTemplateRenderer();
  }

  public NewModuleModel(@NotNull NewProjectModel projectModel, @NotNull File templateFile) {
    myProject = projectModel.project();
    myProjectPackageName = projectModel.packageName();
    myCreateInExistingProject = false;
    myEnableCppSupport = projectModel.enableCppSupport();
    myApplicationName = projectModel.applicationName();
    myTemplateFile.setValue(templateFile);
    myMultiTemplateRenderer = projectModel.getMultiTemplateRenderer();
    myMultiTemplateRenderer.increment();

    myBindings.bind(myPackageName, myProjectPackageName, myIsInstantApp.not());
  }

  @Override
  public void dispose() {
    super.dispose();
    myBindings.releaseAll();
  }

  @NotNull
  public OptionalProperty<Project> getProject() {
    return myProject;
  }

  @NotNull
  public StringProperty applicationName() {
    return myApplicationName;
  }

  @NotNull
  public StringProperty moduleName() {
    return myModuleName;
  }

  @NotNull
  public StringProperty splitName() {
    return mySplitName;
  }

  @NotNull
  public StringProperty packageName() {
    return myPackageName;
  }

  @NotNull
  public BoolProperty isLibrary() {
    return myIsLibrary;
  }

  @NotNull
  public BoolProperty instantApp() {
    return myIsInstantApp;
  }

  @NotNull
  public BoolProperty enableCppSupport() {
    return myEnableCppSupport;
  }

  @NotNull
  public OptionalProperty<File> templateFile() {
    return myTemplateFile;
  }

  @NotNull
  public Map<String, Object> getTemplateValues() {
    return myTemplateValues;
  }

  @NotNull
  public OptionalProperty<Map<String, Object>> getRenderTemplateValues() {
    return myRenderTemplateValues;
  }

  @NotNull
  public MultiTemplateRenderer getMultiTemplateRenderer() {
    return myMultiTemplateRenderer;
  }

  @NotNull
  public ObservableString computedFeatureModulePackageName() {
    return new StringExpression(myProjectPackageName, mySplitName) {

      @NotNull
      @Override
      public String get() {
        return myProjectPackageName.get() + "." + mySplitName.get();
      }
    };
  }

  /**
   * This method should be called if there is no "Activity Render Template" step (For example when creating a Library, or the activity
   * creation is skipped by the user)
   */
  public void setDefaultRenderTemplateValues(@NotNull RenderTemplateModel renderModel, @Nullable Project project) {
    Map<String, Object> renderTemplateValues = Maps.newHashMap();
    new TemplateValueInjector(renderTemplateValues)
      .setBuildVersion(renderModel.androidSdkInfo().getValue(), project)
<<<<<<< HEAD
      .setModuleRoots(renderModel.getSourceSet().get().getPaths(), packageName().get());
=======
      .setModuleRoots(renderModel.getTemplate().get().getPaths(), packageName().get());
>>>>>>> 7bd3f2d2

    getRenderTemplateValues().setValue(renderTemplateValues);
  }

  @Override
  protected void handleFinished() {
    myMultiTemplateRenderer.requestRender(new ModuleTemplateRenderer());
  }

  @Override
  protected void handleSkipped() {
    myMultiTemplateRenderer.skipRender();
  }

  private class ModuleTemplateRenderer implements MultiTemplateRenderer.TemplateRenderer {
    Map<String, Object> myTemplateValues;

    @Override
    public boolean doDryRun() {
      if (myTemplateFile.getValueOrNull() == null) {
        return false; // If here, the user opted to skip creating any module at all, or is just adding a new Activity
      }
<<<<<<< HEAD

      // By the time we run handleFinished(), we must have a Project
      if (!myProject.get().isPresent()) {
        getLog().error("NewModuleModel did not collect expected information and will not complete. Please report this error.");
        return false;
      }

      Map<String, Object> renderTemplateValues = myRenderTemplateValues.getValueOrNull();

      myTemplateValues = new HashMap<>(NewModuleModel.this.myTemplateValues);
      myTemplateValues.put(ATTR_IS_LIBRARY_MODULE, myIsLibrary.get());

      Project project = myProject.getValue();
      if (myIsInstantApp.get()) {
        myTemplateValues.put(ATTR_INSTANT_APP_PACKAGE_NAME, myProjectPackageName.get());

        if (renderTemplateValues != null) {
          renderTemplateValues.put(ATTR_IS_LIBRARY_MODULE, true);

          String projectPath = project.getBasePath();
          assert projectPath != null;
          String defaultResourceSuffix = join("src", "main", "res");
          File projectRoot = new File(projectPath);
          File baseModuleRoot = new File(projectRoot, "base");
          File baseModuleResourceRoot = new File(baseModuleRoot, defaultResourceSuffix);
          if (myCreateInExistingProject) {
            Module baseFeature = InstantApps.findBaseFeature(project);
            if (baseFeature == null) {
              baseModuleRoot = new File(projectRoot, myModuleName.get());
              baseModuleResourceRoot = new File(baseModuleRoot, defaultResourceSuffix);
              renderTemplateValues.put(ATTR_IS_BASE_FEATURE, true);
              String monolithicModuleName = InstantApps.findMonolithicModuleName(project);
              if (monolithicModuleName != null) {
                renderTemplateValues.put(ATTR_MONOLITHIC_MODULE_NAME, monolithicModuleName);
              }
            }
            else {
              AndroidModuleModel moduleModel = AndroidModuleModel.get(baseFeature);
              assert moduleModel != null;
              baseModuleRoot = moduleModel.getRootDirPath();
              Collection<File> resDirectories = moduleModel.getDefaultSourceProvider().getResDirectories();
              assert !resDirectories.isEmpty();
              baseModuleResourceRoot = resDirectories.iterator().next();
            }
          }

          new TemplateValueInjector(renderTemplateValues)
            .setInstantAppSupport();
          // TODO: Figure out a way to put more of the IAPP ATTRS inside TemplateValueInjector
          renderTemplateValues.put(ATTR_BASE_FEATURE_NAME, baseModuleRoot.getName());
          renderTemplateValues.put(ATTR_BASE_FEATURE_DIR, baseModuleRoot.getPath());
          renderTemplateValues.put(ATTR_BASE_FEATURE_RES_DIR, baseModuleResourceRoot.getPath());
        }

        if (myCreateInExistingProject) {
          myTemplateValues.put(ATTR_HAS_MONOLITHIC_APP_WRAPPER, false);
          myTemplateValues.put(ATTR_HAS_INSTANT_APP_WRAPPER, false);
        }
      }

      if (renderTemplateValues != null) {
        myTemplateValues.putAll(renderTemplateValues);
      }

      // returns false if there was a render conflict and the user chose to cancel creating the template
      return renderModule(true, myTemplateValues, project, myModuleName.get());
=======

      // By the time we run handleFinished(), we must have a Project
      if (!myProject.get().isPresent()) {
        getLog().error("NewModuleModel did not collect expected information and will not complete. Please report this error.");
        return false;
      }

      Map<String, Object> renderTemplateValues = myRenderTemplateValues.getValueOrNull();

      myTemplateValues = new HashMap<>(NewModuleModel.this.myTemplateValues);
      myTemplateValues.put(ATTR_IS_LIBRARY_MODULE, myIsLibrary.get());

      Project project = myProject.getValue();
      if (myIsInstantApp.get()) {
        myTemplateValues.put(ATTR_INSTANT_APP_PACKAGE_NAME, myProjectPackageName.get());

        if (renderTemplateValues != null) {
          new TemplateValueInjector(renderTemplateValues)
            .setInstantAppSupport(myCreateInExistingProject, project, myModuleName.get());
        }

        if (myCreateInExistingProject) {
          boolean hasInstantAppWrapper = myIsInstantApp.get() && InstantApps.findBaseFeature(project) == null;
          myTemplateValues.put(ATTR_HAS_MONOLITHIC_APP_WRAPPER, false);
          myTemplateValues.put(ATTR_HAS_INSTANT_APP_WRAPPER, hasInstantAppWrapper);
        }
      }

      if (renderTemplateValues != null) {
        myTemplateValues.putAll(renderTemplateValues);
      }

      // returns false if there was a render conflict and the user chose to cancel creating the template
      return renderModule(true, myTemplateValues, project, myModuleName.get());
    }

    @Override
    public void render() {
      Project project = myProject.getValue();
      boolean success = new WriteCommandAction<Boolean>(project, "New Module") {
        @Override
        protected void run(@NotNull Result<Boolean> result) throws Throwable {
          result.setResult(renderModule(false, myTemplateValues, project, myModuleName.get()));
        }
      }.execute().getResultObject();

      if (!success) {
        getLog().warn("A problem occurred while creating a new Module. Please check the log file for possible errors.");
      }
    }

    private boolean renderModule(boolean dryRun, @NotNull Map<String, Object> templateState, @NotNull Project project,
                                 @NotNull String moduleName) {
      File projectRoot = new File(project.getBasePath());
      File moduleRoot = new File(projectRoot, moduleName);
      Template template = Template.createFromPath(myTemplateFile.getValue());

      // @formatter:off
      RenderingContext context = RenderingContext.Builder.newContext(template, project)
        .withCommandName("New Module")
        .withDryRun(dryRun)
        .withShowErrors(true)
        .withOutputRoot(projectRoot)
        .withModuleRoot(moduleRoot)
        .withParams(templateState)
        //.withPerformSync(myPerformSyncIfNecessary) // TODO: Check that we still need this
        //.intoTargetFiles(myState.get(TARGET_FILES_KEY))
        //.intoOpenFiles(myState.get(FILES_TO_OPEN_KEY))
        //.intoDependencies(myState.get(DEPENDENCIES_KEY))
        .build();
      // @formatter:on
      return template.render(context, dryRun);
>>>>>>> 7bd3f2d2
    }

<<<<<<< HEAD
    @Override
    public void render() {
      Project project = myProject.getValue();
      boolean success = new WriteCommandAction<Boolean>(project, "New Module") {
        @Override
        protected void run(@NotNull Result<Boolean> result) throws Throwable {
          result.setResult(renderModule(false, myTemplateValues, project, myModuleName.get()));
        }
      }.execute().getResultObject();

      if (!success) {
        getLog().warn("A problem occurred while creating a new Module. Please check the log file for possible errors.");
      }
    }

    private boolean renderModule(boolean dryRun, @NotNull Map<String, Object> templateState, @NotNull Project project,
                                 @NotNull String moduleName) {
      File projectRoot = new File(project.getBasePath());
      File moduleRoot = new File(projectRoot, moduleName);
      Template template = Template.createFromPath(myTemplateFile.getValue());

      // @formatter:off
      RenderingContext context = RenderingContext.Builder.newContext(template, project)
        .withCommandName("New Module")
        .withDryRun(dryRun)
        .withShowErrors(true)
        .withOutputRoot(projectRoot)
        .withModuleRoot(moduleRoot)
        .withParams(templateState)
        //.withPerformSync(myPerformSyncIfNecessary) // TODO: Check that we still need this
        //.intoTargetFiles(myState.get(TARGET_FILES_KEY))
        //.intoOpenFiles(myState.get(FILES_TO_OPEN_KEY))
        //.intoDependencies(myState.get(DEPENDENCIES_KEY))
        .build();
      // @formatter:on
      return template.render(context, dryRun);
    }
=======
  private void updateApplicationName() {
    String msgId;
    if (myIsInstantApp.get()) {
      boolean isNewBaseFeature = myProject.get().isPresent() && InstantApps.findBaseFeature(myProject.getValue()) == null;
      msgId = isNewBaseFeature ? "android.wizard.module.config.new.base.feature": "android.wizard.module.config.new.feature";
    }
    else {
      msgId = myIsLibrary.get() ? "android.wizard.module.config.new.library" : "android.wizard.module.config.new.application";
    }
    myApplicationName.set(message(msgId));
>>>>>>> 7bd3f2d2
  }

  @NotNull
  private static Logger getLog() {
    return Logger.getInstance(NewModuleModel.class);
  }
}<|MERGE_RESOLUTION|>--- conflicted
+++ resolved
@@ -78,13 +78,8 @@
 
     myApplicationName = new StringValueProperty(message("android.wizard.module.config.new.application"));
     myApplicationName.addConstraint(String::trim);
-<<<<<<< HEAD
-    myIsLibrary.addListener(sender -> myApplicationName.set(
-      message(myIsLibrary.get() ? "android.wizard.module.config.new.library" : "android.wizard.module.config.new.application")));
-=======
     myIsLibrary.addListener(sender -> updateApplicationName());
     myIsInstantApp.addListener(sender -> updateApplicationName());
->>>>>>> 7bd3f2d2
 
     myMultiTemplateRenderer = new MultiTemplateRenderer();
   }
@@ -188,11 +183,7 @@
     Map<String, Object> renderTemplateValues = Maps.newHashMap();
     new TemplateValueInjector(renderTemplateValues)
       .setBuildVersion(renderModel.androidSdkInfo().getValue(), project)
-<<<<<<< HEAD
-      .setModuleRoots(renderModel.getSourceSet().get().getPaths(), packageName().get());
-=======
       .setModuleRoots(renderModel.getTemplate().get().getPaths(), packageName().get());
->>>>>>> 7bd3f2d2
 
     getRenderTemplateValues().setValue(renderTemplateValues);
   }
@@ -215,74 +206,6 @@
       if (myTemplateFile.getValueOrNull() == null) {
         return false; // If here, the user opted to skip creating any module at all, or is just adding a new Activity
       }
-<<<<<<< HEAD
-
-      // By the time we run handleFinished(), we must have a Project
-      if (!myProject.get().isPresent()) {
-        getLog().error("NewModuleModel did not collect expected information and will not complete. Please report this error.");
-        return false;
-      }
-
-      Map<String, Object> renderTemplateValues = myRenderTemplateValues.getValueOrNull();
-
-      myTemplateValues = new HashMap<>(NewModuleModel.this.myTemplateValues);
-      myTemplateValues.put(ATTR_IS_LIBRARY_MODULE, myIsLibrary.get());
-
-      Project project = myProject.getValue();
-      if (myIsInstantApp.get()) {
-        myTemplateValues.put(ATTR_INSTANT_APP_PACKAGE_NAME, myProjectPackageName.get());
-
-        if (renderTemplateValues != null) {
-          renderTemplateValues.put(ATTR_IS_LIBRARY_MODULE, true);
-
-          String projectPath = project.getBasePath();
-          assert projectPath != null;
-          String defaultResourceSuffix = join("src", "main", "res");
-          File projectRoot = new File(projectPath);
-          File baseModuleRoot = new File(projectRoot, "base");
-          File baseModuleResourceRoot = new File(baseModuleRoot, defaultResourceSuffix);
-          if (myCreateInExistingProject) {
-            Module baseFeature = InstantApps.findBaseFeature(project);
-            if (baseFeature == null) {
-              baseModuleRoot = new File(projectRoot, myModuleName.get());
-              baseModuleResourceRoot = new File(baseModuleRoot, defaultResourceSuffix);
-              renderTemplateValues.put(ATTR_IS_BASE_FEATURE, true);
-              String monolithicModuleName = InstantApps.findMonolithicModuleName(project);
-              if (monolithicModuleName != null) {
-                renderTemplateValues.put(ATTR_MONOLITHIC_MODULE_NAME, monolithicModuleName);
-              }
-            }
-            else {
-              AndroidModuleModel moduleModel = AndroidModuleModel.get(baseFeature);
-              assert moduleModel != null;
-              baseModuleRoot = moduleModel.getRootDirPath();
-              Collection<File> resDirectories = moduleModel.getDefaultSourceProvider().getResDirectories();
-              assert !resDirectories.isEmpty();
-              baseModuleResourceRoot = resDirectories.iterator().next();
-            }
-          }
-
-          new TemplateValueInjector(renderTemplateValues)
-            .setInstantAppSupport();
-          // TODO: Figure out a way to put more of the IAPP ATTRS inside TemplateValueInjector
-          renderTemplateValues.put(ATTR_BASE_FEATURE_NAME, baseModuleRoot.getName());
-          renderTemplateValues.put(ATTR_BASE_FEATURE_DIR, baseModuleRoot.getPath());
-          renderTemplateValues.put(ATTR_BASE_FEATURE_RES_DIR, baseModuleResourceRoot.getPath());
-        }
-
-        if (myCreateInExistingProject) {
-          myTemplateValues.put(ATTR_HAS_MONOLITHIC_APP_WRAPPER, false);
-          myTemplateValues.put(ATTR_HAS_INSTANT_APP_WRAPPER, false);
-        }
-      }
-
-      if (renderTemplateValues != null) {
-        myTemplateValues.putAll(renderTemplateValues);
-      }
-
-      // returns false if there was a render conflict and the user chose to cancel creating the template
-      return renderModule(true, myTemplateValues, project, myModuleName.get());
-=======
 
       // By the time we run handleFinished(), we must have a Project
       if (!myProject.get().isPresent()) {
@@ -355,48 +278,9 @@
         .build();
       // @formatter:on
       return template.render(context, dryRun);
->>>>>>> 7bd3f2d2
-    }
-
-<<<<<<< HEAD
-    @Override
-    public void render() {
-      Project project = myProject.getValue();
-      boolean success = new WriteCommandAction<Boolean>(project, "New Module") {
-        @Override
-        protected void run(@NotNull Result<Boolean> result) throws Throwable {
-          result.setResult(renderModule(false, myTemplateValues, project, myModuleName.get()));
-        }
-      }.execute().getResultObject();
-
-      if (!success) {
-        getLog().warn("A problem occurred while creating a new Module. Please check the log file for possible errors.");
-      }
-    }
-
-    private boolean renderModule(boolean dryRun, @NotNull Map<String, Object> templateState, @NotNull Project project,
-                                 @NotNull String moduleName) {
-      File projectRoot = new File(project.getBasePath());
-      File moduleRoot = new File(projectRoot, moduleName);
-      Template template = Template.createFromPath(myTemplateFile.getValue());
-
-      // @formatter:off
-      RenderingContext context = RenderingContext.Builder.newContext(template, project)
-        .withCommandName("New Module")
-        .withDryRun(dryRun)
-        .withShowErrors(true)
-        .withOutputRoot(projectRoot)
-        .withModuleRoot(moduleRoot)
-        .withParams(templateState)
-        //.withPerformSync(myPerformSyncIfNecessary) // TODO: Check that we still need this
-        //.intoTargetFiles(myState.get(TARGET_FILES_KEY))
-        //.intoOpenFiles(myState.get(FILES_TO_OPEN_KEY))
-        //.intoDependencies(myState.get(DEPENDENCIES_KEY))
-        .build();
-      // @formatter:on
-      return template.render(context, dryRun);
-    }
-=======
+    }
+  }
+
   private void updateApplicationName() {
     String msgId;
     if (myIsInstantApp.get()) {
@@ -407,7 +291,6 @@
       msgId = myIsLibrary.get() ? "android.wizard.module.config.new.library" : "android.wizard.module.config.new.application";
     }
     myApplicationName.set(message(msgId));
->>>>>>> 7bd3f2d2
   }
 
   @NotNull
