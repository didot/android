--- conflicted
+++ resolved
@@ -30,16 +30,11 @@
 import com.intellij.psi.PsiFile;
 import com.intellij.psi.PsiJavaFile;
 import com.intellij.psi.PsiManager;
-<<<<<<< HEAD
-=======
 import com.intellij.util.ArrayUtil;
-import org.jetbrains.annotations.NotNull;
-
-import javax.annotation.Nullable;
->>>>>>> 471f95a7
 import java.io.File;
 import java.util.List;
 import org.jetbrains.annotations.NotNull;
+import org.jetbrains.annotations.Nullable;
 
 /**
  * A class for handling actions related to the java to kotlin conversion.
@@ -52,15 +47,7 @@
   @Nullable
   public static ConvertJavaToKotlinProvider getJavaToKotlinConversionProvider() {
     ConvertJavaToKotlinProvider[] providers = ConvertJavaToKotlinProvider.EP_NAME.getExtensions();
-<<<<<<< HEAD
-    if (providers.length == 0)
-      throw new RuntimeException(
-        "Could not find a ConvertJavaToKotlinProvider, even though the Kotlin plugin is bundled with Studio.\n" +
-        "Is the Kotlin plugin disabled?");
-    return providers[0];
-=======
     return ArrayUtil.getFirstElement(providers);
->>>>>>> 471f95a7
   }
 
   static void convertJavaFilesToKotlin(@NotNull Project project,
