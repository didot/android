--- conflicted
+++ resolved
@@ -15,12 +15,6 @@
  */
 package com.android.tools.idea.npw.assetstudio.wizard;
 
-<<<<<<< HEAD
-import com.android.tools.idea.npw.assetstudio.icon.AndroidIconGenerator;
-import com.android.tools.idea.npw.project.AndroidProjectPaths;
-import com.android.tools.idea.npw.project.AndroidSourceSet;
-import com.android.tools.idea.wizard.model.WizardModel;
-=======
 import com.android.tools.idea.npw.assetstudio.IconGenerator;
 import com.android.tools.idea.npw.project.AndroidPackageUtils;
 import com.android.tools.idea.projectsystem.AndroidModuleTemplate;
@@ -29,7 +23,6 @@
 import com.intellij.openapi.components.ServiceManager;
 import com.intellij.openapi.components.State;
 import com.intellij.openapi.components.Storage;
->>>>>>> 7bd3f2d2
 import com.intellij.openapi.diagnostic.Logger;
 import com.intellij.openapi.project.Project;
 import org.jetbrains.android.facet.AndroidFacet;
@@ -48,10 +41,6 @@
   @NotNull private final StateStorage myStateStorage;
   @NotNull private final String myWizardId;
 
-<<<<<<< HEAD
-  public GenerateIconsModel(@NotNull AndroidFacet facet) {
-    this(AndroidSourceSet.getSourceSets(facet, null).get(0).getPaths());
-=======
   /**
    * Initializes the model.
    *
@@ -64,7 +53,6 @@
     myStateStorage = ServiceManager.getService(project, StateStorage.class);
     assert myStateStorage != null;
     myWizardId = wizardId;
->>>>>>> 7bd3f2d2
   }
 
   public void setIconGenerator(@NotNull IconGenerator iconGenerator) {
@@ -92,11 +80,7 @@
       return;
     }
 
-<<<<<<< HEAD
-    generateIntoPath(myPaths, myIconGenerator);
-=======
     myIconGenerator.generateIconsToDisk(myPaths);
->>>>>>> 7bd3f2d2
   }
 
   /**
