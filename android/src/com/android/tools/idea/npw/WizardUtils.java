/*
 * Copyright (C) 2014 The Android Open Source Project
 *
 * Licensed under the Apache License, Version 2.0 (the "License");
 * you may not use this file except in compliance with the License.
 * You may obtain a copy of the License at
 *
 *      http://www.apache.org/licenses/LICENSE-2.0
 *
 * Unless required by applicable law or agreed to in writing, software
 * distributed under the License is distributed on an "AS IS" BASIS,
 * WITHOUT WARRANTIES OR CONDITIONS OF ANY KIND, either express or implied.
 * See the License for the specific language governing permissions and
 * limitations under the License.
 */
package com.android.tools.idea.npw;

import com.android.annotations.VisibleForTesting;
import com.android.tools.idea.wizard.WizardConstants;
import com.google.common.base.CharMatcher;
import com.intellij.openapi.application.Application;
import com.intellij.openapi.application.ApplicationNamesInfo;
import com.intellij.openapi.application.PathManager;
import com.intellij.openapi.module.Module;
import com.intellij.openapi.module.ModuleManager;
import com.intellij.openapi.project.Project;
import com.intellij.openapi.util.SystemInfo;
import com.intellij.openapi.util.io.FileUtil;
import com.intellij.util.ArrayUtil;
import org.jetbrains.annotations.NotNull;
import org.jetbrains.annotations.Nullable;

import java.io.File;

/**
 * Static utility methods used by the New Project/New Module wizards
 */
public class WizardUtils {
  private static final CharMatcher ILLEGAL_CHARACTER_MATCHER = CharMatcher.anyOf(WizardConstants.INVALID_FILENAME_CHARS);
  public static final int WINDOWS_PATH_LENGTH_LIMIT = 100;

  /**
   * Remove spaces, switch to lower case, and remove any invalid characters. If the resulting name
   * conflicts with an existing module, append a number to the end to make a unique name.
   */
  @NotNull
  public static String computeModuleName(@NotNull String appName, @Nullable Project project) {
    String moduleName = appName.toLowerCase().replaceAll(WizardConstants.INVALID_FILENAME_CHARS, "");
    moduleName = moduleName.replaceAll("\\s", "");

    if (!isUniqueModuleName(moduleName, project)) {
      int i = 2;
      while (!isUniqueModuleName(moduleName + Integer.toString(i), project)) {
        i++;
      }
      moduleName += Integer.toString(i);
    }
    return moduleName;
  }

  /**
   * @return true if the given module name is unique inside the given project. Returns true if the given
   * project is null.
   */
  public static boolean isUniqueModuleName(@NotNull String moduleName, @Nullable Project project) {
    if (project == null) {
      return true;
    }
    // Check our modules
    ModuleManager moduleManager = ModuleManager.getInstance(project);
    for (Module m : moduleManager.getModules()) {
      if (m.getName().equalsIgnoreCase(moduleName)) {
        return false;
      }
    }
    return true;
  }

  /**
   * Lists the files of the given directory and returns them as an array which
   * is never null. This simplifies processing file listings from for each
   * loops since {@link File#listFiles} can return null. This method simply
   * wraps it and makes sure it returns an empty array instead if necessary.
   *
   * @param dir the directory to list
   * @return the children, or empty if it has no children, is not a directory,
   * etc.
   */
  @NotNull
  public static File[] listFiles(@Nullable File dir) {
    if (dir != null) {
      File[] files = dir.listFiles();
      if (files != null) {
        return files;
      }
    }
    return ArrayUtil.EMPTY_FILE_ARRAY;
  }

  /**
   * A Validation Result for Wizard Validations, contains a status and a message
   */
  public static class ValidationResult {
    public enum Status {
      OK, WARN, ERROR
    }

    public enum Message {
      NO_LOCATION_SPECIFIED("Please specify a %1$s"),
      BAD_SLASHES("Your %1$s contains incorrect slashes ('\\' vs '/')"),
      ILLEGAL_CHARACTER("Illegal character in %1$s path: '%2$c' in filename %3s"),
      ILLEGAL_FILENAME("Illegal filename in %1$s path: %2$s"),
<<<<<<< HEAD
      WHITESPACE("%1$s should not contain whitespace, as this can cause problems with the native tools."),
=======
      WHITESPACE("%1$s should not contain whitespace, as this can cause problems with the NDK tools."),
>>>>>>> 1c5586ac
      NON_ASCII_CHARS_WARNING("Your %1$s contains non-ASCII characters, which can cause problems. Proceed with caution."),
      NON_ASCII_CHARS_ERROR("Your %1$s contains non-ASCII characters."),
      PATH_NOT_WRITEABLE("The path '%2$s' is not writeable. Please choose a new location."),
      PROJECT_LOC_IS_FILE("There must not already be a file at the %1$s."),
      NON_EMPTY_DIR("A non-empty directory already exists at the specified %1$s. Existing files may be overwritten. Proceed with caution."),
      PROJECT_IS_FILE_SYSTEM_ROOT("The %1$s can not be at the filesystem root"),
      IS_UNDER_ANDROID_STUDIO_ROOT("Path points to a location within Android Studio installation directory"),
      PARENT_NOT_DIR("The %1$s's parent directory must be a directory, not a plain file"),
      INSIDE_ANDROID_STUDIO("The %1$s is inside %2$s install location"),
      PATH_TOO_LONG("The %1$s is too long");

      private final String myText;

      Message(final String text) {
        myText = text;
      }

      @Override
      public String toString() {
        return myText;
      }
    }

    public static final ValidationResult OK = new ValidationResult(Status.OK, null, "any");

    private final Status myStatus;
    private final Message myMessage;
    private final Object[] myMessageParams;

    private ValidationResult(@NotNull Status status, @Nullable Message message, @NotNull String field, Object... messageParams) {
      myStatus = status;
      myMessage = message;
      myMessageParams = ArrayUtil.prepend(field, messageParams);
    }

    public static ValidationResult warn(@NotNull Message message, String field, Object... params) {
      return new ValidationResult(Status.WARN, message, field, params);
    }

    public static ValidationResult error(@NotNull Message message, String field, Object... params) {
      return new ValidationResult(Status.ERROR, message, field, params);
    }

    @Nullable
    @VisibleForTesting
    Message getMessage() {
      return myMessage;
    }

    @VisibleForTesting
    Object[] getMessageParams() {
      return myMessageParams;
    }

    public String getFormattedMessage() {
      if (myMessage == null) {
        throw new IllegalStateException("Null message, are you trying to get the message of an OK?");
      }
      return String.format(myMessage.toString(), myMessageParams);
    }

    @NotNull
    public Status getStatus() {
      return myStatus;
    }

    public boolean isError() {
      return myStatus.equals(Status.ERROR);
    }

    public boolean isOk() {
      return myStatus.equals(Status.OK);
    }
  }

  /**
   * Will return {@link WizardUtils.ValidationResult#OK} if projectLocation is valid
   * or {@link WizardUtils.ValidationResult} with error if not.
   */
  @NotNull
  public static ValidationResult validateLocation(@Nullable String projectLocation) {
    return validateLocation(projectLocation, "project location", true);
  }

  @NotNull
  public static ValidationResult validateLocation(@Nullable String projectLocation,
                                                  @NotNull String fieldName,
                                                  boolean checkEmpty) {
    return validateLocation(projectLocation, fieldName, checkEmpty, true);
  }

  @NotNull
  public static ValidationResult validateLocation(@Nullable String projectLocation,
                                                  @NotNull String fieldName,
                                                  boolean checkEmpty,
                                                  boolean checkWriteable) {
    ValidationResult warningResult = null;
    if (projectLocation == null || projectLocation.isEmpty()) {
      return ValidationResult.error(ValidationResult.Message.NO_LOCATION_SPECIFIED, fieldName);
    }
    // Check the separators
    if ((File.separatorChar == '/' && projectLocation.contains("\\")) || (File.separatorChar == '\\' && projectLocation.contains("/"))) {
      return ValidationResult.error(ValidationResult.Message.BAD_SLASHES, fieldName);
    }
    // Check the individual components for not allowed characters.
    File testFile = new File(projectLocation);
    while (testFile != null) {
      String filename = testFile.getName();
      if (ILLEGAL_CHARACTER_MATCHER.matchesAnyOf(filename)) {
        char illegalChar = filename.charAt(ILLEGAL_CHARACTER_MATCHER.indexIn(filename));
        return ValidationResult.error(ValidationResult.Message.ILLEGAL_CHARACTER, fieldName, illegalChar, filename);
      }
      if (WizardConstants.INVALID_WINDOWS_FILENAMES.contains(filename.toLowerCase())) {
        return ValidationResult.error(ValidationResult.Message.ILLEGAL_FILENAME, fieldName, filename);
      }
      if (CharMatcher.WHITESPACE.matchesAnyOf(filename)) {
<<<<<<< HEAD
        return ValidationResult.warn(ValidationResult.Message.WHITESPACE, fieldName);
=======
        warningResult = ValidationResult.warn(ValidationResult.Message.WHITESPACE, fieldName);
>>>>>>> 1c5586ac
      }
      if (!CharMatcher.ASCII.matchesAllOf(filename)) {
        if (SystemInfo.isWindows) {
          return ValidationResult.error(ValidationResult.Message.NON_ASCII_CHARS_ERROR, fieldName);
        }
        else {
          warningResult = ValidationResult.warn(ValidationResult.Message.NON_ASCII_CHARS_WARNING, fieldName);
        }
      }
      // Check that we can write to that location: make sure we can write into the first extant directory in the path.
      if (checkWriteable && !testFile.exists() && testFile.getParentFile() != null && testFile.getParentFile().exists()) {
        if (!testFile.getParentFile().canWrite()) {
          return ValidationResult.error(ValidationResult.Message.PATH_NOT_WRITEABLE, fieldName, testFile.getParentFile().getPath());
        }
      }
      testFile = testFile.getParentFile();
    }

    if (SystemInfo.isWindows && projectLocation.length() > WINDOWS_PATH_LENGTH_LIMIT) {
      return ValidationResult.error(ValidationResult.Message.PATH_TOO_LONG, fieldName);
    }

    File file = new File(projectLocation);
    if (file.isFile()) {
      return ValidationResult.error(ValidationResult.Message.PROJECT_LOC_IS_FILE, fieldName);
    }
    if (file.getParent() == null) {
      return ValidationResult.error(ValidationResult.Message.PROJECT_IS_FILE_SYSTEM_ROOT, fieldName);
    }
    if (file.getParentFile().exists() && !file.getParentFile().isDirectory()) {
      return ValidationResult.error(ValidationResult.Message.PARENT_NOT_DIR, fieldName);
    }
    if (checkWriteable && file.exists() && !file.canWrite()) {
      return ValidationResult.error(ValidationResult.Message.PATH_NOT_WRITEABLE, fieldName, file.getPath());
    }

    String installLocation = PathManager.getHomePathFor(Application.class);
    if (installLocation != null && FileUtil.isAncestor(new File(installLocation), file, false)) {
      String applicationName = ApplicationNamesInfo.getInstance().getProductName();
      return ValidationResult.error(ValidationResult.Message.INSIDE_ANDROID_STUDIO, fieldName, applicationName);
    }

    if (checkEmpty && file.exists() && listFiles(file).length > 0) {
      return ValidationResult.warn(ValidationResult.Message.NON_EMPTY_DIR, fieldName);
    }

    return (warningResult == null) ? ValidationResult.OK : warningResult;
  }
}<|MERGE_RESOLUTION|>--- conflicted
+++ resolved
@@ -110,11 +110,7 @@
       BAD_SLASHES("Your %1$s contains incorrect slashes ('\\' vs '/')"),
       ILLEGAL_CHARACTER("Illegal character in %1$s path: '%2$c' in filename %3s"),
       ILLEGAL_FILENAME("Illegal filename in %1$s path: %2$s"),
-<<<<<<< HEAD
-      WHITESPACE("%1$s should not contain whitespace, as this can cause problems with the native tools."),
-=======
       WHITESPACE("%1$s should not contain whitespace, as this can cause problems with the NDK tools."),
->>>>>>> 1c5586ac
       NON_ASCII_CHARS_WARNING("Your %1$s contains non-ASCII characters, which can cause problems. Proceed with caution."),
       NON_ASCII_CHARS_ERROR("Your %1$s contains non-ASCII characters."),
       PATH_NOT_WRITEABLE("The path '%2$s' is not writeable. Please choose a new location."),
@@ -231,11 +227,7 @@
         return ValidationResult.error(ValidationResult.Message.ILLEGAL_FILENAME, fieldName, filename);
       }
       if (CharMatcher.WHITESPACE.matchesAnyOf(filename)) {
-<<<<<<< HEAD
-        return ValidationResult.warn(ValidationResult.Message.WHITESPACE, fieldName);
-=======
         warningResult = ValidationResult.warn(ValidationResult.Message.WHITESPACE, fieldName);
->>>>>>> 1c5586ac
       }
       if (!CharMatcher.ASCII.matchesAllOf(filename)) {
         if (SystemInfo.isWindows) {
