--- conflicted
+++ resolved
@@ -45,15 +45,9 @@
 
   @NotNull
   @Override
-<<<<<<< HEAD
-  public Object[] getChildElements(Object element) {
+  public Object[] getChildElements(@NotNull Object element) {
     if (element == myNodes) {
       return myNodes;
-=======
-  public Object[] getChildElements(@NotNull Object element) {
-    if (element == myTreeRoot) {
-      return myGroups;
->>>>>>> a45e2692
     }
     if (element instanceof NodeWrapper) {
       ResourceChooserGroup group = ((NodeWrapper)element).group;
