--- conflicted
+++ resolved
@@ -19,12 +19,6 @@
 import com.android.tools.idea.ui.resourcemanager.ResourcePickerDialog
 import com.intellij.openapi.util.NlsContexts
 import com.intellij.openapi.vfs.VirtualFile
-<<<<<<< HEAD
-import com.intellij.psi.xml.XmlFile
-import com.intellij.psi.xml.XmlTag
-import com.intellij.openapi.util.NlsContexts
-=======
->>>>>>> 368aefa1
 import org.jetbrains.android.facet.AndroidFacet
 
 /**
@@ -43,39 +37,6 @@
  * @param showSampleData If true, include SampleData
  * @param file The context file with a Configuration, used for theme attributes
  */
-<<<<<<< HEAD
-fun createResourcePickerDialog(dialogTitle: @NlsContexts.DialogTitle String,
-                               currentValue: String?,
-                               facet: AndroidFacet,
-                               resourceTypes: Set<ResourceType>,
-                               defaultResourceType: ResourceType?,
-                               showColorStateLists: Boolean,
-                               showSampleData: Boolean,
-                               file: VirtualFile?,
-                               xmlFile: XmlFile?,
-                               tag: XmlTag?)
-  : ResourcePickerDialog {
-  val dialog: ResourcePickerDialog =
-    if (StudioFlags.RESOURCE_EXPLORER_PICKER.get())
-      ResourceExplorerDialog(facet,
-                             currentValue,
-                             resourceTypes,
-                             defaultResourceType,
-                             showSampleData,
-                             file)
-    else ChooseResourceDialog.builder()
-      .setModule(facet.module)
-      .setTypes(resourceTypes)
-      .setCurrentValue(currentValue)
-      .setFile(xmlFile)
-      .setTag(tag)
-      .setDefaultType(defaultResourceType)
-      .setFilterColorStateLists(!showColorStateLists)
-      .setShowSampleDataPicker(showSampleData)
-      .build()
-  dialog.title = dialogTitle
-  return dialog
-=======
 fun createResourcePickerDialog(
   dialogTitle: @NlsContexts.DialogTitle String,
   currentValue: String?,
@@ -89,5 +50,4 @@
   : ResourcePickerDialog {
   // TODO: Implement showColorStateLists
   return  ResourcePickerDialog(facet, currentValue, resourceTypes, defaultResourceType, showSampleData, file).apply { title = dialogTitle }
->>>>>>> 368aefa1
 }