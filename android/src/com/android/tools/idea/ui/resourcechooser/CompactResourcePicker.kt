--- conflicted
+++ resolved
@@ -227,12 +227,7 @@
    */
   private val showAsLoadingFuture = JobScheduler.getScheduler().schedule(
     {
-<<<<<<< HEAD
-      ModalityUiUtil.invokeLaterIfNeeded(
-        ModalityState.defaultModalityState()) {
-=======
       ModalityUiUtil.invokeLaterIfNeeded(ModalityState.defaultModalityState()) {
->>>>>>> ad5b6ee3
         // Schedule the 'loading' state of the list, to avoid flashing in the UI
         resourcesList.setPaintBusy(true)
         resourcesList.emptyText.text = "Loading..."
