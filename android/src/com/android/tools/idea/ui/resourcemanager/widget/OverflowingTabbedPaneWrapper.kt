--- conflicted
+++ resolved
@@ -25,7 +25,6 @@
 import java.awt.AWTEvent
 import java.awt.Dimension
 import java.awt.Graphics
-import java.awt.LayoutManager
 import java.awt.Rectangle
 import java.awt.event.ComponentAdapter
 import java.awt.event.ComponentEvent
@@ -163,11 +162,7 @@
     tabPane.removeComponentListener(resizeListener)
   }
 
-<<<<<<< HEAD
-  override fun createLayoutManager(): LayoutManager = OverflowingTabPaneLayout()
-=======
   override fun createLayoutManager(): TabbedPaneLayout = OverflowingTabPaneLayout()
->>>>>>> ad5b6ee3
 
   /**
    * A modified copy of the base [javax.swing.plaf.basic.BasicTabbedPaneUI.TabbedPaneLayout]
