/*
 * Copyright (C) 2019 The Android Open Source Project
 *
 * Licensed under the Apache License, Version 2.0 (the "License");
 * you may not use this file except in compliance with the License.
 * You may obtain a copy of the License at
 *
 *      http://www.apache.org/licenses/LICENSE-2.0
 *
 * Unless required by applicable law or agreed to in writing, software
 * distributed under the License is distributed on an "AS IS" BASIS,
 * WITHOUT WARRANTIES OR CONDITIONS OF ANY KIND, either express or implied.
 * See the License for the specific language governing permissions and
 * limitations under the License.
 */
package com.android.tools.idea.ui.resourcemanager.model

import com.android.SdkConstants
import com.android.ide.common.rendering.api.ResourceNamespace
import com.android.ide.common.rendering.api.ResourceValue
import com.android.ide.common.resources.ResourceItem
import com.android.ide.common.resources.ResourceMergerItem
import com.android.ide.common.resources.ResourceResolver
import com.android.ide.common.resources.configuration.DensityQualifier
import com.android.ide.common.resources.configuration.ResourceQualifier
import com.android.resources.ResourceType
import com.android.resources.ResourceUrl
import com.android.tools.idea.res.SampleDataResourceItem
import com.android.tools.idea.res.getDrawableResources
import com.android.tools.idea.res.getSourceAsVirtualFile
import com.android.tools.idea.ui.resourcemanager.importer.QualifierMatcher
import com.intellij.openapi.actionSystem.DataKey
import com.intellij.openapi.diagnostic.Logger
import com.intellij.openapi.util.text.StringUtil
import com.intellij.openapi.vfs.LocalFileSystem
import com.intellij.openapi.vfs.VfsUtil
import com.intellij.openapi.vfs.VirtualFile

val externalResourceNamespace = ResourceNamespace.fromPackageName("external.design.resource")
private val LOG = Logger.getInstance(Asset::class.java)

/** [DataKey] to pass an array of [DesignAsset]s. */
val RESOURCE_DESIGN_ASSETS_KEY: DataKey<Array<DesignAsset>> = DataKey.create("Design Assets Key")

/** The base interface for displaying resources in the Resource Explorer. */
interface Asset {
  val type: ResourceType
  val name: String
  val resourceItem: ResourceItem

  /**
   * The [ResourceUrl] for this [Asset]. Eg: @color/my_resource.
   *
   * Returns the appropriate [ResourceUrl] according to its [ResourceNamespace] and whether this [Asset] represents a theme attribute.
   */
  val resourceUrl: ResourceUrl
    get() = kotlin.run {
      val resourceReference = resourceItem.referenceToSelf
      val namespace = if (resourceReference.namespace == ResourceNamespace.TOOLS) {
        SdkConstants.TOOLS_NS_NAME
      }
      else {
        resourceReference.namespace.packageName
      }
      return if (type != ResourceType.ATTR && resourceItem.type == ResourceType.ATTR) {
        // This Attribute resource is being used as a theme attribute
        ResourceUrl.createThemeReference(namespace, resourceReference.resourceType, resourceReference.name)
      }
      else {
        ResourceUrl.create(namespace, resourceReference.resourceType, resourceReference.name)
      }
    }

  /**
   * A light-weight object to represent [Asset] instances, use for maps that may outlive the current Module. E.g. Cache<AssetKey, V>
   */
  val key: AssetKey
    get() = AssetKey(name, type, null)

  companion object {
    /**
     * Returns an [Asset] implementation for the given [ResourceItem].
     *
     * @param resourceItem The backing resource object for the [Asset] interface
     * @param resourceType The [ResourceType] to return under [Asset.type], defaults to the type of [ResourceItem.getType], useful to
     *  represent resources of a different [ResourceType]. Eg: Theme attributes and sample data.
     */
    fun fromResourceItem(resourceItem: ResourceItem, resourceType: ResourceType = resourceItem.type): Asset {
      if (resourceItem is SampleDataResourceItem) {
        val imageFile = resourceItem.getDrawableResources().getOrNull(0)?.value?.let { drawablePath ->
          LocalFileSystem.getInstance().findFileByPath(drawablePath)
        } ?: return BaseAsset(resourceType, resourceItem.name, resourceItem)
        return DesignAsset(
          file = imageFile,
          qualifiers = resourceItem.configuration.qualifiers.toList(),
          type = ResourceType.DRAWABLE,
          name = resourceItem.name,
          resourceItem = resourceItem)
      }
      val file = resourceItem.getSourceAsVirtualFile() ?: return BaseAsset(resourceType, resourceItem.name, resourceItem)
      return DesignAsset(
        file = file,
        qualifiers = resourceItem.configuration.qualifiers.toList(),
        type = resourceType,
        name = resourceItem.name,
        resourceItem = resourceItem)
    }
  }
}

/**
 * A light-weight class to represent [Asset] instances.
 *
 * It's intended to be used to differentiate between different resource assets without depending on potentially large [ResourceItem]
 * instances.
 */
data class AssetKey(val name: String, val type: ResourceType, val path: String?)

/**
 * An [Asset] with the basic information to display a resource in the explorer. Unlike [DesignAsset], it can't point to a source file.
 *
 * E.g: [ResourceType.SAMPLE_DATA]. It contains resource information and can be displayed, but it does not reference a file.
 */
data class BaseAsset (
  override val type: ResourceType,
  override val name: String = "resource_name",
  override val resourceItem: ResourceItem = ResourceMergerItem(name, externalResourceNamespace, type, null, null, "external")
) : Asset

/**
 * A Design [Asset] on disk.
 *
 * This class helps to interface a project's resource with an external file.
 */
data class DesignAsset(
  val file: VirtualFile,
  var qualifiers: List<ResourceQualifier>,
  override val type: ResourceType,
  override val name: String = file.nameWithoutExtension,
  override val resourceItem: ResourceItem = ResourceMergerItem(name, externalResourceNamespace, type, null, null, "external")
): Asset {

  /**
   * Returns the human readable (KB, MB) file size if the [DesignAsset] is a file (e.g layout, drawables)
   * and not contained in a file (e.g colors).
   */
  fun getDisplayableFileSize(): String {
    if (resourceItem.isFileBased) {
      return StringUtil.formatFileSize(file.length)
    }
    return ""
  }
<<<<<<< HEAD

  override val key: AssetKey
    get() = AssetKey(name, type, file.path)
}

/**
 * Represents a set of resource assets grouped by base name.
 *
 * For example, fr/icon@2x.png, fr/icon.jpg  and en/icon.png will be
 * gathered in the same DesignAssetSet under the name "icon"
 */
data class ResourceAssetSet(
  val name: String,
  var assets: List<Asset>
) {
=======
>>>>>>> 7af60d2c

  override val key: AssetKey
    get() = AssetKey(name, type, file.path)
}

fun getDesignAssets(
  directory: VirtualFile,
  supportedTypes: Set<String>,
  root: VirtualFile,
  qualifierMatcher: QualifierMatcher
): List<DesignAsset> {
  return directory.children
    .filter { it.isDirectory || supportedTypes.contains(it.extension) }
    .flatMap {
      if (it.isDirectory) getDesignAssets(it, supportedTypes, root, qualifierMatcher)
      else listOf(createAsset(it, root, qualifierMatcher))
    }
}

private fun createAsset(child: VirtualFile, root: VirtualFile, matcher: QualifierMatcher): DesignAsset {
  val relativePath = VfsUtil.getRelativePath(child, root) ?: child.path
  val (resourceName, qualifiers1) = matcher.parsePath(relativePath)
  return DesignAsset(child, qualifiers1.toList(), ResourceType.DRAWABLE, resourceName)
}

fun ResourceResolver.resolveValue(designAsset: Asset): ResourceValue? {
  val resolvedValue = resolveResValue(if (designAsset.resourceItem.type == ResourceType.ATTR) {
    findItemInTheme(designAsset.resourceItem.referenceToSelf)
  } else {
    designAsset.resourceItem.resourceValue
  })
  if (resolvedValue == null) {
    LOG.warn("${designAsset.resourceItem.name} couldn't be resolved")
  }
  return resolvedValue
}

/** Get the [Asset]s of type [DesignAsset] within a [ResourceAssetSet]. */
val ResourceAssetSet.designAssets: List<DesignAsset> get() {
  return this.assets.filterIsInstance<DesignAsset>()
}<|MERGE_RESOLUTION|>--- conflicted
+++ resolved
@@ -150,24 +150,6 @@
     }
     return ""
   }
-<<<<<<< HEAD
-
-  override val key: AssetKey
-    get() = AssetKey(name, type, file.path)
-}
-
-/**
- * Represents a set of resource assets grouped by base name.
- *
- * For example, fr/icon@2x.png, fr/icon.jpg  and en/icon.png will be
- * gathered in the same DesignAssetSet under the name "icon"
- */
-data class ResourceAssetSet(
-  val name: String,
-  var assets: List<Asset>
-) {
-=======
->>>>>>> 7af60d2c
 
   override val key: AssetKey
     get() = AssetKey(name, type, file.path)
