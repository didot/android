/*
 * Copyright (C) 2013 The Android Open Source Project
 *
 * Licensed under the Apache License, Version 2.0 (the "License");
 * you may not use this file except in compliance with the License.
 * You may obtain a copy of the License at
 *
 *      http://www.apache.org/licenses/LICENSE-2.0
 *
 * Unless required by applicable law or agreed to in writing, software
 * distributed under the License is distributed on an "AS IS" BASIS,
 * WITHOUT WARRANTIES OR CONDITIONS OF ANY KIND, either express or implied.
 * See the License for the specific language governing permissions and
 * limitations under the License.
 */
package com.android.tools.idea.startup;

import com.android.SdkConstants;
import com.android.sdklib.IAndroidTarget;
import com.android.tools.idea.actions.*;
import com.android.tools.idea.gradle.util.GradleUtil;
import com.android.tools.idea.gradle.util.Projects;
import com.android.tools.idea.gradle.util.PropertiesUtil;
import com.android.tools.idea.run.ArrayMapRenderer;
import com.android.tools.idea.sdk.DefaultSdks;
import com.android.tools.idea.sdk.VersionCheck;
import com.android.utils.Pair;
import com.google.common.annotations.VisibleForTesting;
import com.google.common.collect.Lists;
import com.intellij.debugger.settings.NodeRendererSettings;
import com.intellij.ide.AppLifecycleListener;
import com.intellij.ide.actions.TemplateProjectSettingsGroup;
import com.intellij.ide.projectView.actions.MarkRootGroup;
import com.intellij.ide.projectView.impl.MoveModuleToGroupTopLevel;
import com.intellij.openapi.actionSystem.*;
import com.intellij.openapi.application.ApplicationManager;
import com.intellij.openapi.application.PathManager;
import com.intellij.openapi.application.ex.ApplicationManagerEx;
import com.intellij.openapi.diagnostic.Logger;
import com.intellij.openapi.editor.HighlighterColors;
import com.intellij.openapi.editor.XmlHighlighterColors;
import com.intellij.openapi.editor.colors.EditorColorsManager;
import com.intellij.openapi.editor.colors.EditorColorsScheme;
import com.intellij.openapi.editor.markup.TextAttributes;
import com.intellij.openapi.extensions.ExtensionPoint;
import com.intellij.openapi.extensions.Extensions;
import com.intellij.openapi.options.Configurable;
import com.intellij.openapi.options.ConfigurableEP;
import com.intellij.openapi.project.Project;
import com.intellij.openapi.project.ProjectManager;
import com.intellij.openapi.projectRoots.Sdk;
import com.intellij.openapi.projectRoots.SdkAdditionalData;
import com.intellij.openapi.projectRoots.SdkModificator;
import com.intellij.openapi.roots.OrderRootType;
import com.intellij.openapi.ui.Messages;
import com.intellij.openapi.util.io.FileUtil;
import com.intellij.openapi.util.io.FileUtilRt;
import com.intellij.openapi.util.text.StringUtil;
import com.intellij.openapi.vfs.VirtualFile;
import com.intellij.psi.codeStyle.CodeStyleScheme;
import com.intellij.psi.codeStyle.CodeStyleSchemes;
import com.intellij.psi.codeStyle.CodeStyleSettings;
import com.intellij.util.PlatformUtils;
import com.intellij.util.SystemProperties;
import com.intellij.util.messages.MessageBusConnection;
import org.jetbrains.android.AndroidPlugin;
import org.jetbrains.android.sdk.AndroidPlatform;
import org.jetbrains.android.sdk.AndroidSdkAdditionalData;
import org.jetbrains.android.sdk.AndroidSdkType;
import org.jetbrains.android.sdk.AndroidSdkUtils;
import org.jetbrains.annotations.NonNls;
import org.jetbrains.annotations.NotNull;
import org.jetbrains.annotations.Nullable;

import java.io.File;
import java.io.IOException;
import java.util.ArrayDeque;
import java.util.Deque;
import java.util.List;
import java.util.Properties;

/** Initialization performed only in the context of the Android IDE. */
public class AndroidStudioSpecificInitializer implements Runnable {
  /**
   * We set the timeout for Gradle daemons to -1, this way IDEA will not set it to 1 minute and it will use the default instead (3 hours.)
   * We need to keep Gradle daemons around as much as possible because creating new daemons is resource-consuming and slows down the IDE.
   */
  public static final int GRADLE_DAEMON_TIMEOUT_MS = -1;
  static {
    System.setProperty("external.system.remote.process.idle.ttl.ms", String.valueOf(GRADLE_DAEMON_TIMEOUT_MS));
  }
  private static final Logger LOG = Logger.getInstance("#com.android.tools.idea.startup.AndroidStudioSpecificInitializer");
  private static final List<String> IDE_SETTINGS_TO_REMOVE = Lists.newArrayList(
    "org.jetbrains.plugins.javaFX.JavaFxSettingsConfigurable", "org.intellij.plugins.xpathView.XPathConfigurable",
    "org.intellij.lang.xpath.xslt.impl.XsltConfigImpl$UIImpl"
  );
  @NonNls private static final String USE_IDEA_NEW_PROJECT_WIZARDS = "use.idea.newProjectWizard";
  @NonNls private static final String USE_JPS_MAKE_ACTIONS = "use.idea.jpsMakeActions";
  @NonNls private static final String USE_IDEA_NEW_FILE_POPUPS = "use.idea.newFilePopupActions";
  @NonNls private static final String USE_IDEA_PROJECT_STRUCTURE = "use.idea.projectStructure";
  @NonNls public static final String ENABLE_EXPERIMENTAL_ACTIONS = "enable.experimental.actions";

  @NonNls private static final String ANDROID_SDK_FOLDER_NAME = "sdk";

  /** Paths relative to the IDE installation folder where the Android SDK maybe present. */
  private static final String[] ANDROID_SDK_RELATIVE_PATHS =
    { ANDROID_SDK_FOLDER_NAME, File.separator + ".." + File.separator + ANDROID_SDK_FOLDER_NAME,};

  public static boolean isAndroidStudio() {
    return "AndroidStudio".equals(PlatformUtils.getPlatformPrefix());
  }

  private static void checkInstallation() {
    String studioHome = PathManager.getHomePath();
    if (StringUtil.isEmpty(studioHome)) {
      LOG.info("Unable to find Studio home directory");
      return;
    }
    File studioHomePath = new File(FileUtil.toSystemDependentName(studioHome));
    if (!studioHomePath.isDirectory()) {
      LOG.info(String.format("The path '%1$s' does not belong to an existing directory", studioHomePath.getPath()));
      return;
    }
    File androidPluginLibFolderPath = new File(studioHomePath, FileUtil.join("plugins", "android", "lib"));
    if (!androidPluginLibFolderPath.isDirectory()) {
      LOG.info(String.format("The path '%1$s' does not belong to an existing directory", androidPluginLibFolderPath.getPath()));
      return;
    }

    // Look for signs that the installation is corrupt due to improper updates (typically unzipping on top of previous install)
    // which doesn't delete files that have been removed or renamed
    String cause = null;
    File[] children = FileUtil.notNullize(androidPluginLibFolderPath.listFiles());
    if (hasMoreThanOneBuilderModelFile(children)) {
      cause = "(Found multiple versions of builder-model-*.jar in plugins/android/lib.)";
    } else if (new File(studioHomePath, FileUtil.join("plugins", "android-designer")).exists()) {
      cause = "(Found plugins/android-designer which should not be present.)";
    }
    if (cause != null) {
      String msg = "Your Android Studio installation is corrupt and will not work properly.\n" +
                   cause + "\n" +
                   "This usually happens if Android Studio is extracted into an existing older version.\n\n" +
                   "Please reinstall (and make sure the new installation directory is empty first.)";
      String title = "Corrupt Installation";
      int option = Messages.showDialog(msg, title, new String[]{"Quit", "Proceed Anyway"}, 0, Messages.getErrorIcon());
      if (option == 0) {
        ApplicationManagerEx.getApplicationEx().exit();
      }
    }
  }

  @VisibleForTesting
  static boolean hasMoreThanOneBuilderModelFile(@NotNull File[] libraryFiles) {
    int builderModelFileCount = 0;

    for (File file : libraryFiles) {
      String fileName = file.getName();
      if (fileName.startsWith("builder-model-") && SdkConstants.EXT_JAR.equals(FileUtilRt.getExtension(fileName))) {
        if (++builderModelFileCount > 1) {
          return true;
        }
      }
    }

    return false;
  }

  private static void cleanUpIdePreferences() {
    try {
      ExtensionPoint<ConfigurableEP<Configurable>> ideConfigurable =
        Extensions.getRootArea().getExtensionPoint(Configurable.APPLICATION_CONFIGURABLE);

      GradleUtil.cleanUpPreferences(ideConfigurable, IDE_SETTINGS_TO_REMOVE);
    }
    catch (Throwable e) {
      LOG.info("Failed to clean up IDE preferences", e);
    }
  }

  private static void replaceIdeaNewProjectActions() {
    // Unregister IntelliJ's version of the project actions and manually register our own.
    replaceAction("NewProject", new AndroidNewProjectAction());
    replaceAction("NewModule", new AndroidNewModuleAction());
    replaceAction("NewModuleInGroup", new AndroidNewModuleInGroupAction());
    replaceAction("ImportProject", new AndroidImportProjectAction());
    replaceAction("CreateLibraryFromFile", new CreateLibraryFromFilesAction());
    replaceAction("ImportModule", new AndroidImportModuleAction());

    hideAction(IdeActions.ACTION_GENERATE_ANT_BUILD, "Generate Ant Build...");
    hideAction("AddFrameworkSupport", "Add Framework Support...");
    hideAction("BuildArtifact", "Build Artifacts...");
    hideAction("RunTargetAction", "Run Ant Target");

    replaceProjectPopupActions();
    replaceIdeaWelcomeScreenActions();
  }

<<<<<<< HEAD
  private static void replaceIdeaWelcomeScreenActions() {
    // Update the Welcome Screen actions
    ActionManager am = ActionManager.getInstance();

    AndroidNewProjectAction welcomeScreenNewProject = new AndroidNewProjectAction();
    welcomeScreenNewProject.getTemplatePresentation().setText("Start a new Android Studio project");
    replaceAction("WelcomeScreen.CreateNewProject", welcomeScreenNewProject);

    AndroidImportProjectAction welcomeScreenImportProject = new AndroidImportProjectAction();
    welcomeScreenImportProject.getTemplatePresentation().setText("Import Non-Android Studio project");
    replaceAction("WelcomeScreen.ImportProject", welcomeScreenImportProject);
    moveAction("WelcomeScreen.ImportProject", "WelcomeScreen.QuickStart.IDEA", "WelcomeScreen.QuickStart",
               new Constraints(Anchor.AFTER, "WelcomeScreen.GetFromVcs"));

    am.getAction("WelcomeScreen.OpenProject").getTemplatePresentation().setText("Open an existing Android Studio project");
    am.getAction("WelcomeScreen.GetFromVcs").getTemplatePresentation().setText("Check out project from Version Control");
  }

=======
>>>>>>> 32a3d9b4
  private static void replaceProjectStructureActions() {
    AndroidTemplateProjectStructureAction showDefaultProjectStructureAction = new AndroidTemplateProjectStructureAction();
    showDefaultProjectStructureAction.getTemplatePresentation().setText("Default Project Structure...");
    replaceAction("TemplateProjectStructure", showDefaultProjectStructureAction);

    ActionManager am = ActionManager.getInstance();
    AnAction action = am.getAction("WelcomeScreen.Configure.IDEA");
    if (action instanceof DefaultActionGroup) {
      DefaultActionGroup projectSettingsGroup = (DefaultActionGroup)action;
      AnAction[] children = projectSettingsGroup.getChildren(null);
      if (children.length == 1 && children[0] instanceof TemplateProjectSettingsGroup) {
        projectSettingsGroup.replaceAction(children[0], new AndroidTemplateProjectSettingsGroup());
      }
    }
  }

  private static void replaceIdeaMakeActions() {
    // 'Build' > 'Make Project' action
    replaceAction("CompileDirty", new AndroidMakeProjectAction());

    // 'Build' > 'Make Modules' action
    replaceAction(IdeActions.ACTION_MAKE_MODULE, new AndroidMakeModuleAction());

    // 'Build' > 'Rebuild' action
    replaceAction(IdeActions.ACTION_COMPILE_PROJECT, new AndroidRebuildProjectAction());

    // 'Build' > 'Compile Modules' action
    hideAction(IdeActions.ACTION_COMPILE, "Compile Module(s)");
  }

  private static void replaceAction(String actionId, AnAction newAction) {
    ActionManager am = ActionManager.getInstance();
    AnAction oldAction = am.getAction(actionId);
    if (oldAction != null) {
      newAction.getTemplatePresentation().setIcon(oldAction.getTemplatePresentation().getIcon());
      am.unregisterAction(actionId);
    }
    am.registerAction(actionId, newAction);
  }

  private static void moveAction(@NotNull String actionId, @NotNull String oldGroupId, @NotNull String groupId, @NotNull Constraints constraints) {
    ActionManager am = ActionManager.getInstance();
    AnAction action = am.getAction(actionId);
    AnAction group = am.getAction(groupId);
    AnAction oldGroup = am.getAction(oldGroupId);
    if (action != null && oldGroup != null && group != null && oldGroup instanceof DefaultActionGroup && group instanceof DefaultActionGroup) {
      ((DefaultActionGroup)oldGroup).getChildren(null); //call get children to resolve stubs
      ((DefaultActionGroup)oldGroup).remove(action);
      ((DefaultActionGroup)group).add(action, constraints);
    }
  }

  private static void hideAction(@NotNull String actionId, @NotNull String backupText) {
    AnAction oldAction = ActionManager.getInstance().getAction(actionId);
    if (oldAction != null) {
      AnAction newAction = new AndroidActionRemover(oldAction, backupText);
      replaceAction(actionId, newAction);
    }
  }

  private static void replaceProjectPopupActions() {
    Deque<Pair<DefaultActionGroup, AnAction>> stack = new ArrayDeque<Pair<DefaultActionGroup, AnAction>>();
    stack.add(Pair.of((DefaultActionGroup)null, ActionManager.getInstance().getAction("ProjectViewPopupMenu")));
    while (!stack.isEmpty()) {
      Pair<DefaultActionGroup, AnAction> entry = stack.pop();
      DefaultActionGroup parent = entry.getFirst();
      AnAction action = entry.getSecond();
      if (action instanceof DefaultActionGroup) {
        DefaultActionGroup actionGroup = (DefaultActionGroup)action;
        for (AnAction child : actionGroup.getChildActionsOrStubs()) {
          stack.push(Pair.of(actionGroup, child));
        }
      }

      if (action instanceof MoveModuleToGroupTopLevel) {
        parent.remove(action);
        parent.add(new AndroidActionGroupRemover((ActionGroup)action, "Move Module to Group"),
                   new Constraints(Anchor.AFTER, "OpenModuleSettings"));
      } else if (action instanceof MarkRootGroup) {
        parent.remove(action);
        parent.add(new AndroidActionGroupRemover((ActionGroup)action, "Mark Directory As"),
                   new Constraints(Anchor.AFTER, "OpenModuleSettings"));
      }
    }
  }

  private static void setupSdks() {
    File androidHome = DefaultSdks.getDefaultAndroidHome();
    if (androidHome != null) {
      // Do not prompt user to select SDK path (we have one already.) Instead, check SDK compatibility when a project is opened.
      return;
    }

    // If running in a GUI test we don't want the "Select SDK" dialog to show up when running GUI tests.
    if (AndroidPlugin.isGuiTestingMode()) {
      // This is good enough. Later on in the GUI test we'll validate the given SDK path.
      return;
    }

    final Sdk sdk = findFirstCompatibleAndroidSdk();
    if (sdk != null) {
      ApplicationManager.getApplication().invokeLater(new Runnable() {
        @Override
        public void run() {
          String androidHome = sdk.getHomePath();
          assert androidHome != null;
          DefaultSdks.createAndroidSdksForAllTargets(new File(FileUtil.toSystemDependentName(androidHome)));
        }
      });
      return;
    }

    // Called in a 'invokeLater' block, otherwise file chooser will hang forever.
    ApplicationManager.getApplication().invokeLater(new Runnable() {
      @Override
      public void run() {
        File androidSdkPath = getAndroidSdkPath();
        if (androidSdkPath == null) {
          return;
        }

        Sdk sdk = AndroidSdkUtils.createNewAndroidPlatform(androidSdkPath.getPath(), true);
        if (sdk != null) {
          // Rename the SDK to fit our default naming convention.
          if (sdk.getName().startsWith(AndroidSdkUtils.SDK_NAME_PREFIX)) {
            SdkModificator sdkModificator = sdk.getSdkModificator();
            sdkModificator.setName(AndroidSdkUtils.SDK_NAME_PREFIX +
                                   sdk.getName().substring(AndroidSdkUtils.SDK_NAME_PREFIX.length()));
            sdkModificator.commitChanges();

            // Rename the JDK that goes along with this SDK.
            AndroidSdkAdditionalData additionalData = (AndroidSdkAdditionalData)sdk.getSdkAdditionalData();
            if (additionalData != null) {
              Sdk jdk = additionalData.getJavaSdk();
              if (jdk != null) {
                sdkModificator = jdk.getSdkModificator();
                sdkModificator.setName(AndroidSdkUtils.DEFAULT_JDK_NAME);
                sdkModificator.commitChanges();
              }
            }

            // Fill out any missing build APIs for this new SDK.
            DefaultSdks.createAndroidSdksForAllTargets(androidSdkPath);
          }
        }
      }
    });
  }

  @Nullable
  private static Sdk findFirstCompatibleAndroidSdk() {
    List<Sdk> sdks = AndroidSdkUtils.getAllAndroidSdks();
    for (Sdk sdk : sdks) {
      String sdkPath = sdk.getHomePath();
      if (VersionCheck.isCompatibleVersion(sdkPath)) {
        return sdk;
      }
    }
    if (!sdks.isEmpty()) {
      return sdks.get(0);
    }
    return null;
  }

  @Nullable
  private static File getAndroidSdkPath() {
    String studioHome = PathManager.getHomePath();
    if (StringUtil.isEmpty(studioHome)) {
      LOG.info("Unable to find Studio home directory");
    }
    else {
      LOG.info(String.format("Found Studio home directory at: '%1$s'", studioHome));
      for (String path : ANDROID_SDK_RELATIVE_PATHS) {
        File dir = new File(studioHome, path);
        String absolutePath = FileUtil.toCanonicalPath(dir.getAbsolutePath());
        LOG.info(String.format("Looking for Android SDK at '%1$s'", absolutePath));
        if (AndroidSdkType.getInstance().isValidSdkHome(absolutePath)) {
          LOG.info(String.format("Found Android SDK at '%1$s'", absolutePath));
          return new File(absolutePath);
        }
      }
    }
    LOG.info("Unable to locate SDK within the Android studio installation.");

    String androidHomeValue = System.getenv(SdkConstants.ANDROID_HOME_ENV);
    String msg = String.format("Checking if ANDROID_HOME is set: '%1$s' is '%2$s'", SdkConstants.ANDROID_HOME_ENV, androidHomeValue);
    LOG.info(msg);

    if (!StringUtil.isEmpty(androidHomeValue) && AndroidSdkType.getInstance().isValidSdkHome(androidHomeValue)) {
      LOG.info("Using Android SDK specified by the environment variable.");
      return new File(FileUtil.toSystemDependentName(androidHomeValue));
    }

    String sdkPath = getLastSdkPathUsedByAndroidTools();
    if (!StringUtil.isEmpty(sdkPath) && AndroidSdkType.getInstance().isValidSdkHome(androidHomeValue)) {
      msg = String.format("Last SDK used by Android tools: '%1$s'", sdkPath);
    } else {
      msg = "Unable to locate last SDK used by Android tools";
    }
    LOG.info(msg);
    return sdkPath == null ? null : new File(FileUtil.toSystemDependentName(sdkPath));
  }

  /**
   * Returns the value for property 'lastSdkPath' as stored in the properties file at $HOME/.android/ddms.cfg, or {@code null} if the file
   * or property doesn't exist.
   *
   * This is only useful in a scenario where existing users of ADT/Eclipse get Studio, but without the bundle. This method duplicates some
   * functionality of {@link com.android.prefs.AndroidLocation} since we don't want any file system writes to happen during this process.
   */
  @Nullable
  private static String getLastSdkPathUsedByAndroidTools() {
    String userHome = SystemProperties.getUserHome();
    if (userHome == null) {
      return null;
    }
    File f = new File(new File(userHome, ".android"), "ddms.cfg");
    if (!f.exists()) {
      return null;
    }
    try {
      Properties properties = PropertiesUtil.getProperties(f);
      return properties.getProperty("lastSdkPath");
    } catch (IOException e) {
      return null;
    }
  }

  /**
   * Remove popup actions that we don't use
   */
  private static void hideIdeaNewFilePopupActions() {
    hideAction("NewHtmlFile", "HTML File");

    hideAction("NewPackageInfo", "package-info.java");

    // Hide designer actions
    hideAction("NewForm", "GUI Form");
    hideAction("NewDialog", "Dialog");
    hideAction("NewFormSnapshot", "Form Snapshot");

    // Hide individual actions that aren't part of a group
    replaceAction("Groovy.NewClass", new EmptyAction());
    replaceAction("Groovy.NewScript", new EmptyAction());
  }

  /**
   * Registers an appClosing callback on the app lifecycle.
   * Uses it to stop gradle daemons of currently opened projects.
   */
  private static void registerAppClosing() {
    MessageBusConnection connection = ApplicationManager.getApplication().getMessageBus().connect();
    connection.subscribe(AppLifecycleListener.TOPIC, new AppLifecycleListener.Adapter() {
      @Override
      public void appClosing() {
        try {
          for (Project p : ProjectManager.getInstance().getOpenProjects()) {
            if (Projects.isBuildWithGradle(p)) {
              GradleUtil.stopAllGradleDaemons(false);
              return;
            }
          }
        }
        catch (IOException e) {
          LOG.info("Failed to stop Gradle daemons", e);
        }
      }
    });
  }

  private static void checkAndSetAndroidSdkSources() {
    for (Sdk sdk : AndroidSdkUtils.getAllAndroidSdks()) {
      checkAndSetSources(sdk);
    }
  }

  private static void checkAndSetSources(@NotNull Sdk sdk) {
    VirtualFile[] storedSources = sdk.getRootProvider().getFiles(OrderRootType.SOURCES);
    if (storedSources.length > 0) {
      return;
    }

    SdkAdditionalData sdkData = sdk.getSdkAdditionalData();
    if (sdkData instanceof AndroidSdkAdditionalData) {
      AndroidSdkAdditionalData androidSdkData = (AndroidSdkAdditionalData)sdkData;
      AndroidPlatform platform = androidSdkData.getAndroidPlatform();
      if (platform != null) {
        SdkModificator sdkModificator = sdk.getSdkModificator();
        IAndroidTarget target = platform.getTarget();
        AndroidSdkUtils.findAndSetPlatformSources(target, sdkModificator);
        sdkModificator.commitChanges();
      }
    }
  }

  @Override
  public void run() {
    checkInstallation();
    cleanUpIdePreferences();

    if (!Boolean.getBoolean(USE_IDEA_NEW_PROJECT_WIZARDS)) {
      replaceIdeaNewProjectActions();
    }

    if (!Boolean.getBoolean(USE_IDEA_PROJECT_STRUCTURE)) {
      replaceProjectStructureActions();
    }

    if (!Boolean.getBoolean(USE_JPS_MAKE_ACTIONS)) {
      replaceIdeaMakeActions();
    }

    if (!Boolean.getBoolean(USE_IDEA_NEW_FILE_POPUPS)) {
      hideIdeaNewFilePopupActions();
    }

    try {
      // Setup JDK and Android SDK if necessary
      setupSdks();
    } catch (Exception e) {
      LOG.error("Unexpected error while setting up SDKs: ", e);
    }

    registerAppClosing();

    // Always reset the Default scheme to match Android standards
    // User modifications won't be lost since they are made in a separate scheme (copied off of this default scheme)
    CodeStyleScheme scheme = CodeStyleSchemes.getInstance().getDefaultScheme();
    if (scheme != null) {
      CodeStyleSettings settings = scheme.getCodeStyleSettings();
      if (settings != null) {
        AndroidCodeStyleSettingsModifier.modify(settings);
      }
    }

    // Modify built-in "Default" color scheme to remove background from XML tags.
    // "Darcula" and user schemes will not be touched.
    EditorColorsScheme colorsScheme = EditorColorsManager.getInstance().getScheme(EditorColorsScheme.DEFAULT_SCHEME_NAME);
    TextAttributes textAttributes = colorsScheme.getAttributes(HighlighterColors.TEXT);
    TextAttributes xmlTagAttributes   = colorsScheme.getAttributes(XmlHighlighterColors.XML_TAG);
    xmlTagAttributes.setBackgroundColor(textAttributes.getBackgroundColor());

    NodeRendererSettings.getInstance().addPluginRenderer(new ArrayMapRenderer("android.util.ArrayMap"));
    NodeRendererSettings.getInstance().addPluginRenderer(new ArrayMapRenderer("android.support.v4.util.ArrayMap"));

    checkAndSetAndroidSdkSources();
  }
}<|MERGE_RESOLUTION|>--- conflicted
+++ resolved
@@ -195,7 +195,6 @@
     replaceIdeaWelcomeScreenActions();
   }
 
-<<<<<<< HEAD
   private static void replaceIdeaWelcomeScreenActions() {
     // Update the Welcome Screen actions
     ActionManager am = ActionManager.getInstance();
@@ -214,8 +213,6 @@
     am.getAction("WelcomeScreen.GetFromVcs").getTemplatePresentation().setText("Check out project from Version Control");
   }
 
-=======
->>>>>>> 32a3d9b4
   private static void replaceProjectStructureActions() {
     AndroidTemplateProjectStructureAction showDefaultProjectStructureAction = new AndroidTemplateProjectStructureAction();
     showDefaultProjectStructureAction.getTemplatePresentation().setText("Default Project Structure...");
