/*
 * Copyright (C) 2013 The Android Open Source Project
 *
 * Licensed under the Apache License, Version 2.0 (the "License");
 * you may not use this file except in compliance with the License.
 * You may obtain a copy of the License at
 *
 *      http://www.apache.org/licenses/LICENSE-2.0
 *
 * Unless required by applicable law or agreed to in writing, software
 * distributed under the License is distributed on an "AS IS" BASIS,
 * WITHOUT WARRANTIES OR CONDITIONS OF ANY KIND, either express or implied.
 * See the License for the specific language governing permissions and
 * limitations under the License.
 */
package com.android.tools.idea.startup;

import com.android.SdkConstants;
import com.android.prefs.AndroidLocation;
import com.android.sdklib.IAndroidTarget;
import com.android.tools.idea.actions.*;
import com.android.tools.idea.gradle.actions.AndroidTemplateProjectSettingsGroup;
import com.android.tools.idea.gradle.actions.AndroidTemplateProjectStructureAction;
import com.android.tools.idea.npw.WizardUtils.ValidationResult;
import com.android.tools.idea.npw.WizardUtils.WritableCheckMode;
import com.android.tools.idea.sdk.AndroidSdks;
import com.android.tools.idea.sdk.IdeSdks;
import com.android.tools.idea.sdk.wizard.SdkQuickfixUtils;
import com.android.tools.idea.welcome.config.FirstRunWizardMode;
import com.android.tools.idea.welcome.wizard.AndroidStudioWelcomeScreenProvider;
import com.android.utils.Pair;
import com.intellij.ide.AppLifecycleListener;
import com.intellij.ide.actions.TemplateProjectSettingsGroup;
import com.intellij.ide.projectView.actions.MarkRootGroup;
import com.intellij.ide.projectView.impl.MoveModuleToGroupTopLevel;
import com.intellij.notification.*;
import com.intellij.openapi.actionSystem.*;
import com.intellij.openapi.application.Application;
import com.intellij.openapi.application.ApplicationManager;
import com.intellij.openapi.application.ApplicationNamesInfo;
import com.intellij.openapi.application.PathManager;
import com.intellij.openapi.diagnostic.Logger;
import com.intellij.openapi.project.Project;
import com.intellij.openapi.projectRoots.Sdk;
import com.intellij.openapi.projectRoots.SdkModificator;
import com.intellij.openapi.roots.OrderRootType;
import com.intellij.openapi.vfs.VirtualFile;
import com.intellij.psi.codeStyle.CodeStyleScheme;
import com.intellij.psi.codeStyle.CodeStyleSchemes;
import com.intellij.psi.codeStyle.CodeStyleSettings;
import com.intellij.util.messages.MessageBusConnection;
import org.gradle.tooling.internal.consumer.DefaultGradleConnector;
import org.jetbrains.android.AndroidPlugin;
import org.jetbrains.android.sdk.AndroidPlatform;
import org.jetbrains.android.sdk.AndroidSdkAdditionalData;
import org.jetbrains.android.sdk.AndroidSdkType;
import org.jetbrains.android.sdk.AndroidSdkUtils;
import org.jetbrains.android.util.AndroidBundle;
import org.jetbrains.annotations.NonNls;
import org.jetbrains.annotations.NotNull;
import org.jetbrains.annotations.Nullable;

import javax.swing.event.HyperlinkEvent;
import java.io.File;
import java.io.IOException;
import java.util.ArrayDeque;
import java.util.Deque;
import java.util.List;
import java.util.Properties;

<<<<<<< HEAD
=======
import static com.android.tools.idea.gradle.util.FilePaths.toSystemDependentPath;
>>>>>>> c8fa6d74
import static com.android.tools.idea.gradle.util.PropertiesFiles.getProperties;
import static com.android.tools.idea.npw.WizardUtils.validateLocation;
import static com.android.tools.idea.sdk.VersionCheck.isCompatibleVersion;
import static com.android.tools.idea.startup.Actions.*;
import static com.intellij.openapi.actionSystem.Anchor.AFTER;
import static com.intellij.openapi.util.io.FileUtil.toCanonicalPath;
import static com.intellij.openapi.util.text.StringUtil.isEmpty;
import static org.jetbrains.android.sdk.AndroidSdkUtils.DEFAULT_JDK_NAME;
import static org.jetbrains.android.sdk.AndroidSdkUtils.createNewAndroidPlatform;

/** Performs Gradle-specific IDE initialization */
public class GradleSpecificInitializer implements Runnable {

  private static final Logger LOG = Logger.getInstance(GradleSpecificInitializer.class);

  // Paths relative to the IDE installation folder where the Android SDK may be present.
  @NonNls private static final String ANDROID_SDK_FOLDER_NAME = "sdk";
  private static final String[] ANDROID_SDK_RELATIVE_PATHS =
    {ANDROID_SDK_FOLDER_NAME, File.separator + ".." + File.separator + ANDROID_SDK_FOLDER_NAME};

  // Id for TemplateProjectSettingsGroup
  @NotNull public static final String  TEMPLATE_PROJECT_SETTINGS_GROUP_ID = "TemplateProjectSettingsGroup";

  @Override
  public void run() {
    setUpNewProjectActions();
    setUpWelcomeScreenActions();
    replaceProjectPopupActions();
    // Replace "TemplateProjectSettingsGroup" to cause "Find Action" menu use AndroidTemplateProjectSettingsGroup (b/37141013)
    replaceAction(TEMPLATE_PROJECT_SETTINGS_GROUP_ID, new AndroidTemplateProjectSettingsGroup());
    checkInstallPath();

    ActionManager actionManager = ActionManager.getInstance();
    // "Configure Plugins..." Not sure why it's called StartupWizard.
    AnAction pluginAction = actionManager.getAction("StartupWizard");
    // Never applicable in the context of android studio, so just set to invisible.
    pluginAction.getTemplatePresentation().setVisible(false);

    if (AndroidSdkUtils.isAndroidSdkManagerEnabled()) {
      try {
        // Setup JDK and Android SDK if necessary
        setupSdks();
        checkAndroidSdkHome();
      }
      catch (Exception e) {
        LOG.error("Unexpected error while setting up SDKs: ", e);
      }
      checkAndSetAndroidSdkSources();
    }

    registerAppClosing();

    // Always reset the Default scheme to match Android standards
    // User modifications won't be lost since they are made in a separate scheme (copied off of this default scheme)
    CodeStyleScheme scheme = CodeStyleSchemes.getInstance().getDefaultScheme();
    if (scheme != null) {
      CodeStyleSettings settings = scheme.getCodeStyleSettings();
      if (settings != null) {
        AndroidCodeStyleSettingsModifier.modify(settings);
      }
    }
  }

  /**
   * Gradle has an issue when the studio path contains ! (http://b.android.com/184588)
   */
  private static void checkInstallPath() {
    if (PathManager.getHomePath().contains("!")) {
      final Application app = ApplicationManager.getApplication();

      app.getMessageBus().connect(app).subscribe(AppLifecycleListener.TOPIC, new AppLifecycleListener() {
        @Override
        public void appStarting(Project project) {
          app.invokeLater(() -> {
            String message = String.format("%1$s must not be installed in a path containing '!' or Gradle sync will fail!",
                                           ApplicationNamesInfo.getInstance().getProductName());
            Notification notification = getNotificationGroup().createNotification(message, NotificationType.ERROR);
            notification.setImportant(true);
            Notifications.Bus.notify(notification);
          });
        }
      });
    }
  }

  private static void setUpNewProjectActions() {
    // Unregister IntelliJ's version of the project actions and manually register our own.
    replaceAction("OpenFile", new AndroidOpenFileAction());
    replaceAction("NewProject", new AndroidNewProjectAction());
    replaceAction("NewModule", new AndroidNewModuleAction());
    replaceAction("NewModuleInGroup", new AndroidNewModuleInGroupAction());
    replaceAction("ImportProject", new AndroidImportProjectAction());
    replaceAction("CreateLibraryFromFile", new CreateLibraryFromFilesAction());
    replaceAction("ImportModule", new AndroidImportModuleAction());

    hideAction(IdeActions.ACTION_GENERATE_ANT_BUILD);
    hideAction("AddFrameworkSupport");
    hideAction("BuildArtifact");
    hideAction("RunTargetAction");
  }

  private static void setUpWelcomeScreenActions() {
    // Force the new "flat" welcome screen.
    System.setProperty("ide.new.welcome.screen.force", "true");

    // Update the Welcome Screen actions
    replaceAction("WelcomeScreen.OpenProject", new AndroidOpenFileAction("Open an existing Android Studio project"));
    replaceAction("WelcomeScreen.CreateNewProject", new AndroidNewProjectAction("Start a new Android Studio project"));
    replaceAction("WelcomeScreen.ImportProject", new AndroidImportProjectAction("Import project (Gradle, Eclipse ADT, etc.)"));
    replaceAction("TemplateProjectStructure", new AndroidTemplateProjectStructureAction("Default Project Structure..."));

    moveAction("WelcomeScreen.ImportProject", "WelcomeScreen.QuickStart.IDEA",
               "WelcomeScreen.QuickStart", new Constraints(AFTER, "WelcomeScreen.GetFromVcs"));

    ActionManager actionManager = ActionManager.getInstance();
    AnAction getFromVcsAction = actionManager.getAction("WelcomeScreen.GetFromVcs");
    if (getFromVcsAction != null) {
      getFromVcsAction.getTemplatePresentation().setText("Check out project from Version Control");
    }

    AnAction configureIdeaAction = actionManager.getAction("WelcomeScreen.Configure.IDEA");
    if (configureIdeaAction instanceof DefaultActionGroup) {
      DefaultActionGroup settingsGroup = (DefaultActionGroup)configureIdeaAction;
      AnAction[] children = settingsGroup.getChildren(null);
      if (children.length == 1) {
        AnAction child = children[0];
        if (child instanceof TemplateProjectSettingsGroup) {
          settingsGroup.replaceAction(child, new AndroidTemplateProjectSettingsGroup());
        }
      }
    }
  }

  private static void replaceProjectPopupActions() {
    Deque<Pair<DefaultActionGroup, AnAction>> stack = new ArrayDeque<>();
    stack.add(Pair.of(null, ActionManager.getInstance().getAction("ProjectViewPopupMenu")));
    while (!stack.isEmpty()) {
      Pair<DefaultActionGroup, AnAction> entry = stack.pop();
      DefaultActionGroup parent = entry.getFirst();
      AnAction action = entry.getSecond();
      if (action instanceof DefaultActionGroup) {
        DefaultActionGroup actionGroup = (DefaultActionGroup)action;
        for (AnAction child : actionGroup.getChildActionsOrStubs()) {
          stack.push(Pair.of(actionGroup, child));
        }
      }

      if (action instanceof MoveModuleToGroupTopLevel) {
        parent.remove(action);
        parent.add(new AndroidActionGroupRemover((ActionGroup)action, "Move Module to Group"),
                   new Constraints(AFTER, "OpenModuleSettings"));
      } else if (action instanceof MarkRootGroup) {
        parent.remove(action);
        parent.add(new AndroidActionGroupRemover((ActionGroup)action, "Mark Directory As"),
                   new Constraints(AFTER, "OpenModuleSettings"));
      }
    }
  }

  private static void notifyInvalidSdk() {
    String key = "android.invalid.sdk.message";
    String message = AndroidBundle.message(key);

    NotificationListener listener = new NotificationListener.Adapter() {
      @Override
      protected void hyperlinkActivated(@NotNull Notification notification,
                                        @NotNull HyperlinkEvent e) {
        SdkQuickfixUtils.showAndroidSdkManager();
        notification.expire();
      }
    };
    addStartupWarning(message, listener);
  }

  private static void addStartupWarning(@NotNull final String message, @Nullable final NotificationListener listener) {
    final Application app = ApplicationManager.getApplication();

    app.getMessageBus().connect(app).subscribe(AppLifecycleListener.TOPIC, new AppLifecycleListener() {
      @Override
      public void appStarting(Project project) {
        app.invokeLater(() -> {
          Notification notification = getNotificationGroup().createNotification("SDK Validation", message, NotificationType.WARNING, listener);
          notification.setImportant(true);
          Notifications.Bus.notify(notification);
        });
      }
    });

  }

  private static NotificationGroup getNotificationGroup() {
    // Use the system health settings by default
    NotificationGroup group = NotificationGroup.findRegisteredGroup("System Health");
    if (group == null) {
      // This shouldn't happen
      group = new NotificationGroup("Gradle Initializer", NotificationDisplayType.STICKY_BALLOON, true);
    }
    return group;
  }

  private static void setupSdks() {
    IdeSdks ideSdks = IdeSdks.getInstance();
    File androidHome = ideSdks.getAndroidSdkPath();

    if (androidHome != null) {
      String androidHomePath = androidHome.getAbsolutePath();
      ValidationResult result = validateLocation(androidHomePath, "Android SDK location", false, WritableCheckMode.DO_NOT_CHECK);
      if (result.isError()) {
        notifyInvalidSdk();
      }

      // Do not prompt user to select SDK path (we have one already.) Instead, check SDK compatibility when a project is opened.
      return;
    }

    // If running in a GUI test we don't want the "Select SDK" dialog to show up when running GUI tests.
    if (AndroidPlugin.isGuiTestingMode()) {
      // This is good enough. Later on in the GUI test we'll validate the given SDK path.
      return;
    }

    Sdk sdk = findFirstCompatibleAndroidSdk();
    if (sdk != null) {
      String sdkHomePath = sdk.getHomePath();
      assert sdkHomePath != null;
<<<<<<< HEAD
      ideSdks.createAndroidSdkPerAndroidTarget(new File(toSystemDependentName(sdkHomePath)));
=======
      ideSdks.createAndroidSdkPerAndroidTarget(toSystemDependentPath(sdkHomePath));
>>>>>>> c8fa6d74
      return;
    }

    // Called in a 'invokeLater' block, otherwise file chooser will hang forever.
    ApplicationManager.getApplication().invokeLater(() -> {
      File androidSdkPath = getAndroidSdkPath();
      if (androidSdkPath == null) {
        return;
      }

      FirstRunWizardMode wizardMode = AndroidStudioWelcomeScreenProvider.getWizardMode();
      // Only show "Select SDK" dialog if the "First Run" wizard is not displayed.
      boolean promptSdkSelection = wizardMode == null;

      Sdk sdk1 = createNewAndroidPlatform(androidSdkPath.getPath(), promptSdkSelection);
      if (sdk1 != null) {
        // Rename the SDK to fit our default naming convention.
        String sdkNamePrefix = AndroidSdks.SDK_NAME_PREFIX;
        if (sdk1.getName().startsWith(sdkNamePrefix)) {
          SdkModificator sdkModificator = sdk1.getSdkModificator();
          sdkModificator.setName(sdkNamePrefix + sdk1.getName().substring(sdkNamePrefix.length()));
          sdkModificator.commitChanges();

          // Rename the JDK that goes along with this SDK.
          AndroidSdkAdditionalData additionalData = AndroidSdks.getInstance().getAndroidSdkAdditionalData(sdk1);
          if (additionalData != null) {
            Sdk jdk = additionalData.getJavaSdk();
            if (jdk != null) {
              sdkModificator = jdk.getSdkModificator();
              sdkModificator.setName(DEFAULT_JDK_NAME);
              sdkModificator.commitChanges();
            }
          }

          // Fill out any missing build APIs for this new SDK.
          ideSdks.createAndroidSdkPerAndroidTarget(androidSdkPath);
        }
      }
    });
  }

  private static void checkAndroidSdkHome() {
    try {
      AndroidLocation.checkAndroidSdkHome();
    }
    catch (AndroidLocation.AndroidLocationException e) {
      addStartupWarning(e.getMessage(), null);
    }
  }

  @Nullable
  private static Sdk findFirstCompatibleAndroidSdk() {
    List<Sdk> sdks = AndroidSdks.getInstance().getAllAndroidSdks();
    for (Sdk sdk : sdks) {
      String sdkPath = sdk.getHomePath();
      if (isCompatibleVersion(sdkPath)) {
        return sdk;
      }
    }
    if (!sdks.isEmpty()) {
      return sdks.get(0);
    }
    return null;
  }

  @Nullable
  private static File getAndroidSdkPath() {
    String studioHome = PathManager.getHomePath();
    if (isEmpty(studioHome)) {
      LOG.info("Unable to find Studio home directory");
    }
    else {
      LOG.info(String.format("Found Studio home directory at: '%1$s'", studioHome));
      for (String path : ANDROID_SDK_RELATIVE_PATHS) {
        File dir = new File(studioHome, path);
        String absolutePath = toCanonicalPath(dir.getAbsolutePath());
        LOG.info(String.format("Looking for Android SDK at '%1$s'", absolutePath));
        if (AndroidSdkType.getInstance().isValidSdkHome(absolutePath)) {
          LOG.info(String.format("Found Android SDK at '%1$s'", absolutePath));
          return new File(absolutePath);
        }
      }
    }
    LOG.info("Unable to locate SDK within the Android studio installation.");

    String androidHomeValue = System.getenv(SdkConstants.ANDROID_HOME_ENV);
    String msg = String.format("Checking if ANDROID_HOME is set: '%1$s' is '%2$s'", SdkConstants.ANDROID_HOME_ENV, androidHomeValue);
    LOG.info(msg);

    if (!isEmpty(androidHomeValue) && AndroidSdkType.getInstance().isValidSdkHome(androidHomeValue)) {
      LOG.info("Using Android SDK specified by the environment variable.");
      return toSystemDependentPath(androidHomeValue);
    }

    String toolsPreferencePath = AndroidLocation.getFolderWithoutWrites();
    String sdkPath = getLastSdkPathUsedByAndroidTools(toolsPreferencePath);
    if (!isEmpty(sdkPath) && AndroidSdkType.getInstance().isValidSdkHome(androidHomeValue)) {
      msg = String.format("Last SDK used by Android tools: '%1$s'", sdkPath);
    } else {
      msg = "Unable to locate last SDK used by Android tools";
    }
    LOG.info(msg);
    return toSystemDependentPath(sdkPath);
  }

  /**
   * Returns the value for property 'lastSdkPath' as stored in the properties file at $HOME/.android/ddms.cfg, or {@code null} if the file
   * or property doesn't exist.
   *
   * This is only useful in a scenario where existing users of ADT/Eclipse get Studio, but without the bundle.
   */
  @Nullable
  private static String getLastSdkPathUsedByAndroidTools(@Nullable String path) {
    if (path == null) {
      return null;
    }
    File file = new File(path, "ddms.cfg");
    if (!file.exists()) {
      return null;
    }
    try {
      Properties properties = getProperties(file);
      return properties.getProperty("lastSdkPath");
    } catch (IOException e) {
      return null;
    }
  }

  // Registers a callback that gets notified when the IDE is closing.
  private static void registerAppClosing() {
    Application app = ApplicationManager.getApplication();
    MessageBusConnection connection = app.getMessageBus().connect(app);
    connection.subscribe(AppLifecycleListener.TOPIC, new AppLifecycleListener() {
      @Override
      public void appClosing() {
        try {
          DefaultGradleConnector.close();
        }
        catch (RuntimeException e) {
          LOG.info("Failed to stop Gradle daemons during IDE shutdown", e);
        }
      }
    });
  }

  private static void checkAndSetAndroidSdkSources() {
    for (Sdk sdk : AndroidSdks.getInstance().getAllAndroidSdks()) {
      checkAndSetSources(sdk);
    }
  }

  private static void checkAndSetSources(@NotNull Sdk sdk) {
    VirtualFile[] storedSources = sdk.getRootProvider().getFiles(OrderRootType.SOURCES);
    if (storedSources.length > 0) {
      return;
    }

    AndroidPlatform platform = AndroidPlatform.getInstance(sdk);
    if (platform != null) {
      SdkModificator sdkModificator = sdk.getSdkModificator();
      IAndroidTarget target = platform.getTarget();
      AndroidSdks.getInstance().findAndSetPlatformSources(target, sdkModificator);
      sdkModificator.commitChanges();
    }
  }
}<|MERGE_RESOLUTION|>--- conflicted
+++ resolved
@@ -68,10 +68,7 @@
 import java.util.List;
 import java.util.Properties;
 
-<<<<<<< HEAD
-=======
 import static com.android.tools.idea.gradle.util.FilePaths.toSystemDependentPath;
->>>>>>> c8fa6d74
 import static com.android.tools.idea.gradle.util.PropertiesFiles.getProperties;
 import static com.android.tools.idea.npw.WizardUtils.validateLocation;
 import static com.android.tools.idea.sdk.VersionCheck.isCompatibleVersion;
@@ -297,11 +294,7 @@
     if (sdk != null) {
       String sdkHomePath = sdk.getHomePath();
       assert sdkHomePath != null;
-<<<<<<< HEAD
-      ideSdks.createAndroidSdkPerAndroidTarget(new File(toSystemDependentName(sdkHomePath)));
-=======
       ideSdks.createAndroidSdkPerAndroidTarget(toSystemDependentPath(sdkHomePath));
->>>>>>> c8fa6d74
       return;
     }
 
