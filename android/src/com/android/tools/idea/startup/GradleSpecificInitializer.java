/*
 * Copyright (C) 2013 The Android Open Source Project
 *
 * Licensed under the Apache License, Version 2.0 (the "License");
 * you may not use this file except in compliance with the License.
 * You may obtain a copy of the License at
 *
 *      http://www.apache.org/licenses/LICENSE-2.0
 *
 * Unless required by applicable law or agreed to in writing, software
 * distributed under the License is distributed on an "AS IS" BASIS,
 * WITHOUT WARRANTIES OR CONDITIONS OF ANY KIND, either express or implied.
 * See the License for the specific language governing permissions and
 * limitations under the License.
 */
package com.android.tools.idea.startup;

import static com.intellij.openapi.actionSystem.Anchor.AFTER;
import static org.jetbrains.android.sdk.AndroidSdkUtils.DEFAULT_JDK_NAME;
import static org.jetbrains.android.sdk.AndroidSdkUtils.createNewAndroidPlatform;

import com.android.sdklib.IAndroidTarget;
import com.android.tools.adtui.validation.Validator;
import com.android.tools.idea.IdeInfo;
import com.android.tools.idea.actions.AndroidActionGroupRemover;
import com.android.tools.idea.actions.AndroidImportModuleAction;
import com.android.tools.idea.actions.AndroidNewModuleAction;
import com.android.tools.idea.actions.AndroidNewModuleInGroupAction;
import com.android.tools.idea.actions.AndroidNewProjectAction;
import com.android.tools.idea.actions.AndroidOpenFileAction;
import com.android.tools.idea.actions.CreateLibraryFromFilesAction;
import com.android.tools.idea.gradle.actions.AndroidTemplateProjectStructureAction;
import com.android.tools.idea.io.FilePaths;
import com.android.tools.idea.sdk.AndroidSdks;
import com.android.tools.idea.sdk.IdeSdks;
import com.android.tools.idea.sdk.wizard.SdkQuickfixUtils;
import com.android.tools.idea.ui.validation.validators.PathValidator;
import com.android.tools.idea.welcome.config.FirstRunWizardMode;
import com.android.tools.idea.welcome.wizard.AndroidStudioWelcomeScreenProvider;
import com.android.utils.Pair;
import com.intellij.ide.projectView.actions.MarkRootGroup;
import com.intellij.ide.projectView.impl.MoveModuleToGroupTopLevel;
import com.intellij.notification.Notification;
import com.intellij.notification.NotificationDisplayType;
import com.intellij.notification.NotificationGroup;
import com.intellij.notification.NotificationListener;
import com.intellij.notification.NotificationType;
import com.intellij.notification.Notifications;
import com.intellij.openapi.actionSystem.ActionGroup;
import com.intellij.openapi.actionSystem.ActionManager;
import com.intellij.openapi.actionSystem.AnAction;
import com.intellij.openapi.actionSystem.Constraints;
import com.intellij.openapi.actionSystem.DefaultActionGroup;
import com.intellij.openapi.actionSystem.impl.ActionConfigurationCustomizer;
import com.intellij.openapi.application.ApplicationManager;
import com.intellij.openapi.application.ApplicationNamesInfo;
import com.intellij.openapi.application.ConfigImportHelper;
import com.intellij.openapi.application.PathManager;
import com.intellij.openapi.diagnostic.Logger;
import com.intellij.openapi.extensions.PluginId;
import com.intellij.openapi.projectRoots.JavaSdk;
import com.intellij.openapi.projectRoots.ProjectJdkTable;
import com.intellij.openapi.projectRoots.Sdk;
import com.intellij.openapi.projectRoots.SdkModificator;
import com.intellij.openapi.roots.OrderRootType;
import com.intellij.openapi.vfs.VirtualFile;
import java.io.File;
import java.util.ArrayDeque;
import java.util.Deque;
import java.util.List;
import javax.swing.event.HyperlinkEvent;
import org.jetbrains.android.sdk.AndroidPlatform;
import org.jetbrains.android.sdk.AndroidSdkAdditionalData;
import org.jetbrains.android.sdk.AndroidSdkUtils;
import org.jetbrains.android.util.AndroidBundle;
import org.jetbrains.annotations.NotNull;
import org.jetbrains.annotations.Nullable;

/**
 * Performs Gradle-specific IDE initialization
 */
public class GradleSpecificInitializer implements ActionConfigurationCustomizer {

  private static final Logger LOG = Logger.getInstance(GradleSpecificInitializer.class);

  @Override
  public void customize(@NotNull ActionManager actionManager) {
    setUpNewProjectActions(actionManager);
    setUpWelcomeScreenActions(actionManager);
    replaceProjectPopupActions(actionManager);
    Actions.hideAction(actionManager, "Groovy.CheckResources.Rebuild");
    Actions.hideAction(actionManager, "Groovy.CheckResources.Make");
    setUpGradleViewToolbarActions(actionManager);
    checkInstallPath();

    if (AndroidSdkUtils.isAndroidSdkManagerEnabled()) {
      try {
        // Setup JDK and Android SDK if necessary
        setupSdks();
      }
      catch (Exception e) {
        LOG.error("Unexpected error while setting up SDKs: ", e);
      }
      checkAndSetAndroidSdkSources();
    }

<<<<<<< HEAD
    // Check JDKs in Android Studio folder since they can be invalid when changing Java versions (b/185562147)
    if (ConfigImportHelper.isConfigImported()) {
      cleanProjectJdkTable();
=======
    // Recreate JDKs since they can be invalid when changing Java versions (b/185562147)
    IdeInfo ideInfo = IdeInfo.getInstance();
    if (ConfigImportHelper.isConfigImported() && (ideInfo.isAndroidStudio() || ideInfo.isGameTools())) {
      ApplicationManager.getApplication().invokeLaterOnWriteThread(IdeSdks.getInstance()::recreateProjectJdkTable);
>>>>>>> 4d90afa2
    }
  }

  /**
   * Gradle has an issue when the studio path contains ! (http://b.android.com/184588)
   */
  private static void checkInstallPath() {
    if (!PathManager.getHomePath().contains("!")) {
      return;
    }

    String message = String.format("%1$s must not be installed in a path containing '!' or Gradle sync will fail!",
                                   ApplicationNamesInfo.getInstance().getProductName());
    Notification notification = getNotificationGroup().createNotification(message, NotificationType.ERROR);
    notification.setImportant(true);
    Notifications.Bus.notify(notification);
  }

  private static void setUpGradleViewToolbarActions(ActionManager actionManager) {
    Actions.hideAction(actionManager, "ExternalSystem.RefreshAllProjects");
    Actions.hideAction(actionManager, "ExternalSystem.SelectProjectDataToImport");
    Actions.hideAction(actionManager, "ExternalSystem.ToggleAutoReload");
    Actions.hideAction(actionManager, "ExternalSystem.DetachProject");
    Actions.hideAction(actionManager, "ExternalSystem.AttachProject");
  }

  private static void setUpNewProjectActions(ActionManager actionManager) {
    // Unregister IntelliJ's version of the project actions and manually register our own.
    Actions.replaceAction(actionManager, "OpenFile", new AndroidOpenFileAction());
    Actions.replaceAction(actionManager, "NewProject", new AndroidNewProjectAction());
    Actions.replaceAction(actionManager, "NewModule", new AndroidNewModuleAction());
    Actions.replaceAction(actionManager, "NewModuleInGroup", new AndroidNewModuleInGroupAction());
    Actions.replaceAction(actionManager, "CreateLibraryFromFile", new CreateLibraryFromFilesAction());
    Actions.replaceAction(actionManager, "ImportModule", new AndroidImportModuleAction());

    Actions.hideAction(actionManager, "AddFrameworkSupport");
    Actions.hideAction(actionManager, "BuildArtifact");
    Actions.hideAction(actionManager, "RunTargetAction");
  }

  private static void setUpWelcomeScreenActions(ActionManager actionManager) {
    // Update the Welcome Screen actions
    Actions.replaceAction(actionManager, "WelcomeScreen.OpenProject", new AndroidOpenFileAction("Open"));
    Actions.replaceAction(actionManager, "WelcomeScreen.CreateNewProject", new AndroidNewProjectAction("New Project"));
    Actions.replaceAction(actionManager, "WelcomeScreen.Configure.ProjectStructure", new AndroidTemplateProjectStructureAction("Default Project Structure..."));
    Actions.replaceAction(actionManager, "TemplateProjectStructure", new AndroidTemplateProjectStructureAction("Default Project Structure..."));

    Actions.moveAction(actionManager, "WelcomeScreen.ImportProject", "WelcomeScreen.QuickStart.IDEA",
               "WelcomeScreen.QuickStart", new Constraints(AFTER, "Vcs.VcsClone"));

    AnAction getFromVcsAction = actionManager.getAction("Vcs.VcsClone");
    if (getFromVcsAction != null) {
      getFromVcsAction.getTemplatePresentation().setText("Get project from Version Control");
    }
  }

  private static void replaceProjectPopupActions(ActionManager actionManager) {
    Deque<Pair<DefaultActionGroup, AnAction>> stack = new ArrayDeque<>();
    stack.add(Pair.of(null, actionManager.getAction("ProjectViewPopupMenu")));
    while (!stack.isEmpty()) {
      Pair<DefaultActionGroup, AnAction> entry = stack.pop();
      DefaultActionGroup parent = entry.getFirst();
      AnAction action = entry.getSecond();
      if (action instanceof DefaultActionGroup) {
        DefaultActionGroup actionGroup = (DefaultActionGroup)action;
        for (AnAction child : actionGroup.getChildActionsOrStubs()) {
          stack.push(Pair.of(actionGroup, child));
        }
      }

      if (action instanceof MoveModuleToGroupTopLevel) {
        parent.remove(action, actionManager);
        parent.add(new AndroidActionGroupRemover((ActionGroup)action, "Move Module to Group"),
                   new Constraints(AFTER, "OpenModuleSettings"), actionManager);
      }
      else if (action instanceof MarkRootGroup) {
        parent.remove(action, actionManager);
        parent.add(new AndroidActionGroupRemover((ActionGroup)action, "Mark Directory As"),
                   new Constraints(AFTER, "OpenModuleSettings"), actionManager);
      }
    }
  }

  private static void notifyInvalidSdk() {
    String key = "android.invalid.sdk.message";
    String message = AndroidBundle.message(key);

    NotificationListener listener = new NotificationListener.Adapter() {
      @Override
      protected void hyperlinkActivated(@NotNull Notification notification,
                                        @NotNull HyperlinkEvent e) {
        SdkQuickfixUtils.showAndroidSdkManager();
        notification.expire();
      }
    };
    addStartupWarning(message, listener);
  }

  private static void addStartupWarning(@NotNull String message, @Nullable NotificationListener listener) {
    Notification notification = getNotificationGroup().createNotification("SDK Validation", message, NotificationType.WARNING);
    if (listener != null) notification.setListener(listener);
    notification.setImportant(true);
    Notifications.Bus.notify(notification);
  }

  @NotNull
  private static NotificationGroup getNotificationGroup() {
    // Use the system health settings by default
    NotificationGroup group = NotificationGroup.findRegisteredGroup("System Health");
    if (group == null) {
      // This shouldn't happen
      group = new NotificationGroup(
        "Gradle Initializer", NotificationDisplayType.STICKY_BALLOON, true, null, null, null, PluginId.getId("org.jetbrains.android"));
    }
    return group;
  }

  private static void setupSdks() {
    IdeSdks ideSdks = IdeSdks.getInstance();
    File androidHome = ideSdks.getAndroidSdkPath();

    if (androidHome != null) {
      Validator.Result result = PathValidator.forAndroidSdkLocation().validate(androidHome);
      Validator.Severity severity = result.getSeverity();

      if (severity == Validator.Severity.ERROR) {
        notifyInvalidSdk();
      }

      // Do not prompt user to select SDK path (we have one already.) Instead, check SDK compatibility when a project is opened.
      return;
    }

    Sdk sdk = findFirstAndroidSdk();
    if (sdk != null) {
      String sdkHomePath = sdk.getHomePath();
      assert sdkHomePath != null;
      ideSdks.createAndroidSdkPerAndroidTarget(FilePaths.stringToFile(sdkHomePath));
      return;
    }

    // Called in a 'invokeLater' block, otherwise file chooser will hang forever.
    ApplicationManager.getApplication().invokeLater(() -> {
      File androidSdkPath = getAndroidSdkPath();
      if (androidSdkPath == null) {
        return;
      }

      FirstRunWizardMode wizardMode = AndroidStudioWelcomeScreenProvider.getWizardMode();
      // Only show "Select SDK" dialog if the "First Run" wizard is not displayed.
      boolean promptSdkSelection = wizardMode == null;

      Sdk sdk1 = createNewAndroidPlatform(androidSdkPath.getPath(), promptSdkSelection);
      if (sdk1 != null) {
        // Rename the SDK to fit our default naming convention.
        String sdkNamePrefix = AndroidSdks.SDK_NAME_PREFIX;
        if (sdk1.getName().startsWith(sdkNamePrefix)) {
          SdkModificator sdkModificator = sdk1.getSdkModificator();
          sdkModificator.setName(sdkNamePrefix + sdk1.getName().substring(sdkNamePrefix.length()));
          sdkModificator.commitChanges();

          // Rename the JDK that goes along with this SDK.
          AndroidSdkAdditionalData additionalData = AndroidSdks.getInstance().getAndroidSdkAdditionalData(sdk1);
          if (additionalData != null) {
            Sdk jdk = additionalData.getJavaSdk();
            if (jdk != null) {
              sdkModificator = jdk.getSdkModificator();
              sdkModificator.setName(DEFAULT_JDK_NAME);
              sdkModificator.commitChanges();
            }
          }

          // Fill out any missing build APIs for this new SDK.
          ideSdks.createAndroidSdkPerAndroidTarget(androidSdkPath);
        }
      }
    });
  }

  @Nullable
  private static Sdk findFirstAndroidSdk() {
    List<Sdk> sdks = AndroidSdks.getInstance().getAllAndroidSdks();
    if (!sdks.isEmpty()) {
      return sdks.get(0);
    }
    return null;
  }

  @Nullable
  private static File getAndroidSdkPath() {
    return AndroidSdkInitializer.findValidAndroidSdkPath();
  }

  /**
   * Checks each of the sdk sources, and commits changes asynchronously if the calling thread is not the write thread.
   */
  private static void checkAndSetAndroidSdkSources() {
    for (Sdk sdk : AndroidSdks.getInstance().getAllAndroidSdks()) {
      checkAndSetSources(sdk);
    }
  }

  /**
   * Checks platform sources, and commits changes asynchronously if the calling thread is not the write thread.
   */
  private static void checkAndSetSources(@NotNull Sdk sdk) {
    VirtualFile[] storedSources = sdk.getRootProvider().getFiles(OrderRootType.SOURCES);
    if (storedSources.length > 0) {
      return;
    }

    AndroidPlatform platform = AndroidPlatform.getInstance(sdk);
    if (platform != null) {
      if (ApplicationManager.getApplication().isWriteThread()) {
        setSources(sdk, platform);
      }
      else {
        // We don't wait for EDT as there would be a deadlock at startup.
        ApplicationManager.getApplication().invokeLaterOnWriteThread(
          () -> {
            setSources(sdk, platform);
          }
        );
      }
    }
  }

<<<<<<< HEAD
  private static void cleanProjectJdkTable() {
    Runnable cleanJdkTableAction = () -> {
      // Recreate remaining JDKs to ensure they are up to date after an update (b/185562147)
      ProjectJdkTable jdkTable = ProjectJdkTable.getInstance();
      JavaSdk javaSdk = JavaSdk.getInstance();
      for (Sdk jdk : jdkTable.getSdksOfType(javaSdk)) {
        String jdkPath = jdk.getHomePath();
        if (jdkPath == null) {
          continue;
        }
        Sdk newJdk = javaSdk.createJdk(jdk.getName(), jdkPath);
        jdkTable.updateJdk(jdk, newJdk);
      }
    };
    ApplicationManager.getApplication().invokeLaterOnWriteThread(cleanJdkTableAction);
=======
  private static void setSources(@NotNull Sdk sdk, @NotNull AndroidPlatform platform) {
    SdkModificator sdkModificator = sdk.getSdkModificator();
    IAndroidTarget target = platform.getTarget();
    AndroidSdks.getInstance().findAndSetPlatformSources(target, sdkModificator);
    sdkModificator.commitChanges();
>>>>>>> 4d90afa2
  }
}<|MERGE_RESOLUTION|>--- conflicted
+++ resolved
@@ -58,8 +58,6 @@
 import com.intellij.openapi.application.PathManager;
 import com.intellij.openapi.diagnostic.Logger;
 import com.intellij.openapi.extensions.PluginId;
-import com.intellij.openapi.projectRoots.JavaSdk;
-import com.intellij.openapi.projectRoots.ProjectJdkTable;
 import com.intellij.openapi.projectRoots.Sdk;
 import com.intellij.openapi.projectRoots.SdkModificator;
 import com.intellij.openapi.roots.OrderRootType;
@@ -104,16 +102,10 @@
       checkAndSetAndroidSdkSources();
     }
 
-<<<<<<< HEAD
-    // Check JDKs in Android Studio folder since they can be invalid when changing Java versions (b/185562147)
-    if (ConfigImportHelper.isConfigImported()) {
-      cleanProjectJdkTable();
-=======
     // Recreate JDKs since they can be invalid when changing Java versions (b/185562147)
     IdeInfo ideInfo = IdeInfo.getInstance();
     if (ConfigImportHelper.isConfigImported() && (ideInfo.isAndroidStudio() || ideInfo.isGameTools())) {
       ApplicationManager.getApplication().invokeLaterOnWriteThread(IdeSdks.getInstance()::recreateProjectJdkTable);
->>>>>>> 4d90afa2
     }
   }
 
@@ -341,28 +333,10 @@
     }
   }
 
-<<<<<<< HEAD
-  private static void cleanProjectJdkTable() {
-    Runnable cleanJdkTableAction = () -> {
-      // Recreate remaining JDKs to ensure they are up to date after an update (b/185562147)
-      ProjectJdkTable jdkTable = ProjectJdkTable.getInstance();
-      JavaSdk javaSdk = JavaSdk.getInstance();
-      for (Sdk jdk : jdkTable.getSdksOfType(javaSdk)) {
-        String jdkPath = jdk.getHomePath();
-        if (jdkPath == null) {
-          continue;
-        }
-        Sdk newJdk = javaSdk.createJdk(jdk.getName(), jdkPath);
-        jdkTable.updateJdk(jdk, newJdk);
-      }
-    };
-    ApplicationManager.getApplication().invokeLaterOnWriteThread(cleanJdkTableAction);
-=======
   private static void setSources(@NotNull Sdk sdk, @NotNull AndroidPlatform platform) {
     SdkModificator sdkModificator = sdk.getSdkModificator();
     IAndroidTarget target = platform.getTarget();
     AndroidSdks.getInstance().findAndSetPlatformSources(target, sdkModificator);
     sdkModificator.commitChanges();
->>>>>>> 4d90afa2
   }
 }