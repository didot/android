/*
 * Copyright (C) 2013 The Android Open Source Project
 *
 * Licensed under the Apache License, Version 2.0 (the "License");
 * you may not use this file except in compliance with the License.
 * You may obtain a copy of the License at
 *
 *      http://www.apache.org/licenses/LICENSE-2.0
 *
 * Unless required by applicable law or agreed to in writing, software
 * distributed under the License is distributed on an "AS IS" BASIS,
 * WITHOUT WARRANTIES OR CONDITIONS OF ANY KIND, either express or implied.
 * See the License for the specific language governing permissions and
 * limitations under the License.
 */
package com.android.tools.idea.startup;

import com.android.SdkConstants;
import com.android.sdklib.IAndroidTarget;
import com.android.tools.idea.actions.*;
import com.android.tools.idea.gradle.actions.AndroidTemplateProjectSettingsGroup;
import com.android.tools.idea.gradle.actions.AndroidTemplateProjectStructureAction;
import com.android.tools.idea.npw.WizardUtils;
import com.android.tools.idea.sdk.IdeSdks;
import com.android.tools.idea.welcome.config.FirstRunWizardMode;
import com.android.tools.idea.welcome.wizard.AndroidStudioWelcomeScreenProvider;
import com.android.utils.Pair;
import com.google.common.collect.Sets;
import com.intellij.codeInsight.intention.IntentionAction;
import com.intellij.codeInsight.intention.IntentionManager;
import com.intellij.codeInsight.intention.impl.config.IntentionManagerImpl;
import com.intellij.ide.AppLifecycleListener;
import com.intellij.ide.actions.TemplateProjectSettingsGroup;
import com.intellij.ide.projectView.actions.MarkRootGroup;
import com.intellij.ide.projectView.impl.MoveModuleToGroupTopLevel;
import com.intellij.notification.*;
import com.intellij.openapi.actionSystem.*;
import com.intellij.openapi.application.Application;
import com.intellij.openapi.application.ApplicationManager;
import com.intellij.openapi.application.ApplicationNamesInfo;
import com.intellij.openapi.application.PathManager;
import com.intellij.openapi.diagnostic.Logger;
import com.intellij.openapi.project.Project;
import com.intellij.openapi.projectRoots.Sdk;
import com.intellij.openapi.projectRoots.SdkModificator;
import com.intellij.openapi.roots.OrderRootType;
import com.intellij.openapi.vfs.VirtualFile;
import com.intellij.psi.codeStyle.CodeStyleScheme;
import com.intellij.psi.codeStyle.CodeStyleSchemes;
import com.intellij.psi.codeStyle.CodeStyleSettings;
import com.intellij.util.SystemProperties;
import com.intellij.util.TimeoutUtil;
import com.intellij.util.messages.MessageBusConnection;
import org.gradle.tooling.internal.consumer.DefaultGradleConnector;
import org.jetbrains.android.AndroidPlugin;
import org.jetbrains.android.sdk.AndroidPlatform;
import org.jetbrains.android.sdk.AndroidSdkAdditionalData;
import org.jetbrains.android.sdk.AndroidSdkType;
import org.jetbrains.android.util.AndroidBundle;
import org.jetbrains.annotations.NonNls;
import org.jetbrains.annotations.NotNull;
import org.jetbrains.annotations.Nullable;

import javax.swing.event.HyperlinkEvent;
import java.io.File;
import java.io.IOException;
import java.util.*;

import static com.android.tools.idea.gradle.util.PropertiesUtil.getProperties;
import static com.android.tools.idea.sdk.VersionCheck.isCompatibleVersion;
import static com.android.tools.idea.startup.Actions.*;
import static com.intellij.openapi.actionSystem.Anchor.AFTER;
import static com.intellij.openapi.util.io.FileUtil.toCanonicalPath;
import static com.intellij.openapi.util.io.FileUtil.toSystemDependentName;
import static com.intellij.openapi.util.text.StringUtil.isEmpty;
import static org.jetbrains.android.sdk.AndroidSdkUtils.*;

/** Performs Gradle-specific IDE initialization */
public class GradleSpecificInitializer implements Runnable {
  /**
   * We set the timeout for Gradle daemons to -1, this way IDEA will not set it to 1 minute and it will use the default instead (3 hours.)
   * We need to keep Gradle daemons around as much as possible because creating new daemons is resource-consuming and slows down the IDE.
   */
  public static final int GRADLE_DAEMON_TIMEOUT_MS = -1;
  static {
    System.setProperty("external.system.remote.process.idle.ttl.ms", String.valueOf(GRADLE_DAEMON_TIMEOUT_MS));
  }

  private static final Logger LOG = Logger.getInstance(GradleSpecificInitializer.class);

  @NonNls public static final String ENABLE_EXPERIMENTAL_ACTIONS = "enable.experimental.actions";

  // Paths relative to the IDE installation folder where the Android SDK may be present.
  @NonNls private static final String ANDROID_SDK_FOLDER_NAME = "sdk";
  private static final String[] ANDROID_SDK_RELATIVE_PATHS =
    {ANDROID_SDK_FOLDER_NAME, File.separator + ".." + File.separator + ANDROID_SDK_FOLDER_NAME};

  private static Set<String> unwantedIntentions = Sets.newHashSet("TestNGOrderEntryFix", "JCiPOrderEntryFix");


  @Override
  public void run() {
    setUpNewProjectActions();
    setUpWelcomeScreenActions();
    replaceProjectPopupActions();
    checkInstallPath();

    try {
      // Setup JDK and Android SDK if necessary
      setupSdks();
    } catch (Exception e) {
      LOG.error("Unexpected error while setting up SDKs: ", e);
    }

    registerAppClosing();

    // Always reset the Default scheme to match Android standards
    // User modifications won't be lost since they are made in a separate scheme (copied off of this default scheme)
    CodeStyleScheme scheme = CodeStyleSchemes.getInstance().getDefaultScheme();
    if (scheme != null) {
      CodeStyleSettings settings = scheme.getCodeStyleSettings();
      if (settings != null) {
        AndroidCodeStyleSettingsModifier.modify(settings);
      }
    }

    checkAndSetAndroidSdkSources();
    hideUnwantedIntentions();
  }

  /**
   * Gradle has an issue when the studio path contains ! (http://b.android.com/184588)
   */
  private static void checkInstallPath() {
    if (PathManager.getHomePath().contains("!")) {
      final Application app = ApplicationManager.getApplication();

      app.getMessageBus().connect(app).subscribe(AppLifecycleListener.TOPIC, new AppLifecycleListener.Adapter() {
        @Override
        public void appStarting(Project project) {
          app.invokeLater(new Runnable() {
            @Override
            public void run() {
              String message = String.format("%1$s must not be installed in a path containing '!' or Gradle sync will fail!",
                                             ApplicationNamesInfo.getInstance().getProductName());
              Notification notification = getNotificationGroup().createNotification(message, NotificationType.ERROR);
              notification.setImportant(true);
              Notifications.Bus.notify(notification);
            }
          });
        }
      });
    }
  }

  private static void setUpNewProjectActions() {
    // Unregister IntelliJ's version of the project actions and manually register our own.
    replaceAction("OpenFile", new AndroidOpenFileAction());
    replaceAction("NewProject", new AndroidNewProjectAction());
    replaceAction("NewModule", new AndroidNewModuleAction());
    replaceAction("NewModuleInGroup", new AndroidNewModuleInGroupAction());
    replaceAction("ImportProject", new AndroidImportProjectAction());
    replaceAction("CreateLibraryFromFile", new CreateLibraryFromFilesAction());
    replaceAction("ImportModule", new AndroidImportModuleAction());

    hideAction(IdeActions.ACTION_GENERATE_ANT_BUILD);
    hideAction("AddFrameworkSupport");
    hideAction("BuildArtifact");
    hideAction("RunTargetAction");
  }

  private static void setUpWelcomeScreenActions() {
    // Update the Welcome Screen actions
    replaceAction("WelcomeScreen.OpenProject", new AndroidOpenFileAction("Open an existing Android Studio project"));
    replaceAction("WelcomeScreen.CreateNewProject", new AndroidNewProjectAction("Start a new Android Studio project"));
    replaceAction("WelcomeScreen.ImportProject", new AndroidImportProjectAction("Import project (Eclipse ADT, Gradle, etc.)"));
    replaceAction("TemplateProjectStructure", new AndroidTemplateProjectStructureAction("Default Project Structure..."));

    moveAction("WelcomeScreen.ImportProject", "WelcomeScreen.QuickStart.IDEA",
               "WelcomeScreen.QuickStart", new Constraints(AFTER, "WelcomeScreen.GetFromVcs"));

    ActionManager actionManager = ActionManager.getInstance();
    AnAction getFromVcsAction = actionManager.getAction("WelcomeScreen.GetFromVcs");
    if (getFromVcsAction != null) {
      getFromVcsAction.getTemplatePresentation().setText("Check out project from Version Control");
    }

    AnAction configureIdeaAction = actionManager.getAction("WelcomeScreen.Configure.IDEA");
    if (configureIdeaAction instanceof DefaultActionGroup) {
      DefaultActionGroup settingsGroup = (DefaultActionGroup)configureIdeaAction;
      AnAction[] children = settingsGroup.getChildren(null);
      if (children.length == 1) {
        AnAction child = children[0];
        if (child instanceof TemplateProjectSettingsGroup) {
          settingsGroup.replaceAction(child, new AndroidTemplateProjectSettingsGroup());
        }
      }
    }
  }

  private static void replaceProjectPopupActions() {
    Deque<Pair<DefaultActionGroup, AnAction>> stack = new ArrayDeque<Pair<DefaultActionGroup, AnAction>>();
    stack.add(Pair.of((DefaultActionGroup)null, ActionManager.getInstance().getAction("ProjectViewPopupMenu")));
    while (!stack.isEmpty()) {
      Pair<DefaultActionGroup, AnAction> entry = stack.pop();
      DefaultActionGroup parent = entry.getFirst();
      AnAction action = entry.getSecond();
      if (action instanceof DefaultActionGroup) {
        DefaultActionGroup actionGroup = (DefaultActionGroup)action;
        for (AnAction child : actionGroup.getChildActionsOrStubs()) {
          stack.push(Pair.of(actionGroup, child));
        }
      }

      if (action instanceof MoveModuleToGroupTopLevel) {
        parent.remove(action);
        parent.add(new AndroidActionGroupRemover((ActionGroup)action, "Move Module to Group"),
                   new Constraints(AFTER, "OpenModuleSettings"));
      } else if (action instanceof MarkRootGroup) {
        parent.remove(action);
        parent.add(new AndroidActionGroupRemover((ActionGroup)action, "Mark Directory As"),
                   new Constraints(AFTER, "OpenModuleSettings"));
      }
    }
  }

  private static void notifyInvalidSdk() {
    final String key = "android.invalid.sdk.message";
    final String message = AndroidBundle.message(key);

    final NotificationListener listener = new NotificationListener.Adapter() {
      @Override
      protected void hyperlinkActivated(@NotNull Notification notification,
                                        @NotNull HyperlinkEvent e) {
        ActionManager actionManager = ActionManager.getInstance();
        AnAction sdkManagerAction = actionManager.getAction("Android.RunAndroidSdkManager");
        sdkManagerAction.actionPerformed(null);
        notification.expire();
      }
    };

    final Application app = ApplicationManager.getApplication();

    app.getMessageBus().connect(app).subscribe(AppLifecycleListener.TOPIC, new AppLifecycleListener.Adapter() {
      @Override
      public void appStarting(Project project) {
        app.invokeLater(new Runnable() {
          @Override
          public void run() {
            Notification notification = getNotificationGroup().createNotification("SDK Validation", message, NotificationType.WARNING, listener);
            notification.setImportant(true);
            Notifications.Bus.notify(notification);
          }
        });
      }
    });
  }

  private static NotificationGroup getNotificationGroup() {
    // Use the system health settings by default
    NotificationGroup group = NotificationGroup.findRegisteredGroup("System Health");
    if (group == null) {
      // This shouldn't happen
      group = new NotificationGroup("Gradle Initializer", NotificationDisplayType.STICKY_BALLOON, true);
    }
    return group;
  }

  private static void setupSdks() {
    File androidHome = IdeSdks.getAndroidSdkPath();

    if (androidHome != null) {
      WizardUtils.ValidationResult sdkValidationResult =
<<<<<<< HEAD
        WizardUtils.validateLocation(androidHome.getAbsolutePath(), "Android SDK location", false);
=======
        WizardUtils.validateLocation(androidHome.getAbsolutePath(), "Android SDK location", false, false);
>>>>>>> 1c5586ac
      if (sdkValidationResult.isError()) {
        notifyInvalidSdk();
      }

      // Do not prompt user to select SDK path (we have one already.) Instead, check SDK compatibility when a project is opened.
      return;
    }

    // If running in a GUI test we don't want the "Select SDK" dialog to show up when running GUI tests.
    if (AndroidPlugin.isGuiTestingMode()) {
      // This is good enough. Later on in the GUI test we'll validate the given SDK path.
      return;
    }

    Sdk sdk = findFirstCompatibleAndroidSdk();
    if (sdk != null) {
      String sdkHomePath = sdk.getHomePath();
      assert sdkHomePath != null;
      IdeSdks.createAndroidSdkPerAndroidTarget(new File(toSystemDependentName(sdkHomePath)));
      return;
    }

    // Called in a 'invokeLater' block, otherwise file chooser will hang forever.
    ApplicationManager.getApplication().invokeLater(new Runnable() {
      @Override
      public void run() {
        File androidSdkPath = getAndroidSdkPath();
        if (androidSdkPath == null) {
          return;
        }

        FirstRunWizardMode wizardMode = AndroidStudioWelcomeScreenProvider.getWizardMode();
        // Only show "Select SDK" dialog if the "First Run" wizard is not displayed.
        boolean promptSdkSelection = wizardMode == null;

        Sdk sdk = createNewAndroidPlatform(androidSdkPath.getPath(), promptSdkSelection);
        if (sdk != null) {
          // Rename the SDK to fit our default naming convention.
          if (sdk.getName().startsWith(SDK_NAME_PREFIX)) {
            SdkModificator sdkModificator = sdk.getSdkModificator();
            sdkModificator.setName(SDK_NAME_PREFIX + sdk.getName().substring(SDK_NAME_PREFIX.length()));
            sdkModificator.commitChanges();

            // Rename the JDK that goes along with this SDK.
            AndroidSdkAdditionalData additionalData = getAndroidSdkAdditionalData(sdk);
            if (additionalData != null) {
              Sdk jdk = additionalData.getJavaSdk();
              if (jdk != null) {
                sdkModificator = jdk.getSdkModificator();
                sdkModificator.setName(DEFAULT_JDK_NAME);
                sdkModificator.commitChanges();
              }
            }

            // Fill out any missing build APIs for this new SDK.
            IdeSdks.createAndroidSdkPerAndroidTarget(androidSdkPath);
          }
        }
      }
    });
  }

  @Nullable
  private static Sdk findFirstCompatibleAndroidSdk() {
    List<Sdk> sdks = getAllAndroidSdks();
    for (Sdk sdk : sdks) {
      String sdkPath = sdk.getHomePath();
      if (isCompatibleVersion(sdkPath)) {
        return sdk;
      }
    }
    if (!sdks.isEmpty()) {
      return sdks.get(0);
    }
    return null;
  }

  @Nullable
  private static File getAndroidSdkPath() {
    String studioHome = PathManager.getHomePath();
    if (isEmpty(studioHome)) {
      LOG.info("Unable to find Studio home directory");
    }
    else {
      LOG.info(String.format("Found Studio home directory at: '%1$s'", studioHome));
      for (String path : ANDROID_SDK_RELATIVE_PATHS) {
        File dir = new File(studioHome, path);
        String absolutePath = toCanonicalPath(dir.getAbsolutePath());
        LOG.info(String.format("Looking for Android SDK at '%1$s'", absolutePath));
        if (AndroidSdkType.getInstance().isValidSdkHome(absolutePath)) {
          LOG.info(String.format("Found Android SDK at '%1$s'", absolutePath));
          return new File(absolutePath);
        }
      }
    }
    LOG.info("Unable to locate SDK within the Android studio installation.");

    String androidHomeValue = System.getenv(SdkConstants.ANDROID_HOME_ENV);
    String msg = String.format("Checking if ANDROID_HOME is set: '%1$s' is '%2$s'", SdkConstants.ANDROID_HOME_ENV, androidHomeValue);
    LOG.info(msg);

    if (!isEmpty(androidHomeValue) && AndroidSdkType.getInstance().isValidSdkHome(androidHomeValue)) {
      LOG.info("Using Android SDK specified by the environment variable.");
      return new File(toSystemDependentName(androidHomeValue));
    }

    String sdkPath = getLastSdkPathUsedByAndroidTools();
    if (!isEmpty(sdkPath) && AndroidSdkType.getInstance().isValidSdkHome(androidHomeValue)) {
      msg = String.format("Last SDK used by Android tools: '%1$s'", sdkPath);
    } else {
      msg = "Unable to locate last SDK used by Android tools";
    }
    LOG.info(msg);
    return sdkPath == null ? null : new File(toSystemDependentName(sdkPath));
  }

  /**
   * Returns the value for property 'lastSdkPath' as stored in the properties file at $HOME/.android/ddms.cfg, or {@code null} if the file
   * or property doesn't exist.
   *
   * This is only useful in a scenario where existing users of ADT/Eclipse get Studio, but without the bundle. This method duplicates some
   * functionality of {@link com.android.prefs.AndroidLocation} since we don't want any file system writes to happen during this process.
   */
  @Nullable
  private static String getLastSdkPathUsedByAndroidTools() {
    String userHome = SystemProperties.getUserHome();
    if (userHome == null) {
      return null;
    }
    File file = new File(new File(userHome, ".android"), "ddms.cfg");
    if (!file.exists()) {
      return null;
    }
    try {
      Properties properties = getProperties(file);
      return properties.getProperty("lastSdkPath");
    } catch (IOException e) {
      return null;
    }
  }

  // Registers a callback that gets notified when the IDE is closing.
  private static void registerAppClosing() {
    Application app = ApplicationManager.getApplication();
    MessageBusConnection connection = app.getMessageBus().connect(app);
    connection.subscribe(AppLifecycleListener.TOPIC, new AppLifecycleListener.Adapter() {
      @Override
      public void appClosing() {
        try {
          DefaultGradleConnector.close();
        }
        catch (RuntimeException e) {
          LOG.info("Failed to stop Gradle daemons during IDE shutdown", e);
        }
      }
    });
  }

  private static void checkAndSetAndroidSdkSources() {
    for (Sdk sdk : getAllAndroidSdks()) {
      checkAndSetSources(sdk);
    }
  }

  private static void checkAndSetSources(@NotNull Sdk sdk) {
    VirtualFile[] storedSources = sdk.getRootProvider().getFiles(OrderRootType.SOURCES);
    if (storedSources.length > 0) {
      return;
    }

    AndroidPlatform platform = AndroidPlatform.getInstance(sdk);
    if (platform != null) {
      SdkModificator sdkModificator = sdk.getSdkModificator();
      IAndroidTarget target = platform.getTarget();
      findAndSetPlatformSources(target, sdkModificator);
      sdkModificator.commitChanges();
    }
  }

  // Disable the intentions that we don't want in android studio.
  private static void hideUnwantedIntentions() {
    IntentionManager intentionManager = IntentionManager.getInstance();
    if (!(intentionManager instanceof IntentionManagerImpl)) {
      return;
    }

    // IntentionManagerImpl.hasActiveRequests equals true when there is unprocessed register extension request, theoretically, it is
    // possible that two requests have a relative big time gap, so that hasActiveRequests could become true after first request has been
    // processed but the second one haven't been sent, thus cause us skipping the intentions we care about.
    // In reality this isn't problem so far because all the extension register requests are sent through a loop.
    // TODO Ideally, we want make IntentionManagerImpl.registerIntentionFromBean as protected method so we could override it and ignore the
    // unwanted intentions in the first place.
    while (((IntentionManagerImpl)intentionManager).hasActiveRequests()) {
      TimeoutUtil.sleep(100);
    }

    for (IntentionAction intentionAction : intentionManager.getIntentionActions()) {
      if (unwantedIntentions.contains(intentionAction.getClass().getSimpleName())) {
        intentionManager.unregisterIntention(intentionAction);
      }
    }
  }
}<|MERGE_RESOLUTION|>--- conflicted
+++ resolved
@@ -271,11 +271,7 @@
 
     if (androidHome != null) {
       WizardUtils.ValidationResult sdkValidationResult =
-<<<<<<< HEAD
-        WizardUtils.validateLocation(androidHome.getAbsolutePath(), "Android SDK location", false);
-=======
         WizardUtils.validateLocation(androidHome.getAbsolutePath(), "Android SDK location", false, false);
->>>>>>> 1c5586ac
       if (sdkValidationResult.isError()) {
         notifyInvalidSdk();
       }
