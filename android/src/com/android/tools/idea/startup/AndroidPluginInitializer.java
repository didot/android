/*
 * Copyright (C) 2020 The Android Open Source Project
 *
 * Licensed under the Apache License, Version 2.0 (the "License");
 * you may not use this file except in compliance with the License.
 * You may obtain a copy of the License at
 *
 *      http://www.apache.org/licenses/LICENSE-2.0
 *
 * Unless required by applicable law or agreed to in writing, software
 * distributed under the License is distributed on an "AS IS" BASIS,
 * WITHOUT WARRANTIES OR CONDITIONS OF ANY KIND, either express or implied.
 * See the License for the specific language governing permissions and
 * limitations under the License.
 */
package com.android.tools.idea.startup;

import com.android.tools.idea.progress.StudioProgressManagerAdapter;
import com.intellij.ide.ApplicationLoadListener;
import com.intellij.openapi.application.Application;
import java.nio.file.Path;
import org.jetbrains.annotations.NotNull;

/**
 * Initialization code common between Android Studio and Android plugin in IntelliJ.
 */
<<<<<<< HEAD
final class AndroidPluginInitializer implements ApplicationLoadListener {
=======
@SuppressWarnings("UnstableApiUsage")
public class AndroidPluginInitializer implements ApplicationLoadListener {
>>>>>>> 477885a9
  @Override
  public void beforeApplicationLoaded(@NotNull Application application, @NotNull Path config) {
    // AndroidStudioAnalytics.initialize(new AndroidStudioAnalyticsImpl()); // classes from modified platform
    StudioProgressManagerAdapter.initialize();
    ApkFacetCheckerInitializer.initializeApkFacetChecker();
  }
}<|MERGE_RESOLUTION|>--- conflicted
+++ resolved
@@ -24,15 +24,11 @@
 /**
  * Initialization code common between Android Studio and Android plugin in IntelliJ.
  */
-<<<<<<< HEAD
-final class AndroidPluginInitializer implements ApplicationLoadListener {
-=======
 @SuppressWarnings("UnstableApiUsage")
 public class AndroidPluginInitializer implements ApplicationLoadListener {
->>>>>>> 477885a9
   @Override
   public void beforeApplicationLoaded(@NotNull Application application, @NotNull Path config) {
-    // AndroidStudioAnalytics.initialize(new AndroidStudioAnalyticsImpl()); // classes from modified platform
+    //AndroidStudioAnalytics.initialize(new AndroidStudioAnalyticsImpl());
     StudioProgressManagerAdapter.initialize();
     ApkFacetCheckerInitializer.initializeApkFacetChecker();
   }
