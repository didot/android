/*
 * Copyright (C) 2015 The Android Open Source Project
 *
 * Licensed under the Apache License, Version 2.0 (the "License");
 * you may not use this file except in compliance with the License.
 * You may obtain a copy of the License at
 *
 *      http://www.apache.org/licenses/LICENSE-2.0
 *
 * Unless required by applicable law or agreed to in writing, software
 * distributed under the License is distributed on an "AS IS" BASIS,
 * WITHOUT WARRANTIES OR CONDITIONS OF ANY KIND, either express or implied.
 * See the License for the specific language governing permissions and
 * limitations under the License.
 */
package com.android.tools.idea.run.util;

import com.google.common.base.Strings;
import com.intellij.execution.process.ProcessHandler;
import com.intellij.execution.process.ProcessOutputTypes;
import com.intellij.util.containers.ContainerUtil;
import java.util.List;
import java.util.function.BooleanSupplier;
import org.jetbrains.annotations.NotNull;
import org.jetbrains.annotations.Nullable;

/**
 * A {@link ProcessHandler} based implementation of {@link LaunchStatus}.
 *
 * When an associated process handler's state becomes terminated, {@link #isLaunchTerminated()} also starts returning true.
 */
final public class ProcessHandlerLaunchStatus implements LaunchStatus {

  /**
   * A process handler of this launch. When this handler is terminated, the launch should be considered as terminated.
   *
   * Client may override the master process by {@link #setProcessHandler}.
   */
  @NotNull private ProcessHandler myProcessHandler;

  /**
   * Indicates whether the process has been terminated or is in the process of termination.
   * Ideally, we'd rely solely on the Process Handler's termination status, but it turns out that calls to terminate a non-started
   * process to terminate never have any effect until after the process is started.
   */
  private boolean myTerminated;

  private final List<BooleanSupplier> launchTerminationConditions = ContainerUtil.createLockFreeCopyOnWriteList();

  /**
   * Constructs with a given process handler.
   *
   * @param processHandler a master process handler to be monitored
   */
  public ProcessHandlerLaunchStatus(@NotNull ProcessHandler processHandler) {
    myProcessHandler = processHandler;
  }

  /**
<<<<<<< HEAD
   * Returns the current master process handler.
   */
=======
   * Returns the process handler associated with this launch status.
   */
  @Override
>>>>>>> 368aefa1
  @NotNull
  public ProcessHandler getProcessHandler() {
    return myProcessHandler;
  }

  /**
   * Replaces the associated process handler with the given handler.
   *
   * @param processHandler a new master process handler to be used
   */
  public void setProcessHandler(@NotNull ProcessHandler processHandler) {
    myProcessHandler = processHandler;
  }

  @Override
  public boolean isLaunchTerminated() {
    if (myTerminated) {
      return true;
    }
    if (launchTerminationConditions.stream().anyMatch((condition) -> !condition.getAsBoolean())) {
      return false;
    }
    return myProcessHandler.isProcessTerminated() || myProcessHandler.isProcessTerminating();
  }

  @Override
  public void addLaunchTerminationCondition(BooleanSupplier launchTerminatedCondition) {
    launchTerminationConditions.add(launchTerminatedCondition);
  }

  @Override
  public void terminateLaunch(@Nullable String errorMessage, boolean destroyProcess) {
    myTerminated = true;
    if (!Strings.isNullOrEmpty(errorMessage)) {
      myProcessHandler.notifyTextAvailable(errorMessage + "\n", ProcessOutputTypes.STDERR);
    }
    if (destroyProcess) {
      myProcessHandler.destroyProcess();
    }
  }
}<|MERGE_RESOLUTION|>--- conflicted
+++ resolved
@@ -57,14 +57,9 @@
   }
 
   /**
-<<<<<<< HEAD
-   * Returns the current master process handler.
-   */
-=======
    * Returns the process handler associated with this launch status.
    */
   @Override
->>>>>>> 368aefa1
   @NotNull
   public ProcessHandler getProcessHandler() {
     return myProcessHandler;
