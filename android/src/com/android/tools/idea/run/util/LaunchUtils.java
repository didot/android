/*
 * Copyright (C) 2015 The Android Open Source Project
 *
 * Licensed under the Apache License, Version 2.0 (the "License");
 * you may not use this file except in compliance with the License.
 * You may obtain a copy of the License at
 *
 *      http://www.apache.org/licenses/LICENSE-2.0
 *
 * Unless required by applicable law or agreed to in writing, software
 * distributed under the License is distributed on an "AS IS" BASIS,
 * WITHOUT WARRANTIES OR CONDITIONS OF ANY KIND, either express or implied.
 * See the License for the specific language governing permissions and
 * limitations under the License.
 */
package com.android.tools.idea.run.util;

import static com.android.SdkConstants.VALUE_TRUE;
import static com.android.tools.idea.model.AndroidManifestIndexQueryUtils.queryUsedFeaturesFromManifestIndex;

import com.android.ddmlib.IDevice;
import com.android.ddmlib.NullOutputReceiver;
import com.android.sdklib.AndroidVersion;
import com.android.tools.idea.model.AndroidModuleInfo;
import com.android.tools.idea.model.MergedManifestManager;
import com.android.tools.idea.model.MergedManifestSnapshot;
import com.android.tools.idea.model.UsedFeatureRawText;
import com.intellij.execution.Executor;
import com.intellij.execution.impl.ExecutionManagerImpl;
import com.intellij.execution.ui.RunContentDescriptor;
import com.intellij.notification.Notification;
import com.intellij.notification.NotificationGroup;
import com.intellij.notification.NotificationListener;
import com.intellij.notification.NotificationType;
import com.intellij.openapi.application.ApplicationManager;
import com.intellij.openapi.diagnostic.Logger;
import com.intellij.openapi.extensions.PluginId;
import com.intellij.openapi.project.DumbService;
import com.intellij.openapi.project.Project;
import com.intellij.openapi.wm.ToolWindow;
import com.intellij.openapi.wm.ToolWindowManager;
import com.intellij.ui.content.Content;
import java.util.Collection;
import java.util.concurrent.TimeUnit;
import java.util.regex.Matcher;
import java.util.regex.Pattern;
import javax.swing.event.HyperlinkEvent;
import org.jetbrains.android.dom.manifest.UsesFeature;
import org.jetbrains.android.facet.AndroidFacet;
import org.jetbrains.annotations.NotNull;
import org.jetbrains.annotations.Nullable;
import org.w3c.dom.Element;

public class LaunchUtils {
  /**
   * Returns whether the given application can be debugged on the given device.
   */
  public static boolean canDebugAppOnDevice(@NotNull AndroidFacet facet, @NotNull IDevice device) {
    return (canDebugApp(facet) || isDebuggableDevice(device));
  }

  public static boolean canDebugApp(@NotNull AndroidFacet facet) {
    Boolean isDebuggable = AndroidModuleInfo.getInstance(facet).isDebuggable();
    return (isDebuggable == null || isDebuggable);
  }

  public static boolean isDebuggableDevice(@NotNull IDevice device) {
    String buildType = device.getProperty(IDevice.PROP_BUILD_TYPE);
    return ("userdebug".equals(buildType) || "eng".equals(buildType));
  }

  /**
   * Returns whether the watch hardware feature is required for the given facet.
   */
  public static boolean isWatchFeatureRequired(@NotNull AndroidFacet facet) {
    Project project = facet.getModule().getProject();
    Collection<UsedFeatureRawText> usedFeatures =
      DumbService.getInstance(project).runReadActionInSmartMode(() -> queryUsedFeaturesFromManifestIndex(facet));

    return usedFeatures.stream()
      .anyMatch(feature -> UsesFeature.HARDWARE_TYPE_WATCH.equals(feature.getName()) &&
                           (feature.getRequired() == null || VALUE_TRUE.equals(feature.getRequired())));
  }

  public static void showNotification(@NotNull final Project project,
                                      @NotNull final Executor executor,
                                      @NotNull final String sessionName,
                                      @NotNull final String message,
                                      @NotNull final NotificationType type,
                                      @Nullable final NotificationListener errorNotificationListener) {
    ApplicationManager.getApplication().invokeLater(new Runnable() {
      @Override
      public void run() {
        if (project.isDisposed()) {
          return;
        }

        String toolWindowId = executor.getToolWindowId();
        final ToolWindow toolWindow = ToolWindowManager.getInstance(project).getToolWindow(toolWindowId);
        if (toolWindow.isVisible() && errorNotificationListener == null) {
          return;
        }

        final String link = "toolWindow_" + sessionName;
        final String notificationMessage = String.format("Session <a href='%s'>'%s'</a>: %s", link, sessionName, message);

<<<<<<< HEAD
        getNotificationGroup(toolWindowId)
          .createNotification(notificationMessage, type)
          .setListener(new NotificationListener() {
            @Override
            public void hyperlinkUpdate(@NotNull Notification notification, @NotNull HyperlinkEvent event) {
              boolean handled = false;
              if (event.getEventType() == HyperlinkEvent.EventType.ACTIVATED && link.equals(event.getDescription())) {
                for (RunContentDescriptor d : ExecutionManagerImpl.getAllDescriptors(project)) {
                  if (sessionName.equals(d.getDisplayName())) {
                    final Content content = d.getAttachedContent();
                    if (content != null) {
                      content.getManager().setSelectedContent(content);
                    }
                    toolWindow.activate(null, true, true);
                    handled = true;
                    break;
=======
        NotificationGroup group = getNotificationGroup(toolWindowId);
        group.createNotification(notificationMessage, type).setListener(new NotificationListener() {
          @Override
          public void hyperlinkUpdate(@NotNull Notification notification, @NotNull HyperlinkEvent event) {
            boolean handled = false;
            if (event.getEventType() == HyperlinkEvent.EventType.ACTIVATED && link.equals(event.getDescription())) {
              for (RunContentDescriptor d : ExecutionManagerImpl.getAllDescriptors(project)) {
                if (sessionName.equals(d.getDisplayName())) {
                  final Content content = d.getAttachedContent();
                  if (content != null) {
                    content.getManager().setSelectedContent(content);
>>>>>>> 477885a9
                  }
                }
              }

              if (!handled && errorNotificationListener != null) {
                errorNotificationListener.hyperlinkUpdate(notification, event);
              }
            }
          })
          .notify(project);
      }

      @NotNull
      private NotificationGroup getNotificationGroup(@NotNull String toolWindowId) {
        String displayId = "Launch Notifications for " + toolWindowId;
        NotificationGroup group = NotificationGroup.findRegisteredGroup(displayId);
        if (group == null) {
          group = NotificationGroup.toolWindowGroup(displayId, toolWindowId, true, PluginId.getId("org.jetbrains.android"));
        }
        return group;
      }
    });
  }

  public static void initiateDismissKeyguard(@NotNull final IDevice device) {
    // From Version 23 onwards (in the emulator, possibly later on devices), we can dismiss the keyguard
    // with "adb shell wm dismiss-keyguard". This allows the application to show up without the user having
    // to manually dismiss the keyguard.
    final AndroidVersion canDismissKeyguard = new AndroidVersion(23, null);
    if (canDismissKeyguard.compareTo(device.getVersion()) <= 0) {
      // It is not necessary to wait for the keyguard to be dismissed. On a slow emulator, this seems
      // to take a while (6s on my machine)
      ApplicationManager.getApplication().executeOnPooledThread(new Runnable() {
        @Override
        public void run() {
          try {
            device.executeShellCommand("wm dismiss-keyguard", new NullOutputReceiver(), 10, TimeUnit.SECONDS);
          }
          catch (Exception e) {
            Logger.getInstance(LaunchUtils.class).warn("Unable to dismiss keyguard before launching activity");
          }
        }
      });
    }
  }

  private static final Pattern idKeyPattern = Pattern.compile("--user\\s+([0-9]+)");

  @Nullable
  public static Integer getUserIdFromFlags(@Nullable String flags) {
    if (flags == null) {
      return null;
    }
    Matcher m = idKeyPattern.matcher(flags);
    return m.find() ? Integer.parseInt(m.group(1)) : null;
  }
}<|MERGE_RESOLUTION|>--- conflicted
+++ resolved
@@ -22,8 +22,6 @@
 import com.android.ddmlib.NullOutputReceiver;
 import com.android.sdklib.AndroidVersion;
 import com.android.tools.idea.model.AndroidModuleInfo;
-import com.android.tools.idea.model.MergedManifestManager;
-import com.android.tools.idea.model.MergedManifestSnapshot;
 import com.android.tools.idea.model.UsedFeatureRawText;
 import com.intellij.execution.Executor;
 import com.intellij.execution.impl.ExecutionManagerImpl;
@@ -49,7 +47,6 @@
 import org.jetbrains.android.facet.AndroidFacet;
 import org.jetbrains.annotations.NotNull;
 import org.jetbrains.annotations.Nullable;
-import org.w3c.dom.Element;
 
 public class LaunchUtils {
   /**
@@ -104,24 +101,6 @@
         final String link = "toolWindow_" + sessionName;
         final String notificationMessage = String.format("Session <a href='%s'>'%s'</a>: %s", link, sessionName, message);
 
-<<<<<<< HEAD
-        getNotificationGroup(toolWindowId)
-          .createNotification(notificationMessage, type)
-          .setListener(new NotificationListener() {
-            @Override
-            public void hyperlinkUpdate(@NotNull Notification notification, @NotNull HyperlinkEvent event) {
-              boolean handled = false;
-              if (event.getEventType() == HyperlinkEvent.EventType.ACTIVATED && link.equals(event.getDescription())) {
-                for (RunContentDescriptor d : ExecutionManagerImpl.getAllDescriptors(project)) {
-                  if (sessionName.equals(d.getDisplayName())) {
-                    final Content content = d.getAttachedContent();
-                    if (content != null) {
-                      content.getManager().setSelectedContent(content);
-                    }
-                    toolWindow.activate(null, true, true);
-                    handled = true;
-                    break;
-=======
         NotificationGroup group = getNotificationGroup(toolWindowId);
         group.createNotification(notificationMessage, type).setListener(new NotificationListener() {
           @Override
@@ -133,17 +112,19 @@
                   final Content content = d.getAttachedContent();
                   if (content != null) {
                     content.getManager().setSelectedContent(content);
->>>>>>> 477885a9
                   }
+                  toolWindow.activate(null, true, true);
+                  handled = true;
+                  break;
                 }
               }
+            }
 
-              if (!handled && errorNotificationListener != null) {
-                errorNotificationListener.hyperlinkUpdate(notification, event);
-              }
+            if (!handled && errorNotificationListener != null) {
+              errorNotificationListener.hyperlinkUpdate(notification, event);
             }
-          })
-          .notify(project);
+          }
+        }).notify(project);
       }
 
       @NotNull
