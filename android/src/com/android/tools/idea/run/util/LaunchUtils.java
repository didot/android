--- conflicted
+++ resolved
@@ -60,11 +60,7 @@
       return true;
     }
 
-<<<<<<< HEAD
-    Boolean isDebuggable = AndroidModuleInfo.get(facet).isDebuggable();
-=======
     Boolean isDebuggable = AndroidModuleInfo.getInstance(facet).isDebuggable();
->>>>>>> c8fa6d74
     if (isDebuggable == null || isDebuggable) {
       return true;
     }
