/*
 * Copyright (C) 2021 The Android Open Source Project
 *
 * Licensed under the Apache License, Version 2.0 (the "License");
 * you may not use this file except in compliance with the License.
 * You may obtain a copy of the License at
 *
 *      http://www.apache.org/licenses/LICENSE-2.0
 *
 * Unless required by applicable law or agreed to in writing, software
 * distributed under the License is distributed on an "AS IS" BASIS,
 * WITHOUT WARRANTIES OR CONDITIONS OF ANY KIND, either express or implied.
 * See the License for the specific language governing permissions and
 * limitations under the License.
 */
package com.android.tools.idea.run.configuration.editors

import com.android.tools.idea.projectsystem.ScopeType
import com.android.tools.idea.projectsystem.getMainModule
import com.android.tools.idea.projectsystem.getModuleSystem
<<<<<<< HEAD
=======
import com.android.tools.idea.projectsystem.getProjectSystem
>>>>>>> ad5b6ee3
import com.android.tools.idea.projectsystem.isHolderModule
import com.android.tools.idea.run.configuration.AndroidWearConfiguration
import com.intellij.application.options.ModulesComboBox
import com.intellij.execution.ui.ConfigurationModuleSelector
import com.intellij.openapi.application.ApplicationManager
import com.intellij.openapi.module.Module
import com.intellij.openapi.options.SettingsEditor
import com.intellij.openapi.progress.ProgressIndicator
import com.intellij.openapi.progress.Task
import com.intellij.openapi.project.DumbService
import com.intellij.openapi.project.Project
import com.intellij.openapi.ui.ComboBox
import com.intellij.openapi.ui.DialogPanel
<<<<<<< HEAD
=======
import com.intellij.openapi.util.Computable
>>>>>>> ad5b6ee3
import com.intellij.openapi.util.Disposer
import com.intellij.psi.JavaPsiFacade
import com.intellij.psi.PsiModifier
import com.intellij.psi.search.ProjectScope
import com.intellij.psi.search.searches.ClassInheritorsSearch
import com.intellij.ui.SimpleListCellRenderer
import com.intellij.ui.components.JBPanelWithEmptyText
import com.intellij.ui.layout.CCFlags
import com.intellij.ui.layout.LayoutBuilder
import com.intellij.ui.layout.applyToComponent
import com.intellij.ui.layout.not
import com.intellij.ui.layout.panel
import com.intellij.ui.layout.selectedValueIs
import org.jetbrains.android.facet.AndroidFacet
import org.jetbrains.android.util.AndroidBundle
import java.awt.BorderLayout
import java.awt.Dimension
import javax.swing.ComboBoxModel
import javax.swing.DefaultComboBoxModel
import javax.swing.JList

open class AndroidWearConfigurationEditor<T : AndroidWearConfiguration>(private val project: Project, private val configuration: T) :
  SettingsEditor<T>() {

  private val modulesComboBox = ModulesComboBox()
  protected val moduleSelector = object : ConfigurationModuleSelector(project, modulesComboBox) {
    override fun isModuleAccepted(module: Module?): Boolean {
      if (module == null || !super.isModuleAccepted(module)) {
        return false
      }
      val facet = AndroidFacet.getInstance(module) ?: return false
      if (!module.isHolderModule()) return false
      return !facet.configuration.isLibraryProject
    }
  }

  private lateinit var wearComponentFqNameComboBox: ComboBox<String>
<<<<<<< HEAD
  private var componentName: String? = null
=======
  protected var componentName: String? = null
    private set(value) {
      if (field != value) {
        field = value
        onComponentNameChanged(value)
      }
    }
>>>>>>> ad5b6ee3
  private var installFlags: String = ""

  init {
    Disposer.register(project, this)

<<<<<<< HEAD
    modulesComboBox.addActionListener { event ->
      val module = moduleSelector.module
      val availableComponents = if (module == null) {
        emptyList()
      }
      else {
        val facade = JavaPsiFacade.getInstance(project)
        val surfaceBaseClasses = configuration.componentBaseClassesFqNames.mapNotNull {
          facade.findClass(it, ProjectScope.getAllScope(project))
        }
        surfaceBaseClasses.flatMap { baseClass ->
          ClassInheritorsSearch.search(baseClass, getComponentSearchScope(module), true)
            .findAll()
            // TODO: filter base on manifest index.
            .filter { !(it.isInterface || it.modifierList?.hasModifierProperty(PsiModifier.ABSTRACT) == true) }
            .mapNotNull { it.qualifiedName }
        }
      }
      wearComponentFqNameComboBox.model = DefaultComboBoxModel(availableComponents.toTypedArray())
      if (availableComponents.isNotEmpty()) {
        wearComponentFqNameComboBox.item = availableComponents.first()
      }
    }
  }

=======
    modulesComboBox.addActionListener {
      object : Task.Modal(project, AndroidBundle.message("android.run.configuration.loading"), true) {
        var availableComponents: Set<String> = emptySet()

        override fun run(indicator: ProgressIndicator) {
          val module = moduleSelector.module
          if (module == null || DumbService.isDumb(project)) {
            return
          }
          availableComponents = ApplicationManager.getApplication().runReadAction(Computable {findAvailableComponents(module)})
        }

        override fun onFinished() {
          wearComponentFqNameComboBox.model = DefaultComboBoxModel(availableComponents.toTypedArray())
          componentName = wearComponentFqNameComboBox.item
          if (project.getProjectSystem().getSyncManager().isSyncInProgress()) {
            component?.parent?.parent?.apply {
              removeAll()
              layout = BorderLayout()
              add(JBPanelWithEmptyText().withEmptyText("Can't edit configuration while Project is synchronizing"))
            }
          }
        }
      }.queue()
    }
  }

  open fun onComponentNameChanged(newComponent: String?) {}

>>>>>>> ad5b6ee3
  override fun resetEditorFrom(runConfiguration: T) {
    moduleSelector.reset(runConfiguration)
    val componentClass = moduleSelector.module?.let { getComponentSearchScope(it) }
    if (componentClass != null) {
      componentName = runConfiguration.componentLaunchOptions.componentName
    }
    installFlags = runConfiguration.deployOptions.pmInstallFlags
    (component as DialogPanel).reset()
  }

  private fun getComponentSearchScope(module: Module) = module.getMainModule().getModuleSystem().getResolveScope(ScopeType.MAIN)

  override fun applyEditorTo(runConfiguration: T) {
    (component as DialogPanel).apply()
    moduleSelector.applyTo(runConfiguration)
    runConfiguration.componentLaunchOptions.componentName = componentName
    runConfiguration.deployOptions.pmInstallFlags = installFlags
  }

  override fun createEditor() =
    panel {
      getModuleChooser()
      getComponentCompoBox()
      getInstallFlagsTextField()
    }

  protected fun LayoutBuilder.getInstallFlagsTextField() {
    row {
      label("Install Flags:")
      textField({ installFlags }, { installFlags = it }).constraints(CCFlags.growX, CCFlags.pushX)
    }
  }

  protected fun LayoutBuilder.getComponentCompoBox() {
    row {
<<<<<<< HEAD
      label(configuration.userVisibleComponentTypeName)
=======
      label(configuration.componentLaunchOptions.userVisibleComponentTypeName)
>>>>>>> ad5b6ee3
      wearComponentFqNameComboBox = comboBox(
        DefaultComboBoxModel(emptyArray<String>()),
        { componentName },
        { componentName = it },
        renderer = object : SimpleListCellRenderer<String>() {
          override fun customize(list: JList<out String>, value: String?, index: Int, selected: Boolean, hasFocus: Boolean) {
            text = when {
              value != null -> value
              modulesComboBox.item == null -> "Module is not chosen"
<<<<<<< HEAD
              list.selectionModel.maxSelectionIndex == -1 -> "${configuration.userVisibleComponentTypeName} not found"
              else -> "${configuration.userVisibleComponentTypeName} is not chosen"
=======
              list.selectionModel.maxSelectionIndex == -1 -> "${configuration.componentLaunchOptions.userVisibleComponentTypeName} not found"
              else -> "${configuration.componentLaunchOptions.userVisibleComponentTypeName} is not chosen"
>>>>>>> ad5b6ee3
            }
          }
        })
        .enableIf(modulesComboBox.selectedValueIs(null).not())
        .constraints(CCFlags.growX, CCFlags.pushX)
        .applyToComponent {
          maximumSize = Dimension(400, maximumSize.height)
<<<<<<< HEAD
=======
          setMinLength(400)
>>>>>>> ad5b6ee3
          addPropertyChangeListener("model") {
            this.isEnabled = (it.newValue as ComboBoxModel<*>).size > 0
          }
        }.component
<<<<<<< HEAD
    }
  }

  protected fun LayoutBuilder.getModuleChooser() {
    row {
      label(AndroidBundle.message("android.run.configuration.module.label"))
      component(modulesComboBox)
        .constraints(CCFlags.growX, CCFlags.pushX)
        .applyToComponent {
          maximumSize = Dimension(400, maximumSize.height)
        }
    }
  }
=======
    }
  }

  protected fun LayoutBuilder.getModuleChooser() {
    row {
      label(AndroidBundle.message("android.run.configuration.module.label"))
      component(modulesComboBox)
        .constraints(CCFlags.growX, CCFlags.pushX)
        .applyToComponent {
          maximumSize = Dimension(400, maximumSize.height)
        }
    }
  }

  private fun findAvailableComponents(module: Module): Set<String> {
    ApplicationManager.getApplication().assertIsNonDispatchThread()
    val facade = JavaPsiFacade.getInstance(project)
    val surfaceBaseClasses = configuration.componentLaunchOptions.componentBaseClassesFqNames.mapNotNull {
      facade.findClass(it, ProjectScope.getAllScope(project))
    }
    return surfaceBaseClasses.flatMap { baseClass ->
      ClassInheritorsSearch.search(baseClass, getComponentSearchScope(module), true)
        .findAll()
        // TODO: filter base on manifest index.
        .filter { !(it.isInterface || it.modifierList?.hasModifierProperty(PsiModifier.ABSTRACT) == true) }
        .mapNotNull { it.qualifiedName }
    }.distinct()
      .sorted()
      .toSet()
  }
>>>>>>> ad5b6ee3
}<|MERGE_RESOLUTION|>--- conflicted
+++ resolved
@@ -18,10 +18,7 @@
 import com.android.tools.idea.projectsystem.ScopeType
 import com.android.tools.idea.projectsystem.getMainModule
 import com.android.tools.idea.projectsystem.getModuleSystem
-<<<<<<< HEAD
-=======
 import com.android.tools.idea.projectsystem.getProjectSystem
->>>>>>> ad5b6ee3
 import com.android.tools.idea.projectsystem.isHolderModule
 import com.android.tools.idea.run.configuration.AndroidWearConfiguration
 import com.intellij.application.options.ModulesComboBox
@@ -35,10 +32,7 @@
 import com.intellij.openapi.project.Project
 import com.intellij.openapi.ui.ComboBox
 import com.intellij.openapi.ui.DialogPanel
-<<<<<<< HEAD
-=======
 import com.intellij.openapi.util.Computable
->>>>>>> ad5b6ee3
 import com.intellij.openapi.util.Disposer
 import com.intellij.psi.JavaPsiFacade
 import com.intellij.psi.PsiModifier
@@ -76,9 +70,6 @@
   }
 
   private lateinit var wearComponentFqNameComboBox: ComboBox<String>
-<<<<<<< HEAD
-  private var componentName: String? = null
-=======
   protected var componentName: String? = null
     private set(value) {
       if (field != value) {
@@ -86,39 +77,11 @@
         onComponentNameChanged(value)
       }
     }
->>>>>>> ad5b6ee3
   private var installFlags: String = ""
 
   init {
     Disposer.register(project, this)
 
-<<<<<<< HEAD
-    modulesComboBox.addActionListener { event ->
-      val module = moduleSelector.module
-      val availableComponents = if (module == null) {
-        emptyList()
-      }
-      else {
-        val facade = JavaPsiFacade.getInstance(project)
-        val surfaceBaseClasses = configuration.componentBaseClassesFqNames.mapNotNull {
-          facade.findClass(it, ProjectScope.getAllScope(project))
-        }
-        surfaceBaseClasses.flatMap { baseClass ->
-          ClassInheritorsSearch.search(baseClass, getComponentSearchScope(module), true)
-            .findAll()
-            // TODO: filter base on manifest index.
-            .filter { !(it.isInterface || it.modifierList?.hasModifierProperty(PsiModifier.ABSTRACT) == true) }
-            .mapNotNull { it.qualifiedName }
-        }
-      }
-      wearComponentFqNameComboBox.model = DefaultComboBoxModel(availableComponents.toTypedArray())
-      if (availableComponents.isNotEmpty()) {
-        wearComponentFqNameComboBox.item = availableComponents.first()
-      }
-    }
-  }
-
-=======
     modulesComboBox.addActionListener {
       object : Task.Modal(project, AndroidBundle.message("android.run.configuration.loading"), true) {
         var availableComponents: Set<String> = emptySet()
@@ -148,7 +111,6 @@
 
   open fun onComponentNameChanged(newComponent: String?) {}
 
->>>>>>> ad5b6ee3
   override fun resetEditorFrom(runConfiguration: T) {
     moduleSelector.reset(runConfiguration)
     val componentClass = moduleSelector.module?.let { getComponentSearchScope(it) }
@@ -184,11 +146,7 @@
 
   protected fun LayoutBuilder.getComponentCompoBox() {
     row {
-<<<<<<< HEAD
-      label(configuration.userVisibleComponentTypeName)
-=======
       label(configuration.componentLaunchOptions.userVisibleComponentTypeName)
->>>>>>> ad5b6ee3
       wearComponentFqNameComboBox = comboBox(
         DefaultComboBoxModel(emptyArray<String>()),
         { componentName },
@@ -198,13 +156,8 @@
             text = when {
               value != null -> value
               modulesComboBox.item == null -> "Module is not chosen"
-<<<<<<< HEAD
-              list.selectionModel.maxSelectionIndex == -1 -> "${configuration.userVisibleComponentTypeName} not found"
-              else -> "${configuration.userVisibleComponentTypeName} is not chosen"
-=======
               list.selectionModel.maxSelectionIndex == -1 -> "${configuration.componentLaunchOptions.userVisibleComponentTypeName} not found"
               else -> "${configuration.componentLaunchOptions.userVisibleComponentTypeName} is not chosen"
->>>>>>> ad5b6ee3
             }
           }
         })
@@ -212,29 +165,11 @@
         .constraints(CCFlags.growX, CCFlags.pushX)
         .applyToComponent {
           maximumSize = Dimension(400, maximumSize.height)
-<<<<<<< HEAD
-=======
           setMinLength(400)
->>>>>>> ad5b6ee3
           addPropertyChangeListener("model") {
             this.isEnabled = (it.newValue as ComboBoxModel<*>).size > 0
           }
         }.component
-<<<<<<< HEAD
-    }
-  }
-
-  protected fun LayoutBuilder.getModuleChooser() {
-    row {
-      label(AndroidBundle.message("android.run.configuration.module.label"))
-      component(modulesComboBox)
-        .constraints(CCFlags.growX, CCFlags.pushX)
-        .applyToComponent {
-          maximumSize = Dimension(400, maximumSize.height)
-        }
-    }
-  }
-=======
     }
   }
 
@@ -265,5 +200,4 @@
       .sorted()
       .toSet()
   }
->>>>>>> ad5b6ee3
 }