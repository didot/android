--- conflicted
+++ resolved
@@ -17,12 +17,6 @@
 
 import com.android.annotations.concurrency.WorkerThread
 import com.android.ddmlib.IDevice
-<<<<<<< HEAD
-import com.android.tools.deployer.model.component.AppComponent
-import com.android.tools.deployer.model.component.Tile
-import com.android.tools.deployer.model.component.Tile.ShellCommand.SHOW_TILE_COMMAND
-import com.android.tools.idea.run.configuration.AndroidTileConfiguration
-=======
 import com.android.ddmlib.MultiLineReceiver
 import com.android.ddmlib.MultiReceiver
 import com.android.tools.deployer.DeployerException
@@ -38,61 +32,18 @@
 import com.android.tools.idea.run.configuration.WearBaseClasses
 import com.android.tools.idea.run.configuration.WearSurfaceLaunchOptions
 import com.android.tools.idea.run.editor.DeployTarget
->>>>>>> ad5b6ee3
 import com.intellij.execution.ExecutionException
 import com.intellij.execution.runners.ExecutionEnvironment
 import com.intellij.execution.ui.ConsoleView
-<<<<<<< HEAD
-import com.intellij.execution.ui.ConsoleViewContentType
-import com.intellij.execution.ui.RunContentDescriptor
-import com.intellij.openapi.progress.ProgressIndicatorProvider
-import com.intellij.openapi.progress.ProgressManager
-import com.intellij.openapi.util.Disposer
-import java.util.concurrent.TimeUnit
-=======
 import com.intellij.openapi.progress.ProgressIndicator
 import com.intellij.openapi.progress.ProgressIndicatorProvider
 import com.intellij.openapi.progress.ProgressManager
 import org.jetbrains.android.util.AndroidBundle
 import java.time.Duration
->>>>>>> ad5b6ee3
 
 private const val TILE_MIN_DEBUG_SURFACE_VERSION = 2
 private const val TILE_RECOMMENDED_DEBUG_SURFACE_VERSION = 3
 
-<<<<<<< HEAD
-class AndroidTileConfigurationExecutor(environment: ExecutionEnvironment) : AndroidConfigurationExecutorBase(environment) {
-  override val configuration = environment.runProfile as AndroidTileConfiguration
-
-  @WorkerThread
-  override fun doOnDevices(devices: List<IDevice>): RunContentDescriptor? {
-    val isDebug = environment.executor.id == DefaultDebugExecutor.EXECUTOR_ID
-    if (isDebug && devices.size > 1) {
-      throw ExecutionException("Debugging is allowed only for a single device")
-    }
-    val console = TextConsoleBuilderFactory.getInstance().createBuilder(project).console
-    Disposer.register(project, console)
-    val indicator = ProgressIndicatorProvider.getGlobalProgressIndicator()
-    val applicationInstaller = getApplicationInstaller()
-    val mode = if (isDebug) AppComponent.Mode.DEBUG else AppComponent.Mode.RUN
-    val processHandler = TileProcessHandler(AppComponent.getFQEscapedName(appId, configuration.componentName!!), console)
-    devices.forEach { device ->
-      processHandler.addDevice(device)
-      indicator?.checkCanceled()
-      indicator?.text = "Installing app"
-      val app = applicationInstaller.installAppOnDevice(device, appId, getApkPaths(device), configuration.installFlags) {
-        console.print(it, ConsoleViewContentType.NORMAL_OUTPUT)
-      }
-      val receiver = TileIndexReceiver({ indicator?.isCanceled == true }, console)
-      app.activateComponent(configuration.componentType, configuration.componentName!!, mode, receiver)
-      val tileIndex = receiver.tileIndex ?: throw ExecutionException("Tile index is not found")
-      val command = SHOW_TILE_COMMAND + tileIndex
-      console.printShellCommand(command)
-      device.executeShellCommand(command, AndroidLaunchReceiver({ indicator?.isCanceled == true }, console), 5, TimeUnit.SECONDS)
-    }
-    ProgressManager.checkCanceled()
-    return createRunContentDescriptor(devices, processHandler, console)
-=======
 open class AndroidTileConfigurationExecutor(environment: ExecutionEnvironment,
                                             deployTarget: DeployTarget,
                                             appRunSettings: AppRunSettings,
@@ -163,21 +114,9 @@
 
   override fun processNewLines(lines: Array<String>) = lines.forEach { line ->
     extractPattern(line, indexPattern)?.let { index = it.toInt() }
->>>>>>> ad5b6ee3
   }
-
 }
 
-<<<<<<< HEAD
-private class TileIndexReceiver(val isCancelledCheck: () -> Boolean,
-                                consoleView: ConsoleView) : AndroidConfigurationExecutorBase.AndroidLaunchReceiver(isCancelledCheck,
-                                                                                                                   consoleView) {
-  var tileIndex: Int? = null
-  val indexPattern = "Index=\\[(\\d+)]".toRegex()
-  override fun processNewLines(lines: Array<String>) {
-    super.processNewLines(lines)
-    lines.forEach { line -> indexPattern.find(line)?.groupValues?.getOrNull(1)?.let { tileIndex = it.toInt() } }
-=======
 class TileLaunchOptions : WearSurfaceLaunchOptions {
   override val componentType = ComponentType.TILE
   override var componentName: String? = null
@@ -194,16 +133,5 @@
   }
   if (isDebug) {
     stopDebugApp(device)
->>>>>>> ad5b6ee3
-  }
-}
-
-class TileProcessHandler(private val tileName:String, private val console: ConsoleView) : AndroidProcessHandlerForDevices() {
-  override fun destroyProcessOnDevice(device: IDevice) {
-    val receiver = AndroidConfigurationExecutorBase.AndroidLaunchReceiver({ false }, console)
-
-    val removeTileCommand = Tile.ShellCommand.UNSET_TILE + tileName
-    console.printShellCommand(removeTileCommand)
-    device.executeShellCommand(removeTileCommand, receiver, 5, TimeUnit.SECONDS)
   }
 }