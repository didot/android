/*
 * Copyright (C) 2022 The Android Open Source Project
 *
 * Licensed under the Apache License, Version 2.0 (the "License");
 * you may not use this file except in compliance with the License.
 * You may obtain a copy of the License at
 *
 *      http://www.apache.org/licenses/LICENSE-2.0
 *
 * Unless required by applicable law or agreed to in writing, software
 * distributed under the License is distributed on an "AS IS" BASIS,
 * WITHOUT WARRANTIES OR CONDITIONS OF ANY KIND, either express or implied.
 * See the License for the specific language governing permissions and
 * limitations under the License.
 */
package com.android.tools.idea.run.configuration.execution

import com.android.annotations.concurrency.WorkerThread
import com.android.ddmlib.IDevice
<<<<<<< HEAD
import com.android.ddmlib.NullOutputReceiver
import com.android.tools.idea.projectsystem.getProjectSystem
import com.android.tools.idea.run.configuration.AndroidWearConfiguration
import com.intellij.debugger.DebuggerManagerEx
import com.intellij.debugger.DefaultDebugEnvironment
import com.intellij.debugger.engine.JavaDebugProcess
import com.intellij.debugger.engine.RemoteDebugProcessHandler
import com.intellij.execution.DefaultExecutionResult
import com.intellij.execution.ExecutionException
import com.intellij.execution.ExecutionResult
import com.intellij.execution.Executor
import com.intellij.execution.configurations.RemoteConnection
import com.intellij.execution.configurations.RemoteState
=======
import com.android.tools.idea.run.ApplicationIdProvider
import com.android.tools.idea.run.ApplicationTerminator
import com.android.tools.idea.run.debug.attachJavaDebuggerToClient
import com.android.tools.idea.run.debug.waitForClientReadyForDebug
>>>>>>> ad5b6ee3
import com.intellij.execution.runners.ExecutionEnvironment
import com.intellij.execution.ui.ConsoleView
<<<<<<< HEAD
import com.intellij.execution.ui.RunContentDescriptor
import com.intellij.openapi.application.invokeAndWaitIfNeeded
import com.intellij.openapi.progress.ProgressIndicatorProvider
import com.intellij.openapi.project.Project
import com.intellij.xdebugger.XDebugProcess
import com.intellij.xdebugger.XDebugProcessStarter
import com.intellij.xdebugger.XDebugSession
import com.intellij.xdebugger.XDebuggerManager
import java.util.concurrent.CountDownLatch
import java.util.concurrent.TimeUnit
=======
import com.intellij.openapi.progress.ProgressIndicatorProvider
import com.intellij.openapi.progress.ProgressManager
import com.intellij.xdebugger.impl.XDebugSessionImpl
import org.jetbrains.concurrency.Promise
>>>>>>> ad5b6ee3

class DebugSessionStarter(private val environment: ExecutionEnvironment, applicationIdProvider: ApplicationIdProvider) {

  private val project = environment.project
  private val appId = applicationIdProvider.packageName

  @WorkerThread
<<<<<<< HEAD
  fun attachDebuggerToClient(device: IDevice, processHandler: AndroidProcessHandlerForDevices, consoleView: ConsoleView): RunContentDescriptor {
    waitForClient(device)
    val client = device.getClient(appId)
    val debugPort = client.debuggerListenPort.toString()
    val remoteConnection = RemoteConnection(true, "localhost", debugPort, false)
    ProgressIndicatorProvider.getGlobalProgressIndicator()?.text = "Attaching debugger"
    return invokeAndWaitIfNeeded {
      val debugState = object : RemoteState {
        override fun execute(executor: Executor?, runner: ProgramRunner<*>): ExecutionResult {
          val process = AndroidRemoteDebugProcessHandler(project, consoleView, processHandler)
          consoleView.attachToProcess(process)
          return DefaultExecutionResult(consoleView, process)
        }

        override fun getRemoteConnection() = remoteConnection
      }

      val debugEnvironment = DefaultDebugEnvironment(environment, debugState, remoteConnection, false)
      val debuggerSession = DebuggerManagerEx.getInstanceEx(project).attachVirtualMachine(debugEnvironment)
                            ?: throw ExecutionException("Could not attach the virtual machine")

      val debugSession = XDebuggerManager.getInstance(project).startSession(environment, object : XDebugProcessStarter() {
        override fun start(session: XDebugSession): XDebugProcess {
          return JavaDebugProcess.create(session, debuggerSession)
        }
      })

      debugSession.runContentDescriptor
    }
  }

  @WorkerThread
  private fun waitForClient(device: IDevice): Client {
    ProgressIndicatorProvider.getGlobalProgressIndicator()?.text = "Waiting for a process to start"
    val appProcessCountDownLatch = CountDownLatch(1)
    val listener = object : AndroidDebugBridge.IDeviceChangeListener {
      override fun deviceConnected(device: IDevice) {}
      override fun deviceDisconnected(device: IDevice) {}

      override fun deviceChanged(changedDevice: IDevice, changeMask: Int) {
        if (changedDevice == device && changeMask and IDevice.CHANGE_CLIENT_LIST != 0) {
          val clients = changedDevice.clients
          if (clients.find { it.clientData.packageName == appId } != null) {
            appProcessCountDownLatch.countDown()
            AndroidDebugBridge.removeDeviceChangeListener(this)
          }
        }
      }
    }
    AndroidDebugBridge.addDeviceChangeListener(listener)

    if (device.getClient(appId) != null) {
      appProcessCountDownLatch.countDown()
      AndroidDebugBridge.removeDeviceChangeListener(listener)
    }

    if (!appProcessCountDownLatch.await(15, TimeUnit.SECONDS)) {
      device.executeShellCommand(AndroidRemoteDebugProcessHandler.CLEAR_DEBUG_APP_COMMAND, NullOutputReceiver(), 5, TimeUnit.SECONDS)
      throw ExecutionException("Process $appId is not found. Aborting session.")
    }

    return device.getClient(appId)
=======
  fun attachDebuggerToClient(device: IDevice,
                             destroyRunningProcess: (IDevice) -> Unit,
                             consoleView: ConsoleView): Promise<XDebugSessionImpl> {

    val indicator = ProgressIndicatorProvider.getGlobalProgressIndicator()
    ProgressManager.checkCanceled()
    indicator?.text = "Waiting for a client"
    val client = waitForClientReadyForDebug(device, listOf(appId))

    ProgressManager.checkCanceled()
    indicator?.text = "Attaching debugger"
    return attachJavaDebuggerToClient(
      project,
      client,
      environment,
      consoleView,
      null,
      destroyRunningProcess
    )
      .onError {
        destroyRunningProcess(device)
        ApplicationTerminator(device, appId).killApp()  // Terminate the process to make it ready for future debugging.
      }
>>>>>>> ad5b6ee3
  }
}

/**
 * [processHandler] is handler responsible for monitoring app process on devices. For example [WatchFaceProcessHandler].
 * [AndroidRemoteDebugProcessHandler] is responsible for monitoring debugger process.
 */
class AndroidRemoteDebugProcessHandler(
  project : Project,
  private val console: ConsoleView,
  private val processHandler: AndroidProcessHandlerForDevices
) : RemoteDebugProcessHandler(project, false) {

  companion object {
    const val CLEAR_DEBUG_APP_COMMAND = "am clear-debug-app"
  }

  override fun detachIsDefault() = false

  override fun destroyProcess() {
    super.destroyProcess()
    processHandler.destroyProcess()
    processHandler.devices.forEach {
      console.printShellCommand(CLEAR_DEBUG_APP_COMMAND)
      it.executeShellCommand(CLEAR_DEBUG_APP_COMMAND, AndroidConfigurationExecutorBase.AndroidLaunchReceiver({ false }, console), 5,
                             TimeUnit.SECONDS)
    }
  }
}<|MERGE_RESOLUTION|>--- conflicted
+++ resolved
@@ -17,45 +17,16 @@
 
 import com.android.annotations.concurrency.WorkerThread
 import com.android.ddmlib.IDevice
-<<<<<<< HEAD
-import com.android.ddmlib.NullOutputReceiver
-import com.android.tools.idea.projectsystem.getProjectSystem
-import com.android.tools.idea.run.configuration.AndroidWearConfiguration
-import com.intellij.debugger.DebuggerManagerEx
-import com.intellij.debugger.DefaultDebugEnvironment
-import com.intellij.debugger.engine.JavaDebugProcess
-import com.intellij.debugger.engine.RemoteDebugProcessHandler
-import com.intellij.execution.DefaultExecutionResult
-import com.intellij.execution.ExecutionException
-import com.intellij.execution.ExecutionResult
-import com.intellij.execution.Executor
-import com.intellij.execution.configurations.RemoteConnection
-import com.intellij.execution.configurations.RemoteState
-=======
 import com.android.tools.idea.run.ApplicationIdProvider
 import com.android.tools.idea.run.ApplicationTerminator
 import com.android.tools.idea.run.debug.attachJavaDebuggerToClient
 import com.android.tools.idea.run.debug.waitForClientReadyForDebug
->>>>>>> ad5b6ee3
 import com.intellij.execution.runners.ExecutionEnvironment
 import com.intellij.execution.ui.ConsoleView
-<<<<<<< HEAD
-import com.intellij.execution.ui.RunContentDescriptor
-import com.intellij.openapi.application.invokeAndWaitIfNeeded
-import com.intellij.openapi.progress.ProgressIndicatorProvider
-import com.intellij.openapi.project.Project
-import com.intellij.xdebugger.XDebugProcess
-import com.intellij.xdebugger.XDebugProcessStarter
-import com.intellij.xdebugger.XDebugSession
-import com.intellij.xdebugger.XDebuggerManager
-import java.util.concurrent.CountDownLatch
-import java.util.concurrent.TimeUnit
-=======
 import com.intellij.openapi.progress.ProgressIndicatorProvider
 import com.intellij.openapi.progress.ProgressManager
 import com.intellij.xdebugger.impl.XDebugSessionImpl
 import org.jetbrains.concurrency.Promise
->>>>>>> ad5b6ee3
 
 class DebugSessionStarter(private val environment: ExecutionEnvironment, applicationIdProvider: ApplicationIdProvider) {
 
@@ -63,70 +34,6 @@
   private val appId = applicationIdProvider.packageName
 
   @WorkerThread
-<<<<<<< HEAD
-  fun attachDebuggerToClient(device: IDevice, processHandler: AndroidProcessHandlerForDevices, consoleView: ConsoleView): RunContentDescriptor {
-    waitForClient(device)
-    val client = device.getClient(appId)
-    val debugPort = client.debuggerListenPort.toString()
-    val remoteConnection = RemoteConnection(true, "localhost", debugPort, false)
-    ProgressIndicatorProvider.getGlobalProgressIndicator()?.text = "Attaching debugger"
-    return invokeAndWaitIfNeeded {
-      val debugState = object : RemoteState {
-        override fun execute(executor: Executor?, runner: ProgramRunner<*>): ExecutionResult {
-          val process = AndroidRemoteDebugProcessHandler(project, consoleView, processHandler)
-          consoleView.attachToProcess(process)
-          return DefaultExecutionResult(consoleView, process)
-        }
-
-        override fun getRemoteConnection() = remoteConnection
-      }
-
-      val debugEnvironment = DefaultDebugEnvironment(environment, debugState, remoteConnection, false)
-      val debuggerSession = DebuggerManagerEx.getInstanceEx(project).attachVirtualMachine(debugEnvironment)
-                            ?: throw ExecutionException("Could not attach the virtual machine")
-
-      val debugSession = XDebuggerManager.getInstance(project).startSession(environment, object : XDebugProcessStarter() {
-        override fun start(session: XDebugSession): XDebugProcess {
-          return JavaDebugProcess.create(session, debuggerSession)
-        }
-      })
-
-      debugSession.runContentDescriptor
-    }
-  }
-
-  @WorkerThread
-  private fun waitForClient(device: IDevice): Client {
-    ProgressIndicatorProvider.getGlobalProgressIndicator()?.text = "Waiting for a process to start"
-    val appProcessCountDownLatch = CountDownLatch(1)
-    val listener = object : AndroidDebugBridge.IDeviceChangeListener {
-      override fun deviceConnected(device: IDevice) {}
-      override fun deviceDisconnected(device: IDevice) {}
-
-      override fun deviceChanged(changedDevice: IDevice, changeMask: Int) {
-        if (changedDevice == device && changeMask and IDevice.CHANGE_CLIENT_LIST != 0) {
-          val clients = changedDevice.clients
-          if (clients.find { it.clientData.packageName == appId } != null) {
-            appProcessCountDownLatch.countDown()
-            AndroidDebugBridge.removeDeviceChangeListener(this)
-          }
-        }
-      }
-    }
-    AndroidDebugBridge.addDeviceChangeListener(listener)
-
-    if (device.getClient(appId) != null) {
-      appProcessCountDownLatch.countDown()
-      AndroidDebugBridge.removeDeviceChangeListener(listener)
-    }
-
-    if (!appProcessCountDownLatch.await(15, TimeUnit.SECONDS)) {
-      device.executeShellCommand(AndroidRemoteDebugProcessHandler.CLEAR_DEBUG_APP_COMMAND, NullOutputReceiver(), 5, TimeUnit.SECONDS)
-      throw ExecutionException("Process $appId is not found. Aborting session.")
-    }
-
-    return device.getClient(appId)
-=======
   fun attachDebuggerToClient(device: IDevice,
                              destroyRunningProcess: (IDevice) -> Unit,
                              consoleView: ConsoleView): Promise<XDebugSessionImpl> {
@@ -150,33 +57,5 @@
         destroyRunningProcess(device)
         ApplicationTerminator(device, appId).killApp()  // Terminate the process to make it ready for future debugging.
       }
->>>>>>> ad5b6ee3
-  }
-}
-
-/**
- * [processHandler] is handler responsible for monitoring app process on devices. For example [WatchFaceProcessHandler].
- * [AndroidRemoteDebugProcessHandler] is responsible for monitoring debugger process.
- */
-class AndroidRemoteDebugProcessHandler(
-  project : Project,
-  private val console: ConsoleView,
-  private val processHandler: AndroidProcessHandlerForDevices
-) : RemoteDebugProcessHandler(project, false) {
-
-  companion object {
-    const val CLEAR_DEBUG_APP_COMMAND = "am clear-debug-app"
-  }
-
-  override fun detachIsDefault() = false
-
-  override fun destroyProcess() {
-    super.destroyProcess()
-    processHandler.destroyProcess()
-    processHandler.devices.forEach {
-      console.printShellCommand(CLEAR_DEBUG_APP_COMMAND)
-      it.executeShellCommand(CLEAR_DEBUG_APP_COMMAND, AndroidConfigurationExecutorBase.AndroidLaunchReceiver({ false }, console), 5,
-                             TimeUnit.SECONDS)
-    }
   }
 }