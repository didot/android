/*
 * Copyright 2000-2010 JetBrains s.r.o.
 *
 * Licensed under the Apache License, Version 2.0 (the "License");
 * you may not use this file except in compliance with the License.
 * You may obtain a copy of the License at
 *
 * http://www.apache.org/licenses/LICENSE-2.0
 *
 * Unless required by applicable law or agreed to in writing, software
 * distributed under the License is distributed on an "AS IS" BASIS,
 * WITHOUT WARRANTIES OR CONDITIONS OF ANY KIND, either express or implied.
 * See the License for the specific language governing permissions and
 * limitations under the License.
 */
package com.android.tools.idea.run;

<<<<<<< HEAD
import com.android.tools.idea.fd.InstantRunManager;
import com.android.tools.idea.fd.InstantRunSettings;
=======
import com.android.tools.idea.apk.AndroidApkFacet;
import com.android.tools.idea.apk.ApkProjects;
>>>>>>> 4870ec21
import com.android.tools.idea.gradle.AndroidGradleModel;
import com.android.tools.idea.run.activity.DefaultStartActivityFlagsProvider;
import com.android.tools.idea.run.activity.StartActivityFlagsProvider;
import com.android.tools.idea.run.editor.*;
import com.android.tools.idea.run.tasks.LaunchTask;
import com.android.tools.idea.run.util.LaunchStatus;
<<<<<<< HEAD
=======
import com.android.tools.idea.run.util.MultiUserUtils;
>>>>>>> 4870ec21
import com.google.common.base.Predicates;
import com.google.common.collect.Maps;
import com.intellij.execution.ExecutionException;
import com.intellij.execution.Executor;
import com.intellij.execution.JavaExecutionUtil;
import com.intellij.execution.configurations.ConfigurationFactory;
import com.intellij.execution.configurations.JavaRunConfigurationModule;
import com.intellij.execution.configurations.RefactoringListenerProvider;
import com.intellij.execution.configurations.RunConfiguration;
import com.intellij.execution.filters.TextConsoleBuilder;
import com.intellij.execution.filters.TextConsoleBuilderFactory;
import com.intellij.execution.junit.RefactoringListeners;
import com.intellij.execution.process.ProcessHandler;
import com.intellij.execution.ui.ConsoleView;
import com.intellij.openapi.Disposable;
import com.intellij.openapi.diagnostic.Logger;
<<<<<<< HEAD
import com.intellij.openapi.module.Module;
=======
>>>>>>> 4870ec21
import com.intellij.openapi.options.SettingsEditor;
import com.intellij.openapi.project.Project;
import com.intellij.openapi.util.DefaultJDOMExternalizer;
import com.intellij.openapi.util.InvalidDataException;
import com.intellij.openapi.util.Pair;
import com.intellij.openapi.util.WriteExternalException;
import com.intellij.openapi.util.text.StringUtil;
import com.intellij.psi.PsiClass;
import com.intellij.psi.PsiElement;
import com.intellij.refactoring.listeners.RefactoringElementListener;
import org.jdom.Element;
import org.jetbrains.android.facet.AndroidFacet;
import org.jetbrains.android.util.AndroidBundle;
import org.jetbrains.annotations.NonNls;
import org.jetbrains.annotations.NotNull;
import org.jetbrains.annotations.Nullable;

import java.io.File;
import java.util.Arrays;
import java.util.Collections;
import java.util.List;
import java.util.Map;

public class AndroidRunConfiguration extends AndroidRunConfigurationBase implements RefactoringListenerProvider {
  @NonNls public static final String LAUNCH_DEFAULT_ACTIVITY = "default_activity";
  @NonNls public static final String LAUNCH_SPECIFIC_ACTIVITY = "specific_activity";
  @NonNls public static final String DO_NOTHING = "do_nothing";
  @NonNls public static final String LAUNCH_DEEP_LINK = "launch_deep_link";

  public static final List<? extends LaunchOption> LAUNCH_OPTIONS =
    Arrays.asList(NoLaunch.INSTANCE, DefaultActivityLaunch.INSTANCE, SpecificActivityLaunch.INSTANCE, DeepLinkLaunch.INSTANCE);

  // Deploy options
  public boolean DEPLOY = true;
  public String ARTIFACT_NAME = "";
  public String PM_INSTALL_OPTIONS = "";

  // Launch options
  public String ACTIVITY_EXTRA_FLAGS = "";
  public String MODE = LAUNCH_DEFAULT_ACTIVITY;

  private final Map<String, LaunchOptionState> myLaunchOptionStates = Maps.newHashMap();

  public AndroidRunConfiguration(Project project, ConfigurationFactory factory) {
    super(project, factory, false);

    for (LaunchOption option : LAUNCH_OPTIONS) {
      myLaunchOptionStates.put(option.getId(), option.createState());
    }
  }

  @Override
  protected Pair<Boolean, String> supportsRunningLibraryProjects(@NotNull AndroidFacet facet) {
    return Pair.create(Boolean.FALSE, AndroidBundle.message("android.cannot.run.library.project.error"));
  }

  @NotNull
  @Override
  protected List<ValidationError> checkConfiguration(@NotNull AndroidFacet facet) {
    LaunchOptionState launchOptionState = getLaunchOptionState(MODE);
    if (launchOptionState == null) {
      return Collections.emptyList();
    }

    return launchOptionState.checkConfiguration(facet);
  }

  @NotNull
  @Override
  protected LaunchOptions.Builder getLaunchOptions() {
    return super.getLaunchOptions()
      .setDeploy(DEPLOY)
      .setPmInstallOptions(PM_INSTALL_OPTIONS)
      .setOpenLogcatAutomatically(SHOW_LOGCAT_AUTOMATICALLY);
  }

  @Override
  @NotNull
  protected ApkProvider getApkProvider(@NotNull AndroidFacet facet, @NotNull ApplicationIdProvider applicationIdProvider) {
    if (facet.getAndroidModel() != null && facet.getAndroidModel() instanceof AndroidGradleModel) {
      return new GradleApkProvider(facet, applicationIdProvider, false);
    }
    AndroidApkFacet androidApkFacet = AndroidApkFacet.getInstance(facet.getModule());
    if (androidApkFacet != null) {
      return new FileSystemApkProvider(androidApkFacet.getModule(), new File(androidApkFacet.getConfiguration().APK_PATH));
    }
    return new NonGradleApkProvider(facet, applicationIdProvider, ARTIFACT_NAME);
  }

  @NotNull
  @Override
  public SettingsEditor<? extends RunConfiguration> getConfigurationEditor() {
    Project project = getProject();
    AndroidRunConfigurationEditor<AndroidRunConfiguration> editor =
      new AndroidRunConfigurationEditor<AndroidRunConfiguration>(project, Predicates.<AndroidFacet>alwaysFalse(), this);
    editor.setConfigurationSpecificEditor(new ApplicationRunParameters(project, editor.getModuleSelector()));
    return editor;
  }

  @Override
  @Nullable
  public RefactoringElementListener getRefactoringElementListener(PsiElement element) {
    // TODO: This is a bit of a hack: Currently, refactoring only affects the specific activity launch, so we directly peek into it and
    // change its state. The correct way of implementing this would be to delegate to all of the LaunchOptions and put the results into
    // a RefactoringElementListenerComposite
    final SpecificActivityLaunch.State state = (SpecificActivityLaunch.State)getLaunchOptionState(LAUNCH_SPECIFIC_ACTIVITY);
    assert state != null;
    return RefactoringListeners.getClassOrPackageListener(element, new RefactoringListeners.Accessor<PsiClass>() {
      @Override
      public void setName(String qualifiedName) {
        state.ACTIVITY_CLASS = qualifiedName;
      }

      @Nullable
      @Override
      public PsiClass getPsiElement() {
        return getConfigurationModule().findClass(state.ACTIVITY_CLASS);
      }

      @Override
      public void setPsiElement(PsiClass psiClass) {
        state.ACTIVITY_CLASS = JavaExecutionUtil.getRuntimeQualifiedName(psiClass);
      }
    });
  }

  @NotNull
  @Override
  protected ConsoleProvider getConsoleProvider() {
    return new ConsoleProvider() {
      @NotNull
      @Override
      public ConsoleView createAndAttach(@NotNull Disposable parent,
                                         @NotNull ProcessHandler handler,
                                         @NotNull Executor executor) throws ExecutionException {
        Project project = getConfigurationModule().getProject();
        final TextConsoleBuilder builder = TextConsoleBuilderFactory.getInstance().createBuilder(project);
        ConsoleView console = builder.getConsole();
        console.attachToProcess(handler);
        return console;
      }
    };
  }

  @Override
<<<<<<< HEAD
=======
  public int getUserIdFromAmParameters() {
    return MultiUserUtils.getUserIdFromAmParameters(ACTIVITY_EXTRA_FLAGS);
  }

  @Override
>>>>>>> 4870ec21
  public boolean supportsInstantRun() {
    return true;
  }

  @Override
  protected boolean supportMultipleDevices() {
    return true;
  }

  @Nullable
  @Override
<<<<<<< HEAD
  protected LaunchTask getApplicationLaunchTask(@NotNull ApkProvider apkProvider,
=======
  protected LaunchTask getApplicationLaunchTask(@NotNull ApplicationIdProvider applicationIdProvider,
>>>>>>> 4870ec21
                                                @NotNull AndroidFacet facet,
                                                boolean waitForDebugger,
                                                @NotNull LaunchStatus launchStatus) {
    LaunchOptionState state = getLaunchOptionState(MODE);
    assert state != null;

<<<<<<< HEAD
    try {
      String applicationId = apkProvider.getPackageName();
      return state.getLaunchTask(applicationId, facet, waitForDebugger, ACTIVITY_EXTRA_FLAGS);
=======
    final StartActivityFlagsProvider startActivityFlagsProvider = new DefaultStartActivityFlagsProvider(
      getAndroidDebugger(), getAndroidDebuggerState(), getProfilerState(), getProject(), waitForDebugger, ACTIVITY_EXTRA_FLAGS);

    try {
      return state.getLaunchTask(applicationIdProvider.getPackageName(), facet, startActivityFlagsProvider, getProfilerState());
>>>>>>> 4870ec21
    }
    catch (ApkProvisionException e) {
      Logger.getInstance(AndroidRunConfiguration.class).error(e);
      launchStatus.terminateLaunch("Unable to identify application id");
      return null;
    }
  }

  public void setLaunchActivity(@NotNull String activityName) {
    MODE = LAUNCH_SPECIFIC_ACTIVITY;

    // TODO: we probably need a better way to do this rather than peeking into the option state
    // Possibly something like setLaunch(LAUNCH_SPECIFIC_ACTIVITY, SpecificLaunchActivity.state(className))
    LaunchOptionState state = getLaunchOptionState(LAUNCH_SPECIFIC_ACTIVITY);
    assert state instanceof SpecificActivityLaunch.State;
    ((SpecificActivityLaunch.State)state).ACTIVITY_CLASS = activityName;
  }

  public boolean isLaunchingActivity(@Nullable String activityName) {
    if (!StringUtil.equals(MODE, LAUNCH_SPECIFIC_ACTIVITY)) {
      return false;
    }

    // TODO: we probably need a better way to do this rather than peeking into the option state, possibly just delegate equals to the option
    LaunchOptionState state = getLaunchOptionState(LAUNCH_SPECIFIC_ACTIVITY);
    assert state instanceof SpecificActivityLaunch.State;
    return StringUtil.equals(((SpecificActivityLaunch.State)state).ACTIVITY_CLASS, activityName);
  }

  @Nullable
  public LaunchOptionState getLaunchOptionState(@NotNull String launchOptionId) {
    return myLaunchOptionStates.get(launchOptionId);
  }

  @Override
  public void readExternal(Element element) throws InvalidDataException {
    super.readExternal(element);

    for (LaunchOptionState state : myLaunchOptionStates.values()) {
      DefaultJDOMExternalizer.readExternal(state, element);
    }
  }

  @Override
  public void writeExternal(Element element) throws WriteExternalException {
    super.writeExternal(element);

    for (LaunchOptionState state : myLaunchOptionStates.values()) {
      DefaultJDOMExternalizer.writeExternal(state, element);
    }
  }
}<|MERGE_RESOLUTION|>--- conflicted
+++ resolved
@@ -15,30 +15,21 @@
  */
 package com.android.tools.idea.run;
 
-<<<<<<< HEAD
-import com.android.tools.idea.fd.InstantRunManager;
-import com.android.tools.idea.fd.InstantRunSettings;
-=======
 import com.android.tools.idea.apk.AndroidApkFacet;
 import com.android.tools.idea.apk.ApkProjects;
->>>>>>> 4870ec21
 import com.android.tools.idea.gradle.AndroidGradleModel;
 import com.android.tools.idea.run.activity.DefaultStartActivityFlagsProvider;
 import com.android.tools.idea.run.activity.StartActivityFlagsProvider;
 import com.android.tools.idea.run.editor.*;
 import com.android.tools.idea.run.tasks.LaunchTask;
 import com.android.tools.idea.run.util.LaunchStatus;
-<<<<<<< HEAD
-=======
 import com.android.tools.idea.run.util.MultiUserUtils;
->>>>>>> 4870ec21
 import com.google.common.base.Predicates;
 import com.google.common.collect.Maps;
 import com.intellij.execution.ExecutionException;
 import com.intellij.execution.Executor;
 import com.intellij.execution.JavaExecutionUtil;
 import com.intellij.execution.configurations.ConfigurationFactory;
-import com.intellij.execution.configurations.JavaRunConfigurationModule;
 import com.intellij.execution.configurations.RefactoringListenerProvider;
 import com.intellij.execution.configurations.RunConfiguration;
 import com.intellij.execution.filters.TextConsoleBuilder;
@@ -48,10 +39,6 @@
 import com.intellij.execution.ui.ConsoleView;
 import com.intellij.openapi.Disposable;
 import com.intellij.openapi.diagnostic.Logger;
-<<<<<<< HEAD
-import com.intellij.openapi.module.Module;
-=======
->>>>>>> 4870ec21
 import com.intellij.openapi.options.SettingsEditor;
 import com.intellij.openapi.project.Project;
 import com.intellij.openapi.util.DefaultJDOMExternalizer;
@@ -197,14 +184,11 @@
   }
 
   @Override
-<<<<<<< HEAD
-=======
   public int getUserIdFromAmParameters() {
     return MultiUserUtils.getUserIdFromAmParameters(ACTIVITY_EXTRA_FLAGS);
   }
 
   @Override
->>>>>>> 4870ec21
   public boolean supportsInstantRun() {
     return true;
   }
@@ -216,28 +200,18 @@
 
   @Nullable
   @Override
-<<<<<<< HEAD
-  protected LaunchTask getApplicationLaunchTask(@NotNull ApkProvider apkProvider,
-=======
   protected LaunchTask getApplicationLaunchTask(@NotNull ApplicationIdProvider applicationIdProvider,
->>>>>>> 4870ec21
                                                 @NotNull AndroidFacet facet,
                                                 boolean waitForDebugger,
                                                 @NotNull LaunchStatus launchStatus) {
     LaunchOptionState state = getLaunchOptionState(MODE);
     assert state != null;
 
-<<<<<<< HEAD
-    try {
-      String applicationId = apkProvider.getPackageName();
-      return state.getLaunchTask(applicationId, facet, waitForDebugger, ACTIVITY_EXTRA_FLAGS);
-=======
     final StartActivityFlagsProvider startActivityFlagsProvider = new DefaultStartActivityFlagsProvider(
       getAndroidDebugger(), getAndroidDebuggerState(), getProfilerState(), getProject(), waitForDebugger, ACTIVITY_EXTRA_FLAGS);
 
     try {
       return state.getLaunchTask(applicationIdProvider.getPackageName(), facet, startActivityFlagsProvider, getProfilerState());
->>>>>>> 4870ec21
     }
     catch (ApkProvisionException e) {
       Logger.getInstance(AndroidRunConfiguration.class).error(e);
