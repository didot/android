--- conflicted
+++ resolved
@@ -28,9 +28,6 @@
 import com.android.tools.idea.run.activity.launch.DefaultActivityLaunch;
 import com.android.tools.idea.run.activity.launch.NoLaunch;
 import com.android.tools.idea.run.activity.launch.SpecificActivityLaunch;
-<<<<<<< HEAD
-import com.android.tools.idea.run.configuration.ComponentSpecificConfiguration;
-=======
 import com.android.tools.idea.run.configuration.AndroidConfigurationProgramRunner;
 import com.android.tools.idea.run.configuration.AppRunSettings;
 import com.android.tools.idea.run.configuration.ComponentLaunchOptions;
@@ -38,7 +35,6 @@
 import com.android.tools.idea.run.configuration.execution.AndroidConfigurationExecutor;
 import com.android.tools.idea.run.configuration.execution.AndroidConfigurationExecutorRunProfileState;
 import com.android.tools.idea.run.configuration.execution.DeployOptions;
->>>>>>> ad5b6ee3
 import com.android.tools.idea.run.deployment.AndroidExecutionTarget;
 import com.android.tools.idea.run.editor.AndroidRunConfigurationEditor;
 import com.android.tools.idea.run.editor.ApplicationRunParameters;
@@ -96,12 +92,7 @@
 /**
  * Run Configuration used for running Android Apps (and Instant Apps) locally on a device/emulator.
  */
-<<<<<<< HEAD
-public class AndroidRunConfiguration extends AndroidRunConfigurationBase implements RefactoringListenerProvider, RunnerIconProvider,
-                                                                                    ComponentSpecificConfiguration {
-=======
 public class AndroidRunConfiguration extends AndroidRunConfigurationBase implements RefactoringListenerProvider, RunnerIconProvider {
->>>>>>> ad5b6ee3
   @NonNls public static final String LAUNCH_DEFAULT_ACTIVITY = "default_activity";
   @NonNls public static final String LAUNCH_SPECIFIC_ACTIVITY = "specific_activity";
   @NonNls public static final String DO_NOTHING = "do_nothing";
@@ -109,11 +100,7 @@
   public static final List<? extends ActivityLaunchOption> LAUNCH_OPTIONS =
     Arrays.asList(NoLaunch.INSTANCE, DefaultActivityLaunch.INSTANCE, SpecificActivityLaunch.INSTANCE, DeepLinkLaunch.INSTANCE);
   @NonNls private static final String FEATURE_LIST_SEPARATOR = ",";
-<<<<<<< HEAD
   private final Map<String, ActivityLaunchOptionState> myLaunchOptionStates = new HashMap<>();
-=======
-  private final Map<String, ActivityLaunchOptionState> myLaunchOptionStates = Maps.newHashMap();
->>>>>>> ad5b6ee3
   // Deploy options
   public boolean DEPLOY = true;
   public boolean DEPLOY_APK_FROM_BUNDLE = false;
@@ -209,7 +196,7 @@
     // a RefactoringElementListenerComposite
     final SpecificActivityLaunch.State state = (SpecificActivityLaunch.State)getLaunchOptionState(LAUNCH_SPECIFIC_ACTIVITY);
     assert state != null;
-    return RefactoringListeners.getClassOrPackageListener(element, new RefactoringListeners.Accessor<>() {
+    return RefactoringListeners.getClassOrPackageListener(element, new RefactoringListeners.Accessor<PsiClass>() {
       @Override
       public void setName(String qualifiedName) {
         state.ACTIVITY_CLASS = qualifiedName;
@@ -328,11 +315,7 @@
     return StringUtil.equals(((SpecificActivityLaunch.State)state).ACTIVITY_CLASS, activityName);
   }
 
-<<<<<<< HEAD
-  @Nullable
-=======
-  @NotNull
->>>>>>> ad5b6ee3
+  @NotNull
   public ActivityLaunchOptionState getLaunchOptionState(@NotNull String launchOptionId) {
     return myLaunchOptionStates.get(launchOptionId);
   }
@@ -404,23 +387,6 @@
   }
 
   @NotNull
-<<<<<<< HEAD
-  @Override
-  public ComponentType getComponentType() {
-    return ComponentType.ACTIVITY;
-  }
-
-  @Nullable
-  @Override
-  public Module getModule() {
-    return getConfigurationModule().getModule();
-  }
-
-  public static boolean shouldDeployApkFromBundle(AndroidRunConfiguration configuration) {
-    if (configuration.DEPLOY_APK_FROM_BUNDLE) {
-      Preconditions.checkArgument(configuration.DEPLOY);
-      return true;
-=======
   public AndroidConfigurationExecutor getExecutor(@NotNull ExecutionEnvironment environment) {
     Module myModule = getConfigurationModule().getModule();
     ComponentLaunchOptions launchOptions = getLaunchOptionState(MODE);
@@ -452,7 +418,6 @@
   public RunProfileState getState(@NotNull Executor executor, @NotNull ExecutionEnvironment env) throws ExecutionException {
     if (AndroidConfigurationProgramRunner.Companion.getUseNewExecutionForActivities()) {
       return new AndroidConfigurationExecutorRunProfileState(getExecutor(env));
->>>>>>> ad5b6ee3
     }
     return super.getState(executor, env);
   }
