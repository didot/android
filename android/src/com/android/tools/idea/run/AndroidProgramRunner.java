/*
 * Copyright 2000-2010 JetBrains s.r.o.
 *
 * Licensed under the Apache License, Version 2.0 (the "License");
 * you may not use this file except in compliance with the License.
 * You may obtain a copy of the License at
 *
 * http://www.apache.org/licenses/LICENSE-2.0
 *
 * Unless required by applicable law or agreed to in writing, software
 * distributed under the License is distributed on an "AS IS" BASIS,
 * WITHOUT WARRANTIES OR CONDITIONS OF ANY KIND, either express or implied.
 * See the License for the specific language governing permissions and
 * limitations under the License.
 */
package com.android.tools.idea.run;

import com.android.tools.idea.fd.InstantRunUtils;
import com.android.tools.idea.testartifacts.instrumented.AndroidTestRunConfiguration;
import com.intellij.execution.ExecutionException;
import com.intellij.execution.RunnerAndConfigurationSettings;
import com.intellij.execution.configurations.RunConfigurationBase;
import com.intellij.execution.configurations.RunProfile;
import com.intellij.execution.configurations.RunProfileState;
import com.intellij.execution.executors.DefaultDebugExecutor;
import com.intellij.execution.executors.DefaultRunExecutor;
import com.intellij.execution.process.ProcessHandler;
import com.intellij.execution.runners.DefaultProgramRunnerKt;
import com.intellij.execution.runners.ExecutionEnvironment;
import com.intellij.execution.runners.GenericProgramRunner;
import com.intellij.execution.ui.RunContentDescriptor;
import org.jetbrains.annotations.NotNull;

<<<<<<< HEAD
public class AndroidProgramRunner extends DefaultProgramRunner {

=======
public class AndroidProgramRunner extends GenericProgramRunner {
>>>>>>> 149a0db6
  @Override
  protected RunContentDescriptor doExecute(@NotNull final RunProfileState state, @NotNull final ExecutionEnvironment env)
    throws ExecutionException {
    boolean showRunContent = env.getRunProfile() instanceof AndroidTestRunConfiguration;
    RunnerAndConfigurationSettings runnerAndConfigurationSettings = env.getRunnerAndConfigurationSettings();
    if (runnerAndConfigurationSettings != null) {
      runnerAndConfigurationSettings.setActivateToolWindowBeforeRun(showRunContent);
    }

<<<<<<< HEAD
    RunContentDescriptor descriptor = super.doExecute(state, env);
=======
    RunContentDescriptor descriptor = DefaultProgramRunnerKt.executeState(state, env, this);
>>>>>>> 149a0db6
    if (descriptor != null) {
      ProcessHandler processHandler = descriptor.getProcessHandler();
      assert processHandler != null;

      RunProfile runProfile = env.getRunProfile();
<<<<<<< HEAD
      int uniqueId = runProfile instanceof RunConfigurationBase ? ((RunConfigurationBase)runProfile).getUniqueID() : -1;
=======
      int uniqueId = runProfile instanceof AndroidRunConfigurationBase ? ((AndroidRunConfigurationBase)runProfile).getUniqueID() : -1;
>>>>>>> 149a0db6
      AndroidSessionInfo sessionInfo = new AndroidSessionInfo(processHandler, descriptor, uniqueId, env.getExecutor().getId(),
                                                              InstantRunUtils.isInstantRunEnabled(env));
      processHandler.putUserData(AndroidSessionInfo.KEY, sessionInfo);
    }

    return descriptor;
  }

  @Override
  @NotNull
  public String getRunnerId() {
    return "AndroidProgramRunner";
  }

  @Override
  public boolean canRun(@NotNull String executorId, @NotNull RunProfile profile) {
    if (!DefaultDebugExecutor.EXECUTOR_ID.equals(executorId) && !DefaultRunExecutor.EXECUTOR_ID.equals(executorId)) {
      return false;
    }

    return profile instanceof AndroidRunConfigurationBase;
  }
}<|MERGE_RESOLUTION|>--- conflicted
+++ resolved
@@ -31,12 +31,7 @@
 import com.intellij.execution.ui.RunContentDescriptor;
 import org.jetbrains.annotations.NotNull;
 
-<<<<<<< HEAD
-public class AndroidProgramRunner extends DefaultProgramRunner {
-
-=======
 public class AndroidProgramRunner extends GenericProgramRunner {
->>>>>>> 149a0db6
   @Override
   protected RunContentDescriptor doExecute(@NotNull final RunProfileState state, @NotNull final ExecutionEnvironment env)
     throws ExecutionException {
@@ -46,21 +41,13 @@
       runnerAndConfigurationSettings.setActivateToolWindowBeforeRun(showRunContent);
     }
 
-<<<<<<< HEAD
-    RunContentDescriptor descriptor = super.doExecute(state, env);
-=======
     RunContentDescriptor descriptor = DefaultProgramRunnerKt.executeState(state, env, this);
->>>>>>> 149a0db6
     if (descriptor != null) {
       ProcessHandler processHandler = descriptor.getProcessHandler();
       assert processHandler != null;
 
       RunProfile runProfile = env.getRunProfile();
-<<<<<<< HEAD
       int uniqueId = runProfile instanceof RunConfigurationBase ? ((RunConfigurationBase)runProfile).getUniqueID() : -1;
-=======
-      int uniqueId = runProfile instanceof AndroidRunConfigurationBase ? ((AndroidRunConfigurationBase)runProfile).getUniqueID() : -1;
->>>>>>> 149a0db6
       AndroidSessionInfo sessionInfo = new AndroidSessionInfo(processHandler, descriptor, uniqueId, env.getExecutor().getId(),
                                                               InstantRunUtils.isInstantRunEnabled(env));
       processHandler.putUserData(AndroidSessionInfo.KEY, sessionInfo);
