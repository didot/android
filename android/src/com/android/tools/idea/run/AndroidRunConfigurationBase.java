--- conflicted
+++ resolved
@@ -1,13 +1,6 @@
 // Copyright 2000-2022 JetBrains s.r.o. and contributors. Use of this source code is governed by the Apache 2.0 license.
 package com.android.tools.idea.run;
 
-<<<<<<< HEAD
-import com.android.ddmlib.IDevice;
-import com.android.tools.idea.flags.StudioFlags;
-import com.android.tools.idea.projectsystem.ProjectSystemUtil;
-import com.android.tools.idea.run.configuration.user.settings.AndroidConfigurationExecutionSettings;
-import com.android.tools.idea.run.editor.*;
-=======
 import static com.android.AndroidProjectTypes.PROJECT_TYPE_APP;
 import static com.android.AndroidProjectTypes.PROJECT_TYPE_DYNAMIC_FEATURE;
 import static com.android.AndroidProjectTypes.PROJECT_TYPE_FEATURE;
@@ -30,12 +23,10 @@
 import com.android.tools.idea.run.editor.DeployTargetProvider;
 import com.android.tools.idea.run.editor.DeployTargetState;
 import com.android.tools.idea.run.editor.ProfilerState;
->>>>>>> ad5b6ee3
 import com.android.tools.idea.run.tasks.AppLaunchTask;
 import com.android.tools.idea.run.tasks.LaunchTasksProvider;
 import com.android.tools.idea.run.util.LaunchStatus;
 import com.android.tools.idea.run.util.LaunchUtils;
-import com.android.tools.idea.run.util.SwapInfo;
 import com.android.tools.idea.stats.RunStats;
 import com.android.tools.idea.stats.RunStatsService;
 import com.google.common.collect.ImmutableList;
@@ -43,7 +34,14 @@
 import com.google.common.util.concurrent.Futures;
 import com.intellij.execution.ExecutionException;
 import com.intellij.execution.Executor;
-import com.intellij.execution.configurations.*;
+import com.intellij.execution.configurations.ConfigurationFactory;
+import com.intellij.execution.configurations.JavaRunConfigurationModule;
+import com.intellij.execution.configurations.ModuleBasedConfiguration;
+import com.intellij.execution.configurations.RunConfigurationWithSuppressedDefaultDebugAction;
+import com.intellij.execution.configurations.RunProfileState;
+import com.intellij.execution.configurations.RuntimeConfigurationError;
+import com.intellij.execution.configurations.RuntimeConfigurationException;
+import com.intellij.execution.configurations.RuntimeConfigurationWarning;
 import com.intellij.execution.executors.DefaultDebugExecutor;
 import com.intellij.execution.runners.ExecutionEnvironment;
 import com.intellij.execution.runners.RunConfigurationWithSuppressedDefaultRunAction;
@@ -55,8 +53,6 @@
 import com.intellij.openapi.util.Pair;
 import com.intellij.openapi.util.WriteExternalException;
 import com.intellij.openapi.vfs.VirtualFile;
-<<<<<<< HEAD
-=======
 import java.io.IOException;
 import java.io.InputStream;
 import java.util.ArrayList;
@@ -64,7 +60,6 @@
 import java.util.List;
 import java.util.Objects;
 import java.util.Optional;
->>>>>>> ad5b6ee3
 import org.jdom.Element;
 import org.jetbrains.android.facet.AndroidFacet;
 import org.jetbrains.android.facet.SourceProviderManager;
@@ -74,12 +69,6 @@
 import org.jetbrains.annotations.Nullable;
 import org.kxml2.io.KXmlParser;
 import org.xmlpull.v1.XmlPullParserException;
-import java.io.IOException;
-import java.io.InputStream;
-import java.util.*;
-
-import static com.android.AndroidProjectTypes.*;
-import static java.nio.charset.StandardCharsets.UTF_8;
 
 /**
  * Base {@link com.intellij.execution.configurations.RunConfiguration} for all Android run configs.
@@ -92,12 +81,8 @@
  * is selected, but the Debug action doesn't support running on multiple devices.
  */
 public abstract class AndroidRunConfigurationBase extends ModuleBasedConfiguration<AndroidRunConfigurationModule, Element>
-<<<<<<< HEAD
-  implements PreferGradleMake, RunConfigurationWithSuppressedDefaultRunAction, RunConfigurationWithSuppressedDefaultDebugAction {
-=======
   implements PreferGradleMake, RunConfigurationWithSuppressedDefaultRunAction, RunConfigurationWithSuppressedDefaultDebugAction,
              RunConfigurationWithDebugger {
->>>>>>> ad5b6ee3
 
   /**
    * Element name used to group the {@link ProfilerState} settings
@@ -298,14 +283,6 @@
                                     @NotNull RunStats stats) throws ExecutionException {
     validateBeforeRun(executor);
 
-    if (StudioFlags.NEW_EXECUTION_FLOW_ENABLED.get()
-        && !isTestConfiguration()
-        && env.getUserData(SwapInfo.SWAP_INFO_KEY) == null
-        && AndroidConfigurationExecutionSettings.getInstance().getState().getEnableNewConfigurationFlow()
-    ) {
-      // TODO: implement new flow
-    }
-
     Module module = getConfigurationModule().getModule();
     assert module != null : "Enforced by fatal validation check in checkConfiguration.";
     AndroidFacet facet = AndroidFacet.getInstance(module);
@@ -381,11 +358,7 @@
                                                         @NotNull ApplicationIdProvider applicationIdProvider,
                                                         @NotNull ApkProvider apkProvider,
                                                         @NotNull LaunchOptions launchOptions) {
-<<<<<<< HEAD
     Optional<LaunchTasksProvider> provided = LaunchTasksProvider.Provider.EP_NAME.getExtensionList().stream()
-=======
-    Optional<LaunchTasksProvider> provided = LaunchTasksProvider.Provider.EP_NAME.extensions()
->>>>>>> ad5b6ee3
       .map(it -> it.createLaunchTasksProvider(this, env, facet, applicationIdProvider, apkProvider, launchOptions))
       .filter(Objects::nonNull)
       .findFirst();
@@ -417,29 +390,17 @@
     Project project = getProject();
 
     return currentTargetProvider.requiresRuntimePrompt(project) ?
-<<<<<<< HEAD
-           currentTargetProvider.showPrompt(facet) : currentTargetProvider.getDeployTarget(project);
-=======
            currentTargetProvider.showPrompt(project) : currentTargetProvider.getDeployTarget(project);
->>>>>>> ad5b6ee3
   }
 
   @Nullable
   public ApplicationIdProvider getApplicationIdProvider() {
-<<<<<<< HEAD
-    return ProjectSystemUtil.getProjectSystem(getProject()).getApplicationIdProvider(this);
-=======
     return getProjectSystem(getProject()).getApplicationIdProvider(this);
->>>>>>> ad5b6ee3
   }
 
   @Nullable
   public final ApkProvider getApkProvider() {
-<<<<<<< HEAD
-    return ProjectSystemUtil.getProjectSystem(getProject()).getApkProvider(this);
-=======
     return getProjectSystem(getProject()).getApkProvider(this);
->>>>>>> ad5b6ee3
   }
 
   public boolean isTestConfiguration() {
