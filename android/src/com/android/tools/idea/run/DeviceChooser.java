--- conflicted
+++ resolved
@@ -474,13 +474,8 @@
           return getDeviceState(device);
         case COMPATIBILITY_COLUMN_INDEX:
           // This value is also used in the method isRowCompatible(). Update that if there's a change here.
-<<<<<<< HEAD
-          return LaunchCompatibility
-            .canRunOnDevice(myMinSdkVersion, myProjectTarget, myRequiredHardwareFeatures, new ConnectedAndroidDevice(device, null), null);
-=======
           AndroidDevice connectedDevice = new ConnectedAndroidDevice(device, null);
           return connectedDevice.canRun(myMinSdkVersion, myProjectTarget, myRequiredHardwareFeatures);
->>>>>>> f1233fb2
       }
       return null;
     }
