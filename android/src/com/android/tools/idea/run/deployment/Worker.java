/*
 * Copyright (C) 2019 The Android Open Source Project
 *
 * Licensed under the Apache License, Version 2.0 (the "License");
 * you may not use this file except in compliance with the License.
 * You may obtain a copy of the License at
 *
 *      http://www.apache.org/licenses/LICENSE-2.0
 *
 * Unless required by applicable law or agreed to in writing, software
 * distributed under the License is distributed on an "AS IS" BASIS,
 * WITHOUT WARRANTIES OR CONDITIONS OF ANY KIND, either express or implied.
 * See the License for the specific language governing permissions and
 * limitations under the License.
 */
package com.android.tools.idea.run.deployment;

import com.intellij.openapi.diagnostic.Logger;
import java.util.Optional;
import java.util.concurrent.ExecutionException;
import java.util.concurrent.Future;
import org.jetbrains.annotations.NotNull;
import org.jetbrains.annotations.Nullable;

final class Worker<V> {
  @Nullable
  private Future<V> myResultFuture;

  @Nullable
  private V myResult;

  @NotNull
  Optional<V> perform(@NotNull AsyncSupplier<V> task) {
    if (myResultFuture == null) {
      myResultFuture = task.get();
    }

    if (myResultFuture.isCancelled()) {
      myResultFuture = task.get();
<<<<<<< HEAD
      return myResult;
=======
      return Optional.ofNullable(myResult);
>>>>>>> 7af60d2c
    }

    if (!myResultFuture.isDone()) {
      return Optional.ofNullable(myResult);
    }

    try {
      myResult = myResultFuture.get();
      assert myResult != null;

      myResultFuture = task.get();
      return Optional.of(myResult);
    }
    catch (InterruptedException exception) {
      Thread.currentThread().interrupt();
      throw new RuntimeException(exception);
    }
    catch (ExecutionException exception) {
      Logger.getInstance(Worker.class).warn(exception);

      myResultFuture = task.get();
      return Optional.ofNullable(myResult);
    }
  }
}<|MERGE_RESOLUTION|>--- conflicted
+++ resolved
@@ -37,11 +37,7 @@
 
     if (myResultFuture.isCancelled()) {
       myResultFuture = task.get();
-<<<<<<< HEAD
-      return myResult;
-=======
       return Optional.ofNullable(myResult);
->>>>>>> 7af60d2c
     }
 
     if (!myResultFuture.isDone()) {
