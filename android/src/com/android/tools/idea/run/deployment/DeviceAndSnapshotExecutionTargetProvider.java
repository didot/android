--- conflicted
+++ resolved
@@ -21,85 +21,13 @@
 import com.intellij.openapi.project.Project;
 import java.util.Collections;
 import java.util.List;
-<<<<<<< HEAD
-import javax.swing.Icon;
-import org.jetbrains.android.util.AndroidUtils;
-=======
->>>>>>> 7af60d2c
 import org.jetbrains.annotations.NotNull;
 
 public class DeviceAndSnapshotExecutionTargetProvider extends ExecutionTargetProvider {
   @NotNull
   @Override
   public List<ExecutionTarget> getTargets(@NotNull Project project, @NotNull RunConfiguration configuration) {
-<<<<<<< HEAD
-    ActionManager manager = ActionManager.getInstance();
-    DeviceAndSnapshotComboBoxAction action = (DeviceAndSnapshotComboBoxAction)manager.getAction("DeviceAndSnapshotComboBox");
-
-    if (!AndroidUtils.hasAndroidFacets(project)) {
-      return Collections.singletonList(DefaultExecutionTarget.INSTANCE);
-    }
-
-    // We always return an ExecutionTarget as long as we have valid config and package names.
-    // This is because we don't want to maintain listener states with ddmlib, and we don't
-    // need to keep track of online/offline states, and we let things that need the states
-    // to query on their own.
-    Device device = action.getSelectedDevice(project);
-    if (device != null) {
-      return Collections.singletonList(new Target(device));
-    }
-
-    return Collections.singletonList(DefaultExecutionTarget.INSTANCE);
-  }
-
-  static final class Target extends AndroidExecutionTarget {
-    @NotNull private final Device myDevice;
-
-    private Target(@NotNull Device device) {
-      myDevice = device;
-    }
-
-    @NotNull
-    @Override
-    public String getId() {
-      return myDevice.getKey().toString();
-    }
-
-    @NotNull
-    @Override
-    public String getDisplayName() {
-      return myDevice.getName();
-    }
-
-    @Nullable
-    @Override
-    public Icon getIcon() {
-      return myDevice.getIcon();
-    }
-
-    @Override
-    public boolean canRun(@NotNull RunConfiguration configuration) {
-      return true;
-    }
-
-    @Override
-    public boolean isApplicationRunning(@NotNull String packageName) {
-      return myDevice.isRunning(packageName);
-    }
-
-    @Nullable
-    @Override
-    public IDevice getIDevice() {
-      return myDevice.getDdmlibDevice();
-    }
-
-    @NotNull
-    Device getDevice() {
-      return myDevice;
-    }
-=======
     List<Device> devices = DeviceAndSnapshotComboBoxAction.getInstance().getSelectedDevices(project);
     return Collections.singletonList(new DeviceAndSnapshotComboBoxExecutionTarget(devices));
->>>>>>> 7af60d2c
   }
 }