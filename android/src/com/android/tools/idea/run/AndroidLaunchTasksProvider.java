/*
 * Copyright (C) 2015 The Android Open Source Project
 *
 * Licensed under the Apache License, Version 2.0 (the "License");
 * you may not use this file except in compliance with the License.
 * You may obtain a copy of the License at
 *
 *      http://www.apache.org/licenses/LICENSE-2.0
 *
 * Unless required by applicable law or agreed to in writing, software
 * distributed under the License is distributed on an "AS IS" BASIS,
 * WITHOUT WARRANTIES OR CONDITIONS OF ANY KIND, either express or implied.
 * See the License for the specific language governing permissions and
 * limitations under the License.
 */
package com.android.tools.idea.run;

import static com.android.AndroidProjectTypes.PROJECT_TYPE_INSTANTAPP;
import static com.android.tools.idea.run.AndroidRunConfiguration.LAUNCH_DEEP_LINK;

import com.android.ddmlib.IDevice;
import com.android.sdklib.AndroidVersion;
import com.android.tools.idea.deploy.DeploymentConfiguration;
import com.android.tools.idea.flags.StudioFlags;
import com.android.tools.idea.gradle.util.DynamicAppUtils;
import com.android.tools.idea.gradle.util.EmbeddedDistributionPaths;
import com.android.tools.idea.run.editor.AndroidDebugger;
import com.android.tools.idea.run.editor.AndroidDebuggerContext;
import com.android.tools.idea.run.editor.AndroidDebuggerState;
import com.android.tools.idea.run.editor.DeepLinkLaunch;
import com.android.tools.idea.run.tasks.ApplyChangesTask;
import com.android.tools.idea.run.tasks.ApplyCodeChangesTask;
import com.android.tools.idea.run.tasks.ClearLogcatTask;
import com.android.tools.idea.run.tasks.DebugConnectorTask;
import com.android.tools.idea.run.tasks.DeployTask;
import com.android.tools.idea.run.tasks.DismissKeyguardTask;
import com.android.tools.idea.run.tasks.LaunchTask;
import com.android.tools.idea.run.tasks.LaunchTasksProvider;
import com.android.tools.idea.run.tasks.RunInstantAppTask;
import com.android.tools.idea.run.tasks.ShowLogcatTask;
import com.android.tools.idea.run.tasks.UninstallIotLauncherAppsTask;
import com.android.tools.idea.run.util.LaunchStatus;
import com.android.tools.idea.run.util.SwapInfo;
import com.android.tools.idea.stats.RunStats;
import com.google.common.annotations.VisibleForTesting;
import com.google.common.collect.ImmutableList;
import com.google.common.collect.ImmutableMap;
import com.intellij.execution.runners.ExecutionEnvironment;
import com.intellij.openapi.diagnostic.Logger;
import com.intellij.openapi.project.Project;
import com.intellij.openapi.util.Computable;
import java.io.File;
import java.util.ArrayList;
import java.util.Collections;
import java.util.HashSet;
import java.util.List;
import java.util.Set;
import java.util.stream.Collectors;
import org.jetbrains.android.facet.AndroidFacet;
import org.jetbrains.annotations.NotNull;
import org.jetbrains.annotations.Nullable;

public class AndroidLaunchTasksProvider implements LaunchTasksProvider {
  private final Logger myLogger = Logger.getInstance(AndroidLaunchTasksProvider.class);
  private final AndroidRunConfigurationBase myRunConfig;
  private final ExecutionEnvironment myEnv;
  private final AndroidFacet myFacet;
  private final ApplicationIdProvider myApplicationIdProvider;
  private final ApkProvider myApkProvider;
  private final LaunchOptions myLaunchOptions;
  private final Project myProject;

  public AndroidLaunchTasksProvider(@NotNull AndroidRunConfigurationBase runConfig,
                                    @NotNull ExecutionEnvironment env,
                                    @NotNull AndroidFacet facet,
                                    @NotNull ApplicationIdProvider applicationIdProvider,
                                    @NotNull ApkProvider apkProvider,
                                    @NotNull LaunchOptions launchOptions) {
    myRunConfig = runConfig;
    myEnv = env;
    myProject = facet.getModule().getProject();
    myFacet = facet;
    myApplicationIdProvider = applicationIdProvider;
    myApkProvider = apkProvider;
    myLaunchOptions = launchOptions;
  }

  @NotNull
  @Override
  public List<LaunchTask> getTasks(@NotNull IDevice device, @NotNull LaunchStatus launchStatus, @NotNull ConsolePrinter consolePrinter) {
    final List<LaunchTask> launchTasks = new ArrayList<>();

    if (myLaunchOptions.isClearLogcatBeforeStart()) {
      launchTasks.add(new ClearLogcatTask(myProject));
    }

    launchTasks.add(new DismissKeyguardTask());

    final boolean useApplyChanges = shouldApplyChanges() || shouldApplyCodeChanges();
    final boolean startNewAndroidApplication = !useApplyChanges && !shouldDeployAsInstant();
    String packageName;
    try {
      packageName = myApplicationIdProvider.getPackageName();
      launchTasks.addAll(getDeployTasks(device, packageName));

      StringBuilder amStartOptions = new StringBuilder();
      // launch the contributors before launching the application in case
      // the contributors need to start listening on logcat for the application launch itself
      for (AndroidLaunchTaskContributor taskContributor : AndroidLaunchTaskContributor.EP_NAME.getExtensions()) {
        String amOptions = taskContributor.getAmStartOptions(myFacet.getModule(), packageName, myLaunchOptions, device);
        amStartOptions.append(amStartOptions.length() == 0 ? "" : " ").append(amOptions);

        LaunchTask task = taskContributor.getTask(myFacet.getModule(), packageName, myLaunchOptions);
        if (task != null) {
          launchTasks.add(task);
        }
      }

      if (startNewAndroidApplication) {
        // A separate deep link launch task is not necessary if launch will be handled by
        // RunInstantAppTask
        LaunchTask appLaunchTask = myRunConfig.getApplicationLaunchTask(myApplicationIdProvider, myFacet,
                                                                        amStartOptions.toString(),
                                                                        myLaunchOptions.isDebug(), launchStatus, myApkProvider);
        if (appLaunchTask != null) {
          launchTasks.add(appLaunchTask);
        }
      }
    }
    catch (ApkProvisionException e) {
      if (useApplyChanges) {
        // ApkProvisionException should not happen for apply-changes launch. Log it at higher level.
        myLogger.error(e);
      } else {
        myLogger.warn(e);
      }
      launchStatus.terminateLaunch("Unable to determine application id: " + e,
                                   /*destroyProcess=*/startNewAndroidApplication);
      return Collections.emptyList();
    }
    catch (IllegalStateException e) {
      myLogger.error(e);
      launchStatus.terminateLaunch(e.getMessage(),
                                   /*destroyProcess=*/startNewAndroidApplication);
      return Collections.emptyList();
    }

    if (!myLaunchOptions.isDebug() && myLaunchOptions.isOpenLogcatAutomatically()) {
      launchTasks.add(new ShowLogcatTask(myProject, packageName));
    }

    return launchTasks;
  }

  @NotNull
  @VisibleForTesting
  List<LaunchTask> getDeployTasks(@NotNull final IDevice device, @NotNull final String packageName) throws ApkProvisionException {

    // regular APK deploy flow
    if (!myLaunchOptions.isDeploy()) {
      return Collections.emptyList();
    }

    List<LaunchTask> tasks = new ArrayList<>();
    if (StudioFlags.UNINSTALL_LAUNCHER_APPS_ENABLED.get() &&
        device.supportsFeature(IDevice.HardwareFeature.EMBEDDED)) {
      tasks.add(new UninstallIotLauncherAppsTask(myProject, packageName));
    }
    List<String> disabledFeatures = myLaunchOptions.getDisabledDynamicFeatures();
    if (shouldDeployAsInstant()) {
      AndroidRunConfiguration runConfig = (AndroidRunConfiguration)myRunConfig;
      DeepLinkLaunch.State state = (DeepLinkLaunch.State)runConfig.getLaunchOptionState(LAUNCH_DEEP_LINK);
      assert state != null;
      tasks.add(new RunInstantAppTask(myApkProvider.getApks(device), state.DEEP_LINK, disabledFeatures));
    }
    else {
      // Add packages to the deployment, filtering out any dynamic features that are disabled.
      ImmutableMap.Builder<String, List<File>> packages = ImmutableMap.builder();
      for (ApkInfo apkInfo : myApkProvider.getApks(device)) {
        packages.put(apkInfo.getApplicationId(), getFilteredFeatures(apkInfo, disabledFeatures));
      }

      // Set the appropriate action based on which deployment we're doing.
      Computable<String> installPathProvider = () -> EmbeddedDistributionPaths.getInstance().findEmbeddedInstaller();
      if (shouldApplyChanges()) {

        tasks.add(new ApplyChangesTask(myProject, packages.build(), isApplyChangesFallbackToRun(), installPathProvider));
      }
      else if (shouldApplyCodeChanges()) {
        tasks.add(new ApplyCodeChangesTask(myProject, packages.build(), isApplyCodeChangesFallbackToRun(), installPathProvider));
      }
      else {
<<<<<<< HEAD
        tasks.add(new DeployTask(myProject, packages.build(), myLaunchOptions.getPmInstallOptions(), installPathProvider));
=======
        tasks.add(new DeployTask(myProject, packages.build(), myLaunchOptions.getPmInstallOptions(device),
                                 myLaunchOptions.getInstallOnAllUsers()));
>>>>>>> 7af60d2c
      }
    }
    return ImmutableList.copyOf(tasks);
  }

  private boolean isApplyCodeChangesFallbackToRun() {
    return DeploymentConfiguration.getInstance().APPLY_CODE_CHANGES_FALLBACK_TO_RUN;
  }

  private boolean isApplyChangesFallbackToRun() {
    return DeploymentConfiguration.getInstance().APPLY_CHANGES_FALLBACK_TO_RUN;
  }

  @Override
  public void fillStats(RunStats stats) {
    stats.setApplyChangesFallbackToRun(isApplyChangesFallbackToRun());
    stats.setApplyCodeChangesFallbackToRun(isApplyCodeChangesFallbackToRun());
  }

  @NotNull
  private static List<File> getFilteredFeatures(ApkInfo apkInfo, List<String> disabledFeatures) {
    if (apkInfo.getFiles().size() > 1) {
      return apkInfo.getFiles().stream()
        .filter(feature -> DynamicAppUtils.isFeatureEnabled(disabledFeatures, feature))
        .map(file -> file.getApkFile())
        .collect(Collectors.toList());
    } else {
      return ImmutableList.of(apkInfo.getFile());
    }
  }

  @Nullable
  @Override
  public DebugConnectorTask getConnectDebuggerTask(@NotNull LaunchStatus launchStatus, @Nullable AndroidVersion version) {
    if (!myLaunchOptions.isDebug()) {
      return null;
    }
    Logger logger = Logger.getInstance(AndroidLaunchTasksProvider.class);

<<<<<<< HEAD
    Set<String> packageIds = new HashSet<String>();
=======
    Set<String> packageIds = Sets.newHashSet();
    String packageName = null;
>>>>>>> 7af60d2c
    try {
      packageName = myApplicationIdProvider.getPackageName();
      packageIds.add(packageName);
    }
    catch (ApkProvisionException e) {
      logger.error(e);
    }

    try {
      String testPackageName = myApplicationIdProvider.getTestPackageName();
      if (testPackageName != null) {
        packageIds.add(testPackageName);
      }
    }
    catch (ApkProvisionException e) {
      // not as severe as failing to obtain package id for main application
      logger
        .warn("Unable to obtain test package name, will not connect debugger if tests don't instantiate main application");
    }

    AndroidDebuggerContext androidDebuggerContext = myRunConfig.getAndroidDebuggerContext();
    AndroidDebugger debugger = androidDebuggerContext.getAndroidDebugger();
    if (debugger == null) {
      logger.warn("Unable to determine debugger to use for this launch");
      return null;
    }
    logger.info("Using debugger: " + debugger.getId());

    AndroidDebuggerState androidDebuggerState = androidDebuggerContext.getAndroidDebuggerState();
    if (androidDebuggerState != null) {
      //noinspection unchecked
      return debugger.getConnectDebuggerTask(myEnv,
                                             version,
                                             packageIds,
                                             myFacet,
                                             androidDebuggerState,
                                             myRunConfig.getType().getId(),
                                             packageName);
    }

    return null;
  }

  private boolean shouldDeployAsInstant() {
    return (myFacet.getConfiguration().getProjectType() == PROJECT_TYPE_INSTANTAPP ||
            myLaunchOptions.isDeployAsInstant());
  }

  private boolean shouldApplyChanges() {
    SwapInfo swapInfo = myEnv.getUserData(SwapInfo.SWAP_INFO_KEY);
    return swapInfo != null && swapInfo.getType() == SwapInfo.SwapType.APPLY_CHANGES;
  }

  private boolean shouldApplyCodeChanges() {
    SwapInfo swapInfo = myEnv.getUserData(SwapInfo.SWAP_INFO_KEY);
    return swapInfo != null && swapInfo.getType() == SwapInfo.SwapType.APPLY_CODE_CHANGES;
  }
}<|MERGE_RESOLUTION|>--- conflicted
+++ resolved
@@ -190,12 +190,8 @@
         tasks.add(new ApplyCodeChangesTask(myProject, packages.build(), isApplyCodeChangesFallbackToRun(), installPathProvider));
       }
       else {
-<<<<<<< HEAD
-        tasks.add(new DeployTask(myProject, packages.build(), myLaunchOptions.getPmInstallOptions(), installPathProvider));
-=======
         tasks.add(new DeployTask(myProject, packages.build(), myLaunchOptions.getPmInstallOptions(device),
-                                 myLaunchOptions.getInstallOnAllUsers()));
->>>>>>> 7af60d2c
+                                 myLaunchOptions.getInstallOnAllUsers(), installPathProvider));
       }
     }
     return ImmutableList.copyOf(tasks);
@@ -235,12 +231,8 @@
     }
     Logger logger = Logger.getInstance(AndroidLaunchTasksProvider.class);
 
-<<<<<<< HEAD
     Set<String> packageIds = new HashSet<String>();
-=======
-    Set<String> packageIds = Sets.newHashSet();
     String packageName = null;
->>>>>>> 7af60d2c
     try {
       packageName = myApplicationIdProvider.getPackageName();
       packageIds.add(packageName);
