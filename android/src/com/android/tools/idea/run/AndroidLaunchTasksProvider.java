--- conflicted
+++ resolved
@@ -22,12 +22,9 @@
 import com.android.sdklib.AndroidVersion;
 import com.android.tools.idea.deploy.DeploymentConfiguration;
 import com.android.tools.idea.gradle.util.DynamicAppUtils;
-<<<<<<< HEAD
 import com.android.tools.idea.gradle.util.EmbeddedDistributionPaths;
-=======
 import com.android.tools.idea.run.activity.launch.DeepLinkLaunch;
 import com.android.tools.idea.run.deployment.liveedit.AndroidLiveEditDeployMonitor;
->>>>>>> 477885a9
 import com.android.tools.idea.run.editor.AndroidDebugger;
 import com.android.tools.idea.run.editor.AndroidDebuggerContext;
 import com.android.tools.idea.run.editor.AndroidDebuggerState;
@@ -184,31 +181,20 @@
           myProject,
           packages,
           isApplyChangesFallbackToRun(),
-<<<<<<< HEAD
           myLaunchOptions.getAlwaysInstallWithPm(),
           installPathProvider));
-        tasks.add(new StartLiveLiteralMonitoringTask(AndroidLiveLiteralDeployMonitor.getCallback(myProject, packageName, device)));
-=======
-          myLaunchOptions.getAlwaysInstallWithPm()));
         tasks.add(new StartLiveUpdateMonitoringTask(AndroidLiveLiteralDeployMonitor.getCallback(myProject, packageName, device)));
         tasks.add(new StartLiveUpdateMonitoringTask(AndroidLiveEditDeployMonitor.getCallback(myProject, packageName, device)));
-
->>>>>>> 477885a9
         break;
       case APPLY_CODE_CHANGES:
         tasks.add(new ApplyCodeChangesTask(
           myProject,
           packages,
           isApplyCodeChangesFallbackToRun(),
-<<<<<<< HEAD
           myLaunchOptions.getAlwaysInstallWithPm(),
           installPathProvider));
-        tasks.add(new StartLiveLiteralMonitoringTask(AndroidLiveLiteralDeployMonitor.getCallback(myProject, packageName, device)));
-=======
-          myLaunchOptions.getAlwaysInstallWithPm()));
         tasks.add(new StartLiveUpdateMonitoringTask(AndroidLiveLiteralDeployMonitor.getCallback(myProject, packageName, device)));
         tasks.add(new StartLiveUpdateMonitoringTask(AndroidLiveEditDeployMonitor.getCallback(myProject, packageName, device)));
->>>>>>> 477885a9
         break;
       case DEPLOY:
         tasks.add(new DeployTask(
@@ -216,15 +202,10 @@
           packages,
           myLaunchOptions.getPmInstallOptions(device),
           myLaunchOptions.getInstallOnAllUsers(),
-<<<<<<< HEAD
           myLaunchOptions.getAlwaysInstallWithPm(),
           installPathProvider));
-        tasks.add(new StartLiveLiteralMonitoringTask(AndroidLiveLiteralDeployMonitor.getCallback(myProject, packageName, device)));
-=======
-          myLaunchOptions.getAlwaysInstallWithPm()));
         tasks.add(new StartLiveUpdateMonitoringTask(AndroidLiveLiteralDeployMonitor.getCallback(myProject, packageName, device)));
         tasks.add(new StartLiveUpdateMonitoringTask(AndroidLiveEditDeployMonitor.getCallback(myProject, packageName, device)));
->>>>>>> 477885a9
         break;
       default: throw new IllegalStateException("Unhandled Deploy Type");
     }
