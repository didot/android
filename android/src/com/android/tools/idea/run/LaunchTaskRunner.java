--- conflicted
+++ resolved
@@ -272,12 +272,7 @@
                                      result.getConsoleHyperlinkInfo());
           }
 
-<<<<<<< HEAD
-          notificationGroup.createNotification("Error", result.getError(), NotificationType.ERROR)
-            .setListener(myErrorNotificationListener)
-=======
           notificationGroup.createNotification("Error", result.getError(), NotificationType.ERROR).setListener(myErrorNotificationListener)
->>>>>>> 477885a9
             .setImportant(true).notify(myProject);
 
           // Show the tool window when we have an error.
