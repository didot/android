/*
 * Copyright (C) 2015 The Android Open Source Project
 *
 * Licensed under the Apache License, Version 2.0 (the "License");
 * you may not use this file except in compliance with the License.
 * You may obtain a copy of the License at
 *
 *      http://www.apache.org/licenses/LICENSE-2.0
 *
 * Unless required by applicable law or agreed to in writing, software
 * distributed under the License is distributed on an "AS IS" BASIS,
 * WITHOUT WARRANTIES OR CONDITIONS OF ANY KIND, either express or implied.
 * See the License for the specific language governing permissions and
 * limitations under the License.
 */
package com.android.tools.idea.run;

import com.android.ddmlib.IDevice;
import com.android.sdklib.AndroidVersion;
import com.android.tools.idea.run.tasks.ConnectDebuggerTask;
import com.android.tools.idea.run.tasks.LaunchContext;
import com.android.tools.idea.run.tasks.LaunchResult;
import com.android.tools.idea.run.tasks.LaunchResult.Result;
import com.android.tools.idea.run.tasks.LaunchTask;
import com.android.tools.idea.run.tasks.LaunchTasksProvider;
import com.android.tools.idea.run.util.LaunchStatus;
import com.android.tools.idea.run.util.ProcessHandlerLaunchStatus;
import com.android.tools.idea.run.util.SwapInfo;
import com.android.tools.idea.stats.RunStats;
import com.google.common.util.concurrent.Futures;
import com.google.common.util.concurrent.ListenableFuture;
import com.google.common.util.concurrent.MoreExecutors;
import com.google.wireless.android.sdk.stats.LaunchTaskDetail;
import com.intellij.execution.filters.HyperlinkInfo;
import com.intellij.execution.process.ProcessHandler;
import com.intellij.execution.ui.RunContentManager;
import com.intellij.notification.NotificationGroup;
import com.intellij.notification.NotificationListener;
import com.intellij.notification.NotificationType;
import com.intellij.openapi.application.ApplicationManager;
import com.intellij.openapi.diagnostic.Logger;
import com.intellij.openapi.progress.ProgressIndicator;
import com.intellij.openapi.progress.Task;
import com.intellij.openapi.progress.util.ProgressIndicatorUtils;
import com.intellij.openapi.project.Project;
import com.intellij.openapi.util.Ref;
import com.intellij.openapi.util.text.StringUtil;
import com.intellij.util.concurrency.AppExecutorUtil;
import com.intellij.util.containers.ContainerUtil;
import java.text.DateFormat;
import java.text.SimpleDateFormat;
import java.util.ArrayList;
import java.util.Date;
import java.util.HashMap;
import java.util.List;
import java.util.Map;
import java.util.Objects;
import java.util.concurrent.CancellationException;
import java.util.concurrent.ExecutionException;
import java.util.concurrent.TimeUnit;
import java.util.concurrent.TimeoutException;
import java.util.function.BiConsumer;
import java.util.stream.Collectors;
import org.jetbrains.android.util.AndroidBundle;
import org.jetbrains.annotations.NotNull;
import org.jetbrains.annotations.Nullable;

public class LaunchTaskRunner extends Task.Backgroundable {
  @NotNull private final String myConfigName;
  @NotNull private final String myApplicationId;
  @Nullable private final String myExecutionTargetName; // Change to NotNull once everything is moved over to DeviceAndSnapshot
  @NotNull private final LaunchInfo myLaunchInfo;
  @NotNull private final ProcessHandler myProcessHandler;
  @NotNull private final DeviceFutures myDeviceFutures;
  @NotNull private final LaunchTasksProvider myLaunchTasksProvider;
  @NotNull private final RunStats myStats;
  @NotNull private final BiConsumer<String, HyperlinkInfo> myConsoleConsumer;
  @NotNull private final List<Runnable> myOnFinished;

  @Nullable private String myError;
  @Nullable private NotificationListener myErrorNotificationListener;

  public LaunchTaskRunner(@NotNull Project project,
                          @NotNull String configName,
                          @NotNull String applicationId,
                          @Nullable String executionTargetName,
                          @NotNull LaunchInfo launchInfo,
                          @NotNull ProcessHandler processHandler,
                          @NotNull DeviceFutures deviceFutures,
                          @NotNull LaunchTasksProvider launchTasksProvider,
                          @NotNull RunStats stats,
                          @NotNull BiConsumer<String, HyperlinkInfo> consoleConsumer) {
    super(project, "Launching " + configName);

    myConfigName = configName;
    myApplicationId = applicationId;
    myExecutionTargetName = executionTargetName;
    myLaunchInfo = launchInfo;
    myProcessHandler = processHandler;
    myDeviceFutures = deviceFutures;
    myLaunchTasksProvider = launchTasksProvider;
    myStats = stats;
    myConsoleConsumer = consoleConsumer;
    myOnFinished = new ArrayList<>();
  }

  @Override
  public void run(@NotNull ProgressIndicator indicator) {
    myStats.beginLaunchTasks();

    try {
      final boolean destroyProcessOnCancellation = !isSwap();
      indicator.setText(getTitle());
      indicator.setIndeterminate(false);

      ProcessHandlerLaunchStatus launchStatus = new ProcessHandlerLaunchStatus(myProcessHandler);
      ProcessHandlerConsolePrinter consolePrinter = new ProcessHandlerConsolePrinter(myProcessHandler);
      List<ListenableFuture<IDevice>> listenableDeviceFutures = myDeviceFutures.get();
      AndroidVersion androidVersion = myDeviceFutures.getDevices().size() == 1
                                      ? myDeviceFutures.getDevices().get(0).getVersion()
                                      : null;
      ConnectDebuggerTask debugSessionTask = isSwap() ? null : myLaunchTasksProvider.getConnectDebuggerTask();

      if (debugSessionTask != null) {
        if (listenableDeviceFutures.size() != 1) {
          launchStatus.terminateLaunch("Cannot launch a debug session on more than 1 device.", true);
          return;
        }
        // Copy over console output from the original console to the debug console once it is established.
        AndroidProcessText.attach(myProcessHandler);
      }

      printLaunchTaskStartedMessage(consolePrinter);

      indicator.setText("Waiting for all target devices to come online");
      List<IDevice> devices = listenableDeviceFutures.stream()
        .map(deviceFuture -> waitForDevice(deviceFuture, indicator, launchStatus, destroyProcessOnCancellation))
        .filter(Objects::nonNull)
        .collect(Collectors.toList());
      if (devices.size() != listenableDeviceFutures.size()) {
        // Halt execution if any of target devices are unavailable.
        return;
      }

      // Wait for the previous android process with the same application ID to be terminated before we start the new process.
      // This step is necessary only for the standard launch (non-swap, android process handler). Ignore this step for
      // hot-swapping or debug runs.
      if (!isSwap() && myProcessHandler instanceof AndroidProcessHandler) {
        ListenableFuture<?> waitApplicationTerminationTask = Futures.whenAllSucceed(
          ContainerUtil.map(devices, device -> MoreExecutors.listeningDecorator(AppExecutorUtil.getAppExecutorService()).submit(() -> {
            ApplicationTerminator terminator = new ApplicationTerminator(device, myApplicationId);
            try {
              if (!terminator.killApp(launchStatus)) {
                throw new CancellationException("Could not terminate running app " + myApplicationId);
              }
            }
            catch (com.intellij.execution.ExecutionException e) {
              throw new CancellationException("Could not terminate running app " + myApplicationId);
            }
            if (device.isOnline()) {
              ((AndroidProcessHandler)myProcessHandler).addTargetDevice(device);
            }
          }))).run(() -> {}, AppExecutorUtil.getAppExecutorService());

        ProgressIndicatorUtils.awaitWithCheckCanceled(waitApplicationTerminationTask, indicator);

        if (waitApplicationTerminationTask.isCancelled()) {
          return;
        }
      }

      myLaunchTasksProvider.fillStats(myStats);

      // Create launch tasks for each device.
      Map<IDevice, List<LaunchTask>> launchTaskMap = new HashMap<>(devices.size());
      for (IDevice device : devices) {
        try {
          List<LaunchTask> launchTasks = myLaunchTasksProvider.getTasks(device, launchStatus, consolePrinter);
          launchTaskMap.put(device, launchTasks);
        }
        catch (com.intellij.execution.ExecutionException e) {
          launchStatus.terminateLaunch(e.getMessage(), !isSwap());
          return;
        }
        catch (IllegalStateException e) {
          launchStatus.terminateLaunch(e.getMessage(), !isSwap());
          Logger.getInstance(LaunchTaskRunner.class).error(e);
          return;
        }
      }

      Ref<Integer> completedStepsCount = new Ref<>(0);
      final int totalScheduledStepsCount = launchTaskMap
        .values()
        .stream()
        .mapToInt(launchTasks -> getTotalDuration(launchTasks, debugSessionTask))
        .sum();

      // A list of devices that we have launched application successfully.
      List<IDevice> launchedDevices = new ArrayList<>();

      for (Map.Entry<IDevice, List<LaunchTask>> entry : launchTaskMap.entrySet()) {
        IDevice device = entry.getKey();
        boolean isSucceeded = runLaunchTasks(
          entry.getValue(),
          new LaunchContext(myProject, myLaunchInfo.executor, device, launchStatus, consolePrinter, myProcessHandler, indicator),
          destroyProcessOnCancellation,
          completedStepsCount,
          totalScheduledStepsCount
        );
        if (isSucceeded) {
          launchedDevices.add(device);
        } else {
          // Manually detach a device here because devices may not be detached automatically when
          // AndroidProcessHandler is instantiated with autoTerminate = false. For example,
          // AndroidTestRunConfiguration sets autoTerminate false because the target application
          // process may be killed and re-spawned for each test cases with Android test orchestrator
          // enabled. Please also see documentation in AndroidProcessHandler for more details.
          detachDevice(device);
        }
      }

      if (launchedDevices.isEmpty()) {
        launchStatus.terminateLaunch("Failed to launch an application on all devices", destroyProcessOnCancellation);
        return;
      }

      // A debug session task should be performed sequentially at the end.
      for (IDevice device : launchedDevices) {
        if (debugSessionTask != null) {
          indicator.setText(debugSessionTask.getDescription());
          debugSessionTask.perform(myLaunchInfo, device, launchStatus, consolePrinter);
          // Update the indicator progress bar.
          completedStepsCount.set(completedStepsCount.get() + debugSessionTask.getDuration());
          indicator.setFraction(completedStepsCount.get().floatValue() / totalScheduledStepsCount);
        }
      }
    } finally {
      myStats.endLaunchTasks();
    }
  }

  private boolean runLaunchTasks(@NotNull List<LaunchTask> launchTasks,
                                 @NotNull LaunchContext launchContext,
                                 boolean destroyProcessOnCancellation,
                                 @NotNull Ref<Integer> completedStepsCount,
                                 int totalScheduledStepsCount) {
    // Update the indicator progress.
    ProgressIndicator indicator = launchContext.getProgressIndicator();
    indicator.setFraction(completedStepsCount.get().floatValue() / totalScheduledStepsCount);
    IDevice device = launchContext.getDevice();
    LaunchStatus launchStatus = launchContext.getLaunchStatus();

    String groupId = "LaunchTaskRunner for " + launchContext.getExecutor().getId();
    NotificationGroup notificationGroup = NotificationGroup.findRegisteredGroup(groupId);
    if (notificationGroup == null) {
      notificationGroup = NotificationGroup.toolWindowGroup(groupId, launchContext.getExecutor().getId());
    }
    int numWarnings = 0;
    for (LaunchTask task : launchTasks) {
      if (!checkIfLaunchIsAliveAndTerminateIfCancelIsRequested(indicator, launchStatus, destroyProcessOnCancellation)) {
        return false;
      }

      if (task.shouldRun(launchContext)) {
        LaunchTaskDetail.Builder details = myStats.beginLaunchTask(task);
        indicator.setText(task.getDescription());
        LaunchResult launchResult = task.run(launchContext);
        myOnFinished.addAll(launchResult.onFinishedCallbacks());
        Result result = launchResult.getResult();
        myStats.endLaunchTask(task, details, result != Result.ERROR);
        if (result != Result.SUCCESS) {
          myErrorNotificationListener = launchResult.getNotificationListener();
          myError = launchResult.getMessage();
          launchContext.getConsolePrinter().stderr(launchResult.getConsoleMessage());

          // Append a footer hyperlink, if one was provided.
          if (launchResult.getConsoleHyperlinkInfo() != null) {
            myConsoleConsumer.accept(launchResult.getConsoleHyperlinkText() + "\n",
                                     launchResult.getConsoleHyperlinkInfo());
          }
<<<<<<< HEAD

          notificationGroup.createNotification("Error", result.getError(), NotificationType.ERROR).setListener(myErrorNotificationListener)
=======
          String title;
          NotificationType type;
          if (result == Result.ERROR) {
            title = "Error";
            type = NotificationType.ERROR;
          }
          else {
            title = "Warning";
            type = NotificationType.WARNING;
          }
          notificationGroup.createNotification(title, launchResult.getMessage(), type).setListener(myErrorNotificationListener)
>>>>>>> ad5b6ee3
            .setImportant(true).notify(myProject);

          // Show the tool window when we have an error.
          ApplicationManager.getApplication().invokeLater(() -> RunContentManager.getInstance(myProject).toFrontRunContent(
                                                              myLaunchInfo.executor, myProcessHandler));

          if (result == Result.ERROR) {
            myStats.setErrorId(launchResult.getErrorId());
            return false;
          }
          else {
            numWarnings++;
          }
        }

        // Notify listeners of the deployment.
        myProject.getMessageBus().syncPublisher(DeviceHeadsUpListener.TOPIC).deviceNeedsAttention(device, myProject);
      }

      // Update the indicator progress.
      completedStepsCount.set(completedStepsCount.get() + task.getDuration());
      indicator.setFraction(completedStepsCount.get().floatValue() / totalScheduledStepsCount);
    }

    String launchType = myLaunchTasksProvider.getLaunchTypeDisplayName();
<<<<<<< HEAD
    notificationGroup.createNotification("", launchType + " succeeded", NotificationType.INFORMATION)
      .setImportant(false).notify(myProject);
=======
    String content;
    NotificationType notificationType;
    if (numWarnings == 0) {
      notificationType = NotificationType.INFORMATION;
      content = AndroidBundle.message("android.launch.task.succeeded", launchType);
    }
    else {
      notificationType = NotificationType.WARNING;
      content = AndroidBundle.message("android.launch.task.succeeded.with.warnings", launchType, numWarnings);
    }
    notificationGroup.createNotification("", content, notificationType).setImportant(false).notify(myProject);
>>>>>>> ad5b6ee3

    return true;
  }

  private void detachDevice(IDevice device) {
    if (!isSwap() && myProcessHandler instanceof AndroidProcessHandler) {
      AndroidProcessHandler androidProcessHandler = (AndroidProcessHandler) myProcessHandler;
      androidProcessHandler.detachDevice(device);
    }
  }

  private void printLaunchTaskStartedMessage(ConsolePrinter consolePrinter) {
    StringBuilder launchString = new StringBuilder("\n");
    DateFormat dateFormat = new SimpleDateFormat("MM/dd HH:mm:ss");
    launchString.append(dateFormat.format(new Date())).append(": ");
    launchString.append(getLaunchVerb()).append(" ");
    launchString.append("'").append(myConfigName).append("'");
    if (!StringUtil.isEmpty(myExecutionTargetName)) {
      launchString.append(" on ");
      launchString.append(myExecutionTargetName);
    }
    launchString.append(".");
    consolePrinter.stdout(launchString.toString());
  }

  @Override
  public void onSuccess() {
    if (myError == null) {
      myStats.success();
    }
  }

  @Override
  public void onFinished() {
    super.onFinished();
    if (myError != null) {
      myStats.fail();
    }
    for (Runnable runnable : myOnFinished) {
      ApplicationManager.getApplication().invokeLater(runnable);
    }
  }

  @Nullable
  private IDevice waitForDevice(@NotNull ListenableFuture<IDevice> deviceFuture,
                                @NotNull ProgressIndicator indicator,
                                @NotNull LaunchStatus launchStatus,
                                boolean destroyProcess) {
    myStats.beginWaitForDevice();
    IDevice device = null;
    while (checkIfLaunchIsAliveAndTerminateIfCancelIsRequested(indicator, launchStatus, destroyProcess)) {
      try {
        device = deviceFuture.get(1, TimeUnit.SECONDS);
        break;
      }
      catch (TimeoutException ignored) {
        // Let's check the cancellation request then continue to wait for a device again.
      }
      catch (InterruptedException e) {
        launchStatus.terminateLaunch("Interrupted while waiting for device", destroyProcess);
        break;
      }
      catch (ExecutionException e) {
        launchStatus.terminateLaunch("Error while waiting for device: " + e.getCause().getMessage(), destroyProcess);
        break;
      }
    }
    myStats.endWaitForDevice(device);
    return device;
  }

  /**
   * Checks if the launch is still alive and good to continue. Upon cancellation request, it updates a given {@code launchStatus} to
   * be terminated state. The associated process will be forcefully destroyed if {@code destroyProcess} is true.
   *
   * @param indicator      an progress indicator to check the user cancellation request
   * @param launchStatus   a launch status to be checked and updated upon the cancellation request
   * @param destroyProcess true to destroy the associated process upon cancellation, false to detach the process instead
   * @return true if the launch is still good to go, false otherwise.
   */
  private static boolean checkIfLaunchIsAliveAndTerminateIfCancelIsRequested(
    @NotNull ProgressIndicator indicator, @NotNull LaunchStatus launchStatus, boolean destroyProcess) {
    // Check for cancellation via stop button or unexpected failures in launch tasks.
    if (launchStatus.isLaunchTerminated()) {
      return false;
    }

    // Check for cancellation via progress bar.
    if (indicator.isCanceled()) {
      launchStatus.terminateLaunch("User cancelled launch", destroyProcess);
      return false;
    }

    return true;
  }

  private static int getTotalDuration(@NotNull List<LaunchTask> launchTasks, @Nullable ConnectDebuggerTask debugSessionTask) {
    int total = 0;

    for (LaunchTask task : launchTasks) {
      total += task.getDuration();
    }

    if (debugSessionTask != null) {
      total += debugSessionTask.getDuration();
    }

    return total;
  }

  private boolean isSwap() {
    return myLaunchInfo.env.getUserData(SwapInfo.SWAP_INFO_KEY) != null;
  }

  @NotNull
  private String getLaunchVerb() {
    SwapInfo swapInfo = myLaunchInfo.env.getUserData(SwapInfo.SWAP_INFO_KEY);
    if (swapInfo != null) {
      if (swapInfo.getType() == SwapInfo.SwapType.APPLY_CHANGES) {
        return "Applying changes to";
      }
      else if (swapInfo.getType() == SwapInfo.SwapType.APPLY_CODE_CHANGES) {
        return "Applying code changes to";
      }
    }
    return "Launching";
  }
}<|MERGE_RESOLUTION|>--- conflicted
+++ resolved
@@ -279,10 +279,6 @@
             myConsoleConsumer.accept(launchResult.getConsoleHyperlinkText() + "\n",
                                      launchResult.getConsoleHyperlinkInfo());
           }
-<<<<<<< HEAD
-
-          notificationGroup.createNotification("Error", result.getError(), NotificationType.ERROR).setListener(myErrorNotificationListener)
-=======
           String title;
           NotificationType type;
           if (result == Result.ERROR) {
@@ -294,7 +290,6 @@
             type = NotificationType.WARNING;
           }
           notificationGroup.createNotification(title, launchResult.getMessage(), type).setListener(myErrorNotificationListener)
->>>>>>> ad5b6ee3
             .setImportant(true).notify(myProject);
 
           // Show the tool window when we have an error.
@@ -320,10 +315,6 @@
     }
 
     String launchType = myLaunchTasksProvider.getLaunchTypeDisplayName();
-<<<<<<< HEAD
-    notificationGroup.createNotification("", launchType + " succeeded", NotificationType.INFORMATION)
-      .setImportant(false).notify(myProject);
-=======
     String content;
     NotificationType notificationType;
     if (numWarnings == 0) {
@@ -335,7 +326,6 @@
       content = AndroidBundle.message("android.launch.task.succeeded.with.warnings", launchType, numWarnings);
     }
     notificationGroup.createNotification("", content, notificationType).setImportant(false).notify(myProject);
->>>>>>> ad5b6ee3
 
     return true;
   }
