/*
 * Copyright (C) 2014 The Android Open Source Project
 *
 * Licensed under the Apache License, Version 2.0 (the "License");
 * you may not use this file except in compliance with the License.
 * You may obtain a copy of the License at
 *
 *      http://www.apache.org/licenses/LICENSE-2.0
 *
 * Unless required by applicable law or agreed to in writing, software
 * distributed under the License is distributed on an "AS IS" BASIS,
 * WITHOUT WARRANTIES OR CONDITIONS OF ANY KIND, either express or implied.
 * See the License for the specific language governing permissions and
 * limitations under the License.
 */
package com.android.tools.idea.run;

import com.android.ddmlib.IDevice;
import com.android.sdklib.AndroidVersion;
import com.android.sdklib.IAndroidTarget;
import com.android.sdklib.OptionalLibrary;
import com.android.sdklib.devices.Abi;
import com.google.common.base.Joiner;
import com.google.common.base.MoreObjects;
import com.google.common.base.Objects;
import com.google.common.collect.Sets;
import com.intellij.openapi.project.IndexNotReadyException;
import com.intellij.util.Function;
import com.intellij.util.ThreeState;
import java.util.EnumSet;
import java.util.LinkedHashSet;
import java.util.List;
import java.util.Set;
import org.jetbrains.android.facet.AndroidFacet;
import org.jetbrains.annotations.NonNls;
import org.jetbrains.annotations.NotNull;
import org.jetbrains.annotations.Nullable;

public class LaunchCompatibility {
  public static final LaunchCompatibility YES = new LaunchCompatibility(State.OK, null);

  @NonNls private static final String GOOGLE_APIS_TARGET_NAME = "Google APIs";

  private final String myReason;
  private final State myState;

  public LaunchCompatibility(@NotNull State state, @Nullable String reason) {
    myReason = reason;
    myState = state;
  }

  public LaunchCompatibility combine(@NotNull LaunchCompatibility other) {
    if (myState == State.ERROR) {
      return this;
    }
    if (other.myState == State.ERROR) {
      return other;
    }
    if (myState == State.WARNING) {
      return this;
    }
    return other;
  }

  @Nullable
  public String getReason() {
    return myReason;
  }

  public @NotNull State getState() {
    return myState;
  }

  @Override
  public String toString() {
    return MoreObjects.toStringHelper(this).add("state", myState).add("reason", myReason).toString();
  }

  @Override
  public boolean equals(Object o) {
    return o instanceof LaunchCompatibility &&
           myState == ((LaunchCompatibility)o).myState &&
           Objects.equal(myReason, ((LaunchCompatibility)o).myReason);
  }

  @Override
  public int hashCode() {
    return Objects.hashCode(myState, myReason);
  }

  /**
   * Returns whether an application with the given requirements can be run on the given device.
   *
   * @param minSdkVersion    minSdkVersion specified by the application
   * @param projectTarget    android target corresponding to the targetSdkVersion
   * @param requiredFeatures required list of hardware features
   * @param device           the device to check compatibility against
   * @return a {@link ThreeState} indicating whether the application can be run on the device, and a reason if it isn't
   * compatible.
   */
  @NotNull
  public static LaunchCompatibility canRunOnDevice(@NotNull AndroidVersion minSdkVersion,
                                                   @NotNull IAndroidTarget projectTarget,
                                                   @NotNull AndroidFacet facet,
                                                   Function<AndroidFacet, EnumSet<IDevice.HardwareFeature>> getRequiredHardwareFeatures,
                                                   @NotNull Set<Abi> supportedAbis,
                                                   @NotNull AndroidDevice device) {
    // check if the device has the required minApi
    // note that in cases where targetSdk is a preview platform, gradle sets minsdk to be the same as targetsdk,
    // so as to only allow running on those systems
    AndroidVersion deviceVersion = device.getVersion();
    if (!deviceVersion.equals(AndroidVersion.DEFAULT) && !deviceVersion.canRun(minSdkVersion)) {
      String reason = String.format("minSdk(%1$s) %3$s deviceSdk(%2$s)",
                                    minSdkVersion,
                                    deviceVersion,
                                    minSdkVersion.getCodename() == null ? ">" : "!=");
      return new LaunchCompatibility(State.WARNING, reason);
    }

    EnumSet<IDevice.HardwareFeature> requiredFeatures;
    try {
      requiredFeatures = getRequiredHardwareFeatures.fun(facet);
    }
    catch (IndexNotReadyException e) {
      return new LaunchCompatibility(State.ERROR, "Required features are unsure because indices are not ready.");
    }

    // check if the device provides the required features
    for (IDevice.HardwareFeature feature : requiredFeatures) {
      if (!device.supportsFeature(feature)) {
        return new LaunchCompatibility(State.WARNING, "missing feature: " + feature);
      }
    }

    // Typically, we only need to check that features required by the apk are supported by the device, which is done above
    // In the case of watch though, we do an explicit check in the other direction: if the device is a watch, we don't want
    // non-watch apks to be installed on it.
    if (device.supportsFeature(IDevice.HardwareFeature.WATCH)) {
      if (!requiredFeatures.contains(IDevice.HardwareFeature.WATCH)) {
        return new LaunchCompatibility(State.WARNING,
                                       "missing uses-feature watch, non-watch apks cannot be launched on a watch");
      }
    }

    // Verify that the device ABI matches one of the target ABIs for JNI apps.
    if (!supportedAbis.isEmpty()) {
<<<<<<< HEAD
      Set<String> deviceAbis = new LinkedHashSet<String>();
      for (Abi abi : device.getAbis()) {
        deviceAbis.add(abi.toString());
      }
=======
      Set<Abi> deviceAbis = Sets.newLinkedHashSet();
      deviceAbis.addAll(device.getAbis());
>>>>>>> 477885a9

      if (Sets.intersection(supportedAbis, deviceAbis).isEmpty()) {
        return new LaunchCompatibility(State.WARNING, "Device supports " + Joiner.on(", ").join(deviceAbis) +
                                                      ", but APK only supports " + Joiner.on(", ").join(supportedAbis));
      }
    }

    // we are done with checks for platform targets
    if (projectTarget.isPlatform()) {
      return YES;
    }

    // Add-ons specify a list of libraries. We need to check that the required libraries are available on the device.
    // See AddOnTarget#canRunOn
    List<OptionalLibrary> additionalLibs = projectTarget.getAdditionalLibraries();
    if (additionalLibs.isEmpty()) {
      return YES;
    }

    String targetName = projectTarget.getName();
    if (GOOGLE_APIS_TARGET_NAME.equals(targetName)) {
      // We'll assume that Google APIs are available on all devices.
      return YES;
    }
    else {
      // Unsure because we don't have an easy way of determining whether those libraries are on a device
      return new LaunchCompatibility(State.ERROR, "unsure if device supports addon: " + targetName);
    }
  }

  public enum State {
    OK,
    WARNING,
    ERROR
  }
}<|MERGE_RESOLUTION|>--- conflicted
+++ resolved
@@ -144,15 +144,8 @@
 
     // Verify that the device ABI matches one of the target ABIs for JNI apps.
     if (!supportedAbis.isEmpty()) {
-<<<<<<< HEAD
-      Set<String> deviceAbis = new LinkedHashSet<String>();
-      for (Abi abi : device.getAbis()) {
-        deviceAbis.add(abi.toString());
-      }
-=======
-      Set<Abi> deviceAbis = Sets.newLinkedHashSet();
+      Set<Abi> deviceAbis = new LinkedHashSet<>();
       deviceAbis.addAll(device.getAbis());
->>>>>>> 477885a9
 
       if (Sets.intersection(supportedAbis, deviceAbis).isEmpty()) {
         return new LaunchCompatibility(State.WARNING, "Device supports " + Joiner.on(", ").join(deviceAbis) +
