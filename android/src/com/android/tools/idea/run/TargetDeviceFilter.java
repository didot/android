/*
 * Copyright (C) 2015 The Android Open Source Project
 *
 * Licensed under the Apache License, Version 2.0 (the "License");
 * you may not use this file except in compliance with the License.
 * You may obtain a copy of the License at
 *
 *      http://www.apache.org/licenses/LICENSE-2.0
 *
 * Unless required by applicable law or agreed to in writing, software
 * distributed under the License is distributed on an "AS IS" BASIS,
 * WITHOUT WARRANTIES OR CONDITIONS OF ANY KIND, either express or implied.
 * See the License for the specific language governing permissions and
 * limitations under the License.
 */
package com.android.tools.idea.run;

import com.android.ddmlib.IDevice;
import com.android.tools.idea.gradle.AndroidGradleModel;
import com.android.tools.idea.model.AndroidModuleInfo;
import com.google.common.base.Predicate;
import com.intellij.openapi.diagnostic.Logger;
import com.intellij.util.ThreeState;
import org.jetbrains.android.facet.AndroidFacet;
import org.jetbrains.android.sdk.AndroidPlatform;
import org.jetbrains.annotations.NotNull;
import org.jetbrains.annotations.Nullable;

import java.util.EnumSet;
import java.util.Set;

public abstract class TargetDeviceFilter implements Predicate<IDevice> {
  @Override
  public boolean apply(@Nullable IDevice device) {
    return device != null && matchesDevice(device);
  }

  public abstract boolean matchesDevice(@NotNull IDevice device);

  public static class EmulatorFilter extends TargetDeviceFilter {
    @NotNull private final AndroidFacet myFacet;
    @Nullable private final String myPreferredAvd;

    public EmulatorFilter(@NotNull AndroidFacet facet, @Nullable String preferredAvd) {
      myFacet = facet;
      myPreferredAvd = preferredAvd;
    }

    @Override
    public boolean matchesDevice(@NotNull IDevice device) {
      if (!device.isEmulator()) {
        return false;
      }
      String avdName = device.getAvdName();
      if (myPreferredAvd != null) {
        return myPreferredAvd.equals(avdName);
      }

      AndroidPlatform androidPlatform = myFacet.getConfiguration().getAndroidPlatform();
      if (androidPlatform == null) {
        Logger.getInstance(EmulatorFilter.class).warn("Target Android platform not set for module: " + myFacet.getModule().getName());
        return false;
      } else {
        AndroidDevice connectedDevice = new ConnectedAndroidDevice(device, null);
<<<<<<< HEAD
        LaunchCompatibility compatibility = connectedDevice.canRun(AndroidModuleInfo.get(myFacet).getRuntimeMinSdkVersion(),
                                                                   androidPlatform.getTarget(),
                                                                   EnumSet.noneOf(IDevice.HardwareFeature.class));
=======
        Set<String> supportedAbis = myFacet.getAndroidModel() instanceof AndroidGradleModel ?
                                 ((AndroidGradleModel)myFacet.getAndroidModel()).getSelectedVariant().getMainArtifact().getAbiFilters() :
                                 null;

        LaunchCompatibility compatibility = connectedDevice.canRun(AndroidModuleInfo.get(myFacet).getRuntimeMinSdkVersion(),
                                                                   androidPlatform.getTarget(),
                                                                   EnumSet.noneOf(IDevice.HardwareFeature.class),
                                                                   supportedAbis);
>>>>>>> 4870ec21
        return compatibility.isCompatible() != ThreeState.NO;
      }
    }
  }

  public static class UsbDeviceFilter extends TargetDeviceFilter {
    @Override
    public boolean matchesDevice(@NotNull IDevice device) {
      return !device.isEmulator();
    }
  }
}<|MERGE_RESOLUTION|>--- conflicted
+++ resolved
@@ -62,11 +62,6 @@
         return false;
       } else {
         AndroidDevice connectedDevice = new ConnectedAndroidDevice(device, null);
-<<<<<<< HEAD
-        LaunchCompatibility compatibility = connectedDevice.canRun(AndroidModuleInfo.get(myFacet).getRuntimeMinSdkVersion(),
-                                                                   androidPlatform.getTarget(),
-                                                                   EnumSet.noneOf(IDevice.HardwareFeature.class));
-=======
         Set<String> supportedAbis = myFacet.getAndroidModel() instanceof AndroidGradleModel ?
                                  ((AndroidGradleModel)myFacet.getAndroidModel()).getSelectedVariant().getMainArtifact().getAbiFilters() :
                                  null;
@@ -75,7 +70,6 @@
                                                                    androidPlatform.getTarget(),
                                                                    EnumSet.noneOf(IDevice.HardwareFeature.class),
                                                                    supportedAbis);
->>>>>>> 4870ec21
         return compatibility.isCompatible() != ThreeState.NO;
       }
     }
