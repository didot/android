--- conflicted
+++ resolved
@@ -195,7 +195,6 @@
             ReferencesSearch.search(element, manifestScope).forEach(reference -> {
               PsiElement tag = reference.getElement();
               tag = PsiTreeUtil.getParentOfType(tag, XmlTag.class);
-<<<<<<< HEAD
 
               if (tag != null) {
                 if (myManifestRefSet.add(tag)) {
@@ -203,15 +202,6 @@
                   myVisitQueue.offer(tag);
                 }
 
-=======
-
-              if (tag != null) {
-                if (myManifestRefSet.add(tag)) {
-                  // Scan the tag because we might have references to other resources.
-                  myVisitQueue.offer(tag);
-                }
-
->>>>>>> 477885a9
                 myGraphBuilder.markReference(element, tag);
               }
             });
@@ -240,19 +230,11 @@
         for (AndroidFacet facet : facetSet) {
           globalSearchScope = globalSearchScope.union(facet.getModule().getModuleScope(false));
         }
-<<<<<<< HEAD
 
         GlobalSearchScope visitedScope = GlobalSearchScope.filesScope(myProject, fileScope)
           .union(new LocalSearchScope(elementScope.toArray(PsiElement.EMPTY_ARRAY)));
         globalSearchScope = globalSearchScope.intersectWith(GlobalSearchScope.notScope(visitedScope));
 
-=======
-
-        GlobalSearchScope visitedScope = GlobalSearchScope.filesScope(myProject, fileScope)
-          .union(new LocalSearchScope(elementScope.toArray(PsiElement.EMPTY_ARRAY)));
-        globalSearchScope = globalSearchScope.intersectWith(GlobalSearchScope.notScope(visitedScope));
-
->>>>>>> 477885a9
         for (PsiClass clazz : myClassRefSet) {
           ReferencesSearch.search(clazz, globalSearchScope).forEach(reference -> {
             myGraphBuilder.markReferencedOutsideScope(clazz);
