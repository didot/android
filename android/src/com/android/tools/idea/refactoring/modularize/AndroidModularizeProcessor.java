--- conflicted
+++ resolved
@@ -27,10 +27,7 @@
 import com.android.tools.idea.res.ResourceFolderRepository;
 import com.android.tools.idea.res.ResourceHelper;
 import com.google.common.annotations.VisibleForTesting;
-<<<<<<< HEAD
-=======
 import com.google.common.collect.Iterables;
->>>>>>> 368aefa1
 import com.intellij.openapi.diagnostic.Logger;
 import com.intellij.openapi.module.Module;
 import com.intellij.openapi.project.Project;
@@ -242,16 +239,8 @@
     AndroidFacet facet = AndroidFacet.getInstance(myTargetModule);
     assert facet != null; // We know this has to be an Android module
 
-<<<<<<< HEAD
-    List<VirtualFile> javaSourceFolders = new ArrayList<>();
-    for (IdeaSourceProvider provider : IdeaSourceProvider.getCurrentSourceProviders(facet)) {
-      javaSourceFolders.addAll(provider.getJavaDirectories());
-    }
-    VirtualFile javaTargetDir = javaSourceFolders.get(0);
-=======
     Collection<VirtualFile> javaSourceFolders = SourceProviderManager.getInstance(facet).getSources().getJavaDirectories();
     VirtualFile javaTargetDir = Iterables.getFirst(javaSourceFolders, null);
->>>>>>> 368aefa1
 
     VirtualFile resDir = ResourceFolderManager.getInstance(facet).getFolders().get(0);
     ResourceFolderRepository repo = ResourceFolderRegistry.getInstance(myProject).get(facet, resDir);
