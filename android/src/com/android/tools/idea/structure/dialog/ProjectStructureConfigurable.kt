--- conflicted
+++ resolved
@@ -18,8 +18,8 @@
 import com.android.tools.analytics.UsageTracker
 import com.android.tools.idea.gradle.project.sync.GradleSyncInvoker
 import com.android.tools.idea.gradle.project.sync.GradleSyncState
+import com.android.tools.idea.structure.configurables.ui.CrossModuleUiStateComponent
 import com.android.tools.idea.stats.withProjectId
-import com.android.tools.idea.structure.configurables.ui.CrossModuleUiStateComponent
 import com.google.common.collect.Maps
 import com.google.wireless.android.sdk.stats.AndroidStudioEvent
 import com.google.wireless.android.sdk.stats.GradleSyncStats.Trigger.TRIGGER_PSD_CHANGES
@@ -71,18 +71,18 @@
 import java.awt.BorderLayout
 import java.awt.Dimension
 import java.awt.event.KeyEvent
-import java.util.*
+import java.util.EventListener
 import java.util.function.Consumer
 import javax.swing.JComponent
 import javax.swing.JLabel
 import javax.swing.JPanel
 import javax.swing.SwingConstants
 
-class ProjectStructureConfigurable(private val project: Project) : SearchableConfigurable, Place.Navigator, Configurable.NoMargin, Configurable.NoScroll {
+class ProjectStructureConfigurable(private val myProject: Project) : SearchableConfigurable, Place.Navigator, Configurable.NoMargin, Configurable.NoScroll {
   private var myHistory = History(this)
   private val myDetails = Wrapper()
   private val myConfigurables = Maps.newLinkedHashMap<Configurable, JComponent>()
-  private val myUiState = UIState().also { it.load(project) }
+  private val myUiState = UIState().also { it.load(myProject) }
   private val myEmptySelection = JLabel("<html><body><center>Select a setting to view or edit its details here</center></body></html>",
                                         SwingConstants.CENTER)
   private val myProjectStructureEventDispatcher = EventDispatcher.create(ProjectStructureListener::class.java)
@@ -103,12 +103,6 @@
   private var inDoOK = false
   private var needsSync = false
 
-<<<<<<< HEAD
-  private val isDefaultProject: Boolean
-    get() = project === ProjectManager.getInstance().defaultProject
-
-=======
->>>>>>> 477885a9
   override fun getPreferredFocusedComponent(): JComponent? = myToFocus
 
   override fun setHistory(history: History) {
@@ -137,7 +131,7 @@
       myDetails.setContent(detailsContent)
       myUiState.lastEditedConfigurable = toSelect.displayName
 
-      project.logUsageLeftNavigateTo(toSelect)
+      myProject.logUsageLeftNavigateTo(toSelect)
     }
     mySelectedConfigurable = toSelect
 
@@ -255,8 +249,8 @@
   fun showPlace(place: Place?) {
     // TODO(IDEA-196602):  Pressing Ctrl+Alt+S or Ctrl+Alt+Shift+S for a little longer shows tens of dialogs. Remove when fixed.
     if (myShowing) return
-    if (GradleSyncState.getInstance(project).isSyncInProgress) {
-      val ideFrame = WindowManager.getInstance().getIdeFrame(project)
+    if (GradleSyncState.getInstance(myProject).isSyncInProgress) {
+      val ideFrame = WindowManager.getInstance().getIdeFrame(myProject)
       if (ideFrame != null) {
         val statusBar = ideFrame.statusBar as StatusBarEx
         statusBar.notifyProgressByBalloon(MessageType.WARNING, "Project Structure is unavailable while sync is in progress.", null, null)
@@ -280,14 +274,14 @@
     if (needsSync) {
       // NOTE: If the user applied the changes in the dialog and then cancelled the dialog, sync still needs to happen here since
       //       we do not perform a sync when applying changes on "apply".
-      GradleSyncInvoker.getInstance().requestProjectSync(project, TRIGGER_PSD_CHANGES)
+      GradleSyncInvoker.getInstance().requestProjectSync(myProject, TRIGGER_PSD_CHANGES)
     }
   }
 
   fun show() = showPlace(null)
 
   private fun showDialog(advanceInit: Runnable) {
-    val dialog = object : SettingsDialog(project, "#PSD", this, true, false) {
+    val dialog = object : SettingsDialog(myProject, "#PSD", this, true, false) {
       override fun doOKAction() {
         inDoOK = true
         try {
@@ -303,7 +297,7 @@
         if (IdeEventQueue.getInstance().trueCurrentEvent.safeAs<KeyEvent>()?.keyCode == KeyEvent.VK_ESCAPE) {
           if (isModified) {
             if (Messages.showDialog(
-                project,
+                myProject,
                 "You have made changes that have not been applied.",
                 "Discard changes?",
                 arrayOf("Discard changes", "Continue editing"),
@@ -333,6 +327,7 @@
     dialog.showAndGet()
   }
 
+
   private fun initSidePanel() {
 
     mySidePanel = SidePanel(this, myHistory)
@@ -346,7 +341,7 @@
     val configurables =
       AndroidConfigurableContributor.EP_NAME.extensions
         .asSequence()
-        .flatMap { it.getConfigurables(project, myDisposable).asSequence() }
+        .flatMap { it.getConfigurables(myProject, myDisposable).asSequence() }
         .groupBy { it.groupName }
         .mapValues { entry -> entry.value.flatMap { it.items } }
 
@@ -380,12 +375,9 @@
     val modifiedConfigurables = myConfigurables.keys.filter { it.isModified }
     if (modifiedConfigurables.isEmpty()) return
     modifiedConfigurables.forEach { it.apply() }
-
-    /// fixme-ank4: was removed by us
     // If we successfully applied changes there is none to notify about the changes since the dialog is being closed.
     if (!inDoOK) myProjectStructureEventDispatcher.multicaster.projectStructureChanged()
     needsSync = true
-    ///
   }
 
   override fun reset() {
@@ -421,7 +413,7 @@
       (mySelectedConfigurable as? MasterDetailsComponent)?.saveSideProportion()
       myConfigurables.keys.forEach(Consumer<Configurable> { it.disposeUIResources() })
 
-      myUiState.save(project)
+      myUiState.save(myProject)
 
       Disposer.dispose(myDisposable)
     }
@@ -486,7 +478,7 @@
         .setCategory(AndroidStudioEvent.EventCategory.PROJECT_STRUCTURE_DIALOG)
         .setKind(AndroidStudioEvent.EventKind.PROJECT_STRUCTURE_DIALOG_OPEN)
         .setPsdEvent(PSDEvent.newBuilder().setGeneration(PSDEvent.PSDGeneration.PROJECT_STRUCTURE_DIALOG_GENERATION_002))
-        .withProjectId(project))
+        .withProjectId(myProject))
   }
 
   private fun logUsageApply() {
@@ -503,7 +495,7 @@
         .setCategory(AndroidStudioEvent.EventCategory.PROJECT_STRUCTURE_DIALOG)
         .setKind(AndroidStudioEvent.EventKind.PROJECT_STRUCTURE_DIALOG_SAVE)
         .setPsdEvent(psdEvent)
-        .withProjectId(project))
+        .withProjectId(myProject))
   }
 
   companion object {
