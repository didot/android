/*
 * Copyright (C) 2013 The Android Open Source Project
 *
 * Licensed under the Apache License, Version 2.0 (the "License");
 * you may not use this file except in compliance with the License.
 * You may obtain a copy of the License at
 *
 *      http://www.apache.org/licenses/LICENSE-2.0
 *
 * Unless required by applicable law or agreed to in writing, software
 * distributed under the License is distributed on an "AS IS" BASIS,
 * WITHOUT WARRANTIES OR CONDITIONS OF ANY KIND, either express or implied.
 * See the License for the specific language governing permissions and
 * limitations under the License.
 */
package com.android.tools.idea.model;

import com.android.SdkConstants;
import com.android.builder.model.*;
import com.android.manifmerger.*;
import com.android.sdklib.AndroidVersion;
import com.android.tools.idea.gradle.project.model.AndroidModuleModel;
import com.android.tools.idea.gradle.project.sync.GradleSyncState;
import com.android.tools.idea.gradle.util.GradleUtil;
import com.android.utils.ILogger;
import com.android.utils.NullLogger;
import com.android.utils.Pair;
import com.android.utils.XmlUtils;
import com.google.common.base.Charsets;
import com.google.common.base.Joiner;
import com.google.common.base.Strings;
import com.google.common.collect.ImmutableList;
import com.google.common.collect.Lists;
import com.intellij.openapi.application.ApplicationManager;
import com.intellij.openapi.diagnostic.Logger;
import com.intellij.openapi.module.Module;
import com.intellij.openapi.module.ModuleManager;
import com.intellij.openapi.progress.ProcessCanceledException;
import com.intellij.openapi.project.Project;
import com.intellij.openapi.vfs.VfsUtil;
import com.intellij.openapi.vfs.VfsUtilCore;
import com.intellij.openapi.vfs.VirtualFile;
import com.intellij.psi.PsiFile;
import com.intellij.psi.PsiManager;
import org.gradle.tooling.model.UnsupportedMethodException;
import org.jetbrains.android.dom.manifest.Manifest;
import org.jetbrains.android.facet.AndroidFacet;
import org.jetbrains.android.facet.AndroidRootUtil;
import org.jetbrains.android.facet.IdeaSourceProvider;
import org.jetbrains.android.util.AndroidUtils;
import org.jetbrains.annotations.NotNull;
import org.jetbrains.annotations.Nullable;
import org.w3c.dom.Document;
import org.xml.sax.SAXParseException;

import java.io.ByteArrayInputStream;
import java.io.File;
import java.io.FileNotFoundException;
import java.io.InputStream;
import java.nio.charset.StandardCharsets;
import java.util.*;

import static com.android.SdkConstants.ANDROID_URI;
import static com.android.builder.model.AndroidProject.PROJECT_TYPE_FEATURE;

/**
 * Retrieves and caches manifest information such as the themes to be used for
 * a given activity.
 *
 * @see com.android.xml.AndroidManifest
 */
final class ManifestInfo {

  private ManifestInfo() {
  }

  @NotNull
  static MergingReport getMergedManifest(@NotNull AndroidFacet facet,
                                         @NotNull VirtualFile primaryManifestFile,
                                         @NotNull List<VirtualFile> flavorAndBuildTypeManifests,
                                         @NotNull List<VirtualFile> libManifests) throws ManifestMerger2.MergeFailureException {
    ApplicationManager.getApplication().assertReadAccessAllowed();

    final File mainManifestFile = VfsUtilCore.virtualToIoFile(primaryManifestFile);

    ILogger logger = NullLogger.getLogger();
<<<<<<< HEAD
    ManifestMerger2.MergeType mergeType = facet.isAppProject() ? ManifestMerger2.MergeType.APPLICATION : ManifestMerger2.MergeType.LIBRARY;
=======
    ManifestMerger2.MergeType mergeType = facet.isAppProject() || facet.getProjectType() == PROJECT_TYPE_FEATURE ? ManifestMerger2.MergeType.APPLICATION : ManifestMerger2.MergeType.LIBRARY;
>>>>>>> c8fa6d74

    AndroidModel androidModel = facet.getAndroidModel();
    AndroidModuleModel gradleModel = AndroidModuleModel.get(facet);

    ManifestMerger2.Invoker manifestMergerInvoker = ManifestMerger2.newMerger(mainManifestFile, logger, mergeType);
    manifestMergerInvoker.withFeatures(ManifestMerger2.Invoker.Feature.SKIP_BLAME, ManifestMerger2.Invoker.Feature.SKIP_XML_STRING);
    manifestMergerInvoker.addFlavorAndBuildTypeManifests(VfsUtilCore.virtualToIoFiles(flavorAndBuildTypeManifests).toArray(new File[0]));

    List<Pair<String, File>> libraryManifests = new ArrayList<>();
    for (VirtualFile file : libManifests) {
      libraryManifests.add(Pair.of(file.getName(), VfsUtilCore.virtualToIoFile(file)));
    }
    manifestMergerInvoker.addBundleManifests(libraryManifests);

    if (androidModel != null) {
      AndroidVersion minSdkVersion = androidModel.getMinSdkVersion();
      if (minSdkVersion != null) {
        manifestMergerInvoker.setOverride(ManifestSystemProperty.MIN_SDK_VERSION, minSdkVersion.getApiString());
      }
      AndroidVersion targetSdkVersion = androidModel.getTargetSdkVersion();
      if (targetSdkVersion != null) {
        manifestMergerInvoker.setOverride(ManifestSystemProperty.TARGET_SDK_VERSION, targetSdkVersion.getApiString());
      }
      Integer versionCode = androidModel.getVersionCode();
      if (versionCode != null && versionCode > 0) {
        manifestMergerInvoker.setOverride(ManifestSystemProperty.VERSION_CODE, String.valueOf(versionCode));
      }
      String packageOverride = androidModel.getApplicationId();
      if (!Strings.isNullOrEmpty(packageOverride)) {
        manifestMergerInvoker.setOverride(ManifestSystemProperty.PACKAGE, packageOverride);
      }
    }

    if (gradleModel != null) {
      BuildTypeContainer buildTypeContainer = gradleModel.findBuildType(gradleModel.getSelectedVariant().getBuildType());
      assert buildTypeContainer != null;
      BuildType buildType = buildTypeContainer.getBuildType();

      ProductFlavor mergedProductFlavor = gradleModel.getSelectedVariant().getMergedFlavor();
      // copy-paste from {@link VariantConfiguration#getManifestPlaceholders()}
      Map<String, Object> placeHolders = new HashMap<>(mergedProductFlavor.getManifestPlaceholders());
      placeHolders.putAll(buildType.getManifestPlaceholders());
      manifestMergerInvoker.setPlaceHolderValues(placeHolders);

      // @deprecated maxSdkVersion has been ignored since Android 2.1 (API level 7)
      Integer maxSdkVersion = mergedProductFlavor.getMaxSdkVersion();
      if (maxSdkVersion != null) {
        manifestMergerInvoker.setOverride(ManifestSystemProperty.MAX_SDK_VERSION, maxSdkVersion.toString());
      }

      // TODO we should have version Name for non-gradle projects
      // copy-paste from {@link VariantConfiguration#getVersionName()}
      String versionName = mergedProductFlavor.getVersionName();
      String flavorVersionNameSuffix = null;
      if (gradleModel.getFeatures().isProductFlavorVersionSuffixSupported()) {
        flavorVersionNameSuffix = getVersionNameSuffix(mergedProductFlavor);
      }
      String versionNameSuffix = Joiner.on("").skipNulls().join(flavorVersionNameSuffix, getVersionNameSuffix(buildType));
      if (!Strings.isNullOrEmpty(versionName) || !Strings.isNullOrEmpty(versionNameSuffix)) {
        if (Strings.isNullOrEmpty(versionName)) {
          Manifest manifest = facet.getManifest();
          if (manifest != null) {
            versionName = manifest.getXmlTag().getAttributeValue(SdkConstants.ATTR_VERSION_NAME, ANDROID_URI);
          }
        }
        if (!Strings.isNullOrEmpty(versionNameSuffix)) {
          versionName = Strings.nullToEmpty(versionName) + versionNameSuffix;
        }
        manifestMergerInvoker.setOverride(ManifestSystemProperty.VERSION_NAME, versionName);
      }
    }

    if (mergeType == ManifestMerger2.MergeType.APPLICATION) {
      manifestMergerInvoker.withFeatures(ManifestMerger2.Invoker.Feature.REMOVE_TOOLS_DECLARATIONS);
    }

    final Module module = facet.getModule();
    final Project project = module.getProject();

    manifestMergerInvoker.withFileStreamProvider(new ManifestMerger2.FileStreamProvider() {
      @Override
      protected InputStream getInputStream(@NotNull File file) throws FileNotFoundException {
        VirtualFile vFile;
        if (file == mainManifestFile) {
          // Some tests use VirtualFile files (e.g. temp:///src/AndroidManifest.xml) for the main manifest
          vFile = primaryManifestFile;
        }
        else {
          vFile = VfsUtil.findFileByIoFile(file, false);
        }
        if (vFile == null ) {
          // Gracefully handle case where file doesn't exist; this can happen for example
          // when a Gradle sync is needed after version control etc (see issue 65541477)
          //noinspection ZeroLengthArrayAllocation
          return new ByteArrayInputStream("<manifest/>".getBytes(StandardCharsets.UTF_8));
        }

        // We do not want to do this check if we have no library manifests.
        // findModuleForFile does not work for other build systems (e.g. bazel)
        if (!libManifests.isEmpty()) {
          Module moduleContainingManifest = getAndroidModuleForManifest(vFile);
          if (moduleContainingManifest != null && !module.equals(moduleContainingManifest)) {
            MergedManifest manifest = MergedManifest.get(moduleContainingManifest);

            Document document = manifest.getDocument();
            if (document != null) { // normally the case, but can fail on merge fail
              // This is not very efficient. Consider enhancing the manifest merger API
              // such that I can pass back a fully merged DOM document instead of
              // an XML string since it will need to turn around and parse it anyway.
              String text = XmlUtils.toXml(document);
              return new ByteArrayInputStream(text.getBytes(Charsets.UTF_8));
            }
          }
        }

        try {
          PsiFile psiFile = PsiManager.getInstance(project).findFile(vFile);
          if (psiFile != null) {
            String text = psiFile.getText();
            return new ByteArrayInputStream(text.getBytes(Charsets.UTF_8));
          }
        } catch (ProcessCanceledException ignore) {
          // During startup we may receive a progress canceled exception here,
          // but we don't *need* to read from PSI; we can read directly from
          // disk. PSI is useful when the file has been modified, but that's not
          // the case in the typical scenario where we hit process canceled.
        }
        return super.getInputStream(file);
      }

      @Nullable
      private Module getAndroidModuleForManifest(@NotNull VirtualFile vFile) {
        // See https://code.google.com/p/android/issues/detail?id=219141
        // Earlier, we used to get the module containing a manifest by doing: ModuleUtilCore.findModuleForFile(vFile, project)
        // This method of getting the module simply returns the module that contains this file. However, if the manifest sources are
        // remapped, this could be incorrect. i.e. for a project with the following structure:
        //     root
        //       |--- modules/a
        //       |       |------- build.gradle
        //       |--- external/a
        //               |------- AndroidManifest.xml
        // where the build.gradle remaps the sources to point to $root/external/a/AndroidManifest.xml, obtaining the module containing the
        // file will return root where it should have been "a". So the correct scheme is to actually iterate through all the modules in the
        // project and look at their source providers
        for (Module m : ModuleManager.getInstance(project).getModules()) {
          AndroidFacet androidFacet = AndroidFacet.getInstance(m);
          if (androidFacet == null) {
            continue;
          }

          List<VirtualFile> manifestFiles = IdeaSourceProvider.getManifestFiles(androidFacet);
          for (VirtualFile manifestFile : manifestFiles) {
            if (vFile.equals(manifestFile)) {
              return m;
            }
          }
        }

        return null;
      }
    });

    return manifestMergerInvoker.merge();
  }

  // TODO: Remove once Android plugin v. 2.3 is the "recommended" version.
  @Nullable
  @Deprecated
  // TODO replace with IdeBaseConfig#getVersionNameSuffix
  private static String getVersionNameSuffix(@NotNull BaseConfig config) {
    try {
      return config.getVersionNameSuffix();
    }
    catch (UnsupportedMethodException e) {
      Logger.getInstance(ManifestInfo.class).warn("Method 'getVersionNameSuffix' not found", e);
      return null;
    }
  }

  static class ManifestFile {
    private final @NotNull AndroidFacet myFacet;
    private @Nullable Document myDocument;
    private @Nullable List<VirtualFile> myManifestFiles;
    private @Nullable Map<Object, Long> myLastModifiedMap;

    private @Nullable ImmutableList<MergingReport.Record> myLoggingRecords;
    private @Nullable Actions myActions;

    private ManifestFile(@NotNull AndroidFacet facet) {
      myFacet = facet;
    }

    @NotNull
    public static ManifestFile create(@NotNull AndroidFacet facet) {
      return new ManifestFile(facet);
    }

    @Nullable
    private Document parseManifest(@NotNull final VirtualFile primaryManifestFile,
                                   @NotNull List<VirtualFile> flavorAndBuildTypeManifests,
                                   @NotNull List<VirtualFile> libManifests) {
      ApplicationManager.getApplication().assertReadAccessAllowed();

      Project project = myFacet.getModule().getProject();
      if (project.isDisposed()) {
        return null;
      }

      try {
        MergingReport mergingReport = getMergedManifest(myFacet, primaryManifestFile, flavorAndBuildTypeManifests, libManifests);
        myLoggingRecords = mergingReport.getLoggingRecords();
        myActions = mergingReport.getActions();

        XmlDocument doc = mergingReport.getMergedXmlDocument(MergingReport.MergedManifestKind.MERGED);
        if (doc != null) {
          return doc.getXml();
        }
        else {
          Logger.getInstance(ManifestInfo.class).warn("getMergedManifest failed " + mergingReport.getReportString());
        }
      }
      catch (ManifestMerger2.MergeFailureException ex) {
        // action cancelled
        if (ex.getCause() instanceof ProcessCanceledException) {
          return null;
        }
        // user is in the middle of editing the file
        if (ex.getCause() instanceof SAXParseException) {
          return null;
        }
        Logger.getInstance(ManifestInfo.class).warn("getMergedManifest exception", ex);
      }

      PsiFile psiFile = PsiManager.getInstance(project).findFile(primaryManifestFile);
      if (psiFile != null) {
        String text = psiFile.getText();
        return XmlUtils.parseDocumentSilently(text, true);
      }

      return null;
    }

    public boolean refresh() {
      Map<Object, Long> lastModifiedMap = new HashMap<>();

      VirtualFile primaryManifestFile = AndroidRootUtil.getPrimaryManifestFile(myFacet);
      if (primaryManifestFile == null) {
        return false;
      }
      lastModifiedMap.put(primaryManifestFile, getFileModificationStamp(primaryManifestFile));

      Project project = myFacet.getModule().getProject();
      long lastGradleSyncTimestamp = GradleSyncState.getInstance(project).getSummary().getSyncTimestamp();
      lastModifiedMap.put("gradle-sync", lastGradleSyncTimestamp);

      List<VirtualFile> flavorAndBuildTypeManifests = getFlavorAndBuildTypeManifests(myFacet);
      trackChanges(lastModifiedMap, flavorAndBuildTypeManifests);

      List<VirtualFile> libraryManifests = Collections.emptyList();
<<<<<<< HEAD
      if (myFacet.isAppProject()) {
=======
      if (myFacet.isAppProject() || myFacet.getProjectType() == PROJECT_TYPE_FEATURE) {
>>>>>>> c8fa6d74
        libraryManifests = getLibManifests(myFacet);
        trackChanges(lastModifiedMap, libraryManifests);
      }

      // we want to track changes in these files, but we do not actually use them directly
      List<VirtualFile> flavorAndBuildTypeManifestsOfLibs = new ArrayList<>();
      List<AndroidFacet> dependencies = AndroidUtils.getAllAndroidDependencies(myFacet.getModule(), true);
      for (AndroidFacet dependency : dependencies) {
        flavorAndBuildTypeManifestsOfLibs.addAll(getFlavorAndBuildTypeManifests(dependency));
      }
      trackChanges(lastModifiedMap, flavorAndBuildTypeManifestsOfLibs);

      if (myDocument == null || !lastModifiedMap.equals(myLastModifiedMap)) {
        myDocument = parseManifest(primaryManifestFile, flavorAndBuildTypeManifests, libraryManifests);
        if (myDocument == null) {
          myManifestFiles = null;
          return false;
        }

        myManifestFiles = Lists.newArrayList();
        myManifestFiles.add(primaryManifestFile);
        myManifestFiles.addAll(flavorAndBuildTypeManifests);
        myManifestFiles.addAll(libraryManifests);

        myLastModifiedMap = lastModifiedMap;
        return true;
      } else {
        return false;
      }
    }

    private void trackChanges(@NotNull Map<Object, Long> lastModifiedMap, @NotNull List<VirtualFile> files) {
      for (VirtualFile libraryManifest : files) {
        lastModifiedMap.put(libraryManifest, getFileModificationStamp(libraryManifest));
      }
    }

    @NotNull
    private static List<VirtualFile> getFlavorAndBuildTypeManifests(@NotNull AndroidFacet facet) {
      // get all other manifests for this module, (NOT including the default one)
      List<VirtualFile> flavorAndBuildTypeManifests = new ArrayList<>();
      IdeaSourceProvider defaultSourceProvider = facet.getMainIdeaSourceProvider();
      for (IdeaSourceProvider provider : IdeaSourceProvider.getCurrentSourceProviders(facet)) {
        if (!defaultSourceProvider.equals(provider)) {
          VirtualFile flavorOrBuildTypeManifest = provider.getManifestFile();
          if (flavorOrBuildTypeManifest != null) {
            flavorAndBuildTypeManifests.add(flavorOrBuildTypeManifest);
          }
        }
      }
      return flavorAndBuildTypeManifests;
    }

    @NotNull
    private static List<VirtualFile> getLibManifests(@NotNull AndroidFacet facet) {
      List<VirtualFile> libraryManifests = new ArrayList<>();

      List<AndroidFacet> dependencies = AndroidUtils.getAllAndroidDependencies(facet.getModule(), true);

      AndroidModuleModel androidModuleModel = AndroidModuleModel.get(facet);
      if (androidModuleModel != null) {
        Collection<AndroidLibrary> libraries = androidModuleModel.getSelectedMainCompileDependencies().getLibraries();
        Set<File> set = new HashSet<>();
        for (AndroidLibrary dependency : libraries) {
          addAarManifests(dependency, set, dependencies);
        }
        for (File file : set) {
          VirtualFile libraryManifest = VfsUtil.findFileByIoFile(file, false);
          if (libraryManifest != null) { // some sort of user error, they don't have a manifest for a lib
            libraryManifests.add(libraryManifest);
          } // else the file is specified in the model, but not actually available yet, such as exploded AAR manifests
        }
      }

      for (AndroidFacet dependency : dependencies) {
        // we will NOT actually be reading from this file, as we will need to recursively get the info from the modules MergedManifest
        VirtualFile vFile = dependency.getMainIdeaSourceProvider().getManifestFile();
        if (vFile != null) {
          libraryManifests.add(vFile);
        }
      }
      return libraryManifests;
    }

    private static void addAarManifests(@NotNull AndroidLibrary lib, @NotNull Set<File> result, @NotNull List<AndroidFacet> moduleDeps) {
      String projectName = lib.getProject();
      if (projectName != null) {
        // The model ends up with AndroidLibrary references both to normal, source modules,
        // as well as AAR dependency wrappers. We don't want to add an AAR reference for
        // normal libraries (so we find these and just return below), but we *do* want to
        // include AAR wrappers.
        for (AndroidFacet f : moduleDeps) {
          if (projectName.equals(GradleUtil.getGradlePath(f.getModule()))) {
            return;
          }
        }
      }
      if (!result.contains(lib.getManifest())) {
        result.add(lib.getManifest());
        for (AndroidLibrary dependency : lib.getLibraryDependencies()) {
          addAarManifests(dependency, result, moduleDeps);
        }
      }
    }

    private long getFileModificationStamp(@NotNull VirtualFile file) {
      try {
        PsiFile psiFile = PsiManager.getInstance(myFacet.getModule().getProject()).findFile(file);
        return psiFile == null ? file.getModificationStamp() : psiFile.getModificationStamp();
      } catch (ProcessCanceledException ignore) {
        return 0L;
      }
    }

    public Document getXmlDocument() {
      return myDocument;
    }

    @Nullable
    public List<VirtualFile> getManifestFiles() {
      return myManifestFiles;
    }

    @NotNull
    public ImmutableList<MergingReport.Record> getLoggingRecords() {
      return myLoggingRecords == null ? ImmutableList.of() : myLoggingRecords;
    }

    @Nullable
    public Actions getActions() {
      return myActions;
    }
  }
}<|MERGE_RESOLUTION|>--- conflicted
+++ resolved
@@ -84,11 +84,7 @@
     final File mainManifestFile = VfsUtilCore.virtualToIoFile(primaryManifestFile);
 
     ILogger logger = NullLogger.getLogger();
-<<<<<<< HEAD
-    ManifestMerger2.MergeType mergeType = facet.isAppProject() ? ManifestMerger2.MergeType.APPLICATION : ManifestMerger2.MergeType.LIBRARY;
-=======
     ManifestMerger2.MergeType mergeType = facet.isAppProject() || facet.getProjectType() == PROJECT_TYPE_FEATURE ? ManifestMerger2.MergeType.APPLICATION : ManifestMerger2.MergeType.LIBRARY;
->>>>>>> c8fa6d74
 
     AndroidModel androidModel = facet.getAndroidModel();
     AndroidModuleModel gradleModel = AndroidModuleModel.get(facet);
@@ -348,11 +344,7 @@
       trackChanges(lastModifiedMap, flavorAndBuildTypeManifests);
 
       List<VirtualFile> libraryManifests = Collections.emptyList();
-<<<<<<< HEAD
-      if (myFacet.isAppProject()) {
-=======
       if (myFacet.isAppProject() || myFacet.getProjectType() == PROJECT_TYPE_FEATURE) {
->>>>>>> c8fa6d74
         libraryManifests = getLibManifests(myFacet);
         trackChanges(lastModifiedMap, libraryManifests);
       }
