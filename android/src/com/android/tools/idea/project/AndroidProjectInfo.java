/*
 * Copyright (C) 2016 The Android Open Source Project
 *
 * Licensed under the Apache License, Version 2.0 (the "License");
 * you may not use this file except in compliance with the License.
 * You may obtain a copy of the License at
 *
 *      http://www.apache.org/licenses/LICENSE-2.0
 *
 * Unless required by applicable law or agreed to in writing, software
 * distributed under the License is distributed on an "AS IS" BASIS,
 * WITHOUT WARRANTIES OR CONDITIONS OF ANY KIND, either express or implied.
 * See the License for the specific language governing permissions and
 * limitations under the License.
 */
package com.android.tools.idea.project;

import static com.android.tools.idea.apk.debugging.ApkDebugging.isMarkedAsApkDebuggingProject;
import static com.android.tools.idea.apk.debugging.ApkDebugging.markAsApkDebuggingProject;

import com.android.AndroidProjectTypes;
import com.android.tools.idea.apk.ApkFacet;
import com.android.tools.idea.model.AndroidModel;
import com.android.tools.idea.projectsystem.ProjectSystemUtil;
import com.intellij.facet.Facet;
import com.intellij.facet.ProjectFacetManager;
import com.intellij.openapi.module.Module;
import com.intellij.openapi.project.Project;
import com.intellij.util.containers.ContainerUtil;
import java.util.List;
import java.util.stream.Collectors;
import org.jetbrains.android.facet.AndroidFacet;
import org.jetbrains.annotations.NotNull;

public class AndroidProjectInfo {
  @NotNull private final Project myProject;

  @NotNull
  public static AndroidProjectInfo getInstance(@NotNull Project project) {
    return project.getService(AndroidProjectInfo.class);
  }

  public AndroidProjectInfo(@NotNull Project project) {
    myProject = project;
  }

  /**
   * Returns all modules of a given type in the project
   *
   * @param projectType the Project type as an integer given in {@link AndroidProjectTypes}
   * @return An array of all Modules in the project of that type
   */
  @NotNull
  public List<Module> getAllModulesOfProjectType(int projectType) {
    return ProjectSystemUtil.getAndroidFacets(myProject).stream()
      .filter(f -> f.getConfiguration().getProjectType() == projectType)
      .map(Facet::getModule)
      .collect(Collectors.toList());
  }

<<<<<<< HEAD
  /**
   * Indicates whether the given project has at least one module backed by build models.
   */
  public boolean requiresAndroidModel() {
    List<AndroidFacet> androidFacets = ProjectSystemUtil.getAndroidFacets(myProject);
    return ContainerUtil.exists(androidFacets, f -> AndroidModel.isRequired(f));
  }

=======
>>>>>>> ad5b6ee3
  public boolean isApkProject() {
    if (isMarkedAsApkDebuggingProject(myProject)) {
      // When re-opening an 'APK Debugging' project, this method is checked before modules are loaded, making 'isApkProject' return false.
      // We need to mark the project as 'APK Debugging' project.
      // See http://b/64766060
      return true;
    }
    if (ProjectFacetManager.getInstance(myProject).hasFacets(ApkFacet.getFacetTypeId())) {
      // If we got here is because this "APK Debugging" project was opened with an older preview of Android Studio, and the project has
      // been marked yet.
      markAsApkDebuggingProject(myProject);
      return true;
    }
    return false;
  }

  /**
   * Indicates whether the project requires an Android model, but the model is {@code null}. Possible causes for this scenario to happen are:
   * <ul>
   * <li>the last sync with the build system failed</li>
   * <li>Studio just started up and it has not synced the project yet</li>
   * </ul>
   *
   * @return {@code true} if the project is an Android project that does not contain any build system-based model.
   */
  public boolean requiredAndroidModelMissing() {
    List<AndroidFacet> androidFacets = ProjectSystemUtil.getAndroidFacets(myProject);
    return ContainerUtil.exists(androidFacets, f -> AndroidModel.isRequired(f) && AndroidModel.get(f) == null);
  }

  /**
   * Indicates whether the project is a legacy IDEA Android project (which is deprecated in Android Studio.)
   *
   * @return {@code true} if the given project is a legacy IDEA Android project; {@code false} otherwise.
   */
  public boolean isLegacyIdeaAndroidProject() {
    // If a module has the Android facet, but it does not require a model from the build system, it is a legacy IDEA project.
    List<AndroidFacet> androidFacets = ProjectSystemUtil.getAndroidFacets(myProject);
    return ContainerUtil.exists(androidFacets, f -> !AndroidModel.isRequired(f));
  }
}<|MERGE_RESOLUTION|>--- conflicted
+++ resolved
@@ -58,17 +58,6 @@
       .collect(Collectors.toList());
   }
 
-<<<<<<< HEAD
-  /**
-   * Indicates whether the given project has at least one module backed by build models.
-   */
-  public boolean requiresAndroidModel() {
-    List<AndroidFacet> androidFacets = ProjectSystemUtil.getAndroidFacets(myProject);
-    return ContainerUtil.exists(androidFacets, f -> AndroidModel.isRequired(f));
-  }
-
-=======
->>>>>>> ad5b6ee3
   public boolean isApkProject() {
     if (isMarkedAsApkDebuggingProject(myProject)) {
       // When re-opening an 'APK Debugging' project, this method is checked before modules are loaded, making 'isApkProject' return false.
