--- conflicted
+++ resolved
@@ -21,7 +21,6 @@
 
 import com.android.annotations.concurrency.GuardedBy;
 import com.android.tools.idea.gradle.project.build.events.AndroidSyncIssueEvent;
-import com.android.tools.idea.gradle.project.build.events.AndroidSyncIssueEventResult;
 import com.android.tools.idea.gradle.project.build.events.AndroidSyncIssueFileEvent;
 import com.android.tools.idea.gradle.project.build.events.AndroidSyncIssueQuickFix;
 import com.android.tools.idea.gradle.project.sync.GradleSyncState;
@@ -30,7 +29,6 @@
 import com.android.tools.idea.util.PositionInFile;
 import com.intellij.build.SyncViewManager;
 import com.intellij.build.events.Failure;
-import com.intellij.build.events.MessageEvent;
 import com.intellij.build.issue.BuildIssueQuickFix;
 import com.intellij.openapi.Disposable;
 import com.intellij.openapi.externalSystem.model.ProjectSystemId;
@@ -213,23 +211,7 @@
       issueEvent = new AndroidSyncIssueEvent(taskId, notification, title, quickFixes);
     }
 
-<<<<<<< HEAD
-    // Only include errors in the summary text output
-    // This has the side effect of not opening the right hand bar if there are no failures
-    if (issueEvent.getKind() == MessageEvent.Kind.ERROR) {
-      synchronized (myLock) {
-        myShownFailures.computeIfAbsent(taskId, key -> new ArrayList<>())
-          .addAll(((AndroidSyncIssueEventResult)issueEvent.getResult()).getFailures());
-      }
-    }
-    else {
-      // Only emit the event if it's not an error. Errors are saved in myShownFailures and will be emitted at the end of sync as part of FinishBuildEvent.
-      // FinishBuildEvent is better to emit errors since the failures in FinishBuildEvent has better format of simplified node titles and clickable hyperlinks.
-      myProject.getService(SyncViewManager.class).onEvent(taskId, issueEvent);
-    }
-=======
     myProject.getService(SyncViewManager.class).onEvent(taskId, issueEvent);
->>>>>>> 477885a9
   }
 
   @NotNull
