/*
 * Copyright (C) 2017 The Android Open Source Project
 *
 * Licensed under the Apache License, Version 2.0 (the "License");
 * you may not use this file except in compliance with the License.
 * You may obtain a copy of the License at
 *
 *      http://www.apache.org/licenses/LICENSE-2.0
 *
 * Unless required by applicable law or agreed to in writing, software
 * distributed under the License is distributed on an "AS IS" BASIS,
 * WITHOUT WARRANTIES OR CONDITIONS OF ANY KIND, either express or implied.
 * See the License for the specific language governing permissions and
 * limitations under the License.
 */
package com.android.tools.idea.logcat.output;

import com.intellij.ide.util.PropertiesComponent;
import com.intellij.openapi.application.ApplicationManager;

<<<<<<< HEAD
public final class LogcatOutputSettings {
=======
public class LogcatOutputSettings {
>>>>>>> 477885a9
  private static final String LOGCAT_RUN_OUTPUT_ENABLED = "logcat.run.output.enabled";
  private static final boolean LOGCAT_RUN_OUTPUT_ENABLED_DEFAULT = true;
  private static final String LOGCAT_DEBUG_OUTPUT_ENABLED = "logcat.debug.output.enabled";
  private static final boolean LOGCAT_DEBUG_OUTPUT_ENABLED_DEFAULT = true;

  public static LogcatOutputSettings getInstance() {
    return ApplicationManager.getApplication().getService(LogcatOutputSettings.class);
  }

  public void reset() {
    PropertiesComponent propertiesComponent = PropertiesComponent.getInstance();
    propertiesComponent.unsetValue(LOGCAT_RUN_OUTPUT_ENABLED);
    propertiesComponent.unsetValue(LOGCAT_DEBUG_OUTPUT_ENABLED);
  }

  public boolean isRunOutputEnabled() {
    return PropertiesComponent.getInstance().getBoolean(LOGCAT_RUN_OUTPUT_ENABLED, LOGCAT_RUN_OUTPUT_ENABLED_DEFAULT);
  }

  public void setRunOutputEnabled(boolean enabled) {
    PropertiesComponent.getInstance().setValue(LOGCAT_RUN_OUTPUT_ENABLED, enabled, LOGCAT_RUN_OUTPUT_ENABLED_DEFAULT);
  }

  public boolean isDebugOutputEnabled() {
    return PropertiesComponent.getInstance().getBoolean(LOGCAT_DEBUG_OUTPUT_ENABLED, LOGCAT_DEBUG_OUTPUT_ENABLED_DEFAULT);
  }

  public void setDebugOutputEnabled(boolean enabled) {
    PropertiesComponent.getInstance().setValue(LOGCAT_DEBUG_OUTPUT_ENABLED, enabled, LOGCAT_DEBUG_OUTPUT_ENABLED_DEFAULT);
  }

  @Override
  public String toString() {
    return String.format("LogcatOutputSettings{isRunOutputEnabled=%s, isDebugOutputEnabled=%s}",
                         isRunOutputEnabled(), isDebugOutputEnabled());
  }
}<|MERGE_RESOLUTION|>--- conflicted
+++ resolved
@@ -18,11 +18,7 @@
 import com.intellij.ide.util.PropertiesComponent;
 import com.intellij.openapi.application.ApplicationManager;
 
-<<<<<<< HEAD
-public final class LogcatOutputSettings {
-=======
 public class LogcatOutputSettings {
->>>>>>> 477885a9
   private static final String LOGCAT_RUN_OUTPUT_ENABLED = "logcat.run.output.enabled";
   private static final boolean LOGCAT_RUN_OUTPUT_ENABLED_DEFAULT = true;
   private static final String LOGCAT_DEBUG_OUTPUT_ENABLED = "logcat.debug.output.enabled";
@@ -33,9 +29,8 @@
   }
 
   public void reset() {
-    PropertiesComponent propertiesComponent = PropertiesComponent.getInstance();
-    propertiesComponent.unsetValue(LOGCAT_RUN_OUTPUT_ENABLED);
-    propertiesComponent.unsetValue(LOGCAT_DEBUG_OUTPUT_ENABLED);
+    PropertiesComponent.getInstance().unsetValue(LOGCAT_RUN_OUTPUT_ENABLED);
+    PropertiesComponent.getInstance().unsetValue(LOGCAT_DEBUG_OUTPUT_ENABLED);
   }
 
   public boolean isRunOutputEnabled() {
