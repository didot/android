--- conflicted
+++ resolved
@@ -15,13 +15,13 @@
  */
 package com.android.tools.idea.logcat.output;
 
+import com.google.common.collect.ImmutableList;
 import com.intellij.openapi.options.Configurable;
 import com.intellij.openapi.options.SimpleConfigurable;
 import com.intellij.xdebugger.settings.DebuggerConfigurableProvider;
 import com.intellij.xdebugger.settings.DebuggerSettingsCategory;
 import java.util.Collection;
 import java.util.Collections;
-import java.util.List;
 import org.jetbrains.annotations.NotNull;
 
 public class LogcatOutputConfigurableProvider extends DebuggerConfigurableProvider {
@@ -38,13 +38,8 @@
   @Override
   public Collection<? extends Configurable> getConfigurables(@NotNull DebuggerSettingsCategory category) {
     if (LogcatOutputConfigurableUi.shouldShow() && category == DebuggerSettingsCategory.GENERAL) {
-<<<<<<< HEAD
-      return List.of(SimpleConfigurable.create(ID, DISPLAY_NAME, LogcatOutputConfigurableUi.class,
-                                               () -> LogcatOutputSettings.getInstance()));
-=======
       return ImmutableList.of(SimpleConfigurable.create(ID, DISPLAY_NAME, LogcatOutputConfigurableUi.class,
                                                         () -> LogcatOutputSettings.getInstance()));
->>>>>>> 477885a9
     }
     return Collections.emptyList();
   }
