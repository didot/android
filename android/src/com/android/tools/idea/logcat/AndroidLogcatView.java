// Copyright 2000-2019 JetBrains s.r.o. Use of this source code is governed by the Apache 2.0 license that can be found in the LICENSE file.
package com.android.tools.idea.logcat;

import com.android.ddmlib.Client;
import com.android.ddmlib.ClientData;
import com.android.ddmlib.IDevice;
import com.android.tools.idea.ddms.DeviceContext;
import com.google.common.annotations.VisibleForTesting;
import com.intellij.execution.ui.ConsoleView;
import com.intellij.icons.AllIcons;
import com.intellij.openapi.Disposable;
import com.intellij.openapi.actionSystem.ActionManager;
import com.intellij.openapi.actionSystem.ActionToolbar;
import com.intellij.openapi.actionSystem.AnAction;
import com.intellij.openapi.actionSystem.AnActionEvent;
import com.intellij.openapi.progress.ProgressIndicator;
import com.intellij.openapi.progress.ProgressManager;
import com.intellij.openapi.progress.Task;
import com.intellij.openapi.project.Project;
import com.intellij.openapi.ui.ComboBox;
import com.intellij.openapi.util.Disposer;
import com.intellij.openapi.util.Key;
import com.intellij.openapi.util.text.StringUtil;
import com.intellij.openapi.wm.ToolWindowManager;
import com.intellij.ui.ColoredListCellRenderer;
import com.intellij.ui.IdeBorderFactory;
import com.intellij.ui.SideBorder;
import com.intellij.util.ui.UIUtil;
<<<<<<< HEAD
import org.jetbrains.android.util.AndroidBundle;
import org.jetbrains.annotations.NotNull;
import org.jetbrains.annotations.Nullable;

import javax.swing.*;
import java.awt.*;
=======
import java.awt.BorderLayout;
>>>>>>> 477885a9
import java.awt.event.ItemEvent;
import java.awt.event.ItemListener;
import java.time.ZoneId;
import java.util.List;
import java.util.Objects;
import java.util.Optional;
import java.util.stream.IntStream;
<<<<<<< HEAD
=======
import javax.swing.DefaultComboBoxModel;
import javax.swing.JComponent;
import javax.swing.JList;
import javax.swing.JPanel;
import javax.swing.ListModel;
import org.jetbrains.android.util.AndroidBundle;
import org.jetbrains.annotations.NotNull;
import org.jetbrains.annotations.Nullable;
>>>>>>> 477885a9

/**
 * A UI panel which wraps a console that prints output from Android's logging system.
 */
public class AndroidLogcatView {
  public static final Key<AndroidLogcatView> ANDROID_LOGCAT_VIEW_KEY = Key.create("ANDROID_LOGCAT_VIEW_KEY");
<<<<<<< HEAD

  /**
   * This is a fake version of the selected app filter that acts as a placeholder before a real one
   * is swapped in, which happens when the pulldown of processes is populated.
   */
  static final AndroidLogcatFilter FAKE_SHOW_ONLY_SELECTED_APPLICATION_FILTER = new MatchAllFilter(getSelectedAppFilter());
=======
>>>>>>> 477885a9
  static final AndroidLogcatFilter NO_FILTERS_ITEM = new MatchAllFilter(getNoFilters());

  // TODO Refactor all this filter combo box stuff to its own class
  static final AndroidLogcatFilter EDIT_FILTER_CONFIGURATION_ITEM = new MatchAllFilter(getEditFilterConfiguration());

  private final Project myProject;
  final Disposable parentDisposable;
  private final AndroidLogcatService.LogcatListener myLogcatReceiver;
  private final AndroidLogConsole myLogConsole;
  private final DeviceContext myDeviceContext;
  private final AndroidLogFilterModel myLogFilterModel;

  private volatile IDevice myDevice;
  private DefaultComboBoxModel<AndroidLogcatFilter> myFilterComboBoxModel;
  private ActionToolbar myToolbar;
  private JPanel myPanel;

  /**
   * Called internally when the device may have changed, or been significantly altered.
   *
   * @param forceReconnect Forces the logcat connection to restart even if the device has not changed.
   */
  private void notifyDeviceUpdated(final boolean forceReconnect) {
    UIUtil.invokeAndWaitIfNeeded((Runnable)() -> {
      if (myProject.isDisposed()) {
        return;
      }
      if (forceReconnect) {
        if (myDevice != null) {
          AndroidLogcatService.getInstance().removeListener(myDevice, myLogcatReceiver);
        }
        myDevice = null;
      }
      updateLogConsole();
    });
  }

  @NotNull
  public final Project getProject() {
    return myProject;
  }

  @NotNull
  public final AndroidLogConsole getLogConsole() {
    return myLogConsole;
  }

  @NotNull
  DeviceContext getDeviceContext() {
    return myDeviceContext;
  }

  @NotNull
  AndroidLogFilterModel getLogFilterModel() {
    return myLogFilterModel;
  }

  @VisibleForTesting
  @NotNull
  ListModel<AndroidLogcatFilter> getEditFiltersComboBoxModel() {
    return myFilterComboBoxModel;
  }

  @NotNull
  ActionToolbar getToolbar() {
    return myToolbar;
  }

  /**
   * Logcat view with device obtained from {@link DeviceContext}
   */
  AndroidLogcatView(@NotNull Project project, @NotNull DeviceContext deviceContext, @NotNull Disposable parentDisposable) {
    myDeviceContext = deviceContext;
    myProject = project;
    this.parentDisposable = parentDisposable;

    AndroidLogcatPreferences preferences = AndroidLogcatPreferences.getInstance(project);
    AndroidLogcatFormatter formatter = new AndroidLogcatFormatter(ZoneId.systemDefault(), preferences);

    myLogFilterModel = new AndroidLogFilterModel(formatter, preferences);
    myLogConsole = new AndroidLogConsole(project, myLogFilterModel, formatter, this);
    myLogcatReceiver = new ViewListener(this);

    Disposer.register(parentDisposable, () -> {
      if (myDevice != null) {
        AndroidLogcatService.getInstance().removeListener(myDevice, myLogcatReceiver);
      }
    });

    DeviceContext.DeviceSelectionListener deviceSelectionListener =
      new DeviceContext.DeviceSelectionListener() {
        @Override
        public void deviceSelected(@Nullable IDevice device) {
          notifyDeviceUpdated(false);
        }

        @Override
        public void deviceChanged(@NotNull IDevice device, int changeMask) {
          if (device == myDevice && ((changeMask & IDevice.CHANGE_STATE) == IDevice.CHANGE_STATE)) {
            notifyDeviceUpdated(true);
          }
        }

        @Override
        public void clientSelected(@Nullable final Client c) {
          if (myFilterComboBoxModel == null) {
            return;
          }

          AndroidLogcatFilter selected = (AndroidLogcatFilter)myFilterComboBoxModel.getSelectedItem();
          updateDefaultFilters(c != null ? c.getClientData() : null);

          // Attempt to preserve selection as best we can. Often we don't have to do anything,
          // but it's possible an old filter was replaced with an updated version - so, new
          // instance, but the same name.
          if (selected != null && myFilterComboBoxModel.getSelectedItem() != selected) {
            selectFilterByName(selected.getName());
          }
          applySelectedFilter();
        }
      };
    deviceContext.addListener(deviceSelectionListener, parentDisposable);

    JComponent consoleComponent = myLogConsole.getComponent();

    final ConsoleView console = myLogConsole.getConsole();
    if (console != null) {
      myToolbar = ActionManager.getInstance().createActionToolbar("AndroidLogcatView", myLogConsole.getOrCreateActions(), false);
      myToolbar.setTargetComponent(console.getComponent());

      myPanel.add(myToolbar.getComponent(), BorderLayout.WEST);
    }

    myPanel.add(consoleComponent, BorderLayout.CENTER);
    Disposer.register(parentDisposable, myLogConsole);

    updateLogConsole();
  }

  @NotNull
  public ComboBox<AndroidLogcatFilter> createEditFiltersComboBox() {
    ComboBox<AndroidLogcatFilter> editFiltersCombo = new ComboBox<>();
    myFilterComboBoxModel = new DefaultComboBoxModel<>();
    myFilterComboBoxModel.addElement(new SelectedProcessFilter(null));
    for (LogcatFilterProvider filterProvider : LogcatFilterProvider.EP_NAME.getExtensions()) {
      myFilterComboBoxModel.addElement(filterProvider.getFilter());
    }
    myFilterComboBoxModel.addElement(NO_FILTERS_ITEM);
    myFilterComboBoxModel.addElement(EDIT_FILTER_CONFIGURATION_ITEM);

    updateUserFilters();
    String selectName = AndroidLogcatPreferences.getInstance(myProject).TOOL_WINDOW_CONFIGURED_FILTER;
    if (StringUtil.isEmpty(selectName)) {
      selectName = myDeviceContext != null ? getSelectedAppFilter() : getNoFilters();
    }
    selectFilterByName(selectName);

    editFiltersCombo.setModel(myFilterComboBoxModel);
    applySelectedFilter();
    // note: the listener is added after the initial call to populate the combo
    // boxes in the above call to updateConfiguredFilters
    editFiltersCombo.addItemListener(new ItemListener() {
      @Nullable private AndroidLogcatFilter myLastSelected;

      @Override
      public void itemStateChanged(ItemEvent e) {
        Object item = e.getItem();
        if (e.getStateChange() == ItemEvent.DESELECTED) {
          if (item instanceof AndroidLogcatFilter) {
            myLastSelected = (AndroidLogcatFilter)item;
          }
        }
        else if (e.getStateChange() == ItemEvent.SELECTED) {
          if (item.equals(EDIT_FILTER_CONFIGURATION_ITEM)) {
            final EditLogFilterDialog dialog =
              new EditLogFilterDialog(AndroidLogcatView.this, myLastSelected == null ? null : myLastSelected.getName());
            dialog.setTitle(AndroidBundle.message("android.logcat.new.filter.dialog.title"));
            if (dialog.showAndGet()) {
              final PersistentAndroidLogFilters.FilterData filterData = dialog.getActiveFilter();
              updateUserFilters();
              if (filterData != null) {
                selectFilterByName(filterData.getName());
              }
            }
            else {
              editFiltersCombo.setSelectedItem(myLastSelected);
            }
          }
          else {
            applySelectedFilter();
          }
        }
      }
    });

    editFiltersCombo.setRenderer(new ColoredListCellRenderer<Object>() {
      @Override
      protected void customizeCellRenderer(@NotNull JList list, Object value, int index, boolean selected, boolean hasFocus) {
        if (value instanceof AndroidLogcatFilter) {
          setBorder(null);
          append(((AndroidLogcatFilter)value).getName());
        }
        else {
          setBorder(IdeBorderFactory.createBorder(SideBorder.BOTTOM));
          append(value.toString());
        }
      }
    });

    return editFiltersCombo;
  }

  boolean isActive() {
    return Objects.requireNonNull(ToolWindowManager.getInstance(myProject).getToolWindow("Logcat")).isVisible();
  }

  public final void activate() {
    if (isActive()) {
      updateLogConsole();
    }
    if (myLogConsole != null) {
      myLogConsole.activate();
    }
  }

  private void updateLogConsole() {
    IDevice device = getSelectedDevice();
    if (myDevice != device) {
      AndroidLogcatService androidLogcatService = AndroidLogcatService.getInstance();
      if (myDevice != null) {
        androidLogcatService.removeListener(myDevice, myLogcatReceiver);
      }
      // We check for null, because myLogConsole.clear() depends on myLogConsole.getConsole() not being null
      if (myLogConsole.getConsole() != null) {
        myLogConsole.clear();
      }

      myDevice = device;

      myLogFilterModel.processingStarted();
      androidLogcatService.addListener(myDevice, myLogcatReceiver, true);
    }
  }

  @Nullable
  IDevice getSelectedDevice() {
    if (myDeviceContext != null) {
      return myDeviceContext.getSelectedDevice();
    }
    else {
      return null;
    }
  }

  private void applySelectedFilter() {
    final Object filter = myFilterComboBoxModel.getSelectedItem();
    if (filter instanceof AndroidLogcatFilter) {
      ProgressManager.getInstance().run(new Task.Backgroundable(myProject, "Applying filter...") {
        @Override
        public void run(@NotNull ProgressIndicator indicator) {
          myLogFilterModel.updateLogcatFilter((AndroidLogcatFilter)filter);
        }
      });
    }
  }

  /**
   * Update the list of filters which are provided by default (selected app and filters provided
   * by plugins). These show up in the top half of the filter pulldown.
   */
  @VisibleForTesting
  void updateDefaultFilters(@Nullable ClientData client) {
    for (int i = 0; i < myFilterComboBoxModel.getSize(); i++) {
      myFilterComboBoxModel.getElementAt(i).setClient(client);
    }
  }

  /**
   * Update the list of filters which have been created by the user. These show up in the bottom
   * half of the filter pulldown.
   */
  private void updateUserFilters() {
    int editFilterConfigurationItemIndex = myFilterComboBoxModel.getIndexOf(EDIT_FILTER_CONFIGURATION_ITEM);
    assert editFilterConfigurationItemIndex != -1;

    int userFiltersStartIndex = editFilterConfigurationItemIndex + 1;

    while (myFilterComboBoxModel.getSize() > userFiltersStartIndex) {
      myFilterComboBoxModel.removeElementAt(userFiltersStartIndex);
    }

    final List<PersistentAndroidLogFilters.FilterData> filters = PersistentAndroidLogFilters.getInstance(myProject).getFilters();
    for (PersistentAndroidLogFilters.FilterData filter : filters) {
      final String name = filter.getName();
      assert name != null; // The UI that creates filters should ensure a name was created

      AndroidLogcatFilter compiled = DefaultAndroidLogcatFilter.compile(filter, name);
      myFilterComboBoxModel.addElement(compiled);
    }
  }

  private void selectFilterByName(String name) {
    Optional<AndroidLogcatFilter> optionalFilter = IntStream.range(0, myFilterComboBoxModel.getSize())
      .mapToObj(i -> myFilterComboBoxModel.getElementAt(i))
      .filter(filter -> filter.getName().equals(name))
      .findFirst();

    optionalFilter.ifPresent(filter -> myFilterComboBoxModel.setSelectedItem(filter));
  }

  @NotNull
  public final JPanel getContentPanel() {
    return myPanel;
  }

  static final class MyRestartAction extends AnAction {
    private final AndroidLogcatView myView;

    MyRestartAction(@NotNull AndroidLogcatView view) {
      super(AndroidBundle.message("android.restart.logcat.action.text"), AndroidBundle.message("android.restart.logcat.action.description"),
            AllIcons.Actions.Restart);

      myView = view;
    }

    @Override
    public void actionPerformed(@NotNull AnActionEvent e) {
      myView.notifyDeviceUpdated(true);
    }
  }

  static final class MyConfigureLogcatHeaderAction extends AnAction {
    private final AndroidLogcatView myView;

    MyConfigureLogcatHeaderAction(@NotNull AndroidLogcatView view) {
      super(AndroidBundle.message("android.configure.logcat.header.text"),
            AndroidBundle.message("android.configure.logcat.header.description"), AllIcons.General.GearPlain);

      myView = view;
    }

    @Override
    public void actionPerformed(@NotNull AnActionEvent e) {
      Project project = myView.myProject;
      AndroidLogcatPreferences preferences = AndroidLogcatPreferences.getInstance(project);
      ConfigureLogcatHeaderDialog dialog = new ConfigureLogcatHeaderDialog(project, preferences, ZoneId.systemDefault());

      if (dialog.showAndGet()) {
        preferences.LOGCAT_HEADER_FORMAT = dialog.getFormat();
        myView.myLogConsole.refresh();
      }
    }
  }

  static String getSelectedAppFilter() {
    return AndroidBundle.message("android.logcat.filters.selected");
  }

  static String getNoFilters() {
    return AndroidBundle.message("android.logcat.filters.none");
  }

  static String getEditFilterConfiguration() {
    return AndroidBundle.message("android.logcat.filters.edit");
  }
}<|MERGE_RESOLUTION|>--- conflicted
+++ resolved
@@ -26,16 +26,7 @@
 import com.intellij.ui.IdeBorderFactory;
 import com.intellij.ui.SideBorder;
 import com.intellij.util.ui.UIUtil;
-<<<<<<< HEAD
-import org.jetbrains.android.util.AndroidBundle;
-import org.jetbrains.annotations.NotNull;
-import org.jetbrains.annotations.Nullable;
-
-import javax.swing.*;
-import java.awt.*;
-=======
 import java.awt.BorderLayout;
->>>>>>> 477885a9
 import java.awt.event.ItemEvent;
 import java.awt.event.ItemListener;
 import java.time.ZoneId;
@@ -43,8 +34,6 @@
 import java.util.Objects;
 import java.util.Optional;
 import java.util.stream.IntStream;
-<<<<<<< HEAD
-=======
 import javax.swing.DefaultComboBoxModel;
 import javax.swing.JComponent;
 import javax.swing.JList;
@@ -53,22 +42,12 @@
 import org.jetbrains.android.util.AndroidBundle;
 import org.jetbrains.annotations.NotNull;
 import org.jetbrains.annotations.Nullable;
->>>>>>> 477885a9
 
 /**
  * A UI panel which wraps a console that prints output from Android's logging system.
  */
 public class AndroidLogcatView {
   public static final Key<AndroidLogcatView> ANDROID_LOGCAT_VIEW_KEY = Key.create("ANDROID_LOGCAT_VIEW_KEY");
-<<<<<<< HEAD
-
-  /**
-   * This is a fake version of the selected app filter that acts as a placeholder before a real one
-   * is swapped in, which happens when the pulldown of processes is populated.
-   */
-  static final AndroidLogcatFilter FAKE_SHOW_ONLY_SELECTED_APPLICATION_FILTER = new MatchAllFilter(getSelectedAppFilter());
-=======
->>>>>>> 477885a9
   static final AndroidLogcatFilter NO_FILTERS_ITEM = new MatchAllFilter(getNoFilters());
 
   // TODO Refactor all this filter combo box stuff to its own class
