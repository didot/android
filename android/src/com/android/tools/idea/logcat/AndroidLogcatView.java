--- conflicted
+++ resolved
@@ -442,7 +442,7 @@
     }
 
     @Override
-    public void actionPerformed(@NotNull AnActionEvent e) {
+    public void actionPerformed(AnActionEvent e) {
       myView.notifyDeviceUpdated(true);
     }
   }
@@ -458,15 +458,10 @@
     }
 
     @Override
-<<<<<<< HEAD
-    public void actionPerformed(@NotNull AnActionEvent e) {
-      DialogWrapper dialog = new ConfigureLogcatFormatDialog(myView.myProject);
-=======
     public void actionPerformed(AnActionEvent e) {
       Project project = myView.myProject;
       AndroidLogcatPreferences preferences = AndroidLogcatPreferences.getInstance(project);
       ConfigureLogcatHeaderDialog dialog = new ConfigureLogcatHeaderDialog(project, preferences, ZoneId.systemDefault());
->>>>>>> 213d2092
 
       if (dialog.showAndGet()) {
         preferences.LOGCAT_FORMAT_STRING = dialog.getFormat();
