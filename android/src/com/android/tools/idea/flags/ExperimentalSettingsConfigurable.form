<?xml version="1.0" encoding="UTF-8"?>
<form xmlns="http://www.intellij.com/uidesigner/form/" version="1" bind-to-class="com.android.tools.idea.flags.ExperimentalSettingsConfigurable">
  <grid id="27dc6" binding="myPanel" layout-manager="GridLayoutManager" row-count="18" column-count="8" same-size-horizontally="false" same-size-vertically="false" hgap="-1" vgap="-1">
    <margin top="0" left="0" bottom="0" right="0"/>
    <constraints>
<<<<<<< HEAD
      <xy x="20" y="20" width="919" height="551"/>
=======
      <xy x="20" y="20" width="626" height="542"/>
>>>>>>> ad5b6ee3
    </constraints>
    <properties/>
    <border type="none"/>
    <children>
      <component id="bfe08" class="com.intellij.ui.components.JBLabel">
        <constraints>
          <grid row="0" column="0" row-span="1" col-span="8" vsize-policy="0" hsize-policy="0" anchor="0" fill="1" indent="0" use-parent-layout="false"/>
        </constraints>
        <properties>
          <text value="&lt;html&gt;&lt;b&gt;Note:&lt;/b&gt; These settings are for features that are considered &lt;b&gt;experimental&lt;/b&gt;.&lt;/html&gt;"/>
        </properties>
      </component>
      <component id="638a9" class="com.intellij.ui.components.JBLabel">
        <constraints>
          <grid row="1" column="0" row-span="1" col-span="6" vsize-policy="0" hsize-policy="0" anchor="0" fill="0" indent="0" use-parent-layout="false"/>
        </constraints>
        <properties>
          <text value="&lt;html&gt;&lt;br&gt;&lt;/html&gt;"/>
        </properties>
      </component>
      <component id="3077f" class="javax.swing.JCheckBox" binding="myUseL2DependenciesCheckBox">
        <constraints>
          <grid row="3" column="0" row-span="1" col-span="6" vsize-policy="0" hsize-policy="3" anchor="8" fill="0" indent="0" use-parent-layout="false"/>
        </constraints>
        <properties>
          <text value="Use new dependency mechanism during Gradle sync"/>
        </properties>
      </component>
      <component id="3ade6" class="com.intellij.ui.TitledSeparator">
        <constraints>
          <grid row="2" column="0" row-span="1" col-span="8" vsize-policy="0" hsize-policy="3" anchor="0" fill="1" indent="0" use-parent-layout="false"/>
        </constraints>
        <properties>
          <text value="Gradle"/>
        </properties>
      </component>
      <component id="17fa7" class="com.intellij.ui.components.JBLabel">
        <constraints>
          <grid row="9" column="0" row-span="1" col-span="5" vsize-policy="0" hsize-policy="0" anchor="8" fill="0" indent="0" use-parent-layout="false"/>
        </constraints>
        <properties>
          <text value="Quality Setting"/>
        </properties>
      </component>
      <component id="ec211" class="javax.swing.JSlider" binding="myLayoutEditorQualitySlider" default-binding="true">
        <constraints>
          <grid row="9" column="6" row-span="1" col-span="1" vsize-policy="0" hsize-policy="0" anchor="0" fill="1" indent="0" use-parent-layout="false">
            <minimum-size width="150" height="-1"/>
            <preferred-size width="90" height="-1"/>
          </grid>
        </constraints>
        <properties/>
      </component>
      <component id="4a93a" class="com.intellij.ui.TitledSeparator">
        <constraints>
          <grid row="8" column="0" row-span="1" col-span="8" vsize-policy="0" hsize-policy="3" anchor="0" fill="1" indent="0" use-parent-layout="false"/>
        </constraints>
        <properties>
          <text value="Layout Editor"/>
        </properties>
      </component>
      <component id="7a499" class="javax.swing.JCheckBox" binding="mySkipGradleTasksList">
        <constraints>
          <grid row="4" column="0" row-span="1" col-span="7" vsize-policy="0" hsize-policy="3" anchor="8" fill="0" indent="0" use-parent-layout="false"/>
        </constraints>
        <properties>
          <text value="Only include test tasks in the Gradle task list generated during Gradle Sync"/>
        </properties>
      </component>
      <component id="c5310" class="javax.swing.JCheckBox" binding="myTraceGradleSyncCheckBox">
        <constraints>
          <grid row="5" column="0" row-span="1" col-span="1" vsize-policy="0" hsize-policy="3" anchor="8" fill="0" indent="0" use-parent-layout="false"/>
        </constraints>
        <properties>
          <text value="Trace Gradle import with profile:"/>
        </properties>
      </component>
      <component id="e448e" class="javax.swing.JComboBox" binding="myTraceProfileComboBox">
        <constraints>
          <grid row="5" column="1" row-span="1" col-span="5" vsize-policy="0" hsize-policy="2" anchor="8" fill="1" indent="0" use-parent-layout="false"/>
        </constraints>
        <properties/>
      </component>
      <component id="d8be4" class="com.intellij.openapi.ui.TextFieldWithBrowseButton" binding="myTraceProfilePathField">
        <constraints>
          <grid row="5" column="6" row-span="1" col-span="1" vsize-policy="0" hsize-policy="6" anchor="0" fill="1" indent="0" use-parent-layout="false"/>
        </constraints>
        <properties/>
      </component>
      <component id="7a499" class="javax.swing.JCheckBox" binding="myEnableParallelSync">
        <constraints>
          <grid row="6" column="0" row-span="1" col-span="7" vsize-policy="0" hsize-policy="3" anchor="8" fill="0" indent="0" use-parent-layout="false"/>
        </constraints>
        <properties>
          <text value="Enable parallel Gradle Sync"/>
        </properties>
      </component>
      <component id="d66ea" class="com.intellij.ui.TitledSeparator">
        <constraints>
          <grid row="10" column="0" row-span="1" col-span="8" vsize-policy="0" hsize-policy="3" anchor="0" fill="1" indent="0" use-parent-layout="false"/>
        </constraints>
        <properties>
          <text value="Jetpack Compose"/>
        </properties>
      </component>
      <component id="7c5c3" class="javax.swing.JCheckBox" binding="myPreviewPickerCheckBox">
        <constraints>
          <grid row="11" column="0" row-span="1" col-span="1" vsize-policy="0" hsize-policy="3" anchor="8" fill="0" indent="0" use-parent-layout="false">
            <preferred-size width="180" height="25"/>
          </grid>
        </constraints>
        <properties>
          <text value="Enable @Preview picker"/>
        </properties>
      </component>
      <component id="8d2db" class="javax.swing.JLabel" binding="myPreviewPickerLabel">
        <constraints>
          <grid row="12" column="0" row-span="1" col-span="7" vsize-policy="0" hsize-policy="0" anchor="8" fill="0" indent="2" use-parent-layout="false"/>
        </constraints>
        <properties>
          <enabled value="false"/>
          <text value="Popup with editing tools for @Preview annotation from the Editor gutter"/>
        </properties>
      </component>
<<<<<<< HEAD
      <vspacer id="dea89">
        <constraints>
          <grid row="17" column="0" row-span="1" col-span="1" vsize-policy="6" hsize-policy="1" anchor="0" fill="2" indent="0" use-parent-layout="false"/>
=======
      <component id="41cf9" class="com.intellij.ui.TitledSeparator">
        <constraints>
          <grid row="13" column="0" row-span="1" col-span="8" vsize-policy="0" hsize-policy="3" anchor="0" fill="1" indent="0" use-parent-layout="false"/>
        </constraints>
        <properties>
          <text value="Logcat"/>
        </properties>
      </component>
      <component id="67236" class="javax.swing.JCheckBox" binding="myEnableNewLogcatToolCheckBox" default-binding="true">
        <constraints>
          <grid row="14" column="0" row-span="1" col-span="1" vsize-policy="0" hsize-policy="3" anchor="8" fill="0" indent="0" use-parent-layout="false"/>
        </constraints>
        <properties>
          <text value="Enable new Logcat tool window"/>
        </properties>
      </component>
      <component id="e0a5f" class="com.intellij.ui.components.BrowserLink" binding="myLogcatLearnMoreBrowserLink" custom-create="true">
        <constraints>
          <grid row="14" column="1" row-span="1" col-span="1" vsize-policy="0" hsize-policy="3" anchor="0" fill="0" indent="0" use-parent-layout="false"/>
>>>>>>> ad5b6ee3
        </constraints>
        <properties/>
      </component>
      <component id="48ab8" class="com.intellij.ui.TitledSeparator">
        <constraints>
<<<<<<< HEAD
          <grid row="13" column="0" row-span="1" col-span="1" vsize-policy="0" hsize-policy="3" anchor="8" fill="0" indent="0" use-parent-layout="false">
            <preferred-size width="180" height="25"/>
          </grid>
=======
          <grid row="15" column="0" row-span="1" col-span="8" vsize-policy="0" hsize-policy="3" anchor="0" fill="1" indent="0" use-parent-layout="false"/>
>>>>>>> ad5b6ee3
        </constraints>
        <properties>
          <text value="Device Mirroring"/>
        </properties>
      </component>
      <component id="196f2" class="javax.swing.JCheckBox" binding="myEnableDeviceMirroringCheckBox" default-binding="true">
        <constraints>
<<<<<<< HEAD
          <grid row="14" column="0" row-span="1" col-span="7" vsize-policy="0" hsize-policy="0" anchor="8" fill="0" indent="2" use-parent-layout="false"/>
=======
          <grid row="16" column="0" row-span="1" col-span="1" vsize-policy="3" hsize-policy="3" anchor="8" fill="0" indent="0" use-parent-layout="false"/>
>>>>>>> ad5b6ee3
        </constraints>
        <properties>
          <text value="Enable mirroring of physical Android devices"/>
        </properties>
      </component>
<<<<<<< HEAD
      <component id="ae675" class="javax.swing.JCheckBox" binding="myBuildOnSaveCheckBox">
        <constraints>
          <grid row="15" column="0" row-span="1" col-span="1" vsize-policy="0" hsize-policy="3" anchor="8" fill="0" indent="0" use-parent-layout="false">
            <preferred-size width="180" height="25"/>
          </grid>
        </constraints>
        <properties>
          <text value="Build preview on save"/>
        </properties>
      </component>
      <component id="bcf4f" class="javax.swing.JLabel" binding="myBuildOnSaveLabel">
        <constraints>
          <grid row="16" column="0" row-span="1" col-span="7" vsize-policy="0" hsize-policy="0" anchor="8" fill="0" indent="2" use-parent-layout="false"/>
        </constraints>
        <properties>
          <enabled value="false"/>
          <text value="Builds the preview on save to allow for faster preview refresh"/>
=======
      <vspacer id="dea89">
        <constraints>
          <grid row="17" column="0" row-span="1" col-span="1" vsize-policy="7" hsize-policy="1" anchor="0" fill="2" indent="0" use-parent-layout="false"/>
        </constraints>
      </vspacer>
      <component id="ccd30" class="javax.swing.JCheckBox" binding="myEnableVersionCatalogParsing">
        <constraints>
          <grid row="7" column="0" row-span="1" col-span="1" vsize-policy="0" hsize-policy="3" anchor="8" fill="0" indent="0" use-parent-layout="false"/>
        </constraints>
        <properties>
          <text value="Parse and write to Version Catalog files"/>
>>>>>>> ad5b6ee3
        </properties>
      </component>
    </children>
  </grid>
</form><|MERGE_RESOLUTION|>--- conflicted
+++ resolved
@@ -3,11 +3,7 @@
   <grid id="27dc6" binding="myPanel" layout-manager="GridLayoutManager" row-count="18" column-count="8" same-size-horizontally="false" same-size-vertically="false" hgap="-1" vgap="-1">
     <margin top="0" left="0" bottom="0" right="0"/>
     <constraints>
-<<<<<<< HEAD
-      <xy x="20" y="20" width="919" height="551"/>
-=======
       <xy x="20" y="20" width="626" height="542"/>
->>>>>>> ad5b6ee3
     </constraints>
     <properties/>
     <border type="none"/>
@@ -132,11 +128,6 @@
           <text value="Popup with editing tools for @Preview annotation from the Editor gutter"/>
         </properties>
       </component>
-<<<<<<< HEAD
-      <vspacer id="dea89">
-        <constraints>
-          <grid row="17" column="0" row-span="1" col-span="1" vsize-policy="6" hsize-policy="1" anchor="0" fill="2" indent="0" use-parent-layout="false"/>
-=======
       <component id="41cf9" class="com.intellij.ui.TitledSeparator">
         <constraints>
           <grid row="13" column="0" row-span="1" col-span="8" vsize-policy="0" hsize-policy="3" anchor="0" fill="1" indent="0" use-parent-layout="false"/>
@@ -156,19 +147,12 @@
       <component id="e0a5f" class="com.intellij.ui.components.BrowserLink" binding="myLogcatLearnMoreBrowserLink" custom-create="true">
         <constraints>
           <grid row="14" column="1" row-span="1" col-span="1" vsize-policy="0" hsize-policy="3" anchor="0" fill="0" indent="0" use-parent-layout="false"/>
->>>>>>> ad5b6ee3
         </constraints>
         <properties/>
       </component>
       <component id="48ab8" class="com.intellij.ui.TitledSeparator">
         <constraints>
-<<<<<<< HEAD
-          <grid row="13" column="0" row-span="1" col-span="1" vsize-policy="0" hsize-policy="3" anchor="8" fill="0" indent="0" use-parent-layout="false">
-            <preferred-size width="180" height="25"/>
-          </grid>
-=======
           <grid row="15" column="0" row-span="1" col-span="8" vsize-policy="0" hsize-policy="3" anchor="0" fill="1" indent="0" use-parent-layout="false"/>
->>>>>>> ad5b6ee3
         </constraints>
         <properties>
           <text value="Device Mirroring"/>
@@ -176,35 +160,12 @@
       </component>
       <component id="196f2" class="javax.swing.JCheckBox" binding="myEnableDeviceMirroringCheckBox" default-binding="true">
         <constraints>
-<<<<<<< HEAD
-          <grid row="14" column="0" row-span="1" col-span="7" vsize-policy="0" hsize-policy="0" anchor="8" fill="0" indent="2" use-parent-layout="false"/>
-=======
           <grid row="16" column="0" row-span="1" col-span="1" vsize-policy="3" hsize-policy="3" anchor="8" fill="0" indent="0" use-parent-layout="false"/>
->>>>>>> ad5b6ee3
         </constraints>
         <properties>
           <text value="Enable mirroring of physical Android devices"/>
         </properties>
       </component>
-<<<<<<< HEAD
-      <component id="ae675" class="javax.swing.JCheckBox" binding="myBuildOnSaveCheckBox">
-        <constraints>
-          <grid row="15" column="0" row-span="1" col-span="1" vsize-policy="0" hsize-policy="3" anchor="8" fill="0" indent="0" use-parent-layout="false">
-            <preferred-size width="180" height="25"/>
-          </grid>
-        </constraints>
-        <properties>
-          <text value="Build preview on save"/>
-        </properties>
-      </component>
-      <component id="bcf4f" class="javax.swing.JLabel" binding="myBuildOnSaveLabel">
-        <constraints>
-          <grid row="16" column="0" row-span="1" col-span="7" vsize-policy="0" hsize-policy="0" anchor="8" fill="0" indent="2" use-parent-layout="false"/>
-        </constraints>
-        <properties>
-          <enabled value="false"/>
-          <text value="Builds the preview on save to allow for faster preview refresh"/>
-=======
       <vspacer id="dea89">
         <constraints>
           <grid row="17" column="0" row-span="1" col-span="1" vsize-policy="7" hsize-policy="1" anchor="0" fill="2" indent="0" use-parent-layout="false"/>
@@ -216,7 +177,6 @@
         </constraints>
         <properties>
           <text value="Parse and write to Version Catalog files"/>
->>>>>>> ad5b6ee3
         </properties>
       </component>
     </children>
