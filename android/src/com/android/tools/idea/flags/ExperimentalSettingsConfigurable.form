--- conflicted
+++ resolved
@@ -1,10 +1,6 @@
 <?xml version="1.0" encoding="UTF-8"?>
 <form xmlns="http://www.intellij.com/uidesigner/form/" version="1" bind-to-class="com.android.tools.idea.flags.ExperimentalSettingsConfigurable">
-<<<<<<< HEAD
-  <grid id="27dc6" binding="myPanel" layout-manager="GridLayoutManager" row-count="11" column-count="8" same-size-horizontally="false" same-size-vertically="false" hgap="-1" vgap="-1">
-=======
   <grid id="27dc6" binding="myPanel" layout-manager="GridLayoutManager" row-count="12" column-count="8" same-size-horizontally="false" same-size-vertically="false" hgap="-1" vgap="-1">
->>>>>>> 368aefa1
     <margin top="0" left="0" bottom="0" right="0"/>
     <constraints>
       <xy x="20" y="20" width="919" height="400"/>
@@ -22,11 +18,7 @@
       </component>
       <vspacer id="d6e1c">
         <constraints>
-<<<<<<< HEAD
-          <grid row="10" column="4" row-span="1" col-span="4" vsize-policy="6" hsize-policy="1" anchor="0" fill="2" indent="0" use-parent-layout="false"/>
-=======
           <grid row="11" column="4" row-span="1" col-span="4" vsize-policy="6" hsize-policy="1" anchor="0" fill="2" indent="0" use-parent-layout="false"/>
->>>>>>> 368aefa1
         </constraints>
       </vspacer>
       <component id="638a9" class="com.intellij.ui.components.JBLabel">
@@ -80,10 +72,7 @@
       <component id="ec211" class="javax.swing.JSlider" binding="myLayoutEditorQualitySlider" default-binding="true">
         <constraints>
           <grid row="7" column="6" row-span="1" col-span="1" vsize-policy="0" hsize-policy="0" anchor="0" fill="1" indent="0" use-parent-layout="false">
-<<<<<<< HEAD
-=======
             <minimum-size width="150" height="-1"/>
->>>>>>> 368aefa1
             <preferred-size width="90" height="-1"/>
           </grid>
         </constraints>
@@ -99,11 +88,7 @@
       </component>
       <component id="99ad6" class="com.intellij.ui.TitledSeparator" binding="myLayoutInspectorSeparator">
         <constraints>
-<<<<<<< HEAD
-          <grid row="8" column="0" row-span="1" col-span="8" vsize-policy="0" hsize-policy="3" anchor="0" fill="1" indent="0" use-parent-layout="false"/>
-=======
           <grid row="9" column="0" row-span="1" col-span="8" vsize-policy="0" hsize-policy="3" anchor="0" fill="1" indent="0" use-parent-layout="false"/>
->>>>>>> 368aefa1
         </constraints>
         <properties>
           <text value="Layout Inspector"/>
@@ -111,11 +96,7 @@
       </component>
       <component id="d5385" class="javax.swing.JCheckBox" binding="myLayoutInspectorCheckbox">
         <constraints>
-<<<<<<< HEAD
-          <grid row="9" column="0" row-span="1" col-span="6" vsize-policy="0" hsize-policy="3" anchor="8" fill="0" indent="0" use-parent-layout="false"/>
-=======
           <grid row="10" column="0" row-span="1" col-span="6" vsize-policy="0" hsize-policy="3" anchor="8" fill="0" indent="0" use-parent-layout="false"/>
->>>>>>> 368aefa1
         </constraints>
         <properties>
           <text value="Enable Live Layout Inspector"/>
@@ -137,14 +118,6 @@
           <text value="Use new Layout Rendering Engine"/>
         </properties>
       </component>
-      <component id="74f32" class="javax.swing.JCheckBox" binding="mySkipGradleTasksList">
-        <constraints>
-          <grid row="5" column="0" row-span="1" col-span="1" vsize-policy="0" hsize-policy="3" anchor="8" fill="0" indent="0" use-parent-layout="false"/>
-        </constraints>
-        <properties>
-          <text value="Do not build Gradle task list during Gradle sync"/>
-        </properties>
-      </component>
     </children>
   </grid>
 </form>