--- conflicted
+++ resolved
@@ -38,7 +38,6 @@
 import java.io.IOException;
 import java.io.InputStream;
 import java.nio.file.Path;
-import java.nio.file.Paths;
 import java.util.ArrayList;
 import java.util.Collection;
 import java.util.List;
@@ -226,11 +225,7 @@
     )
       .filter(Objects::nonNull)
       .distinct()
-<<<<<<< HEAD
-      .map(dir -> manager.findFileByUrl("file://" + dir.getAbsolutePath()))
-=======
       .map(dir -> manager.findFileByUrl("file://" + dir.toAbsolutePath()))
->>>>>>> ad5b6ee3
       .filter(Objects::nonNull);
 
     return Stream.of(dirsFromSources, dirsFromAars, frameworkDirs, sampleDataDirs, libraryDepAars)
