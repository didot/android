/*
 * Copyright (C) 2018 The Android Open Source Project
 *
 * Licensed under the Apache License, Version 2.0 (the "License");
 * you may not use this file except in compliance with the License.
 * You may obtain a copy of the License at
 *
 *      http://www.apache.org/licenses/LICENSE-2.0
 *
 * Unless required by applicable law or agreed to in writing, software
 * distributed under the License is distributed on an "AS IS" BASIS,
 * WITHOUT WARRANTIES OR CONDITIONS OF ANY KIND, either express or implied.
 * See the License for the specific language governing permissions and
 * limitations under the License.
 */
package com.android.tools.idea.res

import com.android.ide.common.rendering.api.ResourceNamespace
import com.android.ide.common.resources.AndroidManifestPackageNameUtils
import com.android.projectmodel.ExternalAndroidLibrary
import com.android.tools.idea.findAllLibrariesWithResources
import com.android.tools.idea.findDependenciesWithResources
import com.android.tools.idea.model.Namespacing
import com.android.tools.idea.projectsystem.LightResourceClassService
import com.android.tools.idea.projectsystem.PROJECT_SYSTEM_SYNC_TOPIC
import com.android.tools.idea.projectsystem.ProjectSystemSyncManager
import com.android.tools.idea.projectsystem.getModuleSystem
import com.android.tools.idea.projectsystem.getProjectSystem
import com.android.tools.idea.res.ModuleRClass.SourceSet
import com.android.tools.idea.res.ResourceRepositoryRClass.Transitivity
import com.android.tools.idea.util.androidFacet
import com.android.utils.concurrency.getAndUnwrap
import com.android.utils.concurrency.retainAll
import com.google.common.cache.Cache
import com.google.common.cache.CacheBuilder
import com.google.common.collect.Multimap
import com.google.common.collect.Multimaps
import com.intellij.facet.ProjectFacetManager
import com.intellij.openapi.application.invokeAndWaitIfNeeded
<<<<<<< HEAD
import com.intellij.openapi.components.service
=======
>>>>>>> 477885a9
import com.intellij.openapi.module.Module
import com.intellij.openapi.module.ModuleUtilCore
import com.intellij.openapi.project.Project
import com.intellij.openapi.roots.ProjectRootManager
import com.intellij.openapi.roots.libraries.Library
import com.intellij.openapi.roots.libraries.LibraryTable
import com.intellij.openapi.roots.libraries.LibraryTablesRegistrar
import com.intellij.psi.PsiClass
import com.intellij.psi.PsiManager
import com.intellij.psi.PsiPackage
import com.intellij.psi.search.GlobalSearchScope
import com.intellij.psi.search.PsiSearchScopeUtil
import com.intellij.psi.util.CachedValue
import com.intellij.psi.util.CachedValueProvider
import com.intellij.psi.util.CachedValuesManager
import org.jetbrains.android.augment.AndroidLightField.FieldModifier
import org.jetbrains.android.facet.AndroidFacet
import java.io.IOException

private data class ResourceClasses(
  val namespaced: PsiClass?,
  val nonNamespaced: PsiClass?,
  val testNamespaced: PsiClass?,
  val testNonNamespaced: PsiClass?
) {
  companion object {
    val Empty = ResourceClasses(null, null, null, null)
  }

  val all = sequenceOf(namespaced, nonNamespaced, testNamespaced, testNonNamespaced)

  fun pickRelevant(namespacing: Namespacing, includeTestClasses: Boolean): Set<PsiClass?> {
    return when (namespacing) {
      Namespacing.REQUIRED -> {
        if (includeTestClasses) setOf(namespaced, testNamespaced) else setOf(namespaced)
      }
      Namespacing.DISABLED -> {
        if (includeTestClasses) setOf(nonNamespaced, testNonNamespaced) else setOf(nonNamespaced)
      }
    }
  }
}

/**
 * A [LightResourceClassService] that provides R classes for local modules by finding manifests of all Android modules in the project.
 */
class ProjectLightResourceClassService(private val project: Project) : LightResourceClassService {
  companion object {
    @JvmStatic
    fun getInstance(project: Project) = project.getService(ProjectLightResourceClassService::class.java)!!
  }

  /** Cache of AAR package names. */
  private val aarPackageNamesCache: Cache<ExternalAndroidLibrary, String> = CacheBuilder.newBuilder().build()

  /** Cache of created classes for a given AAR. */
  private val aarClassesCache: Cache<ExternalAndroidLibrary, ResourceClasses> = CacheBuilder.newBuilder().build()

  /** Cache of created classes for a given AAR. */
  private val moduleClassesCache: Cache<AndroidFacet, ResourceClasses> = CacheBuilder.newBuilder().build()

  /**
   * [Multimap] of all [ExternalAndroidLibrary] dependencies in the project, indexed by their package name (read from Manifest).
   */
  private var aarsByPackage: CachedValue<Multimap<String, ExternalAndroidLibrary>>

  init {
    val connection = project.messageBus.connect()

    // Sync can remove facets or change configuration of modules in a way that affects R classes, e.g. make them non-transitive.
    connection.subscribe(PROJECT_SYSTEM_SYNC_TOPIC, object : ProjectSystemSyncManager.SyncResultListener {
      override fun syncEnded(result: ProjectSystemSyncManager.SyncResult) {
        moduleClassesCache.invalidateAll()
        invokeAndWaitIfNeeded { PsiManager.getInstance(project).dropPsiCaches() }
      }
    })

    aarsByPackage = CachedValuesManager.getManager(project).createCachedValue({
      val libsWithResources = findAllLibrariesWithResources(project).values
      aarPackageNamesCache.retainAll(libsWithResources) // remove old items that are not needed anymore
      CachedValueProvider.Result<Multimap<String, ExternalAndroidLibrary>>(
        Multimaps.index(libsWithResources) { getAarPackageName(it!!) },
        ProjectRootManager.getInstance(project)
      )
    }, false)


    // Light classes for AARs store a reference to the Library in UserData. These Library instances can become stale during sync, which
    // confuses Kotlin (consumer of the information in UserData). Invalidate the AAR R classes cache when the library table changes.
    LibraryTablesRegistrar.getInstance().getLibraryTable(project).addListener(object : LibraryTable.Listener {
      override fun afterLibraryAdded(newLibrary: Library) = dropAarClassesCache()
      override fun afterLibraryRenamed(library: Library, oldName: String?) = dropAarClassesCache()
      override fun afterLibraryRemoved(library: Library) = dropAarClassesCache()

      private fun dropAarClassesCache() {
        aarClassesCache.invalidateAll()
        PsiManager.getInstance(project).dropPsiCaches()
      }
    })
  }

  override fun getLightRClasses(qualifiedName: String, scope: GlobalSearchScope): List<PsiClass> {
    val packageName = qualifiedName.dropLast(2)
    return (getModuleRClasses(packageName) + getAarRClasses(packageName))
      .flatMap { classes -> classes.all }
      .filterNotNull()
      .filter { it.qualifiedName == qualifiedName && PsiSearchScopeUtil.isInScope(scope, it) }
      .toList()
  }

  override fun getLightRClassesAccessibleFromModule(module: Module, includeTestClasses: Boolean): Collection<PsiClass> {
    val namespacing = ResourceRepositoryManager.getInstance(module)?.namespacing ?: return emptySet()
    val androidFacet = module.androidFacet ?: return emptySet()

    val result = mutableListOf<ResourceClasses>()

    result.add(getModuleRClasses(androidFacet))

    for (dependency in AndroidDependenciesCache.getAllAndroidDependencies(module, false)) {
      result.add(getModuleRClasses(dependency))
    }

    for (aarLibrary in findDependenciesWithResources(module).values) {
      result.add(getAarRClasses(aarLibrary))
    }

    return result.flatMap { it.pickRelevant(namespacing, includeTestClasses) }.filterNotNull()
  }

  override fun getLightRClassesDefinedByModule(module: Module, includeTestClasses: Boolean): Collection<PsiClass> {
    val facet = module.androidFacet ?: return emptySet()
    val moduleRClasses = getModuleRClasses(facet)
    val relevant = if (ProjectNamespacingStatusService.getInstance(module.project).namespacesUsed) {
      moduleRClasses.pickRelevant(Namespacing.DISABLED, includeTestClasses) +
      moduleRClasses.pickRelevant(Namespacing.REQUIRED, includeTestClasses)
    } else {
      moduleRClasses.pickRelevant(Namespacing.DISABLED, includeTestClasses)
    }

    return relevant.filterNotNull()
  }

  override fun getLightRClassesContainingModuleResources(module: Module): Collection<PsiClass> {
    val facet = module.androidFacet ?: return emptySet()
    val result = mutableSetOf<PsiClass>()

    if (ProjectNamespacingStatusService.getInstance(module.project).namespacesUsed) {
      // The namespaced class of the module itself:
      getModuleRClasses(facet).namespaced?.let(result::add)
    }

    // Non-namespaced classes of this module and all that depend on it:
    val modules = HashSet<Module>().also { ModuleUtilCore.collectModulesDependsOn(module, it) }
    modules.asSequence()
      .mapNotNull { it.androidFacet }
      .mapNotNull { getModuleRClasses(it).nonNamespaced }
      .forEach { result += it }

    return result
  }

  private fun getModuleRClasses(packageName: String): Sequence<ResourceClasses> {
    return findAndroidFacetsWithPackageName(packageName).asSequence().map(::getModuleRClasses)
  }

  private fun getModuleRClasses(facet: AndroidFacet): ResourceClasses {
    return moduleClassesCache.getAndUnwrap(facet) {
      val psiManager = PsiManager.getInstance(project)
      // TODO: get this from the model
      val isLibraryProject = facet.configuration.isLibraryProject

      val moduleSystem = facet.module.getModuleSystem()
      val transitivity = if (moduleSystem.isRClassTransitive) Transitivity.TRANSITIVE else Transitivity.NON_TRANSITIVE

      val fieldModifier =
        if (isLibraryProject || !moduleSystem.applicationRClassConstantIds) FieldModifier.NON_FINAL else FieldModifier.FINAL

      val testFieldModifier =
        if (isLibraryProject || !moduleSystem.testRClassConstantIds) FieldModifier.NON_FINAL else FieldModifier.FINAL

      ResourceClasses(
        nonNamespaced = ModuleRClass(facet, psiManager, SourceSet.MAIN, transitivity, fieldModifier),
        testNonNamespaced = ModuleRClass(facet, psiManager, SourceSet.TEST, transitivity, testFieldModifier),
        namespaced = ModuleRClass(facet, psiManager, SourceSet.MAIN, Transitivity.NON_TRANSITIVE, fieldModifier),
        testNamespaced = ModuleRClass(facet, psiManager, SourceSet.TEST, Transitivity.NON_TRANSITIVE, testFieldModifier)
      )
    }
  }

  private fun getAarRClasses(packageName: String): Sequence<ResourceClasses> {
    return aarsByPackage.value.get(packageName).asSequence().map { aarLibrary -> getAarRClasses(aarLibrary, packageName) }
  }

  private fun getAarRClasses(aarLibrary: ExternalAndroidLibrary, packageName: String = getAarPackageName(aarLibrary)): ResourceClasses {
    val ideaLibrary = findIdeaLibrary(aarLibrary) ?: return ResourceClasses.Empty

    // Build the classes from what is currently on disk. They may be null if the necessary files are not there, e.g. the res.apk file
    // is required to build the namespaced class.
    return aarClassesCache.getAndUnwrap(aarLibrary) {
      val psiManager = PsiManager.getInstance(project)

      ResourceClasses(
        namespaced = aarLibrary.resApkFile?.toFile()?.takeIf { it.exists() }?.let { resApk ->
          SmallAarRClass(
            psiManager,
            ideaLibrary,
            packageName,
            AarResourceRepositoryCache.instance.getProtoRepository(aarLibrary),
            ResourceNamespace.fromPackageName(packageName),
            aarLibrary.address
          )
        },
        nonNamespaced = aarLibrary.symbolFile?.toFile()?.takeIf { it.exists() }?.let { symbolFile ->
          TransitiveAarRClass(psiManager, ideaLibrary, packageName, symbolFile, aarLibrary.address)
        },
        testNamespaced = null,
        testNonNamespaced = null
      )
    }
  }

  private fun findIdeaLibrary(modelLibrary: ExternalAndroidLibrary): Library? {
    // TODO(b/118485835): Store this mapping at sync time and use it here.
    return LibraryTablesRegistrar.getInstance()
      .getLibraryTable(project)
      .libraries
      .firstOrNull { it.name?.endsWith(modelLibrary.address) == true }
  }

  override fun findRClassPackage(packageName: String): PsiPackage? {
    return if (aarsByPackage.value.containsKey(packageName) || findAndroidFacetsWithPackageName(packageName).isNotEmpty()) {
      project.service<AndroidLightPackage.InstanceCache>().get(packageName)
    }
    else {
      null
    }
  }

  override fun getAllLightRClasses(): Collection<PsiClass> {
    val projectFacetManager = ProjectFacetManager.getInstance(project)
    val libraryClasses = findAllLibrariesWithResources(project).values.asSequence().map { getAarRClasses(it) }
    val moduleClasses = ProjectFacetManager.getInstance(project).getFacets(AndroidFacet.ID).asSequence().map { getModuleRClasses(it) }

    return (libraryClasses + moduleClasses)
      .flatMap { it.all }
      .filterNotNull()
      .toList()
  }

  private fun findAndroidFacetsWithPackageName(packageName: String): Collection<AndroidFacet> {
    val projectSystem = project.getProjectSystem()
    val facetsInferredFromPackageName = projectSystem.getAndroidFacetsWithPackageName(project, packageName)

    return if (packageName.endsWith(".test")) {
      val facetsInferredFromTestPackageName = packageName.substringBeforeLast('.').let {
        projectSystem.getAndroidFacetsWithPackageName(project, it)
      }
      facetsInferredFromPackageName + facetsInferredFromTestPackageName
    }
    else {
      facetsInferredFromPackageName
    }
  }

  private fun getAarPackageName(aarLibrary: ExternalAndroidLibrary): String {
    val packageName = aarLibrary.packageName
    if (packageName != null) {
      return packageName
    }
    return aarPackageNamesCache.getAndUnwrap(aarLibrary) {
      val fromManifest = try {
        aarLibrary.manifestFile?.let(AndroidManifestPackageNameUtils::getPackageNameFromManifestFile) ?: ""
      }
      catch (e: IOException) {
        null
      }
      fromManifest ?: ""
    }
  }
}<|MERGE_RESOLUTION|>--- conflicted
+++ resolved
@@ -37,10 +37,6 @@
 import com.google.common.collect.Multimaps
 import com.intellij.facet.ProjectFacetManager
 import com.intellij.openapi.application.invokeAndWaitIfNeeded
-<<<<<<< HEAD
-import com.intellij.openapi.components.service
-=======
->>>>>>> 477885a9
 import com.intellij.openapi.module.Module
 import com.intellij.openapi.module.ModuleUtilCore
 import com.intellij.openapi.project.Project
@@ -272,7 +268,7 @@
 
   override fun findRClassPackage(packageName: String): PsiPackage? {
     return if (aarsByPackage.value.containsKey(packageName) || findAndroidFacetsWithPackageName(packageName).isNotEmpty()) {
-      project.service<AndroidLightPackage.InstanceCache>().get(packageName)
+      AndroidLightPackage.withName(packageName, project)
     }
     else {
       null
@@ -280,7 +276,6 @@
   }
 
   override fun getAllLightRClasses(): Collection<PsiClass> {
-    val projectFacetManager = ProjectFacetManager.getInstance(project)
     val libraryClasses = findAllLibrariesWithResources(project).values.asSequence().map { getAarRClasses(it) }
     val moduleClasses = ProjectFacetManager.getInstance(project).getFacets(AndroidFacet.ID).asSequence().map { getModuleRClasses(it) }
 
