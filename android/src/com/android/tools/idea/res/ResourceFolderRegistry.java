/*
 * Copyright (C) 2016 The Android Open Source Project
 *
 * Licensed under the Apache License, Version 2.0 (the "License");
 * you may not use this file except in compliance with the License.
 * You may obtain a copy of the License at
 *
 *      http://www.apache.org/licenses/LICENSE-2.0
 *
 * Unless required by applicable law or agreed to in writing, software
 * distributed under the License is distributed on an "AS IS" BASIS,
 * WITHOUT WARRANTIES OR CONDITIONS OF ANY KIND, either express or implied.
 * See the License for the specific language governing permissions and
 * limitations under the License.
 */
package com.android.tools.idea.res;

import com.android.ide.common.rendering.api.ResourceNamespace;
import com.android.tools.idea.concurrency.AndroidIoManager;
import com.android.utils.concurrency.CacheUtils;
import com.google.common.annotations.VisibleForTesting;
import com.google.common.cache.Cache;
import com.google.common.cache.CacheBuilder;
import com.google.common.collect.ImmutableList;
import com.google.common.collect.Sets;
import com.intellij.ProjectTopics;
import com.intellij.facet.ProjectFacetManager;
import com.intellij.openapi.Disposable;
import com.intellij.openapi.application.Application;
import com.intellij.openapi.application.ApplicationManager;
import com.intellij.openapi.application.ReadAction;
import com.intellij.openapi.progress.ProgressIndicator;
import com.intellij.openapi.project.DumbModeTask;
import com.intellij.openapi.project.Project;
import com.intellij.openapi.roots.ModuleRootEvent;
import com.intellij.openapi.roots.ModuleRootListener;
import com.intellij.openapi.vfs.VirtualFile;
import java.io.IOException;
import java.util.ArrayList;
import java.util.List;
import java.util.Map;
import java.util.Set;
import java.util.concurrent.ExecutionException;
import java.util.concurrent.Executor;
import java.util.concurrent.ExecutorService;
import java.util.concurrent.Future;
import java.util.function.BiConsumer;
import org.jetbrains.android.facet.AndroidFacet;
import org.jetbrains.android.facet.ResourceFolderManager;
import org.jetbrains.annotations.NotNull;
import org.jetbrains.annotations.Nullable;

/**
 * A project service that manages {@link ResourceFolderRepository} instances, creating them as necessary and reusing repositories for
 * the same directories when multiple modules need them. For every directory a namespaced and non-namespaced repository may be created,
 * if needed.
 */
public final class ResourceFolderRegistry implements Disposable {
  @NotNull private final Project myProject;
  @NotNull private final Cache<VirtualFile, ResourceFolderRepository> myNamespacedCache = buildCache();
  @NotNull private final Cache<VirtualFile, ResourceFolderRepository> myNonNamespacedCache = buildCache();
  @NotNull private final ImmutableList<Cache<VirtualFile, ResourceFolderRepository>> myCaches =
      ImmutableList.of(myNamespacedCache, myNonNamespacedCache);

  public ResourceFolderRegistry(@NotNull Project project) {
    myProject = project;
    project.getMessageBus().connect(this).subscribe(ProjectTopics.PROJECT_ROOTS, new ModuleRootListener() {
      @Override
      public void rootsChanged(@NotNull ModuleRootEvent event) {
        removeStaleEntries();
      }
    });
  }

  @NotNull
  private static Cache<VirtualFile, ResourceFolderRepository> buildCache() {
    return CacheBuilder.newBuilder().build();
  }

  @NotNull
  public static ResourceFolderRegistry getInstance(@NotNull Project project) {
    return project.getService(ResourceFolderRegistry.class);
  }

  @NotNull
  public ResourceFolderRepository get(@NotNull AndroidFacet facet, @NotNull VirtualFile dir) {
    // ResourceFolderRepository.create may require the IDE read lock. To avoid deadlocks it is always obtained first, before the caches
    // locks.
    return ReadAction.compute(() -> get(facet, dir, ResourceRepositoryManager.getInstance(facet).getNamespace()));
  }

  @VisibleForTesting
  @NotNull
  ResourceFolderRepository get(@NotNull AndroidFacet facet, @NotNull VirtualFile dir, @NotNull ResourceNamespace namespace) {
    Cache<VirtualFile, ResourceFolderRepository> cache =
        namespace == ResourceNamespace.RES_AUTO ? myNonNamespacedCache : myNamespacedCache;

    ResourceFolderRepository repository = CacheUtils.getAndUnwrap(cache, dir, () -> createRepository(facet, dir, namespace));

    assert repository.getNamespace().equals(namespace);

    // TODO(b/80179120): figure out why this is not always true.
    // assert repository.getFacet().equals(facet);

    return repository;
  }

  @NotNull
  private static ResourceFolderRepository createRepository(@NotNull AndroidFacet facet,
                                                           @NotNull VirtualFile dir,
                                                           @NotNull ResourceNamespace namespace) {
    // Don't create a persistent cache in tests to avoid unnecessary overhead.
    Executor executor = ApplicationManager.getApplication().isUnitTestMode() ?
                        runnable -> {} : AndroidIoManager.getInstance().getBackgroundDiskIoExecutor();
    ResourceFolderRepositoryCachingData cachingData =
        ResourceFolderRepositoryFileCacheService.get().getCachingData(facet.getModule().getProject(), dir, executor);
    return ResourceFolderRepository.create(facet, dir, namespace, cachingData);
  }

  @Nullable
  public CachedRepositories getCached(@NotNull VirtualFile directory) {
    ResourceFolderRepository namespaced = myNamespacedCache.getIfPresent(directory);
    ResourceFolderRepository nonNamespaced = myNonNamespacedCache.getIfPresent(directory);
    return namespaced == null && nonNamespaced == null ? null : new CachedRepositories(namespaced, nonNamespaced);
  }

  public void reset() {
    myNamespacedCache.invalidateAll();
    myNonNamespacedCache.invalidateAll();
  }

  private void removeStaleEntries() {
    // TODO(namespaces): listen to changes in modules' namespacing modes and dispose repositories which are no longer needed.
    removeStaleEntries(myNamespacedCache);
    removeStaleEntries(myNonNamespacedCache);
  }

  private void removeStaleEntries(Cache<VirtualFile, ResourceFolderRepository> cache) {
<<<<<<< HEAD
    Set<VirtualFile> resourceFolders = cache.asMap().keySet();
    if (resourceFolders.isEmpty()) {
      return;
    }
    Set<AndroidFacet> facets = Sets.newHashSetWithExpectedSize(resourceFolders.size());
    Set<VirtualFile> newResourceFolders = Sets.newHashSetWithExpectedSize(resourceFolders.size());
    for (VirtualFile folder : resourceFolders) {
      AndroidFacet facet = AndroidFacet.getInstance(folder, myProject);
      if (facet != null && facets.add(facet)) {
=======
    Map<VirtualFile, ResourceFolderRepository> cacheAsMap = cache.asMap();
    if (cacheAsMap.isEmpty()) {
      return;
    }
    Set<AndroidFacet> facets = Sets.newHashSetWithExpectedSize(cacheAsMap.size());
    Set<VirtualFile> newResourceFolders = Sets.newHashSetWithExpectedSize(cacheAsMap.size());
    for (ResourceFolderRepository repository : cacheAsMap.values()) {
      AndroidFacet facet = repository.getFacet();
      if (!facet.isDisposed() && facets.add(facet)) {
>>>>>>> 477885a9
        ResourceFolderManager folderManager = ResourceFolderManager.getInstance(facet);
        newResourceFolders.addAll(folderManager.getFolders());
        newResourceFolders.addAll(folderManager.getTestFolders());
      }
    }

<<<<<<< HEAD
    resourceFolders.retainAll(newResourceFolders);
=======
    cacheAsMap.keySet().retainAll(newResourceFolders);
>>>>>>> 477885a9
  }

  @Override
  public void dispose() {
    reset();
  }

  void dispatchToRepositories(@NotNull VirtualFile file, @NotNull BiConsumer<ResourceFolderRepository, VirtualFile> handler) {
    for (VirtualFile dir = file.isDirectory() ? file : file.getParent(); dir != null; dir = dir.getParent()) {
      for (Cache<VirtualFile, ResourceFolderRepository> cache : myCaches) {
        ResourceFolderRepository repository = cache.getIfPresent(dir);
        if (repository != null) {
          handler.accept(repository, file);
        }
      }
    }
  }

  /**
   * Populate the registry's in-memory ResourceFolderRepository caches (if not already cached).
   */
  public static class PopulateCachesTask extends DumbModeTask {
    @NotNull private final Project myProject;

    public PopulateCachesTask(@NotNull Project project) {
      myProject = project;
    }

    @Override
    public @Nullable DumbModeTask tryMergeWith(@NotNull DumbModeTask taskFromQueue) {
      if (taskFromQueue instanceof PopulateCachesTask && ((PopulateCachesTask)taskFromQueue).myProject.equals(myProject)) return this;
      return null;
    }

    @Override
    public void performInDumbMode(@NotNull ProgressIndicator indicator) {
      List<AndroidFacet> facets = ProjectFacetManager.getInstance(myProject).getFacets(AndroidFacet.ID);
      if (facets.isEmpty()) {
        return;
      }
      // Some directories in the registry may already be populated by this point, so filter them out.
      indicator.setText("Indexing resources");
      indicator.setIndeterminate(false);
      Map<VirtualFile, AndroidFacet> resDirectories = IdeResourcesUtil.getResourceDirectoriesForFacets(facets);
      // Might already be done, as there can be a race for filling the memory caches.
      if (resDirectories.isEmpty()) {
        return;
      }

      // Make sure the cache root is created before parallel execution to avoid racing to create the root.
      try {
        ResourceFolderRepositoryFileCacheService.get().createDirForProject(myProject);
      }
      catch (IOException e) {
        return;
      }

      Application application = ApplicationManager.getApplication();
      // Beware if the current thread is holding the write lock. The current thread will
      // end up waiting for helper threads to finish, and the helper threads will be
      // acquiring a read lock (which would then block because of the write lock).
      assert !application.isWriteAccessAllowed();

      int numDone = 0;

      ExecutorService parallelExecutor = AndroidIoManager.getInstance().getBackgroundDiskIoExecutor();
      List<Future<ResourceFolderRepository>> repositoryJobs = new ArrayList<>();
      for (Map.Entry<VirtualFile, AndroidFacet> entry : resDirectories.entrySet()) {
        AndroidFacet facet = entry.getValue();
        VirtualFile dir = entry.getKey();
        ResourceFolderRegistry registry = getInstance(myProject);
        repositoryJobs.add(parallelExecutor.submit(() -> registry.get(facet, dir)));
      }

      for (Future<ResourceFolderRepository> job : repositoryJobs) {
        if (indicator.isCanceled()) {
          break;
        }
        indicator.setFraction((double)numDone / resDirectories.size());
        try {
          job.get();
        }
        catch (ExecutionException e) {
          // If we get an exception, that's okay -- we stop pre-populating the cache, which is just for performance.
        }
        catch (InterruptedException e) {
          Thread.currentThread().interrupt();
        }
        ++numDone;
      }
    }
  }

  public static final class CachedRepositories {
    @Nullable
    public final ResourceFolderRepository namespaced;

    @Nullable
    public final ResourceFolderRepository nonNamespaced;

    public CachedRepositories(@Nullable ResourceFolderRepository namespaced, @Nullable ResourceFolderRepository nonNamespaced) {
      this.namespaced = namespaced;
      this.nonNamespaced = nonNamespaced;
    }
  }
}<|MERGE_RESOLUTION|>--- conflicted
+++ resolved
@@ -55,7 +55,7 @@
  * the same directories when multiple modules need them. For every directory a namespaced and non-namespaced repository may be created,
  * if needed.
  */
-public final class ResourceFolderRegistry implements Disposable {
+public class ResourceFolderRegistry implements Disposable {
   @NotNull private final Project myProject;
   @NotNull private final Cache<VirtualFile, ResourceFolderRepository> myNamespacedCache = buildCache();
   @NotNull private final Cache<VirtualFile, ResourceFolderRepository> myNonNamespacedCache = buildCache();
@@ -136,17 +136,6 @@
   }
 
   private void removeStaleEntries(Cache<VirtualFile, ResourceFolderRepository> cache) {
-<<<<<<< HEAD
-    Set<VirtualFile> resourceFolders = cache.asMap().keySet();
-    if (resourceFolders.isEmpty()) {
-      return;
-    }
-    Set<AndroidFacet> facets = Sets.newHashSetWithExpectedSize(resourceFolders.size());
-    Set<VirtualFile> newResourceFolders = Sets.newHashSetWithExpectedSize(resourceFolders.size());
-    for (VirtualFile folder : resourceFolders) {
-      AndroidFacet facet = AndroidFacet.getInstance(folder, myProject);
-      if (facet != null && facets.add(facet)) {
-=======
     Map<VirtualFile, ResourceFolderRepository> cacheAsMap = cache.asMap();
     if (cacheAsMap.isEmpty()) {
       return;
@@ -156,18 +145,13 @@
     for (ResourceFolderRepository repository : cacheAsMap.values()) {
       AndroidFacet facet = repository.getFacet();
       if (!facet.isDisposed() && facets.add(facet)) {
->>>>>>> 477885a9
         ResourceFolderManager folderManager = ResourceFolderManager.getInstance(facet);
         newResourceFolders.addAll(folderManager.getFolders());
         newResourceFolders.addAll(folderManager.getTestFolders());
       }
     }
 
-<<<<<<< HEAD
-    resourceFolders.retainAll(newResourceFolders);
-=======
     cacheAsMap.keySet().retainAll(newResourceFolders);
->>>>>>> 477885a9
   }
 
   @Override
