--- conflicted
+++ resolved
@@ -83,12 +83,7 @@
     return CacheBuilder.newBuilder().build();
   }
 
-<<<<<<< HEAD
-  @NotNull
-  public static ResourceFolderRegistry getInstance(@NotNull Project project) {
-=======
   public static @NotNull ResourceFolderRegistry getInstance(@NotNull Project project) {
->>>>>>> ad5b6ee3
     return project.getService(ResourceFolderRegistry.class);
   }
 
@@ -221,12 +216,6 @@
     }
 
     @Override
-    public @Nullable DumbModeTask tryMergeWith(@NotNull DumbModeTask taskFromQueue) {
-      if (taskFromQueue instanceof PopulateCachesTask && ((PopulateCachesTask)taskFromQueue).myProject.equals(myProject)) return this;
-      return null;
-    }
-
-    @Override
     public void performInDumbMode(@NotNull ProgressIndicator indicator) {
       List<AndroidFacet> facets = ProjectFacetManager.getInstance(myProject).getFacets(AndroidFacet.ID);
       if (facets.isEmpty()) {
@@ -284,20 +273,4 @@
       }
     }
   }
-<<<<<<< HEAD
-
-  public static final class CachedRepositories {
-    @Nullable
-    public final ResourceFolderRepository namespaced;
-
-    @Nullable
-    public final ResourceFolderRepository nonNamespaced;
-
-    public CachedRepositories(@Nullable ResourceFolderRepository namespaced, @Nullable ResourceFolderRepository nonNamespaced) {
-      this.namespaced = namespaced;
-      this.nonNamespaced = nonNamespaced;
-    }
-  }
-=======
->>>>>>> ad5b6ee3
 }