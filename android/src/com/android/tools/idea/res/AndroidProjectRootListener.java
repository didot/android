--- conflicted
+++ resolved
@@ -82,11 +82,7 @@
   private static void moduleRootsOrDependenciesChanged(@NotNull Module module) {
     AndroidFacet facet = AndroidFacet.getInstance(module);
     if (facet != null) {
-<<<<<<< HEAD
-      if (facet.requiresAndroidModel() && facet.getModel() == null) {
-=======
       if (AndroidModel.isRequired(facet) && AndroidModel.get(facet) == null) {
->>>>>>> 368aefa1
         // Project not yet fully initialized. No need to do a sync now because our
         // GradleProjectAvailableListener will be called as soon as it is and do a proper sync.
         return;
