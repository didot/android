/*
 * Copyright (C) 2018 The Android Open Source Project
 *
 * Licensed under the Apache License, Version 2.0 (the "License");
 * you may not use this file except in compliance with the License.
 * You may obtain a copy of the License at
 *
 *      http://www.apache.org/licenses/LICENSE-2.0
 *
 * Unless required by applicable law or agreed to in writing, software
 * distributed under the License is distributed on an "AS IS" BASIS,
 * WITHOUT WARRANTIES OR CONDITIONS OF ANY KIND, either express or implied.
 * See the License for the specific language governing permissions and
 * limitations under the License.
 */
package com.android.tools.idea.res

import com.android.annotations.concurrency.GuardedBy
import com.android.ide.common.rendering.api.ResourceNamespace
import com.android.ide.common.rendering.api.ResourceReference
import com.android.resources.ResourceType
import com.android.resources.ResourceType.ANIM
import com.android.resources.ResourceType.ARRAY
import com.android.resources.ResourceType.ATTR
import com.android.resources.ResourceType.BOOL
import com.android.resources.ResourceType.COLOR
import com.android.resources.ResourceType.DIMEN
import com.android.resources.ResourceType.DRAWABLE
import com.android.resources.ResourceType.ID
import com.android.resources.ResourceType.INTEGER
import com.android.resources.ResourceType.LAYOUT
import com.android.resources.ResourceType.PLURALS
import com.android.resources.ResourceType.STRING
import com.android.resources.ResourceType.STYLE
import com.android.resources.ResourceType.STYLEABLE
import com.android.tools.idea.layoutlib.LayoutLibraryLoader
import com.android.tools.idea.model.Namespacing
import com.intellij.openapi.module.Module
import gnu.trove.TIntObjectHashMap
import gnu.trove.TObjectIntHashMap
import org.jetbrains.android.facet.AndroidFacet
import java.lang.reflect.Field
import java.lang.reflect.Modifier
import java.util.Arrays
import java.util.EnumMap

private const val FIRST_PACKAGE_ID: Byte = 0x02

/**
 * Module service responsible for tracking the numeric resource ids we assign to resources, in an attempt to emulate aapt.
 */
internal interface ResourceIdManager : ResourceClassGenerator.NumericIdProvider {
  /**
   * Whether R classes with final ids are used for compiling custom views.
   */
  val finalIdsUsed: Boolean

  fun getCompiledId(resource: ResourceReference): Int?

  fun findById(id: Int): ResourceReference?

  fun loadCompiledIds(klass: Class<*>)

  /**
   * Resets the currently loaded compiled ids. Call this method before start loading new compiled ids via [loadCompiledIds].
   */
  fun resetCompiledIds()

  fun resetDynamicIds()

  companion object {
    @JvmStatic
    fun get(module: Module) = module.getService(ResourceIdManager::class.java)!!
  }
}

class TestResourceIdManager private constructor(module: Module) : ResourceIdManagerImpl(module) {
  private var _finalIdsUsed = true
  override val finalIdsUsed: Boolean
    get() = _finalIdsUsed

  fun setFinalIdsUsed(finalIdsUsed: Boolean) {
    _finalIdsUsed = finalIdsUsed
  }

  fun resetFinalIdsUsed() {
    _finalIdsUsed = true
  }

  companion object {
    fun getManager(module: Module) = module.getService(ResourceIdManager::class.java) as TestResourceIdManager
  }
}

open class ResourceIdManagerImpl protected constructor(val module: Module) : ResourceIdManager {

  private val facet = AndroidFacet.getInstance(module) ?: error("${ResourceIdManager::class.qualifiedName} used on a non-Android module.")
  private var generationCounter = 1L

  /**
   * Class for generating dynamic ids with the given byte as the "package id" part of the 32-bit resource id.
   *
   * The generated ids follow the aapt PPTTEEEE format: 1 byte for package, 1 byte for type, 2 bytes for entry id. The entry IDs are
   * assigned sequentially, starting with the highest possible value and going down. This should mean they won't conflict with
   * [compiledIds] assigned by real aapt in a normal-size project (although there is no mechanism to check that).
   */
  private class IdProvider(private val packageByte: Byte) {
    private val counters: ShortArray = ShortArray(ResourceType.values().size) { 0xffff.toShort() }

    fun getNext(type: ResourceType): Int {
      return buildResourceId(packageByte, (type.ordinal + 1).toByte(), --counters[type.ordinal])
    }

    override fun toString(): String {
      return Arrays.toString(counters)
    }
  }

  @GuardedBy("this")
  private var nextPackageId: Byte = FIRST_PACKAGE_ID

  @GuardedBy("this")
  private val perNamespaceProviders = hashMapOf<ResourceNamespace, IdProvider>()

  @Synchronized
  private fun resetProviders() {
    nextPackageId = FIRST_PACKAGE_ID
    perNamespaceProviders.clear()
    perNamespaceProviders[ResourceNamespace.RES_AUTO] = IdProvider(0x7f)
    perNamespaceProviders[ResourceNamespace.ANDROID] = IdProvider(0x01)
  }

  init {
    resetProviders()
  }

  /**
   * Ids assigned by this class, on-the-fly. May not be the same as ids chosen by aapt.
   *
   * [compiledIds] take precedence over these, if known.
   */
  @GuardedBy("this")
  private val dynamicToIdMap = TObjectIntHashMap<ResourceReference>()

  /** Inverse of [dynamicToIdMap]. */
  @GuardedBy("this")
  private val dynamicFromIdMap = TIntObjectHashMap<ResourceReference>()

  /**
   * Ids read from the real `R.class` file saved to disk by aapt. They are used instead of dynamic ids, to make sure numeric values compiled
   * into custom views bytecode are consistent with the resource-to-id mapping that this class maintains.
   *
   * These are only read when we know the custom views are compiled against an R class with fields marked as final. See [finalIdsUsed].
   */
  @GuardedBy("this")
  private var compiledIds: SingleNamespaceIdMapping? = null

  @GuardedBy("this")
  private var frameworkIds: SingleNamespaceIdMapping = loadFrameworkIds()

  override val finalIdsUsed: Boolean
    get() {
      return facet.configuration.isAppOrFeature
             && ResourceRepositoryManager.getInstance(facet).namespacing == Namespacing.DISABLED
    }

  @Synchronized
  override fun findById(id: Int): ResourceReference? = compiledIds?.findById(id) ?: dynamicFromIdMap[id]

  /**
   * Returns the compiled id of the given resource, if known.
   *
   * See [compiledIds] for an explanation of what this means for project resources. For framework resources, this will return the value
   * read from [com.android.internal.R].
   */
  @Synchronized
  override fun getCompiledId(resource: ResourceReference): Int? {
    val knownIds = when (resource.namespace) {
      ResourceNamespace.ANDROID -> frameworkIds
      ResourceNamespace.RES_AUTO -> compiledIds
      else -> null
    }

    return knownIds?.getId(resource)?.let { id -> if (id == 0) null else id }
  }

  /**
   * Returns the compiled id if known, otherwise returns the dynamic id of the resource (which may need to be generated).
   *
   * See [getCompiledId] and [dynamicToIdMap] for an explanation of what this means.
   */
  @Synchronized
  override fun getOrGenerateId(resource: ResourceReference): Int {
    val compiledId = getCompiledId(resource)
    if (compiledId != null) {
      return compiledId
    }

    val dynamicId = dynamicToIdMap[resource]
    if (dynamicId != 0) {
      return dynamicId
    }

    val provider = perNamespaceProviders.getOrPut(resource.namespace) { IdProvider(nextPackageId++) }
    val newId = provider.getNext(resource.resourceType)

    dynamicToIdMap.put(resource, newId)
    dynamicFromIdMap.put(newId, resource)

    return newId
  }

  @Synchronized
  override fun resetDynamicIds() {
    generationCounter++
    resetProviders()
    dynamicToIdMap.clear()
    dynamicFromIdMap.clear()
  }

  @Synchronized
  override fun getGeneration(): Long = generationCounter

  @Synchronized
<<<<<<< HEAD
  fun loadCompiledIds(klass: Class<*>) {
=======
  override fun loadCompiledIds(klass: Class<*>) {
>>>>>>> ad5b6ee3
    if (compiledIds == null) {
      compiledIds = SingleNamespaceIdMapping(ResourceNamespace.RES_AUTO)
    }
    loadIdsFromResourceClass(klass, into = compiledIds!!)
  }

  private fun loadFrameworkIds(): SingleNamespaceIdMapping {
    val frameworkIds = SingleNamespaceIdMapping(ResourceNamespace.ANDROID).apply {
      // These are the counts around the S time frame, to allocate roughly the right amount of space upfront.
      toIdMap[ANIM] = TObjectIntHashMap(75)
      toIdMap[ATTR] = TObjectIntHashMap(1752)
      toIdMap[ARRAY] = TObjectIntHashMap(181)
      toIdMap[BOOL] = TObjectIntHashMap(382)
      toIdMap[COLOR] = TObjectIntHashMap(151)
      toIdMap[DIMEN] = TObjectIntHashMap(310)
      toIdMap[DRAWABLE] = TObjectIntHashMap(519)
      toIdMap[ID] = TObjectIntHashMap(526)
      toIdMap[INTEGER] = TObjectIntHashMap(226)
      toIdMap[LAYOUT] = TObjectIntHashMap(221)
      toIdMap[PLURALS] = TObjectIntHashMap(33)
      toIdMap[STRING] = TObjectIntHashMap(1585)
      toIdMap[STYLE] = TObjectIntHashMap(794)
    }

    val rClass = LayoutLibraryLoader.LayoutLibraryProvider.EP_NAME.computeSafeIfAny { provider -> provider.frameworkRClass }
    if (rClass != null) {
      loadIdsFromResourceClass(rClass, into = frameworkIds, lookForAttrsInStyleables = true)
    }

    return frameworkIds
  }

  /**
   * Reads numeric ids from the given R class (using reflection) and stores them in the supplied [SingleNamespaceIdMapping].
   *
   * @param klass the R class to read ids from
   * @param into the result [SingleNamespaceIdMapping]
   * @param lookForAttrsInStyleables whether to get attr ids by looking at `R.styleable`. Aapt has a feature where an ignore list of all
   *                                 resources to be put in the R class can be supplied at build time (to reduce the size of the R class).
   *                                 In this case the numeric ids of attr resources can still "leak" into bytecode in the `styleable` class.
   *                                 If this argument is set to `true`, names of the attrs are inferred from corresponding fields in the
   *                                 `styleable` class and their numeric ids are saved. This is applicable mostly to the internal android
   *                                 R class.
   */
  private fun loadIdsFromResourceClass(
    klass: Class<*>,
    into: SingleNamespaceIdMapping,
    lookForAttrsInStyleables: Boolean = false) {
    assert(klass.simpleName == "R") { "Numeric ids can only be loaded from top-level R classes." }

    // Comparator for fields, which makes them appear in the same order as in the R class source code. This means that in R.styleable,
    // indices come after corresponding array and before other arrays, e.g. "ActionBar_logo" comes after "ActionBar" but before
    // "ActionBar_LayoutParams". This allows the invariant that int fields are indices into the last seen array field.
    val fieldOrdering: Comparator<Field> = Comparator { f1, f2 ->
      val name1 = f1.name
      val name2 = f2.name

      for(i in 0 until minOf(name1.length, name2.length)) {
        val c1 = name1[i]
        val c2 = name2[i]

        if (c1 != c2) {
          return@Comparator when {
            c1 == '_' -> -1
            c2 == '_' -> 1
            c1.isLowerCase() && c2.isUpperCase() -> -1
            c1.isUpperCase() && c2.isLowerCase() -> 1
            else -> c1 - c2
          }
        }
      }

      name1.length - name2.length
    }

    for (innerClass in klass.declaredClasses) {
      val type = ResourceType.fromClassName(innerClass.simpleName) ?: continue
      when {
        type != STYLEABLE -> {
          val toIdMap = into.toIdMap.getOrPut(type, ::TObjectIntHashMap)
          val fromIdMap = into.fromIdMap

          for (field in innerClass.declaredFields) {
            if (field.type != Int::class.java || !Modifier.isStatic(field.modifiers)) continue
            val id = field.getInt(null)
            val name = field.name
            toIdMap.put(name, id)
            fromIdMap.put(id, Pair(type, name))
          }
        }
        type == STYLEABLE && lookForAttrsInStyleables -> {
          val toIdMap = into.toIdMap.getOrPut(ATTR, ::TObjectIntHashMap)
          val fromIdMap = into.fromIdMap

          // We process fields by name, so that arrays come before indices into them. currentArray is initialized to a dummy value.
          var currentArray = IntArray(0)
          var currentStyleable = ""

          val sortedFields = innerClass.fields.sortedArrayWith(fieldOrdering)
          for (field in sortedFields) {
            if (field.type.isArray) {
              currentArray = field.get(null) as IntArray
              currentStyleable = field.name
            }
            else {
              val attrName: String = field.name.substring(currentStyleable.length + 1)
              val attrId = currentArray[field.getInt(null)]
              toIdMap.put(attrName, attrId)
              fromIdMap.put(attrId, Pair(ATTR, attrName))
            }
          }
        }
        else -> {
          // No interesting information in the styleable class, if we're not trying to infer attr ids from it.
        }
      }
    }
  }

  override fun resetCompiledIds() {
    compiledIds = null
  }

  /**
   * Resets the currently loaded compiled ids. Call this method before start loading new compiled ids via [loadCompiledIds].
   */
  fun resetCompiledIds() {
    compiledIds = null
  }

  /**
   * Keeps a bidirectional mapping between type+name and a numeric id, for a known namespace.
   */
  private class SingleNamespaceIdMapping(val namespace: ResourceNamespace) {
    var toIdMap = EnumMap<ResourceType, TObjectIntHashMap<String>>(ResourceType::class.java)
    var fromIdMap = TIntObjectHashMap<Pair<ResourceType, String>>()

    /**
     * Returns the id of the given resource or 0 if not known.
     */
    fun getId(resourceReference: ResourceReference): Int = toIdMap[resourceReference.resourceType]?.get(resourceReference.name) ?: 0

    /**
     * Returns the [ResourceReference] for the given id, if known.
     */
    fun findById(id: Int): ResourceReference? = fromIdMap[id]?.let { (type, name) -> ResourceReference(namespace, type, name) }
  }
}<|MERGE_RESOLUTION|>--- conflicted
+++ resolved
@@ -222,11 +222,7 @@
   override fun getGeneration(): Long = generationCounter
 
   @Synchronized
-<<<<<<< HEAD
-  fun loadCompiledIds(klass: Class<*>) {
-=======
   override fun loadCompiledIds(klass: Class<*>) {
->>>>>>> ad5b6ee3
     if (compiledIds == null) {
       compiledIds = SingleNamespaceIdMapping(ResourceNamespace.RES_AUTO)
     }
@@ -351,13 +347,6 @@
   }
 
   /**
-   * Resets the currently loaded compiled ids. Call this method before start loading new compiled ids via [loadCompiledIds].
-   */
-  fun resetCompiledIds() {
-    compiledIds = null
-  }
-
-  /**
    * Keeps a bidirectional mapping between type+name and a numeric id, for a known namespace.
    */
   private class SingleNamespaceIdMapping(val namespace: ResourceNamespace) {
