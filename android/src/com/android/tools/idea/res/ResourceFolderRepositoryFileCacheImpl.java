/*
 * Copyright (C) 2016 The Android Open Source Project
 *
 * Licensed under the Apache License, Version 2.0 (the "License");
 * you may not use this file except in compliance with the License.
 * You may obtain a copy of the License at
 *
 *      http://www.apache.org/licenses/LICENSE-2.0
 *
 * Unless required by applicable law or agreed to in writing, software
 * distributed under the License is distributed on an "AS IS" BASIS,
 * WITHOUT WARRANTIES OR CONDITIONS OF ANY KIND, either express or implied.
 * See the License for the specific language governing permissions and
 * limitations under the License.
 */
package com.android.tools.idea.res;

import static com.android.tools.idea.res.AndroidPluginVersion.getAndroidPluginVersion;

import com.google.common.annotations.VisibleForTesting;
import com.google.common.base.Preconditions;
import com.intellij.facet.ProjectFacetManager;
import com.intellij.ide.caches.CachesInvalidator;
import com.intellij.openapi.application.ApplicationManager;
import com.intellij.openapi.application.PathManager;
import com.intellij.openapi.diagnostic.Logger;
import com.intellij.openapi.progress.ProgressIndicator;
import com.intellij.openapi.project.DumbModeTask;
import com.intellij.openapi.project.Project;
import com.intellij.openapi.project.ProjectUtil;
import com.intellij.openapi.startup.StartupActivity;
import com.intellij.openapi.util.io.FileUtil;
import com.intellij.openapi.vfs.VirtualFile;
import java.io.IOException;
import java.nio.file.Files;
import java.nio.file.LinkOption;
import java.nio.file.NoSuchFileException;
import java.nio.file.Path;
import java.nio.file.Paths;
import java.util.ArrayList;
import java.util.HashSet;
import java.util.List;
import java.util.Map;
import java.util.Set;
import java.util.concurrent.Executor;
import java.util.stream.Collectors;
import java.util.stream.Stream;
import org.jetbrains.android.facet.AndroidFacet;
import org.jetbrains.annotations.NotNull;
import org.jetbrains.annotations.Nullable;

/**
 * Manages a local file cache for ResourceFolderRepository state, for faster project reload.
 */
class ResourceFolderRepositoryFileCacheImpl implements ResourceFolderRepositoryFileCache {
  private static final String CACHE_DIRECTORY = "caches/project_resources";
  private static final String INVALIDATION_MARKER_FILE = "invalidated.txt";

  @NotNull private final Path myRootDir;

  ResourceFolderRepositoryFileCacheImpl() {
    myRootDir = Paths.get(PathManager.getSystemPath()).resolve(CACHE_DIRECTORY);
  }

  ResourceFolderRepositoryFileCacheImpl(@NotNull Path rootDirParent) {
    myRootDir = rootDirParent.resolve(CACHE_DIRECTORY);
  }

  private static Logger getLogger() {
    return Logger.getInstance(ResourceFolderRepositoryFileCacheImpl.class);
  }

  @Override
  @Nullable
  public ResourceFolderRepositoryCachingData getCachingData(
      @NotNull Project project, @NotNull VirtualFile resourceDir, @Nullable Executor cacheCreationExecutor) {
    String codeVersion = getAndroidPluginVersion();
    if (codeVersion == null) {
      return null;
    }

    Path cacheFile = getCacheFile(project, resourceDir);
    if (cacheFile == null) {
      return null;
    }
    return new ResourceFolderRepositoryCachingData(cacheFile, isValid(), codeVersion, cacheCreationExecutor);
  }

  @Override
  public void createDirForProject(@NotNull Project project) throws IOException {
    Path dir = getProjectDir(project);
    if (dir == null) {
      throw new IOException();
    }
    FileUtil.ensureExists(dir.toFile());
  }

  @Nullable
  private Path getCacheFile(@NotNull Project project, @NotNull VirtualFile resourceDir) {
    // If directory is dirty, we cannot use the cache yet.
    if (!isValid()) {
      return null;
    }
    // Make up filename with hash codes. Try to tolerate hash collisions:
    // The cache file contents will list the original resourceDir as data source, so a potential
    // hash collision will be detected during loading and the cache file will be ignored.
    Path projectComponent = getProjectDir(project);
    if (projectComponent == null) {
      return null;
    }
    String dirComponent =
        FileUtil.sanitizeFileName(resourceDir.getParent().getName()) + '_' + Integer.toHexString(resourceDir.hashCode()) + ".dat";
    return projectComponent.resolve(dirComponent);
  }

  @VisibleForTesting
  @Nullable
  Path getRootDir() {
    if (!Files.isDirectory(myRootDir, LinkOption.NOFOLLOW_LINKS)) {
      try {
        Files.createDirectories(myRootDir);
      }
      catch (IOException e) {
        getLogger().error("Failed to create cache root directory " + myRootDir, e);
        return null;
      }
    }
    return myRootDir;
  }

  /**
   * Returns the parent directory where caches for a given project is stored.
   * Doesn't matter if the cache is invalidated.
   *
   * @return the project cache dir, or null on IO exceptions
   */
  @VisibleForTesting
  @Nullable
  Path getProjectDir(@NotNull Project project) {
    Path rootDir = getRootDir();
    if (rootDir == null) {
      return null;
    }
    return ProjectUtil.getProjectCachePath(project, rootDir);
  }

  @Override
  public void invalidate() {
    if (!isValid()) {
      return;
    }
    Path rootDir = getRootDir();
    if (rootDir == null) {
      return;
    }
    Path stampFile = rootDir.resolve(INVALIDATION_MARKER_FILE);
    try {
      Files.createFile(stampFile);
    }
    catch (IOException e) {
      getLogger().error("Failed to write cache invalidating stamp file " + stampFile, e);
    }
  }

  /**
   * Deletes the cache files from disk, clearing the invalidation stamp.
   */
  @VisibleForTesting
  void clear() {
    Path rootDir = getRootDir();
    if (rootDir == null) {
      return;
    }
    // First delete all the subdirectories but leave the invalidation marker intact.
    boolean[] errorDeletingDirectories = new boolean[1];
    try (Stream<Path> stream = Files.list(rootDir)) {
      stream.forEach(subCache -> {
        if (!subCache.getFileName().toString().equals(INVALIDATION_MARKER_FILE)) {
          try {
            FileUtil.delete(subCache);
          }
          catch (IOException e) {
            getLogger().error("Failed to delete " + subCache + " directory", e);
            errorDeletingDirectories[0] = true;
          }
        }
      });
    }
    catch (IOException ignored) {
    }

    if (!errorDeletingDirectories[0]) {
      // Finally, delete the invalidation marker file.
      Path invalidationMarker = rootDir.resolve(INVALIDATION_MARKER_FILE);
      try {
        FileUtil.delete(invalidationMarker);
      }
      catch (IOException e) {
        getLogger().error("Failed to delete " + invalidationMarker + " file", e);
      }
    }
  }

  /**
   * Checks if the cache is valid (not invalidated).
   */
  @VisibleForTesting
  boolean isValid() {
    Path rootDir = getRootDir();
    if (rootDir == null) {
      return false;
    }
    Path stampFile = rootDir.resolve(INVALIDATION_MARKER_FILE);
    return Files.notExists(stampFile);
  }

  /**
   * A task that manages and tracks the LRU state of resource repository file caches across projects.
   * - It deletes the cache if marked invalid (or version is unexpectedly different).
   * - When a project opens, it will place the project in the front of the LRU queue, and delete
   * caches for projects that have been bumped out of the queue. This helps limit the storage
   * used to be up to only N projects at a time.
   */
  static final class ManageLruProjectFilesTask extends DumbModeTask {
    @NotNull private final Project myProject;

    private final static Object PROJECT_LRU_LOCK = new Object();
    private static final String LRU_FILE = "project_lru_list.txt";

    private static final int MAX_PROJECT_CACHES = 12;

    ManageLruProjectFilesTask(@NotNull Project project) {
      myProject = project;
    }

    @Nullable
    @Override
    public DumbModeTask tryMergeWith(@NotNull DumbModeTask taskFromQueue) {
      if (taskFromQueue instanceof ManageLruProjectFilesTask && ((ManageLruProjectFilesTask)taskFromQueue).myProject.equals(myProject)) {
        return this;
      }
      return null;
    }

    @Override
    public @Nullable DumbModeTask tryMergeWith(@NotNull DumbModeTask taskFromQueue) {
      if (taskFromQueue instanceof ManageLruProjectFilesTask && ((ManageLruProjectFilesTask)taskFromQueue).myProject.equals(myProject)) {
        return this;
      }
      return null;
    }

    @Override
    public void performInDumbMode(@NotNull ProgressIndicator indicator) {
      if (myProject.isDisposed()) {
        return;
      }
      maintainLruCache(MAX_PROJECT_CACHES);
    }

    @VisibleForTesting
    void maintainLruCache(int maxProjectCaches) {
      assert maxProjectCaches > 0;
      ResourceFolderRepositoryFileCacheImpl cache = getCache();
      Path cacheRootDir = cache.getRootDir();
      if (cacheRootDir == null) {
        return;
      }
      // If invalid, clear the whole cache directory (including any invalidation stamps).
      if (!cache.isValid()) {
        cache.clear();
        return;
      }

      synchronized (PROJECT_LRU_LOCK) {
        try {
          List<String> projectsList = loadListOfProjectCaches(cacheRootDir);
          List<String> projectsToRemove = updateLruList(myProject, projectsList, maxProjectCaches);
          pruneOldProjects(cacheRootDir, projectsToRemove);
          writeListOfProjectCaches(cacheRootDir, projectsList);
        }
        catch (IOException e) {
          getLogger().error("Failed to maintain projects LRU cache for dir " + cacheRootDir, e);
        }
      }
    }

    @VisibleForTesting
    @NotNull
    static List<String> loadListOfProjectCaches(@NotNull Path cacheRootDir) throws IOException {
      Path lruFile = cacheRootDir.resolve(LRU_FILE);
      try {
        return Files.readAllLines(lruFile).stream().map(String::trim).filter(s -> !s.isEmpty()).collect(Collectors.toList());
      }
      catch (NoSuchFileException e) {
        return new ArrayList<>();
      }
    }

    @VisibleForTesting
    static void writeListOfProjectCaches(@NotNull Path cacheRootDir, @NotNull List<String> projectsList) throws IOException {
      Path lruFile = cacheRootDir.resolve(LRU_FILE);
      Files.write(lruFile, projectsList);
    }

    @VisibleForTesting
    static List<String> updateLruList(@NotNull Project currentProject, @NotNull List<String> projectsList, int maxProjectCaches) {
      List<String> projectsToRemove = new ArrayList<>();
      Path currentProjectPath = getCache().getProjectDir(currentProject);
      if (currentProjectPath == null) {
        return projectsToRemove;
      }

      String currentProjectDir = currentProjectPath.getFileName().toString();
      projectsList.remove(currentProjectDir);
      projectsList.add(0, currentProjectDir);
      for (int i = projectsList.size(); --i >= maxProjectCaches;) {
        projectsToRemove.add(projectsList.remove(i));
      }
      return projectsToRemove;
    }

    private static void pruneOldProjects(@NotNull Path cacheRootDir, @NotNull List<String> childNames) {
      // Only attempt to remove directories that are subdirectories of the root.
      for (String child : childNames) {
        Preconditions.checkArgument(!child.isEmpty());
        Path path = cacheRootDir.resolve(child);
        if (!FileUtil.delete(path.toFile())) {
          if (Files.exists(path)) {
            getLogger().error("Failed to prune directory " + path);
          }
        }
      }
    }
  }

  @NotNull
  private static ResourceFolderRepositoryFileCacheImpl getCache() {
    return (ResourceFolderRepositoryFileCacheImpl)ResourceFolderRepositoryFileCacheService.get();
  }

  /**
   * Task that prunes unused resource directory caches within a given Project (which may come about
   * e.g., if one has moved a resource directory from one module to another).
   */
  static final class PruneTask extends DumbModeTask {
    @NotNull private final Project myProject;

    PruneTask(@NotNull Project project) {
      myProject = project;
    }

    @Override
    public void performInDumbMode(@NotNull ProgressIndicator indicator) {
      if (myProject.isDisposed()) {
        return;
      }

      ResourceFolderRepositoryFileCacheImpl cache = getCache();
      Path projectCacheBase = cache.getProjectDir(myProject);
      if (projectCacheBase == null || !Files.exists(projectCacheBase)) {
        return;
      }
      List<AndroidFacet> facets = ProjectFacetManager.getInstance(myProject).getFacets(AndroidFacet.ID);
      Map<VirtualFile, AndroidFacet> resDirectories = IdeResourcesUtil.getResourceDirectoriesForFacets(facets);
      Set<Path> usedCacheDirectories = new HashSet<>();
      for (VirtualFile resourceDir : resDirectories.keySet()) {
        Path dir = cache.getCacheFile(myProject, resourceDir);
        if (dir != null) {
          usedCacheDirectories.add(dir);
        }
      }
      try (Stream<Path> stream = Files.list(projectCacheBase)) {
        stream.forEach(file -> {
          if (!usedCacheDirectories.contains(file) && !FileUtil.delete(file.toFile())) {
            getLogger().error("Failed to delete " + file);
          }
        });
      }
      catch (IOException e) {
        getLogger().error("Failed to prune cache files from " + projectCacheBase);
      }
    }

<<<<<<< HEAD
    @Override
    public @Nullable DumbModeTask tryMergeWith(@NotNull DumbModeTask taskFromQueue) {
=======
    @Nullable
    @Override
    public DumbModeTask tryMergeWith(@NotNull DumbModeTask taskFromQueue) {
>>>>>>> ad5b6ee3
      if (taskFromQueue instanceof PruneTask && ((PruneTask)taskFromQueue).myProject.equals(myProject)) return this;
      return null;
    }
  }

  /**
   * Hook to invalidate the cache (but deletes only after IDE restart).
   */
  public static class CacheInvalidator extends CachesInvalidator {
    @Override
    public void invalidateCaches() {
      ResourceFolderRepositoryFileCacheService.get().invalidate();
    }
  }

  /**
   * A startup task that manages ResourceFolderRepositoryFileCache.
   * - prunes unused module caches from the current project
   * - trims and limit caches to only cover a certain number of projects
   */
  static final class MaintenanceActivity implements StartupActivity.DumbAware {
    @Override
    public void runActivity(@NotNull Project project) {
      if (ApplicationManager.getApplication().isUnitTestMode()) return;

      // Prune directories within the current project.
      PruneTask pruneTask = new PruneTask(project);
      pruneTask.queue(project);

      // Prune stale projects, and manage LRU list (putting current project in front).
      ManageLruProjectFilesTask manageProjectsTask = new ManageLruProjectFilesTask(project);
      manageProjectsTask.queue(project);
    }
  }

  public static class PopulateCachesActivity implements StartupActivity {
    @Override
    public void runActivity(@NotNull Project project) {
      if (ApplicationManager.getApplication().isUnitTestMode()) return;

      // Pre-populate the in-memory resource folder registry for the project.
      ResourceFolderRegistry.PopulateCachesTask task = new ResourceFolderRegistry.PopulateCachesTask(project);
      task.queue(project);
    }
  }
}<|MERGE_RESOLUTION|>--- conflicted
+++ resolved
@@ -243,14 +243,6 @@
     }
 
     @Override
-    public @Nullable DumbModeTask tryMergeWith(@NotNull DumbModeTask taskFromQueue) {
-      if (taskFromQueue instanceof ManageLruProjectFilesTask && ((ManageLruProjectFilesTask)taskFromQueue).myProject.equals(myProject)) {
-        return this;
-      }
-      return null;
-    }
-
-    @Override
     public void performInDumbMode(@NotNull ProgressIndicator indicator) {
       if (myProject.isDisposed()) {
         return;
@@ -382,14 +374,9 @@
       }
     }
 
-<<<<<<< HEAD
-    @Override
-    public @Nullable DumbModeTask tryMergeWith(@NotNull DumbModeTask taskFromQueue) {
-=======
     @Nullable
     @Override
     public DumbModeTask tryMergeWith(@NotNull DumbModeTask taskFromQueue) {
->>>>>>> ad5b6ee3
       if (taskFromQueue instanceof PruneTask && ((PruneTask)taskFromQueue).myProject.equals(myProject)) return this;
       return null;
     }
