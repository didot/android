/*
 * Copyright (C) 2016 The Android Open Source Project
 *
 * Licensed under the Apache License, Version 2.0 (the "License");
 * you may not use this file except in compliance with the License.
 * You may obtain a copy of the License at
 *
 *      http://www.apache.org/licenses/LICENSE-2.0
 *
 * Unless required by applicable law or agreed to in writing, software
 * distributed under the License is distributed on an "AS IS" BASIS,
 * WITHOUT WARRANTIES OR CONDITIONS OF ANY KIND, either express or implied.
 * See the License for the specific language governing permissions and
 * limitations under the License.
 */
package com.android.tools.idea.res;

import com.google.common.annotations.VisibleForTesting;
import com.google.common.collect.Lists;
import com.intellij.openapi.module.Module;
import org.jetbrains.android.facet.AndroidFacet;
import org.jetbrains.android.util.AndroidUtils;
import org.jetbrains.annotations.Contract;
import org.jetbrains.annotations.NotNull;
import org.jetbrains.annotations.Nullable;

import java.util.Collections;
import java.util.List;

/**
 * Resource repository for a module along with all its (local) module dependencies.
 *
 * <p>It doesn't contain resources from AAR dependencies.
 *
 * <p>An example of where this is useful is the layout editor; in its “Language” menu it lists all the relevant languages in the project and
 * lets you choose between them. Here we don’t want to include resources from libraries; If you depend on Google Play Services, and it
 * provides 40 translations for its UI, we don’t want to show all 40 languages in the language menu, only the languages actually locally in
 * the user’s source code.
 */
public final class ProjectResourceRepository extends MultiResourceRepository {
  private AndroidFacet myFacet;

  @Nullable
  public static ProjectResourceRepository getOrCreateInstance(@NotNull Module module) {
    AndroidFacet facet = AndroidFacet.getInstance(module);
    return facet != null ? getOrCreateInstance(facet) : null;
  }

  @NotNull
  public static ProjectResourceRepository getOrCreateInstance(@NotNull AndroidFacet facet) {
    return findProjectResources(facet, true);
  }

  @Nullable
  public static ProjectResourceRepository findExistingInstance(@NotNull AndroidFacet facet) {
    return findProjectResources(facet, false);
  }

  @Contract("_, true -> !null")
  @Nullable
  private static ProjectResourceRepository findProjectResources(@NotNull AndroidFacet facet, boolean createIfNecessary) {
    ResourceRepositories repositories = ResourceRepositories.getOrCreateInstance(facet);
    return repositories.getProjectResources(createIfNecessary);
  }

  private ProjectResourceRepository(@NotNull AndroidFacet facet, @NotNull List<? extends LocalResourceRepository> delegates) {
    super(facet.getModule().getName() + " with modules", delegates);
    myFacet = facet;
  }

  @NotNull
  public static ProjectResourceRepository create(@NotNull AndroidFacet facet) {
    List<LocalResourceRepository> resources = computeRepositories(facet);
    final ProjectResourceRepository repository = new ProjectResourceRepository(facet, resources);

    ProjectResourceRepositoryRootListener.ensureSubscribed(facet.getModule().getProject());
    return repository;
  }

  private static List<LocalResourceRepository> computeRepositories(@NotNull final AndroidFacet facet) {
    LocalResourceRepository main = ModuleResourceRepository.getOrCreateInstance(facet);

    // List of module facets the given module depends on
    List<AndroidFacet> dependentFacets = AndroidUtils.getAllAndroidDependencies(facet.getModule(), true);
    if (dependentFacets.isEmpty()) {
      return Collections.singletonList(main);
    }

<<<<<<< HEAD
    List<LocalResourceRepository> resources = Lists.newArrayListWithExpectedSize(dependentFacets.size());

    for (AndroidFacet f : dependentFacets) {
      LocalResourceRepository r = ModuleResourceRepository.getOrCreateInstance(f);
      resources.add(r);
=======
    List<LocalResourceRepository> resources = Lists.newArrayListWithCapacity(dependentFacets.size() + 1);
    // Add the dependent facets in reverse order to the overrides are handled correctly. Resources in n + 1 will override elements in n
    for (int i = dependentFacets.size() - 1; i >= 0; i--) {
      resources.add(ModuleResourceRepository.getOrCreateInstance(dependentFacets.get(i)));
>>>>>>> 7bd3f2d2
    }
    resources.add(main);

    return resources;
  }

  @VisibleForTesting
  void updateRoots() {
    List<LocalResourceRepository> repositories = computeRepositories(myFacet);
    updateRoots(repositories);
  }

  private void updateRoots(List<LocalResourceRepository> resourceDirectories) {
    invalidateResourceDirs();
    // If nothing changed (including order), then nothing remaining to do.
    if (!resourceDirectories.equals(getChildren())) {
      setChildren(resourceDirectories);
    }
  }

  @Override
  public void dispose() {
    myFacet = null;
    super.dispose();
  }

  @VisibleForTesting
  @NotNull
  static ProjectResourceRepository createForTest(AndroidFacet facet, List<LocalResourceRepository> modules) {
    return new ProjectResourceRepository(facet, modules);
  }
}<|MERGE_RESOLUTION|>--- conflicted
+++ resolved
@@ -86,18 +86,10 @@
       return Collections.singletonList(main);
     }
 
-<<<<<<< HEAD
-    List<LocalResourceRepository> resources = Lists.newArrayListWithExpectedSize(dependentFacets.size());
-
-    for (AndroidFacet f : dependentFacets) {
-      LocalResourceRepository r = ModuleResourceRepository.getOrCreateInstance(f);
-      resources.add(r);
-=======
     List<LocalResourceRepository> resources = Lists.newArrayListWithCapacity(dependentFacets.size() + 1);
     // Add the dependent facets in reverse order to the overrides are handled correctly. Resources in n + 1 will override elements in n
     for (int i = dependentFacets.size() - 1; i >= 0; i--) {
       resources.add(ModuleResourceRepository.getOrCreateInstance(dependentFacets.get(i)));
->>>>>>> 7bd3f2d2
     }
     resources.add(main);
 
