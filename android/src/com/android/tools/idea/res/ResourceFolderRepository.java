--- conflicted
+++ resolved
@@ -31,10 +31,6 @@
 import static com.android.resources.base.ResourceSerializationUtil.writeResourcesToStream;
 import static com.android.tools.idea.res.AndroidFileChangeListener.isRelevantFile;
 import static com.android.tools.idea.res.IdeResourcesUtil.getResourceTypeForResourceTag;
-<<<<<<< HEAD
-import static com.android.tools.idea.res.ResourceUpdateTracer.pathForLogging;
-=======
->>>>>>> ad5b6ee3
 import static com.android.utils.TraceUtils.getSimpleId;
 import static java.nio.charset.StandardCharsets.UTF_8;
 
@@ -72,10 +68,7 @@
 import com.android.tools.idea.util.FileExtensions;
 import com.android.utils.Base128InputStream;
 import com.android.utils.SdkUtils;
-<<<<<<< HEAD
-=======
 import com.android.utils.TraceUtils;
->>>>>>> ad5b6ee3
 import com.google.common.collect.LinkedListMultimap;
 import com.google.common.collect.ListMultimap;
 import com.google.common.collect.Maps;
@@ -380,10 +373,6 @@
   private void commitToRepositoryWithoutLock(@NotNull Map<ResourceType, ListMultimap<String, ResourceItem>> itemsByType) {
     ResourceUpdateTracer.log(() -> getSimpleId(this) + ".commitToRepositoryWithoutLock");
     for (Map.Entry<ResourceType, ListMultimap<String, ResourceItem>> entry : itemsByType.entrySet()) {
-<<<<<<< HEAD
-      for (ResourceItem item : entry.getValue().values()) {
-        ResourceUpdateTracer.log(() -> getSimpleId(this) + ": Committing " + item.getType() + '/' + item.getName());
-=======
       if (ResourceUpdateTracer.isTracingActive()) {
         for (ResourceItem item : entry.getValue().values()) {
           ResourceUpdateTracer.log(() -> getSimpleId(this) + ": Committing " + item.getType() + '/' + item.getName());
@@ -406,7 +395,6 @@
             }
           }
         }
->>>>>>> ad5b6ee3
       }
     }
   }
@@ -809,11 +797,7 @@
 
   @Override
   public void invokeAfterPendingUpdatesFinish(@NotNull Executor executor, @NotNull Runnable callback) {
-<<<<<<< HEAD
-    ResourceUpdateTracer.log(() -> getSimpleId(this) + ".runAfterPendingUpdatesFinish " + callback);
-=======
     ResourceUpdateTracer.log(() -> getSimpleId(this) + ".invokeAfterPendingUpdatesFinish " + callback);
->>>>>>> ad5b6ee3
     scheduleUpdate(() -> executor.execute(callback));
   }
 
@@ -1120,26 +1104,6 @@
     super.setModificationCount(count);
   }
 
-<<<<<<< HEAD
-  /**
-   * PSI listener which schedules a full file rescan after every change.
-   *
-   * @see IncrementalUpdatePsiListener
-   */
-  private final class SimplePsiListener extends PsiTreeAnyChangeAbstractAdapter {
-    @Override
-    protected void onChange(@Nullable PsiFile psiFile) {
-      ResourceUpdateTracer.log(() -> getSimpleId(this) + ".onChange " + pathForLogging(psiFile));
-      ResourceFolderType folderType = IdeResourcesUtil.getFolderType(psiFile);
-      if (folderType != null && psiFile != null && isResourceFile(psiFile)) {
-        scheduleScan(psiFile.getVirtualFile(), folderType);
-      }
-      ResourceUpdateTracer.log(() -> getSimpleId(this) + ".onChange " + pathForLogging(psiFile) + " end");
-    }
-  }
-
-=======
->>>>>>> ad5b6ee3
   /**
    * PSI listener which keeps the repository up to date. It handles simple edits synchronously and schedules rescans for other events.
    *
@@ -1989,20 +1953,6 @@
 
   void onFileOrDirectoryRemoved(@NotNull VirtualFile file) {
     ResourceUpdateTracer.log(() -> getSimpleId(this) + ".onFileOrDirectoryRemoved " + pathForLogging(file));
-<<<<<<< HEAD
-    scheduleUpdate(() -> {
-      ResourceUpdateTracer.log(() -> getSimpleId(this) + ".onFileOrDirectoryRemoved processing removal of " + pathForLogging(file));
-      if (file.isDirectory()) {
-        for (Iterator<Map.Entry<VirtualFile, ResourceItemSource<? extends ResourceItem>>> iterator = mySources.entrySet().iterator();
-             iterator.hasNext(); ) {
-          Map.Entry<VirtualFile, ResourceItemSource<? extends ResourceItem>> entry = iterator.next();
-          iterator.remove();
-          VirtualFile sourceFile = entry.getKey();
-          if (VfsUtilCore.isAncestor(file, sourceFile, true)) {
-            ResourceItemSource<? extends ResourceItem> source = entry.getValue();
-            onSourceRemoved(sourceFile, source);
-          }
-=======
     scheduleUpdate(() -> removeResourcesContainedInFileOrDirectory(file));
   }
 
@@ -2016,7 +1966,6 @@
         if (VfsUtilCore.isAncestor(file, sourceFile, true)) {
           ResourceItemSource<?> source = entry.getValue();
           removeSource(sourceFile, source);
->>>>>>> ad5b6ee3
         }
       }
     }
@@ -2029,11 +1978,7 @@
     }
   }
 
-<<<<<<< HEAD
-  private void onSourceRemoved(@NotNull VirtualFile file, @NotNull ResourceItemSource<? extends ResourceItem> source) {
-=======
   private void removeSource(@NotNull VirtualFile file, @NotNull ResourceItemSource<?> source) {
->>>>>>> ad5b6ee3
     ResourceUpdateTracer.log(() -> getSimpleId(this) + ".onSourceRemoved " + pathForLogging(file));
 
     boolean removed = removeItemsFromSource(source);
