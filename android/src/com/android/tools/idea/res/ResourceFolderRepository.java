/*
 * Copyright (C) 2016 The Android Open Source Project
 *
 * Licensed under the Apache License, Version 2.0 (the "License");
 * you may not use this file except in compliance with the License.
 * You may obtain a copy of the License at
 *
 *      http://www.apache.org/licenses/LICENSE-2.0
 *
 * Unless required by applicable law or agreed to in writing, software
 * distributed under the License is distributed on an "AS IS" BASIS,
 * WITHOUT WARRANTIES OR CONDITIONS OF ANY KIND, either express or implied.
 * See the License for the specific language governing permissions and
 * limitations under the License.
 */
package com.android.tools.idea.res;

import static com.android.SdkConstants.ANDROID_NS_NAME_PREFIX;
import static com.android.SdkConstants.ATTR_FORMAT;
import static com.android.SdkConstants.ATTR_NAME;
import static com.android.SdkConstants.NEW_ID_PREFIX;
import static com.android.SdkConstants.TAG_ITEM;
import static com.android.SdkConstants.TAG_RESOURCES;
import static com.android.SdkConstants.TOOLS_URI;
import static com.android.resources.ResourceFolderType.COLOR;
import static com.android.resources.ResourceFolderType.DRAWABLE;
import static com.android.resources.ResourceFolderType.FONT;
import static com.android.resources.ResourceFolderType.VALUES;
import static com.android.resources.base.RepositoryLoader.portableFileName;
import static com.android.resources.base.ResourceSerializationUtil.createPersistentCache;
import static com.android.resources.base.ResourceSerializationUtil.writeResourcesToStream;
import static com.android.tools.idea.res.AndroidFileChangeListener.isRelevantFile;
import static com.android.tools.idea.res.IdeResourcesUtil.getResourceTypeForResourceTag;
import static java.nio.charset.StandardCharsets.UTF_8;

import com.android.SdkConstants;
import com.android.annotations.concurrency.GuardedBy;
import com.android.ide.common.rendering.api.DensityBasedResourceValue;
import com.android.ide.common.rendering.api.ResourceNamespace;
import com.android.ide.common.resources.FileResourceNameValidator;
import com.android.ide.common.resources.ResourceFile;
import com.android.ide.common.resources.ResourceItem;
import com.android.ide.common.resources.ResourceMergerItem;
import com.android.ide.common.resources.ResourceVisitor;
import com.android.ide.common.resources.SingleNamespaceResourceRepository;
import com.android.ide.common.resources.ValueResourceNameValidator;
import com.android.ide.common.resources.configuration.DensityQualifier;
import com.android.ide.common.resources.configuration.FolderConfiguration;
import com.android.ide.common.util.PathString;
import com.android.resources.Density;
import com.android.resources.FolderTypeRelationship;
import com.android.resources.ResourceFolderType;
import com.android.resources.ResourceType;
import com.android.resources.ResourceUrl;
import com.android.resources.ResourceVisibility;
import com.android.resources.base.Base128InputStream;
import com.android.resources.base.BasicDensityBasedFileResourceItem;
import com.android.resources.base.BasicFileResourceItem;
import com.android.resources.base.BasicResourceItem;
import com.android.resources.base.BasicValueResourceItemBase;
import com.android.resources.base.LoadableResourceRepository;
import com.android.resources.base.RepositoryConfiguration;
import com.android.resources.base.RepositoryLoader;
import com.android.resources.base.ResourceSerializationUtil;
import com.android.resources.base.ResourceSourceFile;
import com.android.sdklib.IAndroidTarget;
import com.android.tools.idea.configurations.ConfigurationManager;
import com.android.tools.idea.flags.StudioFlags;
import com.android.tools.idea.util.FileExtensions;
import com.android.utils.FlightRecorder;
import com.android.utils.SdkUtils;
import com.android.utils.TraceUtils;
import com.google.common.base.Joiner;
import com.google.common.collect.LinkedListMultimap;
import com.google.common.collect.ListMultimap;
import com.google.common.collect.Maps;
import com.intellij.ide.highlighter.XmlFileType;
import com.intellij.openapi.application.ApplicationManager;
import com.intellij.openapi.application.ReadAction;
import com.intellij.openapi.diagnostic.Logger;
import com.intellij.openapi.editor.Document;
import com.intellij.openapi.fileEditor.FileDocumentManager;
import com.intellij.openapi.fileTypes.FileType;
import com.intellij.openapi.module.Module;
import com.intellij.openapi.progress.EmptyProgressIndicator;
import com.intellij.openapi.progress.ProcessCanceledException;
import com.intellij.openapi.progress.ProgressIndicator;
import com.intellij.openapi.progress.ProgressManager;
import com.intellij.openapi.project.Project;
import com.intellij.openapi.util.Disposer;
import com.intellij.openapi.util.io.FileUtil;
import com.intellij.openapi.util.text.StringUtil;
import com.intellij.openapi.vfs.VfsUtilCore;
import com.intellij.openapi.vfs.VirtualFile;
import com.intellij.problems.WolfTheProblemSolver;
import com.intellij.psi.PsiDirectory;
import com.intellij.psi.PsiDocumentManager;
import com.intellij.psi.PsiElement;
import com.intellij.psi.PsiFile;
import com.intellij.psi.PsiManager;
import com.intellij.psi.PsiNameHelper;
import com.intellij.psi.PsiTreeAnyChangeAbstractAdapter;
import com.intellij.psi.PsiTreeChangeAdapter;
import com.intellij.psi.PsiTreeChangeEvent;
import com.intellij.psi.PsiTreeChangeListener;
import com.intellij.psi.PsiWhiteSpace;
import com.intellij.psi.impl.PsiTreeChangeEventImpl;
import com.intellij.psi.util.PsiTreeUtil;
import com.intellij.psi.xml.XmlAttribute;
import com.intellij.psi.xml.XmlAttributeValue;
import com.intellij.psi.xml.XmlComment;
import com.intellij.psi.xml.XmlDocument;
import com.intellij.psi.xml.XmlElement;
import com.intellij.psi.xml.XmlFile;
import com.intellij.psi.xml.XmlProcessingInstruction;
import com.intellij.psi.xml.XmlTag;
import com.intellij.psi.xml.XmlText;
import com.intellij.serviceContainer.AlreadyDisposedException;
<<<<<<< HEAD
import com.intellij.util.concurrency.AppExecutorUtil;
=======
>>>>>>> 2dc52685
import java.io.File;
import java.io.IOException;
import java.io.InputStream;
import java.nio.file.NoSuchFileException;
import java.nio.file.Path;
import java.nio.file.Paths;
import java.util.ArrayDeque;
import java.util.ArrayList;
import java.util.Collection;
import java.util.Collections;
import java.util.Comparator;
import java.util.Deque;
import java.util.EnumMap;
import java.util.HashMap;
import java.util.HashSet;
import java.util.Iterator;
import java.util.List;
import java.util.Map;
import java.util.Objects;
import java.util.Set;
<<<<<<< HEAD
import java.util.concurrent.ConcurrentHashMap;
import java.util.concurrent.ConcurrentMap;
=======
>>>>>>> 2dc52685
import java.util.concurrent.Executor;
import java.util.concurrent.ExecutorService;
import java.util.concurrent.RejectedExecutionException;
import java.util.function.Consumer;
import java.util.function.Supplier;
import org.jetbrains.android.facet.AndroidFacet;
import org.jetbrains.android.sdk.AndroidTargetData;
import org.jetbrains.annotations.Contract;
import org.jetbrains.annotations.NotNull;
import org.jetbrains.annotations.Nullable;
import org.jetbrains.annotations.TestOnly;
<<<<<<< HEAD
import org.jetbrains.annotations.VisibleForTesting;
=======
>>>>>>> 2dc52685

/**
 * The {@link ResourceFolderRepository} is leaf in the repository tree, and is used for user editable resources (e.g. the resources in the
 * project, typically the res/main source set.) Each ResourceFolderRepository contains the resources provided by a single res folder. This
 * repository is built on top of IntelliJ’s PSI infrastructure. This allows it (along with PSI listeners) to be updated incrementally; for
 * example, when it notices that the user is editing the value inside a <string> element in a value folder XML file, it will directly update
 * the resource value for the given resource item, and so on.
 *
 * <p>For efficiency, the ResourceFolderRepository is initialized using non-PSI parsers and then
 * lazily switches to PSI parsers after edits. See also {@code README.md} in this package.
 *
 * <p>Remaining work:
 * <ul>
 * <li>Find some way to have event updates in this resource folder directly update parent repositories
 * (typically {@link ModuleResourceRepository})</li>
 * <li>Add defensive checks for non-read permission reads of resource values</li>
 * <li>Idea: For {@link #scheduleScan}; compare the removed items from the added items, and if they're the same, avoid
 * creating a new generation.</li>
 * <li>Register the PSI project listener as a project service instead.</li>
 * </ul>
 */
public final class ResourceFolderRepository extends LocalResourceRepository implements LoadableResourceRepository {
  /**
   * Increment when making changes that may affect content of repository cache files.
   * Used together with CachingData.codeVersion. Important for developer builds.
   */
  static final String CACHE_FILE_FORMAT_VERSION = "2";
  private static final byte[] CACHE_FILE_HEADER = "Resource cache".getBytes(UTF_8);
  /**
   * Maximum fraction of resources out of date in the cache for the cache to be considered fresh.
   * <p>
   * Loading without cache takes approximately twice as long as with the cache. This means that
   * if x% of all resources are loaded from sources because the cache is not completely up to date,
   * it introduces approximately x% loading time overhead. 5% overhead seems acceptable since it
   * is well within natural variation. Since cache file creation is asynchronous, the cost of
   * keeping cache fresh is pretty low.
   */
  private static final double CACHE_STALENESS_THRESHOLD = 0.05;
  private static final Comparator<ResourceItemSource<? extends ResourceItem>> SOURCE_COMPARATOR =
      Comparator.comparing(ResourceItemSource::getFolderConfiguration);
  private static final Logger LOG = Logger.getInstance(ResourceFolderRepository.class);
  private static final Tracer TRACER = new Tracer(false);

  @NotNull private final AndroidFacet myFacet;
  @NotNull private final PsiTreeChangeListener myPsiListener;
  @NotNull private final VirtualFile myResourceDir;
  @NotNull private final ResourceNamespace myNamespace;
  /**
   * Common prefix of paths of all file resources.  Used to compose resource paths returned by
   * the {@link BasicFileResourceItem#getSource()} method.
   */
  @NotNull private final String myResourcePathPrefix;
  /**
   * Same as {@link #myResourcePathPrefix} but in a form of {@link PathString}.  Used to produce
   * resource paths returned by the {@link BasicFileResourceItem#getOriginalSource()} method.
   */
  @NotNull private final PathString myResourcePathBase;

  // Statistics of the initial repository loading.
  private int myNumXmlFilesLoadedInitially; // Doesn't count files that were explicitly skipped.
  private int myNumXmlFilesLoadedInitiallyFromSources;

  @SuppressWarnings("InstanceGuardedByStatic")
  @GuardedBy("ITEM_MAP_LOCK")
  @NotNull private final Map<ResourceType, ListMultimap<String, ResourceItem>> myResourceTable = new EnumMap<>(ResourceType.class);

  @NotNull private final ConcurrentMap<VirtualFile, ResourceItemSource<? extends ResourceItem>> mySources = new ConcurrentHashMap<>();
  @NotNull private final PsiManager myPsiManager;
  @NotNull private final PsiNameHelper myPsiNameHelper;
  @NotNull private final WolfTheProblemSolver myWolfTheProblemSolver;
  @NotNull private final PsiDocumentManager myPsiDocumentManager;

  // Repository updates have to be applied in FIFO order to produce correct results.
  private final @NotNull ExecutorService updateExecutor =
      AppExecutorUtil.createBoundedApplicationPoolExecutor("ResourceFolderRepository", 1);
  @GuardedBy("updateQueue")
  private final @NotNull Deque<Runnable> updateQueue = new ArrayDeque<>();

  private final @NotNull Object scanLock = new Object();
  @GuardedBy("scanLock")
  private final @NotNull Set<VirtualFile> pendingScans = new HashSet<>();
  @GuardedBy("scanLock")
  private final @NotNull HashMap<VirtualFile, ProgressIndicator> runningScans = new HashMap<>();

  private int fileRescans;
  private int layoutlibCacheFlushes;

  /**
   * Creates a ResourceFolderRepository and loads its contents.
   * <p>
   * If {@code cachingData} is not null, an attempt is made
   * to load resources from the cache file specified in {@code cachingData}. While loading from the cache resources
   * defined in the XML files that changed recently are skipped. Whether an XML has changed or not is determined by
   * comparing the combined hash of the file modification time and the length obtained by calling
   * {@link VirtualFile#getTimeStamp()} and {@link VirtualFile#getLength()} with the hash value stored in the cache.
   * The checks are located in {@link #deserializeResourceSourceFile} and {@link #deserializeFileResourceItem}.
   * <p>
   * The remaining resources are then loaded by parsing XML files that were not present in the cache or were newer
   * than their cached versions.
   * <p>
   * If a significant (determined by {@link #CACHE_STALENESS_THRESHOLD}) percentage of resources was loaded by parsing
   * XML files and {@code cachingData.cacheCreationExecutor} is not null, the new cache file is created using that
   * executor, possibly after this method has already returned.
   * <p>
   * After creation the contents of the repository are maintained to be up-to-date by listening to VFS and PSI events.
   * <p>
   * NOTE: You should normally use {@link ResourceFolderRegistry#get} rather than this method.
   */
  @NotNull
  static ResourceFolderRepository create(@NotNull AndroidFacet facet, @NotNull VirtualFile dir, @NotNull ResourceNamespace namespace,
                                         @Nullable ResourceFolderRepositoryCachingData cachingData) {
    return new ResourceFolderRepository(facet, dir, namespace, cachingData);
  }

  private ResourceFolderRepository(@NotNull AndroidFacet facet,
                                   @NotNull VirtualFile resourceDir,
                                   @NotNull ResourceNamespace namespace,
                                   @Nullable ResourceFolderRepositoryCachingData cachingData) {
    super(resourceDir.getName());
    myFacet = facet;
    myResourceDir = resourceDir;
    myNamespace = namespace;
    myResourcePathPrefix = portableFileName(myResourceDir.getPath()) + '/';
    myResourcePathBase = new PathString(myResourcePathPrefix);
    myPsiManager = PsiManager.getInstance(getProject());
    myPsiDocumentManager = PsiDocumentManager.getInstance(getProject());
    myPsiNameHelper = PsiNameHelper.getInstance(getProject());
    myWolfTheProblemSolver = WolfTheProblemSolver.getInstance(getProject());

    PsiTreeChangeListener psiListener = StudioFlags.INCREMENTAL_RESOURCE_REPOSITORIES.get()
                                        ? new IncrementalUpdatePsiListener()
                                        : new SimplePsiListener();
    myPsiListener = LOG.isDebugEnabled()
                    ? new LoggingPsiTreeChangeListener(psiListener, LOG)
                    : psiListener;

    Loader loader = new Loader(this, cachingData);
    loader.load();

    if (StudioFlags.RESOURCE_REPOSITORY_TRACE_UPDATES.get()) {
      startTracing();
    }

    Disposer.register(myFacet, updateExecutor::shutdownNow);
  }

  @NotNull
  public VirtualFile getResourceDir() {
    return myResourceDir;
  }

  /**
   * Returns the AndroidFacet of the module containing the resource folder.
   */
  public @NotNull AndroidFacet getFacet() {
    return myFacet;
  }

  @Override
  @Nullable
  public String getLibraryName() {
    return null; // Resource folder is not a library.
  }

  @Override
  @NotNull
  public Path getOrigin() {
    return Paths.get(myResourceDir.getPath());
  }

  @Override
  @NotNull
  public String getResourceUrl(@NotNull String relativeResourcePath) {
    return myResourcePathPrefix + relativeResourcePath;
  }

  @Override
  @NotNull
  public PathString getSourceFile(@NotNull String relativeResourcePath, boolean forFileResource) {
    return myResourcePathBase.resolve(relativeResourcePath);
  }

  @Override
  @Nullable
  public String getPackageName() {
    return ResourceRepositoryImplUtil.getPackageName(myNamespace, myFacet);
  }

  @Override
  public boolean containsUserDefinedResources() {
    return true;
  }

  @VisibleForTesting
  @Override
  public int getFileRescans() {
    return fileRescans;
  }

  @VisibleForTesting
  public int getLayoutlibCacheFlushes() {
    return layoutlibCacheFlushes;
  }

  private static void addToResult(@NotNull ResourceItem item,
                                  @NotNull Map<ResourceType, ListMultimap<String, ResourceItem>> result) {
    // The insertion order matters, see AppResourceRepositoryTest.testStringOrder.
    result.computeIfAbsent(item.getType(), t -> LinkedListMultimap.create()).put(item.getName(), item);
  }

  /**
   * Inserts the given resources into this repository, while holding the global repository lock.
   */
  private void commitToRepository(@NotNull Map<ResourceType, ListMultimap<String, ResourceItem>> itemsByType) {
    if (!itemsByType.isEmpty()) {
      synchronized (ITEM_MAP_LOCK) {
        commitToRepositoryWithoutLock(itemsByType);
      }
    }
  }

  /**
   * Inserts the given resources into this repository without acquiring any locks. Safe to call only while
   * holding {@link #ITEM_MAP_LOCK} or during construction of ResourceFolderRepository.
   */
  @SuppressWarnings("GuardedBy")
  private void commitToRepositoryWithoutLock(@NotNull Map<ResourceType, ListMultimap<String, ResourceItem>> itemsByType) {
    TRACER.log(() -> "ResourceFolderRepository.commitToRepositoryWithoutLock");
    for (Map.Entry<ResourceType, ListMultimap<String, ResourceItem>> entry : itemsByType.entrySet()) {
      for (ResourceItem item : entry.getValue().values()) {
        TRACER.log(() -> "Committing " + item.getType() + '/' + item.getName());
      }
      getOrCreateMap(entry.getKey()).putAll(entry.getValue());
    }
  }

  /**
   * Determines if it's unnecessary to write or update the file-backed cache.
   * If only a few items were reparsed, then the cache is fresh enough.
   *
   * @return true if this repo is backed by a fresh file cache
   */
  @VisibleForTesting
  boolean hasFreshFileCache() {
    return myNumXmlFilesLoadedInitiallyFromSources <= myNumXmlFilesLoadedInitially * CACHE_STALENESS_THRESHOLD;
  }

  @TestOnly
  int getNumXmlFilesLoadedInitially() {
    return myNumXmlFilesLoadedInitially;
  }

  @TestOnly
  int getNumXmlFilesLoadedInitiallyFromSources() {
    return myNumXmlFilesLoadedInitiallyFromSources;
  }

  @Nullable
  private PsiFile ensureValid(@NotNull PsiFile psiFile) {
    if (psiFile.isValid()) {
      return psiFile;
    }

    VirtualFile virtualFile = psiFile.getVirtualFile();
    if (virtualFile != null && virtualFile.exists() && !getProject().isDisposed()) {
      return myPsiManager.findFile(virtualFile);
    }

    return null;
  }

  private void scanFileResourceFileAsPsi(@NotNull PsiFile file,
                                         @NotNull ResourceFolderType folderType,
                                         @NotNull FolderConfiguration folderConfiguration,
                                         @NotNull ResourceType type,
                                         boolean idGenerating,
                                         @NotNull Map<ResourceType, ListMultimap<String, ResourceItem>> result) {
    // XML or image.
    String resourceName = SdkUtils.fileNameToResourceName(file.getName());
    if (!checkResourceFilename(file, folderType)) {
      return; // Not a valid file resource name.
    }

    RepositoryConfiguration configuration = new RepositoryConfiguration(this, folderConfiguration);
    PsiResourceItem item = PsiResourceItem.forFile(resourceName, type, this, file);

    if (idGenerating) {
      List<PsiResourceItem> items = new ArrayList<>();
      items.add(item);
      addToResult(item, result);
      addIds(file, items, result);

      PsiResourceFile resourceFile = new PsiResourceFile(file, items, folderType, configuration);
      mySources.put(file.getVirtualFile(), resourceFile);
    } else {
      PsiResourceFile resourceFile = new PsiResourceFile(file, Collections.singletonList(item), folderType, configuration);
      mySources.put(file.getVirtualFile(), resourceFile);
      addToResult(item, result);
    }
  }

  @Override
  @NotNull
  public ResourceVisitor.VisitResult accept(@NotNull ResourceVisitor visitor) {
    if (visitor.shouldVisitNamespace(myNamespace)) {
      synchronized (ITEM_MAP_LOCK) {
        if (acceptByResources(myResourceTable, visitor) == ResourceVisitor.VisitResult.ABORT) {
          return ResourceVisitor.VisitResult.ABORT;
        }
      }
    }

    return ResourceVisitor.VisitResult.CONTINUE;
  }

  @SuppressWarnings("InstanceGuardedByStatic")
  @GuardedBy("ITEM_MAP_LOCK")
  @Override
  @Nullable
  protected ListMultimap<String, ResourceItem> getMap(@NotNull ResourceNamespace namespace, @NotNull ResourceType type) {
    if (!namespace.equals(myNamespace)) {
      return null;
    }
    return myResourceTable.get(type);
  }

  @SuppressWarnings("InstanceGuardedByStatic")
  @GuardedBy("ITEM_MAP_LOCK")
  @NotNull
  private ListMultimap<String, ResourceItem> getOrCreateMap(@NotNull ResourceType type) {
    // Use LinkedListMultimap to preserve ordering for editors that show original order.
    return myResourceTable.computeIfAbsent(type, k -> LinkedListMultimap.create());
  }

  @Override
  @NotNull
  public ResourceNamespace getNamespace() {
    return myNamespace;
  }

  private void addIds(@NotNull PsiElement element,
                      @NotNull List<PsiResourceItem> items,
                      @NotNull Map<ResourceType, ListMultimap<String, ResourceItem>> result) {
    if (element instanceof XmlTag) {
      addIds((XmlTag)element, items, result);
    }

    Collection<XmlTag> xmlTags = PsiTreeUtil.findChildrenOfType(element, XmlTag.class);
    for (XmlTag tag : xmlTags) {
      addIds(tag, items, result);
    }
  }

  private void addIds(@NotNull XmlTag tag,
                      @NotNull List<PsiResourceItem> items,
                      @NotNull Map<ResourceType, ListMultimap<String, ResourceItem>> result) {
    assert tag.isValid();

    for (XmlAttribute attribute : tag.getAttributes()) {
      String id = createIdNameFromAttribute(attribute);
      if (id != null) {
        PsiResourceItem item = PsiResourceItem.forXmlTag(id, ResourceType.ID, this, attribute.getParent());
        items.add(item);
        addToResult(item, result);
      }
    }
  }

  /**
   * If the attribute value has the form "@+id/<i>name</i>" and the <i>name</i> part is a valid
   * resource name, returns it. Otherwise, returns null.
   */
  @Nullable
  private String createIdNameFromAttribute(@NotNull XmlAttribute attribute) {
    String attributeValue = StringUtil.notNullize(attribute.getValue()).trim();
    if (attributeValue.startsWith(NEW_ID_PREFIX) && !attribute.getNamespace().equals(TOOLS_URI)) {
      String id = attributeValue.substring(NEW_ID_PREFIX.length());
      if (isValidValueResourceName(id)) {
        return id;
      }
    }
    return null;
  }

  private boolean scanValueFileAsPsi(@NotNull Map<ResourceType, ListMultimap<String, ResourceItem>> result,
                                     @NotNull PsiFile file, @NotNull FolderConfiguration folderConfiguration) {
    boolean added = false;
    FileType fileType = file.getFileType();
    if (fileType == XmlFileType.INSTANCE) {
      XmlFile xmlFile = (XmlFile)file;
      assert xmlFile.isValid();
      XmlDocument document = xmlFile.getDocument();
      if (document != null) {
        XmlTag root = document.getRootTag();
        if (root == null) {
          return false;
        }
        if (!root.getName().equals(TAG_RESOURCES)) {
          return false;
        }
        XmlTag[] subTags = root.getSubTags(); // Not recursive, right?
        List<PsiResourceItem> items = new ArrayList<>(subTags.length);
        for (XmlTag tag : subTags) {
          ProgressManager.checkCanceled();
          String name = tag.getAttributeValue(ATTR_NAME);
          ResourceType type = getResourceTypeForResourceTag(tag);
          if (type != null && isValidValueResourceName(name)) {
            PsiResourceItem item = PsiResourceItem.forXmlTag(name, type, this, tag);
            addToResult(item, result);
            items.add(item);
            added = true;

            if (type == ResourceType.STYLEABLE) {
              // For styleables we also need to create attr items for its children.
              XmlTag[] attrs = tag.getSubTags();
              if (attrs.length > 0) {
                for (XmlTag child : attrs) {
                  String attrName = child.getAttributeValue(ATTR_NAME);
                  if (isValidValueResourceName(attrName) && !attrName.startsWith(ANDROID_NS_NAME_PREFIX)
                      // Only add attr nodes for elements that specify a format or have flag/enum children; otherwise
                      // it's just a reference to an existing attr.
                      && (child.getAttribute(ATTR_FORMAT) != null || child.getSubTags().length > 0)) {
                    PsiResourceItem attrItem = PsiResourceItem.forXmlTag(attrName, ResourceType.ATTR, this, child);
                    items.add(attrItem);
                    addToResult(attrItem, result);
                  }
                }
              }
            }
          }
        }

        PsiResourceFile resourceFile = new PsiResourceFile(file, items, VALUES, new RepositoryConfiguration(this, folderConfiguration));
        mySources.put(file.getVirtualFile(), resourceFile);
      }
    }

    return added;
  }

  @Contract(value = "null -> false")
  private static boolean isValidValueResourceName(@Nullable String name) {
    return !StringUtil.isEmpty(name) && ValueResourceNameValidator.getErrorText(name, null) == null;
  }

  private boolean checkResourceFilename(@NotNull PathString file, @NotNull ResourceFolderType folderType) {
    if (FileResourceNameValidator.getErrorTextForFileResource(file.getFileName(), folderType) != null) {
      VirtualFile virtualFile = FileExtensions.toVirtualFile(file);
      if (virtualFile != null) {
        myWolfTheProblemSolver.reportProblemsFromExternalSource(virtualFile, this);
      }
    }
    return myPsiNameHelper.isIdentifier(SdkUtils.fileNameToResourceName(file.getFileName()));
  }

  private boolean checkResourceFilename(@NotNull PsiFile file, @NotNull ResourceFolderType folderType) {
    if (FileResourceNameValidator.getErrorTextForFileResource(file.getName(), folderType) != null) {
      VirtualFile virtualFile = file.getVirtualFile();
      if (virtualFile != null) {
        myWolfTheProblemSolver.reportProblemsFromExternalSource(virtualFile, this);
      }
    }
    return myPsiNameHelper.isIdentifier(SdkUtils.fileNameToResourceName(file.getName()));
  }

  /**
   * Returns true if the given element represents a resource folder
   * (e.g. res/values-en-rUS or layout-land, *not* the root res/ folder).
   */
  private boolean isResourceFolder(@NotNull VirtualFile virtualFile) {
    if (virtualFile.isDirectory()) {
      VirtualFile parentDirectory = virtualFile.getParent();
      if (parentDirectory != null) {
        return parentDirectory.equals(myResourceDir);
      }
    }
    return false;
  }

  private boolean isResourceFile(@NotNull VirtualFile virtualFile) {
    VirtualFile parent = virtualFile.getParent();
    return parent != null && isResourceFolder(parent);
  }

  private boolean isResourceFile(@NotNull PsiFile psiFile) {
    return isResourceFile(psiFile.getVirtualFile());
  }

  private boolean isScanPending(@NotNull VirtualFile virtualFile) {
    synchronized (scanLock) {
      return pendingScans.contains(virtualFile);
    }
  }

  /**
   * Schedules a scan of the given resource file if it belongs to this repository.
   */
  public void convertToPsiIfNeeded(@NotNull VirtualFile virtualFile) {
    VirtualFile parent = virtualFile.getParent();
    VirtualFile grandparent = parent == null ? null : parent.getParent();
    if (myResourceDir.equals(grandparent)) {

      scheduleScan(virtualFile);
    }
  }

  /**
   * Schedules a rescan to convert any map ResourceItems to PSI if needed, and returns true if conversion
   * was needed (incremental updates which rely on PSI were not possible).
   */
  private boolean convertToPsiIfNeeded(@NotNull PsiFile psiFile, @NotNull ResourceFolderType folderType) {
    VirtualFile virtualFile = psiFile.getVirtualFile();
    ResourceItemSource<? extends ResourceItem> resourceFile = mySources.get(virtualFile);
    if (resourceFile instanceof PsiResourceFile) {
      return false;
    }
    // This schedules a rescan, and when the actual scan happens it will purge non-PSI
    // items as needed, populate psi items, and add to myFileTypes once done.
    if (LOG.isDebugEnabled()) {
      LOG.debug("Converting to PSI ", psiFile);
    }
    TRACER.log(() -> "ResourceFolderRepository.convertToPsiIfNeeded " + psiFile.getVirtualFile() + " converting to PSI");
    scheduleScan(virtualFile, folderType);
    return true;
  }

  void scheduleScan(@NotNull VirtualFile virtualFile) {
    ResourceFolderType folderType = IdeResourcesUtil.getFolderType(virtualFile);
    if (folderType != null) {
      scheduleScan(virtualFile, folderType);
    }
  }

  private void scheduleScan(@NotNull VirtualFile virtualFile, @NotNull ResourceFolderType folderType) {
    TRACER.log(() -> "ResourceFolderRepository.scheduleScan " + virtualFile);
    synchronized (scanLock) {
      if (!pendingScans.add(virtualFile)) {
        TRACER.log(() -> "ResourceFolderRepository.scheduleScan " + virtualFile + " pending already");
        return;
      }
    }

    scheduleUpdate(() -> {
      TRACER.log(() -> "ResourceFolderRepository.scheduleScan " + virtualFile + " preparing to scan");
      if (!virtualFile.isValid() || !isScanPending(virtualFile)) {
        TRACER.log(() -> "ResourceFolderRepository.scheduleScan " + virtualFile + " pending already");
        return;
      }
      PsiFile psiFile = findPsiFile(virtualFile);
      if (psiFile == null) {
        TRACER.log(() -> "ResourceFolderRepository.scheduleScan no PSI " + virtualFile);
        return;
      }

      ProgressIndicator runHandle;
      synchronized (scanLock) {
        if (!pendingScans.remove(virtualFile)) {
          TRACER.log(() -> "ResourceFolderRepository.scheduleScan " + virtualFile + " scanned already");
          return;
        }
        runHandle = new EmptyProgressIndicator();
        ProgressIndicator oldRunHandle = runningScans.put(virtualFile, runHandle);
        if (oldRunHandle != null) {
          oldRunHandle.cancel();
        }
      }

      try {
        ProgressManager.getInstance().runProcess(() -> scan(psiFile, folderType), runHandle);
      }
      finally {
        synchronized (scanLock) {
          runningScans.remove(virtualFile, runHandle);
          TRACER.log(() -> "ResourceFolderRepository.scheduleScan " + virtualFile + " finished scanning");
        }
      }
    });
  }

  /**
   * Runs the given update action on {@link #updateExecutor} in a read action.
   * All update actions are executed in the same order they were scheduled.
   */
  private void scheduleUpdate(@NotNull Runnable updateAction) {
    TRACER.log(() -> "ResourceFolderRepository.scheduleUpdate scheduling " + updateAction);
    boolean wasEmpty;
    synchronized (updateQueue) {
      wasEmpty = updateQueue.isEmpty();
      updateQueue.add(updateAction);
    }
    if (wasEmpty) {
      try {
        updateExecutor.execute(() -> {
          while (true) {
            Runnable action;
            synchronized (updateQueue) {
              action = updateQueue.poll();
              if (action == null) {
                break;
              }
            }
            TRACER.log(() -> "Update " + action + " started");
            try {
              ReadAction.nonBlocking(action).expireWith(myFacet).executeSynchronously();
              TRACER.log(() -> "Update " + action + " finished");
            }
            catch (ProcessCanceledException e) {
              TRACER.log(() -> "Update " + action + " was canceled");
              // The current update action has been canceled. Proceed to the next one in the queue.
            }
            catch (Throwable e) {
              LOG.error(e);
            }
          }
        });
      }
      catch (RejectedExecutionException ignore) {
        // The executor has been shut down.
      }
    }
  }

  @Override
  public void invokeAfterPendingUpdatesFinish(@NotNull Executor executor, @NotNull Runnable callback) {
    TRACER.log(() -> "ResourceFolderRepository.runAfterPendingUpdatesFinish " + callback);
    scheduleUpdate(() -> executor.execute(callback));
  }

  @Nullable
  private PsiFile findPsiFile(@NotNull VirtualFile virtualFile) {
    try {
      return PsiManager.getInstance(getProject()).findFile(virtualFile);
    }
    catch (AlreadyDisposedException e) {
      return null;
    }
  }

  private void scan(@NotNull PsiFile psiFile, @NotNull ResourceFolderType folderType) {
    ProgressManager.checkCanceled();

    if (!isResourceFile(psiFile) || !isRelevantFile(psiFile) || psiFile.getProject().isDisposed()) {
      return;
    }

    TRACER.log(() -> "ResourceFolderRepository.scan " + psiFile.getVirtualFile());
    if (LOG.isDebugEnabled()) {
      LOG.debug("Rescanning ", psiFile);
    }

    Map<ResourceType, ListMultimap<String, ResourceItem>> result = new HashMap<>();

    PsiFile file = psiFile;
    if (folderType == VALUES) {
      // For unit test tracking purposes only.
      fileRescans++;

      // First delete out the previous items.
      ResourceItemSource<? extends ResourceItem> source = mySources.remove(file.getVirtualFile());
      boolean removed = false;
      if (source != null) {
        removed = removeItemsFromSource(source);
      }

      file = ensureValid(file);
      boolean added = false;
      if (file != null) {
        // Add items for this file.
        PsiDirectory parent = file.getParent();
        assert parent != null; // Since we have a folder type.
        PsiDirectory fileParent = psiFile.getParent();
        if (fileParent != null) {
          FolderConfiguration folderConfiguration = FolderConfiguration.getConfigForFolder(fileParent.getName());
          if (folderConfiguration != null) {
            ProgressManager.checkCanceled();
            added = scanValueFileAsPsi(result, file, folderConfiguration);
          }
        }
      }

      if (added || removed) {
        // TODO: Consider doing a deeper diff of the changes to the resource items
        //       to determine if the removed and added items actually differ.
        setModificationCount(ourModificationCounter.incrementAndGet());
        invalidateParentCaches(this, ResourceType.values());
      }
    } else if (checkResourceFilename(file, folderType)) {
      ResourceItemSource<? extends ResourceItem> source = mySources.get(file.getVirtualFile());
      if (source instanceof PsiResourceFile && file.getFileType() == XmlFileType.INSTANCE) {
        // If the old file was a PsiResourceFile for an XML file, we can update ID ResourceItems in place.
        PsiResourceFile psiResourceFile = (PsiResourceFile)source;
        // Already seen this file; no need to do anything unless it's an XML file with generated ids;
        // in that case we may need to update the id's.
        if (FolderTypeRelationship.isIdGeneratingFolderType(folderType)) {
          // For unit test tracking purposes only.
          fileRescans++;

          // We've already seen this resource, so no change in the ResourceItem for the
          // file itself (e.g. @layout/foo from layout-land/foo.xml). However, we may have
          // to update the id's:
          Set<String> idsBefore = new HashSet<>();
          synchronized (ITEM_MAP_LOCK) {
            ListMultimap<String, ResourceItem> idMultimap = myResourceTable.get(ResourceType.ID);
            if (idMultimap != null) {
              List<PsiResourceItem> idItems = new ArrayList<>();
              for (PsiResourceItem item : psiResourceFile) {
                if (item.getType() == ResourceType.ID) {
                  idsBefore.add(item.getName());
                  idItems.add(item);
                }
              }
              for (String id : idsBefore) {
                // TODO(sprigogin): Simplify this code since the following comment is out of date.
                // Note that ResourceFile has a flat map (not a multimap) so it doesn't
                // record all items (unlike the myItems map) so we need to remove the map
                // items manually, can't just do map.remove(item.getName(), item)
                List<ResourceItem> mapItems = idMultimap.get(id);
                if (mapItems != null && !mapItems.isEmpty()) {
                  List<ResourceItem> toDelete = new ArrayList<>(mapItems.size());
                  for (ResourceItem mapItem : mapItems) {
                    if (mapItem instanceof PsiResourceItem && ((PsiResourceItem)mapItem).getSourceFile() == psiResourceFile) {
                      toDelete.add(mapItem);
                    }
                  }
                  for (ResourceItem item : toDelete) {
                    idMultimap.remove(item.getName(), item);
                  }
                }
              }
              for (PsiResourceItem item : idItems) {
                psiResourceFile.removeItem(item);
              }
            }
          }

          // Add items for this file.
          List<PsiResourceItem> idItems = new ArrayList<>();
          file = ensureValid(file);
          if (file != null) {
            ProgressManager.checkCanceled();
            addIds(file, idItems, result);
          }
          if (!idItems.isEmpty()) {
            for (PsiResourceItem item : idItems) {
              psiResourceFile.addItem(item);
            }
          }

          // Identities may have changed even if the ids are the same, so update maps.
          setModificationCount(ourModificationCounter.incrementAndGet());
          invalidateParentCaches(this, ResourceType.ID);
        }
      } else {
        // Either we're switching to PSI or the file is not XML (image or font), which is not incremental.
        // Remove old items first, rescan below to add back, but with a possibly different multimap list order.
        if (source != null) {
          removeItemsFromSource(source);
        }
        // For unit test tracking purposes only.
        fileRescans++;

        PsiDirectory parent = file.getParent();
        assert parent != null; // Since we have a folder type.

        ResourceType type = FolderTypeRelationship.getNonIdRelatedResourceType(folderType);
        boolean idGeneratingFolder = FolderTypeRelationship.isIdGeneratingFolderType(folderType);

        ProgressManager.checkCanceled();
        clearLayoutlibCaches(file.getVirtualFile(), folderType);

        file = ensureValid(file);
        if (file != null) {
          PsiDirectory fileParent = psiFile.getParent();
          if (fileParent != null) {
            FolderConfiguration folderConfiguration = FolderConfiguration.getConfigForFolder(fileParent.getName());
            if (folderConfiguration != null) {
              boolean idGeneratingFile = idGeneratingFolder && file.getFileType() == XmlFileType.INSTANCE;
              ProgressManager.checkCanceled();
              scanFileResourceFileAsPsi(file, folderType, folderConfiguration, type, idGeneratingFile, result);
            }
          }
          setModificationCount(ourModificationCounter.incrementAndGet());
          invalidateParentCaches(this, ResourceType.values());
        }
      }
    }

    commitToRepository(result);
    TRACER.log(() -> "ResourceFolderRepository.scan " + psiFile.getVirtualFile() + " end");
  }

  private void scan(@NotNull VirtualFile file) {
    ResourceFolderType folderType = IdeResourcesUtil.getFolderType(file);
    if (folderType == null || !isResourceFile(file) || !isRelevantFile(file)) {
      return;
    }

    PsiFile psiFile = myPsiManager.findFile(file);
    if (psiFile != null) {
      Document document = myPsiDocumentManager.getDocument(psiFile);
      if (document != null && myPsiDocumentManager.isUncommited(document)) {
        // The Document has uncommitted changes, so scanning the PSI will yield stale results.
        // Request a commit and scan once it's done.
        if (LOG.isDebugEnabled()) {
          LOG.debug("Committing ", document);
        }
        //noinspection UnstableApiUsage
        ApplicationManager.getApplication().invokeLaterOnWriteThread(() -> {
          myPsiDocumentManager.commitDocument(document);
          scheduleScan(file, folderType);
        });
        return;
      }

      scan(psiFile, folderType);
    }
  }

  /**
   * Removes resource items matching the given source file and tag.
   *
   * @return true if any resource items were removed from the repository
   */
  private boolean removeItemsForTag(@NotNull ResourceItemSource<PsiResourceItem> source,
                                    @NotNull XmlTag xmlTag,
                                    @NotNull ResourceType resourceType) {
    boolean changed = false;

    synchronized (ITEM_MAP_LOCK) {
      for (Iterator<PsiResourceItem> sourceIter = source.iterator(); sourceIter.hasNext();) {
        PsiResourceItem item = sourceIter.next();
        if (item.wasTag(xmlTag)) {
          ListMultimap<String, ResourceItem> map = myResourceTable.get(resourceType);
          List<ResourceItem> items = map.get(item.getName());
          for (Iterator<ResourceItem> iter = items.iterator(); iter.hasNext(); ) {
            ResourceItem candidate = iter.next();
            if (candidate == item) {
              iter.remove();
              changed = true;
              break;
            }
          }
          sourceIter.remove();
        }
      }

      return changed;
    }
  }

  /**
   * Removes all resource items associated the given source file.
   *
   * @return true if any resource items were removed from the repository
   */
  private boolean removeItemsFromSource(@NotNull ResourceItemSource<? extends ResourceItem> source) {
    boolean changed = false;

    synchronized (ITEM_MAP_LOCK) {
      for (ResourceItem item : source) {
        ListMultimap<String, ResourceItem> map = myResourceTable.get(item.getType());
        List<ResourceItem> items = map.get(item.getName());
        for (Iterator<ResourceItem> iter = items.iterator(); iter.hasNext(); ) {
          ResourceItem candidate = iter.next();
          if (candidate == item) {
            iter.remove();
            changed = true;
            break;
          }
        }
        if (items.isEmpty()) {
          map.removeAll(item.getName());
        }
      }
    }
    return changed;
  }

  /**
   * Calls the provided {@code consumer} asynchronously passing the {@link AndroidTargetData} associated
   * with the given file.
   */
  private void getAndroidTargetDataThenRun(@NotNull VirtualFile file, @NotNull Consumer<AndroidTargetData> consumer) {
    ApplicationManager.getApplication().executeOnPooledThread(() -> {
      if (myFacet.isDisposed()) {
        return;
      }
      ConfigurationManager configurationManager = ConfigurationManager.findExistingInstance(myFacet);
      if (configurationManager == null) {
        return;
      }
      IAndroidTarget target = configurationManager.getConfiguration(file).getTarget();
      if (target == null) {
        return;
      }
      consumer.accept(AndroidTargetData.getTargetData(target, myFacet.getModule()));
    });
  }

  /**
   * Called when a bitmap file has been changed or deleted. Clears out any caches for that image
   * inside LayoutLibrary.
   */
  private void bitmapUpdated(@NotNull VirtualFile bitmap) {
    Module module = myFacet.getModule();
    getAndroidTargetDataThenRun(bitmap, targetData -> targetData.clearLayoutBitmapCache(module));
  }

  /**
   * Called when a font file has been changed or deleted. Removes the corresponding file from the Typeface
   * cache inside LayoutLibrary.
   */
  void clearFontCache(@NotNull VirtualFile virtualFile) {
    getAndroidTargetDataThenRun(virtualFile, targetData -> targetData.clearFontCache(virtualFile.getPath()));
  }

  @NotNull
  public PsiTreeChangeListener getPsiListener() {
    return myPsiListener;
  }

  @Nullable
  private VirtualFile psiToVirtual(@Nullable PsiFile psiFile) {
    return psiFile == null ? null : psiFile.getVirtualFile();
  }

  protected void setModificationCount(long count) {
    TRACER.log(() -> "ResourceFolderRepository.setModificationCount " + count);
    super.setModificationCount(count);
  }

  static void startTracing() {
    FlightRecorder.initialize(StudioFlags.RESOURCE_REPOSITORY_TRACE_SIZE.get());
    TRACER.enabled = true;
  }

  static void stopTracingAndDump() {
    TRACER.enabled = false;
    List<Object> trace = FlightRecorder.getAndClear();
    LOG.info("Resource update trace:\n" + Joiner.on('\n').join(trace) + "\n-------------------------");
  }

  static boolean isTracingActive() {
    return TRACER.enabled;
  }

  /**
   * PSI listener which schedules a full file rescan after every change.
   *
   * @see IncrementalUpdatePsiListener
   */
  private final class SimplePsiListener extends PsiTreeAnyChangeAbstractAdapter {
    @Override
    protected void onChange(@Nullable PsiFile psiFile) {
      TRACER.log(() -> "SimplePsiListener.onChange " + psiToVirtual(psiFile));
      ResourceFolderType folderType = IdeResourcesUtil.getFolderType(psiFile);
      if (folderType != null && psiFile != null && isResourceFile(psiFile)) {
        scheduleScan(psiFile.getVirtualFile(), folderType);
      }
      TRACER.log(() -> "SimplePsiListener.onChange " + psiToVirtual(psiFile) + " end");
    }
  }

  /**
   * PSI listener which keeps the repository up to date. It handles simple edits synchronously and schedules rescans for other events.
   *
   * @see IncrementalUpdatePsiListener
   */
  private final class IncrementalUpdatePsiListener extends PsiTreeChangeAdapter {
    private boolean myIgnoreChildrenChanged;

    @Override
    public void childAdded(@NotNull PsiTreeChangeEvent event) {
      TRACER.log(() -> "IncrementalUpdatePsiListener.childAdded " + psiToVirtual(event.getFile()));
      try {
        PsiFile psiFile = event.getFile();
        if (psiFile != null && isRelevantFile(psiFile)) {
          VirtualFile virtualFile = psiFile.getVirtualFile();
          // If the file is currently being scanned, schedule a new scan to avoid a race condition
          // between the incremental update and the running scan.
          if (rescheduleScanIfRunning(virtualFile)) {
            return;
          }

          // Some child was added within a file.
          ResourceFolderType folderType = IdeResourcesUtil.getFolderType(psiFile);
          if (folderType != null && isResourceFile(psiFile)) {
            PsiElement child = event.getChild();
            PsiElement parent = event.getParent();
            if (folderType == VALUES) {
              if (child instanceof XmlTag) {
                XmlTag tag = (XmlTag)child;

                if (convertToPsiIfNeeded(psiFile, folderType)) {
                  return;
                }

                scheduleUpdate(() -> {
                  if (!tag.isValid()) {
                    scan(psiFile, folderType);
                    return;
                  }
                  if (isItemElement(tag)) {
                    ResourceItemSource<? extends ResourceItem> source = mySources.get(virtualFile);
                    if (source != null) {
                      assert source instanceof PsiResourceFile;
                      PsiResourceFile psiResourceFile = (PsiResourceFile)source;
                      String name = tag.getAttributeValue(ATTR_NAME);
                      if (isValidValueResourceName(name)) {
                        ResourceType type = getResourceTypeForResourceTag(tag);
                        if (type == ResourceType.STYLEABLE) {
                          // Can't handle declare styleable additions incrementally yet; need to update paired attr items.
                          scan(psiFile, folderType);
                          return;
                        }
                        if (type != null) {
                          PsiResourceItem item = PsiResourceItem.forXmlTag(name, type, ResourceFolderRepository.this, tag);
                          synchronized (ITEM_MAP_LOCK) {
                            getOrCreateMap(type).put(name, item);
                            psiResourceFile.addItem(item);
                            setModificationCount(ourModificationCounter.incrementAndGet());
                            invalidateParentCaches(ResourceFolderRepository.this, type);
                          }

                          return;
                        }
                      }
                    }
                  }

                  // See if you just added a new item inside a <style> or <array> or <declare-styleable> etc.
                  XmlTag parentTag = tag.getParentTag();
                  if (parentTag != null && getResourceTypeForResourceTag(parentTag) != null) {
                    // Yes just invalidate the corresponding cached value.
                    ResourceItem parentItem = findValueResourceItem(parentTag, psiFile);
                    if (parentItem instanceof PsiResourceItem) {
                      if (((PsiResourceItem)parentItem).recomputeValue()) {
                        setModificationCount(ourModificationCounter.incrementAndGet());
                      }
                      TRACER.log(() -> "IncrementalUpdatePsiListener.childAdded " + psiToVirtual(event.getFile()) +
                                       " recomputed: " + parentItem);
                      return;
                    }
                  }

                  // Else: fall through and do full file rescan.
                  scan(psiFile, folderType);
                });
              }
              else if (parent instanceof XmlText) {
                // If the edit is within an item tag.
                XmlText text = (XmlText)parent;
                handleValueXmlTextEdit(text.getParentTag(), psiFile);
              }
              else if (child instanceof XmlText) {
                // If the edit is within an item tag.
                handleValueXmlTextEdit(parent, psiFile);
              }
              else if (!(parent instanceof XmlComment) && !(child instanceof XmlComment)) {
                scheduleScan(virtualFile, folderType);
              }
              // Can ignore comment edits or new comments.
              return;
            }
            else if (FolderTypeRelationship.isIdGeneratingFolderType(folderType) && psiFile.getFileType() == XmlFileType.INSTANCE) {
              if (parent instanceof XmlComment || child instanceof XmlComment) {
                return;
              }
              if (parent instanceof XmlText || (child instanceof XmlText && child.getText().trim().isEmpty())) {
                return;
              }

              if (parent instanceof XmlElement && child instanceof XmlElement) {
                if (child instanceof XmlTag) {
                  scheduleUpdate(() -> {
                    if (!child.isValid()) {
                      scan(psiFile, folderType);
                      return;
                    }
                    Map<ResourceType, ListMultimap<String, ResourceItem>> result = new HashMap<>();
                    List<PsiResourceItem> items = new ArrayList<>();
                    addIds(child, items, result);
                    if (!items.isEmpty()) {
                      ResourceItemSource<? extends ResourceItem> resourceFile = mySources.get(psiFile.getVirtualFile());
                      if (!(resourceFile instanceof PsiResourceFile)) {
                        scan(psiFile, folderType);
                        return;
                      }

                      PsiResourceFile psiResourceFile = (PsiResourceFile)resourceFile;
                      for (PsiResourceItem item : items) {
                        psiResourceFile.addItem(item);
                      }
                      commitToRepository(result);
                      setModificationCount(ourModificationCounter.incrementAndGet());
                      invalidateParentCaches(ResourceFolderRepository.this, ResourceType.ID);
                    }
                  });

                  return;
                }

                if (child instanceof XmlAttribute || parent instanceof XmlAttribute) {
                  // We check both because invalidation might come from XmlAttribute if it is inserted at once.
                  XmlAttribute attribute = parent instanceof XmlAttribute ? (XmlAttribute)parent : (XmlAttribute)child;

                  String id = createIdNameFromAttribute(attribute);
                  if (id != null) {
                    if (convertToPsiIfNeeded(psiFile, folderType)) {
                      return;
                    }

                    scheduleUpdate(() -> {
                      if (!attribute.isValid()) {
                        scan(psiFile, folderType);
                        return;
                      }
                      PsiResourceItem newIdResource =
                          PsiResourceItem.forXmlTag(id, ResourceType.ID, ResourceFolderRepository.this, attribute.getParent());
                      synchronized (ITEM_MAP_LOCK) {
                        ResourceItemSource<? extends ResourceItem> resourceFile = mySources.get(psiFile.getVirtualFile());
                        if (resourceFile != null) {
                          assert resourceFile instanceof PsiResourceFile;
                          PsiResourceFile psiResourceFile = (PsiResourceFile)resourceFile;
                          psiResourceFile.addItem(newIdResource);
                          TRACER.log(() -> "Adding id/" + newIdResource.getName());
                          getOrCreateMap(ResourceType.ID).put(newIdResource.getName(), newIdResource);
                          setModificationCount(ourModificationCounter.incrementAndGet());
                          invalidateParentCaches(ResourceFolderRepository.this, ResourceType.ID);
                        }
                      }
                    });

                    return;
                  }
                }
              }
            }
            else if (folderType == FONT) {
              clearFontCache(psiFile.getVirtualFile());
            }
          }
        }

        myIgnoreChildrenChanged = true;
      }
      finally {
        TRACER.log(() -> "IncrementalUpdatePsiListener.childAdded " + psiToVirtual(event.getFile()) + " end");
      }
    }

    @Override
    public void childRemoved(@NotNull PsiTreeChangeEvent event) {
      TRACER.log(() -> "IncrementalUpdatePsiListener.childRemoved " + psiToVirtual(event.getFile()));
      try {
        PsiFile psiFile = event.getFile();
        if (psiFile != null && isRelevantFile(psiFile)) {
          VirtualFile virtualFile = psiFile.getVirtualFile();
          // If the file is currently being scanned, schedule a new scan to avoid a race condition
          // between the incremental update and the running scan.
          if (rescheduleScanIfRunning(virtualFile)) {
            return;
          }

          // Some child was removed within a file.
          ResourceFolderType folderType = IdeResourcesUtil.getFolderType(virtualFile);
          if (folderType != null && isResourceFile(virtualFile)) {
            PsiElement child = event.getChild();
            PsiElement parent = event.getParent();

            if (folderType == VALUES) {
              if (child instanceof XmlTag) {
                XmlTag tag = (XmlTag)child;

                // See if you just removed an item inside a <style> or <array> or <declare-styleable> etc.
                if (parent instanceof XmlTag) {
                  XmlTag parentTag = (XmlTag)parent;
                  if (getResourceTypeForResourceTag(parentTag) != null) {
                    if (convertToPsiIfNeeded(psiFile, folderType)) {
                      return;
                    }
                    // Yes just invalidate the corresponding cached value.
                    ResourceItem resourceItem = findValueResourceItem(parentTag, psiFile);
                    if (resourceItem instanceof PsiResourceItem) {
                      if (((PsiResourceItem)resourceItem).recomputeValue()) {
                        setModificationCount(ourModificationCounter.incrementAndGet());
                      }
                      TRACER.log(() -> "IncrementalUpdatePsiListener.childRemoved " + psiToVirtual(event.getFile()) +
                                       " recomputed: " + resourceItem);

                      if (resourceItem.getType() == ResourceType.ATTR) {
                        parentTag = parentTag.getParentTag();
                        if (parentTag != null && getResourceTypeForResourceTag(parentTag) == ResourceType.STYLEABLE) {
                          ResourceItem declareStyleable = findValueResourceItem(parentTag, psiFile);
                          if (declareStyleable instanceof PsiResourceItem) {
                            if (((PsiResourceItem)declareStyleable).recomputeValue()) {
                              setModificationCount(ourModificationCounter.incrementAndGet());
                            }
                          }
                        }
                      }
                      return;
                    }
                  }
                }

                if (isItemElement(tag)) {
                  if (convertToPsiIfNeeded(psiFile, folderType)) {
                    return;
                  }

                  scheduleUpdate(() -> {
                    ResourceItemSource<? extends ResourceItem> source = mySources.get(virtualFile);
                    if (source == null) {
                      scan(psiFile, folderType);
                      return;
                    }
                    PsiResourceFile resourceFile = (PsiResourceFile)source;
                    String name;
                    if (tag.isValid()) {
                      name = tag.getAttributeValue(ATTR_NAME);
                    }
                    else {
                      ResourceItem item = findValueResourceItem(tag, psiFile);
                      if (item == null) {
                        // Can't find the name of the deleted tag; just do a full rescan.
                        scan(psiFile, folderType);
                        return;
                      }
                      name = item.getName();
                    }

                    if (name != null) {
                      ResourceType type = getResourceTypeForResourceTag(tag);
                      if (type != null) {
                        synchronized (ITEM_MAP_LOCK) {
                          boolean removed = removeItemsForTag(resourceFile, tag, type);
                          if (removed) {
                            setModificationCount(ourModificationCounter.incrementAndGet());
                            invalidateParentCaches(ResourceFolderRepository.this, type);
                          }
                        }
                      }
                    }
                  });
                }

                return;
              }
              else if (parent instanceof XmlText) {
                // If the edit is within an item tag.
                XmlText text = (XmlText)parent;
                handleValueXmlTextEdit(text.getParentTag(), psiFile);
              }
              else if (child instanceof XmlText) {
                handleValueXmlTextEdit(parent, psiFile);
              }
              else if (parent instanceof XmlComment || child instanceof XmlComment) {
                // Can ignore comment edits or removed comments.
                return;
              }
              else {
                // Some other change: do full file rescan.
                scheduleScan(virtualFile, folderType);
              }
            }
            else if (FolderTypeRelationship.isIdGeneratingFolderType(folderType) && psiFile.getFileType() == XmlFileType.INSTANCE) {
              // TODO: Handle removals of id's (values an attributes) incrementally.
              scheduleScan(virtualFile, folderType);
            }
            else if (folderType == FONT) {
              clearFontCache(virtualFile);
            }
          }
        }

        myIgnoreChildrenChanged = true;
      }
      finally {
        TRACER.log(() -> "IncrementalUpdatePsiListener.childRemoved " + psiToVirtual(event.getFile()) + " end");
      }
    }

    @Override
    public void childReplaced(@NotNull PsiTreeChangeEvent event) {
      TRACER.log(() -> "IncrementalUpdatePsiListener.childReplaced " + psiToVirtual(event.getFile()));
      try {
        PsiFile psiFile = event.getFile();
        if (psiFile != null) {
          VirtualFile virtualFile = psiFile.getVirtualFile();
          // If the file is currently being scanned, schedule a new scan to avoid a race condition
          // between the incremental update and the running scan.
          if (rescheduleScanIfRunning(virtualFile)) {
            return;
          }

          // This method is called when you edit within a file.
          if (isRelevantFile(virtualFile)) {
            // First determine if the edit is non-consequential.
            // That's the case if the XML edited is not a resource file (e.g. the manifest file),
            // or if it's within a file that is not a value file or an id-generating file (layouts and menus),
            // such as editing the content of a drawable XML file.
            ResourceFolderType folderType = IdeResourcesUtil.getFolderType(virtualFile);
            if (folderType != null && FolderTypeRelationship.isIdGeneratingFolderType(folderType) &&
                psiFile.getFileType() == XmlFileType.INSTANCE) {
              // The only way the edit affected the set of resources was if the user added or removed an
              // id attribute. Since these can be added redundantly we can't automatically remove the old
              // value if you renamed one, so we'll need a full file scan.
              // However, we only need to do this scan if the change appears to be related to ids; this can
              // only happen if the attribute value is changed.
              PsiElement parent = event.getParent();
              PsiElement child = event.getChild();
              if (parent instanceof XmlText || child instanceof XmlText || parent instanceof XmlComment || child instanceof XmlComment) {
                return;
              }
              if (parent instanceof XmlElement && child instanceof XmlElement) {
                if (event.getOldChild() == event.getNewChild()) {
                  // We're not getting accurate PSI information: we have to do a full file scan.
                  scheduleScan(virtualFile, folderType);
                  return;
                }
                if (child instanceof XmlAttributeValue) {
                  assert parent instanceof XmlAttribute : parent;
                  XmlAttribute attribute = (XmlAttribute)parent;

                  PsiElement oldChild = event.getOldChild();
                  PsiElement newChild = event.getNewChild();
                  if (oldChild instanceof XmlAttributeValue && newChild instanceof XmlAttributeValue) {
                    String oldText = ((XmlAttributeValue)oldChild).getValue().trim();
                    String newText = ((XmlAttributeValue)newChild).getValue().trim();
                    if (oldText.startsWith(NEW_ID_PREFIX) || newText.startsWith(NEW_ID_PREFIX)) {
                      ResourceItemSource<? extends ResourceItem> resourceFile = mySources.get(psiFile.getVirtualFile());
                      if (!(resourceFile instanceof PsiResourceFile)) {
                        scheduleScan(virtualFile, folderType);
                        return;
                      }

                      ResourceUrl oldResourceUrl = ResourceUrl.parse(oldText);
                      ResourceUrl newResourceUrl = ResourceUrl.parse(newText);

                      // Make sure to compare name as well as urlType, e.g. if both have @+id or not.
                      if (Objects.equals(oldResourceUrl, newResourceUrl)) {
                        // Can happen when there are error nodes (e.g. attribute value not yet closed during typing etc).
                        return;
                      }

                      XmlTag xmlTag = attribute.getParent();
                      scheduleUpdate(() -> {
                        if (!xmlTag.isValid()) {
                          scan(psiFile, folderType);
                          return;
                        }
                        Map<ResourceType, ListMultimap<String, ResourceItem>> result = new HashMap<>();
                        ArrayList<PsiResourceItem> items = new ArrayList<>();
                        addIds(xmlTag, items, result);
                        synchronized (ITEM_MAP_LOCK) {
                          PsiResourceFile psiResourceFile = (PsiResourceFile)resourceFile;
                          removeItemsForTag(psiResourceFile, xmlTag, ResourceType.ID);
                          for (PsiResourceItem item : items) {
                            psiResourceFile.addItem(item);
                          }
                          commitToRepositoryWithoutLock(result);
                          setModificationCount(ourModificationCounter.incrementAndGet());
                        }
                      });

                      return;
                    }
                  }
                }
                else if (parent instanceof XmlAttributeValue) {
                  PsiElement grandParent = parent.getParent();
                  if (grandParent instanceof XmlProcessingInstruction) {
                    // Don't care about edits in the processing instructions, e.g. editing the encoding attribute in
                    // <?xml version="1.0" encoding="utf-8"?>
                    return;
                  }
                  assert grandParent instanceof XmlAttribute : parent;
                  XmlAttribute attribute = (XmlAttribute)grandParent;
                  XmlTag xmlTag = attribute.getParent();
                  String oldText = StringUtil.notNullize(event.getOldChild().getText()).trim();
                  String newText = StringUtil.notNullize(event.getNewChild().getText()).trim();
                  TRACER.log(() -> "IncrementalUpdatePsiListener.childReplaced " + psiToVirtual(event.getFile()) +
                                   " oldText: \"" + oldText + "\" newText: \"" + newText + "\"");
                  if (oldText.startsWith(NEW_ID_PREFIX) || newText.startsWith(NEW_ID_PREFIX)) {
                    ResourceItemSource<? extends ResourceItem> resourceFile = mySources.get(psiFile.getVirtualFile());
                    if (!(resourceFile instanceof PsiResourceFile)) {
                      scheduleScan(virtualFile, folderType);
                      return;
                    }

                    ResourceUrl oldResourceUrl = ResourceUrl.parse(oldText);
                    ResourceUrl newResourceUrl = ResourceUrl.parse(newText);

                    // Make sure to compare name as well as urlType, e.g. if both have @+id or not.
                    if (Objects.equals(oldResourceUrl, newResourceUrl)) {
                      // Can happen when there are error nodes (e.g. attribute value not yet closed during typing etc).
                      return;
                    }

                    scheduleUpdate(() -> {
                      if (!xmlTag.isValid()) {
                        scan(psiFile, folderType);
                        return;
                      }
                      Map<ResourceType, ListMultimap<String, ResourceItem>> result = new HashMap<>();
                      ArrayList<PsiResourceItem> items = new ArrayList<>();
                      addIds(xmlTag, items, result);
                      synchronized (ITEM_MAP_LOCK) {
                        PsiResourceFile psiResourceFile = (PsiResourceFile)resourceFile;
                        removeItemsForTag(psiResourceFile, xmlTag, ResourceType.ID);
                        commitToRepository(result);
                        for (PsiResourceItem item : items) {
                          psiResourceFile.addItem(item);
                        }
                        setModificationCount(ourModificationCounter.incrementAndGet());
                        invalidateParentCaches(ResourceFolderRepository.this, ResourceType.ID);
                      }
                    });

                    return;
                  }
                }
                // This is an XML change within an ID generating folder to something that it's not an ID. While we do not need
                // to generate the ID, we need to notify that something relevant has changed.
                // One example of this change would be an edit to a drawable.
                setModificationCount(ourModificationCounter.incrementAndGet());
                return;
              }

              // TODO: Handle adding/removing elements in layouts incrementally.

              scheduleScan(virtualFile, folderType);
            }
            else if (folderType == VALUES) {
              // This is a folder that *may* contain XML files. Check if this is a relevant XML edit.
              PsiElement parent = event.getParent();
              if (parent instanceof XmlElement) {
                // Editing within an XML file
                // An edit in a comment can be ignored
                // An edit in a text inside an element can be used to invalidate the ResourceValue of an element
                //    (need to search upwards since strings can have HTML content)
                // An edit between elements can be ignored
                // An edit to an attribute name (not the attribute value for the attribute named "name"...) can
                //     sometimes be ignored (if you edit type or name, consider what to do)
                // An edit of an attribute value can affect the name of type so update item
                // An edit of other parts; for example typing in a new <string> item character by character.
                // etc.

                if (parent instanceof XmlComment) {
                  // Nothing to do
                  return;
                }

                // See if you just removed an item inside a <style> or <array> or <declare-styleable> etc.
                if (parent instanceof XmlTag) {
                  XmlTag parentTag = (XmlTag)parent;
                  if (getResourceTypeForResourceTag(parentTag) != null) {
                    if (convertToPsiIfNeeded(psiFile, folderType)) {
                      return;
                    }
                    // Yes just invalidate the corresponding cached value.
                    ResourceItem resourceItem = findValueResourceItem(parentTag, psiFile);
                    if (resourceItem instanceof PsiResourceItem) {
                      if (((PsiResourceItem)resourceItem).recomputeValue()) {
                        setModificationCount(ourModificationCounter.incrementAndGet());
                      }
                      TRACER.log(() -> "IncrementalUpdatePsiListener.childReplaced " + psiToVirtual(event.getFile()) +
                                       " recomputed: " + resourceItem);
                      return;
                    }
                  }

                  if (parentTag.getName().equals(TAG_RESOURCES) &&
                      event.getOldChild() instanceof XmlText &&
                      event.getNewChild() instanceof XmlText) {
                    return;
                  }
                }

                if (parent instanceof XmlText) {
                  XmlText text = (XmlText)parent;
                  handleValueXmlTextEdit(text.getParentTag(), psiFile);
                  return;
                }

                if (parent instanceof XmlAttributeValue) {
                  PsiElement attribute = parent.getParent();
                  if (attribute instanceof XmlProcessingInstruction) {
                    // Don't care about edits in the processing instructions, e.g. editing the encoding attribute in
                    // <?xml version="1.0" encoding="utf-8"?>
                    return;
                  }
                  PsiElement tag = attribute.getParent();
                  assert attribute instanceof XmlAttribute : attribute;
                  XmlAttribute xmlAttribute = (XmlAttribute)attribute;
                  assert tag instanceof XmlTag : tag;
                  XmlTag xmlTag = (XmlTag)tag;
                  String attributeName = xmlAttribute.getName();
                  // We could also special-case handling of editing the type attribute, and the parent attribute,
                  // but editing these is rare enough that we can just stick with the fallback full file scan for those
                  // scenarios.
                  if (isItemElement(xmlTag) && attributeName.equals(ATTR_NAME)) {
                    // Edited the name of the item: replace it.
                    ResourceType type = getResourceTypeForResourceTag(xmlTag);
                    if (type != null) {
                      String oldName = event.getOldChild().getText();
                      String newName = event.getNewChild().getText();
                      TRACER.log(() -> "IncrementalUpdatePsiListener.childReplaced " + psiToVirtual(event.getFile()) +
                                       " oldName: \"" + oldName + "\" newName: \"" + newName + "\"");
                      if (oldName.equals(newName)) {
                        // Can happen when there are error nodes (e.g. attribute value not yet closed during typing etc).
                        return;
                      }
                      // findResourceItem depends on PSI in some cases, so we need to bail and rescan if not PSI.
                      if (convertToPsiIfNeeded(psiFile, folderType)) {
                        return;
                      }

                      scheduleUpdate(() -> {
                        if (!xmlTag.isValid()) {
                          scan(psiFile, folderType);
                          return;
                        }
                        ResourceItem item = findResourceItem(type, psiFile, oldName, xmlTag);
                        if (item == null && isValidValueResourceName(oldName)) {
                          scan(psiFile, folderType);
                          return;
                        }

                        synchronized (ITEM_MAP_LOCK) {
                          ListMultimap<String, ResourceItem> items = myResourceTable.get(type);
                          if (items == null) {
                            scan(psiFile, folderType);
                            return;
                          }

                          if (item != null) {
                            // Found the relevant item: delete it and create a new one in a new location.
                            items.remove(oldName, item);
                          }

                          if (isValidValueResourceName(newName)) {
                            PsiResourceItem newItem = PsiResourceItem.forXmlTag(newName, type, ResourceFolderRepository.this, xmlTag);
                            items.put(newName, newItem);
                            ResourceItemSource<? extends ResourceItem> resourceFile = mySources.get(psiFile.getVirtualFile());
                            if (resourceFile != null) {
                              PsiResourceFile psiResourceFile = (PsiResourceFile)resourceFile;
                              if (item != null) {
                                psiResourceFile.removeItem((PsiResourceItem)item);
                              }
                              psiResourceFile.addItem(newItem);
                            }
                            else {
                              assert false : item;
                            }
                          }
                          setModificationCount(ourModificationCounter.incrementAndGet());
                          invalidateParentCaches(ResourceFolderRepository.this, type);
                        }

                        // Invalidate surrounding declare styleable if any.
                        if (type == ResourceType.ATTR) {
                          XmlTag parentTag = xmlTag.getParentTag();
                          if (parentTag != null && getResourceTypeForResourceTag(parentTag) == ResourceType.STYLEABLE) {
                            ResourceItem style = findValueResourceItem(parentTag, psiFile);
                            if (style instanceof PsiResourceItem) {
                              ((PsiResourceItem)style).recomputeValue();
                            }
                            TRACER.log(() -> "IncrementalUpdatePsiListener.childReplaced " + psiToVirtual(event.getFile()) +
                                             " recomputed: " + style);
                          }
                        }
                      });

                      return;
                    }
                    else {
                      XmlTag parentTag = xmlTag.getParentTag();
                      if (parentTag != null && getResourceTypeForResourceTag(parentTag) != null) {
                        // <style>, or <plurals>, or <array>, or <string-array>, ...
                        // Edited the attribute value of an item that is wrapped in a <style> tag: invalidate parent cached value.
                        if (convertToPsiIfNeeded(psiFile, folderType)) {
                          return;
                        }
                        ResourceItem resourceItem = findValueResourceItem(parentTag, psiFile);
                        if (resourceItem instanceof PsiResourceItem) {
                          if (((PsiResourceItem)resourceItem).recomputeValue()) {
                            setModificationCount(ourModificationCounter.incrementAndGet());
                          }
                          TRACER.log(() -> "IncrementalUpdatePsiListener.childReplaced " + psiToVirtual(event.getFile()) +
                                           " recomputed: " + resourceItem);
                          return;
                        }
                      }
                    }
                  }
                }
              }

              // Fall through: We were not able to directly manipulate the repository to accommodate
              // the edit, so re-scan the whole value file instead.
              scheduleScan(virtualFile, folderType);
            }
            else if (folderType == COLOR) {
              PsiElement parent = event.getParent();
              if (parent instanceof XmlElement) {
                if (parent instanceof XmlComment) {
                  return; // Nothing to do.
                }

                if (parent instanceof XmlAttributeValue) {
                  PsiElement attribute = parent.getParent();
                  if (attribute instanceof XmlProcessingInstruction) {
                    // Don't care about edits in the processing instructions, e.g. editing the encoding attribute in
                    // <?xml version="1.0" encoding="utf-8"?>
                    return;
                  }
                }

                setModificationCount(ourModificationCounter.incrementAndGet());
                return;
              }
            }
            else if (folderType == FONT) {
              clearFontCache(psiFile.getVirtualFile());
            }
            else if (folderType != null) {
              PsiElement parent = event.getParent();

              if (parent instanceof XmlElement) {
                if (parent instanceof XmlComment) {
                  return; // Nothing to do.
                }

                // A change to an XML file that does not require adding/removing resources.
                // This could be a change to the contents of an XML file in the raw folder.
                setModificationCount(ourModificationCounter.incrementAndGet());
              }
            } // else: can ignore this edit.
          }
        }

        myIgnoreChildrenChanged = true;
      }
      finally {
        TRACER.log(() -> "IncrementalUpdatePsiListener.childReplaced " + psiToVirtual(event.getFile()) + " end");
      }
    }

    /**
     * If the given resource file is currently being scanned, reschedules the ongoing scan.
     *
     * @param virtualFile the resource file to check
     * @return true if the scan is pending or has been rescheduled, false otherwise
     */
    private boolean rescheduleScanIfRunning(@NotNull VirtualFile virtualFile) {
      synchronized (scanLock) {
        if (pendingScans.contains(virtualFile)) {
          TRACER.log(() -> "IncrementalUpdatePsiListener.rescheduleScanIfRunning " + virtualFile + " scan is already pending");
          return true;
        }
        if (runningScans.containsKey(virtualFile)) {
          TRACER.log(() -> "IncrementalUpdatePsiListener.rescheduleScanIfRunning " + virtualFile + " rescheduling scan");
          scheduleScan(virtualFile);
          return true;
        }
      }
      return false;
    }

    private void handleValueXmlTextEdit(@Nullable PsiElement parent, @NotNull PsiFile psiFile) {
      if (!(parent instanceof XmlTag)) {
        // Edited text outside the root element.
        return;
      }
      XmlTag parentTag = (XmlTag)parent;
      String parentTagName = parentTag.getName();
      if (parentTagName.equals(TAG_RESOURCES)) {
        // Editing whitespace between top level elements; ignore.
        return;
      }

      VirtualFile virtualFile = psiFile.getVirtualFile();
      if (parentTagName.equals(TAG_ITEM)) {
        XmlTag style = parentTag.getParentTag();
        if (style != null && ResourceType.fromXmlTagName(style.getName()) != null) {
          ResourceFolderType folderType = IdeResourcesUtil.getFolderType(psiFile);
          assert folderType != null;
          if (convertToPsiIfNeeded(psiFile, folderType)) {
            return;
          }
          // <style>, or <plurals>, or <array>, or <string-array>, ...
          // Edited the text value of an item that is wrapped in a <style> tag: invalidate.
          scheduleUpdate(() -> {
            if (!style.isValid()) {
              scheduleScan(virtualFile, folderType);
              return;
            }
            ResourceItem item = findValueResourceItem(style, psiFile);
            if (item instanceof PsiResourceItem) {
              boolean cleared = ((PsiResourceItem)item).recomputeValue();
              if (cleared) { // Only bump revision if this is a value which has already been observed!
                setModificationCount(ourModificationCounter.incrementAndGet());
              }
              TRACER.log(() -> "IncrementalUpdatePsiListener.handleValueXmlTextEdit " + virtualFile + " recomputed: " + item);
            }
          });
          return;
        }
      }

      // Find surrounding item.
      XmlTag itemTag = findItemElement(parentTag);
      if (itemTag != null) {
        ResourceFolderType folderType = IdeResourcesUtil.getFolderType(psiFile);
        assert folderType != null;
        if (convertToPsiIfNeeded(psiFile, folderType)) {
          return;
        }

        scheduleUpdate(() -> {
          if (!itemTag.isValid()) {
            scheduleScan(virtualFile, folderType);
            return;
          }
          ResourceItem item = findValueResourceItem(itemTag, psiFile);
          if (item instanceof PsiResourceItem) {
            // Edited XML value.
            boolean cleared = ((PsiResourceItem)item).recomputeValue();
            if (cleared) { // Only bump revision if this is a value which has already been observed!
              setModificationCount(ourModificationCounter.incrementAndGet());
            }
            TRACER.log(() -> "IncrementalUpdatePsiListener.handleValueXmlTextEdit " + virtualFile + " recomputed: " + item);
          }
        });
      }

      // Fully handled; other whitespace changes do not affect resources.
    }

    @Override
    public void beforeChildrenChange(@NotNull PsiTreeChangeEvent event) {
      TRACER.log(() -> "IncrementalUpdatePsiListener.beforeChildrenChange " + psiToVirtual(event.getFile()));
      myIgnoreChildrenChanged = false;
    }

    @Override
    public void childrenChanged(@NotNull PsiTreeChangeEvent event) {
      TRACER.log(() -> "IncrementalUpdatePsiListener.childrenChanged " + psiToVirtual(event.getFile()));
      PsiElement parent = event.getParent();
      // Called after children have changed. There are typically individual childMoved, childAdded etc
      // calls that we hook into for more specific details. However, there are some events we don't
      // catch using those methods, and for that we have the below handling.
      if (myIgnoreChildrenChanged) {
        // We've already processed this change as one or more individual childMoved, childAdded, childRemoved etc calls.
        // However, we sometimes get some surprising (=bogus) events where the parent and the child
        // are the same, and in those cases there may be other child events we need to process
        // so fall through and process the whole file.
        if (parent != event.getChild()) {
          TRACER.log(() -> "IncrementalUpdatePsiListener.childrenChanged " + psiToVirtual(event.getFile()) + " event already processed");
          return;
        }
      }
      else if (event instanceof PsiTreeChangeEventImpl && ((PsiTreeChangeEventImpl)event).isGenericChange()) {
        TRACER.log(() -> "IncrementalUpdatePsiListener.childrenChanged " + psiToVirtual(event.getFile()) + " generic change");
        return;
      }

      // Avoid the next check for files. If they have not been loaded, getFirstChild will trigger a file load
      // that can be expensive.
      PsiElement firstChild = parent != null && !(parent instanceof PsiFile) ? parent.getFirstChild() : null;
      if (firstChild instanceof PsiWhiteSpace && firstChild == parent.getLastChild()) {
        TRACER.log(() -> "IncrementalUpdatePsiListener.childrenChanged " + psiToVirtual(event.getFile()) + " white space");
        // This event is just adding white spaces.
        return;
      }

      PsiFile psiFile = event.getFile();
      if (psiFile != null && isRelevantFile(psiFile)) {
        VirtualFile virtualFile = psiFile.getVirtualFile();
        if (virtualFile != null) {
          ResourceFolderType folderType = IdeResourcesUtil.getFolderType(psiFile);
          if (folderType != null && isResourceFile(psiFile)) {
            // TODO: If I get an XmlText change and the parent is the resources tag or it's a layout, nothing to do.
            scheduleScan(virtualFile, folderType);
          }
        }
      } else {
        if (LOG.isDebugEnabled()) {
          Throwable throwable = new Throwable();
          throwable.fillInStackTrace();
          LOG.debug("Received unexpected childrenChanged event for inter-file operations", throwable);
        }
      }
      TRACER.log(() -> "IncrementalUpdatePsiListener.childrenChanged " + psiToVirtual(event.getFile()) + " end");
    }
  }

  void onFileCreated(@NotNull VirtualFile file) {
    TRACER.log(() -> "ResourceFolderRepository.onFileCreated " + file);
    scheduleScan(file);
  }

  void onFileOrDirectoryRemoved(@NotNull VirtualFile file) {
    TRACER.log(() -> "ResourceFolderRepository.onFileOrDirectoryRemoved " + file);
    scheduleUpdate(() -> {
      TRACER.log(() -> "ResourceFolderRepository.onFileOrDirectoryRemoved processing removal of " + file);
      if (file.isDirectory()) {
        for (Iterator<Map.Entry<VirtualFile, ResourceItemSource<? extends ResourceItem>>> iterator = mySources.entrySet().iterator();
             iterator.hasNext(); ) {
          Map.Entry<VirtualFile, ResourceItemSource<? extends ResourceItem>> entry = iterator.next();
          iterator.remove();
          VirtualFile sourceFile = entry.getKey();
          if (VfsUtilCore.isAncestor(file, sourceFile, true)) {
            ResourceItemSource<? extends ResourceItem> source = entry.getValue();
            onSourceRemoved(sourceFile, source);
          }
        }
      }
      else {
        ResourceItemSource<? extends ResourceItem> source = mySources.remove(file);
        if (source != null) {
          onSourceRemoved(file, source);
        }
        myWolfTheProblemSolver.clearProblemsFromExternalSource(file, this);
      }
    });
  }

  private void onSourceRemoved(@NotNull VirtualFile file, @NotNull ResourceItemSource<? extends ResourceItem> source) {
    TRACER.log(() -> "ResourceFolderRepository.onSourceRemoved " + file);

    boolean removed = removeItemsFromSource(source);
    if (removed) {
      setModificationCount(ourModificationCounter.incrementAndGet());
      invalidateParentCaches(this, ResourceType.values());
    }

    ResourceFolderType folderType = IdeResourcesUtil.getFolderType(file);
    if (folderType != null) {
      clearLayoutlibCaches(file, folderType);
    }
  }

  /**
   * Returns the surrounding "item" element, or null if not found.
   */
  private @Nullable XmlTag findItemElement(@NotNull XmlTag tag) {
    for (XmlTag parentTag = tag; parentTag != null; parentTag = parentTag.getParentTag()) {
      if (isItemElement(parentTag)) {
        return parentTag;
      }
    }
    return null;
  }

  @NotNull
  private Project getProject() {
    return myFacet.getModule().getProject();
  }

  private void clearLayoutlibCaches(@NotNull VirtualFile file, @NotNull ResourceFolderType folderType) {
    if (SdkConstants.EXT_XML.equals(file.getExtension())) {
      return;
    }
    if (folderType == DRAWABLE) {
      layoutlibCacheFlushes++;
      bitmapUpdated(file);
    }
    else if (folderType == FONT) {
      layoutlibCacheFlushes++;
      clearFontCache(file);
    }
  }

  private static boolean isItemElement(@NotNull XmlTag xmlTag) {
    String tag = xmlTag.getName();
    if (tag.equals(TAG_RESOURCES)) {
      return false;
    }
    return tag.equals(TAG_ITEM) || ResourceType.fromXmlTagName(tag) != null;
  }

  @Nullable
  private ResourceItem findValueResourceItem(@NotNull XmlTag tag, @NotNull PsiFile file) {
    if (!tag.isValid()) {
      // This function should only be used if we know file's items are PsiResourceItems.
      ResourceItemSource<? extends ResourceItem> resourceFile = mySources.get(file.getVirtualFile());
      if (resourceFile != null) {
        assert resourceFile instanceof PsiResourceFile;
        PsiResourceFile psiResourceFile = (PsiResourceFile)resourceFile;
        for (PsiResourceItem item : psiResourceFile) {
          if (item.wasTag(tag)) {
            return item;
          }
        }
      }
      return null;
    }
    String name = tag.getAttributeValue(ATTR_NAME);
    synchronized (ITEM_MAP_LOCK) {
      return name != null ? findValueResourceItem(tag, file, name) : null;
    }
  }

  @Nullable
  private ResourceItem findValueResourceItem(@NotNull XmlTag tag, @NotNull PsiFile file, @NotNull String name) {
    ResourceType type = getResourceTypeForResourceTag(tag);
    return findResourceItem(type, file, name, tag);
  }

  @Nullable
  private ResourceItem findResourceItem(@Nullable ResourceType type, @NotNull PsiFile file, @Nullable String name, @Nullable XmlTag tag) {
    if (type == null || name == null) {
      return null;
    }

    // Do IO work before obtaining the lock:
    File ioFile = VfsUtilCore.virtualToIoFile(file.getVirtualFile());

    synchronized (ITEM_MAP_LOCK) {
      ListMultimap<String, ResourceItem> map = myResourceTable.get(type);
      if (map == null) {
        return null;
      }
      List<ResourceItem> items = map.get(name);
      assert items != null;
      if (tag != null) {
        // Only PsiResourceItems can match.
        for (ResourceItem resourceItem : items) {
          if (resourceItem instanceof PsiResourceItem) {
            PsiResourceItem psiResourceItem = (PsiResourceItem)resourceItem;
            if (psiResourceItem.wasTag(tag)) {
              return resourceItem;
            }
          }
        }
      }
      else {
        // Check all items for the right source file.
        for (ResourceItem item : items) {
          if (item instanceof PsiResourceItem) {
            if (Objects.equals(((PsiResourceItem)item).getPsiFile(), file)) {
              return item;
            }
          }
          else {
            ResourceFile resourceFile = ((ResourceMergerItem)item).getSourceFile();
            if (resourceFile != null && FileUtil.filesEqual(resourceFile.getFile(), ioFile)) {
              return item;
            }
          }
        }
      }
    }

    return null;
  }

  // For debugging only
  @Override
  @NotNull
  public String toString() {
    return getClass().getSimpleName() + " for " + myResourceDir + ": @" + Integer.toHexString(System.identityHashCode(this));
  }

  @Override
  @NotNull
  protected Set<VirtualFile> computeResourceDirs() {
    return Collections.singleton(myResourceDir);
  }

  /**
   * {@inheritDoc}
   * <p>
   * This override is needed because this repository uses {@link VfsResourceFile} that is a subclass of
   * {@link ResourceSourceFile} used by {@link RepositoryLoader}. If the combined hash of file timestamp
   * and length doesn't match the stream, the method returns an invalid {@link VfsResourceFile} containing
   * a null {@link VirtualFile} reference. Validity of the {@link VfsResourceFile} is checked later inside
   * the {@link Loader#addResourceItem(BasicResourceItem, ResourceFolderRepository)} method. This process
   * creates few objects that are discarded later, but an alternative of returning null instead of an invalid
   * {@link VfsResourceFile} would lead to pretty unnatural nullability conditions in {@link RepositoryLoader}.
   * @see VfsResourceFile#serialize
   */
  @Override
  @NotNull
  public VfsResourceFile deserializeResourceSourceFile(
      @NotNull Base128InputStream stream, @NotNull List<RepositoryConfiguration> configurations) throws IOException {
    String relativePath = stream.readString();
    if (relativePath == null) {
      throw Base128InputStream.StreamFormatException.invalidFormat();
    }
    int configIndex = stream.readInt();
    RepositoryConfiguration configuration = configurations.get(configIndex);
    VirtualFile virtualFile =
        ((ResourceFolderRepository)configuration.getRepository()).getResourceDir().findFileByRelativePath(relativePath);
    if (!stream.validateContents(FileTimeStampLengthHasher.hash(virtualFile))) {
      virtualFile = null;
    }

    return new VfsResourceFile(virtualFile, configuration);
  }

  /**
   * {@inheritDoc}
   * <p>
   * This override is needed because this repository uses {@link VfsFileResourceItem} that is a subclass of
   * {@link BasicFileResourceItem} used by {@link RepositoryLoader}. If the combined hash of file timestamp
   * and length doesn't match the stream, the method returns an invalid {@link VfsFileResourceItem} containing
   * a null {@link VirtualFile} reference. Validity of the {@link VfsFileResourceItem} is checked later inside
   * the {@link Loader#addResourceItem(BasicResourceItem, ResourceFolderRepository)} method. This process
   * creates few objects that are discarded later, but an alternative of returning null instead of an invalid
   * {@link VfsFileResourceItem} would lead to pretty unnatural nullability conditions in {@link RepositoryLoader}.
   * @see VfsFileResourceItem#serialize
   * @see BasicFileResourceItem#serialize
   */
  @Override
  @NotNull
  public BasicFileResourceItem deserializeFileResourceItem(@NotNull Base128InputStream stream,
                                                           @NotNull ResourceType resourceType,
                                                           @NotNull String name,
                                                           @NotNull ResourceVisibility visibility,
                                                           @NotNull List<RepositoryConfiguration> configurations) throws IOException {
    String relativePath = stream.readString();
    if (relativePath == null) {
      throw Base128InputStream.StreamFormatException.invalidFormat();
    }
    int configIndex = stream.readInt();
    RepositoryConfiguration configuration = configurations.get(configIndex);
    int encodedDensity = stream.readInt();

    VirtualFile virtualFile =
        ((ResourceFolderRepository)configuration.getRepository()).getResourceDir().findFileByRelativePath(relativePath);
    boolean idGenerating = false;
    String folderName = new PathString(relativePath).getParentFileName();
    if (folderName != null) {
      ResourceFolderType folderType = ResourceFolderType.getFolderType(folderName);
      idGenerating = folderType != null && FolderTypeRelationship.isIdGeneratingFolderType(folderType);
    }
    if (idGenerating) {
      if (!stream.validateContents(FileTimeStampLengthHasher.hash(virtualFile))) {
        virtualFile = null;
      }

      if (encodedDensity == 0) {
        return new VfsFileResourceItem(resourceType, name, configuration, visibility, relativePath, virtualFile);
      }

      Density density = Density.values()[encodedDensity - 1];
      return new VfsDensityBasedFileResourceItem(resourceType, name, configuration, visibility, relativePath, virtualFile, density);
    }
    else {
      // The resource item corresponding to a file that is not id-generating is valid regardless of the changes to
      // the contents of the file. BasicFileResourceItem and BasicDensityBasedFileResourceItem are sufficient in
      // this case since there is no need for timestamp/length check.
      if (encodedDensity == 0) {
        return new BasicFileResourceItem(resourceType, name, configuration, visibility, relativePath);
      }

      Density density = Density.values()[encodedDensity - 1];
      return new BasicDensityBasedFileResourceItem(resourceType, name, configuration, visibility, relativePath, density);
    }
  }

  @Override
  protected void invalidateParentCaches() {
    synchronized (ITEM_MAP_LOCK) {
      super.invalidateParentCaches();
    }
  }

  @Override
  protected void invalidateParentCaches(@NotNull SingleNamespaceResourceRepository repository, @NotNull ResourceType... types) {
    synchronized (ITEM_MAP_LOCK) {
      super.invalidateParentCaches(repository, types);
    }
  }

  /**
   * Tracks state used by the initial scan, which may be used to save the state to a cache.
   * The file cache omits non-XML single-file items, since those are easily derived from the file path.
   */
  private static class Loader extends RepositoryLoader<ResourceFolderRepository> {
    @NotNull private final ResourceFolderRepository myRepository;
    @NotNull private final VirtualFile myResourceDir;
    @NotNull private final PsiManager myPsiManager;
    @Nullable private final ResourceFolderRepositoryCachingData myCachingData;
    @NotNull private final Map<ResourceType, ListMultimap<String, ResourceItem>> myResources = new EnumMap<>(ResourceType.class);
    @NotNull private final Map<VirtualFile, ResourceItemSource<BasicResourceItem>> mySources = new HashMap<>();
    @NotNull private final Map<VirtualFile, BasicFileResourceItem> myFileResources = new HashMap<>();
    // The following two fields are used as a cache of size one for quick conversion from a PathString to a VirtualFile.
    @Nullable private VirtualFile myLastVirtualFile;
    @Nullable private PathString myLastPathString;

    @NotNull Set<VirtualFile> myFilesToReparseAsPsi = new HashSet<>();
    private final FileDocumentManager myFileDocumentManager;

    Loader(@NotNull ResourceFolderRepository repository, @Nullable ResourceFolderRepositoryCachingData cachingData) {
      super(VfsUtilCore.virtualToIoFile(repository.myResourceDir).toPath(), null, repository.getNamespace());
      myRepository = repository;
      myResourceDir = repository.myResourceDir;
      myPsiManager = repository.myPsiManager;
      myCachingData = cachingData;
      // TODO: Add visibility support.
      myDefaultVisibility = ResourceVisibility.UNDEFINED;
      myFileDocumentManager = FileDocumentManager.getInstance();
    }

    public void load() {
      if (!myResourceDir.isValid()) {
        return;
      }

      loadFromPersistentCache();

      ApplicationManager.getApplication().runReadAction(this::getPsiDirsForListener);

      scanResFolder();

      populateRepository();

      ApplicationManager.getApplication().runReadAction(this::scanQueuedPsiResources);

      if (myCachingData != null && !myRepository.hasFreshFileCache()) {
        Executor executor = myCachingData.getCacheCreationExecutor();
        if (executor != null) {
          executor.execute(this::createCacheFile);
        }
      }
    }

    private void loadFromPersistentCache() {
      if (myCachingData == null) {
        return;
      }

      byte[] fileHeader = getCacheFileHeader(myCachingData);
      try (Base128InputStream stream = new Base128InputStream(myCachingData.getCacheFile())) {
        if (!stream.validateContents(fileHeader)) {
          return; // Cache file header doesn't match.
        }
        ResourceSerializationUtil.readResourcesFromStream(stream, Maps.newHashMapWithExpectedSize(1000), null, myRepository,
                                                          item -> addResourceItem(item, myRepository));
      }
      catch (NoSuchFileException ignored) {
        // Cache file does not exist.
      }
      catch (ProcessCanceledException e) {
        throw e;
      }
      catch (Throwable e) {
        // Remove incomplete data.
        mySources.clear();
        myFileResources.clear();

        LOG.warn("Failed to load resources from cache file " + myCachingData.getCacheFile(), e);
      }
    }

    protected byte @NotNull [] getCacheFileHeader(@NotNull ResourceFolderRepositoryCachingData cachingData) {
      return ResourceSerializationUtil.getCacheFileHeader(stream -> {
        stream.write(CACHE_FILE_HEADER);
        stream.writeString(CACHE_FILE_FORMAT_VERSION);
        stream.writeString(myResourceDir.getPath());
        stream.writeString(cachingData.getCodeVersion());
      });
    }

    private void createCacheFile() {
      assert myCachingData != null;
      byte[] header = getCacheFileHeader(myCachingData);
      try {
        createPersistentCache(myCachingData.getCacheFile(), header, stream -> writeResourcesToStream(myResources, stream, config -> true));
      }
      catch (Throwable e) {
        LOG.error(e);
      }
    }

    private void scanResFolder() {
      try {
        for (VirtualFile subDir : myResourceDir.getChildren()) {
          if (subDir.isValid() && subDir.isDirectory()) {
            String folderName = subDir.getName();
            FolderInfo folderInfo = FolderInfo.create(folderName, myFolderConfigCache);
            if (folderInfo != null) {
              RepositoryConfiguration configuration = getConfiguration(myRepository, folderInfo.configuration);
              for (VirtualFile file : subDir.getChildren()) {
                if (file.getName().startsWith(".")) {
                  continue; // Skip file with the name starting with a dot.
                }
                // If there is an unsaved Document for this file, data read from persistent cache may be stale and data read using
                // loadResourceFile below will be stale as it reads straight from disk. Schedule a PSI-based parse.
                if (myFileDocumentManager.isFileModified(file)) {
                  myFilesToReparseAsPsi.add(file);
                  continue;
                }

                if (folderInfo.folderType == VALUES ? mySources.containsKey(file) : myFileResources.containsKey(file)) {
                  if (isParsableFile(file, folderInfo)) {
                    countCacheHit();
                  }
                  continue;
                }

                PathString pathString = FileExtensions.toPathString(file);
                myLastVirtualFile = file;
                myLastPathString = pathString;
                try {
                  loadResourceFile(pathString, folderInfo, configuration);
                  if (isParsableFile(file, folderInfo)) {
                    countCacheMiss();
                  }
                }
                catch (ParsingException e) {
                  // Reparse the file as PSI. The PSI parser is more forgiving than KXmlParser because
                  // it is designed to work with potentially malformed files in the middle of editing.
                  myFilesToReparseAsPsi.add(file);
                }
              }
            }
          }
        }
      }
      catch (ProcessCanceledException e) {
        throw e;
      }
      catch (Exception e) {
        LOG.error("Failed to load resources from " + myResourceDirectoryOrFile, e);
      }

      super.finishLoading(myRepository);

      // Associate file resources with sources.
      for (Map.Entry<VirtualFile, BasicFileResourceItem> entry : myFileResources.entrySet()) {
        VirtualFile virtualFile = entry.getKey();
        BasicFileResourceItem item = entry.getValue();
        ResourceItemSource<BasicResourceItem> source =
            mySources.computeIfAbsent(virtualFile, file -> new VfsResourceFile(file, item.getRepositoryConfiguration()));
        source.addItem(item);
      }

      // Populate the myResources map.
      List<ResourceItemSource<BasicResourceItem>> sortedSources = new ArrayList<>(mySources.values());
      // Sort sources according to folder configurations to have deterministic ordering of resource items in myResources.
      sortedSources.sort(SOURCE_COMPARATOR);
      for (ResourceItemSource<BasicResourceItem> source : sortedSources) {
        for (ResourceItem item : source) {
          getOrCreateMap(item.getType()).put(item.getName(), item);
        }
      }
    }

    private void loadResourceFile(
        @NotNull PathString file, @NotNull FolderInfo folderInfo, @NotNull RepositoryConfiguration configuration) {
      if (folderInfo.resourceType == null) {
        if (isXmlFile(file)) {
          parseValueResourceFile(file, configuration);
        }
      }
      else if (myRepository.checkResourceFilename(file, folderInfo.folderType)) {
        if (isXmlFile(file) && folderInfo.isIdGenerating) {
          parseIdGeneratingResourceFile(file, configuration);
        }

        BasicFileResourceItem item = createFileResourceItem(file, folderInfo.resourceType, configuration, folderInfo.isIdGenerating);
        addResourceItem(item, (ResourceFolderRepository)item.getRepository());
      }
    }

    private static boolean isParsableFile(@NotNull VirtualFile file, @NotNull FolderInfo folderInfo) {
      return (folderInfo.folderType == VALUES || folderInfo.isIdGenerating) && isXmlFile(file.getName());
    }

    private void populateRepository() {
      myRepository.mySources.putAll(mySources);
      myRepository.commitToRepositoryWithoutLock(myResources);
    }

    @NotNull
    private ListMultimap<String, ResourceItem> getOrCreateMap(@NotNull ResourceType resourceType) {
      return myResources.computeIfAbsent(resourceType, type -> LinkedListMultimap.create());
    }

    @Override
    @NotNull
    protected InputStream getInputStream(@NotNull PathString file) throws IOException {
      VirtualFile virtualFile = getVirtualFile(file);
      if (virtualFile == null) {
        throw new NoSuchFileException(file.getNativePath());
      }
      return virtualFile.getInputStream();
    }

    @Nullable
    private VirtualFile getVirtualFile(@NotNull PathString file) {
      return file.equals(myLastPathString) ? myLastVirtualFile : FileExtensions.toVirtualFile(file);
    }

    /**
     * Currently, {@link com.intellij.psi.impl.file.impl.PsiVFSListener} requires that at least the parent directory of each file has been
     * accessed as PSI before bothering to notify any listener of events. So, make a quick pass to grab the necessary PsiDirectories.
     */
    private void getPsiDirsForListener() {
      PsiDirectory resourceDirPsi = myPsiManager.findDirectory(myResourceDir);
      if (resourceDirPsi != null) {
        //noinspection ResultOfMethodCallIgnored
        resourceDirPsi.getSubdirectories();
      }
    }

    @Override
    protected void addResourceItem(@NotNull BasicResourceItem item, @NotNull ResourceFolderRepository repository) {
      if (item instanceof BasicValueResourceItemBase) {
        VfsResourceFile sourceFile = (VfsResourceFile)((BasicValueResourceItemBase)item).getSourceFile();
        VirtualFile virtualFile = sourceFile.getVirtualFile();
        if (virtualFile != null && virtualFile.isValid() && !virtualFile.isDirectory()) {
          sourceFile.addItem(item);
          mySources.put(virtualFile, sourceFile);
        }
      }
      else if (item instanceof VfsFileResourceItem) {
        VfsFileResourceItem fileResourceItem = (VfsFileResourceItem)item;
        VirtualFile virtualFile = fileResourceItem.getVirtualFile();
        if (virtualFile != null && virtualFile.isValid() && !virtualFile.isDirectory()) {
          myFileResources.put(virtualFile, fileResourceItem);
        }
      }
      else if (item instanceof BasicFileResourceItem) {
        BasicFileResourceItem fileResourceItem = (BasicFileResourceItem)item;
        VirtualFile virtualFile = getVirtualFile(fileResourceItem.getSource());
        if (virtualFile != null && virtualFile.isValid() && !virtualFile.isDirectory()) {
          myFileResources.put(virtualFile, fileResourceItem);
        }
      }
      else {
        throw new IllegalArgumentException("Unexpected type: " + item.getClass().getName());
      }
    }

    @NotNull
    private BasicFileResourceItem createFileResourceItem(@NotNull PathString file,
                                                         @NotNull ResourceType resourceType,
                                                         @NotNull RepositoryConfiguration configuration,
                                                         boolean idGenerating) {
      String resourceName = SdkUtils.fileNameToResourceName(file.getFileName());
      ResourceVisibility visibility = getVisibility(resourceType, resourceName);
      Density density = null;
      if (DensityBasedResourceValue.isDensityBasedResourceType(resourceType)) {
        DensityQualifier densityQualifier = configuration.getFolderConfiguration().getDensityQualifier();
        if (densityQualifier != null) {
          density = densityQualifier.getValue();
        }
      }
      return createFileResourceItem(file, resourceType, resourceName, configuration, visibility, density, idGenerating);
    }

    @Override
    @NotNull
    protected ResourceSourceFile createResourceSourceFile(@NotNull PathString file, @NotNull RepositoryConfiguration configuration) {
      VirtualFile virtualFile = getVirtualFile(file);
      return new VfsResourceFile(virtualFile, configuration);
    }

    @NotNull
    private BasicFileResourceItem createFileResourceItem(@NotNull PathString file,
                                                         @NotNull ResourceType type,
                                                         @NotNull String name,
                                                         @NotNull RepositoryConfiguration configuration,
                                                         @NotNull ResourceVisibility visibility,
                                                         @Nullable Density density,
                                                         boolean idGenerating) {
      if (!idGenerating) {
        return super.createFileResourceItem(file, type, name, configuration, visibility, density);
      }

      VirtualFile virtualFile = getVirtualFile(file);
      String relativePath = getResRelativePath(file);
      return density == null ?
             new VfsFileResourceItem(type, name, configuration, visibility, relativePath, virtualFile) :
             new VfsDensityBasedFileResourceItem(type, name, configuration, visibility, relativePath, virtualFile, density);
    }

    @Override
    protected void handleParsingError(@NotNull PathString file, @NotNull Exception e) {
      throw new ParsingException(e);
    }

    /**
     * For resource files that failed when scanning with a VirtualFile, retries with PsiFile.
     */
    private void scanQueuedPsiResources() {
      for (VirtualFile file : myFilesToReparseAsPsi) {
        myRepository.scan(file);
      }
    }

    private void countCacheHit() {
      ++myRepository.myNumXmlFilesLoadedInitially;
    }

    private void countCacheMiss() {
      ++myRepository.myNumXmlFilesLoadedInitially;
      ++myRepository.myNumXmlFilesLoadedInitiallyFromSources;
    }
  }

  private static class ParsingException extends RuntimeException {
    ParsingException(Throwable cause) {
      super(cause);
    }
  }

  private static class Tracer {
    boolean enabled;

    Tracer(boolean enabled) {
      this.enabled = enabled;
    }

    void log(@NotNull Supplier<?> lazyRecord) {
      if (enabled) {
        FlightRecorder.log(() -> TraceUtils.currentTime() + ' ' + lazyRecord.get());
      }
    }
  }
}<|MERGE_RESOLUTION|>--- conflicted
+++ resolved
@@ -31,6 +31,8 @@
 import static com.android.resources.base.ResourceSerializationUtil.writeResourcesToStream;
 import static com.android.tools.idea.res.AndroidFileChangeListener.isRelevantFile;
 import static com.android.tools.idea.res.IdeResourcesUtil.getResourceTypeForResourceTag;
+import static com.android.tools.idea.res.ResourceUpdateTracer.pathForLogging;
+import static com.android.utils.TraceUtils.getSimpleId;
 import static java.nio.charset.StandardCharsets.UTF_8;
 
 import com.android.SdkConstants;
@@ -53,7 +55,6 @@
 import com.android.resources.ResourceType;
 import com.android.resources.ResourceUrl;
 import com.android.resources.ResourceVisibility;
-import com.android.resources.base.Base128InputStream;
 import com.android.resources.base.BasicDensityBasedFileResourceItem;
 import com.android.resources.base.BasicFileResourceItem;
 import com.android.resources.base.BasicResourceItem;
@@ -67,10 +68,8 @@
 import com.android.tools.idea.configurations.ConfigurationManager;
 import com.android.tools.idea.flags.StudioFlags;
 import com.android.tools.idea.util.FileExtensions;
-import com.android.utils.FlightRecorder;
+import com.android.utils.Base128InputStream;
 import com.android.utils.SdkUtils;
-import com.android.utils.TraceUtils;
-import com.google.common.base.Joiner;
 import com.google.common.collect.LinkedListMultimap;
 import com.google.common.collect.ListMultimap;
 import com.google.common.collect.Maps;
@@ -116,10 +115,7 @@
 import com.intellij.psi.xml.XmlTag;
 import com.intellij.psi.xml.XmlText;
 import com.intellij.serviceContainer.AlreadyDisposedException;
-<<<<<<< HEAD
 import com.intellij.util.concurrency.AppExecutorUtil;
-=======
->>>>>>> 2dc52685
 import java.io.File;
 import java.io.IOException;
 import java.io.InputStream;
@@ -140,26 +136,19 @@
 import java.util.Map;
 import java.util.Objects;
 import java.util.Set;
-<<<<<<< HEAD
 import java.util.concurrent.ConcurrentHashMap;
 import java.util.concurrent.ConcurrentMap;
-=======
->>>>>>> 2dc52685
 import java.util.concurrent.Executor;
 import java.util.concurrent.ExecutorService;
 import java.util.concurrent.RejectedExecutionException;
 import java.util.function.Consumer;
-import java.util.function.Supplier;
 import org.jetbrains.android.facet.AndroidFacet;
 import org.jetbrains.android.sdk.AndroidTargetData;
 import org.jetbrains.annotations.Contract;
 import org.jetbrains.annotations.NotNull;
 import org.jetbrains.annotations.Nullable;
 import org.jetbrains.annotations.TestOnly;
-<<<<<<< HEAD
 import org.jetbrains.annotations.VisibleForTesting;
-=======
->>>>>>> 2dc52685
 
 /**
  * The {@link ResourceFolderRepository} is leaf in the repository tree, and is used for user editable resources (e.g. the resources in the
@@ -201,7 +190,6 @@
   private static final Comparator<ResourceItemSource<? extends ResourceItem>> SOURCE_COMPARATOR =
       Comparator.comparing(ResourceItemSource::getFolderConfiguration);
   private static final Logger LOG = Logger.getInstance(ResourceFolderRepository.class);
-  private static final Tracer TRACER = new Tracer(false);
 
   @NotNull private final AndroidFacet myFacet;
   @NotNull private final PsiTreeChangeListener myPsiListener;
@@ -299,10 +287,6 @@
     Loader loader = new Loader(this, cachingData);
     loader.load();
 
-    if (StudioFlags.RESOURCE_REPOSITORY_TRACE_UPDATES.get()) {
-      startTracing();
-    }
-
     Disposer.register(myFacet, updateExecutor::shutdownNow);
   }
 
@@ -387,10 +371,10 @@
    */
   @SuppressWarnings("GuardedBy")
   private void commitToRepositoryWithoutLock(@NotNull Map<ResourceType, ListMultimap<String, ResourceItem>> itemsByType) {
-    TRACER.log(() -> "ResourceFolderRepository.commitToRepositoryWithoutLock");
+    ResourceUpdateTracer.log(() -> getSimpleId(this) + ".commitToRepositoryWithoutLock");
     for (Map.Entry<ResourceType, ListMultimap<String, ResourceItem>> entry : itemsByType.entrySet()) {
       for (ResourceItem item : entry.getValue().values()) {
-        TRACER.log(() -> "Committing " + item.getType() + '/' + item.getName());
+        ResourceUpdateTracer.log(() -> getSimpleId(this) + ": Committing " + item.getType() + '/' + item.getName());
       }
       getOrCreateMap(entry.getKey()).putAll(entry.getValue());
     }
@@ -681,7 +665,7 @@
     if (LOG.isDebugEnabled()) {
       LOG.debug("Converting to PSI ", psiFile);
     }
-    TRACER.log(() -> "ResourceFolderRepository.convertToPsiIfNeeded " + psiFile.getVirtualFile() + " converting to PSI");
+    ResourceUpdateTracer.log(() -> getSimpleId(this) + ".convertToPsiIfNeeded " + pathForLogging(psiFile) + " converting to PSI");
     scheduleScan(virtualFile, folderType);
     return true;
   }
@@ -694,30 +678,30 @@
   }
 
   private void scheduleScan(@NotNull VirtualFile virtualFile, @NotNull ResourceFolderType folderType) {
-    TRACER.log(() -> "ResourceFolderRepository.scheduleScan " + virtualFile);
+    ResourceUpdateTracer.log(() -> getSimpleId(this) + ".scheduleScan " + pathForLogging(virtualFile));
     synchronized (scanLock) {
       if (!pendingScans.add(virtualFile)) {
-        TRACER.log(() -> "ResourceFolderRepository.scheduleScan " + virtualFile + " pending already");
+        ResourceUpdateTracer.log(() -> getSimpleId(this) + ".scheduleScan " + pathForLogging(virtualFile) + " pending already");
         return;
       }
     }
 
     scheduleUpdate(() -> {
-      TRACER.log(() -> "ResourceFolderRepository.scheduleScan " + virtualFile + " preparing to scan");
+      ResourceUpdateTracer.log(() -> getSimpleId(this) + ".scheduleScan " + pathForLogging(virtualFile) + " preparing to scan");
       if (!virtualFile.isValid() || !isScanPending(virtualFile)) {
-        TRACER.log(() -> "ResourceFolderRepository.scheduleScan " + virtualFile + " pending already");
+        ResourceUpdateTracer.log(() -> getSimpleId(this) + ".scheduleScan " + pathForLogging(virtualFile) + " pending already");
         return;
       }
       PsiFile psiFile = findPsiFile(virtualFile);
       if (psiFile == null) {
-        TRACER.log(() -> "ResourceFolderRepository.scheduleScan no PSI " + virtualFile);
+        ResourceUpdateTracer.log(() -> getSimpleId(this) + ".scheduleScan no PSI " + pathForLogging(virtualFile));
         return;
       }
 
       ProgressIndicator runHandle;
       synchronized (scanLock) {
         if (!pendingScans.remove(virtualFile)) {
-          TRACER.log(() -> "ResourceFolderRepository.scheduleScan " + virtualFile + " scanned already");
+          ResourceUpdateTracer.log(() -> getSimpleId(this) + ".scheduleScan " + pathForLogging(virtualFile) + " scanned already");
           return;
         }
         runHandle = new EmptyProgressIndicator();
@@ -733,7 +717,7 @@
       finally {
         synchronized (scanLock) {
           runningScans.remove(virtualFile, runHandle);
-          TRACER.log(() -> "ResourceFolderRepository.scheduleScan " + virtualFile + " finished scanning");
+          ResourceUpdateTracer.log(() -> getSimpleId(this) + ".scheduleScan " + pathForLogging(virtualFile) + " finished scanning");
         }
       }
     });
@@ -744,7 +728,7 @@
    * All update actions are executed in the same order they were scheduled.
    */
   private void scheduleUpdate(@NotNull Runnable updateAction) {
-    TRACER.log(() -> "ResourceFolderRepository.scheduleUpdate scheduling " + updateAction);
+    ResourceUpdateTracer.log(() -> getSimpleId(this) + ".scheduleUpdate scheduling " + updateAction);
     boolean wasEmpty;
     synchronized (updateQueue) {
       wasEmpty = updateQueue.isEmpty();
@@ -761,13 +745,13 @@
                 break;
               }
             }
-            TRACER.log(() -> "Update " + action + " started");
+            ResourceUpdateTracer.log(() -> getSimpleId(this) + ": Update " + action + " started");
             try {
               ReadAction.nonBlocking(action).expireWith(myFacet).executeSynchronously();
-              TRACER.log(() -> "Update " + action + " finished");
+              ResourceUpdateTracer.log(() -> getSimpleId(this) + ": Update " + action + " finished");
             }
             catch (ProcessCanceledException e) {
-              TRACER.log(() -> "Update " + action + " was canceled");
+              ResourceUpdateTracer.log(() -> getSimpleId(this) + ": Update " + action + " was canceled");
               // The current update action has been canceled. Proceed to the next one in the queue.
             }
             catch (Throwable e) {
@@ -784,7 +768,7 @@
 
   @Override
   public void invokeAfterPendingUpdatesFinish(@NotNull Executor executor, @NotNull Runnable callback) {
-    TRACER.log(() -> "ResourceFolderRepository.runAfterPendingUpdatesFinish " + callback);
+    ResourceUpdateTracer.log(() -> getSimpleId(this) + ".runAfterPendingUpdatesFinish " + callback);
     scheduleUpdate(() -> executor.execute(callback));
   }
 
@@ -805,7 +789,7 @@
       return;
     }
 
-    TRACER.log(() -> "ResourceFolderRepository.scan " + psiFile.getVirtualFile());
+    ResourceUpdateTracer.log(() -> getSimpleId(this) + ".scan " + pathForLogging(psiFile));
     if (LOG.isDebugEnabled()) {
       LOG.debug("Rescanning ", psiFile);
     }
@@ -948,7 +932,7 @@
     }
 
     commitToRepository(result);
-    TRACER.log(() -> "ResourceFolderRepository.scan " + psiFile.getVirtualFile() + " end");
+    ResourceUpdateTracer.log(() -> getSimpleId(this) + ".scan " + pathForLogging(psiFile) + " end");
   }
 
   private void scan(@NotNull VirtualFile file) {
@@ -1081,29 +1065,9 @@
     return myPsiListener;
   }
 
-  @Nullable
-  private VirtualFile psiToVirtual(@Nullable PsiFile psiFile) {
-    return psiFile == null ? null : psiFile.getVirtualFile();
-  }
-
   protected void setModificationCount(long count) {
-    TRACER.log(() -> "ResourceFolderRepository.setModificationCount " + count);
+    ResourceUpdateTracer.log(() -> getSimpleId(this) + ".setModificationCount " + count);
     super.setModificationCount(count);
-  }
-
-  static void startTracing() {
-    FlightRecorder.initialize(StudioFlags.RESOURCE_REPOSITORY_TRACE_SIZE.get());
-    TRACER.enabled = true;
-  }
-
-  static void stopTracingAndDump() {
-    TRACER.enabled = false;
-    List<Object> trace = FlightRecorder.getAndClear();
-    LOG.info("Resource update trace:\n" + Joiner.on('\n').join(trace) + "\n-------------------------");
-  }
-
-  static boolean isTracingActive() {
-    return TRACER.enabled;
   }
 
   /**
@@ -1114,12 +1078,12 @@
   private final class SimplePsiListener extends PsiTreeAnyChangeAbstractAdapter {
     @Override
     protected void onChange(@Nullable PsiFile psiFile) {
-      TRACER.log(() -> "SimplePsiListener.onChange " + psiToVirtual(psiFile));
+      ResourceUpdateTracer.log(() -> getSimpleId(this) + ".onChange " + pathForLogging(psiFile));
       ResourceFolderType folderType = IdeResourcesUtil.getFolderType(psiFile);
       if (folderType != null && psiFile != null && isResourceFile(psiFile)) {
         scheduleScan(psiFile.getVirtualFile(), folderType);
       }
-      TRACER.log(() -> "SimplePsiListener.onChange " + psiToVirtual(psiFile) + " end");
+      ResourceUpdateTracer.log(() -> getSimpleId(this) + ".onChange " + pathForLogging(psiFile) + " end");
     }
   }
 
@@ -1133,7 +1097,7 @@
 
     @Override
     public void childAdded(@NotNull PsiTreeChangeEvent event) {
-      TRACER.log(() -> "IncrementalUpdatePsiListener.childAdded " + psiToVirtual(event.getFile()));
+      ResourceUpdateTracer.log(() -> getSimpleId(this) + ".childAdded " + pathForLogging(event.getFile()));
       try {
         PsiFile psiFile = event.getFile();
         if (psiFile != null && isRelevantFile(psiFile)) {
@@ -1199,8 +1163,8 @@
                       if (((PsiResourceItem)parentItem).recomputeValue()) {
                         setModificationCount(ourModificationCounter.incrementAndGet());
                       }
-                      TRACER.log(() -> "IncrementalUpdatePsiListener.childAdded " + psiToVirtual(event.getFile()) +
-                                       " recomputed: " + parentItem);
+                      ResourceUpdateTracer.log(() -> getSimpleId(this) + ".childAdded " + pathForLogging(event.getFile()) +
+                                                     " recomputed: " + parentItem);
                       return;
                     }
                   }
@@ -1285,7 +1249,7 @@
                           assert resourceFile instanceof PsiResourceFile;
                           PsiResourceFile psiResourceFile = (PsiResourceFile)resourceFile;
                           psiResourceFile.addItem(newIdResource);
-                          TRACER.log(() -> "Adding id/" + newIdResource.getName());
+                          ResourceUpdateTracer.log(() -> getSimpleId(this) + ": Adding id/" + newIdResource.getName());
                           getOrCreateMap(ResourceType.ID).put(newIdResource.getName(), newIdResource);
                           setModificationCount(ourModificationCounter.incrementAndGet());
                           invalidateParentCaches(ResourceFolderRepository.this, ResourceType.ID);
@@ -1307,13 +1271,13 @@
         myIgnoreChildrenChanged = true;
       }
       finally {
-        TRACER.log(() -> "IncrementalUpdatePsiListener.childAdded " + psiToVirtual(event.getFile()) + " end");
+        ResourceUpdateTracer.log(() -> getSimpleId(this) + ".childAdded " + pathForLogging(event.getFile()) + " end");
       }
     }
 
     @Override
     public void childRemoved(@NotNull PsiTreeChangeEvent event) {
-      TRACER.log(() -> "IncrementalUpdatePsiListener.childRemoved " + psiToVirtual(event.getFile()));
+      ResourceUpdateTracer.log(() -> getSimpleId(this) + ".childRemoved " + pathForLogging(event.getFile()));
       try {
         PsiFile psiFile = event.getFile();
         if (psiFile != null && isRelevantFile(psiFile)) {
@@ -1347,8 +1311,8 @@
                       if (((PsiResourceItem)resourceItem).recomputeValue()) {
                         setModificationCount(ourModificationCounter.incrementAndGet());
                       }
-                      TRACER.log(() -> "IncrementalUpdatePsiListener.childRemoved " + psiToVirtual(event.getFile()) +
-                                       " recomputed: " + resourceItem);
+                      ResourceUpdateTracer.log(() -> getSimpleId(this) + ".childRemoved " + pathForLogging(event.getFile()) +
+                                                     " recomputed: " + resourceItem);
 
                       if (resourceItem.getType() == ResourceType.ATTR) {
                         parentTag = parentTag.getParentTag();
@@ -1439,13 +1403,13 @@
         myIgnoreChildrenChanged = true;
       }
       finally {
-        TRACER.log(() -> "IncrementalUpdatePsiListener.childRemoved " + psiToVirtual(event.getFile()) + " end");
+        ResourceUpdateTracer.log(() -> getSimpleId(this) + ".childRemoved " + pathForLogging(event.getFile()) + " end");
       }
     }
 
     @Override
     public void childReplaced(@NotNull PsiTreeChangeEvent event) {
-      TRACER.log(() -> "IncrementalUpdatePsiListener.childReplaced " + psiToVirtual(event.getFile()));
+      ResourceUpdateTracer.log(() -> getSimpleId(this) + ".childReplaced " + pathForLogging(event.getFile()));
       try {
         PsiFile psiFile = event.getFile();
         if (psiFile != null) {
@@ -1542,8 +1506,8 @@
                   XmlTag xmlTag = attribute.getParent();
                   String oldText = StringUtil.notNullize(event.getOldChild().getText()).trim();
                   String newText = StringUtil.notNullize(event.getNewChild().getText()).trim();
-                  TRACER.log(() -> "IncrementalUpdatePsiListener.childReplaced " + psiToVirtual(event.getFile()) +
-                                   " oldText: \"" + oldText + "\" newText: \"" + newText + "\"");
+                  ResourceUpdateTracer.log(() -> getSimpleId(this) + ".childReplaced " + pathForLogging(event.getFile()) +
+                                                 " oldText: \"" + oldText + "\" newText: \"" + newText + "\"");
                   if (oldText.startsWith(NEW_ID_PREFIX) || newText.startsWith(NEW_ID_PREFIX)) {
                     ResourceItemSource<? extends ResourceItem> resourceFile = mySources.get(psiFile.getVirtualFile());
                     if (!(resourceFile instanceof PsiResourceFile)) {
@@ -1627,8 +1591,8 @@
                       if (((PsiResourceItem)resourceItem).recomputeValue()) {
                         setModificationCount(ourModificationCounter.incrementAndGet());
                       }
-                      TRACER.log(() -> "IncrementalUpdatePsiListener.childReplaced " + psiToVirtual(event.getFile()) +
-                                       " recomputed: " + resourceItem);
+                      ResourceUpdateTracer.log(() -> getSimpleId(this) + ".childReplaced " + pathForLogging(event.getFile()) +
+                                                     " recomputed: " + resourceItem);
                       return;
                     }
                   }
@@ -1668,8 +1632,8 @@
                     if (type != null) {
                       String oldName = event.getOldChild().getText();
                       String newName = event.getNewChild().getText();
-                      TRACER.log(() -> "IncrementalUpdatePsiListener.childReplaced " + psiToVirtual(event.getFile()) +
-                                       " oldName: \"" + oldName + "\" newName: \"" + newName + "\"");
+                      ResourceUpdateTracer.log(() -> getSimpleId(this) + ".childReplaced " + pathForLogging(event.getFile()) +
+                                                     " oldName: \"" + oldName + "\" newName: \"" + newName + "\"");
                       if (oldName.equals(newName)) {
                         // Can happen when there are error nodes (e.g. attribute value not yet closed during typing etc).
                         return;
@@ -1729,8 +1693,8 @@
                             if (style instanceof PsiResourceItem) {
                               ((PsiResourceItem)style).recomputeValue();
                             }
-                            TRACER.log(() -> "IncrementalUpdatePsiListener.childReplaced " + psiToVirtual(event.getFile()) +
-                                             " recomputed: " + style);
+                            ResourceUpdateTracer.log(() -> getSimpleId(this) + ".childReplaced " + pathForLogging(event.getFile()) +
+                                                           " recomputed: " + style);
                           }
                         }
                       });
@@ -1750,8 +1714,8 @@
                           if (((PsiResourceItem)resourceItem).recomputeValue()) {
                             setModificationCount(ourModificationCounter.incrementAndGet());
                           }
-                          TRACER.log(() -> "IncrementalUpdatePsiListener.childReplaced " + psiToVirtual(event.getFile()) +
-                                           " recomputed: " + resourceItem);
+                          ResourceUpdateTracer.log(() -> getSimpleId(this) + ".childReplaced " + pathForLogging(event.getFile()) +
+                                                         " recomputed: " + resourceItem);
                           return;
                         }
                       }
@@ -1806,7 +1770,7 @@
         myIgnoreChildrenChanged = true;
       }
       finally {
-        TRACER.log(() -> "IncrementalUpdatePsiListener.childReplaced " + psiToVirtual(event.getFile()) + " end");
+        ResourceUpdateTracer.log(() -> getSimpleId(this) + ".childReplaced " + pathForLogging(event.getFile()) + " end");
       }
     }
 
@@ -1819,11 +1783,13 @@
     private boolean rescheduleScanIfRunning(@NotNull VirtualFile virtualFile) {
       synchronized (scanLock) {
         if (pendingScans.contains(virtualFile)) {
-          TRACER.log(() -> "IncrementalUpdatePsiListener.rescheduleScanIfRunning " + virtualFile + " scan is already pending");
+          ResourceUpdateTracer.log(() -> getSimpleId(this) + ".rescheduleScanIfRunning " + pathForLogging(virtualFile) +
+                                         " scan is already pending");
           return true;
         }
         if (runningScans.containsKey(virtualFile)) {
-          TRACER.log(() -> "IncrementalUpdatePsiListener.rescheduleScanIfRunning " + virtualFile + " rescheduling scan");
+          ResourceUpdateTracer.log(() -> getSimpleId(this) + ".rescheduleScanIfRunning " + pathForLogging(virtualFile) +
+                                         " rescheduling scan");
           scheduleScan(virtualFile);
           return true;
         }
@@ -1865,7 +1831,8 @@
               if (cleared) { // Only bump revision if this is a value which has already been observed!
                 setModificationCount(ourModificationCounter.incrementAndGet());
               }
-              TRACER.log(() -> "IncrementalUpdatePsiListener.handleValueXmlTextEdit " + virtualFile + " recomputed: " + item);
+              ResourceUpdateTracer.log(() -> getSimpleId(this) + ".handleValueXmlTextEdit " + pathForLogging(virtualFile) +
+                                             " recomputed: " + item);
             }
           });
           return;
@@ -1893,7 +1860,8 @@
             if (cleared) { // Only bump revision if this is a value which has already been observed!
               setModificationCount(ourModificationCounter.incrementAndGet());
             }
-            TRACER.log(() -> "IncrementalUpdatePsiListener.handleValueXmlTextEdit " + virtualFile + " recomputed: " + item);
+            ResourceUpdateTracer.log(() -> getSimpleId(this) + ".handleValueXmlTextEdit " + pathForLogging(virtualFile) +
+                                           " recomputed: " + item);
           }
         });
       }
@@ -1903,13 +1871,13 @@
 
     @Override
     public void beforeChildrenChange(@NotNull PsiTreeChangeEvent event) {
-      TRACER.log(() -> "IncrementalUpdatePsiListener.beforeChildrenChange " + psiToVirtual(event.getFile()));
+      ResourceUpdateTracer.log(() -> getSimpleId(this) + ".beforeChildrenChange " + pathForLogging(event.getFile()));
       myIgnoreChildrenChanged = false;
     }
 
     @Override
     public void childrenChanged(@NotNull PsiTreeChangeEvent event) {
-      TRACER.log(() -> "IncrementalUpdatePsiListener.childrenChanged " + psiToVirtual(event.getFile()));
+      ResourceUpdateTracer.log(() -> getSimpleId(this) + ".childrenChanged " + pathForLogging(event.getFile()));
       PsiElement parent = event.getParent();
       // Called after children have changed. There are typically individual childMoved, childAdded etc
       // calls that we hook into for more specific details. However, there are some events we don't
@@ -1920,12 +1888,14 @@
         // are the same, and in those cases there may be other child events we need to process
         // so fall through and process the whole file.
         if (parent != event.getChild()) {
-          TRACER.log(() -> "IncrementalUpdatePsiListener.childrenChanged " + psiToVirtual(event.getFile()) + " event already processed");
+          ResourceUpdateTracer.log(() -> getSimpleId(this) + ".childrenChanged " + pathForLogging(event.getFile()) +
+                                         " event already processed");
           return;
         }
       }
       else if (event instanceof PsiTreeChangeEventImpl && ((PsiTreeChangeEventImpl)event).isGenericChange()) {
-        TRACER.log(() -> "IncrementalUpdatePsiListener.childrenChanged " + psiToVirtual(event.getFile()) + " generic change");
+        ResourceUpdateTracer.log(() -> getSimpleId(this) + ".childrenChanged " + pathForLogging(event.getFile()) +
+                                       " generic change");
         return;
       }
 
@@ -1933,7 +1903,7 @@
       // that can be expensive.
       PsiElement firstChild = parent != null && !(parent instanceof PsiFile) ? parent.getFirstChild() : null;
       if (firstChild instanceof PsiWhiteSpace && firstChild == parent.getLastChild()) {
-        TRACER.log(() -> "IncrementalUpdatePsiListener.childrenChanged " + psiToVirtual(event.getFile()) + " white space");
+        ResourceUpdateTracer.log(() -> getSimpleId(this) + ".childrenChanged " + pathForLogging(event.getFile()) + " white space");
         // This event is just adding white spaces.
         return;
       }
@@ -1955,19 +1925,19 @@
           LOG.debug("Received unexpected childrenChanged event for inter-file operations", throwable);
         }
       }
-      TRACER.log(() -> "IncrementalUpdatePsiListener.childrenChanged " + psiToVirtual(event.getFile()) + " end");
+      ResourceUpdateTracer.log(() -> getSimpleId(this) + ".childrenChanged " + pathForLogging(event.getFile()) + " end");
     }
   }
 
   void onFileCreated(@NotNull VirtualFile file) {
-    TRACER.log(() -> "ResourceFolderRepository.onFileCreated " + file);
+    ResourceUpdateTracer.log(() -> getSimpleId(this) + ".onFileCreated " + pathForLogging(file));
     scheduleScan(file);
   }
 
   void onFileOrDirectoryRemoved(@NotNull VirtualFile file) {
-    TRACER.log(() -> "ResourceFolderRepository.onFileOrDirectoryRemoved " + file);
+    ResourceUpdateTracer.log(() -> getSimpleId(this) + ".onFileOrDirectoryRemoved " + pathForLogging(file));
     scheduleUpdate(() -> {
-      TRACER.log(() -> "ResourceFolderRepository.onFileOrDirectoryRemoved processing removal of " + file);
+      ResourceUpdateTracer.log(() -> getSimpleId(this) + ".onFileOrDirectoryRemoved processing removal of " + pathForLogging(file));
       if (file.isDirectory()) {
         for (Iterator<Map.Entry<VirtualFile, ResourceItemSource<? extends ResourceItem>>> iterator = mySources.entrySet().iterator();
              iterator.hasNext(); ) {
@@ -1991,7 +1961,7 @@
   }
 
   private void onSourceRemoved(@NotNull VirtualFile file, @NotNull ResourceItemSource<? extends ResourceItem> source) {
-    TRACER.log(() -> "ResourceFolderRepository.onSourceRemoved " + file);
+    ResourceUpdateTracer.log(() -> getSimpleId(this) + ".onSourceRemoved " + pathForLogging(file));
 
     boolean removed = removeItemsFromSource(source);
     if (removed) {
@@ -2573,18 +2543,4 @@
       super(cause);
     }
   }
-
-  private static class Tracer {
-    boolean enabled;
-
-    Tracer(boolean enabled) {
-      this.enabled = enabled;
-    }
-
-    void log(@NotNull Supplier<?> lazyRecord) {
-      if (enabled) {
-        FlightRecorder.log(() -> TraceUtils.currentTime() + ' ' + lazyRecord.get());
-      }
-    }
-  }
 }