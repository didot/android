/*
 * Copyright (C) 2019 The Android Open Source Project
 *
 * Licensed under the Apache License, Version 2.0 (the "License");
 * you may not use this file except in compliance with the License.
 * You may obtain a copy of the License at
 *
 *      http://www.apache.org/licenses/LICENSE-2.0
 *
 * Unless required by applicable law or agreed to in writing, software
 * distributed under the License is distributed on an "AS IS" BASIS,
 * WITHOUT WARRANTIES OR CONDITIONS OF ANY KIND, either express or implied.
 * See the License for the specific language governing permissions and
 * limitations under the License.
 */
package com.android.tools.idea.databinding.index

import com.android.SdkConstants
import com.android.SdkConstants.TAG_LAYOUT
import com.android.resources.ResourceFolderType
import com.android.resources.ResourceUrl
import com.android.tools.idea.databinding.index.BindingLayoutType.DATA_BINDING_LAYOUT
import com.android.tools.idea.databinding.index.BindingLayoutType.PLAIN_LAYOUT
import com.intellij.ide.highlighter.XmlFileType
import com.intellij.openapi.module.Module
import com.intellij.openapi.project.Project
import com.intellij.openapi.vfs.VirtualFile
import com.intellij.psi.PsiFile
import com.intellij.psi.search.FilenameIndex
import com.intellij.psi.search.GlobalSearchScope
import com.intellij.util.indexing.DefaultFileTypeSpecificInputFilter
import com.intellij.util.indexing.FileBasedIndex
import com.intellij.util.indexing.FileContent
import com.intellij.util.indexing.ID
import com.intellij.util.indexing.SingleEntryFileBasedIndexExtension
import com.intellij.util.indexing.SingleEntryIndexer
import com.intellij.util.io.DataExternalizer
import com.intellij.util.io.DataInputOutputUtil.readINT
import com.intellij.util.io.DataInputOutputUtil.writeINT
import com.intellij.util.io.IOUtil
import com.intellij.util.xml.NanoXmlBuilder
import com.intellij.util.xml.NanoXmlUtil
import org.jetbrains.kotlin.idea.search.projectScope
import java.io.DataInput
import java.io.DataOutput
import java.io.Reader

/**
 * File based index for data binding layout xml files.
 */
class BindingXmlIndex : SingleEntryFileBasedIndexExtension<BindingXmlData>() {
  /**
   * An entry into this index, containing information associated with a target layout file.
   */
  data class Entry(val file: VirtualFile, val data: BindingXmlData)

  companion object {
    @JvmField
    val NAME = ID.create<Int, BindingXmlData>("BindingXmlIndex")

    fun acceptsFile(file: VirtualFile): Boolean =
      "xml" == file.extension &&
      ResourceFolderType.getFolderType(file.parent?.name.orEmpty()) == ResourceFolderType.LAYOUT

    private fun getDataForFile(file: VirtualFile, project: Project): BindingXmlData? {
      return FileBasedIndex.getInstance().getSingleEntryIndexData(NAME, file, project)
    }

    fun getDataForFile(project: Project, file: VirtualFile) = getDataForFile(file, project)
    fun getDataForFile(psiFile: PsiFile) = getDataForFile(psiFile.virtualFile, psiFile.project)

    /**
     * Returns all entries that match a given [layoutName].
     *
     * This may return multiple entries as a layout may have multiple configurations.
     */
    private fun getEntriesForLayout(project: Project, layoutName: String, scope: GlobalSearchScope): Collection<Entry> {
      val entries = mutableListOf<Entry>()
      FilenameIndex.getVirtualFilesByName("$layoutName.xml", scope).forEach { file ->
        getDataForFile(file, project)?.let { data -> entries.add(Entry(file, data)) }
      }
      return entries
    }

    @JvmStatic
    fun getEntriesForLayout(project: Project, layoutName: String) = getEntriesForLayout(project, layoutName, project.projectScope())
    fun getEntriesForLayout(module: Module, layoutName: String) = getEntriesForLayout(module.project, layoutName,
                                                                                      module.moduleContentWithDependenciesScope)
  }

  /**
   * Defines the data externalizer handling the serialization/de-serialization of indexed information.
   */
  override fun getValueExternalizer(): DataExternalizer<BindingXmlData> {
    return object : DataExternalizer<BindingXmlData> {
      override fun save(out: DataOutput, value: BindingXmlData?) {
        value ?: return
        writeINT(out, value.layoutType.ordinal)
        IOUtil.writeUTF(out, value.rootTag)
        writeINT(out, if (value.viewBindingIgnore) 1 else 0)
        IOUtil.writeUTF(out, value.customBindingName ?: "")

        writeINT(out, value.imports.size)
        for (import in value.imports) {
          IOUtil.writeUTF(out, import.type)
          IOUtil.writeUTF(out, import.alias ?: "")
        }

        writeINT(out, value.variables.size)
        for (variable in value.variables) {
          IOUtil.writeUTF(out, variable.name)
          IOUtil.writeUTF(out, variable.type)
        }

        writeINT(out, value.viewIds.size)
        for (viewId in value.viewIds) {
          IOUtil.writeUTF(out, viewId.id)
          IOUtil.writeUTF(out, viewId.viewName)
          IOUtil.writeUTF(out, viewId.layoutName ?: "")
          IOUtil.writeUTF(out, viewId.typeOverride ?: "")
        }
      }

      override fun read(`in`: DataInput): BindingXmlData {
        val layoutType = BindingLayoutType.values()[readINT(`in`)]
        val rootTag = IOUtil.readUTF(`in`)
        val viewBindingIgnore = readINT(`in`) == 1
        val customBindingName = IOUtil.readUTF(`in`).ifEmpty { null }

        val imports = mutableListOf<ImportData>()
        for (i in 0 until readINT(`in`)) {
          imports.add(ImportData(IOUtil.readUTF(`in`), IOUtil.readUTF(`in`).ifEmpty { null }))
        }
        val variables = mutableListOf<VariableData>()
        for (i in 0 until readINT(`in`)) {
          variables.add(VariableData(IOUtil.readUTF(`in`), IOUtil.readUTF(`in`)))
        }

        val viewIds = mutableListOf<ViewIdData>()
        for (i in 1..readINT(`in`)) {
          viewIds.add(ViewIdData(IOUtil.readUTF(`in`), IOUtil.readUTF(`in`),
                                 IOUtil.readUTF(`in`).ifEmpty { null }, IOUtil.readUTF(`in`).ifEmpty { null }))
        }
        return BindingXmlData(layoutType, rootTag, viewBindingIgnore, customBindingName, imports, variables, viewIds)
      }
    }
  }

  override fun getName(): ID<Int, BindingXmlData> {
    return NAME
  }


  override fun getIndexer(): SingleEntryIndexer<BindingXmlData> {
    return object : SingleEntryIndexer<BindingXmlData>(false) {
      override fun computeValue(inputData: FileContent): BindingXmlData {
<<<<<<< HEAD
        var isDataBindingLayout = false
=======
        var bindingLayoutType = PLAIN_LAYOUT
>>>>>>> 477885a9
        var customBindingName: String? = null
        var viewBindingIgnore = false
        var rootTag: String? = null
        val variables = mutableListOf<VariableData>()
        val imports = mutableListOf<ImportData>()
        val viewIds = mutableListOf<ViewIdData>()

        class TagData(val name: String) {
          var importType: String? = null
          var importAlias: String? = null

          var variableName: String? = null
          var variableType: String? = null

          var viewClass: String? = null
          var viewId: String? = null
          var viewLayout: String? = null
          var viewTypeOverride: String? = null
        }

        NanoXmlUtil.parse(EscapingXmlReader(inputData.contentAsText), object : NanoXmlBuilder {
          val tags = mutableListOf<TagData>()

          override fun startElement(name: String, nsPrefix: String?, nsURI: String?, systemID: String, lineNr: Int) {
            tags.add(TagData(name))
            if (name == TAG_LAYOUT) {
              bindingLayoutType = DATA_BINDING_LAYOUT
            }

            if (tags.size == 1) {
              rootTag = name
            }
          }

          override fun addAttribute(key: String, nsPrefix: String?, nsURI: String?, value: String, type: String) {
            val currTag = tags.last() // We are processing a tag so we know there's at least one
            when (currTag.name) {
              SdkConstants.TAG_DATA ->
                when (key) {
                  SdkConstants.ATTR_CLASS -> customBindingName = value
                }

              SdkConstants.TAG_IMPORT ->
                when (key) {
                  SdkConstants.ATTR_TYPE -> currTag.importType = value
                  SdkConstants.ATTR_ALIAS -> currTag.importAlias = value
                }

              SdkConstants.TAG_VARIABLE ->
                when (key) {
                  SdkConstants.ATTR_NAME -> currTag.variableName = value
                  SdkConstants.ATTR_TYPE -> currTag.variableType = value
                }

              else -> {
                // If here, we are a View tag, e.g. <Button>, <EditText>, <include>, <merge>, etc.

                if (nsURI == SdkConstants.ANDROID_URI) {
                  when (key) {
                    SdkConstants.ATTR_ID -> currTag.viewId = ResourceUrl.parse(value)?.name
                  }
                }
                else if (nsURI == SdkConstants.TOOLS_URI) {
                  if (bindingLayoutType == PLAIN_LAYOUT
                      && currTag.name != SdkConstants.VIEW_INCLUDE && currTag.name != SdkConstants.VIEW_MERGE) {
                    when (key) {
                      SdkConstants.ATTR_VIEW_BINDING_TYPE -> currTag.viewTypeOverride = value
                    }
                  }
                }
                else if (nsURI == null) {
                  if (currTag.name == SdkConstants.VIEW_INCLUDE || currTag.name == SdkConstants.VIEW_MERGE) {
                    when (key) {
                      SdkConstants.ATTR_LAYOUT -> currTag.viewLayout = value
                    }
                  }
                  else if (currTag.name == SdkConstants.VIEW_TAG) {
                    when (key) {
                      SdkConstants.ATTR_CLASS -> currTag.viewClass = value
                    }
                  }
                }
              }
            }

            // If here, it means we're on the root tag
            if (tags.size == 1) {
              if (bindingLayoutType == PLAIN_LAYOUT && nsURI == SdkConstants.TOOLS_URI && key == SdkConstants.ATTR_VIEW_BINDING_IGNORE) {
                viewBindingIgnore = value.toBoolean()
              }
            }
          }

          override fun elementAttributesProcessed(name: String, nsPrefix: String?, nsURI: String?) {
            val currTag = tags.last() // We are processing a tag so we know there's at least one
            when (currTag.name) {
              SdkConstants.TAG_DATA -> {
                // Nothing to do here, but case needed to avoid ending up in default branch
              }

              SdkConstants.TAG_IMPORT ->
                if (currTag.importType != null) {
                  imports.add(ImportData(currTag.importType!!, currTag.importAlias))
                }

              SdkConstants.TAG_VARIABLE ->
                if (currTag.variableName != null && currTag.variableType != null) {
                  variables.add(VariableData(currTag.variableName!!, currTag.variableType!!))
                }

              else ->
                if (currTag.viewId != null) {
                  // Tag should either be something like <TextView>, <Button>, etc.
                  // OR the special-case <view class="path.to.CustomView"/>
                  val viewName = if (currTag.name != SdkConstants.VIEW_TAG) currTag.name else currTag.viewClass
                  if (viewName != null) {
                    viewIds.add(ViewIdData(currTag.viewId!!, viewName, currTag.viewLayout, currTag.viewTypeOverride))
                  }
                }
            }
          }

          override fun endElement(s: String?, s1: String?, s2: String?) {
            tags.removeAt(tags.lastIndex)
          }
        })

        return BindingXmlData(bindingLayoutType, rootTag.orEmpty(), viewBindingIgnore, customBindingName, imports, variables, viewIds)
      }
    }
  }

  override fun getInputFilter(): FileBasedIndex.InputFilter {
    return object : DefaultFileTypeSpecificInputFilter(XmlFileType.INSTANCE) {
      override fun acceptInput(file: VirtualFile): Boolean = acceptsFile(file)
    }
  }

  override fun getVersion() = 10
}

private const val COMMENT_START = "<!--"
private const val COMMENT_END = "-->"
/**
 * Reader that attempts to escape known codes (e.g. "&lt;") on the fly as it reads.
 *
 * It seems that NanoXml does not itself translate escape characters, instead skipping over them.
 * So, we have to intercept them ourselves. For the attributes we parse, we only care about a
 * subset of all potentially escaped characters -- specifically '<' and '>', which can be used
 * in generic types. The rest, we can skip over, which NanoXml would have done anyway.
 *
 * We also skip over comments ourselves, as NanoXml seems to trip up if it hits a comment that
 * has an unescaped & inside it.
 */
private class EscapingXmlReader(text: CharSequence): Reader() {
  /**
   * State associated with the input text.
   *
   * This state will live across multiple calls to [EscapingXmlReader.read].
   */
  private class InputState(val text: CharSequence) {
    var srcIndex = 0
    fun read(): Char = text[srcIndex++]
    fun skip(numChars: Int = 1) { srcIndex += numChars }
    fun beforeEnd() = srcIndex < text.length
    fun atEnd() = srcIndex >= text.length
  }

  /**
   * Helper class for simplifying writing to the output buffer.
   *
   * This class is created each time [EscapingXmlReader.read] is called.
   */
  private class OutputBuffer(val cbuf: CharArray, var dstIndex: Int, val maxWriteCount: Int) {
    var numCharsWritten = 0
    fun isFull() = numCharsWritten >= maxWriteCount
    fun write(c: Char) {
      assert(!isFull())
      cbuf[dstIndex++] = c
      numCharsWritten++
    }
  }

  private val buffer = StringBuilder()
  private val state = InputState(text)

  override fun read(cbuf: CharArray, off: Int, len: Int): Int {
    val output = OutputBuffer(cbuf, off, len)
    while (!output.isFull() && prepareNextChar()) {
      readNextCharInto(output)
    }
    return output.numCharsWritten.takeIf { it > 0 } ?: -1 // Indicate EOF so parser terminates
  }

  /**
   * Verify the input state is pointing at a valid character, potentially updating it if
   * necessary (e.g. to skip over comments).
   *
   * If true is returned, you can safely call [readNextCharInto]; otherwise, you should abort as we
   * are out of input text.
   */
  private fun prepareNextChar(): Boolean {
    if (state.atEnd()) return false

    if (skipIfMatch(COMMENT_START)) {
      // We don't really need to save this into the buffer, as we don't use it, but this is an easy
      // way to consume a bunch of text we don't care about.
      readIntoBufferUntil(COMMENT_END)
    }
    return (state.beforeEnd())
  }

  /**
   * Read the next character out of the input text and write it into the output buffer.
   *
   * When done, the input state will be pointing at the next character to parse. This may be
   * more than one character later, if the character that was just read in was escaped
   * (e.g. '&lt;')
   *
   * It's expected that the state is valid before calling this method. In other words, callers
   * should call [prepareNextChar] first.
   */
  private fun readNextCharInto(output: OutputBuffer) {
    var nextChar: Char? = state.read()
    if (nextChar == '&') {
      readIntoBufferUntil(";")
      when (buffer.toString()) {
        "lt" -> nextChar = '<'
        "gt" -> nextChar = '>'
        else -> nextChar = null
      }
    }

    if (nextChar != null) {
      output.write(nextChar)
    }
  }

  /**
   * Keep reading characters out of the input text until you hit the [terminal] string or the
   * end of the text, whichever comes first. Once finished, [buffer] will be populated with all
   * text up to but not including [terminal]. However, [terminal] will still be consumed.
   */
  private fun readIntoBufferUntil(terminal: String) {
    buffer.clear()
    do {
      buffer.append(state.read())
    } while (state.beforeEnd() && !isMatch(terminal))
    if (state.beforeEnd()) {
      state.skip(terminal.length) // Consume `terminal`
    }
  }

  /**
   * Check if the [target] text matches the current input position.
   */
  private fun isMatch(target: String): Boolean {
    return (state.srcIndex + target.length <= state.text.length
        && target.indices.all { i -> target[i] == state.text[state.srcIndex + i] })
  }

  private fun skipIfMatch(target: String): Boolean {
    if (isMatch(target)) {
      state.skip(target.length)
      return true
    }
    return false
  }

  override fun close() {} // We just point at a String in memory, no need to close anything
}<|MERGE_RESOLUTION|>--- conflicted
+++ resolved
@@ -154,11 +154,7 @@
   override fun getIndexer(): SingleEntryIndexer<BindingXmlData> {
     return object : SingleEntryIndexer<BindingXmlData>(false) {
       override fun computeValue(inputData: FileContent): BindingXmlData {
-<<<<<<< HEAD
-        var isDataBindingLayout = false
-=======
         var bindingLayoutType = PLAIN_LAYOUT
->>>>>>> 477885a9
         var customBindingName: String? = null
         var viewBindingIgnore = false
         var rootTag: String? = null
