--- conflicted
+++ resolved
@@ -17,10 +17,7 @@
 
 import com.android.tools.idea.res.DataBindingInfo;
 import com.android.tools.idea.res.LocalResourceRepository;
-<<<<<<< HEAD
-=======
 import com.intellij.openapi.vfs.VirtualFile;
->>>>>>> 291841c8
 import com.intellij.psi.PsiClass;
 import com.intellij.psi.PsiElementFinder;
 import com.intellij.psi.PsiPackage;
@@ -48,12 +45,6 @@
     }
     for (AndroidFacet facet : myComponent.getDataBindingEnabledFacets()) {
       LocalResourceRepository moduleResources = facet.getModuleResources(true);
-<<<<<<< HEAD
-      if (moduleResources == null) {
-        continue;
-      }
-=======
->>>>>>> 291841c8
       Map<String, DataBindingInfo> dataBindingResourceFiles = moduleResources.getDataBindingResourceFiles();
       if (dataBindingResourceFiles == null) {
         continue;
@@ -89,12 +80,9 @@
     // data binding packages are found only if corresponding java packages does not exists. For those, we have DataBindingPackageFinder
     // which has a low priority.
     return null;
-<<<<<<< HEAD
-=======
   }
 
   private boolean isEnabled() {
     return DataBindingUtil.inMemoryClassGenerationIsEnabled() && myComponent.hasAnyDataBindingEnabledFacet();
->>>>>>> 291841c8
   }
 }