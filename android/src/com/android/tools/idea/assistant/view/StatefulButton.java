/*
 * Copyright (C) 2016 The Android Open Source Project
 *
 * Licensed under the Apache License, Version 2.0 (the "License");
 * you may not use this file except in compliance with the License.
 * You may obtain a copy of the License at
 *
 *      http://www.apache.org/licenses/LICENSE-2.0
 *
 * Unless required by applicable law or agreed to in writing, software
 * distributed under the License is distributed on an "AS IS" BASIS,
 * WITHOUT WARRANTIES OR CONDITIONS OF ANY KIND, either express or implied.
 * See the License for the specific language governing permissions and
 * limitations under the License.
 */
package com.android.tools.idea.assistant.view;

import com.android.annotations.VisibleForTesting;
import com.android.tools.idea.assistant.AssistActionState;
import com.android.tools.idea.assistant.AssistActionStateManager;
import com.android.tools.idea.assistant.StatefulButtonNotifier;
import com.android.tools.idea.assistant.datamodel.ActionData;
import com.android.tools.idea.gradle.project.GradleProjectInfo;
import com.intellij.ide.ui.laf.darcula.ui.DarculaButtonPainter;
import com.intellij.ide.ui.laf.intellij.MacIntelliJButtonBorder;
import com.intellij.openapi.module.Module;
import com.intellij.openapi.project.Project;
import com.intellij.ui.components.panels.VerticalLayout;
import com.intellij.util.messages.MessageBusConnection;
import org.jetbrains.annotations.NotNull;
import org.jetbrains.annotations.Nullable;

import javax.swing.*;
import javax.swing.border.Border;
import javax.swing.plaf.ButtonUI;
import java.awt.*;
import java.awt.event.ActionListener;

/**
 * A wrapper presentation on {@link ActionButton} that allows for the button to maintain state. In practice this means that either a button
 * is displayed or a message indicating why the action was not available is displayed. A common example is adding dependencies. If the
 * dependency has already been added, displaying a success message instead of an "add" button is appropriate.
 */
public class StatefulButton extends JPanel {

<<<<<<< HEAD
  private ActionButton myButton;
  private final String mySuccessMessage;
  private StatefulButtonMessage myMessage;
  private AssistActionStateManager myStateManager;
  private final ActionData myAction;
  private final Project myProject;

  @SuppressWarnings("deprecation")
  public StatefulButton(@NotNull ActionData action, @NotNull ActionListener listener, @NotNull Project project) {
=======
  @VisibleForTesting
  @NotNull
  final ActionButton myButton;
  @Nullable private final String mySuccessMessage;
  @Nullable private final AssistActionStateManager myStateManager;
  @NotNull private final ActionData myAction;
  @NotNull private final Project myProject;
  @VisibleForTesting
  @Nullable
  StatefulButtonMessage myMessage;

  /**
   * Creates a button that changes UI based on state.
   *
   * @param action       model parsed from xml
   * @param listener     listens for click and handles action
   * @param stateManager a button can be associated with a manager that listens for updates and changes button UI. If null, button is
   *                     always in default state (same as NOT_APPLICABLE)
   * @param project
   */
  @SuppressWarnings("deprecation")
  public StatefulButton(@NotNull ActionData action,
                        @NotNull ActionListener listener,
                        @Nullable AssistActionStateManager stateManager,
                        @NotNull Project project) {
>>>>>>> c8fa6d74
    super(new VerticalLayout(5, SwingConstants.LEFT));
    setBorder(BorderFactory.createEmptyBorder());
    setOpaque(false);

    myAction = action;
<<<<<<< HEAD
=======
    myStateManager = stateManager;
>>>>>>> c8fa6d74
    myProject = project;

    // TODO: Don't cache this, restructure messaging to be more centralized with state-dependent templates. For example, allow the bundle
    // to express the "partial" state with a message "{0} of {1} modules have Foo added", "complete" state with "All modules with Foo added"
    // etc.
    mySuccessMessage = action.getSuccessMessage();

    myButton = new ActionButton(action, listener, this) {
      @Override
      public void setUI(ButtonUI ui) {
        // Custom ButtonUI needed to avoid white-on-white that appears with Mac rendering.
        // Overriding setUI ensures a platform theme change doesn't undo the ButtonUI override.

        // Hack: Hardcoding a custom ButtonUI since the platform specific customization for Mac, MacIntelliJButtonUI, doesn't always draw
        // with get*Color* colors. Using a custom implementation that always draws using those colors.
        super.setUI(StatefulButtonUI.createUI(myButton));
        // TODO: Ask IntelliJ whether MacIntelliJButtonUI.paint should use get*Color*() to draw buttons when MacIntelliJButtonBorder present

        // Super hack: Below is an unfortunate side effect of the hardcoding above. The Mac and Darcula button border implementation classes
        // use dramatically different inset sizes, but the custom ButtonUI implementation is a fork of DarculaButtonUI which assumes a
        // larger inset. The code below injects a padded border with the Darcula insets when the Mac border is present.
        JButton defaultButton = new JButton();
        Border defaultButtonBorder = defaultButton.getBorder();
        if (defaultButtonBorder instanceof MacIntelliJButtonBorder) {
          defaultButtonBorder = new DarculaButtonPainter();
        }
        Insets insets = defaultButtonBorder.getBorderInsets(defaultButton);
        setBorder(BorderFactory.createEmptyBorder(insets.top, insets.left, insets.bottom, insets.right));
      }
    };

    add(myButton);
    // Initialize to hidden until state management is completed.
    myButton.setVisible(false);

    if (myStateManager != null) {
      myStateManager.init(project, action);
      myMessage = myStateManager.getStateDisplay(project, action, mySuccessMessage);
      add(myMessage);
      // Initialize to hidden until state management is completed.
      myMessage.setVisible(false);

      // Listen for notifications that the state has been updated.
      for (Module module : GradleProjectInfo.getInstance(project).getAndroidModules()) {
        MessageBusConnection connection = module.getMessageBus().connect(module);
        connection.subscribe(StatefulButtonNotifier.BUTTON_STATE_TOPIC, this::updateButtonState);
      }
    }

    // Initialize the button state. This includes making the proper element visible.
    updateButtonState();
  }

  @NotNull
  public ActionData getActionData() {
    return myAction;
  }

  /**
   * Updates the state of the button display based on the associated {@code AssistActionStateManager} if present. This should be called
   * whenever there may have been a state change.
   *
   * TODO: Determine how to update the state on card view change at minimum.
   */
  public void updateButtonState() {
    // Ensure we're on the AWT event dispatch thread
    if (!SwingUtilities.isEventDispatchThread()) {
      SwingUtilities.invokeLater(this::updateButtonState);
      return;
    }
    // There may be cases where the action is not stateful such as triggering a debug event which can occur any number of times.
    if (myStateManager == null) {
      myButton.setVisible(true);
      return;
    }

<<<<<<< HEAD
    AssistActionStateManager.ActionState state = myStateManager.getState(myProject, myAction);
    // HACK ALERT: Getting state may have the side effect of updating the underlying state display, re-fetch.
    // TODO: Refactor button related code and state management such that state can express arbitrary completion details (such as N of M
    // modules being complete) and allow the button message to be refreshed on state change.
    remove(myMessage);
    myMessage = myStateManager.getStateDisplay(myProject, myAction, mySuccessMessage);
    add(myMessage);
=======
    AssistActionState state = myStateManager.getState(myProject, myAction);
>>>>>>> c8fa6d74
    revalidate();
    repaint();


    if (myMessage != null) {
<<<<<<< HEAD
      switch (state) {
        case ERROR:
        case COMPLETE:
          myButton.setVisible(false);
          myMessage.setVisible(true);
          break;
        // TODO(b/29617676): Show button disabled in a working state.
        case IN_PROGRESS:
        case INCOMPLETE:
          myButton.setVisible(true);
          myMessage.setVisible(false);
          break;
        default:
          myButton.setVisible(true);
          myMessage.setVisible(true);
      }
=======
      updateUIForState(state);
>>>>>>> c8fa6d74
      return;
    }
  }

  private void updateUIForState(AssistActionState state) {
    myButton.setVisible(state.isButtonVisible());
    myButton.setEnabled(state.isButtonEnabled());
    myMessage.setVisible(state.isMessageVisible());
    if (state.isMessageVisible()) {
      remove(myMessage);
      myMessage = myStateManager.getStateDisplay(myProject, myAction, mySuccessMessage);
      if (myMessage == null) {
        return;
      }
      add(myMessage);
    }
  }

  @NotNull
  public Project getProject() {
    return myProject;
  }

  @NotNull
  public Project getProject() {
    return myProject;
  }

  /**
   * Generic button used for handling arbitrary actions. No display properties should be overridden here as this class purely addresses
   * logical handling and is not opinionated about display. Action buttons may have a variety of visual styles which will either be added
   * inline where used or by subclassing this class.
   */
  public static class ActionButton extends JButton {
    private final String myKey;
    private final StatefulButton myButtonWrapper;

    /**
     * @param action   POJO containing the action configuration.
     * @param listener The common listener used across all action buttons.
     */
    public ActionButton(@NotNull ActionData action,
                        @NotNull ActionListener listener,
                        @NotNull StatefulButton wrapper) {
      super(action.getLabel());

      myKey = action.getKey();
      myButtonWrapper = wrapper;
      addActionListener(listener);
      setOpaque(false);
    }

    @NotNull
    public String getKey() {
      return myKey;
    }

    public void updateState() {
      myButtonWrapper.updateButtonState();
    }

    @NotNull
    public ActionData getActionData() {
      return myButtonWrapper.getActionData();
    }

    @NotNull
    public Project getProject() {
      return myButtonWrapper.getProject();
    }
  }
}<|MERGE_RESOLUTION|>--- conflicted
+++ resolved
@@ -43,17 +43,6 @@
  */
 public class StatefulButton extends JPanel {
 
-<<<<<<< HEAD
-  private ActionButton myButton;
-  private final String mySuccessMessage;
-  private StatefulButtonMessage myMessage;
-  private AssistActionStateManager myStateManager;
-  private final ActionData myAction;
-  private final Project myProject;
-
-  @SuppressWarnings("deprecation")
-  public StatefulButton(@NotNull ActionData action, @NotNull ActionListener listener, @NotNull Project project) {
-=======
   @VisibleForTesting
   @NotNull
   final ActionButton myButton;
@@ -79,16 +68,12 @@
                         @NotNull ActionListener listener,
                         @Nullable AssistActionStateManager stateManager,
                         @NotNull Project project) {
->>>>>>> c8fa6d74
     super(new VerticalLayout(5, SwingConstants.LEFT));
     setBorder(BorderFactory.createEmptyBorder());
     setOpaque(false);
 
     myAction = action;
-<<<<<<< HEAD
-=======
     myStateManager = stateManager;
->>>>>>> c8fa6d74
     myProject = project;
 
     // TODO: Don't cache this, restructure messaging to be more centralized with state-dependent templates. For example, allow the bundle
@@ -165,42 +150,13 @@
       return;
     }
 
-<<<<<<< HEAD
-    AssistActionStateManager.ActionState state = myStateManager.getState(myProject, myAction);
-    // HACK ALERT: Getting state may have the side effect of updating the underlying state display, re-fetch.
-    // TODO: Refactor button related code and state management such that state can express arbitrary completion details (such as N of M
-    // modules being complete) and allow the button message to be refreshed on state change.
-    remove(myMessage);
-    myMessage = myStateManager.getStateDisplay(myProject, myAction, mySuccessMessage);
-    add(myMessage);
-=======
     AssistActionState state = myStateManager.getState(myProject, myAction);
->>>>>>> c8fa6d74
     revalidate();
     repaint();
 
 
     if (myMessage != null) {
-<<<<<<< HEAD
-      switch (state) {
-        case ERROR:
-        case COMPLETE:
-          myButton.setVisible(false);
-          myMessage.setVisible(true);
-          break;
-        // TODO(b/29617676): Show button disabled in a working state.
-        case IN_PROGRESS:
-        case INCOMPLETE:
-          myButton.setVisible(true);
-          myMessage.setVisible(false);
-          break;
-        default:
-          myButton.setVisible(true);
-          myMessage.setVisible(true);
-      }
-=======
       updateUIForState(state);
->>>>>>> c8fa6d74
       return;
     }
   }
@@ -224,11 +180,6 @@
     return myProject;
   }
 
-  @NotNull
-  public Project getProject() {
-    return myProject;
-  }
-
   /**
    * Generic button used for handling arbitrary actions. No display properties should be overridden here as this class purely addresses
    * logical handling and is not opinionated about display. Action buttons may have a variety of visual styles which will either be added
