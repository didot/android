/*
 * Copyright (C) 2016 The Android Open Source Project
 *
 * Licensed under the Apache License, Version 2.0 (the "License");
 * you may not use this file except in compliance with the License.
 * You may obtain a copy of the License at
 *
 *      http://www.apache.org/licenses/LICENSE-2.0
 *
 * Unless required by applicable law or agreed to in writing, software
 * distributed under the License is distributed on an "AS IS" BASIS,
 * WITHOUT WARRANTIES OR CONDITIONS OF ANY KIND, either express or implied.
 * See the License for the specific language governing permissions and
 * limitations under the License.
 */
package com.android.tools.idea.assistant.view;

import com.android.tools.idea.assistant.datamodel.StepData;
import com.android.tools.idea.assistant.datamodel.StepElementData;
<<<<<<< HEAD
import com.android.tools.idea.structure.services.DeveloperServiceMap.DeveloperServiceList;
=======
import com.google.common.base.Strings;
import com.google.common.collect.Lists;
import com.intellij.openapi.diagnostic.Logger;
import com.intellij.openapi.editor.CaretState;
import com.intellij.openapi.editor.LogicalPosition;
import com.intellij.openapi.editor.VisualPosition;
import com.intellij.openapi.editor.event.EditorMouseAdapter;
import com.intellij.openapi.editor.event.EditorMouseEvent;
>>>>>>> 291841c8
import com.intellij.openapi.editor.ex.EditorEx;
import com.intellij.openapi.fileTypes.StdFileTypes;
import com.intellij.openapi.project.Project;
import com.intellij.openapi.ui.VerticalFlowLayout;
import com.intellij.ui.EditorTextField;
import com.intellij.ui.JBColor;
import com.intellij.util.ui.JBUI;
import org.jetbrains.annotations.NotNull;

import javax.swing.*;
import javax.swing.border.AbstractBorder;
import javax.swing.text.SimpleAttributeSet;
import javax.swing.text.StyleConstants;
import javax.swing.text.StyledDocument;
import java.awt.*;
import java.awt.event.ActionListener;
import java.awt.event.MouseWheelEvent;
import java.awt.event.MouseWheelListener;

/**
 * Renders a single step inside of a tutorial.
 *
 * TODO: Move render properties to a form.
 */
public class TutorialStep extends JPanel {

  // TODO: Refactor number related code to be an inner class + revisit colors.
  public final JBColor NUMBER_COLOR = new JBColor(0x52639B, 0x589df6);

  private final int myIndex;
  private final StepData myStep;
  private final JPanel myContents;
  private final Project myProject;

<<<<<<< HEAD
  TutorialStep(StepData step, int index, ActionListener listener, DeveloperServiceList services) {
    super(new GridBagLayout());
    myIndex = index;
    myStep = step;
    myProject = services.getProject();
=======
  private static Logger getLog() {
    return Logger.getInstance(TutorialStep.class);
  }

  TutorialStep(@NotNull StepData step, int index, @NotNull ActionListener listener, @NotNull Project project) {
    super(new GridBagLayout());
    myIndex = index;
    myStep = step;
    myProject = project;
>>>>>>> 291841c8
    myContents = new JPanel(new VerticalFlowLayout(VerticalFlowLayout.TOP, 0, 0, true, true));
    setOpaque(false);

    // TODO: Consider the setup being in the ctors of customer inner classes.
    initStepNumber();
    initLabel();
    initStepContentsContainer();

    for (StepElementData element : step.getStepElements()) {
      // element is a wrapping node to preserve order in a heterogeneous list,
      // hence switching over type.
      switch (element.getType()) {
        case SECTION:
          // TODO: Make a custom inner class to handle this.
          JEditorPane section = new JEditorPane();
          section.setOpaque(false);
          section.setBorder(BorderFactory.createEmptyBorder());
          section.setDragEnabled(false);
          // HACK ALERT: Without a margin on the outer html container, the contents are set to a height of zero on theme change.
          UIUtils.setHtml(section, element.getSection(), ".as-shim { margin-top: 1px; }");
          myContents.add(section);
          break;
        case ACTION:
<<<<<<< HEAD
          myContents.add(new StatefulButton(element.getAction(), listener, services));
=======
          if (element.getAction() != null) {
            myContents.add(new StatefulButton(element.getAction(), listener, project));
          }
          else {
            getLog().warn("Found action element with no action definition: " + element.toString());
          }
>>>>>>> 291841c8
          break;
        case CODE:
          myContents.add(new CodePane(element));
          break;
        default:
          getLog().error("Found a StepElement of unknown type. " + element.toString());
      }
      // Add 10px spacing between elements.
      myContents.add(Box.createRigidArea(new Dimension(0, 10)));
    }
  }

  /**
   * Create and add the step label.
   */
  private void initLabel() {
    JLabel label = new JLabel(myStep.getLabel());
    Font font = label.getFont();
    Font boldFont = new Font(font.getFontName(), Font.BOLD, font.getSize());
    label.setFont(boldFont);

    GridBagConstraints c = new GridBagConstraints();
    c.gridx = 1;
    c.gridy = 0;
    c.weightx = 1;
    c.fill = GridBagConstraints.HORIZONTAL;
    c.anchor = GridBagConstraints.NORTHWEST;
    c.insets = JBUI.insets(7, 0, 10, 5);

    add(label, c);
  }

  /**
   * Configure and add the container holding the set of step elements.
   */
  private void initStepContentsContainer() {
    myContents.setOpaque(false);
    GridBagConstraints c = new GridBagConstraints();
    c.gridx = 1;
    c.gridy = 1;
    c.weightx = 1;
    c.fill = GridBagConstraints.HORIZONTAL;
    c.anchor = GridBagConstraints.NORTHWEST;
    c.insets = JBUI.insetsRight(5);

    add(myContents, c);
  }

  /**
   * Create and add the step number indicator. Note that this is a custom
   * display that surrounds the number with a circle thus has some tricky
   * display characteristics. It's unclear if a form can be leveraged for this.
   */
  private void initStepNumber() {
    // Get standard label font.
    Font font = new JLabel().getFont();
    JTextPane stepNumber = new JTextPane();
    stepNumber.setEditable(false);
    stepNumber.setText(String.valueOf(myIndex));
    Font boldFont = new Font(font.getFontName(), Font.BOLD, 11);
    stepNumber.setFont(boldFont);
    stepNumber.setOpaque(false);
    stepNumber.setForeground(NUMBER_COLOR);
    stepNumber.setBorder(new NumberBorder());
    Dimension size = new Dimension(21, 21);
    stepNumber.setSize(size);
    stepNumber.setPreferredSize(size);
    stepNumber.setMinimumSize(size);
    stepNumber.setMaximumSize(size);

    StyledDocument doc = stepNumber.getStyledDocument();
    SimpleAttributeSet center = new SimpleAttributeSet();
    StyleConstants.setAlignment(center, StyleConstants.ALIGN_CENTER);
    doc.setParagraphAttributes(0, doc.getLength(), center, false);

    GridBagConstraints c = new GridBagConstraints();
    c.gridx = 0;
    c.gridy = 0;
    c.weightx = 0;
    c.fill = GridBagConstraints.NONE;
    c.anchor = GridBagConstraints.CENTER;
    c.insets = JBUI.insets(5);

    add(stepNumber, c);
  }

  /**
   * Selects all text within an {@link EditorEx} when a simple click (without drag or selection) happens in the editor.
   *
   * Achieved through tracking whether text is selected when the mouse is depressed. If nothing was selected then and nothing
   * is selected after the mouse is released then select all of the text.
   */
  private static class AutoTextSelectionListener extends EditorMouseAdapter {
    private final EditorEx myEditor;
    private boolean myIsTextSelectedOnMousePressed = false;

    AutoTextSelectionListener(@NotNull EditorEx editor) {
      myEditor = editor;
    }

    private boolean isNothingSelected() {
      return Strings.isNullOrEmpty(myEditor.getSelectionModel().getSelectedText(true));
    }

    private boolean isAnythingSelected() {
      return !Strings.isNullOrEmpty(myEditor.getSelectionModel().getSelectedText(true));
    }

    @Override
    public void mouseClicked(EditorMouseEvent e) {
      if (!myIsTextSelectedOnMousePressed && isNothingSelected()) {
        selectAllText();
        e.consume();
      }
    }

    @Override
    public void mousePressed(EditorMouseEvent e) {
      myIsTextSelectedOnMousePressed = isAnythingSelected();
      if (myIsTextSelectedOnMousePressed) {
        // This disables drag and drop, but ensures developers aren't required to click again to clear the selection before trying to select
        // a different set of text.
        selectNothing();
      }
    }

    private void selectNothing() {
      LogicalPosition docStart = myEditor.visualToLogicalPosition(new VisualPosition(0, 0));
      myEditor.getCaretModel().setCaretsAndSelections(Lists.newArrayList(new CaretState(docStart, docStart, docStart)));
    }

    private void selectAllText() {
      int lineCount = myEditor.getDocument().getLineCount() - 1;
      if (lineCount < 0) {
        // Tutorials shouldn't have empty code snippets, but just in case.
        return;
      }
      int lastLineEndOffset = myEditor.getDocument().getLineEndOffset(lineCount);
      LogicalPosition docStart = myEditor.visualToLogicalPosition(new VisualPosition(0, 0));
      LogicalPosition docEnd = myEditor.visualToLogicalPosition(new VisualPosition(lineCount, lastLineEndOffset));
      myEditor.getCaretModel().setCaretsAndSelections(Lists.newArrayList(new CaretState(docStart, docStart, docEnd)));
    }
  }

  /**
   * A custom border used to create a circle around a specifically sized step number.
   */
  class NumberBorder extends AbstractBorder {

    /**
     * Space needed to render border, used at this value to center the text in the component.
     */
    private static final int INSET = 3;

    @Override
    public void paintBorder(Component c, Graphics g, int x, int y, int width, int height) {
      Graphics2D g2 = (Graphics2D)g.create();
      g2.setRenderingHint(RenderingHints.KEY_ANTIALIASING, RenderingHints.VALUE_ANTIALIAS_ON);
      // Per documentation, the drawn oval covers an area of width + 1 and height + 1, account for this.
      int d = height - 1;
      g2.setColor(NUMBER_COLOR);
      g2.drawOval(x, y, d, d);
      g2.dispose();
    }

    @Override
    public Insets getBorderInsets(Component c) {
      return JBUI.insets(INSET);
    }

    @Override
    public Insets getBorderInsets(Component c, Insets insets) {
      insets.left = insets.right = insets.top = insets.bottom = INSET;
      return insets;
    }
  }

  /**
   * A read-only code editor designed to display code samples, this should live inside a
   * {@code NaturalHeightScrollPane} to render properly.
   *
   * TODO(b/28357327): Try to reduce the number of hacks and fragile code paths.
   * TODO: Determine why the background does not update on theme change.
   */
  private class CodePane extends EditorTextField {

    private static final int PAD = 5;
    private static final int MAX_HEIGHT = 500;

    // Scrollbar height, used for calculating preferred height when the horizontal scrollbar is present. This is somewhat of a hack in that
    // the value is set as a side effect of the scroll pane being instantiated. Unfortunately the pane is released before we can get access
    // so we cache the value (which should be the same across instantiations) each time the scrollpane is created.
    private int myScrollBarHeight = 0;

    public CodePane(StepElementData element) {
      // Default to JAVA rather than PLAIN_TEXT display for better support for quoted strings and properties.
      super(element.getCode() != null ? element.getCode() : "", myProject,
            element.getCodeType() != null ? element.getCodeType() : StdFileTypes.JAVA);
      // Tell the editor that it's a multiline editor, defaults to false and can't be overridden in ctor unless passing in a document
      // instead of text as first argument.
      setOneLineMode(false);
      // NOTE: Monospace must be used or the preferred width will be inaccurate (most likely due to line length calculations based on the
      // width of a sample character.
      setFont(new Font(Font.MONOSPACED, Font.PLAIN, 11));
      ensureWillComputePreferredSize();
      getDocument().setReadOnly(true);

      // NO-OP to ensure that the editor is created, which has the side effect of instantiating the scroll pane, necessary to get the scroll
      // track height.
      getPreferredSize();

      int height = Math.min(MAX_HEIGHT, getActualPreferredHeight());
      // Preferred height is ignored for some reason, setting the the desired final height via minimum.
      setMinimumSize(new Dimension(1, height));
      setPreferredSize(new Dimension(getActualPreferredWidth(), height));
    }

    /**
     * Gets the actual preferred width, accounting for padding added to internal borders.
     */
    private int getActualPreferredWidth() {
      return (int)getPreferredSize().getWidth() + (2 * PAD);
    }

    /**
     * Gets the actual preferred height by calculating internal content heights and accounting for borders.
     *
     * HACK ALERT: EditorTextField does not return a reasonable preferred height and creating the editor without a file appears to leave
     * the internal editor instance null. As the internal editor would have been the best place to get the height, we fall back to
     * calculating the height of the contents by finding the line height and multiplying by the number of lines.
     */
    private int getActualPreferredHeight() {
      return (getFontMetrics(getFont()).getHeight() * getDocument().getLineCount()) + (2 * PAD) + myScrollBarHeight;
    }

    /**
     * HACK ALERT: The editor is not set after this class is instantiated, being released after it's created. Any necessary overrides to
     * the scroll pane (which resides in the editor) must be made while the scroll pane exists... so the override is placed in this method
     * which is called each time the editor is created.
     *
     * TODO: Only do this on the final editor creation, but ensure that we've got the track height when setting the preffered height in
     * the constructor.
     */
    @Override
    protected EditorEx createEditor() {
      EditorEx editor = super.createEditor();
      // Set the background manually as it appears to persist as an old color on theme change.
      editor.setBackgroundColor(UIUtils.getBackgroundColor());
      editor.addEditorMouseListener(new AutoTextSelectionListener(editor));

      JScrollPane scroll = editor.getScrollPane();

      // Set the background manually as it appears to persist as an old color on theme change.
      scroll.getViewport().setBackground(UIUtils.getBackgroundColor());
      if (scroll.getViewport().getView() != null) {
        scroll.getViewport().getView().setBackground(UIUtils.getBackgroundColor());
      }
      // TODO(b/28968368): When vertical scrolling over a scroll pane that only has horizontal scrolling, underlying system code will apply
      // the vertical scroll as horizontal. This results in side scrolling of the code when the user is just trying to scroll up/down
      // on the assistant window as a whole. While we can disable scrolling in the event that there is no vertical scrollbar, Mac hides
      // scrollbars by default and makes it impossible to scroll the code. We need to find a solution that addresses both issues. Note that
      // the prior (removed) shim was to test {@code getActualPreferredHeight()} against MAX_HEIGHT,
      // setting {@code setWheelScrollingEnabled(false)} in that event. Whatever solution we use must not disable scrolling.

      // Add a custom listener to duplicate/bubble scroll events to the parent scroll context. This avoids the code samples capturing
      // the scroll events when a user is simply trying to move up and down the tutorial.
      scroll.addMouseWheelListener(new CodeMouseWheelListener(scroll));

      // Set margins on the code scroll pane.
      scroll.setViewportBorder(BorderFactory.createMatteBorder(PAD, PAD, PAD, PAD, UIUtils.getBackgroundColor()));

      // Code typically overflows width, causing a horizontal scrollbar, and we need to account for the additional height so as to not
      // occlude the last line in the code sample. Value is used in the constructor so this method _must_ be triggered at least once prior
      // to setting minimum and preferred heights.
      // HACK ALERT: In Mac, with scrollbars always on, this value is reported as 2px less than it is. Adding 2px for safety.
      myScrollBarHeight = scroll.getHorizontalScrollBar().getPreferredSize().height + 2;

      // Set the scrollbars to show if the content overflows.
      // TODO(b/28357327): Why isn't this the default...
      scroll.setHorizontalScrollBarPolicy(ScrollPaneConstants.HORIZONTAL_SCROLLBAR_AS_NEEDED);
      scroll.setVerticalScrollBarPolicy(ScrollPaneConstants.VERTICAL_SCROLLBAR_AS_NEEDED);

      // Due to some unidentified race condition in calculations, we default to being partially scrolled. Reset the scrollbars.
      JScrollBar verticalScrollBar = scroll.getVerticalScrollBar();
      JScrollBar horizontalScrollBar = scroll.getHorizontalScrollBar();
      verticalScrollBar.setValue(verticalScrollBar.getMinimum());
      horizontalScrollBar.setValue(horizontalScrollBar.getMinimum());

      return editor;
    }

    /**
     * Listener to defeat Swing's default behavior of scrollpanes not bubbling scroll events even when scroll to their max in the
     * given direction. This class causes the behavior to be similar to html scroll blocks.
     */
    class CodeMouseWheelListener implements MouseWheelListener {

      private JScrollBar myScrollBar;
      private int myLastScrollOffset = 0;
      private JScrollPane myParentScrollPane;
      private JScrollPane currentScrollPane;

      public CodeMouseWheelListener(JScrollPane scroll) {
        currentScrollPane = scroll;
        myScrollBar = currentScrollPane.getVerticalScrollBar();
      }

      @Override
      public void mouseWheelMoved(MouseWheelEvent e) {
        JScrollPane parent = getParentScrollPane();
        // If we're not in a nested context, remove on first event capture. Note that parent is null in ctor so this safety check must
        // occur at a later time (ie, now).
        if (parent == null) {
          currentScrollPane.removeMouseWheelListener(this);
          return;
        }

        /*
         * Only dispatch if we have reached top/bottom on previous scroll.
         */
        int terminalValue = e.getWheelRotation() < 0 ? 0 : getMax();
        if (myScrollBar.getValue() == terminalValue && myLastScrollOffset == terminalValue) {
          // Clone the event since this pane already consumes it.
          parent.dispatchEvent(cloneEvent(e));
        }
        myLastScrollOffset = myScrollBar.getValue();
      }

      private JScrollPane getParentScrollPane() {
        if (myParentScrollPane == null) {
          Component parent = getParent();
          while (!(parent instanceof JScrollPane) && parent != null) {
            parent = parent.getParent();
          }
          myParentScrollPane = (JScrollPane)parent;
        }
        return myParentScrollPane;
      }

      private int getMax() {
        return myScrollBar.getMaximum() - myScrollBar.getVisibleAmount();
      }

      /**
       * Clones the mousewheel event so that it's not treated as consumed when dispatched to the parent.
       */
      private MouseWheelEvent cloneEvent(MouseWheelEvent e) {
        return new MouseWheelEvent(getParentScrollPane(),
                                   e.getID(),
                                   e.getWhen(),
                                   e.getModifiers(),
                                   e.getX(),
                                   e.getY(),
                                   e.getClickCount(),
                                   e.isPopupTrigger(),
                                   e.getScrollType(),
                                   e.getScrollAmount(),
                                   e.getWheelRotation());
      }
    }
  }
}<|MERGE_RESOLUTION|>--- conflicted
+++ resolved
@@ -17,9 +17,6 @@
 
 import com.android.tools.idea.assistant.datamodel.StepData;
 import com.android.tools.idea.assistant.datamodel.StepElementData;
-<<<<<<< HEAD
-import com.android.tools.idea.structure.services.DeveloperServiceMap.DeveloperServiceList;
-=======
 import com.google.common.base.Strings;
 import com.google.common.collect.Lists;
 import com.intellij.openapi.diagnostic.Logger;
@@ -28,7 +25,6 @@
 import com.intellij.openapi.editor.VisualPosition;
 import com.intellij.openapi.editor.event.EditorMouseAdapter;
 import com.intellij.openapi.editor.event.EditorMouseEvent;
->>>>>>> 291841c8
 import com.intellij.openapi.editor.ex.EditorEx;
 import com.intellij.openapi.fileTypes.StdFileTypes;
 import com.intellij.openapi.project.Project;
@@ -63,13 +59,6 @@
   private final JPanel myContents;
   private final Project myProject;
 
-<<<<<<< HEAD
-  TutorialStep(StepData step, int index, ActionListener listener, DeveloperServiceList services) {
-    super(new GridBagLayout());
-    myIndex = index;
-    myStep = step;
-    myProject = services.getProject();
-=======
   private static Logger getLog() {
     return Logger.getInstance(TutorialStep.class);
   }
@@ -79,7 +68,6 @@
     myIndex = index;
     myStep = step;
     myProject = project;
->>>>>>> 291841c8
     myContents = new JPanel(new VerticalFlowLayout(VerticalFlowLayout.TOP, 0, 0, true, true));
     setOpaque(false);
 
@@ -103,16 +91,12 @@
           myContents.add(section);
           break;
         case ACTION:
-<<<<<<< HEAD
-          myContents.add(new StatefulButton(element.getAction(), listener, services));
-=======
           if (element.getAction() != null) {
             myContents.add(new StatefulButton(element.getAction(), listener, project));
           }
           else {
             getLog().warn("Found action element with no action definition: " + element.toString());
           }
->>>>>>> 291841c8
           break;
         case CODE:
           myContents.add(new CodePane(element));
