/*
 * Copyright (C) 2016 The Android Open Source Project
 *
 * Licensed under the Apache License, Version 2.0 (the "License");
 * you may not use this file except in compliance with the License.
 * You may obtain a copy of the License at
 *
 *      http://www.apache.org/licenses/LICENSE-2.0
 *
 * Unless required by applicable law or agreed to in writing, software
 * distributed under the License is distributed on an "AS IS" BASIS,
 * WITHOUT WARRANTIES OR CONDITIONS OF ANY KIND, either express or implied.
 * See the License for the specific language governing permissions and
 * limitations under the License.
 */
package com.android.tools.idea.assistant;

import com.android.tools.idea.assistant.datamodel.AnalyticsProvider;
import com.android.tools.idea.assistant.datamodel.FeatureData;
import com.android.tools.idea.assistant.datamodel.TutorialBundleData;
import com.android.tools.idea.assistant.view.FeaturesPanel;
import com.intellij.openapi.diagnostic.Logger;
import com.intellij.openapi.project.Project;
import org.jetbrains.annotations.NotNull;

import javax.swing.*;
import javax.xml.bind.JAXBException;
import java.awt.*;
import java.io.FileNotFoundException;
import java.io.IOException;
import java.io.InputStream;
import java.net.URL;

/**
 * Panel for "assistant" flows such as tutorials, domain specific tools, etc.
 */
public final class AssistSidePanel extends JPanel {

  public AssistSidePanel(@NotNull String actionId, @NotNull Project project) {
    super(new BorderLayout());
    setBorder(BorderFactory.createEmptyBorder());
    setOpaque(false);

    Component assistContents = null;

    for (AssistantBundleCreator creator : AssistantBundleCreator.EP_NAME.getExtensions()) {
      if (creator.getBundleId().equals(actionId)) {
        TutorialBundleData bundle;

        // Instantiate the bundle from a configuration file using the default bundle mapping.
        // If null, creator must provide the bundle instance themselves.
        URL config = null;
        try {
          config = creator.getConfig();
        }
        catch (FileNotFoundException e) {
          getLog().warn(e);
        }
        // Config provided, use that with the default bundle.
        if (config != null) {
          bundle = getBundle(config);
        }
        else {
          bundle = creator.getBundle(project);
        }

        if (bundle == null) {
          getLog().error("Unable to get Assistant configuration for action: " + actionId);
          return;
        }

        // Provide the creator's class for classloading purposes.
        bundle.setResourceClass(creator.getClass());
        for (FeatureData feature : bundle.getFeatures()) {
          feature.setResourceClass(creator.getClass());
        }

        AnalyticsProvider analyticsProvider = creator.getAnalyticsProvider();
        analyticsProvider.trackPanelOpened(project);

        assistContents = new FeaturesPanel(bundle, project, analyticsProvider);
        break;
      }
    }

    if (assistContents == null) {
      throw new RuntimeException("Unable to find configuration for the selected action: " + actionId);
    }
    add(assistContents);
  }

  private static Logger getLog() {
    return Logger.getInstance(AssistSidePanel.class);
  }

  private static TutorialBundleData getBundle(@NotNull URL config) {
    InputStream inputStream = null;
<<<<<<< HEAD
    TutorialBundleData bundle = null;
=======
    TutorialBundleData bundle;
>>>>>>> c8fa6d74
    try {
      inputStream = config.openStream();
      bundle = DefaultTutorialBundle.parse(inputStream);
    }
    catch (IOException e) {
      throw new RuntimeException("Unable to parse " + config.toString() +
                                 " to read services configuration.", e);
    }
    catch (JAXBException e) {
      throw new RuntimeException(e);
    }
    finally {
      try {
        if (inputStream != null) inputStream.close();
      }
      catch (Exception e) {
        getLog().warn(e);
      }
    }
    return bundle;
  }
}<|MERGE_RESOLUTION|>--- conflicted
+++ resolved
@@ -95,11 +95,7 @@
 
   private static TutorialBundleData getBundle(@NotNull URL config) {
     InputStream inputStream = null;
-<<<<<<< HEAD
-    TutorialBundleData bundle = null;
-=======
     TutorialBundleData bundle;
->>>>>>> c8fa6d74
     try {
       inputStream = config.openStream();
       bundle = DefaultTutorialBundle.parse(inputStream);
