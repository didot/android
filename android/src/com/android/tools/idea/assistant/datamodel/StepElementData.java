--- conflicted
+++ resolved
@@ -62,11 +62,7 @@
   /**
    * Returns Image defination
    */
-<<<<<<< HEAD
-  @Nullable
-=======
   @NotNull
->>>>>>> 7bd3f2d2
   DefaultTutorialBundle.Image getImage();
 
 }