--- conflicted
+++ resolved
@@ -48,7 +48,11 @@
 import java.util.concurrent.CompletableFuture
 import java.util.concurrent.TimeUnit
 import java.util.function.BiConsumer
-import javax.swing.*
+import javax.swing.Action
+import javax.swing.JComponent
+import javax.swing.JLabel
+import javax.swing.JPanel
+import javax.swing.JTextArea
 import javax.swing.event.HyperlinkEvent
 
 class AnalysisRunnable(val report: UnanalyzedHeapReport,
@@ -114,14 +118,10 @@
         report.properties
       )
 
-<<<<<<< HEAD
-      val notification = HeapDumpAnalysisNotificationGroup.GROUP.createNotification(AndroidBundle.message("heap.dump.analysis.notification.title"), AndroidBundle.message("heap.dump.analysis.notification.ready.content"), NotificationType.INFORMATION)
-=======
       val notification = HeapDumpAnalysisNotificationGroup.GROUP.createNotification(
         AndroidBundle.message("heap.dump.analysis.notification.title"),
         AndroidBundle.message("heap.dump.analysis.notification.ready.content"),
         NotificationType.INFORMATION)
->>>>>>> 477885a9
       notification.isImportant = true
       notification.addAction(ReviewReportAction(analyzedReport))
 
