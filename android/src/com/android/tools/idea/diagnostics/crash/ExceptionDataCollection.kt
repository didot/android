--- conflicted
+++ resolved
@@ -18,9 +18,12 @@
 import com.android.tools.analytics.AnalyticsSettings
 import com.android.tools.idea.diagnostics.crash.exception.NoPiiException
 import com.android.tools.idea.serverflags.protos.ExceptionConfiguration
+import com.android.tools.idea.serverflags.protos.ExceptionSeverity
+import com.android.tools.idea.serverflags.protos.LogFilter
 import com.google.common.base.Throwables
 import com.google.common.collect.ImmutableList
-import com.intellij.execution.filters.CompositeFilter.ApplyFilterException
+import com.intellij.diagnostic.DebugLogManager
+import com.intellij.diagnostic.DialogAppender
 import com.intellij.idea.IdeaLogger
 import com.intellij.openapi.application.ApplicationManager
 import com.intellij.openapi.diagnostic.Logger
@@ -69,8 +72,6 @@
   private var configs: Map<String, ExceptionConfiguration>
 
   private var logCache = LogCache()
-<<<<<<< HEAD
-=======
   private val layout = ExceptionDataCollectionLayout()
 
   // test only as once they are registered, accessing them is no longer needed they do the work as is
@@ -97,21 +98,17 @@
       }
     }
   }
->>>>>>> ad5b6ee3
 
   init {
     var appendersList: List<TrackingAppender>
     try {
       configs = ExceptionDataConfiguration.getInstance().getConfigurations()
-<<<<<<< HEAD
-=======
       if (LOG_COLLECTION_ENABLED) {
         appendersList = initializeLog()
       }
       else {
         appendersList = emptyList()
       }
->>>>>>> ad5b6ee3
     }
     catch (t: Throwable) {
       LOG.error("Cannot initialize exception log collection", t)
@@ -121,8 +118,6 @@
     registeredAppenders = appendersList
   }
 
-<<<<<<< HEAD
-=======
   /**
    * @returns For each logger, a list of appenders registered on it with this function
    */
@@ -237,7 +232,6 @@
     return true
   }
 
->>>>>>> ad5b6ee3
   fun getExceptionUploadFields(t: Throwable, forceExceptionMessage: Boolean, includeLogs: Boolean): UploadFields {
     try {
       val cause = StudioExceptionReport.getRootCause(t)
@@ -477,11 +471,6 @@
     }
   }
 
-<<<<<<< HEAD
-  @TestOnly
-  fun unregisterLogAppenders() {
-
-=======
   private fun Level.isGreaterThanOrEqual(other: Level) = this.intValue() >= other.intValue()
   private fun Level.isLessThan(other: Level) = this.intValue() < other.intValue()
 
@@ -491,7 +480,6 @@
       val logger = trackingAppender.logger
       logger.removeHandler(trackingAppender)
     }
->>>>>>> ad5b6ee3
   }
 }
 
