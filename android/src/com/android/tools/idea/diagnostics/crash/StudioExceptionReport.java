--- conflicted
+++ resolved
@@ -31,21 +31,6 @@
 import org.jetbrains.annotations.NotNull;
 
 public class StudioExceptionReport extends BaseStudioReport {
-<<<<<<< HEAD
-  /**
-   * {@link Throwable} classes with messages expected to be useful for debugging and not to contain PII.
-   */
-  private static final ImmutableList<Class<? extends Throwable>> THROWABLE_CLASSES_TO_TRACK_MESSAGES =
-    ImmutableList.of(
-      //CompositeFilter.ApplyFilterException.class, // See b/146355865. // FIXME-ank3: AOSP-private patch, not available in IC
-      LinkageError.class,
-      ReflectiveOperationException.class,
-      ArrayIndexOutOfBoundsException.class,
-      ClassCastException.class,
-      IndexOutOfBoundsException.class,
-      NoPiiException.class);
-=======
->>>>>>> 477885a9
 
   public static final String KEY_EXCEPTION_INFO = "exception_info";
 
