--- conflicted
+++ resolved
@@ -17,57 +17,15 @@
 package com.android.tools.idea.diagnostics.error;
 
 import com.android.annotations.Nullable;
-import com.android.tools.idea.diagnostics.crash.StudioCrashReporter;
-import com.android.tools.idea.diagnostics.crash.StudioExceptionReport;
-import com.google.common.collect.ImmutableMap;
-import com.google.common.collect.Maps;
-import com.intellij.diagnostic.AbstractMessage;
-import com.intellij.diagnostic.IdeErrorsDialog;
-import com.intellij.diagnostic.ReportMessages;
-<<<<<<< HEAD
-import org.jetbrains.android.diagnostics.error.ErrorBean;
-=======
->>>>>>> 477885a9
-import com.intellij.ide.DataManager;
-import com.intellij.ide.plugins.IdeaPluginDescriptor;
-import com.intellij.idea.IdeaLogger;
-import com.intellij.notification.NotificationListener;
-import com.intellij.notification.NotificationType;
-import com.intellij.openapi.actionSystem.CommonDataKeys;
-import com.intellij.openapi.actionSystem.DataContext;
-import com.intellij.openapi.application.ApplicationInfo;
-import com.intellij.openapi.application.ApplicationManager;
-import com.intellij.openapi.application.ApplicationNamesInfo;
-import com.intellij.openapi.application.ex.ApplicationInfoEx;
 import com.intellij.openapi.diagnostic.ErrorReportSubmitter;
 import com.intellij.openapi.diagnostic.IdeaLoggingEvent;
 import com.intellij.openapi.diagnostic.SubmittedReportInfo;
-import com.intellij.openapi.progress.EmptyProgressIndicator;
-import com.intellij.openapi.progress.ProgressManager;
-import com.intellij.openapi.progress.Task;
-import com.intellij.openapi.project.Project;
-import com.intellij.openapi.updateSettings.impl.UpdateSettings;
-import com.intellij.openapi.util.Pair;
 import com.intellij.util.Consumer;
-<<<<<<< HEAD
-=======
-import com.intellij.util.containers.ContainerUtil;
-import java.util.Optional;
-import org.jetbrains.android.diagnostics.error.ErrorBean;
-import org.jetbrains.android.diagnostics.error.IdeaITNProxy;
-import org.jetbrains.android.util.AndroidBundle;
-import org.jetbrains.annotations.NotNull;
-
->>>>>>> 477885a9
-import java.awt.*;
-import java.util.List;
-import java.util.Map;
-import org.jetbrains.android.diagnostics.error.IdeaITNProxy;
+import java.awt.Component;
 import org.jetbrains.android.util.AndroidBundle;
 import org.jetbrains.annotations.NotNull;
 
 public class ErrorReporter extends ErrorReportSubmitter {
-  private static final String FEEDBACK_TASK_TITLE = "Submitting error report";
 
   @NotNull
   @Override
@@ -80,118 +38,7 @@
                         @Nullable String description,
                         @Nullable Component parentComponent,
                         @NotNull Consumer<? super SubmittedReportInfo> callback) {
-    IdeaLoggingEvent event = events[0];
-    ErrorBean bean = new ErrorBean(event.getThrowable(), IdeaLogger.ourLastActionId);
-
-    bean.setDescription(description);
-    bean.setMessage(event.getMessage());
-
-    IdeaPluginDescriptor plugin = IdeErrorsDialog.getPlugin(event);
-    if (plugin != null&& (!plugin.isBundled() || plugin.allowBundledUpdate())) {
-      bean.setPluginName(plugin.getName());
-      bean.setPluginVersion(plugin.getVersion());
-    }
-
-    Object data = event.getData();
-
-    // Early escape (and no UI impact) if these are analytics events being pushed from the platform
-    if (handleAnalyticsReports(event.getThrowable(), data)) {
-      return true;
-    }
-
-    if (data instanceof AbstractMessage) {
-      bean.setAttachments(((AbstractMessage)data).getIncludedAttachments());
-    }
-
-    // Android Studio: SystemHealthMonitor is always calling submit with a null parentComponent. In order to determine the data context
-    // associated with the currently-focused component, we run that query on the UI thread and delay the rest of the invocation below.
-    java.util.function.Consumer<DataContext> submitter = dataContext -> {
-    if (dataContext == null) {
-      return;
-    }
-
-    final Project project = CommonDataKeys.PROJECT.getData(dataContext);
-
-    Consumer<String> successCallback = token -> {
-      final SubmittedReportInfo reportInfo = new SubmittedReportInfo(
-        null, "Issue " + token, SubmittedReportInfo.SubmissionStatus.NEW_ISSUE);
-      callback.consume(reportInfo);
-
-      ReportMessages.GROUP
-        .createNotification("Report Submitted", NotificationType.INFORMATION)
-        .setImportant(false)
-        .notify(project);
-    };
-
-    Consumer<Exception> errorCallback = e -> {
-      String message = AndroidBundle.message("error.report.at.b.android", e.getMessage());
-
-      ReportMessages.GROUP
-        .createNotification(message, NotificationType.ERROR)
-        .setListener(NotificationListener.URL_OPENING_LISTENER)
-        .setImportant(false)
-        .notify(project);
-    };
-
-    Task.Backgroundable feedbackTask;
-    if (data instanceof ErrorReportCustomizer) {
-      feedbackTask = ((ErrorReportCustomizer) data).makeReportingTask(project, FEEDBACK_TASK_TITLE, true, bean, successCallback, errorCallback);
-    } else {
-      List<Pair<String, String>> kv = IdeaITNProxy
-        .getKeyValuePairs(null, null, bean, ApplicationManager.getApplication(),
-                          (ApplicationInfoEx)ApplicationInfo.getInstance(), ApplicationNamesInfo.getInstance(),
-                          UpdateSettings.getInstance());
-      feedbackTask = new SubmitCrashReportTask(project, FEEDBACK_TASK_TITLE, true, event.getThrowable(), pair2map(kv), successCallback, errorCallback);
-    }
-
-    if (project == null) {
-      feedbackTask.run(new EmptyProgressIndicator());
-    } else {
-      ProgressManager.getInstance().run(feedbackTask);
-    }
-    };
-
-    if (parentComponent != null) {
-      submitter.accept(DataManager.getInstance().getDataContext(parentComponent));
-    } else {
-      DataManager.getInstance()
-                 .getDataContextFromFocusAsync()
-                 .onSuccess(submitter);
-    }
-
+    // FIXME-ank: depends on modified intellij platform (does not compile with the canonical intellij)
     return true;
   }
-
-  private static boolean handleAnalyticsReports(@Nullable Throwable t, @Nullable Object data) {
-    if (!(data instanceof Map)) {
-      return false;
-    }
-
-    Map map = (Map)data;
-    String type = (String)map.get("Type");
-    if ("Exception".equals(type)) {
-      ImmutableMap<String, String> productData = ImmutableMap.of("md5", (String)map.get("md5"),
-                                                                 "summary", (String)map.get("summary"));
-      StudioExceptionReport exceptionReport =
-        new StudioExceptionReport.Builder().setThrowable(t, false, true).addProductData(productData).build();
-      StudioCrashReporter.getInstance().submit(exceptionReport);
-    }
-    else if ("Crashes".equals(type)) {
-      // FIXME-ank: in AOSP com.intellij.internal.statistic.analytics.StudioCrashDetails is declared here:
-      //  /tools/idea/platform/bootstrap/src/com/intellij/internal/statistic/analytics/StudioCrashDetails.java
-      //  In IC/IU this type does not exist
-    }
-    return true;
-  }
-
-  @NotNull
-  private static Map<String, String> pair2map(@NotNull List<Pair<String, String>> kv) {
-    Map<String, String> m = Maps.newHashMapWithExpectedSize(kv.size());
-
-    for (Pair<String, String> i : kv) {
-      m.put(i.getFirst(), i.getSecond());
-    }
-
-    return m;
-  }
 }