/*
 * Copyright (C) 2018 The Android Open Source Project
 *
 * Licensed under the Apache License, Version 2.0 (the "License");
 * you may not use this file except in compliance with the License.
 * You may obtain a copy of the License at
 *
 *      http://www.apache.org/licenses/LICENSE-2.0
 *
 * Unless required by applicable law or agreed to in writing, software
 * distributed under the License is distributed on an "AS IS" BASIS,
 * WITHOUT WARRANTIES OR CONDITIONS OF ANY KIND, either express or implied.
 * See the License for the specific language governing permissions and
 * limitations under the License.
 */
package com.android.tools.idea.diagnostics;

import com.android.tools.idea.diagnostics.report.MemoryReportReason;
import com.android.tools.idea.diagnostics.report.UnanalyzedHeapReport;
import com.intellij.ide.IdeBundle;
import com.intellij.notification.BrowseNotificationAction;
import com.intellij.notification.Notification;
import com.intellij.notification.NotificationAction;
import com.intellij.notification.NotificationGroup;
import com.intellij.notification.NotificationType;
import com.intellij.openapi.actionSystem.Presentation;
import com.intellij.openapi.application.PathManager;
import com.intellij.openapi.application.PreloadingActivity;
import com.intellij.openapi.progress.ProgressIndicator;
import java.nio.file.Paths;
import org.jetbrains.annotations.NotNull;
import org.jetbrains.annotations.Nullable;
import org.jetbrains.annotations.PropertyKey;

/**
 * Extension to System Health Monitor that includes Android Studio-specific code.
 */
public class AndroidStudioSystemHealthMonitor extends PreloadingActivity {
  public static final HProfDatabase ourHProfDatabase = new HProfDatabase(
          Paths.get(PathManager.getTempPath()));

  // FIXME-ank: this is stub class (com.intellij.ide.AndroidStudioSystemHealthMonitorAdapter;)!

  // The group should be registered by SystemHealthMonitor
  private final NotificationGroup myGroup = NotificationGroup.findRegisteredGroup("System Health");

  @Override
  public void preload(@NotNull ProgressIndicator indicator) {
<<<<<<< HEAD
=======
    assert myGroup != null;
    Application application = ApplicationManager.getApplication();
    registerPlatformEventsListener();

    application.executeOnPooledThread(this::checkRuntime);

    new WindowsPerformanceHintsChecker().run();

    if (SystemInfo.isWindows && StudioFlags.WINDOWS_UCRT_CHECK_ENABLED.get()) {
      application.getMessageBus().connect(application).subscribe(ProjectManager.TOPIC, new ProjectManagerListener() {
        @Override
        public void projectOpened(@NotNull Project project) {
          application.executeOnPooledThread(
            () -> WindowsCRuntimeChecker.checkCRT(AndroidStudioSystemHealthMonitor.this));
        }
      });
    }

    List<DiagnosticReport> reports = myReportsDatabase.reapReports();
    processDiagnosticReports(reports);

    if (application.isInternal() || StatisticsUploadAssistant.isSendAllowed()) {
      initDataCollection();
    }

    if (application.isInternal()) {
      try {
        MBeanServer mBeanServer = ManagementFactory.getPlatformMBeanServer();
        ObjectName beanName = new ObjectName("com.android.tools.idea.diagnostics.kotlin:type=KotlinPerfCounters");
        mBeanServer.registerMBean(new KotlinPerfCounters(), beanName);
      } catch (Exception ex) {
        LOG.debug(ex);
      }
    }
  }

  private void initDataCollection() {
    Application application = ApplicationManager.getApplication();

    ourStudioActionCount.set(myProperties.getOrInitLong(STUDIO_ACTIVITY_COUNT, 0L) + 1);
    ourStudioExceptionCount.set(getPersistedExceptionCount(STUDIO_EXCEPTION_COUNT_FILE));
    ourInitialPersistedExceptionCount.set(ourStudioExceptionCount.get());
    ourBundledPluginsExceptionCount.set(getPersistedExceptionCount(BUNDLED_PLUGINS_EXCEPTION_COUNT_FILE));
    ourNonBundledPluginsExceptionCount.set(getPersistedExceptionCount(NON_BUNDLED_PLUGINS_EXCEPTION_COUNT_FILE));

    StudioCrashDetection.updateRecordedVersionNumber(ApplicationInfo.getInstance().getStrictVersion());
    startActivityMonitoring();
    trackCrashes(StudioCrashDetection.reapCrashDescriptions());

    application.getMessageBus().connect(application).subscribe(AppLifecycleListener.TOPIC, new AppLifecycleListener.Adapter() {
      @Override
      public void appClosing() {
        myProperties.setValue(STUDIO_ACTIVITY_COUNT, Long.toString(ourStudioActionCount.get()));
        StudioCrashDetection.stop();
        reportExceptionsAndActionInvocations();
      }
    });

    application.getMessageBus().connect(application).subscribe(IdePerformanceListener.TOPIC, new IdePerformanceListener() {
      @Override
      public void uiFreezeFinished(long durationMs, @Nullable File reportDir) {
        // track how long the IDE was frozen
        UsageTracker.log(AndroidStudioEvent.newBuilder()
            .setKind(EventKind.STUDIO_PERFORMANCE_STATS)
            .setStudioPerformanceStats(StudioPerformanceStats.newBuilder()
                .setUiFreezeTimeMs((int)durationMs)));
      }

      @Override
      public void dumpedThreads(@NotNull File toFile, @NotNull ThreadDump dump) {
        // We don't want to add additional overhead when the IDE is already slow, so we just note down the file to which the threads
        // were dumped.
        try {
          myReportsDatabase.appendReport(new PerformanceThreadDumpReport(toFile.toPath(), "UIFreeze"));
        }
        catch (IOException ignored) { // don't worry about errors during analytics events
        }
      }
    });
    ThreadSamplingReport.startCollectingThreadSamplingReports(this::tryAppendReportToDatabase);
  }

  /**
   * @return List of paths to hprof files to be analyzed
   */
  private static List<Path> startHeapReportsAnalysis(List<UnanalyzedHeapReport> reports) {
    if (reports.isEmpty()) return Collections.emptyList();

    // Start only one analysis, even if there are more hprof files captured.
    final UnanalyzedHeapReport report = reports.get(0);
    final Path path = report.getHprofPath();

    ProjectManager projectManager = ProjectManager.getInstanceIfCreated();
    Project[] openedProjects = projectManager != null ? projectManager.getOpenProjects() : null;

    if (openedProjects != null && openedProjects.length > 0) {
      Project project = openedProjects[0];
      StartupManager.getInstance(project).runWhenProjectIsInitialized(
        () -> new AnalysisRunnable(report, true).run()
      );
    } else {
      MessageBusConnection connection = ApplicationManager.getApplication().getMessageBus().connect();
      AtomicBoolean eventHandled = new AtomicBoolean(false);

      connection.subscribe(ProjectManager.TOPIC, new ProjectManagerListener() {
        @Override
        public void projectOpened(@NotNull Project project) {
          if (eventHandled.getAndSet(true)) {
            return;
          }
          connection.disconnect();
          StartupManager.getInstance(project).runWhenProjectIsInitialized(
            () -> new AnalysisRunnable(report, true).run());
        }
      });
      connection.subscribe(AppLifecycleListener.TOPIC, new AppLifecycleListener() {
        @Override
        public void welcomeScreenDisplayed() {
          if (eventHandled.getAndSet(true)) {
            return;
          }
          connection.disconnect();
          new AnalysisRunnable(report, true).run();
        }
      });
    }
    return Collections.singletonList(path);
  }

  private boolean tryAppendReportToDatabase(DiagnosticReport report) {
    try {
      myReportsDatabase.appendReport(report);
      return true;
    }
    catch (IOException ignored) {
      return false;
    }
  }

  private void registerPlatformEventsListener() {
    myListener = new AndroidStudioSystemHealthMonitorAdapter.EventsListener() {

      @Override
      public void countActionInvocation(Class<? extends AnAction> aClass, Presentation presentation, AnActionEvent event) {
        AndroidStudioSystemHealthMonitor.countActionInvocation(aClass, presentation, event);
      }

      @Override
      public void recordWriteLockWaitTime(long elapsed) {
        AndroidStudioSystemHealthMonitor.this.recordWriteLockWaitTime(elapsed);
      }

      @Override
      public boolean handleExceptionEvent(IdeaLoggingEvent event, VMOptions.MemoryKind memoryKind) {
        return AndroidStudioSystemHealthMonitor.this.handleExceptionEvent(event, memoryKind);
      }
    };
    AndroidStudioSystemHealthMonitorAdapter.registerEventsListener(myListener);
  }

  private AtomicBoolean ourOomOccurred = new AtomicBoolean(false);

  private boolean handleExceptionEvent(IdeaLoggingEvent event, VMOptions.MemoryKind kind) {
    Throwable t = event.getThrowable();

    // track exception count
    if (AnalyticsSettings.getOptedIn()) {
      if (t != null) {
        if (isReportableCrash(t)) {
          incrementAndSaveExceptionCount(t);
          ErrorReportSubmitter reporter = IdeErrorsDialog.getAndroidErrorReporter();
          if (reporter != null) {
            StackTrace stackTrace = ExceptionRegistry.INSTANCE.register(t);
            IdeaLoggingEvent e = new AndroidStudioExceptionEvent(t.getMessage(), t, stackTrace);
            reporter.submit(new IdeaLoggingEvent[]{e}, null, null, info -> {
            });
          }
        }
      }
    }

    try {
      if (kind != null && !ourOomOccurred.getAndSet(true)) {
        // TODO: Report histogram and heap report on OOM
      }

      // if exception should not be shown in the errors UI then report it as handled.
      boolean showUI = isIdeErrorsDialogReportableCrash(t);
      return !showUI;
    } catch (Throwable throwable) {
      LOG.warn("Exception while handling exception event", throwable);
      return false;
    }
  }

  private static boolean isIdeErrorsDialogReportableCrash(Throwable t) {
    int maxCauseDepth = 100;
    while (maxCauseDepth > 0 && t.getCause() != null) {
      t = t.getCause();
      maxCauseDepth--;
    }
    // Report exceptions with too long cause chains.
    if (t.getCause() != null) return true;

    // Report all out of memory errors
    if (t instanceof OutOfMemoryError) return true;

    String className = t.getClass().getName();
    if (className != null) {
      if (className.equals("com.intellij.psi.PsiInvalidElementAccessException")) return false;
      if (className.equals("com.intellij.openapi.project.IndexNotReadyException")) return false;
      if (className.equals("com.intellij.openapi.util.TraceableDisposable.ObjectNotDisposedException")) return false;
      if (className.equals("com.intellij.openapi.util.TraceableDisposable$DisposalException")) return false;
      if (className.equals("com.intellij.openapi.wm.impl.FocusManagerImpl$1")) return false;
    }

    StackTraceElement[] stackTraceElements = t.getStackTrace();
    String firstFrame = "";
    String lastFrame = "";
    if (stackTraceElements != null && stackTraceElements.length >= 1) {
      firstFrame = stackTraceElements[0].getClassName() + "#" + stackTraceElements[0].getMethodName();
      int lastIndex = stackTraceElements.length - 1;
      lastFrame = stackTraceElements[lastIndex].getClassName() + "#" + stackTraceElements[lastIndex].getMethodName();
    }

    // Don't show Logger.error in errors dialog.
    if (firstFrame.equals("com.intellij.openapi.diagnostic.Logger#error") && Objects.equals(t.getClass(), Throwable.class))
      return false;

    // Report only exceptions on EDT
    if (!lastFrame.equals("java.awt.EventDispatchThread#run")) {
      return false;
    }

    return true;
  }
>>>>>>> 4d90afa2

  }

  public static @Nullable
  AndroidStudioSystemHealthMonitor getInstance() {
    return null;
  }

  void showNotification(@PropertyKey(resourceBundle = "messages.AndroidBundle") String key,
          @Nullable NotificationAction action,
          Object... params) {

  }

  static NotificationAction detailsAction(String url) {
    return new BrowseNotificationAction(IdeBundle.message("sys.health.details"), url);
  }

  public void lowMemoryDetected(MemoryReportReason reason) {
  }

  public void addHeapReportToDatabase(@NotNull UnanalyzedHeapReport report) {

  }

  public static void recordGcPauseTime(String gcName, long durationMs) {
  }

  public boolean hasPendingHeapReport() {
    return false;
  }

  class MyNotification extends Notification {
    public MyNotification(@NotNull String content) {
      super(myGroup.getDisplayId(), "", content, NotificationType.WARNING);
    }
  }

  /**
   * Gets an action name based on its class. For Android Studio code, we use simple names for plugins we use canonical names.
   */
  static String getActionName(@NotNull Class actionClass, @NotNull Presentation templatePresentation) {
    return null;
  }
}<|MERGE_RESOLUTION|>--- conflicted
+++ resolved
@@ -15,39 +15,393 @@
  */
 package com.android.tools.idea.diagnostics;
 
+import com.android.tools.analytics.AnalyticsSettings;
+import com.android.tools.analytics.HistogramUtil;
+import com.android.tools.analytics.UsageTracker;
+import com.android.tools.idea.diagnostics.crash.StudioCrashReporter;
+import com.android.tools.idea.diagnostics.hprof.action.AnalysisRunnable;
+import com.android.tools.idea.diagnostics.hprof.action.HeapDumpSnapshotRunnable;
+import com.android.tools.idea.diagnostics.kotlin.KotlinPerfCounters;
+import com.android.tools.idea.diagnostics.report.DiagnosticReport;
+import com.android.tools.idea.diagnostics.report.HistogramReport;
 import com.android.tools.idea.diagnostics.report.MemoryReportReason;
+import com.android.tools.idea.diagnostics.report.PerformanceThreadDumpReport;
 import com.android.tools.idea.diagnostics.report.UnanalyzedHeapReport;
+import com.android.tools.idea.flags.StudioFlags;
+import com.google.common.base.Charsets;
+import com.google.common.collect.ImmutableMap;
+import com.google.common.collect.LinkedHashMultiset;
+import com.google.common.collect.Multiset;
+import com.google.common.io.Files;
+import com.google.wireless.android.sdk.stats.AndroidStudioEvent;
+import com.google.wireless.android.sdk.stats.AndroidStudioEvent.EventCategory;
+import com.google.wireless.android.sdk.stats.AndroidStudioEvent.EventKind;
+import com.google.wireless.android.sdk.stats.GcPauseInfo;
+import com.google.wireless.android.sdk.stats.StudioCrash;
+import com.google.wireless.android.sdk.stats.StudioExceptionDetails;
+import com.google.wireless.android.sdk.stats.StudioPerformanceStats;
+import com.google.wireless.android.sdk.stats.UIActionStats;
+import com.google.wireless.android.sdk.stats.UIActionStats.InvocationKind;
+import com.intellij.concurrency.JobScheduler;
+import com.intellij.diagnostic.IdeErrorsDialog;
+import com.intellij.diagnostic.IdePerformanceListener;
+import com.intellij.diagnostic.ThreadDump;
+import com.intellij.diagnostic.ThreadDumper;
+import com.intellij.diagnostic.VMOptions;
+import com.intellij.ide.AndroidStudioSystemHealthMonitorAdapter;
+import com.intellij.ide.AppLifecycleListener;
 import com.intellij.ide.IdeBundle;
+import com.intellij.ide.actions.CopyAction;
+import com.intellij.ide.actions.CutAction;
+import com.intellij.ide.actions.DeleteAction;
+import com.intellij.ide.actions.NextOccurenceAction;
+import com.intellij.ide.actions.PasteAction;
+import com.intellij.ide.actions.PreviousOccurenceAction;
+import com.intellij.ide.actions.SaveAllAction;
+import com.intellij.ide.actions.UndoRedoAction;
+import com.intellij.ide.plugins.IdeaPluginDescriptor;
+import com.intellij.ide.plugins.PluginManagerCore;
+import com.intellij.ide.plugins.PluginUtil;
+import com.intellij.ide.util.PropertiesComponent;
+import com.intellij.internal.statistic.analytics.StudioCrashDetails;
+import com.intellij.internal.statistic.analytics.StudioCrashDetection;
+import com.intellij.internal.statistic.utils.StatisticsUploadAssistant;
 import com.intellij.notification.BrowseNotificationAction;
 import com.intellij.notification.Notification;
 import com.intellij.notification.NotificationAction;
 import com.intellij.notification.NotificationGroup;
 import com.intellij.notification.NotificationType;
+import com.intellij.notification.Notifications;
+import com.intellij.notification.impl.NotificationFullContent;
+import com.intellij.openapi.actionSystem.ActionManager;
+import com.intellij.openapi.actionSystem.AnAction;
+import com.intellij.openapi.actionSystem.AnActionEvent;
 import com.intellij.openapi.actionSystem.Presentation;
+import com.intellij.openapi.application.Application;
+import com.intellij.openapi.application.ApplicationInfo;
+import com.intellij.openapi.application.ApplicationManager;
 import com.intellij.openapi.application.PathManager;
 import com.intellij.openapi.application.PreloadingActivity;
+import com.intellij.openapi.diagnostic.ErrorReportSubmitter;
+import com.intellij.openapi.diagnostic.IdeaLoggingEvent;
+import com.intellij.openapi.diagnostic.Logger;
+import com.intellij.openapi.editor.actionSystem.EditorAction;
+import com.intellij.openapi.extensions.PluginId;
 import com.intellij.openapi.progress.ProgressIndicator;
+import com.intellij.openapi.project.Project;
+import com.intellij.openapi.project.ProjectManager;
+import com.intellij.openapi.project.ProjectManagerListener;
+import com.intellij.openapi.startup.StartupManager;
+import com.intellij.openapi.util.SystemInfo;
+import com.intellij.openapi.util.SystemInfoRt;
+import com.intellij.openapi.util.io.FileUtil;
+import com.intellij.openapi.util.text.StringUtil;
+import com.intellij.util.messages.MessageBusConnection;
+import com.sun.tools.attach.AttachNotSupportedException;
+import com.sun.tools.attach.VirtualMachine;
+import java.awt.event.KeyEvent;
+import java.awt.event.MouseEvent;
+import java.io.BufferedReader;
+import java.io.File;
+import java.io.IOException;
+import java.io.InputStreamReader;
+import java.lang.management.ManagementFactory;
+import java.nio.charset.StandardCharsets;
+import java.nio.file.Path;
 import java.nio.file.Paths;
+import java.nio.file.StandardOpenOption;
+import java.text.SimpleDateFormat;
+import java.util.ArrayList;
+import java.util.Collections;
+import java.util.HashMap;
+import java.util.List;
+import java.util.Locale;
+import java.util.Map;
+import java.util.Objects;
+import java.util.concurrent.ConcurrentHashMap;
+import java.util.concurrent.ConcurrentMap;
+import java.util.concurrent.TimeUnit;
+import java.util.concurrent.atomic.AtomicBoolean;
+import java.util.concurrent.atomic.AtomicLong;
+import java.util.concurrent.locks.Lock;
+import java.util.concurrent.locks.ReentrantLock;
+import java.util.stream.Collectors;
+import javax.management.MBeanServer;
+import javax.management.ObjectName;
+import org.HdrHistogram.SingleWriterRecorder;
+import org.jetbrains.android.util.AndroidBundle;
+import org.jetbrains.annotations.NonNls;
 import org.jetbrains.annotations.NotNull;
 import org.jetbrains.annotations.Nullable;
 import org.jetbrains.annotations.PropertyKey;
+import sun.tools.attach.HotSpotVirtualMachine;
 
 /**
  * Extension to System Health Monitor that includes Android Studio-specific code.
  */
 public class AndroidStudioSystemHealthMonitor extends PreloadingActivity {
-  public static final HProfDatabase ourHProfDatabase = new HProfDatabase(
-          Paths.get(PathManager.getTempPath()));
-
-  // FIXME-ank: this is stub class (com.intellij.ide.AndroidStudioSystemHealthMonitorAdapter;)!
+  private static final Logger LOG = Logger.getInstance(AndroidStudioSystemHealthMonitor.class);
 
   // The group should be registered by SystemHealthMonitor
   private final NotificationGroup myGroup = NotificationGroup.findRegisteredGroup("System Health");
 
+  /** Count of action events fired. This is used as a proxy for user initiated activity in the IDE. */
+  public static final AtomicLong ourStudioActionCount = new AtomicLong(0);
+  private static final String STUDIO_ACTIVITY_COUNT = "studio.activity.count";
+
+  /** Count of non fatal exceptions in the IDE. */
+  private static final AtomicLong ourStudioExceptionCount = new AtomicLong(0);
+  private static final AtomicLong ourInitialPersistedExceptionCount = new AtomicLong(0);
+  private static final AtomicLong ourBundledPluginsExceptionCount = new AtomicLong(0);
+  private static final AtomicLong ourNonBundledPluginsExceptionCount = new AtomicLong(0);
+
+  private static final Object EXCEPTION_COUNT_LOCK = new Object();
+  @NonNls private static final String STUDIO_EXCEPTION_COUNT_FILE = "studio.exc";
+  @NonNls private static final String BUNDLED_PLUGINS_EXCEPTION_COUNT_FILE = "studio.exb";
+  @NonNls private static final String NON_BUNDLED_PLUGINS_EXCEPTION_COUNT_FILE = "studio.exp";
+
+  private static final int MAX_PERFORMANCE_REPORTS_COUNT =
+    Integer.getInteger("studio.diagnostic.performanceThreadDump.maxReports", 0);
+  private static final int MAX_HISTOGRAM_REPORTS_COUNT =
+    Integer.getInteger("studio.diagnostic.histogram.maxReports", 10);
+  private static final int MAX_FREEZE_REPORTS_COUNT =
+    Integer.getInteger("studio.diagnostic.freeze.maxReports",
+                       ApplicationManager.getApplication().isEAP() ? 10 : 1);
+
+  /**
+   * Histogram of write lock wait times, in milliseconds. Must be accessed from the EDT.
+   */
+  private static final SingleWriterRecorder myWriteLockWaitTimesMs = new SingleWriterRecorder(1);
+  /** Maximum freeze duration to record. Longer freeze durations are truncated to keep the size of the histogram bounded. */
+  private static final long MAX_WRITE_LOCK_WAIT_TIME_MS = 30 * 60 * 1000;
+
+  private static final ConcurrentMap<GcPauseInfo.GcType, SingleWriterRecorder> myGcPauseInfo = new ConcurrentHashMap<>();
+  /** Maximum GC pause duration to record. Longer pause durations are truncated to keep the size of the histogram bounded. */
+  private static final long MAX_GC_PAUSE_TIME_MS = 30 * 60 * 1000;
+
+  private static final long TOO_MANY_EXCEPTIONS_THRESHOLD = 10000;
+
+  private final StudioReportDatabase myReportsDatabase = new StudioReportDatabase(new File(PathManager.getTempPath(), "reports.dmp"));
+  public static final HProfDatabase ourHProfDatabase = new HProfDatabase(Paths.get(PathManager.getTempPath()));
+
+  private static final Object ACTION_INVOCATIONS_LOCK = new Object();
+  private static final Lock REPORT_EXCEPTIONS_LOCK = new ReentrantLock();
+  // Updates to ourActionInvocations need to be done synchronized on ACTION_INVOCATIONS_LOCK to avoid updates during usage reporting.
+  private static Map<String, Multiset<InvocationKind>> ourActionInvocations = new HashMap<>();
+
+  private final PropertiesComponent myProperties;
+  private AndroidStudioSystemHealthMonitorAdapter.EventsListener myListener;
+  private boolean myTooManyExceptionsPromptShown = false;
+  private static long ourCurrentSessionStudioExceptionCount = 0;
+
+  // If GC cleared more than MEMORY_FREED_THRESHOLD_FOR_HEAP_REPORT of unreachable/weak/soft references, then ignore the notification.
+  public static final long MEMORY_FREED_THRESHOLD_FOR_HEAP_REPORT = 100_000_000;
+
+  // If there is more free memory than FREE_MEMORY_THRESHOLD_FOR_HEAP_REPORT, ignore the notification.
+  public static final long FREE_MEMORY_THRESHOLD_FOR_HEAP_REPORT = 300_000_000;
+
+  private static AndroidStudioSystemHealthMonitor ourInstance;
+
+  public AndroidStudioSystemHealthMonitor() {
+    myProperties = PropertiesComponent.getInstance();
+    if (ourInstance != null) {
+      LOG.warn("Multiple instances of AndroidStudioSystemHealthMonitor!");
+    } else {
+      ourInstance = this;
+    }
+  }
+
+  public void addHeapReportToDatabase(@NotNull UnanalyzedHeapReport report) {
+    try {
+      myReportsDatabase.appendReport(report);
+    } catch (IOException e) {
+      LOG.warn("Exception when adding heap report to database", e);
+    }
+  }
+
+  public boolean hasPendingHeapReport() throws IOException {
+    return myReportsDatabase.getReports().stream().anyMatch(r -> r instanceof UnanalyzedHeapReport);
+  }
+
+  public static @Nullable AndroidStudioSystemHealthMonitor getInstance() {
+    return ourInstance;
+  }
+
+  private static long freeUpMemory() {
+    long usedMemoryBefore = getUsedMemory();
+
+    // Following code should trigger clearing of all weak/soft references. Quite often free memory + soft/weak referenced memory will be
+    // less than Integer.MAX_VALUE, therefore the loop will not allocate anything and will fail quite fast.
+    ArrayList<byte[]> list = new ArrayList<>();
+    try {
+      //noinspection InfiniteLoopStatement
+      while (true) {
+        // Maximum size of the array that can be allocated is Int.MAX_VALUE - 2.
+        list.add(new byte[Integer.MAX_VALUE - 2]);
+      }
+    } catch (OutOfMemoryError ignored) {
+      // ignore
+    } finally {
+      list.clear();
+      // Help GC collect the list object earlier
+      list = null;
+      // Try to force reclaiming just allocated objects
+      System.gc();
+    }
+    long usedMemoryAfter = getUsedMemory();
+
+    return (usedMemoryAfter > usedMemoryBefore) ? 0 : usedMemoryBefore - usedMemoryAfter;
+  }
+
+  private static long getUsedMemory() {
+    return Runtime.getRuntime().totalMemory() - Runtime.getRuntime().freeMemory();
+  }
+
+  private static long getFreeMemory() {
+    return Runtime.getRuntime().maxMemory() - getUsedMemory();
+  }
+
+  private final Lock lowMemoryDetectedLock = new ReentrantLock();
+  private boolean memoryReportCreated = false;
+
+  public boolean lowMemoryDetected(MemoryReportReason reason) {
+    // Ignore concurrent calls to the method.
+    if (!lowMemoryDetectedLock.tryLock()) {
+      return false;
+    }
+    try {
+      if (reason != MemoryReportReason.OutOfMemory) {
+        // Don't clear weak/soft references if there is still plenty of free memory
+        long freeMemory = getFreeMemory();
+        if (freeMemory >= FREE_MEMORY_THRESHOLD_FOR_HEAP_REPORT) {
+          return false;
+        }
+
+        // Free up some memory by clearing weak/soft references
+        long memoryFreed = freeUpMemory();
+        LOG.warn("Forced clear of soft/weak references. Reason: " + reason + ", freed memory: " + (memoryFreed / 1_000_000) + "MB");
+        if (memoryFreed >= MEMORY_FREED_THRESHOLD_FOR_HEAP_REPORT) {
+          // Enough memory was freed, so there is no reason to send the report.
+          return false;
+        }
+      }
+
+      // Create only one report per session
+      if (!memoryReportCreated) {
+        memoryReportCreated = true;
+        addHistogramToDatabase(reason, "LowMemoryWatcher");
+        ApplicationManager.getApplication()
+          .invokeLater(new HeapDumpSnapshotRunnable(reason, HeapDumpSnapshotRunnable.AnalysisOption.SCHEDULE_ON_NEXT_START));
+      }
+
+      return true;
+    } finally {
+      lowMemoryDetectedLock.unlock();
+    }
+  }
+
+  public void addHistogramToDatabase(MemoryReportReason reason, @Nullable String description) {
+    try {
+      Path histogramDirPath = createHistogramPath();
+      if (java.nio.file.Files.exists(histogramDirPath)) {
+        LOG.info("Histogram path already exists: " + histogramDirPath.toString());
+        return;
+      }
+      java.nio.file.Files.createDirectories(histogramDirPath);
+      Path histogramFilePath = histogramDirPath.resolve("histogram.txt");
+      java.nio.file.Files.write(histogramFilePath, getHistogram().getBytes(StandardCharsets.UTF_8), StandardOpenOption.CREATE);
+
+      Path threadDumpFilePath = histogramDirPath.resolve("threadDump.txt");
+      FileUtil.writeToFile(threadDumpFilePath.toFile(), ThreadDumper.dumpThreadsToString());
+
+      myReportsDatabase.appendReport(new HistogramReport(threadDumpFilePath, histogramFilePath, reason, description));
+    } catch (IOException e) {
+      LOG.info("Exception while creating histogram", e);
+    }
+  }
+
+  private static Path createHistogramPath() {
+    String datePart = new SimpleDateFormat("yyyyMMdd-HHmmss", Locale.US).format(System.currentTimeMillis());
+    String dirName = "threadDumps-histogram-" + datePart;
+    return Paths.get(PathManager.getLogPath(), dirName);
+  }
+
+  private static long getMyPID() {
+    String pidAndMachineName = ManagementFactory.getRuntimeMXBean().getName();
+    String[] split = pidAndMachineName.split("@");
+    long pid = -1;
+    if (split.length == 2) {
+      try {
+        pid = Long.parseLong(split[0]);
+      } catch (NumberFormatException ignore) {
+      }
+    }
+    return pid;
+  }
+
+  private static String getHistogram() throws UnsupportedOperationException {
+    StringBuilder sb = new StringBuilder();
+    VirtualMachine vm;
+    try {
+      vm = VirtualMachine.attach(Long.toString(getMyPID()));
+      if (!(vm instanceof HotSpotVirtualMachine)) {
+        throw new UnsupportedOperationException();
+      }
+      HotSpotVirtualMachine hotSpotVM = (HotSpotVirtualMachine) vm;
+      char[] chars = new char[1024];
+      try (BufferedReader reader = new BufferedReader(new InputStreamReader(hotSpotVM.heapHisto("-live"), Charsets.UTF_8))) {
+        int read;
+        while ((read = reader.read(chars)) != -1) {
+          sb.append(chars, 0, read);
+        }
+      }
+    } catch (AttachNotSupportedException | IOException e) {
+      throw new UnsupportedOperationException(e);
+    }
+    String fullHistogram = sb.toString();
+    String[] lines = fullHistogram.split("\r?\n");
+    final int TOP_LINES = 103;
+    final int BOTTOM_LINES = 1;
+    if (lines.length <= TOP_LINES + BOTTOM_LINES) {
+      return sb.toString();
+    }
+    sb.setLength(0);
+    for (int i = 0; i < TOP_LINES; i++) {
+      sb.append(lines[i]).append("\n");
+    }
+    sb.append("[...]\n");
+    for (int i = lines.length - BOTTOM_LINES; i < lines.length; i++) {
+      sb.append(lines[i]).append("\n");
+    }
+    return sb.toString();
+  }
+
+  public void recordWriteLockWaitTime(long durationMs) {
+    myWriteLockWaitTimesMs.recordValue(Math.min(durationMs, MAX_WRITE_LOCK_WAIT_TIME_MS));
+  }
+
+  public static void recordGcPauseTime(String gcName, long durationMs) {
+    GcPauseInfo.GcType gcType = getGcType(gcName);
+    myGcPauseInfo.computeIfAbsent(gcType, (unused) -> new SingleWriterRecorder(1))
+      .recordValue(Math.min(durationMs, MAX_GC_PAUSE_TIME_MS));
+  }
+
+  private static GcPauseInfo.GcType getGcType (String name) {
+    switch (name) {
+      case "Copy": return GcPauseInfo.GcType.SERIAL_YOUNG;
+      case "MarkSweepCompact": return GcPauseInfo.GcType.SERIAL_OLD;
+      case "PS Scavenge": return GcPauseInfo.GcType.PARALLEL_YOUNG;
+      case "PS MarkSweep": return GcPauseInfo.GcType.PARALLEL_OLD;
+      case "ParNew": return GcPauseInfo.GcType.CMS_YOUNG;
+      case "ConcurrentMarkSweep": return GcPauseInfo.GcType.CMS_OLD;
+      case "G1 Young Generation": return GcPauseInfo.GcType.G1_YOUNG;
+      case "G1 Old Generation": return GcPauseInfo.GcType.G1_OLD;
+      default: return GcPauseInfo.GcType.UNKNOWN;
+    }
+  }
+
   @Override
   public void preload(@NotNull ProgressIndicator indicator) {
-<<<<<<< HEAD
-=======
     assert myGroup != null;
     Application application = ApplicationManager.getApplication();
     registerPlatformEventsListener();
@@ -111,9 +465,9 @@
       public void uiFreezeFinished(long durationMs, @Nullable File reportDir) {
         // track how long the IDE was frozen
         UsageTracker.log(AndroidStudioEvent.newBuilder()
-            .setKind(EventKind.STUDIO_PERFORMANCE_STATS)
-            .setStudioPerformanceStats(StudioPerformanceStats.newBuilder()
-                .setUiFreezeTimeMs((int)durationMs)));
+                           .setKind(EventKind.STUDIO_PERFORMANCE_STATS)
+                           .setStudioPerformanceStats(StudioPerformanceStats.newBuilder()
+                                                        .setUiFreezeTimeMs((int)durationMs)));
       }
 
       @Override
@@ -284,49 +638,488 @@
 
     return true;
   }
->>>>>>> 4d90afa2
-
-  }
-
-  public static @Nullable
-  AndroidStudioSystemHealthMonitor getInstance() {
-    return null;
-  }
-
+
+  private static boolean isReportableCrash(@NotNull Throwable t) {
+    if (t instanceof ClassNotFoundException) {
+      String cls = t.getMessage();
+      if (cls != null && cls.startsWith("com.sun.jdi.")) {
+        // Running on a JRE. We're already warning about that in the System Health Monitor.
+        // https://code.google.com/p/android/issues/detail?id=225130
+        return false;
+      }
+    }
+    return true;
+  }
+
+  private static void incrementAndSaveExceptionCount(@NotNull Throwable t) {
+    incrementAndSaveExceptionCount();
+    PluginId pluginId = PluginUtil.getInstance().findPluginId(t);
+    if (pluginId != null) {
+      IdeaPluginDescriptor plugin = PluginManagerCore.getPlugin(pluginId);
+      if (plugin != null && plugin.isBundled()) {
+        incrementAndSaveBundledPluginsExceptionCount();
+      }
+      else {
+        incrementAndSaveNonBundledPluginsExceptionCount();
+      }
+    }
+  }
+
+  /**
+   * Android Studio-specific checks of Java runtime.
+   */
+  private void checkRuntime() {
+    warnIfOpenJDK();
+    warnIfMacDragNDropJDKBug();
+  }
+
+  private void warnIfOpenJDK() {
+    if (StringUtil.containsIgnoreCase(System.getProperty("java.vm.name", ""), "OpenJDK") &&
+        !SystemInfo.isJetBrainsJvm && !SystemInfo.isStudioJvm) {
+      showNotification("unsupported.jvm.openjdk.message", null);
+    }
+  }
+
+  private void warnIfMacDragNDropJDKBug() {
+    if (SystemInfoRt.isMac &&
+        !SystemInfo.isJetBrainsJvm &&
+        !SystemInfo.isStudioJvm &&
+        SystemInfo.isJavaVersionAtLeast("1.8.0_60") &&
+        !SystemInfo.isJavaVersionAtLeast("1.8.0_76")) {
+      // Upstream JDK8 bug tracked by https://bugs.openjdk.java.net/browse/JDK-8134917, affecting 1.8.0_60 up to 1.8.0_76.
+      // Fixed by Jetbrains in their 1.8.0_40-b108 JRE and tracked in https://youtrack.jetbrains.com/issue/IDEA-146691
+      showNotification("unsupported.jvm.dragndrop.message", null);
+    }
+  }
+
+  private void reportExceptionsAndActionInvocations() {
+    if (!REPORT_EXCEPTIONS_LOCK.tryLock()) {
+      return;
+    }
+    try {
+      long activityCount = ourStudioActionCount.getAndSet(0);
+      long exceptionCount = ourStudioExceptionCount.getAndSet(0);
+      long bundledPluginExceptionCount = ourBundledPluginsExceptionCount.getAndSet(0);
+      long nonBundledPluginExceptionCount = ourNonBundledPluginsExceptionCount.getAndSet(0);
+      persistExceptionCount(0, STUDIO_EXCEPTION_COUNT_FILE);
+      persistExceptionCount(0, BUNDLED_PLUGINS_EXCEPTION_COUNT_FILE);
+      persistExceptionCount(0, NON_BUNDLED_PLUGINS_EXCEPTION_COUNT_FILE);
+      ourCurrentSessionStudioExceptionCount += exceptionCount;
+
+      if (ApplicationManager.getApplication().isInternal()) {
+        // should be 0, but accounting for possible crashes in other threads..
+        assert getPersistedExceptionCount(STUDIO_EXCEPTION_COUNT_FILE) < 5;
+      }
+
+      if (activityCount > 0 || exceptionCount > 0) {
+        List<StackTrace> traces = ExceptionRegistry.INSTANCE.getStackTraces(0);
+        ExceptionRegistry.INSTANCE.clear();
+        trackExceptionsAndActivity(activityCount, exceptionCount, bundledPluginExceptionCount, nonBundledPluginExceptionCount, 0, traces);
+      }
+      if (!myTooManyExceptionsPromptShown &&
+          ourCurrentSessionStudioExceptionCount >= TOO_MANY_EXCEPTIONS_THRESHOLD) {
+        promptUnusuallyHighExceptionCount();
+      }
+      reportActionInvocations();
+    } finally {
+      REPORT_EXCEPTIONS_LOCK.unlock();
+    }
+  }
+
+  private void promptUnusuallyHighExceptionCount() {
+    // Show the prompt only once per session
+    myTooManyExceptionsPromptShown = true;
+
+    AnAction sendFeedback = ActionManager.getInstance().getAction("SendFeedback");
+    NotificationAction notificationAction = NotificationAction.create(
+      AndroidBundle.message("sys.health.send.feedback"),
+      (event, notification) -> sendFeedback.actionPerformed(event)
+    );
+    showNotification("sys.health.too.many.exceptions", notificationAction);
+  }
+
+  private static void processDiagnosticReports(@NotNull List<DiagnosticReport> reports) {
+    if (AnalyticsSettings.getOptedIn()) {
+      ApplicationManager.getApplication().executeOnPooledThread(() -> {
+        sendDiagnosticReportsOfTypeWithLimit("PerformanceThreadDump", reports, MAX_PERFORMANCE_REPORTS_COUNT);
+        sendDiagnosticReportsOfTypeWithLimit("Histogram", reports, MAX_HISTOGRAM_REPORTS_COUNT);
+        sendDiagnosticReportsOfTypeWithLimit("Freeze", reports, MAX_FREEZE_REPORTS_COUNT);
+      });
+    }
+
+    processHeapReports(reports);
+  }
+
+  private static void processHeapReports(@NotNull List<DiagnosticReport> reports) {
+    List<Path> hprofsToBeAnalyzed = startHeapReportsAnalysis(reports
+                                                               .stream()
+                                                               .filter(r -> r.getType().equals("UnanalyzedHeap"))
+                                                               .filter(r -> r instanceof UnanalyzedHeapReport)
+                                                               .map(r -> (UnanalyzedHeapReport) r)
+                                                               .collect(Collectors.toList()));
+    ourHProfDatabase.cleanupHProfFiles(hprofsToBeAnalyzed);
+  }
+
+  private static void sendDiagnosticReportsOfTypeWithLimit(String type,
+                                                           @NotNull List<DiagnosticReport> reports,
+                                                           int maxCount) {
+    List<DiagnosticReport> reportsOfType = reports.stream().filter(r -> r.getType().equals(type)).collect(
+      Collectors.toList());
+    if (reportsOfType.size() > maxCount) {
+      Collections.shuffle(reportsOfType);
+      reportsOfType = reportsOfType.subList(0, maxCount);
+    }
+    reportsOfType.forEach(r -> sendDiagnosticReport(r));
+  }
+
+  public static void trackCrashes(@NotNull List<StudioCrashDetails> descriptions) {
+    if (descriptions.isEmpty()) {
+      return;
+    }
+
+    reportCrashes(descriptions);
+    trackExceptionsAndActivity(0, 0, 0, 0, descriptions.size(), Collections.emptyList());
+  }
+
+  public static void trackExceptionsAndActivity(final long activityCount,
+                                                final long exceptionCount,
+                                                final long bundledPluginExceptionCount,
+                                                final long nonBundledPluginExceptionCount,
+                                                final long fatalExceptionCount,
+                                                @NotNull List<StackTrace> stackTraces) {
+    if (!StatisticsUploadAssistant.isSendAllowed()) {
+      return;
+    }
+
+    // Log statistics (action/exception counts)
+    final AndroidStudioEvent.Builder eventBuilder =
+      AndroidStudioEvent.newBuilder()
+        .setCategory(EventCategory.PING)
+        .setKind(EventKind.STUDIO_CRASH)
+        .setStudioCrash(StudioCrash.newBuilder()
+                          .setActions(activityCount)
+                          .setExceptions(exceptionCount)
+                          .setBundledPluginExceptions(bundledPluginExceptionCount)
+                          .setNonBundledPluginExceptions(nonBundledPluginExceptionCount)
+                          .setCrashes(fatalExceptionCount));
+    logUsageOnlyIfNotInternalApplication(eventBuilder);
+
+    // Log each stacktrace as a separate log event with the timestamp of when it was first hit
+    for (StackTrace stackTrace : stackTraces) {
+      final AndroidStudioEvent.Builder crashEventBuilder =
+        AndroidStudioEvent.newBuilder()
+          .setCategory(EventCategory.PING)
+          .setKind(EventKind.STUDIO_CRASH)
+          .setStudioCrash(StudioCrash.newBuilder()
+                            .addDetails(StudioExceptionDetails.newBuilder()
+                                          .setHash(stackTrace.md5string())
+                                          .setCount(stackTrace.getCount())
+                                          .setSummary(stackTrace.summarize(20))
+                                          .build()));
+      logUsageOnlyIfNotInternalApplication(stackTrace.timeOfFirstHitMs(), crashEventBuilder);
+    }
+  }
+
+  // Use this method to log crash events, so crashes on internal builds don't get logged.
+  private static void logUsageOnlyIfNotInternalApplication(AndroidStudioEvent.Builder eventBuilder) {
+    if (!ApplicationManager.getApplication().isInternal()) {
+      UsageTracker.log(eventBuilder);
+    } else {
+      LOG.debug("SystemHealthMonitor would send following analytics event in the release build: " + eventBuilder.build());
+    }
+  }
+
+  // Use this method to log crash events, so crashes on internal builds don't get logged.
+  private static void logUsageOnlyIfNotInternalApplication(long eventTimeMs, AndroidStudioEvent.Builder eventBuilder) {
+    if (!ApplicationManager.getApplication().isInternal()) {
+      UsageTracker.log(eventTimeMs, eventBuilder);
+    } else {
+      logUsageOnlyIfNotInternalApplication(eventBuilder);
+    }
+  }
   void showNotification(@PropertyKey(resourceBundle = "messages.AndroidBundle") String key,
-          @Nullable NotificationAction action,
-          Object... params) {
-
-  }
-
-  static NotificationAction detailsAction(String url) {
-    return new BrowseNotificationAction(IdeBundle.message("sys.health.details"), url);
-  }
-
-  public void lowMemoryDetected(MemoryReportReason reason) {
-  }
-
-  public void addHeapReportToDatabase(@NotNull UnanalyzedHeapReport report) {
-
-  }
-
-  public static void recordGcPauseTime(String gcName, long durationMs) {
-  }
-
-  public boolean hasPendingHeapReport() {
-    return false;
+                        @Nullable NotificationAction action,
+                        Object... params) {
+    boolean ignored = myProperties.isValueSet("ignore." + key);
+    LOG.info("issue detected: " + key + (ignored ? " (ignored)" : ""));
+    if (ignored) return;
+
+    Notification notification = new MyFullContentNotification(AndroidBundle.message(key, params));
+    if (action != null) {
+      notification.addAction(action);
+    }
+    notification.addAction(new NotificationAction(IdeBundle.message("sys.health.acknowledge.action")) {
+      @Override
+      public void actionPerformed(@NotNull AnActionEvent e, @NotNull Notification notification) {
+        notification.expire();
+        myProperties.setValue("ignore." + key, "true");
+      }
+    });
+    notification.setImportant(true);
+
+    ApplicationManager.getApplication().invokeLater(() -> Notifications.Bus.notify(notification));
+  }
+
+  private final class MyFullContentNotification extends MyNotification implements NotificationFullContent {
+    public MyFullContentNotification (@NotNull String content) {
+      super(content);
+    }
   }
 
   class MyNotification extends Notification {
     public MyNotification(@NotNull String content) {
       super(myGroup.getDisplayId(), "", content, NotificationType.WARNING);
     }
+  }
+
+  static NotificationAction detailsAction(String url) {
+    return new BrowseNotificationAction(IdeBundle.message("sys.health.details"), url);
+  }
+
+  private static final int INITIAL_DELAY_MINUTES = 1; // send out pending activity soon after startup
+  private static final int INTERVAL_IN_MINUTES = 30;
+
+  private void startActivityMonitoring() {
+    JobScheduler.getScheduler().scheduleWithFixedDelay(this::reportExceptionsAndActionInvocations, INITIAL_DELAY_MINUTES, INTERVAL_IN_MINUTES, TimeUnit.MINUTES);
+  }
+
+  private static void incrementAndSaveExceptionCount() {
+    persistExceptionCount(ourStudioExceptionCount.incrementAndGet(), STUDIO_EXCEPTION_COUNT_FILE);
+    if (ApplicationManager.getApplication().isInternal()) {
+      // should be 0, but accounting for possible crashes in other threads..
+      assert Math.abs(getPersistedExceptionCount(STUDIO_EXCEPTION_COUNT_FILE) - ourStudioExceptionCount.get()) < 5;
+    }
+  }
+
+  private static void incrementAndSaveBundledPluginsExceptionCount() {
+    persistExceptionCount(ourBundledPluginsExceptionCount.incrementAndGet(), BUNDLED_PLUGINS_EXCEPTION_COUNT_FILE);
+  }
+
+  private static void incrementAndSaveNonBundledPluginsExceptionCount() {
+    persistExceptionCount(ourNonBundledPluginsExceptionCount.incrementAndGet(), NON_BUNDLED_PLUGINS_EXCEPTION_COUNT_FILE);
+  }
+
+  private static void persistExceptionCount(long count, @NotNull String countFileName) {
+    synchronized (EXCEPTION_COUNT_LOCK) {
+      try {
+        File f = new File(PathManager.getTempPath(), countFileName);
+        Files.write(Long.toString(count), f, Charsets.UTF_8);
+      }
+      catch (Throwable ignored) {
+      }
+    }
+  }
+
+  private static long getPersistedExceptionCount(@NotNull String countFileName) {
+    synchronized (EXCEPTION_COUNT_LOCK) {
+      try {
+        File f = new File(PathManager.getTempPath(), countFileName);
+        String contents = Files.toString(f, Charsets.UTF_8);
+        return Long.parseLong(contents);
+      }
+      catch (Throwable t) {
+        return 0;
+      }
+    }
+  }
+
+  /**
+   * Collect usage stats for action invocations.
+   */
+  public static void countActionInvocation(@NotNull Class actionClass, @NotNull Presentation templatePresentation, @NotNull AnActionEvent event) {
+    ourStudioActionCount.incrementAndGet();
+    synchronized (ACTION_INVOCATIONS_LOCK) {
+      String actionName = getActionName(actionClass, templatePresentation);
+      InvocationKind invocationKind = getInvocationKindFromEvent(event);
+
+      // We aggregate actions the user takes many times in the course of editing code (key events, copy/paste etc...)
+      // other actions are logged directly (our logging mechanism batches the uploads, but timestamps will be accurate).
+      if (shouldAggregate(actionClass)) {
+        Multiset<InvocationKind> invocations = ourActionInvocations.get(actionName);
+        if (invocations == null) {
+          invocations = LinkedHashMultiset.create();
+          ourActionInvocations.put(actionName, invocations);
+        }
+        invocations.add(invocationKind);
+      } else {
+        UsageTracker.log(AndroidStudioEvent.newBuilder()
+                           .setCategory(EventCategory.STUDIO_UI)
+                           .setKind(EventKind.STUDIO_UI_ACTION_STATS)
+                           .setUiActionStats(UIActionStats.newBuilder()
+                                               .setActionClassName(actionName)
+                                               .setInvocationKind(invocationKind)
+                                               .setInvocations(1)
+                                               .setDirect(true)
+                                               .setUiPlace(event.getPlace())));
+      }
+    }
+  }
+
+  /**
+   * Checks if the action is one we need to aggregate.
+   * We only aggregate actions the user takes many times in the course of editing code (key events, copy/paste etc...).
+   */
+  private static boolean shouldAggregate(Class actionClass) {
+    return EditorAction.class.isAssignableFrom(actionClass)
+           || UndoRedoAction.class.isAssignableFrom(actionClass)
+           || PasteAction.class.isAssignableFrom(actionClass)
+           || CopyAction.class.isAssignableFrom(actionClass)
+           || CutAction.class.isAssignableFrom(actionClass)
+           || SaveAllAction.class.isAssignableFrom(actionClass)
+           || DeleteAction.class.isAssignableFrom(actionClass)
+           || NextOccurenceAction.class.isAssignableFrom(actionClass)
+           || PreviousOccurenceAction.class.isAssignableFrom(actionClass);
+  }
+
+  /**
+   * Takes the current stats on action invocations and reports them through the {@link UsageTracker}.
+   * Resets invocation counts by clearing the map.
+   */
+  private static void reportActionInvocations() {
+    Map<String, Multiset<InvocationKind>> currentInvocations;
+    synchronized (ACTION_INVOCATIONS_LOCK) {
+      currentInvocations = ourActionInvocations;
+      ourActionInvocations = new HashMap<>();
+    }
+
+    for (Map.Entry<String, Multiset<InvocationKind>> actionEntry : currentInvocations.entrySet()) {
+      for (Multiset.Entry<InvocationKind> invocationEntry : actionEntry.getValue().entrySet()) {
+        UsageTracker.log(AndroidStudioEvent.newBuilder()
+                           .setCategory(EventCategory.STUDIO_UI)
+                           .setKind(EventKind.STUDIO_UI_ACTION_STATS)
+                           .setUiActionStats(UIActionStats.newBuilder()
+                                               .setActionClassName(actionEntry.getKey())
+                                               .setInvocationKind(invocationEntry.getElement())
+                                               .setInvocations(invocationEntry.getCount())));
+      }
+    }
+
+    StudioPerformanceStats.Builder statsProto =
+      StudioPerformanceStats.newBuilder()
+        .setWriteLockWaitTimeMs(HistogramUtil.toProto(myWriteLockWaitTimesMs.getIntervalHistogram()));
+    for (Map.Entry<GcPauseInfo.GcType, SingleWriterRecorder> gcEntry : myGcPauseInfo.entrySet()) {
+      statsProto.addGcPauseInfo(GcPauseInfo.newBuilder()
+                                  .setCollectorType(gcEntry.getKey())
+                                  .setPauseTimesMs(HistogramUtil.toProto(gcEntry.getValue().getIntervalHistogram())));
+    }
+    UsageTracker.log(AndroidStudioEvent.newBuilder()
+                       .setCategory(EventCategory.STUDIO_UI)
+                       .setKind(EventKind.STUDIO_PERFORMANCE_STATS)
+                       .setStudioPerformanceStats(statsProto));
+  }
+
+  /**
+   * Determines the way an event was invoked for usage tracking.
+   */
+  private static InvocationKind getInvocationKindFromEvent(AnActionEvent event) {
+    if (event.getInputEvent() instanceof KeyEvent) {
+      return InvocationKind.KEYBOARD_SHORTCUT;
+    }
+    String place = event.getPlace();
+    if (place.contains("Menu")) {
+      return InvocationKind.MENU;
+    }
+    if (place.contains("Toolbar")) {
+      return InvocationKind.TOOLBAR;
+    }
+    if (event.getInputEvent() instanceof MouseEvent) {
+      return InvocationKind.MOUSE;
+    }
+    return InvocationKind.UNKNOWN_INVOCATION_KIND;
   }
 
   /**
    * Gets an action name based on its class. For Android Studio code, we use simple names for plugins we use canonical names.
    */
   static String getActionName(@NotNull Class actionClass, @NotNull Presentation templatePresentation) {
-    return null;
-  }
+    if (actionClass.isAnonymousClass()) {
+      Class enclosingClass = actionClass.getEnclosingClass();
+      Class superClass = actionClass.getSuperclass();
+      return String.format("%s@%s", metricsNameForClass(superClass), metricsNameForClass(enclosingClass));
+    }
+
+    String actionName = metricsNameForClass(actionClass);
+    if (actionName.equals("ExecutorAction")) {
+      actionName += "#" + templatePresentation.getText();
+    }
+    return actionName;
+  }
+
+  private static String metricsNameForClass(Class cls) {
+    Package classPackage = cls.getPackage();
+    String packageName = classPackage != null ? classPackage.getName() : "";
+    if (packageName.startsWith("com.android.") || packageName.startsWith("com.intellij.") || packageName.startsWith("org.jetbrains.") ||
+        packageName.startsWith("org.intellij.") || packageName.startsWith("com.jetbrains.") || packageName.startsWith("git4idea.")) {
+
+      String actionName = cls.getSimpleName();
+      Class parentClass = cls.getEnclosingClass();
+      while (parentClass != null) {
+        actionName = String.format("%s.%s", parentClass.getSimpleName(), actionName);
+        parentClass = parentClass.getEnclosingClass();
+      }
+      return actionName;
+    }
+    return cls.getCanonicalName();
+  }
+
+  private static void reportCrashes(@NotNull List<StudioCrashDetails> descriptions) {
+    if (!AnalyticsSettings.getOptedIn()) {
+      return;
+    }
+
+    ErrorReportSubmitter reporter = IdeErrorsDialog.getAndroidErrorReporter();
+    if (reporter != null) {
+      IdeaLoggingEvent e = new AndroidStudioCrashEvents(descriptions);
+      reporter.submit(new IdeaLoggingEvent[]{e}, null, null, info -> {
+      });
+    }
+  }
+
+  private static void sendDiagnosticReport(@NotNull DiagnosticReport report) {
+    if (!AnalyticsSettings.getOptedIn()) {
+      return;
+    }
+
+    try {
+      // Performance reports are not limited by a rate limiter.
+      StudioCrashReporter.getInstance().submit(report.asCrashReport(), true);
+    }
+    catch (IOException e) {
+      // Ignore
+    }
+  }
+
+  private static class AndroidStudioExceptionEvent extends IdeaLoggingEvent {
+    private final StackTrace myStackTrace;
+
+    public AndroidStudioExceptionEvent(String message, Throwable throwable, @NotNull StackTrace stackTrace) {
+      super(message, throwable);
+      myStackTrace = stackTrace;
+    }
+
+    @Nullable
+    @Override
+    public Object getData() {
+      return ImmutableMap.of("Type", "Exception", // keep consistent with the error reporter in android plugin
+                             "md5", myStackTrace.md5string(),
+                             "summary", myStackTrace.summarize(50));
+    }
+  }
+
+  private static class AndroidStudioCrashEvents extends IdeaLoggingEvent {
+    private List<StudioCrashDetails> myCrashDetails;
+
+    public AndroidStudioCrashEvents(@NotNull List<StudioCrashDetails> crashDetails) {
+      super("", null);
+      myCrashDetails = crashDetails;
+    }
+
+    @Nullable
+    @Override
+    public Object getData() {
+      return ImmutableMap.of("Type", "Crashes", // keep consistent with the error reporter in android plugin
+                             "crashDetails", myCrashDetails);
+    }
+  }
+
 }