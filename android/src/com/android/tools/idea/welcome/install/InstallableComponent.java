/*
 * Copyright (C) 2015 The Android Open Source Project
 *
 * Licensed under the Apache License, Version 2.0 (the "License");
 * you may not use this file except in compliance with the License.
 * You may obtain a copy of the License at
 *
 *      http://www.apache.org/licenses/LICENSE-2.0
 *
 * Unless required by applicable law or agreed to in writing, software
 * distributed under the License is distributed on an "AS IS" BASIS,
 * WITHOUT WARRANTIES OR CONDITIONS OF ANY KIND, either express or implied.
 * See the License for the specific language governing permissions and
 * limitations under the License.
 */
package com.android.tools.idea.welcome.install;

<<<<<<< HEAD
import com.android.repository.api.LocalPackage;
import com.android.repository.api.ProgressIndicator;
import com.android.repository.api.RemotePackage;
import com.android.repository.impl.meta.RepositoryPackages;
import com.android.repository.io.FileOp;
import com.android.sdklib.repositoryv2.AndroidSdkHandler;
import com.android.tools.idea.sdkv2.StudioLoggerProgressIndicator;
=======
import com.android.repository.api.ProgressIndicator;
import com.android.repository.api.RepoManager;
import com.android.repository.api.UpdatablePackage;
import com.android.repository.impl.meta.Archive;
import com.android.repository.impl.meta.RepositoryPackages;
import com.android.repository.io.FileOp;
import com.android.sdklib.repository.AndroidSdkHandler;
import com.android.tools.idea.sdk.progress.StudioLoggerProgressIndicator;
>>>>>>> 4870ec21
import com.android.tools.idea.welcome.SdkLocationUtils;
import com.android.tools.idea.welcome.wizard.WelcomeUIUtils;
import com.android.tools.idea.wizard.dynamic.DynamicWizardStep;
import com.android.tools.idea.wizard.dynamic.ScopedStateStore;
<<<<<<< HEAD
=======
import com.google.common.collect.Lists;
>>>>>>> 4870ec21
import org.jetbrains.annotations.NotNull;

<<<<<<< HEAD
import java.util.Collection;
import java.util.Collections;
import java.util.Map;
import java.util.Set;
=======
import java.util.*;
>>>>>>> 4870ec21

/**
 * Base class for leaf components (the ones that are immediately installed).
 */
public abstract class InstallableComponent extends ComponentTreeNode {
  protected final ScopedStateStore.Key<Boolean> myKey;
  protected final ScopedStateStore myStateStore;
  @NotNull private final String myName;
  private Boolean myUserSelection; // null means default component enablement is used
  private boolean myIsOptional = true;
  private boolean myIsInstalled = false;
<<<<<<< HEAD
  protected final FileOp myFileOp;

  public InstallableComponent(@NotNull ScopedStateStore stateStore,
                              @NotNull String name,
                              long size,
                              @NotNull String description,
=======
  private static final ProgressIndicator PROGRESS_LOGGER = new StudioLoggerProgressIndicator(InstallableComponent.class);

  protected final FileOp myFileOp;
  protected final boolean myInstallUpdates;
  protected AndroidSdkHandler mySdkHandler;

  public InstallableComponent(@NotNull ScopedStateStore stateStore,
                              @NotNull String name,
                              @NotNull String description,
                              boolean installUpdates,
>>>>>>> 4870ec21
                              @NotNull FileOp fop) {
    super(description);
    myInstallUpdates = installUpdates;
    myStateStore = stateStore;
    myName = name;
    myKey = stateStore.createKey("component.enabled." + System.identityHashCode(this), Boolean.class);
    myFileOp = fop;
  }

  @Override
  public String getLabel() {
    String sizeLabel = isInstalled() ? "installed" : WelcomeUIUtils.getSizeLabel(getDownloadSize());
    return String.format("%s – (%s)", myName, sizeLabel);
  }

  private boolean isInstalled() {
    return myIsInstalled;
  }

  /**
   * Gets the packages that this component would actually install (the required packages that aren't already installed
   * or have an update available, if we're installing updates).
   */
  @NotNull
  public Collection<UpdatablePackage> getPackagesToInstall() {
    List<UpdatablePackage> result = Lists.newArrayList();
    Map<String, UpdatablePackage> consolidatedPackages = getRepositoryPackages().getConsolidatedPkgs();
    for (String path : getRequiredSdkPackages()) {
      UpdatablePackage p = consolidatedPackages.get(path);
      if (p != null && p.hasRemote() && (!p.hasLocal() || (myInstallUpdates && p.isUpdate()))) {
        result.add(p);
      }
    }
    return result;
  }

  protected RepositoryPackages getRepositoryPackages() {
    return mySdkHandler.getSdkManager(PROGRESS_LOGGER).getPackages();
  }

  /**
   * Gets the unfiltered collection of all packages required by this component.
   */
  @NotNull
<<<<<<< HEAD
  public abstract Collection<String> getRequiredSdkPackages(@Nullable Map<String, RemotePackage> remotePackages);

  public abstract void configure(@NotNull InstallContext installContext, @NotNull AndroidSdkHandler sdkHandler);

  protected boolean isSelectedByDefault(@Nullable @SuppressWarnings("UnusedParameters") AndroidSdkHandler sdkHandler) {
=======
  protected abstract Collection<String> getRequiredSdkPackages();

  public abstract void configure(@NotNull InstallContext installContext, @NotNull AndroidSdkHandler sdkHandler);

  protected boolean isSelectedByDefault() {
>>>>>>> 4870ec21
    return true;
  }

  // TODO Rename this to isEnabled
  @Override
  public boolean isOptional() {
    return myIsOptional;
  }

<<<<<<< HEAD
  protected boolean isOptionalForSdkLocation(@Nullable @SuppressWarnings("UnusedParameters") AndroidSdkHandler sdkHandler) {
=======
  protected boolean isOptionalForSdkLocation() {
>>>>>>> 4870ec21
    return true;
  }

  @Override
  public Collection<InstallableComponent> getChildrenToInstall() {
    if (!myStateStore.getNotNull(myKey, true)) {
      return Collections.emptySet();
    }
    return Collections.singleton(this);
  }

  @NotNull
  @Override
  public Collection<DynamicWizardStep> createSteps() {
    return Collections.emptySet();
  }

  @Override
  public void updateState(@NotNull AndroidSdkHandler sdkHandler) {
    // If we don't have anything to install, show as unchecked and not editable.
<<<<<<< HEAD
    boolean nothingToInstall = !SdkLocationUtils.isWritable(myFileOp, sdkHandler.getLocation()) || getRequiredSdkPackages(null).isEmpty();
    myIsOptional = !nothingToInstall && isOptionalForSdkLocation(sdkHandler);
=======
    mySdkHandler = sdkHandler;
    boolean nothingToInstall = !SdkLocationUtils.isWritable(myFileOp, sdkHandler.getLocation()) || getPackagesToInstall().isEmpty();
    myIsOptional = !nothingToInstall && isOptionalForSdkLocation();
>>>>>>> 4870ec21

    boolean isSelected;

    if (!myIsOptional) {
      isSelected = !nothingToInstall;
    }
    else if (myUserSelection != null) {
      isSelected = myUserSelection;
    }
    else {
<<<<<<< HEAD
      isSelected = isSelectedByDefault(sdkHandler);
    }
    myStateStore.put(myKey, isSelected);
    myIsInstalled = checkInstalledPackages(sdkHandler);
  }

  private boolean checkInstalledPackages(@Nullable AndroidSdkHandler sdkHandler) {
    if (sdkHandler != null) {
      ProgressIndicator progress = new StudioLoggerProgressIndicator(InstallableComponent.class);
      RepositoryPackages packages = sdkHandler.getSdkManager(progress).getPackages();
      Map<String, ? extends LocalPackage> localPackages = packages.getLocalPackages();
      Collection<String> requiredSdkPackages = getRequiredSdkPackages(null);
      return localPackages.keySet().containsAll(requiredSdkPackages);
=======
      isSelected = isSelectedByDefault();
    }
    myStateStore.put(myKey, isSelected);
    myIsInstalled = checkInstalledPackages();
  }

  private boolean checkInstalledPackages() {
    if (mySdkHandler != null) {
      return getPackagesToInstall().isEmpty();
>>>>>>> 4870ec21
    }
    else {
      return false;
    }
  }

  @Override
  public void toggle(boolean isSelected) {
    if (myIsOptional) {
      myUserSelection = isSelected;
      myStateStore.put(myKey, isSelected);
    }
  }

  @Override
  public Collection<ComponentTreeNode> getImmediateChildren() {
    return Collections.emptySet();
  }

  @Override
  public boolean isChecked() {
    return myStateStore.getNotNull(myKey, true);
  }

  public long getDownloadSize() {
    long size = 0;
    for (UpdatablePackage updatable : getPackagesToInstall()) {
      // TODO: support patches if this is an update
      Archive archive = updatable.getRemote().getArchive();
      if (archive != null) {
        size += archive.getComplete().getSize();
      }
    }
    return size;
  }

  @Override
  public boolean componentStateChanged(@NotNull Set<ScopedStateStore.Key> modified) {
    return modified.contains(myKey);
  }
}<|MERGE_RESOLUTION|>--- conflicted
+++ resolved
@@ -15,15 +15,6 @@
  */
 package com.android.tools.idea.welcome.install;
 
-<<<<<<< HEAD
-import com.android.repository.api.LocalPackage;
-import com.android.repository.api.ProgressIndicator;
-import com.android.repository.api.RemotePackage;
-import com.android.repository.impl.meta.RepositoryPackages;
-import com.android.repository.io.FileOp;
-import com.android.sdklib.repositoryv2.AndroidSdkHandler;
-import com.android.tools.idea.sdkv2.StudioLoggerProgressIndicator;
-=======
 import com.android.repository.api.ProgressIndicator;
 import com.android.repository.api.RepoManager;
 import com.android.repository.api.UpdatablePackage;
@@ -32,25 +23,14 @@
 import com.android.repository.io.FileOp;
 import com.android.sdklib.repository.AndroidSdkHandler;
 import com.android.tools.idea.sdk.progress.StudioLoggerProgressIndicator;
->>>>>>> 4870ec21
 import com.android.tools.idea.welcome.SdkLocationUtils;
 import com.android.tools.idea.welcome.wizard.WelcomeUIUtils;
 import com.android.tools.idea.wizard.dynamic.DynamicWizardStep;
 import com.android.tools.idea.wizard.dynamic.ScopedStateStore;
-<<<<<<< HEAD
-=======
 import com.google.common.collect.Lists;
->>>>>>> 4870ec21
 import org.jetbrains.annotations.NotNull;
 
-<<<<<<< HEAD
-import java.util.Collection;
-import java.util.Collections;
-import java.util.Map;
-import java.util.Set;
-=======
 import java.util.*;
->>>>>>> 4870ec21
 
 /**
  * Base class for leaf components (the ones that are immediately installed).
@@ -62,14 +42,6 @@
   private Boolean myUserSelection; // null means default component enablement is used
   private boolean myIsOptional = true;
   private boolean myIsInstalled = false;
-<<<<<<< HEAD
-  protected final FileOp myFileOp;
-
-  public InstallableComponent(@NotNull ScopedStateStore stateStore,
-                              @NotNull String name,
-                              long size,
-                              @NotNull String description,
-=======
   private static final ProgressIndicator PROGRESS_LOGGER = new StudioLoggerProgressIndicator(InstallableComponent.class);
 
   protected final FileOp myFileOp;
@@ -80,7 +52,6 @@
                               @NotNull String name,
                               @NotNull String description,
                               boolean installUpdates,
->>>>>>> 4870ec21
                               @NotNull FileOp fop) {
     super(description);
     myInstallUpdates = installUpdates;
@@ -125,19 +96,11 @@
    * Gets the unfiltered collection of all packages required by this component.
    */
   @NotNull
-<<<<<<< HEAD
-  public abstract Collection<String> getRequiredSdkPackages(@Nullable Map<String, RemotePackage> remotePackages);
-
-  public abstract void configure(@NotNull InstallContext installContext, @NotNull AndroidSdkHandler sdkHandler);
-
-  protected boolean isSelectedByDefault(@Nullable @SuppressWarnings("UnusedParameters") AndroidSdkHandler sdkHandler) {
-=======
   protected abstract Collection<String> getRequiredSdkPackages();
 
   public abstract void configure(@NotNull InstallContext installContext, @NotNull AndroidSdkHandler sdkHandler);
 
   protected boolean isSelectedByDefault() {
->>>>>>> 4870ec21
     return true;
   }
 
@@ -147,11 +110,7 @@
     return myIsOptional;
   }
 
-<<<<<<< HEAD
-  protected boolean isOptionalForSdkLocation(@Nullable @SuppressWarnings("UnusedParameters") AndroidSdkHandler sdkHandler) {
-=======
   protected boolean isOptionalForSdkLocation() {
->>>>>>> 4870ec21
     return true;
   }
 
@@ -172,14 +131,9 @@
   @Override
   public void updateState(@NotNull AndroidSdkHandler sdkHandler) {
     // If we don't have anything to install, show as unchecked and not editable.
-<<<<<<< HEAD
-    boolean nothingToInstall = !SdkLocationUtils.isWritable(myFileOp, sdkHandler.getLocation()) || getRequiredSdkPackages(null).isEmpty();
-    myIsOptional = !nothingToInstall && isOptionalForSdkLocation(sdkHandler);
-=======
     mySdkHandler = sdkHandler;
     boolean nothingToInstall = !SdkLocationUtils.isWritable(myFileOp, sdkHandler.getLocation()) || getPackagesToInstall().isEmpty();
     myIsOptional = !nothingToInstall && isOptionalForSdkLocation();
->>>>>>> 4870ec21
 
     boolean isSelected;
 
@@ -190,21 +144,6 @@
       isSelected = myUserSelection;
     }
     else {
-<<<<<<< HEAD
-      isSelected = isSelectedByDefault(sdkHandler);
-    }
-    myStateStore.put(myKey, isSelected);
-    myIsInstalled = checkInstalledPackages(sdkHandler);
-  }
-
-  private boolean checkInstalledPackages(@Nullable AndroidSdkHandler sdkHandler) {
-    if (sdkHandler != null) {
-      ProgressIndicator progress = new StudioLoggerProgressIndicator(InstallableComponent.class);
-      RepositoryPackages packages = sdkHandler.getSdkManager(progress).getPackages();
-      Map<String, ? extends LocalPackage> localPackages = packages.getLocalPackages();
-      Collection<String> requiredSdkPackages = getRequiredSdkPackages(null);
-      return localPackages.keySet().containsAll(requiredSdkPackages);
-=======
       isSelected = isSelectedByDefault();
     }
     myStateStore.put(myKey, isSelected);
@@ -214,7 +153,6 @@
   private boolean checkInstalledPackages() {
     if (mySdkHandler != null) {
       return getPackagesToInstall().isEmpty();
->>>>>>> 4870ec21
     }
     else {
       return false;
