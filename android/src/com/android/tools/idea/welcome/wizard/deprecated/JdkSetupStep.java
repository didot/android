/*
 * Copyright (C) 2018 The Android Open Source Project
 *
 * Licensed under the Apache License, Version 2.0 (the "License");
 * you may not use this file except in compliance with the License.
 * You may obtain a copy of the License at
 *
 *      http://www.apache.org/licenses/LICENSE-2.0
 *
 * Unless required by applicable law or agreed to in writing, software
 * distributed under the License is distributed on an "AS IS" BASIS,
 * WITHOUT WARRANTIES OR CONDITIONS OF ANY KIND, either express or implied.
 * See the License for the specific language governing permissions and
 * limitations under the License.
 */
package com.android.tools.idea.welcome.wizard.deprecated;

import static com.android.tools.idea.gradle.project.AndroidGradleProjectSettingsControlBuilder.ANDROID_STUDIO_DEFAULT_JDK_NAME;
import static com.android.tools.idea.gradle.ui.SdkUiStrings.JDK_LOCATION_TOOLTIP;
import static com.android.tools.idea.gradle.ui.SdkUiStrings.JDK_LOCATION_WARNING_URL;
import static com.android.tools.idea.gradle.ui.SdkUiStrings.generateChooseValidJdkDirectoryError;
import static com.android.tools.idea.gradle.ui.SdkUiUtils.getLocationFromComboBoxWithBrowseButton;
import static com.android.tools.idea.sdk.IdeSdks.getJdkFromJavaHome;
import static com.android.tools.idea.wizard.WizardConstants.KEY_JDK_LOCATION;

import com.android.tools.idea.flags.StudioFlags;
import com.android.tools.idea.gradle.ui.LabelAndFileForLocation;
import com.android.tools.idea.sdk.IdeSdks;
import com.intellij.ide.BrowserUtil;
import com.intellij.openapi.application.ApplicationManager;
import com.intellij.openapi.fileChooser.FileChooserDescriptor;
import com.intellij.openapi.util.SystemInfo;
import com.intellij.openapi.vfs.VirtualFile;
import com.intellij.ui.ComboboxWithBrowseButton;
import com.intellij.ui.ContextHelpLabel;
import com.intellij.ui.components.JBLabel;
import com.intellij.ui.components.JBScrollPane;
import java.awt.event.ItemEvent;
import java.awt.event.ItemListener;
import java.nio.file.Path;
import java.nio.file.Paths;
<<<<<<< HEAD
import java.util.function.Function;
import javax.swing.*;
=======
import javax.swing.JComboBox;
import javax.swing.JComponent;
import javax.swing.JLabel;
>>>>>>> 477885a9
import org.jetbrains.annotations.NotNull;
import org.jetbrains.annotations.Nullable;

/**
 * Wizard step for JDK setup.
 * @deprecated use {@link com.android.tools.idea.welcome.wizard.JdkSetupStep}
 */
public class JdkSetupStep extends FirstRunWizardStep {
  @SuppressWarnings("unused") private ComboboxWithBrowseButton myJdkLocationComboBox;
  private JBLabel myJdkLocationHelp;
  private JBScrollPane myContents;

  public JdkSetupStep() {
    super("Select default JDK Location");
    setUpJdkLocationComboBox();
    setComponent(myContents);
    createUIComponents();
  }

  private void setUpJdkLocationComboBox() {
    FileChooserDescriptor descriptor = createSingleFolderDescriptor(file -> {
      Path validatedFile = validateJdkPath(file);
      if (validatedFile == null) {
        throw new IllegalArgumentException(generateChooseValidJdkDirectoryError());
      }
      setJdkLocationComboBox(file);
      return null;
    });

    myJdkLocationComboBox.addBrowseFolderListener(getProject(), descriptor);
    JComboBox comboBox = myJdkLocationComboBox.getComboBox();
    IdeSdks ideSdks = IdeSdks.getInstance();
    Path embeddedPath = ideSdks.getEmbeddedJdkPath();
    if (embeddedPath != null) {
      Path validatedPath = validateJdkPath(embeddedPath);
      if (validatedPath != null) {
        comboBox.addItem(new LabelAndFileForLocation("Embedded JDK", validatedPath));
      }
    }
    String javaHomePath = getJdkFromJavaHome();
    if (javaHomePath != null) {
      Path validatedPath = validateJdkPath(Paths.get(javaHomePath));
      boolean isJavaHomeValid = validatedPath != null;
      if (isJavaHomeValid) {
        comboBox.addItem(new LabelAndFileForLocation("JAVA_HOME", validatedPath));
      }
    }
    comboBox.setEditable(true);
    comboBox.addItemListener(new ItemListener() {
      @Override
      public void itemStateChanged(ItemEvent event) {
        if (event.getStateChange() == ItemEvent.SELECTED) {
          Object selectedItem = event.getItem();
          if (selectedItem instanceof LabelAndFileForLocation) {
            ApplicationManager.getApplication().invokeLater(() -> setJdkLocationComboBox(((LabelAndFileForLocation)selectedItem).getFile()));
          }
        }
      }
    });
    setJdkLocationComboBox(embeddedPath);
  }

  private void setJdkLocationComboBox(@Nullable Path path) {
    myJdkLocationComboBox.getComboBox().setSelectedItem(path == null ? null : path.toString());
    updateIsValidPath();
  }

  private void createUIComponents() {
    myJdkLocationHelp = ContextHelpLabel.createWithLink(null, JDK_LOCATION_TOOLTIP, "Learn more",
                                                        () -> BrowserUtil.browse(JDK_LOCATION_WARNING_URL));
  }

  @NotNull
  private static FileChooserDescriptor createSingleFolderDescriptor(@NotNull Function<? super Path, Void> validation) {
    FileChooserDescriptor descriptor = new FileChooserDescriptor(false, true, false, false, false, false) {
      @Override
      public void validateSelectedFiles(VirtualFile[] files) {
        for (VirtualFile virtualFile : files) {
<<<<<<< HEAD
          validation.apply(virtualFile.toNioPath());
=======
          validation.fun(virtualFile.toNioPath());
>>>>>>> 477885a9
        }
      }
    };
    if (SystemInfo.isMac) {
      descriptor.withShowHiddenFiles(true);
    }
    descriptor.setTitle("Choose JDK Location");
    return descriptor;
  }

  private void updateIsValidPath() {
    invokeUpdate(null);
  }

  @Nullable
  private Path validateJdkPath(@NotNull Path file) {
    Path possiblePath = IdeSdks.getInstance().validateJdkPath(file);
    if (possiblePath != null) {
      setJdkLocationComboBox(possiblePath);
      return possiblePath;
    }
    return null;
  }

  @Override
  public void init() {
    // Apply default selection
    IdeSdks ideSdks = IdeSdks.getInstance();
    setJdkLocationComboBox(ideSdks.getEmbeddedJdkPath());
  }

  @Nullable
  @Override
  public JLabel getMessageLabel() {
    return null;
  }

  @Override
  public JComponent getPreferredFocusedComponent() {
    return myJdkLocationComboBox;
  }

  @Override
  public boolean validate() {
    if (!isValidJdkPath()) {
      return false;
    }
    return super.validate();
  }

  private boolean isValidJdkPath() {
    return validateJdkPath(getJdkLocation()) != null;
  }

  @Override
  public boolean commitStep() {
    if (!isValidJdkPath()) {
      return false;
    }
    Path path = getJdkLocation();
    IdeSdks.findOrCreateJdk(ANDROID_STUDIO_DEFAULT_JDK_NAME, path);
    myState.put(KEY_JDK_LOCATION, path.toString());
    return true;
  }

  @NotNull
  private Path getJdkLocation() {
    return getLocationFromComboBoxWithBrowseButton(myJdkLocationComboBox);
  }

  @Override
  public boolean isStepVisible() {
    return StudioFlags.NPW_SHOW_JDK_STEP.get() && Boolean.TRUE.equals(myState.get(FirstRunWizard.KEY_CUSTOM_INSTALL));
  }
}<|MERGE_RESOLUTION|>--- conflicted
+++ resolved
@@ -35,18 +35,14 @@
 import com.intellij.ui.ContextHelpLabel;
 import com.intellij.ui.components.JBLabel;
 import com.intellij.ui.components.JBScrollPane;
+import com.intellij.util.Function;
 import java.awt.event.ItemEvent;
 import java.awt.event.ItemListener;
 import java.nio.file.Path;
 import java.nio.file.Paths;
-<<<<<<< HEAD
-import java.util.function.Function;
-import javax.swing.*;
-=======
 import javax.swing.JComboBox;
 import javax.swing.JComponent;
 import javax.swing.JLabel;
->>>>>>> 477885a9
 import org.jetbrains.annotations.NotNull;
 import org.jetbrains.annotations.Nullable;
 
@@ -125,11 +121,7 @@
       @Override
       public void validateSelectedFiles(VirtualFile[] files) {
         for (VirtualFile virtualFile : files) {
-<<<<<<< HEAD
-          validation.apply(virtualFile.toNioPath());
-=======
           validation.fun(virtualFile.toNioPath());
->>>>>>> 477885a9
         }
       }
     };
