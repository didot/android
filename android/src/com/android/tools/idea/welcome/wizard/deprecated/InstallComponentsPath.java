/*
 * Copyright (C) 2014 The Android Open Source Project
 *
 * Licensed under the Apache License, Version 2.0 (the "License");
 * you may not use this file except in compliance with the License.
 * You may obtain a copy of the License at
 *
 *      http://www.apache.org/licenses/LICENSE-2.0
 *
 * Unless required by applicable law or agreed to in writing, software
 * distributed under the License is distributed on an "AS IS" BASIS,
 * WITHOUT WARRANTIES OR CONDITIONS OF ANY KIND, either express or implied.
 * See the License for the specific language governing permissions and
 * limitations under the License.
 */
package com.android.tools.idea.welcome.wizard.deprecated;

import static com.android.tools.idea.avdmanager.HardwareAccelerationCheck.isChromeOSAndIsNotHWAccelerated;
import static com.android.tools.idea.gradle.project.AndroidGradleProjectSettingsControlBuilder.ANDROID_STUDIO_DEFAULT_JDK_NAME;
import static com.android.tools.idea.wizard.WizardConstants.KEY_JDK_LOCATION;
import static com.intellij.openapi.util.text.StringUtil.isEmpty;

import com.android.prefs.AndroidLocationsSingleton;
import com.android.repository.api.RemotePackage;
import com.android.repository.api.RepoManager;
import com.android.repository.impl.meta.TypeDetails;
import com.android.sdklib.AndroidVersion;
import com.android.sdklib.repository.AndroidSdkHandler;
import com.android.sdklib.repository.meta.DetailsTypes;
<<<<<<< HEAD
=======
import com.android.tools.idea.IdeInfo;
>>>>>>> 477885a9
import com.android.tools.idea.gradle.util.EmbeddedDistributionPaths;
import com.android.tools.idea.sdk.IdeSdks;
import com.android.tools.idea.sdk.SdkMerger;
import com.android.tools.idea.sdk.StudioDownloader;
import com.android.tools.idea.sdk.StudioSettingsController;
import com.android.tools.idea.progress.StudioLoggerProgressIndicator;
import com.android.tools.idea.progress.StudioProgressRunner;
import com.android.tools.idea.sdk.wizard.SdkQuickfixUtils;
import com.android.tools.idea.sdk.wizard.legacy.LicenseAgreementStep;
import com.android.tools.idea.ui.ApplicationUtils;
import com.android.tools.idea.welcome.SdkLocationUtils;
import com.android.tools.idea.welcome.config.AndroidFirstRunPersistentData;
import com.android.tools.idea.welcome.config.FirstRunWizardMode;
import com.android.tools.idea.welcome.install.AndroidSdk;
import com.android.tools.idea.welcome.install.AndroidVirtualDevice;
import com.android.tools.idea.welcome.install.CheckSdkOperation;
import com.android.tools.idea.welcome.install.ComponentCategory;
import com.android.tools.idea.welcome.install.ComponentInstaller;
import com.android.tools.idea.welcome.install.ComponentTreeNode;
import com.android.tools.idea.welcome.install.Gvm;
import com.android.tools.idea.welcome.install.Haxm;
import com.android.tools.idea.welcome.install.InstallComponentsOperation;
import com.android.tools.idea.welcome.install.InstallContext;
import com.android.tools.idea.welcome.install.InstallOperation;
import com.android.tools.idea.welcome.install.InstallableComponent;
import com.android.tools.idea.welcome.install.InstallationCancelledException;
import com.android.tools.idea.welcome.install.InstallationIntention;
import com.android.tools.idea.welcome.install.Platform;
import com.android.tools.idea.welcome.install.WizardException;
import com.android.tools.idea.wizard.WizardConstants;
import com.android.tools.idea.wizard.dynamic.DynamicWizardPath;
import com.android.tools.idea.wizard.dynamic.DynamicWizardStep;
import com.android.tools.idea.wizard.dynamic.ScopedStateStore;
import com.google.common.base.Function;
import com.google.common.collect.ImmutableList;
import com.intellij.execution.ui.ConsoleViewContentType;
<<<<<<< HEAD
import com.intellij.openapi.application.ApplicationNamesInfo;
=======
import com.intellij.openapi.application.ApplicationManager;
>>>>>>> 477885a9
import com.intellij.openapi.application.ModalityState;
import com.intellij.openapi.application.WriteAction;
import com.intellij.openapi.diagnostic.Logger;
import com.intellij.openapi.progress.ProgressIndicator;
import com.intellij.openapi.project.ProjectManager;
import com.intellij.openapi.projectRoots.Sdk;
import com.intellij.openapi.util.Ref;
import com.intellij.openapi.util.io.FileUtil;
import java.io.File;
import java.io.IOException;
import java.nio.file.Path;
import java.nio.file.Paths;
import java.util.ArrayList;
import java.util.Collection;
import java.util.List;
import java.util.Map;
import java.util.Set;
import java.util.function.Supplier;
import java.util.stream.Collectors;
import org.jetbrains.annotations.NotNull;
import org.jetbrains.annotations.Nullable;

/**
 * Wizard path that manages component installation flow. It will prompt the user
 * for the components to install and for install parameters. On wizard
 * completion it will download and unzip component archives and will
 * perform component setup.
 */
public class InstallComponentsPath extends DynamicWizardPath implements LongRunningOperationPath {
  @NotNull private final FirstRunWizardMode myMode;

  // This will be different than the actual handler, since this will change as and when we change the path in the UI.
  private AndroidSdkHandler myLocalHandler;

  private ComponentTreeNode myComponentTree;
  private final ProgressStep myProgressStep;
  @NotNull private ComponentInstaller myComponentInstaller;
  private final boolean myInstallUpdates;
  private SdkComponentsStep myComponentsStep;
  @Nullable private LicenseAgreementStep myLicenseAgreementStep;

  public InstallComponentsPath(@NotNull FirstRunWizardMode mode,
                               @NotNull File sdkLocation,
                               @NotNull ProgressStep progressStep,
                               boolean installUpdates) {
    myMode = mode;

    // Create a new instance for use during installation
    myLocalHandler = AndroidSdkHandler.getInstance(AndroidLocationsSingleton.INSTANCE, sdkLocation.toPath());

    myProgressStep = progressStep;
    myComponentInstaller = new ComponentInstaller(myLocalHandler);
    myInstallUpdates = installUpdates;
  }

  private ComponentTreeNode createComponentTree(@NotNull FirstRunWizardMode reason,
                                                boolean createAvd) {
    List<ComponentTreeNode> components = new ArrayList<>();
    components.add(new AndroidSdk(myInstallUpdates));

    RepoManager sdkManager = myLocalHandler.getSdkManager(new StudioLoggerProgressIndicator(getClass()));
    sdkManager.loadSynchronously(RepoManager.DEFAULT_EXPIRATION_PERIOD_MS, null, null, null,
                    new StudioProgressRunner(true, false, "Finding Available SDK Components", null),
                    new StudioDownloader(), StudioSettingsController.getInstance());
    Map<String, RemotePackage> remotePackages = sdkManager.getPackages().getRemotePackages();
    ComponentTreeNode platforms = Platform.Companion.createSubtree(remotePackages, myInstallUpdates);
    if (platforms != null) {
      components.add(platforms);
    }
    InstallationIntention installationIntention = myInstallUpdates ? InstallationIntention.INSTALL_WITH_UPDATES
                                                                   : InstallationIntention.INSTALL_WITHOUT_UPDATES;
    if (reason == FirstRunWizardMode.NEW_INSTALL && Haxm.InstallerInfo.canRun()) {
      components.add(new Haxm(installationIntention, FirstRunWizard.KEY_CUSTOM_INSTALL));
    }
    if (reason == FirstRunWizardMode.NEW_INSTALL && Gvm.InstallerInfo.canRun()) {
      components.add(new Gvm(installationIntention, FirstRunWizard.KEY_CUSTOM_INSTALL));
    }
    if (createAvd) {
      components.add(new AndroidVirtualDevice(remotePackages, myInstallUpdates));
    }
    return new ComponentCategory("Root", "Root node that is not supposed to appear in the UI", components);
  }

  private static File createTempDir() throws WizardException {
    File tempDirectory;
    try {
      tempDirectory = FileUtil.createTempDirectory("AndroidStudio", "FirstRun", true);
    }
    catch (IOException e) {
      throw new WizardException("Unable to create temporary folder: " + e.getMessage(), e);
    }
    return tempDirectory;
  }

  @Nullable
  private File getHandoffAndroidSdkSource() {
    File androidSrc = myMode.getAndroidSrc();
    if (androidSrc != null) {
      File[] files = androidSrc.listFiles();
      if (androidSrc.isDirectory() && files != null && files.length > 0) {
        return androidSrc;
      }
    }
    return null;
  }

  /**
   * <p>Creates an operation that will prepare SDK so the components can be installed.</p>
   * <p>Supported scenarios:</p>
   * <ol>
   * <li>Install wizard leaves SDK repository to merge - merge will happen whether destination exists or not.</li>
   * <li>Valid SDK at destination - do nothing, the wizard will update components later</li>
   * <li>No handoff, no valid SDK at destination - SDK "seed" will be downloaded and unpacked</li>
   * </ol>
   *
   * @return install operation object that will perform the setup
   */
  private InstallOperation<File, File> createInitSdkOperation(InstallContext installContext, double progressRatio) {
    File handoffSource = getHandoffAndroidSdkSource();
    if (handoffSource != null) {
      return new MergeOperation(handoffSource, installContext, progressRatio);
    }
    // Nothing to merge, first operation simply passes path through
    return InstallOperation.wrap(installContext, new ReturnValue(), 0);
  }

  @Override
  protected void init() {
    File location = myLocalHandler.getLocation().toFile();
    assert location != null;

    myState.put(WizardConstants.KEY_SDK_INSTALL_LOCATION, location.getAbsolutePath());
<<<<<<< HEAD
    Path file = EmbeddedDistributionPaths.getInstance().tryToGetEmbeddedJdkPath();
=======
    Path file = null;
    // Game tools does not contain embedded JDK, trying to get it prints spurious
    // exceptions to the log.
    if (!IdeInfo.getInstance().isGameTools()) {
      file = EmbeddedDistributionPaths.getInstance().tryToGetEmbeddedJdkPath();
    }
>>>>>>> 477885a9
    if (file != null) {
      myState.put(WizardConstants.KEY_JDK_LOCATION, file.toString());
    }

    myComponentTree = createComponentTree(myMode, !isChromeOSAndIsNotHWAccelerated() && myMode.shouldCreateAvd());
    myComponentTree.init(myProgressStep);

    myComponentsStep = new SdkComponentsStep(
      myComponentTree, FirstRunWizard.KEY_CUSTOM_INSTALL, WizardConstants.KEY_SDK_INSTALL_LOCATION, myMode, myWizard.getDisposable());
    addStep(myComponentsStep);

    myComponentTree.init(myProgressStep);
    myComponentTree.updateState(myLocalHandler);
    for (DynamicWizardStep step : myComponentTree.createSteps()) {
      addStep(step);
    }
    if (myMode != FirstRunWizardMode.INSTALL_HANDOFF) {
      Supplier<Collection<RemotePackage>> supplier = () -> {
        Iterable<InstallableComponent> components = myComponentTree.getChildrenToInstall();
        try {
          return myComponentInstaller.getPackagesToInstall(components);
        }
        catch (SdkQuickfixUtils.PackageResolutionException e) {
          Logger.getInstance(InstallComponentsPath.class).warn(e);
          return null;
        }
      };

      addStep(new InstallSummaryStep(FirstRunWizard.KEY_CUSTOM_INSTALL, WizardConstants.KEY_SDK_INSTALL_LOCATION,
                                     WizardConstants.KEY_JDK_LOCATION, supplier));

      Supplier<List<String>> installRequests = () -> {
        Collection<RemotePackage> remotePackages = supplier.get();
        return remotePackages == null ? null : remotePackages.stream().map(it -> it.getPath()).collect(Collectors.toList());
      };
      myLicenseAgreementStep = new LicenseAgreementStep(myWizard.getDisposable(), installRequests, () -> myLocalHandler);
      addStep(myLicenseAgreementStep);
    }
  }

  @Override
  public void deriveValues(Set<? extends ScopedStateStore.Key> modified) {
    super.deriveValues(modified);
    if (modified.contains(WizardConstants.KEY_SDK_INSTALL_LOCATION)) {
      String sdkPath = myState.get(WizardConstants.KEY_SDK_INSTALL_LOCATION);
      if (sdkPath != null) {
        File sdkLocation = new File(sdkPath);
        if (!FileUtil.filesEqual(myLocalHandler.getLocation().toFile(), sdkLocation)) {
          myLocalHandler = AndroidSdkHandler.getInstance(AndroidLocationsSingleton.INSTANCE, myLocalHandler.toCompatiblePath(sdkLocation));
          StudioLoggerProgressIndicator progress = new StudioLoggerProgressIndicator(getClass());
          myComponentsStep.startLoading();
          myLocalHandler.getSdkManager(progress)
            .load(RepoManager.DEFAULT_EXPIRATION_PERIOD_MS, null, ImmutableList.of(packages -> {
                    myComponentInstaller = new ComponentInstaller(myLocalHandler);
                    myComponentTree.updateState(myLocalHandler);
                    myComponentsStep.stopLoading();
                  }), ImmutableList.of(() -> myComponentsStep.loadingError()),
                  new StudioProgressRunner(false, false, "Finding Available SDK Components", getProject()), new StudioDownloader(),
                  StudioSettingsController.getInstance());
          if (myLicenseAgreementStep != null) {
            myLicenseAgreementStep.reload();
          }
        }
      }
    }
  }

  @NotNull
  @Override
  public String getPathName() {
    return "Setup " + ApplicationNamesInfo.getInstance().getFullProductName() + " Components";
  }

  @Override
  public void runLongOperation() throws WizardException {
    final double INIT_SDK_OPERATION_PROGRESS_SHARE = 0.3;
    final double INSTALL_COMPONENTS_OPERATION_PROGRESS_SHARE = 1.0 - INIT_SDK_OPERATION_PROGRESS_SHARE;

    final InstallContext installContext = new InstallContext(createTempDir(), myProgressStep);
    final File destination = getDestination();
    final InstallOperation<File, File> initialize = createInitSdkOperation(installContext, INIT_SDK_OPERATION_PROGRESS_SHARE);

    final Collection<? extends InstallableComponent> selectedComponents = myComponentTree.getChildrenToInstall();
    CheckSdkOperation checkSdk = new CheckSdkOperation(installContext);
    InstallComponentsOperation install =
      new InstallComponentsOperation(installContext, selectedComponents, myComponentInstaller, INSTALL_COMPONENTS_OPERATION_PROGRESS_SHARE);

    if (myLicenseAgreementStep != null) {
      myLicenseAgreementStep.performFinishingActions();
    }

    Sdk jdk = null;
    String jdkLocation = myState.get(KEY_JDK_LOCATION);
    if (jdkLocation != null) {
<<<<<<< HEAD
      jdk = IdeSdks.getInstance().setJdkPath(Paths.get(jdkLocation));
=======
      // Can be called from a popup, needs to be invoked as ModalityState.any(). See {@link ModalityState} documentation.
      final Ref<Sdk> result = Ref.create();
      ApplicationManager.getApplication().invokeAndWait(() -> WriteAction.run(
        () -> result.set(IdeSdks.getInstance().setJdkPath(Paths.get(jdkLocation)))
      ), ModalityState.any());
      jdk = result.get();
>>>>>>> 477885a9
    }
    SetPreference setPreference = new SetPreference(myMode.getInstallerTimestamp(),
                                                    ModalityState.stateForComponent(myWizard.getContentPane()),
                                                    jdk);
    if (selectedComponents.isEmpty()) {
      myProgressStep.print("Nothing to do!", ConsoleViewContentType.NORMAL_OUTPUT);
    }
    try {
      initialize.then(install).then(setPreference)
        .then(new ConfigureComponents(installContext, selectedComponents, myLocalHandler)).then(checkSdk).execute(destination);
    }
    catch (InstallationCancelledException e) {
      installContext.print(ApplicationNamesInfo.getInstance().getFullProductName()+" setup was canceled", ConsoleViewContentType.ERROR_OUTPUT);
      myProgressStep.print(ApplicationNamesInfo.getInstance().getFullProductName()+" setup was canceled", ConsoleViewContentType.ERROR_OUTPUT);
    }
  }

  @Nullable
  public static RemotePackage findLatestPlatform(@Nullable Map<String, RemotePackage> remotePackages) {
    if (remotePackages == null) {
      return null;
    }
    AndroidVersion max = null;
    RemotePackage latest = null;
    for (RemotePackage pkg : remotePackages.values()) {
      TypeDetails details = pkg.getTypeDetails();
      if (!(details instanceof DetailsTypes.PlatformDetailsType)) {
        continue;
      }
      DetailsTypes.PlatformDetailsType platformDetails = (DetailsTypes.PlatformDetailsType)details;
      AndroidVersion version = platformDetails.getAndroidVersion();
      if (version.isPreview()) {
        // We only want stable platforms
        continue;
      }
      if (max == null || version.compareTo(max) > 0) {
        latest = pkg;
        max = version;
      }
    }
    return latest;
  }

  @NotNull
  private File getDestination() throws WizardException {
    String destinationPath = myState.get(WizardConstants.KEY_SDK_INSTALL_LOCATION);
    assert destinationPath != null;

    final File destination = new File(destinationPath);
    if (destination.isFile()) {
      throw new WizardException(String.format("Path %s does not point to a directory", destination));
    }
    return destination;
  }

  @Override
  public boolean performFinishingActions() {
    // Everything happens after wizard completion
    return true;
  }

  @Override
  public boolean isPathVisible() {
    return true;
  }

  public boolean shouldDownloadingComponentsStepBeShown() {
    String path = myState.get(WizardConstants.KEY_SDK_INSTALL_LOCATION);
    assert path != null;

    return SdkLocationUtils.isWritable(Paths.get(path));
  }

  private static class MergeOperation extends InstallOperation<File, File> {
    private final File myRepo;
    private final InstallContext myContext;
    private boolean myRepoWasMerged = false;

    MergeOperation(File repo, InstallContext context, double progressRatio) {
      super(context, progressRatio);
      myRepo = repo;
      myContext = context;
    }

    @NotNull
    @Override
    protected File perform(@NotNull ProgressIndicator indicator, @NotNull File destination) throws WizardException {
      indicator.setText("Installing Android SDK");
      try {
        FileUtil.ensureExists(destination);
        if (!FileUtil.filesEqual(destination.getCanonicalFile(), myRepo.getCanonicalFile())) {
          SdkMerger.mergeSdks(myRepo, destination, indicator);
          myRepoWasMerged = true;
        }
        myContext.print(String.format("Android SDK was installed to %1$s\n", destination), ConsoleViewContentType.SYSTEM_OUTPUT);
        return destination;
      }
      catch (IOException e) {
        throw new WizardException(e.getMessage(), e);
      }
      finally {
        indicator.stop();
      }
    }

    @Override
    public void cleanup(@NotNull File result) {
      if (myRepoWasMerged && myRepo.exists()) {
        FileUtil.delete(myRepo);
      }
    }
  }

  private static class ReturnValue implements Function<File, File> {
    @Override
    public File apply(@Nullable File input) {
      assert input != null;
      return input;
    }
  }

  private static class SetPreference implements Function<File, File> {
    @NotNull private final ModalityState myModalityState;
    @Nullable private final String myInstallerTimestamp;
    @Nullable private final Sdk myJdk;

    SetPreference(@Nullable String installerTimestamp, @NotNull ModalityState modalityState, @Nullable Sdk jdk) {
      myInstallerTimestamp = installerTimestamp;
      myModalityState = modalityState;
      myJdk = jdk;
    }

    @Override
    public File apply(@Nullable final File input) {
      assert input != null;

      ApplicationUtils.invokeWriteActionAndWait(myModalityState, () -> {
        IdeSdks.getInstance().setAndroidSdkPath(input, myJdk, ProjectManager.getInstance().getDefaultProject());
        if (myJdk != null && !isEmpty(myJdk.getHomePath())) {
          // Add as Android Studio default JDK
          IdeSdks.findOrCreateJdk(ANDROID_STUDIO_DEFAULT_JDK_NAME, Paths.get(myJdk.getHomePath()));
        }
        AndroidFirstRunPersistentData.getInstance().markSdkUpToDate(myInstallerTimestamp);
      });

      return input;
    }
  }

  private static class ConfigureComponents implements Function<File, File> {
    private final InstallContext myInstallContext;
    private final Collection<? extends InstallableComponent> mySelectedComponents;
    private final AndroidSdkHandler mySdkHandler;

    ConfigureComponents(InstallContext installContext,
                        Collection<? extends InstallableComponent> selectedComponents,
                        AndroidSdkHandler sdkHandler) {
      myInstallContext = installContext;
      mySelectedComponents = selectedComponents;
      mySdkHandler = sdkHandler;
    }

    @Override
    public File apply(@Nullable File input) {
      assert input != null;
      for (InstallableComponent component : mySelectedComponents) {
        component.configure(myInstallContext, mySdkHandler);
      }
      return input;
    }
  }
}<|MERGE_RESOLUTION|>--- conflicted
+++ resolved
@@ -27,17 +27,14 @@
 import com.android.sdklib.AndroidVersion;
 import com.android.sdklib.repository.AndroidSdkHandler;
 import com.android.sdklib.repository.meta.DetailsTypes;
-<<<<<<< HEAD
-=======
 import com.android.tools.idea.IdeInfo;
->>>>>>> 477885a9
 import com.android.tools.idea.gradle.util.EmbeddedDistributionPaths;
+import com.android.tools.idea.progress.StudioLoggerProgressIndicator;
+import com.android.tools.idea.progress.StudioProgressRunner;
 import com.android.tools.idea.sdk.IdeSdks;
 import com.android.tools.idea.sdk.SdkMerger;
 import com.android.tools.idea.sdk.StudioDownloader;
 import com.android.tools.idea.sdk.StudioSettingsController;
-import com.android.tools.idea.progress.StudioLoggerProgressIndicator;
-import com.android.tools.idea.progress.StudioProgressRunner;
 import com.android.tools.idea.sdk.wizard.SdkQuickfixUtils;
 import com.android.tools.idea.sdk.wizard.legacy.LicenseAgreementStep;
 import com.android.tools.idea.ui.ApplicationUtils;
@@ -67,11 +64,8 @@
 import com.google.common.base.Function;
 import com.google.common.collect.ImmutableList;
 import com.intellij.execution.ui.ConsoleViewContentType;
-<<<<<<< HEAD
+import com.intellij.openapi.application.ApplicationManager;
 import com.intellij.openapi.application.ApplicationNamesInfo;
-=======
-import com.intellij.openapi.application.ApplicationManager;
->>>>>>> 477885a9
 import com.intellij.openapi.application.ModalityState;
 import com.intellij.openapi.application.WriteAction;
 import com.intellij.openapi.diagnostic.Logger;
@@ -204,16 +198,12 @@
     assert location != null;
 
     myState.put(WizardConstants.KEY_SDK_INSTALL_LOCATION, location.getAbsolutePath());
-<<<<<<< HEAD
-    Path file = EmbeddedDistributionPaths.getInstance().tryToGetEmbeddedJdkPath();
-=======
     Path file = null;
     // Game tools does not contain embedded JDK, trying to get it prints spurious
     // exceptions to the log.
     if (!IdeInfo.getInstance().isGameTools()) {
       file = EmbeddedDistributionPaths.getInstance().tryToGetEmbeddedJdkPath();
     }
->>>>>>> 477885a9
     if (file != null) {
       myState.put(WizardConstants.KEY_JDK_LOCATION, file.toString());
     }
@@ -308,16 +298,12 @@
     Sdk jdk = null;
     String jdkLocation = myState.get(KEY_JDK_LOCATION);
     if (jdkLocation != null) {
-<<<<<<< HEAD
-      jdk = IdeSdks.getInstance().setJdkPath(Paths.get(jdkLocation));
-=======
       // Can be called from a popup, needs to be invoked as ModalityState.any(). See {@link ModalityState} documentation.
       final Ref<Sdk> result = Ref.create();
       ApplicationManager.getApplication().invokeAndWait(() -> WriteAction.run(
         () -> result.set(IdeSdks.getInstance().setJdkPath(Paths.get(jdkLocation)))
       ), ModalityState.any());
       jdk = result.get();
->>>>>>> 477885a9
     }
     SetPreference setPreference = new SetPreference(myMode.getInstallerTimestamp(),
                                                     ModalityState.stateForComponent(myWizard.getContentPane()),
