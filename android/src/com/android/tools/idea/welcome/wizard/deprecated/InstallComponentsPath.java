/*
 * Copyright (C) 2014 The Android Open Source Project
 *
 * Licensed under the Apache License, Version 2.0 (the "License");
 * you may not use this file except in compliance with the License.
 * You may obtain a copy of the License at
 *
 *      http://www.apache.org/licenses/LICENSE-2.0
 *
 * Unless required by applicable law or agreed to in writing, software
 * distributed under the License is distributed on an "AS IS" BASIS,
 * WITHOUT WARRANTIES OR CONDITIONS OF ANY KIND, either express or implied.
 * See the License for the specific language governing permissions and
 * limitations under the License.
 */
package com.android.tools.idea.welcome.wizard.deprecated;

import static com.android.tools.idea.avdmanager.HardwareAccelerationCheck.isChromeOSAndIsNotHWAccelerated;
import static com.android.tools.idea.gradle.project.AndroidGradleProjectSettingsControlBuilder.ANDROID_STUDIO_DEFAULT_JDK_NAME;
import static com.android.tools.idea.wizard.WizardConstants.KEY_JDK_LOCATION;
import static com.intellij.openapi.util.text.StringUtil.isEmpty;

import com.android.prefs.AndroidLocationsSingleton;
import com.android.repository.api.RemotePackage;
import com.android.repository.api.RepoManager;
import com.android.repository.impl.meta.TypeDetails;
import com.android.sdklib.AndroidVersion;
import com.android.sdklib.repository.AndroidSdkHandler;
import com.android.sdklib.repository.meta.DetailsTypes;
import com.android.tools.idea.gradle.util.EmbeddedDistributionPaths;
import com.android.tools.idea.sdk.IdeSdks;
import com.android.tools.idea.sdk.SdkMerger;
import com.android.tools.idea.sdk.StudioDownloader;
import com.android.tools.idea.sdk.StudioSettingsController;
import com.android.tools.idea.sdk.progress.StudioLoggerProgressIndicator;
import com.android.tools.idea.sdk.progress.StudioProgressRunner;
import com.android.tools.idea.sdk.wizard.SdkQuickfixUtils;
import com.android.tools.idea.sdk.wizard.legacy.LicenseAgreementStep;
import com.android.tools.idea.ui.ApplicationUtils;
import com.android.tools.idea.welcome.SdkLocationUtils;
import com.android.tools.idea.welcome.config.AndroidFirstRunPersistentData;
import com.android.tools.idea.welcome.config.FirstRunWizardMode;
import com.android.tools.idea.welcome.install.AndroidSdk;
import com.android.tools.idea.welcome.install.AndroidVirtualDevice;
import com.android.tools.idea.welcome.install.CheckSdkOperation;
import com.android.tools.idea.welcome.install.ComponentCategory;
import com.android.tools.idea.welcome.install.ComponentInstaller;
import com.android.tools.idea.welcome.install.ComponentTreeNode;
import com.android.tools.idea.welcome.install.Gvm;
import com.android.tools.idea.welcome.install.Haxm;
import com.android.tools.idea.welcome.install.InstallComponentsOperation;
import com.android.tools.idea.welcome.install.InstallContext;
import com.android.tools.idea.welcome.install.InstallOperation;
import com.android.tools.idea.welcome.install.InstallableComponent;
import com.android.tools.idea.welcome.install.InstallationCancelledException;
import com.android.tools.idea.welcome.install.InstallationIntention;
import com.android.tools.idea.welcome.install.Platform;
import com.android.tools.idea.welcome.install.WizardException;
import com.android.tools.idea.wizard.WizardConstants;
import com.android.tools.idea.wizard.dynamic.DynamicWizardPath;
import com.android.tools.idea.wizard.dynamic.DynamicWizardStep;
import com.android.tools.idea.wizard.dynamic.ScopedStateStore;
import com.google.common.base.Function;
import com.google.common.collect.ImmutableList;
import com.intellij.execution.ui.ConsoleViewContentType;
<<<<<<< HEAD
import com.intellij.openapi.application.ApplicationManager;
=======
import com.intellij.openapi.application.ApplicationNamesInfo;
>>>>>>> 2dc52685
import com.intellij.openapi.application.ModalityState;
import com.intellij.openapi.application.WriteAction;
import com.intellij.openapi.diagnostic.Logger;
import com.intellij.openapi.progress.ProgressIndicator;
import com.intellij.openapi.project.ProjectManager;
import com.intellij.openapi.projectRoots.Sdk;
import com.intellij.openapi.util.Ref;
import com.intellij.openapi.util.io.FileUtil;
import java.io.File;
import java.io.IOException;
import java.nio.file.Path;
import java.nio.file.Paths;
import java.util.ArrayList;
import java.util.Collection;
import java.util.List;
import java.util.Map;
import java.util.Set;
import java.util.function.Supplier;
import java.util.stream.Collectors;
import org.jetbrains.annotations.NotNull;
import org.jetbrains.annotations.Nullable;

/**
 * Wizard path that manages component installation flow. It will prompt the user
 * for the components to install and for install parameters. On wizard
 * completion it will download and unzip component archives and will
 * perform component setup.
 */
public class InstallComponentsPath extends DynamicWizardPath implements LongRunningOperationPath {
  @NotNull private final FirstRunWizardMode myMode;

  // This will be different than the actual handler, since this will change as and when we change the path in the UI.
  private AndroidSdkHandler myLocalHandler;

  private ComponentTreeNode myComponentTree;
  private final ProgressStep myProgressStep;
  @NotNull private ComponentInstaller myComponentInstaller;
  private final boolean myInstallUpdates;
  private SdkComponentsStep myComponentsStep;
  @Nullable private LicenseAgreementStep myLicenseAgreementStep;

  public InstallComponentsPath(@NotNull FirstRunWizardMode mode,
                               @NotNull File sdkLocation,
                               @NotNull ProgressStep progressStep,
                               boolean installUpdates) {
    myMode = mode;

    // Create a new instance for use during installation
    myLocalHandler = AndroidSdkHandler.getInstance(AndroidLocationsSingleton.INSTANCE, sdkLocation.toPath());

    myProgressStep = progressStep;
    myComponentInstaller = new ComponentInstaller(myLocalHandler);
    myInstallUpdates = installUpdates;
  }

  private ComponentTreeNode createComponentTree(@NotNull FirstRunWizardMode reason,
                                                boolean createAvd) {
    List<ComponentTreeNode> components = new ArrayList<>();
    components.add(new AndroidSdk(myInstallUpdates));

    RepoManager sdkManager = myLocalHandler.getSdkManager(new StudioLoggerProgressIndicator(getClass()));
    sdkManager.loadSynchronously(RepoManager.DEFAULT_EXPIRATION_PERIOD_MS, null, null, null,
                    new StudioProgressRunner(true, false, "Finding Available SDK Components", null),
                    new StudioDownloader(), StudioSettingsController.getInstance());
    Map<String, RemotePackage> remotePackages = sdkManager.getPackages().getRemotePackages();
    ComponentTreeNode platforms = Platform.Companion.createSubtree(remotePackages, myInstallUpdates);
    if (platforms != null) {
      components.add(platforms);
    }
    InstallationIntention installationIntention = myInstallUpdates ? InstallationIntention.INSTALL_WITH_UPDATES
                                                                   : InstallationIntention.INSTALL_WITHOUT_UPDATES;
    if (reason == FirstRunWizardMode.NEW_INSTALL && Haxm.InstallerInfo.canRun()) {
      components.add(new Haxm(installationIntention, FirstRunWizard.KEY_CUSTOM_INSTALL));
    }
    if (reason == FirstRunWizardMode.NEW_INSTALL && Gvm.InstallerInfo.canRun()) {
      components.add(new Gvm(installationIntention, FirstRunWizard.KEY_CUSTOM_INSTALL));
    }
    if (createAvd) {
      components.add(new AndroidVirtualDevice(remotePackages, myInstallUpdates));
    }
    return new ComponentCategory("Root", "Root node that is not supposed to appear in the UI", components);
  }

  private static File createTempDir() throws WizardException {
    File tempDirectory;
    try {
      tempDirectory = FileUtil.createTempDirectory("AndroidStudio", "FirstRun", true);
    }
    catch (IOException e) {
      throw new WizardException("Unable to create temporary folder: " + e.getMessage(), e);
    }
    return tempDirectory;
  }

  @Nullable
  private File getHandoffAndroidSdkSource() {
    File androidSrc = myMode.getAndroidSrc();
    if (androidSrc != null) {
      File[] files = androidSrc.listFiles();
      if (androidSrc.isDirectory() && files != null && files.length > 0) {
        return androidSrc;
      }
    }
    return null;
  }

  /**
   * <p>Creates an operation that will prepare SDK so the components can be installed.</p>
   * <p>Supported scenarios:</p>
   * <ol>
   * <li>Install wizard leaves SDK repository to merge - merge will happen whether destination exists or not.</li>
   * <li>Valid SDK at destination - do nothing, the wizard will update components later</li>
   * <li>No handoff, no valid SDK at destination - SDK "seed" will be downloaded and unpacked</li>
   * </ol>
   *
   * @return install operation object that will perform the setup
   */
  private InstallOperation<File, File> createInitSdkOperation(InstallContext installContext, double progressRatio) {
    File handoffSource = getHandoffAndroidSdkSource();
    if (handoffSource != null) {
      return new MergeOperation(handoffSource, installContext, progressRatio);
    }
    // Nothing to merge, first operation simply passes path through
    return InstallOperation.wrap(installContext, new ReturnValue(), 0);
  }

  @Override
  protected void init() {
    File location = myLocalHandler.getLocation().toFile();
    assert location != null;

    myState.put(WizardConstants.KEY_SDK_INSTALL_LOCATION, location.getAbsolutePath());
    Path file = EmbeddedDistributionPaths.getInstance().tryToGetEmbeddedJdkPath();
    if (file != null) {
      myState.put(WizardConstants.KEY_JDK_LOCATION, file.toString());
    }

    myComponentTree = createComponentTree(myMode, !isChromeOSAndIsNotHWAccelerated() && myMode.shouldCreateAvd());
    myComponentTree.init(myProgressStep);

    myComponentsStep = new SdkComponentsStep(
      myComponentTree, FirstRunWizard.KEY_CUSTOM_INSTALL, WizardConstants.KEY_SDK_INSTALL_LOCATION, myMode, myWizard.getDisposable());
    addStep(myComponentsStep);

    myComponentTree.init(myProgressStep);
    myComponentTree.updateState(myLocalHandler);
    for (DynamicWizardStep step : myComponentTree.createSteps()) {
      addStep(step);
    }
    if (myMode != FirstRunWizardMode.INSTALL_HANDOFF) {
      Supplier<Collection<RemotePackage>> supplier = () -> {
        Iterable<InstallableComponent> components = myComponentTree.getChildrenToInstall();
        try {
          return myComponentInstaller.getPackagesToInstall(components);
        }
        catch (SdkQuickfixUtils.PackageResolutionException e) {
          Logger.getInstance(InstallComponentsPath.class).warn(e);
          return null;
        }
      };

      addStep(new InstallSummaryStep(FirstRunWizard.KEY_CUSTOM_INSTALL, WizardConstants.KEY_SDK_INSTALL_LOCATION,
                                     WizardConstants.KEY_JDK_LOCATION, supplier));

      Supplier<List<String>> installRequests = () -> {
        Collection<RemotePackage> remotePackages = supplier.get();
        return remotePackages == null ? null : remotePackages.stream().map(it -> it.getPath()).collect(Collectors.toList());
      };
      myLicenseAgreementStep = new LicenseAgreementStep(myWizard.getDisposable(), installRequests, () -> myLocalHandler);
      addStep(myLicenseAgreementStep);
    }
  }

  @Override
  public void deriveValues(Set<? extends ScopedStateStore.Key> modified) {
    super.deriveValues(modified);
    if (modified.contains(WizardConstants.KEY_SDK_INSTALL_LOCATION)) {
      String sdkPath = myState.get(WizardConstants.KEY_SDK_INSTALL_LOCATION);
      if (sdkPath != null) {
        File sdkLocation = new File(sdkPath);
        if (!FileUtil.filesEqual(myLocalHandler.getLocation().toFile(), sdkLocation)) {
          myLocalHandler = AndroidSdkHandler.getInstance(AndroidLocationsSingleton.INSTANCE, myLocalHandler.getFileOp().toPath(sdkLocation));
          StudioLoggerProgressIndicator progress = new StudioLoggerProgressIndicator(getClass());
          myComponentsStep.startLoading();
          myLocalHandler.getSdkManager(progress)
            .load(RepoManager.DEFAULT_EXPIRATION_PERIOD_MS, null, ImmutableList.of(packages -> {
                    myComponentInstaller = new ComponentInstaller(myLocalHandler);
                    myComponentTree.updateState(myLocalHandler);
                    myComponentsStep.stopLoading();
                  }), ImmutableList.of(() -> myComponentsStep.loadingError()),
                  new StudioProgressRunner(false, false, "Finding Available SDK Components", getProject()), new StudioDownloader(),
                  StudioSettingsController.getInstance());
          if (myLicenseAgreementStep != null) {
            myLicenseAgreementStep.reload();
          }
        }
      }
    }
  }

  @NotNull
  @Override
  public String getPathName() {
    return "Setup " + ApplicationNamesInfo.getInstance().getFullProductName() + " Components";
  }

  @Override
  public void runLongOperation() throws WizardException {
    final double INIT_SDK_OPERATION_PROGRESS_SHARE = 0.3;
    final double INSTALL_COMPONENTS_OPERATION_PROGRESS_SHARE = 1.0 - INIT_SDK_OPERATION_PROGRESS_SHARE;

    final InstallContext installContext = new InstallContext(createTempDir(), myProgressStep);
    final File destination = getDestination();
    final InstallOperation<File, File> initialize = createInitSdkOperation(installContext, INIT_SDK_OPERATION_PROGRESS_SHARE);

    final Collection<? extends InstallableComponent> selectedComponents = myComponentTree.getChildrenToInstall();
    CheckSdkOperation checkSdk = new CheckSdkOperation(installContext);
    InstallComponentsOperation install =
      new InstallComponentsOperation(installContext, selectedComponents, myComponentInstaller, INSTALL_COMPONENTS_OPERATION_PROGRESS_SHARE);

    if (myLicenseAgreementStep != null) {
      myLicenseAgreementStep.performFinishingActions();
    }

    Sdk jdk = null;
    String jdkLocation = myState.get(KEY_JDK_LOCATION);
    if (jdkLocation != null) {
<<<<<<< HEAD
      // Can be called from a popup, needs to be invoked as ModalityState.any(). See {@link ModalityState} documentation.
      final Ref<Sdk> result = Ref.create();
      ApplicationManager.getApplication().invokeAndWait(() -> WriteAction.run(
        () -> result.set(IdeSdks.getInstance().setJdkPath(Paths.get(jdkLocation)))
      ), ModalityState.any());
      jdk = result.get();
=======
      jdk = IdeSdks.getInstance().setJdkPath(Paths.get(jdkLocation));
>>>>>>> 2dc52685
    }
    SetPreference setPreference = new SetPreference(myMode.getInstallerTimestamp(),
                                                    ModalityState.stateForComponent(myWizard.getContentPane()),
                                                    jdk);
    if (selectedComponents.isEmpty()) {
      myProgressStep.print("Nothing to do!", ConsoleViewContentType.NORMAL_OUTPUT);
    }
    try {
      initialize.then(install).then(setPreference)
        .then(new ConfigureComponents(installContext, selectedComponents, myLocalHandler)).then(checkSdk).execute(destination);
    }
    catch (InstallationCancelledException e) {
      installContext.print(ApplicationNamesInfo.getInstance().getFullProductName()+" setup was canceled", ConsoleViewContentType.ERROR_OUTPUT);
      myProgressStep.print(ApplicationNamesInfo.getInstance().getFullProductName()+" setup was canceled", ConsoleViewContentType.ERROR_OUTPUT);
    }
  }

  @Nullable
  public static RemotePackage findLatestPlatform(@Nullable Map<String, RemotePackage> remotePackages) {
    if (remotePackages == null) {
      return null;
    }
    AndroidVersion max = null;
    RemotePackage latest = null;
    for (RemotePackage pkg : remotePackages.values()) {
      TypeDetails details = pkg.getTypeDetails();
      if (!(details instanceof DetailsTypes.PlatformDetailsType)) {
        continue;
      }
      DetailsTypes.PlatformDetailsType platformDetails = (DetailsTypes.PlatformDetailsType)details;
      AndroidVersion version = platformDetails.getAndroidVersion();
      if (version.isPreview()) {
        // We only want stable platforms
        continue;
      }
      if (max == null || version.compareTo(max) > 0) {
        latest = pkg;
        max = version;
      }
    }
    return latest;
  }

  @NotNull
  private File getDestination() throws WizardException {
    String destinationPath = myState.get(WizardConstants.KEY_SDK_INSTALL_LOCATION);
    assert destinationPath != null;

    final File destination = new File(destinationPath);
    if (destination.isFile()) {
      throw new WizardException(String.format("Path %s does not point to a directory", destination));
    }
    return destination;
  }

  @Override
  public boolean performFinishingActions() {
    // Everything happens after wizard completion
    return true;
  }

  @Override
  public boolean isPathVisible() {
    return true;
  }

  public boolean shouldDownloadingComponentsStepBeShown() {
    String path = myState.get(WizardConstants.KEY_SDK_INSTALL_LOCATION);
    assert path != null;

    return SdkLocationUtils.isWritable(Paths.get(path));
  }

  private static class MergeOperation extends InstallOperation<File, File> {
    private final File myRepo;
    private final InstallContext myContext;
    private boolean myRepoWasMerged = false;

    MergeOperation(File repo, InstallContext context, double progressRatio) {
      super(context, progressRatio);
      myRepo = repo;
      myContext = context;
    }

    @NotNull
    @Override
    protected File perform(@NotNull ProgressIndicator indicator, @NotNull File destination) throws WizardException {
      indicator.setText("Installing Android SDK");
      try {
        FileUtil.ensureExists(destination);
        if (!FileUtil.filesEqual(destination.getCanonicalFile(), myRepo.getCanonicalFile())) {
          SdkMerger.mergeSdks(myRepo, destination, indicator);
          myRepoWasMerged = true;
        }
        myContext.print(String.format("Android SDK was installed to %1$s\n", destination), ConsoleViewContentType.SYSTEM_OUTPUT);
        return destination;
      }
      catch (IOException e) {
        throw new WizardException(e.getMessage(), e);
      }
      finally {
        indicator.stop();
      }
    }

    @Override
    public void cleanup(@NotNull File result) {
      if (myRepoWasMerged && myRepo.exists()) {
        FileUtil.delete(myRepo);
      }
    }
  }

  private static class ReturnValue implements Function<File, File> {
    @Override
    public File apply(@Nullable File input) {
      assert input != null;
      return input;
    }
  }

  private static class SetPreference implements Function<File, File> {
    @NotNull private final ModalityState myModalityState;
    @Nullable private final String myInstallerTimestamp;
    @Nullable private final Sdk myJdk;

    SetPreference(@Nullable String installerTimestamp, @NotNull ModalityState modalityState, @Nullable Sdk jdk) {
      myInstallerTimestamp = installerTimestamp;
      myModalityState = modalityState;
      myJdk = jdk;
    }

    @Override
    public File apply(@Nullable final File input) {
      assert input != null;

      ApplicationUtils.invokeWriteActionAndWait(myModalityState, () -> {
        IdeSdks.getInstance().setAndroidSdkPath(input, myJdk, ProjectManager.getInstance().getDefaultProject());
        if (myJdk != null && !isEmpty(myJdk.getHomePath())) {
          // Add as Android Studio default JDK
          IdeSdks.findOrCreateJdk(ANDROID_STUDIO_DEFAULT_JDK_NAME, Paths.get(myJdk.getHomePath()));
        }
        AndroidFirstRunPersistentData.getInstance().markSdkUpToDate(myInstallerTimestamp);
      });

      return input;
    }
  }

  private static class ConfigureComponents implements Function<File, File> {
    private final InstallContext myInstallContext;
    private final Collection<? extends InstallableComponent> mySelectedComponents;
    private final AndroidSdkHandler mySdkHandler;

    ConfigureComponents(InstallContext installContext,
                        Collection<? extends InstallableComponent> selectedComponents,
                        AndroidSdkHandler sdkHandler) {
      myInstallContext = installContext;
      mySelectedComponents = selectedComponents;
      mySdkHandler = sdkHandler;
    }

    @Override
    public File apply(@Nullable File input) {
      assert input != null;
      for (InstallableComponent component : mySelectedComponents) {
        component.configure(myInstallContext, mySdkHandler);
      }
      return input;
    }
  }
}<|MERGE_RESOLUTION|>--- conflicted
+++ resolved
@@ -27,13 +27,14 @@
 import com.android.sdklib.AndroidVersion;
 import com.android.sdklib.repository.AndroidSdkHandler;
 import com.android.sdklib.repository.meta.DetailsTypes;
+import com.android.tools.idea.IdeInfo;
 import com.android.tools.idea.gradle.util.EmbeddedDistributionPaths;
+import com.android.tools.idea.progress.StudioLoggerProgressIndicator;
+import com.android.tools.idea.progress.StudioProgressRunner;
 import com.android.tools.idea.sdk.IdeSdks;
 import com.android.tools.idea.sdk.SdkMerger;
 import com.android.tools.idea.sdk.StudioDownloader;
 import com.android.tools.idea.sdk.StudioSettingsController;
-import com.android.tools.idea.sdk.progress.StudioLoggerProgressIndicator;
-import com.android.tools.idea.sdk.progress.StudioProgressRunner;
 import com.android.tools.idea.sdk.wizard.SdkQuickfixUtils;
 import com.android.tools.idea.sdk.wizard.legacy.LicenseAgreementStep;
 import com.android.tools.idea.ui.ApplicationUtils;
@@ -63,11 +64,8 @@
 import com.google.common.base.Function;
 import com.google.common.collect.ImmutableList;
 import com.intellij.execution.ui.ConsoleViewContentType;
-<<<<<<< HEAD
 import com.intellij.openapi.application.ApplicationManager;
-=======
 import com.intellij.openapi.application.ApplicationNamesInfo;
->>>>>>> 2dc52685
 import com.intellij.openapi.application.ModalityState;
 import com.intellij.openapi.application.WriteAction;
 import com.intellij.openapi.diagnostic.Logger;
@@ -200,7 +198,12 @@
     assert location != null;
 
     myState.put(WizardConstants.KEY_SDK_INSTALL_LOCATION, location.getAbsolutePath());
-    Path file = EmbeddedDistributionPaths.getInstance().tryToGetEmbeddedJdkPath();
+    Path file = null;
+    // Game tools does not contain embedded JDK, trying to get it prints spurious
+    // exceptions to the log.
+    if (!IdeInfo.getInstance().isGameTools()) {
+      file = EmbeddedDistributionPaths.getInstance().tryToGetEmbeddedJdkPath();
+    }
     if (file != null) {
       myState.put(WizardConstants.KEY_JDK_LOCATION, file.toString());
     }
@@ -249,7 +252,7 @@
       if (sdkPath != null) {
         File sdkLocation = new File(sdkPath);
         if (!FileUtil.filesEqual(myLocalHandler.getLocation().toFile(), sdkLocation)) {
-          myLocalHandler = AndroidSdkHandler.getInstance(AndroidLocationsSingleton.INSTANCE, myLocalHandler.getFileOp().toPath(sdkLocation));
+          myLocalHandler = AndroidSdkHandler.getInstance(AndroidLocationsSingleton.INSTANCE, myLocalHandler.toCompatiblePath(sdkLocation));
           StudioLoggerProgressIndicator progress = new StudioLoggerProgressIndicator(getClass());
           myComponentsStep.startLoading();
           myLocalHandler.getSdkManager(progress)
@@ -295,16 +298,12 @@
     Sdk jdk = null;
     String jdkLocation = myState.get(KEY_JDK_LOCATION);
     if (jdkLocation != null) {
-<<<<<<< HEAD
       // Can be called from a popup, needs to be invoked as ModalityState.any(). See {@link ModalityState} documentation.
       final Ref<Sdk> result = Ref.create();
       ApplicationManager.getApplication().invokeAndWait(() -> WriteAction.run(
         () -> result.set(IdeSdks.getInstance().setJdkPath(Paths.get(jdkLocation)))
       ), ModalityState.any());
       jdk = result.get();
-=======
-      jdk = IdeSdks.getInstance().setJdkPath(Paths.get(jdkLocation));
->>>>>>> 2dc52685
     }
     SetPreference setPreference = new SetPreference(myMode.getInstallerTimestamp(),
                                                     ModalityState.stateForComponent(myWizard.getContentPane()),
