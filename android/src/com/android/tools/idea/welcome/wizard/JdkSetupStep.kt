--- conflicted
+++ resolved
@@ -32,7 +32,7 @@
 import com.intellij.openapi.util.SystemInfo
 import com.intellij.openapi.vfs.VirtualFile
 import com.intellij.ui.ComboboxWithBrowseButton
-import com.intellij.ui.layout.*
+import com.intellij.ui.layout.panel
 import com.intellij.uiDesigner.core.Spacer
 import java.awt.event.ItemEvent
 import java.nio.file.Path
@@ -59,12 +59,7 @@
   private val validatorPanel = ValidatorPanel(this, wrapWithVScroll(jdkPanel))
   private val invalidPathMessage = StringValueProperty()
   private val isValidJdkPath = BoolValueProperty(false)
-<<<<<<< HEAD
-  private val jdkLocation: Path
-    get() = getLocationFromComboBoxWithBrowseButton(jdkLocationComboBox)
-=======
   private val jdkLocation: Path get() = getLocationFromComboBoxWithBrowseButton(jdkLocationComboBox)
->>>>>>> 477885a9
 
   init {
     val descriptor = createSingleFolderDescriptor { file ->
@@ -80,12 +75,8 @@
     }
 
     fun addJdkIfValid(path: Path?, label: String) {
-<<<<<<< HEAD
-      val validatedPath = validateJdkPath(path ?: return) ?: return
-=======
       path ?: return
       val validatedPath = validateJdkPath(path) ?: return
->>>>>>> 477885a9
       comboBox.addItem(LabelAndFileForLocation(label, validatedPath))
     }
 
@@ -114,12 +105,8 @@
   override fun canGoForward(): ObservableBool = isValidJdkPath
 
   override fun onProceeding() {
-<<<<<<< HEAD
-    IdeSdks.findOrCreateJdk(ANDROID_STUDIO_DEFAULT_JDK_NAME, jdkLocation.toAbsolutePath())
-=======
     val path = jdkLocation.toAbsolutePath().normalize()
     IdeSdks.findOrCreateJdk(ANDROID_STUDIO_DEFAULT_JDK_NAME, path!!)
->>>>>>> 477885a9
   }
 
   override fun getPreferredFocusComponent() = jdkPanel
@@ -138,7 +125,7 @@
 
     // TODO(qumeric): replace it with PathValidator, like:
     val validator = PathValidator.Builder().withCommonRules().build("Android SDK location")
-    val validationResult = validator.validate(jdkLocation.toFile())
+    val validationResult = validator.validate(jdkLocation)
     invalidPathMessage.set(validationResult.message)
     val isError = validationResult.severity != Validator.Severity.ERROR
     isValidJdkPath.set(isError)
