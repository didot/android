/*
 * Copyright (C) 2015 The Android Open Source Project
 *
 * Licensed under the Apache License, Version 2.0 (the "License");
 * you may not use this file except in compliance with the License.
 * You may obtain a copy of the License at
 *
 *      http://www.apache.org/licenses/LICENSE-2.0
 *
 * Unless required by applicable law or agreed to in writing, software
 * distributed under the License is distributed on an "AS IS" BASIS,
 * WITHOUT WARRANTIES OR CONDITIONS OF ANY KIND, either express or implied.
 * See the License for the specific language governing permissions and
 * limitations under the License.
 */
package com.android.tools.idea.welcome.config;

import com.android.tools.idea.sdk.IdeSdks;
import com.google.common.base.Function;
import com.google.common.base.Strings;
import com.google.common.collect.Iterables;
import com.intellij.openapi.progress.ProgressIndicator;
import com.intellij.openapi.progress.Task;
import com.intellij.openapi.projectRoots.JavaSdk;
import com.intellij.openapi.projectRoots.JavaSdkVersion;
import com.intellij.openapi.projectRoots.JdkUtil;
import com.intellij.openapi.util.SystemInfo;
import com.intellij.openapi.util.text.StringUtil;
import org.jetbrains.annotations.NotNull;
import org.jetbrains.annotations.Nullable;

import java.io.File;
import java.io.IOException;
import java.util.Arrays;
import java.util.Collections;
import java.util.concurrent.atomic.AtomicBoolean;

/**
 * Holds methods for testing typical locations for compatible JDKs.
 */
public class JdkDetection {

  private static final AtomicBoolean myJdkDetectionInProgress = new AtomicBoolean();

  private JdkDetection() {}

  public static interface JdkDetectionResult {
    void onSuccess(String newJdkPath);
    void onCancel();
  }

  public static void start(JdkDetectionResult result) {
    new DetectJdkTask(result, true).queue();
  }

  public static void startWithProgressIndicator(JdkDetectionResult result) {
    new DetectJdkTask(result, false).queue();
  }

  @Nullable
  public static String validateJdkLocation(@Nullable File location) {
    if (location == null) {
      return "Path is empty";
    }
    if (!JdkUtil.checkForJdk(location)) {
      return "Path specified is not a valid JDK location";
    }
    if (!isJdk7(location)) {
      return "JDK 7.0 or newer is required";
    }
    return null;
  }

  private static boolean isJdk7(@NotNull File path) {
    String jdkVersion = JavaSdk.getJdkVersion(path.getAbsolutePath());
    if (jdkVersion != null) {
      JavaSdkVersion version = JavaSdk.getInstance().getVersion(jdkVersion);
      if (version != null && !version.isAtLeast(JavaSdkVersion.JDK_1_7)) {
        return false;
      }
    }
    return true;
  }

  private static class DetectJdkTask extends Task.Modal {
    private static final String MAC_JDKS_DIR = "/Library/Java/JavaVirtualMachines/";
    private static final String WINDOWS_JDKS_DIR = "C:\\Program Files\\Java";
    private static final String LINUX_SDK_DIR = "/usr/lib/jvm";

    private final JdkDetectionResult myResult;
    private final boolean myHeadless;

    private String myPath = null;

    public DetectJdkTask(JdkDetectionResult result, boolean headless) {
      super(null, "Detect JDK", true);
      myResult = result;
      myHeadless = headless;
    }

    @Override
    public void run(@NotNull ProgressIndicator indicator) {
      indicator.setIndeterminate(true);
      if (myJdkDetectionInProgress.compareAndSet(false, true)) {
        try {
          myPath = detectJdkPath(indicator);
        }
        finally {
          myJdkDetectionInProgress.set(false);
        }
      }
      while (myJdkDetectionInProgress.get()) {
        try {
          // Just wait until previously run detection completes (progress dialog is shown then)
          //noinspection BusyWait
          Thread.sleep(300);
        }
        catch (InterruptedException ignore) {
        }
      }
    }

    @Override
    public boolean isHeadless() {
      if (myHeadless) {
        return false;
      }
      return super.isHeadless();
    }

    @Override
    public void onSuccess() {
      myResult.onSuccess(myPath);
    }

    @Override
    public void onCancel() {
      myResult.onCancel();
    }

    @Override
<<<<<<< HEAD
    public void onError(@NotNull Exception error) {
      super.onError(error);
=======
    public void onThrowable(@NotNull Throwable error) {
      super.onThrowable(error);
>>>>>>> 149a0db6
      myResult.onCancel();
    }

    @Nullable
    private static String detectJdkPath(@NotNull ProgressIndicator indicator) {
      String topVersion = null;
      String chosenPath = null;
      for (String path : getCandidatePaths()) {
        indicator.checkCanceled();
        if (StringUtil.isEmpty(validateJdkLocation(new File(path)))) {
          String version = JavaSdk.getInstance().getVersionString(path);
          if (topVersion == null || version == null || topVersion.compareTo(version) < 0) {
            topVersion = version;
            chosenPath = path;
          }
        }
      }
      return chosenPath;
    }

    @NotNull
    private static Iterable<String> getCandidatePaths() {
      return Iterables.concat(deduceFromJavaHome(), deduceFromPath(), deduceFromCurrentJvm(), getOsSpecificCandidatePaths());
    }

    @NotNull
    private static Iterable<String> deduceFromJavaHome() {
      String javaHome = System.getenv("JAVA_HOME");
      return Strings.isNullOrEmpty(javaHome) ? Collections.<String>emptySet() : Collections.singleton(javaHome);
    }

    @NotNull
    private static Iterable<String> deduceFromPath() {
      String path = System.getenv("PATH");
      if (Strings.isNullOrEmpty(path)) {
        return Collections.emptyList();
      }
      String[] pathEntries = path.split(File.pathSeparator);
      for (String entry : pathEntries) {
        if (Strings.isNullOrEmpty(entry)) {
          continue;
        }

        // Check if current PATH entry points to a directory which has a file named 'java'.
        File javaParentDir = new File(entry);
        File javaFile = new File(javaParentDir, "java");
        if (!javaParentDir.isDirectory() || !javaFile.isFile()) {
          continue;
        }
        try {
          // There is a possible case that target java is a symlink like /usr/bin/java. We want to resolve it and use hard link then.
          File canonicalJavaFile = javaFile.getCanonicalFile();
          return forJavaBinParent(canonicalJavaFile.getParentFile());
        }
        catch (IOException ignore) {
        }
      }
      return Collections.emptyList();
    }

    @NotNull
    private static Iterable<String> deduceFromCurrentJvm() {
      String javaHome = System.getProperty("java.home");
      return Strings.isNullOrEmpty(javaHome) ? Collections.<String>emptySet() : forJavaBinParent(new File(javaHome));
    }

    /**
     * We assume that <code>'java'</code> executable is located inside a directory named <code>'bin'</code> (given as an argument).
     * However, there are multiple cases about its ancestors though:
     * <ul>
     *   <li>JDK_HOME/bin</li>
     *   <li>JDK_HOME/jre/bin</li>
     *   <li>JRE_HOME/bin</li>
     * </ul>
     * This tries to handle them and return an iterable with one element which points to the potential java home or an empty
     * iterable otherwise.
     *
     * @param javaBinParent  parent directory for a directory which contains <code>'java'</code> executable
     * @return               iterable which is empty or contains entry(ies) which is java home candidate path
     */
    @NotNull
    private static Iterable<String> forJavaBinParent(@NotNull File javaBinParent) {
      if (!javaBinParent.isDirectory()) {
        return Collections.emptySet();
      }
      if (!"jre".equals(javaBinParent.getName())) {
        return Collections.singleton(javaBinParent.getAbsolutePath());
      }
      File parentFile = javaBinParent.getParentFile();
      if (parentFile.isDirectory()) {
        return Collections.singleton(parentFile.getAbsolutePath());
      }
      return Collections.emptySet();
    }

    @NotNull
    private static Iterable<String> getOsSpecificCandidatePaths() {
      if (SystemInfo.isMac) {
        return getMacCandidateJdks();
      }
      else if (SystemInfo.isWindows) {
        return getWindowsCandidateJdks();
      }
      else if (SystemInfo.isLinux) {
        return getLinuxCandidateJdks();
      }
      else {
        return Collections.emptyList();
      }
    }

    @NotNull
    private static Iterable<String> getMacCandidateJdks() {
      // See http://docs.oracle.com/javase/7/docs/webnotes/install/mac/mac-jdk.html
      return getCandidatePaths(MAC_JDKS_DIR, IdeSdks.MAC_JDK_CONTENT_PATH);
    }

    @NotNull
    private static Iterable<String> getWindowsCandidateJdks() {
      // See http://docs.oracle.com/javase/7/docs/webnotes/install/windows/jdk-installation-windows.html
      return getCandidatePaths(WINDOWS_JDKS_DIR, "");
    }

    @NotNull
    private static Iterable<String> getLinuxCandidateJdks() {
      return getCandidatePaths(LINUX_SDK_DIR, "");
    }

    private static Iterable<String> getCandidatePaths(String basedir, final String suffix) {
      final File location = new File(basedir);
      if (location.isDirectory()) {
        return Iterables.transform(Arrays.asList(location.list()), new Function<String, String>() {
          @Override
          public String apply(@Nullable String dir) {
            return new File(location, dir + suffix).getAbsolutePath();
          }
        });
      }
      return Collections.emptyList();
    }

  }
}<|MERGE_RESOLUTION|>--- conflicted
+++ resolved
@@ -139,13 +139,8 @@
     }
 
     @Override
-<<<<<<< HEAD
-    public void onError(@NotNull Exception error) {
-      super.onError(error);
-=======
     public void onThrowable(@NotNull Throwable error) {
       super.onThrowable(error);
->>>>>>> 149a0db6
       myResult.onCancel();
     }
 
