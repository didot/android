--- conflicted
+++ resolved
@@ -107,13 +107,11 @@
   @SuppressWarnings("ConstantConditions")
   @Override
   public StatisticsResult send() {
-<<<<<<< HEAD
-    synchronized (ApplicationStatisticsPersistenceComponent.class) {
-=======
     if (!AndroidStudioSpecificInitializer.isAndroidStudio()) {
       return new StatisticsResult(StatisticsResult.ResultCode.SEND, "OK");
     }
->>>>>>> 8f77c1db
+
+    synchronized (ApplicationStatisticsPersistenceComponent.class) {
 
       LegacySdkStatsService sdkstats = sendLegacyPing();
 
