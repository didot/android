/*
 * Copyright (C) 2018 The Android Open Source Project
 *
 * Licensed under the Apache License, Version 2.0 (the "License");
 * you may not use this file except in compliance with the License.
 * You may obtain a copy of the License at
 *
 *      http://www.apache.org/licenses/LICENSE-2.0
 *
 * Unless required by applicable law or agreed to in writing, software
 * distributed under the License is distributed on an "AS IS" BASIS,
 * WITHOUT WARRANTIES OR CONDITIONS OF ANY KIND, either express or implied.
 * See the License for the specific language governing permissions and
 * limitations under the License.
 */
package com.android.tools.idea.stats

import com.android.ddmlib.IDevice
import com.android.ide.common.util.isMdnsAutoConnectTls
import com.android.ide.common.util.isMdnsAutoConnectUnencrypted
import com.android.tools.analytics.AnalyticsSettings
import com.android.tools.analytics.AnalyticsSettings.optedIn
import com.android.tools.analytics.CommonMetricsData
import com.android.tools.analytics.HostData
import com.android.tools.analytics.UsageTracker
import com.android.tools.idea.IdeInfo
import com.android.tools.idea.concurrency.AndroidCoroutineScope
import com.android.tools.idea.imports.MavenClassRegistryManager
import com.android.tools.idea.serverflags.FOLLOWUP_SURVEY
import com.android.tools.idea.serverflags.SATISFACTION_SURVEY
import com.android.tools.idea.serverflags.ServerFlagService
import com.android.tools.idea.serverflags.protos.Survey
import com.google.common.annotations.VisibleForTesting
import com.google.common.base.Charsets
import com.google.common.base.Strings
<<<<<<< HEAD
import com.google.wireless.android.sdk.stats.*
import com.google.wireless.android.sdk.stats.AndroidStudioEvent.EventKind
import com.google.wireless.android.sdk.stats.ComposeSampleEvent.ComposeSampleEventType
=======
import com.google.common.hash.Hashing
import com.google.wireless.android.sdk.stats.AndroidStudioEvent
import com.google.wireless.android.sdk.stats.AndroidStudioEvent.EventKind
import com.google.wireless.android.sdk.stats.DeviceInfo
import com.google.wireless.android.sdk.stats.DisplayDetails
import com.google.wireless.android.sdk.stats.IdePlugin
import com.google.wireless.android.sdk.stats.IdePluginInfo
import com.google.wireless.android.sdk.stats.MachineDetails
import com.google.wireless.android.sdk.stats.ProductDetails
>>>>>>> 477885a9
import com.google.wireless.android.sdk.stats.ProductDetails.SoftwareLifeCycleChannel
import com.intellij.ide.AppLifecycleListener
import com.intellij.ide.IdeEventQueue
import com.intellij.ide.plugins.PluginManagerCore
import com.intellij.ide.ui.LafManager
import com.intellij.openapi.application.ApplicationInfo
import com.intellij.openapi.application.ApplicationManager
import com.intellij.openapi.application.PathManager
import com.intellij.openapi.editor.actionSystem.LatencyListener
<<<<<<< HEAD
import com.intellij.openapi.module.Module
import com.intellij.openapi.module.ModuleManager
import com.intellij.openapi.project.Project
import com.intellij.openapi.project.ProjectManager
import com.intellij.openapi.project.ProjectManagerListener
import com.intellij.openapi.startup.StartupActivity
=======
>>>>>>> 477885a9
import com.intellij.openapi.ui.DialogWrapper
import com.intellij.openapi.updateSettings.impl.ChannelStatus
import com.intellij.openapi.updateSettings.impl.UpdateSettings
import com.intellij.openapi.util.Disposer
import com.intellij.ui.scale.JBUIScale
import com.intellij.util.ui.UIUtil
import kotlinx.coroutines.channels.BroadcastChannel
import kotlinx.coroutines.channels.Channel.Factory.BUFFERED
import kotlinx.coroutines.channels.consumeEach
import kotlinx.coroutines.launch
import java.io.File
<<<<<<< HEAD
import java.util.*
=======
import java.time.ZoneOffset
import java.time.temporal.ChronoUnit
import java.util.Calendar
import java.util.Date
import java.util.GregorianCalendar
import java.util.Locale
import java.util.TimeZone
>>>>>>> 477885a9
import java.util.concurrent.ScheduledExecutorService
import java.util.concurrent.TimeUnit
import kotlin.math.abs

/**
 * Tracks Android Studio specific metrics
 */
object AndroidStudioUsageTracker {
  private const val IDLE_TIME_BEFORE_SHOWING_DIALOG = 3 * 60 * 1000
  const val STUDIO_EXPERIMENTS_OVERRIDE = "studio.experiments.override"

  private const val DAYS_IN_LEAP_YEAR = 366
  private const val DAYS_IN_NON_LEAP_YEAR = 365
  private const val DAYS_TO_WAIT_FOR_REQUESTING_SENTIMENT_AGAIN = 7

  // Broadcast channel for Android Studio events being logged
  val channel = BroadcastChannel<AndroidStudioEvent.Builder>(BUFFERED)

  @JvmStatic
  val productDetails: ProductDetails
    get() {
      val application = ApplicationInfo.getInstance()
      val productKind =
        if (IdeInfo.isGameTool()) {
          ProductDetails.ProductKind.GAME_TOOLS
        }
        else {
          ProductDetails.ProductKind.STUDIO
        }
      return ProductDetails.newBuilder().apply {
        product = productKind
        build = application.build.asString()
        version = application.strictVersion
        osArchitecture = CommonMetricsData.osArchitecture
        channel = lifecycleChannelFromUpdateSettings()
        theme = currentIdeTheme()
        serverFlagsChangelist = ServerFlagService.instance.configurationVersion
        addAllExperimentId(buildActiveExperimentList().union(ServerFlagService.instance.names))
      }.build()
    }

  /** Gets list of active experiments. */
  @JvmStatic
  fun buildActiveExperimentList(): Collection<String> {
    val experimentOverrides = System.getProperty(STUDIO_EXPERIMENTS_OVERRIDE)
    if (experimentOverrides.isNullOrEmpty()) {
      return listOf()
    }
    return experimentOverrides.split(',')
  }

  /** Gets information about all the displays connected to this machine.  */
  private val displayDetails: Iterable<DisplayDetails>
    get() {
      val displays = ArrayList<DisplayDetails>()

      val graphics = HostData.graphicsEnvironment!!
      if (!graphics.isHeadlessInstance) {
        for (device in graphics.screenDevices) {
          val defaultConfiguration = device.defaultConfiguration
          val bounds = defaultConfiguration.bounds
          displays.add(
            DisplayDetails.newBuilder()
              .setHeight(bounds.height.toLong())
              .setWidth(bounds.width.toLong())
              .setSystemScale(JBUIScale.sysScale(defaultConfiguration))
              .build())
        }
      }
      return displays
    }

  /**
   * Gets details about the machine this code is running on.
   *
   * @param homePath path to use to track total disk space.
   */
  @JvmStatic
  fun getMachineDetails(homePath: File): MachineDetails {
    val osBean = HostData.osBean!!

    return MachineDetails.newBuilder()
      .setAvailableProcessors(osBean.availableProcessors)
      .setTotalRam(osBean.totalPhysicalMemorySize)
      .setTotalDisk(homePath.totalSpace)
      .addAllDisplay(displayDetails)
      .build()
  }

  @JvmStatic
  fun setup(scheduler: ScheduledExecutorService) {
    scheduler.submit { runStartupReports() }
    // Send initial report immediately, daily from then on.
    scheduler.scheduleWithFixedDelay({ runDailyReports() }, 0, 1, TimeUnit.DAYS)
    // Send initial report immediately, hourly from then on.
    scheduler.scheduleWithFixedDelay({ runHourlyReports() }, 0, 1, TimeUnit.HOURS)
    subscribeToEvents()
    setupFeatureSurveys()

    // Studio ping is called immediately without scheduler to make sure
    // ping is not delayed based on scheduler logic, then it is scheduled
    // daily moving forward.
    studioPing()
    scheduler.scheduleWithFixedDelay({ studioPing() }, 1, 1, TimeUnit.DAYS)

  }

  private fun subscribeToEvents() {
    val app = ApplicationManager.getApplication()
    val connection = app.messageBus.connect()
<<<<<<< HEAD
    connection.subscribe(ProjectManager.TOPIC, ProjectLifecycleTracker())
=======
>>>>>>> 477885a9
    connection.subscribe(LatencyListener.TOPIC, TypingLatencyTracker)
    connection.subscribe(AppLifecycleListener.TOPIC, object : AppLifecycleListener {
      override fun appWillBeClosed(isRestart: Boolean) {
        runShutdownReports()
      }
    })
  }

  private fun runStartupReports() {
    reportEnabledPlugins()
  }

  private fun runShutdownReports() {
    TypingLatencyTracker.reportTypingLatency()
    CompletionStats.reportCompletionStats()
  }

  private fun reportEnabledPlugins() {
    val plugins = PluginManagerCore.getLoadedPlugins()
    val pluginInfoProto = IdePluginInfo.newBuilder()

    for (plugin in plugins) {
      if (!plugin.isEnabled) {
        continue
      }
      val id = plugin.pluginId?.idString ?: continue

      val pluginProto = IdePlugin.newBuilder()
      pluginProto.id = id.take(256)
      plugin.version?.take(256)?.let { pluginProto.version = it }
      pluginProto.bundled = plugin.isBundled

      pluginInfoProto.addPlugins(pluginProto)
    }

    UsageTracker.log(
      AndroidStudioEvent.newBuilder()
        .setKind(EventKind.IDE_PLUGIN_INFO)
        .setIdePluginInfo(pluginInfoProto))
  }

  private fun runDailyReports() {
    processUserSentiment()
  }

  private fun studioPing() {
    UsageTracker.log(
      AndroidStudioEvent.newBuilder()
        .setCategory(AndroidStudioEvent.EventCategory.PING)
        .setKind(EventKind.STUDIO_PING)
        .setProductDetails(productDetails)
        .setMachineDetails(getMachineDetails(File(PathManager.getHomePath())))
        .setJvmDetails(CommonMetricsData.jvmDetails))
  }

  private fun processUserSentiment() {
    if (!shouldRequestUserSentiment()) {
      return
    }
    requestUserSentiment()
  }

  @VisibleForTesting
  fun shouldRequestUserSentiment(): Boolean {
    if (!optedIn) {
      return false
    }

    val lastSentimentAnswerDate = AnalyticsSettings.lastSentimentAnswerDate
    val lastSentimentQuestionDate = AnalyticsSettings.lastSentimentQuestionDate

    val now = AnalyticsSettings.dateProvider.now()

    if (isWithinPastYear(now, lastSentimentAnswerDate)) {
      return false
    }

    // If we should ask the question based on dates, and asked but not answered then we should always prompt, even if this is
    // not the magic date for that user.
    if (lastSentimentQuestionDate != null) {
      val startOfWaitForRequest =
        daysFromNow(now, -DAYS_TO_WAIT_FOR_REQUESTING_SENTIMENT_AGAIN)
      return !lastSentimentQuestionDate.after(startOfWaitForRequest)
    }

    val startOfYear = GregorianCalendar(now.year + 1900, 0, 1)
    startOfYear.timeZone = TimeZone.getTimeZone(ZoneOffset.UTC)

    // Otherwise, only request on the magic date for the user, to spread user sentiment data throughout the year.
    val daysSinceJanFirst = ChronoUnit.DAYS.between(startOfYear.toInstant(), now.toInstant())
    val offset =
      abs(
        Hashing.farmHashFingerprint64()
          .hashString(AnalyticsSettings.userId, Charsets.UTF_8)
          .asLong()
      ) % daysInYear(now)
    return daysSinceJanFirst == offset
  }

  /**
   * returning UNKNOWN_SATISFACTION_LEVEL means that the user hit the Cancel button in the dialog.
   */
  fun requestUserSentiment() {
    val eventQueue = IdeEventQueue.getInstance()

    lateinit var runner: Runnable
    runner = Runnable {
      // Ensure we're invoked only once.
      eventQueue.removeIdleListener(runner)

      val now = AnalyticsSettings.dateProvider.now()
      val survey = ServerFlagService.instance.getProtoOrNull(SATISFACTION_SURVEY, DEFAULT_SATISFACTION_SURVEY)
      val followupSurvey = ServerFlagService.instance.getProtoOrNull(FOLLOWUP_SURVEY, DEFAULT_SATISFACTION_SURVEY)
      val hasFollowup = followupSurvey != null

      val dialog = survey?.let { createDialog(it, hasFollowup = hasFollowup) }
                   ?: SingleChoiceDialog(DEFAULT_SATISFACTION_SURVEY, LegacyChoiceLogger, hasFollowup)

      followupSurvey?.let {
        scheduleFollowup(dialog, it)
      }

      dialog.show()

      AnalyticsSettings.lastSentimentQuestionDate = now
      AnalyticsSettings.lastSentimentAnswerDate = now
      AnalyticsSettings.saveSettings()
    }

    eventQueue.addIdleListener(runner, IDLE_TIME_BEFORE_SHOWING_DIALOG)
  }

  private fun scheduleFollowup(dialog: DialogWrapper, survey: Survey) {
    Disposer.register(dialog.disposable, {
      val eventQueue = IdeEventQueue.getInstance()
      lateinit var runner: Runnable
      runner = Runnable {
        eventQueue.removeIdleListener(runner)

        if (dialog.isOK) {
          createDialog(survey, hasFollowup = false).show()
        }
      }

      eventQueue.addIdleListener(runner, 500)
    })
  }

  private fun runHourlyReports() {
    UsageTracker.log(AndroidStudioEvent.newBuilder()
                       .setCategory(AndroidStudioEvent.EventCategory.SYSTEM)
                       .setKind(EventKind.STUDIO_PROCESS_STATS)
                       .setJavaProcessStats(CommonMetricsData.javaProcessStats))

    TypingLatencyTracker.reportTypingLatency()
    CompletionStats.reportCompletionStats()
  }

  /**
   * Creates a [DeviceInfo] from a [IDevice] instance.
   */
  @JvmStatic
  fun deviceToDeviceInfo(device: IDevice): DeviceInfo {
    return DeviceInfo.newBuilder()
      .setAnonymizedSerialNumber(AnonymizerUtil.anonymizeUtf8(device.serialNumber))
      .setBuildTags(Strings.nullToEmpty(device.getProperty(IDevice.PROP_BUILD_TAGS)))
      .setBuildType(Strings.nullToEmpty(device.getProperty(IDevice.PROP_BUILD_TYPE)))
      .setBuildVersionRelease(Strings.nullToEmpty(device.getProperty(IDevice.PROP_BUILD_VERSION)))
      .setBuildApiLevelFull(Strings.nullToEmpty(device.getProperty(IDevice.PROP_BUILD_API_LEVEL)))
      .setCpuAbi(CommonMetricsData.applicationBinaryInterfaceFromString(device.getProperty(IDevice.PROP_DEVICE_CPU_ABI)))
      .setManufacturer(Strings.nullToEmpty(device.getProperty(IDevice.PROP_DEVICE_MANUFACTURER)))
      .setDeviceType(if (device.isEmulator) DeviceInfo.DeviceType.LOCAL_EMULATOR else DeviceInfo.DeviceType.LOCAL_PHYSICAL)
      .setMdnsConnectionType(when {
                               device.isMdnsAutoConnectUnencrypted -> DeviceInfo.MdnsConnectionType.MDNS_AUTO_CONNECT_UNENCRYPTED
                               device.isMdnsAutoConnectTls -> DeviceInfo.MdnsConnectionType.MDNS_AUTO_CONNECT_TLS
                               else -> DeviceInfo.MdnsConnectionType.MDNS_NONE
                             })
      .addAllCharacteristics(device.hardwareCharacteristics)
      .setModel(Strings.nullToEmpty(device.getProperty(IDevice.PROP_DEVICE_MODEL))).build()
  }

  /**
   * Retrieves the corresponding [ProductDetails.IdeTheme] based on current IDE's settings
   */
  private fun currentIdeTheme(): ProductDetails.IdeTheme {
    return when {
      UIUtil.isUnderDarcula() ->
        // IJ's custom theme are based off of Darcula. We look at the LafManager to determine whether the actual selected theme is
        // darcular, high contrast, or some other custom theme
        when (LafManager.getInstance().currentLookAndFeel?.name?.toLowerCase(Locale.US)) {
          "darcula" -> ProductDetails.IdeTheme.DARCULA
          "high contrast" -> ProductDetails.IdeTheme.HIGH_CONTRAST
          else -> ProductDetails.IdeTheme.CUSTOM
        }
      UIUtil.isUnderIntelliJLaF() ->
        // When the theme is IntelliJ, there are mac and window specific registries that govern whether the theme refers to the native
        // themes, or the newer, platform-agnostic Light theme. UIUtil.isUnderWin10LookAndFeel() and UIUtil.isUnderDefaultMacTheme() take
        // care of these checks for us.
        when {
          UIUtil.isUnderWin10LookAndFeel() -> ProductDetails.IdeTheme.LIGHT_WIN_NATIVE
          UIUtil.isUnderDefaultMacTheme() -> ProductDetails.IdeTheme.LIGHT_MAC_NATIVE
          else -> ProductDetails.IdeTheme.LIGHT
        }
      else -> ProductDetails.IdeTheme.UNKNOWN_THEME
    }
  }

  /**
   * Creates a [DeviceInfo] from a [IDevice] instance
   * containing api level only.
   */
  @JvmStatic
  fun deviceToDeviceInfoApiLevelOnly(device: IDevice): DeviceInfo {
    return DeviceInfo.newBuilder()
      .setBuildApiLevelFull(Strings.nullToEmpty(device.getProperty(IDevice.PROP_BUILD_API_LEVEL)))
      .build()
  }

  /**
   * Reads the channel selected by the user from UpdateSettings and converts it into a [SoftwareLifeCycleChannel] value.
   */
  private fun lifecycleChannelFromUpdateSettings(): SoftwareLifeCycleChannel {
    return when (UpdateSettings.getInstance().selectedChannelStatus) {
      ChannelStatus.EAP -> SoftwareLifeCycleChannel.CANARY
      ChannelStatus.MILESTONE -> SoftwareLifeCycleChannel.DEV
      ChannelStatus.BETA -> SoftwareLifeCycleChannel.BETA
      ChannelStatus.RELEASE -> SoftwareLifeCycleChannel.STABLE
      else -> SoftwareLifeCycleChannel.UNKNOWN_LIFE_CYCLE_CHANNEL
    }
  }

<<<<<<< HEAD
  /**
   * Tracks use of projects (open, close, # of projects) in an instance of Android Studio.
   */
  private class ProjectLifecycleTracker : ProjectManagerListener {
    override fun projectOpened(project: Project) {
      val projectsOpen = ProjectManager.getInstance().openProjects.size
      UsageTracker.log(AndroidStudioEvent.newBuilder()
                         .setKind(EventKind.STUDIO_PROJECT_OPENED)
                         .setStudioProjectChange(StudioProjectChange.newBuilder()
                                                   .setProjectsOpen(projectsOpen)))


    }

    override fun projectClosed(project: Project) {
      val projectsOpen = ProjectManager.getInstance().openProjects.size
      UsageTracker.log(AndroidStudioEvent.newBuilder()
                         .setKind(EventKind.STUDIO_PROJECT_CLOSED)
                         .setStudioProjectChange(StudioProjectChange.newBuilder()
                                                   .setProjectsOpen(projectsOpen)))

    }
  }

  // Track usage of Compose Jetnews sample
  class JetnewsUsageTracker : StartupActivity {
    override fun runActivity(project: Project) {
      val moduleManager = ModuleManager.getInstance(project) ?: return

      val match = moduleManager.modules.asSequence()
        .filter { module -> AndroidFacet.getInstance(module) != null }
        .map { Module::getModuleSystem }
        .map { AndroidModuleSystem::getPackageName }
        .any { packageName -> Objects.equals(packageName, "com.example.jetnews") }

      if (!match) {
        return
      }

      UsageTracker.log(AndroidStudioEvent.newBuilder()
                         .setKind(EventKind.COMPOSE_SAMPLE_EVENT)
                         .setComposeSampleEvent(ComposeSampleEvent.newBuilder()
                                                  .setType(ComposeSampleEventType.OPEN)))
=======
  fun setupFeatureSurveys() {
    // Create a coroutine scope tied to a disposable application service
    val scope = AndroidCoroutineScope(MavenClassRegistryManager.getInstance())
    UsageTracker.listener = { event ->
      scope.launch {
        channel.send(event)
      }
    }

    scope.launch {
      channel.openSubscription().consumeEach {
        FeatureSurveys.processEvent(it)
      }
    }
  }

  private fun isWithinPastYear(now: Date, date: Date?): Boolean {
    return isBeforeDayCount(now, date, -daysInYear(now))
  }

  private fun isBeforeDayCount(now: Date, date: Date?, days: Int): Boolean {
    date ?: return false
    val newDate = daysFromNow(now, days)
    return date.after(newDate)
  }

  fun daysFromNow(now: Date, days: Int): Date {
    val calendar = Calendar.getInstance()
    calendar.time = now
    calendar.add(Calendar.DATE, days)
    return calendar.time
  }

  private fun daysInYear(now: Date): Int {
    return if (GregorianCalendar().isLeapYear(now.year + 1900)) {
      DAYS_IN_LEAP_YEAR
    }
    else {
      DAYS_IN_NON_LEAP_YEAR
>>>>>>> 477885a9
    }
  }
}<|MERGE_RESOLUTION|>--- conflicted
+++ resolved
@@ -33,11 +33,6 @@
 import com.google.common.annotations.VisibleForTesting
 import com.google.common.base.Charsets
 import com.google.common.base.Strings
-<<<<<<< HEAD
-import com.google.wireless.android.sdk.stats.*
-import com.google.wireless.android.sdk.stats.AndroidStudioEvent.EventKind
-import com.google.wireless.android.sdk.stats.ComposeSampleEvent.ComposeSampleEventType
-=======
 import com.google.common.hash.Hashing
 import com.google.wireless.android.sdk.stats.AndroidStudioEvent
 import com.google.wireless.android.sdk.stats.AndroidStudioEvent.EventKind
@@ -47,7 +42,6 @@
 import com.google.wireless.android.sdk.stats.IdePluginInfo
 import com.google.wireless.android.sdk.stats.MachineDetails
 import com.google.wireless.android.sdk.stats.ProductDetails
->>>>>>> 477885a9
 import com.google.wireless.android.sdk.stats.ProductDetails.SoftwareLifeCycleChannel
 import com.intellij.ide.AppLifecycleListener
 import com.intellij.ide.IdeEventQueue
@@ -57,15 +51,6 @@
 import com.intellij.openapi.application.ApplicationManager
 import com.intellij.openapi.application.PathManager
 import com.intellij.openapi.editor.actionSystem.LatencyListener
-<<<<<<< HEAD
-import com.intellij.openapi.module.Module
-import com.intellij.openapi.module.ModuleManager
-import com.intellij.openapi.project.Project
-import com.intellij.openapi.project.ProjectManager
-import com.intellij.openapi.project.ProjectManagerListener
-import com.intellij.openapi.startup.StartupActivity
-=======
->>>>>>> 477885a9
 import com.intellij.openapi.ui.DialogWrapper
 import com.intellij.openapi.updateSettings.impl.ChannelStatus
 import com.intellij.openapi.updateSettings.impl.UpdateSettings
@@ -77,9 +62,6 @@
 import kotlinx.coroutines.channels.consumeEach
 import kotlinx.coroutines.launch
 import java.io.File
-<<<<<<< HEAD
-import java.util.*
-=======
 import java.time.ZoneOffset
 import java.time.temporal.ChronoUnit
 import java.util.Calendar
@@ -87,7 +69,6 @@
 import java.util.GregorianCalendar
 import java.util.Locale
 import java.util.TimeZone
->>>>>>> 477885a9
 import java.util.concurrent.ScheduledExecutorService
 import java.util.concurrent.TimeUnit
 import kotlin.math.abs
@@ -198,10 +179,6 @@
   private fun subscribeToEvents() {
     val app = ApplicationManager.getApplication()
     val connection = app.messageBus.connect()
-<<<<<<< HEAD
-    connection.subscribe(ProjectManager.TOPIC, ProjectLifecycleTracker())
-=======
->>>>>>> 477885a9
     connection.subscribe(LatencyListener.TOPIC, TypingLatencyTracker)
     connection.subscribe(AppLifecycleListener.TOPIC, object : AppLifecycleListener {
       override fun appWillBeClosed(isRestart: Boolean) {
@@ -224,9 +201,7 @@
     val pluginInfoProto = IdePluginInfo.newBuilder()
 
     for (plugin in plugins) {
-      if (!plugin.isEnabled) {
-        continue
-      }
+      if (!plugin.isEnabled) continue
       val id = plugin.pluginId?.idString ?: continue
 
       val pluginProto = IdePlugin.newBuilder()
@@ -433,51 +408,6 @@
     }
   }
 
-<<<<<<< HEAD
-  /**
-   * Tracks use of projects (open, close, # of projects) in an instance of Android Studio.
-   */
-  private class ProjectLifecycleTracker : ProjectManagerListener {
-    override fun projectOpened(project: Project) {
-      val projectsOpen = ProjectManager.getInstance().openProjects.size
-      UsageTracker.log(AndroidStudioEvent.newBuilder()
-                         .setKind(EventKind.STUDIO_PROJECT_OPENED)
-                         .setStudioProjectChange(StudioProjectChange.newBuilder()
-                                                   .setProjectsOpen(projectsOpen)))
-
-
-    }
-
-    override fun projectClosed(project: Project) {
-      val projectsOpen = ProjectManager.getInstance().openProjects.size
-      UsageTracker.log(AndroidStudioEvent.newBuilder()
-                         .setKind(EventKind.STUDIO_PROJECT_CLOSED)
-                         .setStudioProjectChange(StudioProjectChange.newBuilder()
-                                                   .setProjectsOpen(projectsOpen)))
-
-    }
-  }
-
-  // Track usage of Compose Jetnews sample
-  class JetnewsUsageTracker : StartupActivity {
-    override fun runActivity(project: Project) {
-      val moduleManager = ModuleManager.getInstance(project) ?: return
-
-      val match = moduleManager.modules.asSequence()
-        .filter { module -> AndroidFacet.getInstance(module) != null }
-        .map { Module::getModuleSystem }
-        .map { AndroidModuleSystem::getPackageName }
-        .any { packageName -> Objects.equals(packageName, "com.example.jetnews") }
-
-      if (!match) {
-        return
-      }
-
-      UsageTracker.log(AndroidStudioEvent.newBuilder()
-                         .setKind(EventKind.COMPOSE_SAMPLE_EVENT)
-                         .setComposeSampleEvent(ComposeSampleEvent.newBuilder()
-                                                  .setType(ComposeSampleEventType.OPEN)))
-=======
   fun setupFeatureSurveys() {
     // Create a coroutine scope tied to a disposable application service
     val scope = AndroidCoroutineScope(MavenClassRegistryManager.getInstance())
@@ -517,7 +447,6 @@
     }
     else {
       DAYS_IN_NON_LEAP_YEAR
->>>>>>> 477885a9
     }
   }
 }