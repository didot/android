/*
 * Copyright (C) 2020 The Android Open Source Project
 *
 * Licensed under the Apache License, Version 2.0 (the "License");
 * you may not use this file except in compliance with the License.
 * You may obtain a copy of the License at
 *
 *      http://www.apache.org/licenses/LICENSE-2.0
 *
 * Unless required by applicable law or agreed to in writing, software
 * distributed under the License is distributed on an "AS IS" BASIS,
 * WITHOUT WARRANTIES OR CONDITIONS OF ANY KIND, either express or implied.
 * See the License for the specific language governing permissions and
 * limitations under the License.
 */
package com.android.tools.idea.stats

import com.android.tools.analytics.UsageTracker
import com.google.wireless.android.sdk.stats.AndroidStudioEvent
import com.google.wireless.android.sdk.stats.FileType
import com.google.wireless.android.sdk.stats.FileUsage
<<<<<<< HEAD
import com.google.wireless.android.sdk.stats.KotlinProjectConfiguration
import com.google.wireless.android.sdk.stats.RunFinishData
import com.google.wireless.android.sdk.stats.RunStartData
=======
>>>>>>> 2dc52685
import com.google.wireless.android.sdk.stats.VfsRefresh
import com.intellij.internal.statistic.eventLog.EmptyEventLogFilesProvider
import com.intellij.internal.statistic.eventLog.EventLogConfiguration
import com.intellij.internal.statistic.eventLog.EventLogGroup
import com.intellij.internal.statistic.eventLog.StatisticsEventLogger
import com.intellij.openapi.project.Project
import com.intellij.openapi.project.ProjectManager
import com.intellij.openapi.project.getProjectCacheFileName
import java.util.concurrent.CompletableFuture

object AndroidStudioEventLogger : StatisticsEventLogger {
  override fun cleanup() {}
  override fun getActiveLogFile(): Nothing? = null
  override fun getLogFilesProvider() = EmptyEventLogFilesProvider
  override fun logAsync(group: EventLogGroup, eventId: String, data: Map<String, Any>, isState: Boolean): CompletableFuture<Void> {
    when (group.id) {
<<<<<<< HEAD
      "file.types" -> logFileType(eventId, data)
      "file.types.usage" -> logFileTypeUsage(eventId, data)
      "kotlin.project.configuration" -> logKotlinProjectConfiguration(eventId, data)
      "run.configuration.exec" -> logRunConfigurationExec(eventId, data)
=======
      "file.types.usage" -> logFileUsage(data)
>>>>>>> 2dc52685
      "vfs" -> logVfsEvent(eventId, data)
    }
    return CompletableFuture.completedFuture(null)
  }

  override fun rollOver() {}

  private fun logFileType(eventId: String, data: Map<String, Any>) {
    // filter out events that Jetbrains does not require
    if (eventId != "file.in.project") {
      return
    }

    UsageTracker.log(AndroidStudioEvent.newBuilder().apply {
      kind = AndroidStudioEvent.EventKind.FILE_TYPE
      fileType = FileType.newBuilder().apply {
        (data["file_type"] as? String)?.let { fileType = it }
        (data["plugin_type"] as? String)?.let { pluginType = it }
        (data["count"] as? String)?.toIntOrNull()?.let { numberOfFiles = it }
      }.build()
    }.withProjectId(data))
  }

  private fun logFileTypeUsage(eventId: String, data: Map<String, Any>) {
    // filter out events that Jetbrains does not require
    if (eventId == "registered") {
      return
    }

    UsageTracker.log(AndroidStudioEvent.newBuilder().apply {
      kind = AndroidStudioEvent.EventKind.FILE_USAGE
      fileUsage = FileUsage.newBuilder().apply {
        (data["file_path"] as? String)?.let { filePath = it }
        (data["file_type"] as? String)?.let { fileType = it }
        (data["plugin_type"] as? String)?.let { pluginType = it }
      }.build()
    }.withProjectId(data))
  }

  private fun logKotlinProjectConfiguration(eventId: String, data: Map<String, Any>) {
    // filter out events that Jetbrains does not require
    if (eventId == "invoked") {
      return
    }

    UsageTracker.log(AndroidStudioEvent.newBuilder().apply {
      kind = AndroidStudioEvent.EventKind.KOTLIN_PROJECT_CONFIGURATION
      kotlinProjectConfiguration = KotlinProjectConfiguration.newBuilder().apply {
        (data["system"] as? String?)?.let { system = it }
        (data["plugin_version"] as? String?)?.let { pluginVersion = it }
        (data["plugin"] as? String?)?.let { plugin = it }
        (data["plugin_type"] as? String?)?.let { pluginType = it }
        (data["platform"] as? String?)?.let { platform = it }
        (data["isMPP"] as? String?)?.toBoolean()?.let { isMultiplatform = it }
      }.build()
    }.withProjectId(data))
  }

  private fun logRunConfigurationExec(eventId: String, data: Map<String, Any>) {
    val builder = when (eventId) {
      "started" -> AndroidStudioEvent.newBuilder().apply {
        kind = AndroidStudioEvent.EventKind.RUN_START_DATA
        runStartData = RunStartData.newBuilder().apply {
          (data["ide_activity_id"] as? String?)?.toIntOrNull()?.let { ideActivityId = it }
          (data["executor"] as? String?)?.let { executor = it }
          (data["run_configuration"] as? String?)?.let { runConfiguration = it }
        }.build()
      }
      "finished" -> AndroidStudioEvent.newBuilder().apply {
        kind = AndroidStudioEvent.EventKind.RUN_FINISH_DATA
        runFinishData = RunFinishData.newBuilder().apply {
          (data["duration_ms"] as? String?)?.toLongOrNull()?.let { durationMs = it }
          (data["ide_activity_id"] as? String?)?.toIntOrNull()?.let { ideActivity = it }
        }.build()
      }
      else -> return
    }

    UsageTracker.log(builder.withProjectId(data))
  }

  private fun logVfsEvent(eventId: String, data: Map<String, Any>) {
    if (!eventId.equals("refreshed")) { // eventId as declared in com.intellij.openapi.vfs.newvfs.RefreshProgress
      return
    }

    (data["duration_ms"] as? Long)?.let { durationMs ->
      UsageTracker.log(AndroidStudioEvent.newBuilder()
                         .setKind(AndroidStudioEvent.EventKind.VFS_REFRESH)
                         .setVfsRefresh(VfsRefresh.newBuilder().setDurationMs(durationMs)))
    }
  }

  /**
   * Adds the associated project from the IntelliJ anonymization project id to the builder
   */
  private fun AndroidStudioEvent.Builder.withProjectId(data: Map<String, Any>): AndroidStudioEvent.Builder {
    val id = data["project"] as? String? ?: return this
    val eventLogConfiguration = EventLogConfiguration.getInstance().getOrCreate("FUS")
    val project = ProjectManager.getInstance().openProjects
      .firstOrNull { eventLogConfiguration.anonymize(it.getProjectCacheFileName()) == id }
    return this.withProjectId(project)
  }

  private fun logVfsEvent(eventId: String, data: Map<String, Any>) {
    if (!eventId.equals("refreshed")) { // eventId as declared in com.intellij.openapi.vfs.newvfs.RefreshProgress
      return
    }

    (data["duration_ms"] as? Long)?.let { durationMs ->
      UsageTracker.log(AndroidStudioEvent.newBuilder()
                         .setKind(AndroidStudioEvent.EventKind.VFS_REFRESH)
                         .setVfsRefresh(VfsRefresh.newBuilder().setDurationMs(durationMs)))
    }
  }
}<|MERGE_RESOLUTION|>--- conflicted
+++ resolved
@@ -19,18 +19,14 @@
 import com.google.wireless.android.sdk.stats.AndroidStudioEvent
 import com.google.wireless.android.sdk.stats.FileType
 import com.google.wireless.android.sdk.stats.FileUsage
-<<<<<<< HEAD
 import com.google.wireless.android.sdk.stats.KotlinProjectConfiguration
 import com.google.wireless.android.sdk.stats.RunFinishData
 import com.google.wireless.android.sdk.stats.RunStartData
-=======
->>>>>>> 2dc52685
 import com.google.wireless.android.sdk.stats.VfsRefresh
 import com.intellij.internal.statistic.eventLog.EmptyEventLogFilesProvider
 import com.intellij.internal.statistic.eventLog.EventLogConfiguration
 import com.intellij.internal.statistic.eventLog.EventLogGroup
 import com.intellij.internal.statistic.eventLog.StatisticsEventLogger
-import com.intellij.openapi.project.Project
 import com.intellij.openapi.project.ProjectManager
 import com.intellij.openapi.project.getProjectCacheFileName
 import java.util.concurrent.CompletableFuture
@@ -41,14 +37,10 @@
   override fun getLogFilesProvider() = EmptyEventLogFilesProvider
   override fun logAsync(group: EventLogGroup, eventId: String, data: Map<String, Any>, isState: Boolean): CompletableFuture<Void> {
     when (group.id) {
-<<<<<<< HEAD
       "file.types" -> logFileType(eventId, data)
       "file.types.usage" -> logFileTypeUsage(eventId, data)
       "kotlin.project.configuration" -> logKotlinProjectConfiguration(eventId, data)
       "run.configuration.exec" -> logRunConfigurationExec(eventId, data)
-=======
-      "file.types.usage" -> logFileUsage(data)
->>>>>>> 2dc52685
       "vfs" -> logVfsEvent(eventId, data)
     }
     return CompletableFuture.completedFuture(null)
@@ -152,16 +144,4 @@
       .firstOrNull { eventLogConfiguration.anonymize(it.getProjectCacheFileName()) == id }
     return this.withProjectId(project)
   }
-
-  private fun logVfsEvent(eventId: String, data: Map<String, Any>) {
-    if (!eventId.equals("refreshed")) { // eventId as declared in com.intellij.openapi.vfs.newvfs.RefreshProgress
-      return
-    }
-
-    (data["duration_ms"] as? Long)?.let { durationMs ->
-      UsageTracker.log(AndroidStudioEvent.newBuilder()
-                         .setKind(AndroidStudioEvent.EventKind.VFS_REFRESH)
-                         .setVfsRefresh(VfsRefresh.newBuilder().setDurationMs(durationMs)))
-    }
-  }
 }