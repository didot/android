/*
 * Copyright 2000-2012 JetBrains s.r.o.
 *
 * Licensed under the Apache License, Version 2.0 (the "License");
 * you may not use this file except in compliance with the License.
 * You may obtain a copy of the License at
 *
 * http://www.apache.org/licenses/LICENSE-2.0
 *
 * Unless required by applicable law or agreed to in writing, software
 * distributed under the License is distributed on an "AS IS" BASIS,
 * WITHOUT WARRANTIES OR CONDITIONS OF ANY KIND, either express or implied.
 * See the License for the specific language governing permissions and
 * limitations under the License.
 */
package com.intellij.android.designer.model;

import com.android.ide.common.rendering.LayoutLibrary;
import com.android.ide.common.rendering.api.ViewInfo;
import com.android.sdklib.IAndroidTarget;
import com.android.tools.idea.rendering.RenderResult;
import com.android.tools.idea.rendering.RenderTask;
import com.intellij.android.designer.propertyTable.*;
import com.intellij.designer.model.*;
import com.intellij.designer.propertyTable.PropertyTable;
import com.intellij.openapi.module.Module;
import org.jetbrains.android.dom.attrs.AttributeDefinition;
import org.jetbrains.android.dom.attrs.AttributeDefinitions;
import org.jetbrains.android.dom.attrs.AttributeFormat;
import org.jetbrains.android.dom.attrs.StyleableDefinition;
import org.jetbrains.android.sdk.AndroidPlatform;
import org.jetbrains.android.sdk.AndroidTargetData;
import org.jetbrains.android.uipreview.ModuleClassLoader;
import org.jetbrains.annotations.NotNull;
import org.jetbrains.annotations.Nullable;

import java.util.*;

/**
 * @author Alexander Lobas
 */
@SuppressWarnings("unchecked")
public class PropertyParser {
  public static final String KEY = "PROPERTY_PARSER";

  private static final String[] DEFAULT_LAYOUT_PARAMS = {"ViewGroup_Layout"};
  private static final String LAYOUT_PREFIX = "layout_";
  private static final String LAYOUT_MARGIN_PREFIX = "layout_margin";

  private MetaManager myMetaManager;
  private AttributeDefinitions myDefinitions;
  private ModuleClassLoader myClassLoader;
  private Map<String, List<Property>> myCachedProperties;

  public PropertyParser(@NotNull RenderResult result)  {
    assert result.getSession() != null;
    assert result.getSession().getResult().isSuccess();
    RenderTask renderTask = result.getRenderTask();
    assert renderTask != null;
    IAndroidTarget target = renderTask.getConfiguration().getTarget();
    assert target != null;
    Module module = renderTask.getModule();

    myMetaManager = ViewsMetaManager.getInstance(module.getProject());
    myCachedProperties = myMetaManager.getCache(target.hashString());
    if (myCachedProperties == null) {
      myMetaManager.setCache(target.hashString(), myCachedProperties = new HashMap<String, List<Property>>());
    }

    AndroidPlatform androidPlatform = AndroidPlatform.getInstance(module);
    assert androidPlatform != null;
    AndroidTargetData targetData = androidPlatform.getSdkData().getTargetData(target);
    myDefinitions = targetData.getPublicAttrDefs(module.getProject());

<<<<<<< HEAD
    LayoutLibrary library = renderService.getLayoutLib();
    myClassLoader = ProjectClassLoader.get(library, module);
=======
    LayoutLibrary library = renderTask.getLayoutLib();
    myClassLoader = ModuleClassLoader.get(library, module);
>>>>>>> 94691eb5
  }

  public void load(RadViewComponent component) throws Exception {
    MetaModel model = component.getMetaModelForProperties();
    String target = model.getTarget();
    if (target == null) {
      ViewInfo info = component.getViewInfo();
      if (info == null) {
        component.setProperties(Collections.<Property>emptyList());
      }
      else {
        Class<?> componentClass = configureClass(myClassLoader.loadClass(info.getClassName()));
        component.setProperties(loadWidgetProperties(componentClass, model));
      }
    }
    else {
      component.setProperties(loadWidgetProperties(myClassLoader.loadClass(target), model));
    }

    RadComponent parent = component.getParent();
    if (parent != null) {
      String[] layoutParams = null;
      RadLayout layout = parent.getLayout();

      if (layout instanceof RadViewLayoutWithData) {
        layoutParams = ((RadViewLayoutWithData)layout).getLayoutParams();
      }
      else if (parent == parent.getRoot()) {
        layoutParams = DEFAULT_LAYOUT_PARAMS;
      }

      if (layoutParams != null) {
        MetaModel[] models = new MetaModel[layoutParams.length];
        models[0] = parent.getMetaModelForProperties();

        for (int i = 1; i < layoutParams.length; i++) {
          if (models[i - 1] == null) {
            break;
          }
          String extendTarget = models[i - 1].getTarget();
          if (extendTarget == null) {
            break;
          }

          Class<?> superClass = myClassLoader.loadClass(extendTarget).getSuperclass();
          if (superClass != null) {
            superClass = configureClass(superClass);
            models[i] = myMetaManager.getModelByTarget(superClass.getName());
          }
        }

        List<Property> properties = loadLayoutProperties(layoutParams, 0, models);
        if (!properties.isEmpty()) {
          properties = new ArrayList<Property>(properties);
          properties.addAll(component.getProperties());
          component.setProperties(properties);
        }
      }
    }
  }

  private List<Property> loadWidgetProperties(Class<?> componentClass, @Nullable MetaModel model) throws Exception {
    String component = componentClass.getSimpleName();

    List<Property> properties = myCachedProperties.get(component);

    if (properties == null) {
      properties = new ArrayList<Property>();
      myCachedProperties.put(component, properties);

      if ("View".equals(component)) {
        properties.add(new StyleProperty());
      }

      StyleableDefinition definitions = myDefinitions.getStyleableByName(component);
      if (definitions != null) {
        boolean padding = false;

        for (AttributeDefinition definition : definitions.getAttributes()) {
          String name = definition.getName();
          Set<AttributeFormat> formats = definition.getFormats();
          Property property;

          if ("padding".equals(name) && "View".equals(component)) {
            padding = true;
          }
          if (formats.contains(AttributeFormat.Flag)) {
            property = new FlagProperty(name, definition);
          }
          else {
            if ("id".equals(name) && "View".equals(component)) {
              property = new IdProperty(name, definition);
            }
            else {
              property = new AttributeProperty(name, definition);
            }
          }

          if (model != null) {
            model.decorate(property, name);
          }
          properties.add(property);
        }

        if (padding) {
          CompoundDimensionProperty paddingProperty = new CompoundDimensionProperty("padding");
          moveProperties(properties, paddingProperty,
                         "padding", "all",
                         "paddingLeft", "left",
                         "paddingTop", "top",
                         "paddingRight", "right",
                         "paddingBottom", "bottom");
          if (model != null) {
            paddingProperty.decorate(model);
          }
          properties.add(paddingProperty);
        }
      }

      Class<?> superComponentClass = componentClass.getSuperclass();
      if (superComponentClass != null) {
        superComponentClass = configureClass(superComponentClass);
        MetaModel superModel = myMetaManager.getModelByTarget(superComponentClass.getName());

        if (model != null && superModel != null && model.getInplaceProperties().isEmpty()) {
          model.setInplaceProperties(superModel.getInplaceProperties());
        }

        List<Property> superProperties = loadWidgetProperties(superComponentClass, superModel);
        for (Property superProperty : superProperties) {
          if (PropertyTable.findProperty(properties, superProperty) == -1) {
            if (model == null) {
              properties.add(superProperty);
            }
            else {
              properties.add(model.decorateWithOverride(superProperty));
            }
          }
        }
      }

      if (!properties.isEmpty()) {
        Collections.sort(properties, new Comparator<Property>() {
          @Override
          public int compare(Property p1, Property p2) {
            return p1.getName().compareTo(p2.getName());
          }
        });

        if (model != null) {
          for (String topName : model.getTopProperties()) {
            PropertyTable.moveProperty(properties, topName, properties, 0);
          }
        }

        PropertyTable.moveProperty(properties, "style", properties, 0);
      }
    }

    return properties;
  }

  private Class<?> configureClass(Class<?> viewClass) throws Exception {
    if (viewClass.getName().equals("com.android.layoutlib.bridge.MockView")) {
      return myClassLoader.loadClass("android.view.View");
    }
    return viewClass;
  }

  private List<Property> loadLayoutProperties(String[] components, int index, MetaModel[] models) throws Exception {
    String component = components[index];
    MetaModel model = models[index];

    List<Property> properties = myCachedProperties.get(component);

    if (properties == null) {
      properties = new ArrayList<Property>();
      myCachedProperties.put(component, properties);

      StyleableDefinition definitions = myDefinitions.getStyleableByName(component);
      if (definitions != null) {
        boolean margin = false;

        for (AttributeDefinition definition : definitions.getAttributes()) {
          String name = definition.getName();
          boolean important = true;
          Set<AttributeFormat> formats = definition.getFormats();
          Property property;

          if (name.startsWith(LAYOUT_MARGIN_PREFIX)) {
            name = name.substring(LAYOUT_PREFIX.length());
            important = false;
          }
          else if (name.startsWith(LAYOUT_PREFIX)) {
            name = "layout:" + name.substring(LAYOUT_PREFIX.length());
          }

          if ("margin".equals(name) && "ViewGroup_MarginLayout".equals(component)) {
            margin = true;
          }
          if ("layout:width".equals(name) || "layout:height".equals(name)) {
            property = new AttributePropertyWithDefault(name, definition, "wrap_content");
          }
          else if (formats.contains(AttributeFormat.Flag)) {
            if ("layout:gravity".equals(name)) {
              property = new GravityProperty(name, definition);
            }
            else {
              property = new FlagProperty(name, definition);
            }
          }
          else {
            property = new AttributeProperty(name, definition);
          }

          if (model != null) {
            model.decorate(property, name);
          }
          property.setImportant(important);
          properties.add(property);
        }

        if (margin) {
          CompoundDimensionProperty marginProperty = new CompoundDimensionProperty("layout:margin");
          moveProperties(properties, marginProperty,
                         "margin", "all",
                         "marginLeft", "left",
                         "marginTop", "top",
                         "marginRight", "right",
                         "marginBottom", "bottom",
                         "marginStart", "start",
                         "marginEnd", "end");
          if (model != null) {
            marginProperty.decorate(model);
          }
          marginProperty.setImportant(true);
          properties.add(marginProperty);
        }
      }

      if (++index < components.length) {
        for (Property property : loadLayoutProperties(components, index, models)) {
          if (PropertyTable.findProperty(properties, property) == -1) {
            if (model == null) {
              properties.add(property);
            }
            else {
              property = model.decorateWithOverride(property);
              properties.add(property);
            }
          }
        }
      }

      if (!properties.isEmpty()) {
        Collections.sort(properties, new Comparator<Property>() {
          @Override
          public int compare(Property p1, Property p2) {
            return p1.getName().compareTo(p2.getName());
          }
        });

        PropertyTable.moveProperty(properties, "layout:margin", properties, 0);
        PropertyTable.moveProperty(properties, "layout:gravity", properties, 0);
        PropertyTable.moveProperty(properties, "layout:height", properties, 0);
        PropertyTable.moveProperty(properties, "layout:width", properties, 0);
      }

      if (model != null) {
        Class<RadLayout> layout = model.getLayout();
        if (layout != null) {
          layout.newInstance().configureProperties(properties);
        }
      }
    }

    return properties;
  }

  public static void moveProperties(List<Property> source, Property destination, String... names) {
    List<Property> children = destination.getChildren(null);
    for (int i = 0; i < names.length; i += 2) {
      Property property = PropertyTable.extractProperty(source, names[i]);
      if (property != null) {
        children.add(property.createForNewPresentation(destination, names[i + 1]));
      }
    }
  }

  public boolean isAssignableFrom(MetaModel base, MetaModel test) {
    try {
      Class<?> baseClass = myClassLoader.loadClass(base.getTarget());
      Class<?> testClass = myClassLoader.loadClass(test.getTarget());
      return baseClass.isAssignableFrom(testClass);
    }
    catch (Throwable ignored) {
    }
    return false;
  }
}<|MERGE_RESOLUTION|>--- conflicted
+++ resolved
@@ -72,13 +72,8 @@
     AndroidTargetData targetData = androidPlatform.getSdkData().getTargetData(target);
     myDefinitions = targetData.getPublicAttrDefs(module.getProject());
 
-<<<<<<< HEAD
-    LayoutLibrary library = renderService.getLayoutLib();
-    myClassLoader = ProjectClassLoader.get(library, module);
-=======
     LayoutLibrary library = renderTask.getLayoutLib();
     myClassLoader = ModuleClassLoader.get(library, module);
->>>>>>> 94691eb5
   }
 
   public void load(RadViewComponent component) throws Exception {
