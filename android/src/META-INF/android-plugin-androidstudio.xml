--- conflicted
+++ resolved
@@ -154,16 +154,12 @@
                     serviceImplementation="com.android.tools.idea.gradle.project.AndroidStudioGradleSettings"
                     overrides="true"/>
 
-<<<<<<< HEAD
-    <!-- DO NOT move to project-system-gradle-plugin.xml. It should run in Android Studio only. -->
-=======
     <projectService serviceInterface="org.jetbrains.kotlin.idea.kdoc.KDocLinkResolutionService"
                     serviceImplementation="org.jetbrains.android.compose.ComposeKDocLinkResolutionService"
                     overrides="true"
     />
 
-    <!-- DO NOT move to oproject-system-gradle-plugin.xml. It should run in Android Studio only. -->
->>>>>>> 301b0b39
+    <!-- DO NOT move to project-system-gradle-plugin.xml. It should run in Android Studio only. -->
     <projectService serviceInterface="com.intellij.openapi.externalSystem.autoimport.ExternalSystemProjectTracker"
                     serviceImplementation="com.android.tools.idea.projectsystem.gradle.RefreshOnlyAutoImportProjectTracker"
                     overrides="true"
