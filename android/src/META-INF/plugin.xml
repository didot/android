--- conflicted
+++ resolved
@@ -66,25 +66,11 @@
     <action id="Android.OpenStringResourceEditor" class="com.android.tools.idea.actions.OpenStringResourceEditorAction">
       <add-to-group group-id="ProjectViewPopupMenu" anchor="after" relative-to-action="EditSource"/>
     </action>
-
     <group id="AndroidToolsGroup" popup="true" text="Android" icon="AndroidIcons.Android"
            class="org.jetbrains.android.actions.AndroidToolsActionGroup">
       <action id="Android.ShowNavigationEditor" class="com.android.tools.idea.actions.AndroidShowNavigationEditor"
               icon="AndroidIcons.NavigationEditor"/>
-<<<<<<< HEAD
       <action id="Android.MemoryMonitor" class="com.android.tools.idea.memory.MemoryMonitorAction" icon="AndroidIcons.MemoryMonitor"/>
-      <action id="Android.SyncProject" class="com.android.tools.idea.gradle.actions.SyncProjectAction" icon="AndroidIcons.GradleSync" project-type="Android"/>
-      <action id="Android.RunDdms" class="org.jetbrains.android.actions.AndroidRunDdmsAction" icon="AndroidIcons.Android" project-type="Android"/>
-      <action id="Android.RunAndroidAvdManager" class="org.jetbrains.android.actions.RunAndroidAvdManagerAction"
-          icon="AndroidIcons.AvdManager" project-type="Android"/>
-      <action id="Android.RunAndroidSdkManager" class="org.jetbrains.android.actions.RunAndroidSdkManagerAction"
-          icon="AndroidIcons.SdkManager" project-type="Android"/>
-      <action id="Android.EnableDdms" class="org.jetbrains.android.actions.AndroidEnableAdbServiceAction"/>
-      <action id="Android.GenerateSourcesAction" class="org.jetbrains.android.actions.AndroidRegenerateSourcesAction"/>
-      <add-to-group group-id="ToolsMenu" anchor="last"/>
-    </group>
-
-=======
       <action id="Android.SyncProject" class="com.android.tools.idea.gradle.actions.SyncProjectAction" icon="AndroidIcons.GradleSync"/>
       <action id="Android.RunDdms" class="org.jetbrains.android.actions.AndroidRunDdmsAction" icon="AndroidIcons.Android"/>
       <action id="Android.RunAndroidAvdManager" class="org.jetbrains.android.actions.RunAndroidAvdManagerAction"
@@ -96,7 +82,6 @@
       <action id="Android.MemoryMonitor" class="com.android.tools.idea.memory.MemoryMonitorAction" icon="AndroidIcons.MemoryMonitor"/>
       <add-to-group group-id="ToolsMenu" anchor="last"/>
     </group>
->>>>>>> 32a3d9b4
     <group id="Android.MainToolBarActionGroup">
       <separator/>
       <reference id="Android.SyncProject" />
@@ -692,11 +677,6 @@
     <androidSyncErrorHandler implementation="com.android.tools.idea.gradle.service.notification.errors.GenericErrorHandler"/>
   </extensions>
 
-<<<<<<< HEAD
-  <!-- Layout editor -->
-
-=======
->>>>>>> 32a3d9b4
   <extensions defaultExtensionNs="com.intellij">
     <fileEditorProvider implementation="com.intellij.android.designer.AndroidDesignerEditorProvider"/>
 
