--- conflicted
+++ resolved
@@ -16,11 +16,13 @@
  *
   -->
 <idea-plugin url="https://www.jetbrains.com/idea">
+<!--
   <application-components>
     <component>
       <implementation-class>com.android.tools.idea.stats.LowMemoryReporter</implementation-class>
     </component>
   </application-components>
+-->
 
   <extensions defaultExtensionNs="com.intellij">
     <!--
@@ -32,22 +34,18 @@
     <androidStudioInitializer id="Startup.AndroidSdkInitializer" order="last" implementation="com.android.tools.idea.startup.AndroidSdkInitializer" />
 
     <welcomeScreen implementation="com.android.tools.idea.welcome.wizard.AndroidStudioWelcomeScreenProvider"/>
-<<<<<<< HEAD
-    <applicationService serviceImplementation="com.android.tools.idea.welcome.whatsnew.WhatsNew$WhatsNewService"/>
-    <postStartupActivity implementation="com.android.tools.idea.welcome.whatsnew.WhatsNew"
-                         order="before TipOfTheDayActivity"/>
-=======
->>>>>>> 213d2092
     <iconProvider implementation="com.android.tools.idea.fileTypes.AndroidStudioIconProvider" id="androidStudioIcons" order="before javaDirectory"/>
     <fileIconProvider implementation="com.android.tools.idea.fileTypes.AndroidStudioFileIconProvider" id="androidFileIcons"/>
   </extensions>
 
+<!--
   <application-components>
     <component>
       <implementation-class>com.android.tools.idea.diagnostics.AndroidStudioSystemHealthMonitor</implementation-class>
       <headless-implementation-class/>
     </component>
   </application-components>
+-->
   <project-components>
     <component>
       <implementation-class>com.android.tools.idea.stats.UserSentimentProjectComponent</implementation-class>
