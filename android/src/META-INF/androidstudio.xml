--- conflicted
+++ resolved
@@ -15,12 +15,7 @@
  * limitations under the License.
  *
   -->
-<<<<<<< HEAD
-<idea-plugin url="https://www.jetbrains.com/idea">
-=======
 <idea-plugin>
-<!--
->>>>>>> 5e5685d1
   <application-components>
     <component>
       <implementation-class>com.android.tools.idea.stats.LowMemoryReporter</implementation-class>
@@ -58,15 +53,11 @@
       <headless-implementation-class/>
     </component>
   </application-components>
-<<<<<<< HEAD
   <project-components>
     <component>
       <implementation-class>com.android.tools.idea.stats.UserSentimentProjectComponent</implementation-class>
     </component>
   </project-components>
-=======
--->
->>>>>>> 5e5685d1
 
   <actions>
     <action id="HelpTopics" class="com.android.tools.idea.actions.MeetAndroidStudioHelpAction" overrides="true"/>
@@ -157,7 +148,6 @@
                      implementationClass="org.jetbrains.android.inspections.AndroidDeprecationInspection"/>
     <langCodeStyleSettingsProvider implementation="org.jetbrains.android.formatter.AndroidXmlLanguageCodeStyleSettingsProvider" order="first"/>
 
-    <applicationInitializedListener implementation="com.android.tools.idea.stats.UserSentimentProjectComponent"/>
   </extensions>
 
 </idea-plugin>