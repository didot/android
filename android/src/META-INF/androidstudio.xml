--- conflicted
+++ resolved
@@ -48,14 +48,7 @@
                         overrides="true"/>
     <applicationService serviceInterface="com.intellij.openapi.updateSettings.impl.UpdateSettings"
                         serviceImplementation="com.android.tools.idea.AndroidStudioUpdateSettings"
-<<<<<<< HEAD
-                        overrides="true"
-    />
-
-
-=======
                         overrides="true"/>
->>>>>>> 8a0860a7
     <!-- overrides UTM-tracking implementation included from JavaIdePlugin.xml: -->
     <applicationService serviceImplementation="com.intellij.openapi.application.IdeUrlTrackingParametersProvider"
                         overrides="true"/>
