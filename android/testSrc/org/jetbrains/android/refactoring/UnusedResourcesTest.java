/*
 * Copyright (C) 2016 The Android Open Source Project
 *
 * Licensed under the Apache License, Version 2.0 (the "License");
 * you may not use this file except in compliance with the License.
 * You may obtain a copy of the License at
 *
 *      http://www.apache.org/licenses/LICENSE-2.0
 *
 * Unless required by applicable law or agreed to in writing, software
 * distributed under the License is distributed on an "AS IS" BASIS,
 * WITHOUT WARRANTIES OR CONDITIONS OF ANY KIND, either express or implied.
 * See the License for the specific language governing permissions and
 * limitations under the License.
 */
package org.jetbrains.android.refactoring;

import static com.google.common.truth.Truth.assertThat;

import com.intellij.openapi.module.ModuleManager;
import com.intellij.openapi.project.ProjectUtil;
import com.intellij.openapi.vfs.VirtualFile;
import com.intellij.testFramework.VfsTestUtil;
import java.io.File;
import java.util.Arrays;
import org.jetbrains.android.AndroidTestCase;

/**
 * This tests unused resource removal for a JPS project. The gradle scenario is
 * tested in {@link UnusedResourcesGradleTest}.
 */
public class UnusedResourcesTest extends AndroidTestCase {
  private static final String BASE_PATH = "refactoring/unusedResources/";

  public void testUnusedResources() {
    myFixture.copyFileToProject(BASE_PATH + "strings.xml", "res/values/strings.xml");
    myFixture.copyFileToProject(BASE_PATH + "layout.xml", "res/layout/layout.xml");
    VirtualFile layout2 = myFixture.copyFileToProject(BASE_PATH + "layout.xml", "res/layout/layout2.xml");
    myFixture.copyFileToProject(BASE_PATH + "TestCode.java", "src/p1/p2/TestCode.java");

    boolean skipIds = true;
    UnusedResourcesHandler.invoke(getProject(), null, null, true, skipIds);

    myFixture.checkResultByFile("res/values/strings.xml", BASE_PATH + "strings_after.xml", true);
    myFixture.checkResultByFile("res/layout/layout.xml", BASE_PATH + "layout_after.xml", true);
    assertFalse(layout2.exists());
  }

  public void testUsagesPresentation() {
    myFixture.copyFileToProject("images/actions/res/drawable-hdpi/ic_action_custom.png",
                                "res/drawable-hdpi/ic_action_custom.png");

    VfsTestUtil.createFile(ProjectUtil.guessProjectDir(myFixture.getProject()), "res/raw/foo.bin", new byte[]{0,1,2});

    UnusedResourcesProcessor processor = new UnusedResourcesProcessor(getProject(),
                                                                      ModuleManager.getInstance(getProject()).getModules(),
                                                                      null);

    assertThat(myFixture.getUsageViewTreeTextRepresentation(Arrays.asList(processor.findUsages())))
<<<<<<< HEAD
      .isEqualTo("Usage (2 usages)\n" +
                 " Found usages (2 usages)\n" +
                 "  Android resource file (2 usages)\n" +
                 "   app (2 usages)\n" +
                 "    res" + File.separatorChar +  "drawable-hdpi (1 usage)\n" +
                 "     ic_action_custom.png (1 usage)\n" +
                 "      Android resource file drawable-hdpi/ic_action_custom.png\n" +
                 "    res" + File.separatorChar +  "raw (1 usage)\n" +
                 "     foo.bin (1 usage)\n" +
=======
      .isEqualTo("<root> (2)\n" +
                 " Found usages (2)\n" +
                 "  Android resource file (2)\n" +
                 "   app (2)\n" +
                 "    res/drawable-hdpi (1)\n" +
                 "     ic_action_custom.png (1)\n" +
                 "      Android resource file drawable-hdpi/ic_action_custom.png\n" +
                 "    res/raw (1)\n" +
                 "     foo.bin (1)\n" +
>>>>>>> 3deb63b6
                 "      Android resource file raw/foo.bin\n");
  }
}<|MERGE_RESOLUTION|>--- conflicted
+++ resolved
@@ -57,27 +57,15 @@
                                                                       null);
 
     assertThat(myFixture.getUsageViewTreeTextRepresentation(Arrays.asList(processor.findUsages())))
-<<<<<<< HEAD
-      .isEqualTo("Usage (2 usages)\n" +
-                 " Found usages (2 usages)\n" +
-                 "  Android resource file (2 usages)\n" +
-                 "   app (2 usages)\n" +
-                 "    res" + File.separatorChar +  "drawable-hdpi (1 usage)\n" +
-                 "     ic_action_custom.png (1 usage)\n" +
-                 "      Android resource file drawable-hdpi/ic_action_custom.png\n" +
-                 "    res" + File.separatorChar +  "raw (1 usage)\n" +
-                 "     foo.bin (1 usage)\n" +
-=======
       .isEqualTo("<root> (2)\n" +
                  " Found usages (2)\n" +
                  "  Android resource file (2)\n" +
                  "   app (2)\n" +
-                 "    res/drawable-hdpi (1)\n" +
+                 "    res" + File.separatorChar +  "drawable-hdpi (1)\n" +
                  "     ic_action_custom.png (1)\n" +
                  "      Android resource file drawable-hdpi/ic_action_custom.png\n" +
-                 "    res/raw (1)\n" +
+                 "    res" + File.separatorChar +  "raw (1)\n" +
                  "     foo.bin (1)\n" +
->>>>>>> 3deb63b6
                  "      Android resource file raw/foo.bin\n");
   }
 }