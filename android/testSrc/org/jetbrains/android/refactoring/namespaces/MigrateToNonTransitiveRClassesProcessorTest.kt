/*
 * Copyright (C) 2020 The Android Open Source Project
 *
 * Licensed under the Apache License, Version 2.0 (the "License");
 * you may not use this file except in compliance with the License.
 * You may obtain a copy of the License at
 *
 *      http://www.apache.org/licenses/LICENSE-2.0
 *
 * Unless required by applicable law or agreed to in writing, software
 * distributed under the License is distributed on an "AS IS" BASIS,
 * WITHOUT WARRANTIES OR CONDITIONS OF ANY KIND, either express or implied.
 * See the License for the specific language governing permissions and
 * limitations under the License.
 */
package org.jetbrains.android.refactoring.namespaces

import com.android.AndroidProjectTypes
import com.android.ide.common.repository.GradleVersion
import com.android.testutils.VirtualTimeScheduler
import com.android.tools.analytics.TestUsageTracker
import com.android.tools.analytics.UsageTracker
import com.android.tools.analytics.UsageTracker.cleanAfterTesting
import com.android.tools.idea.gradle.project.sync.GradleSyncInvoker
import com.android.tools.idea.testing.ProjectFiles
import com.android.tools.idea.util.androidFacet
import com.google.common.truth.Truth.assertThat
import com.google.wireless.android.sdk.stats.AndroidStudioEvent
import com.google.wireless.android.sdk.stats.AndroidStudioEvent.EventKind.MIGRATE_TO_NON_TRANSITIVE_R_CLASS
import com.google.wireless.android.sdk.stats.NonTransitiveRClassMigrationEvent.NonTransitiveRClassMigrationEventKind.EXECUTE
import com.google.wireless.android.sdk.stats.NonTransitiveRClassMigrationEvent.NonTransitiveRClassMigrationEventKind.FIND_USAGES
import com.google.wireless.android.sdk.stats.NonTransitiveRClassMigrationEvent.NonTransitiveRClassMigrationEventKind.SYNC_SKIPPED
import com.intellij.codeInspection.unusedImport.UnusedImportInspection
import com.intellij.lang.annotation.HighlightSeverity
import com.intellij.openapi.application.runUndoTransparentWriteAction
import com.intellij.openapi.command.impl.UndoManagerImpl
import com.intellij.openapi.command.undo.UndoManager
import com.intellij.openapi.fileEditor.FileDocumentManager
import com.intellij.openapi.fileEditor.impl.text.TextEditorProvider
import com.intellij.openapi.project.guessProjectDir
import com.intellij.openapi.roots.ModuleRootModificationUtil
import com.intellij.openapi.vfs.VfsUtil
import com.intellij.testFramework.fixtures.IdeaProjectTestFixture
import com.intellij.testFramework.fixtures.TestFixtureBuilder
import com.intellij.usageView.UsageInfo
import com.intellij.usages.UsageGroup
import com.intellij.usages.UsageInfo2UsageAdapter
import com.intellij.usages.UsageTarget
import org.jetbrains.android.AndroidTestCase
import org.jetbrains.android.dom.manifest.Manifest
import org.jetbrains.android.facet.AndroidFacet
import org.jetbrains.kotlin.idea.KotlinBundle
import org.jetbrains.kotlin.idea.inspections.KotlinUnusedImportInspection

class MigrateToNonTransitiveRClassesProcessorTest : AndroidTestCase() {

  private val myUsageTracker = TestUsageTracker(VirtualTimeScheduler())
  private val TestUsageTracker.relevantUsages: List<AndroidStudioEvent>
    get() {
      return usages
        .filter { it.studioEvent.kind == MIGRATE_TO_NON_TRANSITIVE_R_CLASS }
        .map { it.studioEvent }
    }

  override fun configureAdditionalModules(
    projectBuilder: TestFixtureBuilder<IdeaProjectTestFixture>,
    modules: MutableList<MyAdditionalModuleData>
  ) {
    addModuleWithAndroidFacet(
      projectBuilder,
      modules,
      "lib",
      AndroidProjectTypes.PROJECT_TYPE_LIBRARY,
      false
    )

    addModuleWithAndroidFacet(
      projectBuilder,
      modules,
      "sublib",
      AndroidProjectTypes.PROJECT_TYPE_LIBRARY,
      false
    )
  }

  override fun setUp() {
    super.setUp()

    UsageTracker.setWriterForTest(myUsageTracker)

    replaceApplicationService(GradleSyncInvoker::class.java, GradleSyncInvoker.FakeInvoker())

    val appModule = myFixture.module
    val libModule = getAdditionalModuleByName("lib")!!
    val sublibModule = getAdditionalModuleByName("sublib")!!
    ModuleRootModificationUtil.addDependency(appModule, libModule)
    ModuleRootModificationUtil.addDependency(libModule, sublibModule)

    myFixture.addFileToProject(
      "${getAdditionalModulePath("sublib")}/res/values/strings.xml",
      // language=xml
      """
        <resources>
          <string name="from_sublib">From sublib</string>
          <declare-styleable name="styleable_from_sublib">
            <attr name="Attr_from_sublib" format="string"/>
          </declare-styleable>
        </resources>
      """.trimIndent()
    )

    myFixture.addFileToProject(
      "${getAdditionalModulePath("lib")}/res/values/strings.xml",
      // language=xml
      """
        <resources>
          <string name="from_lib">From lib</string>
          <string name="another.lib.string">From lib</string>
          <declare-styleable name="styleable_from_lib">
            <attr name="Attr_from_lib" format="string"/>
          </declare-styleable>
        </resources>
      """.trimIndent()
    )

    myFixture.addFileToProject(
      "res/values/strings.xml",
      // language=xml
      """
        <resources>
          <string name="from_app">From app</string>
          <string name="another.app.string">From app</string>
          <declare-styleable name="styleable_from_app">
            <attr name="Attr_from_app" format="string"/>
          </declare-styleable>
        </resources>
      """.trimIndent()
    )

    myFixture.addFileToProject(
      "src/com/example/app/AppJavaClass.java",
      // language=java
      """
        package com.example.app;

        public class AppJavaClass {
            public void foo() {
                int[] ids = new int[] {
                  R.string.from_app,
                  R.string.another_app_string,
                  R.string.from_lib,
                  R.string.another_lib_string,
                  R.string.from_sublib,
                  com.example.lib.R.string.from_lib,
                  com.example.lib.R.string.another_lib_string,
                  com.example.lib.R.string.from_sublib,
                  com.example.sublib.R.string.from_sublib,

                  // Styleable_Attr has more logic than other ResourceTypes
                  R.styleable.styleable_from_app_Attr_from_app,
                  R.styleable.styleable_from_lib_Attr_from_lib,
                  R.styleable.styleable_from_sublib_Attr_from_sublib,
                  com.example.lib.R.styleable.styleable_from_lib_Attr_from_lib,
                  com.example.lib.R.styleable.styleable_from_sublib_Attr_from_sublib,
                  com.example.sublib.R.styleable.styleable_from_sublib_Attr_from_sublib,
                };
            }
        }
      """.trimIndent()
    )

    myFixture.addFileToProject(
      "src/com/example/app/AppKotlinClass.kt",
      // language=kotlin
      """
        package com.example.app

        class AppKotlinClass {
            fun foo() {
                val ids = intArrayOf(
                  R.string.from_app,
                  R.string.another_app_string,
                  R.string.from_lib,
                  R.string.another_lib_string,
                  R.string.from_sublib,
                  com.example.lib.R.string.from_lib,
                  com.example.lib.R.string.another_lib_string,
                  com.example.lib.R.string.from_sublib,
                  com.example.sublib.R.string.from_sublib,
                  
                  // Styleable_Attr has more logic than other ResourceTypes
                  R.styleable.styleable_from_app_Attr_from_app,
                  R.styleable.styleable_from_lib_Attr_from_lib,
                  R.styleable.styleable_from_sublib_Attr_from_sublib,
                  com.example.lib.R.styleable.styleable_from_lib_Attr_from_lib,
                  com.example.lib.R.styleable.styleable_from_sublib_Attr_from_sublib,
                  com.example.sublib.R.styleable.styleable_from_sublib_Attr_from_sublib
                )
            }
        }
      """.trimIndent()
    )

    myFixture.enableInspections(KotlinUnusedImportInspection())
    myFixture.enableInspections(UnusedImportInspection())

    myFixture.addFileToProject(
      "src/com/other/folder/AppOtherPackageJavaClass.java",
      // language=java
      """
        package com.other.folder;

        import com.example.app.R;

        public class AppOtherPackageJavaClass {
            public void foo() {
                int[] ids = new int[] {
                  R.string.from_lib,
                  R.string.another_lib_string,
                  R.string.from_sublib,
                  com.example.lib.R.string.from_lib,
                  com.example.lib.R.string.another_lib_string,
                  com.example.lib.R.string.from_sublib,
                  com.example.sublib.R.string.from_sublib,

                  // Styleable_Attr has more logic than other ResourceTypes
                  R.styleable.styleable_from_lib_Attr_from_lib,
                  R.styleable.styleable_from_sublib_Attr_from_sublib,
                  com.example.lib.R.styleable.styleable_from_lib_Attr_from_lib,
                  com.example.lib.R.styleable.styleable_from_sublib_Attr_from_sublib,
                  com.example.sublib.R.styleable.styleable_from_sublib_Attr_from_sublib,
                };
            }
        }
      """.trimIndent()
    )

    myFixture.addFileToProject(
      "src/com/other/folder/AppOtherPackageKotlinClass.kt",
      // language=kotlin
      """
        package com.other.folder

        import com.example.app.R

        class AppOtherPackageKotlinClass {
            fun foo() {
                val ids = intArrayOf(
                  R.string.from_lib,
                  R.string.another_lib_string,
                  R.string.from_sublib,
                  com.example.lib.R.string.from_lib,
                  com.example.lib.R.string.another_lib_string,
                  com.example.lib.R.string.from_sublib,
                  com.example.sublib.R.string.from_sublib,

                  // Styleable_Attr has more logic than other ResourceTypes
                  R.styleable.styleable_from_lib_Attr_from_lib,
                  R.styleable.styleable_from_sublib_Attr_from_sublib,
                  com.example.lib.R.styleable.styleable_from_lib_Attr_from_lib,
                  com.example.lib.R.styleable.styleable_from_sublib_Attr_from_sublib,
                  com.example.sublib.R.styleable.styleable_from_sublib_Attr_from_sublib
                )
            }
        }
      """.trimIndent()
    )

    myFixture.addFileToProject(
      "${getAdditionalModulePath("lib")}/src/com/example/lib/LibJavaClass.java",
      // language=java
      """
        package com.example.lib;

        public class LibJavaClass {
            public void foo() {
                int[] ids = new int[] {
                  R.string.from_lib,
                  R.string.another_lib_string,
                  R.string.from_sublib,
                  com.example.sublib.R.string.from_sublib,

                  // Styleable_Attr has more logic than other ResourceTypes
                  R.styleable.styleable_from_lib_Attr_from_lib,
                  R.styleable.styleable_from_sublib_Attr_from_sublib,
                  com.example.sublib.R.styleable.styleable_from_sublib_Attr_from_sublib,
                };
            }
        }
      """.trimIndent()
    )

    myFixture.addFileToProject(
      "${getAdditionalModulePath("lib")}/src/com/example/lib/LibKotlinClass.kt",
      // language=kotlin
      """
        package com.example.lib

        class LibKotlinClass {
            fun foo() {
                val ids = intArrayOf(
                  R.string.from_lib,
                  R.string.another_lib_string,
                  R.string.from_sublib,
                  com.example.sublib.R.string.from_sublib,
                  
                  // Styleable_Attr has more logic than other ResourceTypes
                  R.styleable.styleable_from_lib_Attr_from_lib,
                  R.styleable.styleable_from_sublib_Attr_from_sublib,
                  com.example.sublib.R.styleable.styleable_from_sublib_Attr_from_sublib
                )
            }
        }
      """.trimIndent()
    )

    // A settings.gradle file is needed to trick the IDE into thinking this is a project built using gradle, necessary for removing
    // generated build files from search scope.
    ProjectFiles.createFileInProjectRoot(project, "settings.gradle")

    myFixture.addFileToProject(
      "build/generated/source/com/example/app/AppJavaClass.java",
      // language=java
      """
        package com.example.app;

        public class AppJavaClass {
            public void foo() {
                int[] ids = new int[] {
                  R.string.from_app,
                  R.string.from_lib,
                  R.string.from_sublib
                };
            }
        }
      """.trimIndent()
    )


    runUndoTransparentWriteAction {
      Manifest.getMainManifest(myFacet)!!.`package`.value = "com.example.app"
      Manifest.getMainManifest(AndroidFacet.getInstance(libModule)!!)!!.`package`.value = "com.example.lib"
      Manifest.getMainManifest(AndroidFacet.getInstance(sublibModule)!!)!!.`package`.value = "com.example.sublib"
    }
  }

  override fun tearDown() {
    super.tearDown()

    myUsageTracker.close()
    cleanAfterTesting()
  }

  fun testMiddleModule_Java() {
    MigrateToNonTransitiveRClassesProcessor.forSingleModule(getAdditionalModuleByName("lib")!!.androidFacet!!,
                                                            GradleVersion.tryParse("7.0.0")!!).run()

    myFixture.checkResult(
      "src/com/example/app/AppJavaClass.java",
      // language=java
      """
        package com.example.app;

        public class AppJavaClass {
            public void foo() {
                int[] ids = new int[] {
                  R.string.from_app,
                  R.string.another_app_string,
                  R.string.from_lib,
                  R.string.another_lib_string,
                  R.string.from_sublib,
                  com.example.lib.R.string.from_lib,
                  com.example.lib.R.string.another_lib_string,
                  com.example.sublib.R.string.from_sublib,
                  com.example.sublib.R.string.from_sublib,

                  // Styleable_Attr has more logic than other ResourceTypes
                  R.styleable.styleable_from_app_Attr_from_app,
                  R.styleable.styleable_from_lib_Attr_from_lib,
                  R.styleable.styleable_from_sublib_Attr_from_sublib,
                  com.example.lib.R.styleable.styleable_from_lib_Attr_from_lib,
                  com.example.sublib.R.styleable.styleable_from_sublib_Attr_from_sublib,
                  com.example.sublib.R.styleable.styleable_from_sublib_Attr_from_sublib,
                };
            }
        }
      """.trimIndent(),
      true
    )

    myFixture.checkResult(
      "${getAdditionalModulePath("lib")}/src/com/example/lib/LibJavaClass.java",
      // language=java
      """
        package com.example.lib;

        public class LibJavaClass {
            public void foo() {
                int[] ids = new int[] {
                  R.string.from_lib,
                  R.string.another_lib_string,
                  com.example.sublib.R.string.from_sublib,
                  com.example.sublib.R.string.from_sublib,

                  // Styleable_Attr has more logic than other ResourceTypes
                  R.styleable.styleable_from_lib_Attr_from_lib,
                  com.example.sublib.R.styleable.styleable_from_sublib_Attr_from_sublib,
                  com.example.sublib.R.styleable.styleable_from_sublib_Attr_from_sublib,
                };
            }
        }
      """.trimIndent(),
      true
    )

    val usages = myUsageTracker.usages
      .filter { it.studioEvent.kind == MIGRATE_TO_NON_TRANSITIVE_R_CLASS }
      .map { it.studioEvent }
    assertThat(usages).hasSize(2)

    val findUsagesEvent = usages.first { it.nonTransitiveRClassMigrationEvent.kind == FIND_USAGES }
    assertThat(findUsagesEvent.nonTransitiveRClassMigrationEvent.usages).isEqualTo(12)

    val executesEvent = usages.first { it.nonTransitiveRClassMigrationEvent.kind == EXECUTE }
    assertThat(executesEvent.nonTransitiveRClassMigrationEvent.usages).isEqualTo(12)
  }

  fun testMiddleModule_Kotlin() {
    MigrateToNonTransitiveRClassesProcessor.forSingleModule(getAdditionalModuleByName("lib")!!.androidFacet!!,
                                                            GradleVersion.tryParse("7.0.0")!!).run()

    myFixture.checkResult(
      "src/com/example/app/AppKotlinClass.kt",
      // language=kotlin
      """
        package com.example.app

        class AppKotlinClass {
            fun foo() {
                val ids = intArrayOf(
                  R.string.from_app,
                  R.string.another_app_string,
                  R.string.from_lib,
                  R.string.another_lib_string,
                  R.string.from_sublib,
                  com.example.lib.R.string.from_lib,
                  com.example.lib.R.string.another_lib_string,
                  com.example.sublib.R.string.from_sublib,
                  com.example.sublib.R.string.from_sublib,

                  // Styleable_Attr has more logic than other ResourceTypes
                  R.styleable.styleable_from_app_Attr_from_app,
                  R.styleable.styleable_from_lib_Attr_from_lib,
                  R.styleable.styleable_from_sublib_Attr_from_sublib,
                  com.example.lib.R.styleable.styleable_from_lib_Attr_from_lib,
                  com.example.sublib.R.styleable.styleable_from_sublib_Attr_from_sublib,
                  com.example.sublib.R.styleable.styleable_from_sublib_Attr_from_sublib
                )
            }
        }
      """.trimIndent(),
      true
    )

    myFixture.checkResult(
      "${getAdditionalModulePath("lib")}/src/com/example/lib/LibKotlinClass.kt",
      // language=kotlin
      """
        package com.example.lib

        class LibKotlinClass {
            fun foo() {
                val ids = intArrayOf(
                  R.string.from_lib,
                  R.string.another_lib_string,
                  com.example.sublib.R.string.from_sublib,
                  com.example.sublib.R.string.from_sublib,

                  // Styleable_Attr has more logic than other ResourceTypes
                  R.styleable.styleable_from_lib_Attr_from_lib,
                  com.example.sublib.R.styleable.styleable_from_sublib_Attr_from_sublib,
                  com.example.sublib.R.styleable.styleable_from_sublib_Attr_from_sublib
                )
            }
        }
      """.trimIndent(),
      true
    )
  }

  fun testAppModule_Java() {
    MigrateToNonTransitiveRClassesProcessor.forSingleModule(myFacet, GradleVersion.tryParse("7.0.0")!!).run()

    myFixture.checkResult(
      "src/com/example/app/AppJavaClass.java",
      // language=java
      """
        package com.example.app;

        public class AppJavaClass {
            public void foo() {
                int[] ids = new int[] {
                  R.string.from_app,
                  R.string.another_app_string,
                  com.example.lib.R.string.from_lib,
                  com.example.lib.R.string.another_lib_string,
                  com.example.sublib.R.string.from_sublib,
                  com.example.lib.R.string.from_lib,
                  com.example.lib.R.string.another_lib_string,
                  com.example.lib.R.string.from_sublib,
                  com.example.sublib.R.string.from_sublib,

                  // Styleable_Attr has more logic than other ResourceTypes
                  R.styleable.styleable_from_app_Attr_from_app,
                  com.example.lib.R.styleable.styleable_from_lib_Attr_from_lib,
                  com.example.sublib.R.styleable.styleable_from_sublib_Attr_from_sublib,
                  com.example.lib.R.styleable.styleable_from_lib_Attr_from_lib,
                  com.example.lib.R.styleable.styleable_from_sublib_Attr_from_sublib,
                  com.example.sublib.R.styleable.styleable_from_sublib_Attr_from_sublib,
                };
            }
        }
      """.trimIndent(),
      true
    )

    myFixture.checkResult(
      "${getAdditionalModulePath("lib")}/src/com/example/lib/LibJavaClass.java",
      // language=java
      """
        package com.example.lib;

        public class LibJavaClass {
            public void foo() {
                int[] ids = new int[] {
                  R.string.from_lib,
                  R.string.another_lib_string,
                  R.string.from_sublib,
                  com.example.sublib.R.string.from_sublib,

                  // Styleable_Attr has more logic than other ResourceTypes
                  R.styleable.styleable_from_lib_Attr_from_lib,
                  R.styleable.styleable_from_sublib_Attr_from_sublib,
                  com.example.sublib.R.styleable.styleable_from_sublib_Attr_from_sublib,
                };
            }
        }
      """.trimIndent(),
      true
    )
  }

  fun testAppModule_Kotlin() {
    MigrateToNonTransitiveRClassesProcessor.forSingleModule(myFacet, GradleVersion.tryParse("7.0.0")!!).run()

    myFixture.checkResult(
      "src/com/example/app/AppKotlinClass.kt",
      // language=kotlin
      """
        package com.example.app

        class AppKotlinClass {
            fun foo() {
                val ids = intArrayOf(
                  R.string.from_app,
                  R.string.another_app_string,
                  com.example.lib.R.string.from_lib,
                  com.example.lib.R.string.another_lib_string,
                  com.example.sublib.R.string.from_sublib,
                  com.example.lib.R.string.from_lib,
                  com.example.lib.R.string.another_lib_string,
                  com.example.lib.R.string.from_sublib,
                  com.example.sublib.R.string.from_sublib,

                  // Styleable_Attr has more logic than other ResourceTypes
                  R.styleable.styleable_from_app_Attr_from_app,
                  com.example.lib.R.styleable.styleable_from_lib_Attr_from_lib,
                  com.example.sublib.R.styleable.styleable_from_sublib_Attr_from_sublib,
                  com.example.lib.R.styleable.styleable_from_lib_Attr_from_lib,
                  com.example.lib.R.styleable.styleable_from_sublib_Attr_from_sublib,
                  com.example.sublib.R.styleable.styleable_from_sublib_Attr_from_sublib
                )
            }
        }
      """.trimIndent(),
      true
    )

    myFixture.checkResult(
      "${getAdditionalModulePath("lib")}/src/com/example/lib/LibKotlinClass.kt",
      // language=kotlin
      """
        package com.example.lib

        class LibKotlinClass {
            fun foo() {
                val ids = intArrayOf(
                  R.string.from_lib,
                  R.string.another_lib_string,
                  R.string.from_sublib,
                  com.example.sublib.R.string.from_sublib,

                  // Styleable_Attr has more logic than other ResourceTypes
                  R.styleable.styleable_from_lib_Attr_from_lib,
                  R.styleable.styleable_from_sublib_Attr_from_sublib,
                  com.example.sublib.R.styleable.styleable_from_sublib_Attr_from_sublib
                )
            }
        }
      """.trimIndent(),
      true
    )
  }

  fun testWholeProjectOlderAGP() {
    MigrateToNonTransitiveRClassesProcessor.forEntireProject(project, GradleVersion.tryParse("4.2.0")!!).run()

    val properties = VfsUtil.findRelativeFile(project.guessProjectDir(), "gradle.properties")!!
    assertThat(FileDocumentManager.getInstance().getDocument(properties)!!.text).isEqualTo(
      """
        android.experimental.nonTransitiveAppRClass=true
        android.nonTransitiveRClass=true
      """.trimIndent()
    )

    myFixture.checkResult(
      "src/com/example/app/AppJavaClass.java",
      // language=java
      """
        package com.example.app;

        public class AppJavaClass {
            public void foo() {
                int[] ids = new int[] {
                  R.string.from_app,
                  R.string.another_app_string,
                  com.example.lib.R.string.from_lib,
                  com.example.lib.R.string.another_lib_string,
                  com.example.sublib.R.string.from_sublib,
                  com.example.lib.R.string.from_lib,
                  com.example.lib.R.string.another_lib_string,
                  com.example.sublib.R.string.from_sublib,
                  com.example.sublib.R.string.from_sublib,

                  // Styleable_Attr has more logic than other ResourceTypes
                  R.styleable.styleable_from_app_Attr_from_app,
                  com.example.lib.R.styleable.styleable_from_lib_Attr_from_lib,
                  com.example.sublib.R.styleable.styleable_from_sublib_Attr_from_sublib,
                  com.example.lib.R.styleable.styleable_from_lib_Attr_from_lib,
                  com.example.sublib.R.styleable.styleable_from_sublib_Attr_from_sublib,
                  com.example.sublib.R.styleable.styleable_from_sublib_Attr_from_sublib,
                };
            }
        }
      """.trimIndent(),
      true
    )
  }

  fun testAlphaOrRcVersionOfAgp() {
    MigrateToNonTransitiveRClassesProcessor.forEntireProject(project, GradleVersion.tryParse("4.2.0-rc01")!!).run()
    val properties = VfsUtil.findRelativeFile(project.guessProjectDir(), "gradle.properties")!!
    assertThat(FileDocumentManager.getInstance().getDocument(properties)!!.text).isEqualTo(
      """
        android.experimental.nonTransitiveAppRClass=true
        android.nonTransitiveRClass=true
      """.trimIndent()
    )
  }

  fun testWholeProjectUsageView() {
    val refactoringProcessor = MigrateToNonTransitiveRClassesProcessor.forEntireProject(project,
                                                                                        GradleVersion.tryParse("7.0.0")!!)

    // gradle.properties only shows up as a usage when the file exists before the refactoring.
    myFixture.addFileToProject("gradle.properties", "")

    assertThat(myFixture.getUsageViewTreeTextRepresentation(refactoringProcessor.findUsages().toList()))
      .isEqualTo("""
        <root> (33)
         References to resources defined in com.example.lib (12)
          Usages in (12)
           Resource reference in code (12)
            app (12)
             com.example.app (6)
              AppKotlinClass.kt (3)
               AppKotlinClass (3)
                foo (3)
                 8R.string.from_lib,
                 9R.string.another_lib_string,
                 18R.styleable.styleable_from_lib_Attr_from_lib,
              AppJavaClass (3)
               foo() (3)
                8R.string.from_lib,
                9R.string.another_lib_string,
                18R.styleable.styleable_from_lib_Attr_from_lib,
             com.other.folder (6)
              AppOtherPackageKotlinClass.kt (3)
               AppOtherPackageKotlinClass (3)
                foo (3)
                 8R.string.from_lib,
                 9R.string.another_lib_string,
                 17R.styleable.styleable_from_lib_Attr_from_lib,
              AppOtherPackageJavaClass (3)
               foo() (3)
                8R.string.from_lib,
                9R.string.another_lib_string,
                17R.styleable.styleable_from_lib_Attr_from_lib,
         References to resources defined in com.example.sublib (20)
          Usages in (20)
           Resource reference in code (20)
            app (16)
             com.example.app (8)
              AppKotlinClass.kt (4)
               AppKotlinClass (4)
                foo (4)
                 10R.string.from_sublib,
                 13com.example.lib.R.string.from_sublib,
                 19R.styleable.styleable_from_sublib_Attr_from_sublib,
                 21com.example.lib.R.styleable.styleable_from_sublib_Attr_from_sublib,
              AppJavaClass (4)
               foo() (4)
                10R.string.from_sublib,
                13com.example.lib.R.string.from_sublib,
                19R.styleable.styleable_from_sublib_Attr_from_sublib,
                21com.example.lib.R.styleable.styleable_from_sublib_Attr_from_sublib,
             com.other.folder (8)
              AppOtherPackageKotlinClass.kt (4)
               AppOtherPackageKotlinClass (4)
                foo (4)
                 10R.string.from_sublib,
                 13com.example.lib.R.string.from_sublib,
                 18R.styleable.styleable_from_sublib_Attr_from_sublib,
                 20com.example.lib.R.styleable.styleable_from_sublib_Attr_from_sublib,
              AppOtherPackageJavaClass (4)
               foo() (4)
                10R.string.from_sublib,
                13com.example.lib.R.string.from_sublib,
                18R.styleable.styleable_from_sublib_Attr_from_sublib,
                20com.example.lib.R.styleable.styleable_from_sublib_Attr_from_sublib,
            lib (4)
             com.example.lib (4)
              LibKotlinClass.kt (2)
               LibKotlinClass (2)
                foo (2)
                 8R.string.from_sublib,
                 13R.styleable.styleable_from_sublib_Attr_from_sublib,
              LibJavaClass (2)
               foo() (2)
                8R.string.from_sublib,
                13R.styleable.styleable_from_sublib_Attr_from_sublib,
         Properties flag to be added: android.nonTransitiveRClass (1)
          Non-code usages in (1)
           Gradle properties file (1)
            app (1)
              (1)
              gradle.properties (1)
               1

        """.trimIndent())
  }

  fun testWholeProject() {
    MigrateToNonTransitiveRClassesProcessor.forEntireProject(project, GradleVersion.tryParse("7.0.0")!!).run()

    myFixture.checkResult(
      "src/com/example/app/AppJavaClass.java",
      // language=java
      """
        package com.example.app;

        public class AppJavaClass {
            public void foo() {
                int[] ids = new int[] {
                  R.string.from_app,
                  R.string.another_app_string,
                  com.example.lib.R.string.from_lib,
                  com.example.lib.R.string.another_lib_string,
                  com.example.sublib.R.string.from_sublib,
                  com.example.lib.R.string.from_lib,
                  com.example.lib.R.string.another_lib_string,
                  com.example.sublib.R.string.from_sublib,
                  com.example.sublib.R.string.from_sublib,

                  // Styleable_Attr has more logic than other ResourceTypes
                  R.styleable.styleable_from_app_Attr_from_app,
                  com.example.lib.R.styleable.styleable_from_lib_Attr_from_lib,
                  com.example.sublib.R.styleable.styleable_from_sublib_Attr_from_sublib,
                  com.example.lib.R.styleable.styleable_from_lib_Attr_from_lib,
                  com.example.sublib.R.styleable.styleable_from_sublib_Attr_from_sublib,
                  com.example.sublib.R.styleable.styleable_from_sublib_Attr_from_sublib,
                };
            }
        }
      """.trimIndent(),
      true
    )

    // Java files have optimized imports. In this case because it's in a different package, and there are no references to resources in the
    // same module, the import statement has been removed.
    myFixture.checkResult(
      "src/com/other/folder/AppOtherPackageJavaClass.java",
      // language=java
      """
        package com.other.folder;

        public class AppOtherPackageJavaClass {
            public void foo() {
                int[] ids = new int[] {
                  com.example.lib.R.string.from_lib,
                  com.example.lib.R.string.another_lib_string,
                  com.example.sublib.R.string.from_sublib,
                  com.example.lib.R.string.from_lib,
                  com.example.lib.R.string.another_lib_string,
                  com.example.sublib.R.string.from_sublib,
                  com.example.sublib.R.string.from_sublib,

                  // Styleable_Attr has more logic than other ResourceTypes
                  com.example.lib.R.styleable.styleable_from_lib_Attr_from_lib,
                  com.example.sublib.R.styleable.styleable_from_sublib_Attr_from_sublib,
                  com.example.lib.R.styleable.styleable_from_lib_Attr_from_lib,
                  com.example.sublib.R.styleable.styleable_from_sublib_Attr_from_sublib,
                  com.example.sublib.R.styleable.styleable_from_sublib_Attr_from_sublib,
                };
            }
        }
      """.trimIndent(),
      true
    )


    // Kotlin files do not have optimized imports. A unused R class import is left behind if there are no longer references to current
    // module R class.
    myFixture.checkResult(
      "src/com/other/folder/AppOtherPackageKotlinClass.kt",
      // language=kotlin
      """
        package com.other.folder

        import com.example.app.R

        class AppOtherPackageKotlinClass {
            fun foo() {
                val ids = intArrayOf(
                  com.example.lib.R.string.from_lib,
                  com.example.lib.R.string.another_lib_string,
                  com.example.sublib.R.string.from_sublib,
                  com.example.lib.R.string.from_lib,
                  com.example.lib.R.string.another_lib_string,
                  com.example.sublib.R.string.from_sublib,
                  com.example.sublib.R.string.from_sublib,

                  // Styleable_Attr has more logic than other ResourceTypes
                  com.example.lib.R.styleable.styleable_from_lib_Attr_from_lib,
                  com.example.sublib.R.styleable.styleable_from_sublib_Attr_from_sublib,
                  com.example.lib.R.styleable.styleable_from_lib_Attr_from_lib,
                  com.example.sublib.R.styleable.styleable_from_sublib_Attr_from_sublib,
                  com.example.sublib.R.styleable.styleable_from_sublib_Attr_from_sublib
                )
            }
        }
      """.trimIndent(),
      true
    )
    myFixture.openFileInEditor(myFixture.findFileInTempDir("src/com/other/folder/AppOtherPackageKotlinClass.kt"))
    val highlightInfos = myFixture.doHighlighting(HighlightSeverity.WARNING)
    assertThat(highlightInfos.first().description).isEqualTo(KotlinBundle.message("unused.import.directive"))


    myFixture.checkResult(
      "${getAdditionalModulePath("lib")}/src/com/example/lib/LibJavaClass.java",
      // language=java
      """
        package com.example.lib;

        public class LibJavaClass {
            public void foo() {
                int[] ids = new int[] {
                  R.string.from_lib,
                  R.string.another_lib_string,
                  com.example.sublib.R.string.from_sublib,
                  com.example.sublib.R.string.from_sublib,

                  // Styleable_Attr has more logic than other ResourceTypes
                  R.styleable.styleable_from_lib_Attr_from_lib,
                  com.example.sublib.R.styleable.styleable_from_sublib_Attr_from_sublib,
                  com.example.sublib.R.styleable.styleable_from_sublib_Attr_from_sublib,
                };
            }
        }
      """.trimIndent(),
      true
    )

    myFixture.checkResult(
      "src/com/example/app/AppKotlinClass.kt",
      // language=kotlin
      """
        package com.example.app

        class AppKotlinClass {
            fun foo() {
                val ids = intArrayOf(
                  R.string.from_app,
                  R.string.another_app_string,
                  com.example.lib.R.string.from_lib,
                  com.example.lib.R.string.another_lib_string,
                  com.example.sublib.R.string.from_sublib,
                  com.example.lib.R.string.from_lib,
                  com.example.lib.R.string.another_lib_string,
                  com.example.sublib.R.string.from_sublib,
                  com.example.sublib.R.string.from_sublib,

                  // Styleable_Attr has more logic than other ResourceTypes
                  R.styleable.styleable_from_app_Attr_from_app,
                  com.example.lib.R.styleable.styleable_from_lib_Attr_from_lib,
                  com.example.sublib.R.styleable.styleable_from_sublib_Attr_from_sublib,
                  com.example.lib.R.styleable.styleable_from_lib_Attr_from_lib,
                  com.example.sublib.R.styleable.styleable_from_sublib_Attr_from_sublib,
                  com.example.sublib.R.styleable.styleable_from_sublib_Attr_from_sublib
                )
            }
        }
      """.trimIndent(),
      true
    )

    myFixture.checkResult(
      "build/generated/source/com/example/app/AppJavaClass.java",
      // language=java
      """
        package com.example.app;

        public class AppJavaClass {
            public void foo() {
                int[] ids = new int[] {
                  R.string.from_app,
                  R.string.from_lib,
                  R.string.from_sublib
                };
            }
        }
      """.trimIndent(),
      true
    )

    val properties = VfsUtil.findRelativeFile(project.guessProjectDir(), "gradle.properties")!!
    assertThat(FileDocumentManager.getInstance().getDocument(properties)!!.text).isEqualTo(
      """
        android.nonTransitiveRClass=true
      """.trimIndent()
    )

    val usages = myUsageTracker.usages
      .filter { it.studioEvent.kind == MIGRATE_TO_NON_TRANSITIVE_R_CLASS }
      .map { it.studioEvent }
    assertThat(usages).hasSize(3)

<<<<<<< HEAD
    val findUsagesEvent = usages.first { it.nonTransitiveRClassMigrationEvent.kind == FIND_USAGES }
    assertThat(findUsagesEvent.nonTransitiveRClassMigrationEvent.usages).isEqualTo(32)

    val executesEvent = usages.first { it.nonTransitiveRClassMigrationEvent.kind == EXECUTE }
    assertThat(executesEvent.nonTransitiveRClassMigrationEvent.usages).isEqualTo(32)
=======
    val findUsagesEvent = myUsageTracker.relevantUsages.first { it.nonTransitiveRClassMigrationEvent.kind == FIND_USAGES }
    assertThat(findUsagesEvent.nonTransitiveRClassMigrationEvent.usages).isEqualTo(32)

    val executesEvent = myUsageTracker.relevantUsages.first { it.nonTransitiveRClassMigrationEvent.kind == EXECUTE }
    assertThat(executesEvent.nonTransitiveRClassMigrationEvent.usages).isEqualTo(32)

    val syncSkippedEvent = myUsageTracker.relevantUsages.first { it.nonTransitiveRClassMigrationEvent.kind == SYNC_SKIPPED }
    assertThat(syncSkippedEvent.nonTransitiveRClassMigrationEvent.hasUsages()).isFalse()

    val textEditor = TextEditorProvider.getInstance().getTextEditor(myFixture.editor)
    UndoManagerImpl.ourNeverAskUser = true
    val undoManager = UndoManager.getInstance(myFixture.project)

    // Undo the migration and assert that sync was triggered again
    undoManager.undo(textEditor)

    val syncSkippedEvents = myUsageTracker.relevantUsages.filter { it.nonTransitiveRClassMigrationEvent.kind == SYNC_SKIPPED }
    assertThat(syncSkippedEvents).hasSize(2)

    // Redo the migration and assert that sync was triggered again
    undoManager.redo(textEditor)

    val syncSkippedEventsAfterRedo = myUsageTracker.relevantUsages.filter { it.nonTransitiveRClassMigrationEvent.kind == SYNC_SKIPPED }
    assertThat(syncSkippedEventsAfterRedo).hasSize(3)
  }

  /**
   * Test for [ResourcePackageGroupingRuleProvider], checks that the relevant UsageGroupingRules are included.
   */
  fun testWholeProjectGroupingRules() {
    val refactoringProcessor = MigrateToNonTransitiveRClassesProcessor.forEntireProject(project,
                                                                                        GradleVersion.tryParse("7.0.0")!!)
    // gradle.properties only shows up as a usage when the file exists before the refactoring.
    myFixture.addFileToProject("gradle.properties", "")

    val usageInfo = refactoringProcessor.findUsages().toList()
    val usageTypeTexts = usageInfo.map { getUsageGroup(it).presentableGroupText }
    assertThat(usageTypeTexts).containsAllOf("References to resources defined in com.example.lib",
                                             "References to resources defined in com.example.sublib",
                                             "Properties flag to be added: android.nonTransitiveRClass")
  }
>>>>>>> 477885a9

  private fun getUsageGroup(usageInfo: UsageInfo): UsageGroup {
    val groupingRules = ResourcePackageGroupingRuleProvider().getActiveRules(myFixture.project)
    val groups = groupingRules.map { it.getParentGroupsFor(UsageInfo2UsageAdapter(usageInfo), UsageTarget.EMPTY_ARRAY) }.flatten()
    assertThat(groups).hasSize(1)
    return groups[0]
  }
}<|MERGE_RESOLUTION|>--- conflicted
+++ resolved
@@ -956,13 +956,6 @@
       .map { it.studioEvent }
     assertThat(usages).hasSize(3)
 
-<<<<<<< HEAD
-    val findUsagesEvent = usages.first { it.nonTransitiveRClassMigrationEvent.kind == FIND_USAGES }
-    assertThat(findUsagesEvent.nonTransitiveRClassMigrationEvent.usages).isEqualTo(32)
-
-    val executesEvent = usages.first { it.nonTransitiveRClassMigrationEvent.kind == EXECUTE }
-    assertThat(executesEvent.nonTransitiveRClassMigrationEvent.usages).isEqualTo(32)
-=======
     val findUsagesEvent = myUsageTracker.relevantUsages.first { it.nonTransitiveRClassMigrationEvent.kind == FIND_USAGES }
     assertThat(findUsagesEvent.nonTransitiveRClassMigrationEvent.usages).isEqualTo(32)
 
@@ -1004,7 +997,6 @@
                                              "References to resources defined in com.example.sublib",
                                              "Properties flag to be added: android.nonTransitiveRClass")
   }
->>>>>>> 477885a9
 
   private fun getUsageGroup(usageInfo: UsageInfo): UsageGroup {
     val groupingRules = ResourcePackageGroupingRuleProvider().getActiveRules(myFixture.project)
