--- conflicted
+++ resolved
@@ -179,20 +179,10 @@
       "res/values/colors.xml",
       //language=XML
       """<resources><color name="color${caret}Primary">#008577</color></resources>""")
-<<<<<<< HEAD
-    if (StudioFlags.RESOLVE_USING_REPOS.get()) {
-      checkUsageTypeText(colorsFile.virtualFile,
-                         "Resource declaration in Android resources XML",
-                         "Resource reference Android resources XML")
-    } else {
-      checkUsageTypeText(colorsFile.virtualFile, "In Android resources XML")
-    }
-=======
       checkUsageTypeText(
         colorsFile.virtualFile,
         "Resource declaration in Android resources XML",
         "Resource reference Android resources XML")
->>>>>>> 4d90afa2
   }
 
   fun testManifestDomElement() {
