package org.jetbrains.android;

import com.intellij.codeInsight.actions.RearrangeCodeProcessor;
import com.intellij.codeInsight.actions.ReformatCodeProcessor;
import com.intellij.ide.highlighter.XmlFileType;
import com.intellij.openapi.command.WriteCommandAction;
import com.intellij.openapi.components.ServiceManager;
import com.intellij.openapi.util.TextRange;
import com.intellij.openapi.vfs.VirtualFile;
import com.intellij.psi.codeStyle.CodeStyleManager;
import com.intellij.psi.codeStyle.CommonCodeStyleSettings;
import com.intellij.psi.codeStyle.arrangement.engine.ArrangementEngine;
import com.intellij.psi.formatter.xml.XmlCodeStyleSettings;
import org.jetbrains.android.formatter.AndroidXmlCodeStyleSettings;

import java.io.IOException;
import java.util.Arrays;

/**
 * @author Eugene.Kudelevsky
 */
public class AndroidXmlFormatterTest extends AndroidTestCase {
  private static final String BASE_PATH = "formatter/xml/";

  public void testLayout1() throws Exception {
    doTestLayout("layout1.xml");
  }

  public void testLayout2() throws Exception {
    final XmlCodeStyleSettings xmlSettings = mySettings.getCustomSettings(XmlCodeStyleSettings.class);
    xmlSettings.XML_ALIGN_ATTRIBUTES = true;
    xmlSettings.XML_SPACE_INSIDE_EMPTY_TAG = false;
    xmlSettings.XML_KEEP_LINE_BREAKS = true;
    mySettings.getIndentOptions(XmlFileType.INSTANCE).CONTINUATION_INDENT_SIZE = 8;
    doTestLayout("layout1.xml");
  }

  public void testLayout3() throws Exception {
    final XmlCodeStyleSettings xmlSettings = mySettings.getCustomSettings(XmlCodeStyleSettings.class);
    xmlSettings.XML_ATTRIBUTE_WRAP = CommonCodeStyleSettings.DO_NOT_WRAP;
    xmlSettings.XML_KEEP_BLANK_LINES = 0;
    doTestLayout("layout1.xml");
  }

  public void testLayout4() throws Exception {
    final XmlCodeStyleSettings xmlSettings = mySettings.getCustomSettings(XmlCodeStyleSettings.class);
    xmlSettings.XML_ALIGN_ATTRIBUTES = true;
    final AndroidXmlCodeStyleSettings androidSettings = mySettings.getCustomSettings(AndroidXmlCodeStyleSettings.class);
    androidSettings.LAYOUT_SETTINGS.INSERT_LINE_BREAK_BEFORE_FIRST_ATTRIBUTE = false;
    androidSettings.LAYOUT_SETTINGS.INSERT_BLANK_LINE_BEFORE_TAG = false;
    doTestLayout("layout1.xml");
  }

  public void testLayout5() throws Exception {
    final AndroidXmlCodeStyleSettings androidSettings = mySettings.getCustomSettings(AndroidXmlCodeStyleSettings.class);
    androidSettings.LAYOUT_SETTINGS.WRAP_ATTRIBUTES = CommonCodeStyleSettings.DO_NOT_WRAP;
    doTestLayout("layout1.xml");
  }

  public void testLayout6() throws Exception {
    final XmlCodeStyleSettings xmlSettings = mySettings.getCustomSettings(XmlCodeStyleSettings.class);
    xmlSettings.XML_ALIGN_ATTRIBUTES = false;
    final AndroidXmlCodeStyleSettings androidSettings = mySettings.getCustomSettings(AndroidXmlCodeStyleSettings.class);
    androidSettings.LAYOUT_SETTINGS.INSERT_LINE_BREAK_BEFORE_FIRST_ATTRIBUTE = false;
    androidSettings.LAYOUT_SETTINGS.INSERT_BLANK_LINE_BEFORE_TAG = false;
    doTestLayout("layout1.xml");
  }

  public void testLayout7() throws Exception {
    final XmlCodeStyleSettings xmlSettings = mySettings.getCustomSettings(XmlCodeStyleSettings.class);
    xmlSettings.XML_ALIGN_ATTRIBUTES = true;
    final AndroidXmlCodeStyleSettings androidSettings = mySettings.getCustomSettings(AndroidXmlCodeStyleSettings.class);
    androidSettings.LAYOUT_SETTINGS.INSERT_LINE_BREAK_AFTER_LAST_ATTRIBUTE = true;
    doTestLayout("layout1.xml");
  }

  public void testLayout8() throws Exception {
    final VirtualFile f = myFixture.copyFileToProject(BASE_PATH + "layout8.xml", "res/layout/layout.xml");
    myFixture.configureFromExistingVirtualFile(f);

    WriteCommandAction.runWriteCommandAction(getProject(), new Runnable() {
      @Override
      public void run() {
        RearrangeCodeProcessor processor = new RearrangeCodeProcessor(new ReformatCodeProcessor(getProject(), false));
        processor.run();
      }
    });

    myFixture.checkResultByFile(BASE_PATH + "layout8_after.xml");
  }

  // Regression test for http://b.android.com/196833
  // "Android" style for XML formatting doesn't insert a newline character before the first attribute
  // (even when that setting is enabled) is a namespace declaration. However, it does it only when
  // namespace declaration is already first attribute in the list. Given that Android XML formatting
  // by default rearranges attributes, it would lead to weird results: if namespace declaration is
  // not on the first line, on first "Reformat Code" run it would but namespace first and keep the
  // line break if it was already there, and on the second run it would remove line break.
  public void testLayoutNonFirstNamespace() throws Exception {
    final VirtualFile f = myFixture.copyFileToProject(BASE_PATH + "layout_non_first_namespace.xml", "res/layout/layout.xml");
    myFixture.configureFromExistingVirtualFile(f);

    WriteCommandAction.runWriteCommandAction(getProject(), new Runnable() {
      @Override
      public void run() {
        RearrangeCodeProcessor processor = new RearrangeCodeProcessor(new ReformatCodeProcessor(getProject(), false));
        processor.run();
      }
    });

    myFixture.checkResultByFile(BASE_PATH + "layout_non_first_namespace_after.xml");
  }

  public void testLayout9() throws Exception {
    // Regression test for https://code.google.com/p/android/issues/detail?id=177858
<<<<<<< HEAD
    new AndroidXmlPredefinedCodeStyle().apply(mySettings);
=======
>>>>>>> 291841c8
    final XmlCodeStyleSettings xmlSettings = mySettings.getCustomSettings(XmlCodeStyleSettings.class);
    xmlSettings.XML_ALIGN_ATTRIBUTES = true;
    final AndroidXmlCodeStyleSettings androidSettings = mySettings.getCustomSettings(AndroidXmlCodeStyleSettings.class);
    androidSettings.LAYOUT_SETTINGS.INSERT_LINE_BREAK_BEFORE_FIRST_ATTRIBUTE = true;
    androidSettings.LAYOUT_SETTINGS.INSERT_LINE_BREAK_BEFORE_NAMESPACE_DECLARATION = true;
    androidSettings.LAYOUT_SETTINGS.INSERT_LINE_BREAK_AFTER_LAST_ATTRIBUTE = true;
    doTestLayout("layout1.xml");
  }

  public void testManifest1() throws Exception {
    deleteManifest();
    doTestManifest("manifest1.xml");
  }

  public void testManifest2() throws Exception {
    deleteManifest();
    final XmlCodeStyleSettings xmlSettings = mySettings.getCustomSettings(XmlCodeStyleSettings.class);
    xmlSettings.XML_ATTRIBUTE_WRAP = CommonCodeStyleSettings.DO_NOT_WRAP;
    xmlSettings.XML_ALIGN_ATTRIBUTES = true;
    xmlSettings.XML_SPACE_INSIDE_EMPTY_TAG = false;
    mySettings.getIndentOptions(XmlFileType.INSTANCE).CONTINUATION_INDENT_SIZE = 8;
    doTestManifest("manifest1.xml");
  }

  public void testManifest3() throws Exception {
    deleteManifest();
    final XmlCodeStyleSettings xmlSettings = mySettings.getCustomSettings(XmlCodeStyleSettings.class);
    xmlSettings.XML_ATTRIBUTE_WRAP = CommonCodeStyleSettings.DO_NOT_WRAP;
    xmlSettings.XML_KEEP_BLANK_LINES = 0;
    doTestManifest("manifest1.xml");
  }

  public void testManifest4() throws Exception {
    deleteManifest();
    final XmlCodeStyleSettings xmlSettings = mySettings.getCustomSettings(XmlCodeStyleSettings.class);
    xmlSettings.XML_ALIGN_ATTRIBUTES = true;
    final AndroidXmlCodeStyleSettings androidSettings = mySettings.getCustomSettings(AndroidXmlCodeStyleSettings.class);
    androidSettings.MANIFEST_SETTINGS.INSERT_LINE_BREAK_BEFORE_FIRST_ATTRIBUTE = false;
    doTestManifest("manifest1.xml");
  }

  public void testManifest5() throws Exception {
    deleteManifest();
    final AndroidXmlCodeStyleSettings androidSettings = mySettings.getCustomSettings(AndroidXmlCodeStyleSettings.class);
    androidSettings.MANIFEST_SETTINGS.WRAP_ATTRIBUTES = CommonCodeStyleSettings.DO_NOT_WRAP;
    doTestManifest("manifest1.xml");
  }

  public void testManifest6() throws Exception {
    deleteManifest();
    final AndroidXmlCodeStyleSettings androidSettings = mySettings.getCustomSettings(AndroidXmlCodeStyleSettings.class);
    androidSettings.MANIFEST_SETTINGS.GROUP_TAGS_WITH_SAME_NAME = false;
    doTestManifest("manifest1.xml");
  }

  public void testManifest7() throws Exception {
    deleteManifest();
    final XmlCodeStyleSettings xmlSettings = mySettings.getCustomSettings(XmlCodeStyleSettings.class);
    xmlSettings.XML_ATTRIBUTE_WRAP = CommonCodeStyleSettings.WRAP_ON_EVERY_ITEM;
    xmlSettings.XML_ALIGN_ATTRIBUTES = true;
    xmlSettings.XML_SPACE_INSIDE_EMPTY_TAG = false;
    mySettings.getIndentOptions(XmlFileType.INSTANCE).CONTINUATION_INDENT_SIZE = 8;
    doTestManifest("manifest1.xml");
  }

  public void testValues1() throws Exception {
    doTestValues("values1.xml");
  }

  public void testValues2() throws Exception {
    final AndroidXmlCodeStyleSettings androidSettings = mySettings.getCustomSettings(AndroidXmlCodeStyleSettings.class);
    androidSettings.VALUE_RESOURCE_FILE_SETTINGS.INSERT_LINE_BREAK_BEFORE_FIRST_ATTRIBUTE = true;
    doTestValues("values1.xml");
  }

  public void testValues3() throws Exception {
    final AndroidXmlCodeStyleSettings androidSettings = mySettings.getCustomSettings(AndroidXmlCodeStyleSettings.class);
    androidSettings.VALUE_RESOURCE_FILE_SETTINGS.WRAP_ATTRIBUTES = CommonCodeStyleSettings.WRAP_ALWAYS;
    doTestValues("values1.xml");
  }

  public void testValues4() throws Exception {
    doTestValues("values4.xml");
  }

  public void testValues5() throws Exception {
    final AndroidXmlCodeStyleSettings androidSettings = mySettings.getCustomSettings(AndroidXmlCodeStyleSettings.class);
    androidSettings.VALUE_RESOURCE_FILE_SETTINGS.INSERT_LINE_BREAKS_AROUND_STYLE = false;
    doTestValues("values4.xml");
  }

  public void testHtmlInsideString() throws Exception {
    doTestValues(getTestName(true) + ".xml");
  }

  public void testSelector1() throws Exception {
    doTest("selector1.xml", "res/drawable/selector.xml");
  }

  public void testSelector2() throws Exception {
    doTest("selector2.xml", "res/color/selector.xml");
  }

  public void testSelector3() throws Exception {
    final AndroidXmlCodeStyleSettings androidSettings = mySettings.getCustomSettings(AndroidXmlCodeStyleSettings.class);
    androidSettings.VALUE_RESOURCE_FILE_SETTINGS.WRAP_ATTRIBUTES = CommonCodeStyleSettings.WRAP_ALWAYS;
    doTest("selector2.xml", "res/color/selector.xml");
  }

  public void testShapeDrawable1() throws Exception {
    doTest("shapeDrawable1.xml", "res/drawable/drawable.xml");
  }

  public void testShapeDrawable2() throws Exception {
    final AndroidXmlCodeStyleSettings androidSettings = mySettings.getCustomSettings(AndroidXmlCodeStyleSettings.class);
    androidSettings.OTHER_SETTINGS.WRAP_ATTRIBUTES = CommonCodeStyleSettings.DO_NOT_WRAP;
    doTest("shapeDrawable1.xml", "res/drawable/drawable.xml");
  }

  public void testPreferences1() throws Exception {
    doTest("preferences1.xml", "res/xml/preferences.xml");
  }

  public void testPreferences2() throws Exception {
    final AndroidXmlCodeStyleSettings androidSettings = mySettings.getCustomSettings(AndroidXmlCodeStyleSettings.class);
    androidSettings.OTHER_SETTINGS.WRAP_ATTRIBUTES = CommonCodeStyleSettings.DO_NOT_WRAP;
    doTest("preferences1.xml", "res/xml/preferences.xml");
  }

  public void testAttributesArrangement1() throws Exception {
    doTestArrangement("res/layout/layout1.xml");
  }

  public void testAttributesArrangement2() throws Exception {
    deleteManifest();
    doTestArrangement("AndroidManifest.xml");
  }

  private void doTestArrangement(String dst) {
    final VirtualFile f = myFixture.copyFileToProject(BASE_PATH + getTestName(true) + ".xml", dst);
    myFixture.configureFromExistingVirtualFile(f);
    final ArrangementEngine engine = ServiceManager.getService(getProject(), ArrangementEngine.class);
    WriteCommandAction.runWriteCommandAction(null, new Runnable() {
      @Override
      public void run() {
        engine.arrange(myFixture.getEditor(), myFixture.getFile(), Arrays.asList(new TextRange(0, myFixture.getFile().getTextLength())));
      }
    });
    myFixture.checkResultByFile(BASE_PATH + getTestName(true) + "_after.xml");
  }

  private void doTestLayout(String fileName) throws IOException {
    createManifest();
    doTest(fileName, "res/layout/layout.xml");
  }

  private void doTestManifest(String fileName) {
    doTest(fileName, "AndroidManifest.xml");
  }

  private void doTestValues(String fileName) {
    doTest(fileName, "res/values/values.xml");
  }

  private void doTest(String fileName, String dstFileName) {
    final VirtualFile f = myFixture.copyFileToProject(BASE_PATH + fileName, dstFileName);
    myFixture.configureFromExistingVirtualFile(f);

    WriteCommandAction.runWriteCommandAction(null, new Runnable() {
      @Override
      public void run() {
        CodeStyleManager.getInstance(getProject()).reformat(myFixture.getFile());
      }
    });
    myFixture.checkResultByFile(BASE_PATH + getTestName(true) + "_after.xml");
  }
}<|MERGE_RESOLUTION|>--- conflicted
+++ resolved
@@ -113,10 +113,6 @@
 
   public void testLayout9() throws Exception {
     // Regression test for https://code.google.com/p/android/issues/detail?id=177858
-<<<<<<< HEAD
-    new AndroidXmlPredefinedCodeStyle().apply(mySettings);
-=======
->>>>>>> 291841c8
     final XmlCodeStyleSettings xmlSettings = mySettings.getCustomSettings(XmlCodeStyleSettings.class);
     xmlSettings.XML_ALIGN_ATTRIBUTES = true;
     final AndroidXmlCodeStyleSettings androidSettings = mySettings.getCustomSettings(AndroidXmlCodeStyleSettings.class);
