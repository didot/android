/*
 * Copyright (C) 2017 The Android Open Source Project
 *
 * Licensed under the Apache License, Version 2.0 (the "License");
 * you may not use this file except in compliance with the License.
 * You may obtain a copy of the License at
 *
 *      http://www.apache.org/licenses/LICENSE-2.0
 *
 * Unless required by applicable law or agreed to in writing, software
 * distributed under the License is distributed on an "AS IS" BASIS,
 * WITHOUT WARRANTIES OR CONDITIONS OF ANY KIND, either express or implied.
 * See the License for the specific language governing permissions and
 * limitations under the License.
 */
package org.jetbrains.android;

import com.android.SdkConstants;
import com.android.tools.idea.lint.*;
import com.android.tools.idea.sdk.AndroidSdks;
import com.android.tools.lint.checks.CommentDetector;
import com.android.tools.lint.checks.IconDetector;
import com.android.tools.lint.checks.TextViewDetector;
import com.android.utils.CharSequences;
import com.google.common.collect.Lists;
import com.google.common.collect.Sets;
import com.intellij.analysis.AnalysisScope;
import com.intellij.codeInsight.daemon.impl.HighlightInfo;
import com.intellij.codeInsight.daemon.impl.ShowIntentionsPass;
import com.intellij.codeInsight.intention.IntentionAction;
import com.intellij.codeInspection.CommonProblemDescriptor;
import com.intellij.codeInspection.QuickFix;
import com.intellij.codeInspection.reference.RefEntity;
import com.intellij.codeInspection.ui.util.SynchronizedBidiMultiMap;
import com.intellij.ide.projectView.ProjectView;
import com.intellij.ide.projectView.impl.ProjectViewPane;
import com.intellij.openapi.application.Result;
import com.intellij.openapi.command.WriteCommandAction;
import com.intellij.openapi.editor.Document;
import com.intellij.openapi.module.Module;
import com.intellij.openapi.module.ModuleManager;
import com.intellij.openapi.project.Project;
import com.intellij.openapi.projectRoots.Sdk;
import com.intellij.openapi.vfs.VirtualFile;
import com.intellij.psi.PsiDocumentManager;
import com.intellij.psi.PsiFile;
import com.intellij.psi.PsiManager;
import com.intellij.testFramework.ProjectViewTestUtil;
import com.intellij.testFramework.fixtures.IdeaProjectTestFixture;
import com.intellij.testFramework.fixtures.TestFixtureBuilder;
import com.intellij.util.PlatformUtils;
import org.jetbrains.android.facet.AndroidFacet;
import org.jetbrains.android.facet.AndroidRootUtil;
import org.jetbrains.android.inspections.lint.AndroidAddStringResourceQuickFix;
import org.jetbrains.android.inspections.lint.AndroidLintExternalAnnotator;
import org.jetbrains.android.inspections.lint.AndroidLintInspectionBase;
import org.jetbrains.android.sdk.AndroidPlatform;
import org.jetbrains.android.sdk.AndroidSdkData;
import org.jetbrains.android.util.AndroidBundle;
import org.jetbrains.annotations.NonNls;
import org.jetbrains.annotations.NotNull;
import org.jetbrains.annotations.Nullable;

import java.io.File;
import java.io.IOException;
import java.util.Collections;
import java.util.List;
import java.util.Map;
import java.util.Set;

import static com.android.builder.model.AndroidProject.PROJECT_TYPE_APP;
import static com.android.builder.model.AndroidProject.PROJECT_TYPE_LIBRARY;
import static com.android.sdklib.SdkVersionInfo.HIGHEST_KNOWN_STABLE_API;
import static com.google.common.truth.Truth.assertThat;

public class AndroidLintTest extends AndroidTestCase {
  @NonNls private static final String BASE_PATH = "/lint/";
  @NonNls private static final String BASE_PATH_GLOBAL = BASE_PATH + "global/";

  @Override
  public void setUp() throws Exception {
    super.setUp();
    AndroidLintInspectionBase.invalidateInspectionShortName2IssueMap();
    AndroidLintInspectionBase.setRegisterDynamicToolsFromTests(false);
    myFixture.allowTreeAccessForAllFiles();
  }

  @Override
  protected void configureAdditionalModules(@NotNull TestFixtureBuilder<IdeaProjectTestFixture> projectBuilder,
                                            @NotNull List<MyAdditionalModuleData> modules) {
    if ("testImlFileOutsideContentRoot".equals(getName())) {
      addModuleWithAndroidFacet(projectBuilder, modules, "module1", PROJECT_TYPE_LIBRARY);
      addModuleWithAndroidFacet(projectBuilder, modules, "module2", PROJECT_TYPE_LIBRARY);
    } else if ("testAppCompatMethod".equals(getName()) || "testExtendAppCompatWidgets".equals(getName())) {
      addModuleWithAndroidFacet(projectBuilder, modules, "appcompat", PROJECT_TYPE_APP);
    }
  }

  public void testHardcodedQuickfix() throws Exception {
    doTestHardcodedQuickfix();
  }

  public void testHardcodedQuickfix1() throws Exception {
    doTestHardcodedQuickfix();
  }

  @NotNull
  private List<IntentionAction> getAvailableFixes() {
    ShowIntentionsPass.IntentionsInfo intentions = new ShowIntentionsPass.IntentionsInfo();
    ShowIntentionsPass.getActionsToShow(myFixture.getEditor(), myFixture.getFile(), intentions, -1);

    List<IntentionAction> actions = Lists.newArrayList();
    for (HighlightInfo.IntentionActionDescriptor descriptor : intentions.inspectionFixesToShow) {
      actions.add(descriptor.getAction());
    }
    return actions;
  }

  @NotNull
  private String listAvailableFixes() {
    ShowIntentionsPass.IntentionsInfo intentions = new ShowIntentionsPass.IntentionsInfo();
    ShowIntentionsPass.getActionsToShow(myFixture.getEditor(), myFixture.getFile(), intentions, -1);

    StringBuilder sb = new StringBuilder();
    for (IntentionAction action : getAvailableFixes()) {
      sb.append(action.getText()).append("\n");
    }
    return sb.toString();
  }

  public void testHardcodedString() throws Exception {
    doTestHighlighting(new AndroidLintHardcodedTextInspection(), "/res/layout/layout.xml", "xml");

    // Make sure we only have the extract quickfix and the suppress quickfix: not the disable inspection fix, and
    // the edit inspection settings quickfix (they are suppressed in AndroidLintExternalAnnotator)
    assertEquals("" +
                 "Extract string resource\n" +
                 "Suppress: Add tools:ignore=\"HardcodedText\" attribute\n",
                 listAvailableFixes());
  }

  private void doTestHardcodedQuickfix() throws IOException {
    String copyTo = false ? "AndroidManifest.xml" : "/res/layout/layout.xml";
    doTestHighlighting(new AndroidLintHardcodedTextInspection(), copyTo, "xml");
    final AndroidAddStringResourceQuickFix action =
      AndroidTestUtils
        .getIntentionAction(myFixture, AndroidAddStringResourceQuickFix.class, AndroidBundle.message("add.string.resource.intention.text"));
    assertNotNull(action);
    assertTrue(action.isAvailable(myFixture.getProject(), myFixture.getEditor(), myFixture.getFile()));

    new WriteCommandAction(myFixture.getProject(), "") {
      @Override
      protected void run(@NotNull Result result) throws Throwable {
        action.invokeIntention(myFixture.getProject(), myFixture.getEditor(), myFixture.getFile(), "hello");
      }
    }.execute();

    myFixture.checkResultByFile(BASE_PATH + getTestName(true) + "_after.xml");
  }

  public void testContentDescription() throws Exception {
    doTestWithFix(new AndroidLintContentDescriptionInspection(),
                  "Set contentDescription",
                  "/res/layout/layout.xml", "xml");
  }

  public void testContentDescription1() throws Exception {
    doTestNoFix(new AndroidLintContentDescriptionInspection(),
                "/res/layout/layout.xml", "xml");
  }

  public void testAdapterViewChildren() throws Exception {
    doTestNoFix(new AndroidLintAdapterViewChildrenInspection(),
                "/res/layout/layout.xml", "xml");
  }

  public void testScrollViewChildren() throws Exception {
    doTestNoFix(new AndroidLintScrollViewCountInspection(),
                "/res/layout/layout.xml", "xml");
  }

  public void testMissingPrefix() throws Exception {
    doTestWithFix(new AndroidLintMissingPrefixInspection(),
                  AndroidBundle.message("android.lint.fix.add.android.prefix"),
                  "/res/layout/layout.xml", "xml");
  }

  public void testMissingPrefix1() throws Exception {
    doTestWithFix(new AndroidLintMissingPrefixInspection(),
                  AndroidBundle.message("android.lint.fix.add.android.prefix"),
                  "/res/layout/layout.xml", "xml");
  }

  public void testMissingPrefix2() throws Exception {
    // lint.xml which disables the missing prefix
    myFixture.copyFileToProject(getGlobalTestDir() + "/lint.xml", "lint.xml");
    doTestHighlighting(new AndroidLintMissingPrefixInspection(), "/res/layout/layout.xml", "xml");
  }

  public void testMissingPrefix3() throws Exception {
    // lint.xml which changes the severity to warning (is normally error)
    myFixture.copyFileToProject(getGlobalTestDir() + "/lint.xml", "lint.xml");
    doTestHighlighting(new AndroidLintMissingPrefixInspection(), "/res/layout/layout.xml", "xml");
  }

  public void testMissingPrefix4() throws Exception {
    // lint.xml which suppresses this specific error path
    myFixture.copyFileToProject(getGlobalTestDir() + "/lint.xml", "lint.xml");
    doTestHighlighting(new AndroidLintMissingPrefixInspection(), "/res/layout/layout.xml", "xml");
  }

  public void testDuplicatedIds() throws Exception {
    doTestNoFix(new AndroidLintDuplicateIdsInspection(),
                "/res/layout/layout.xml", "xml");
  }

  public void testParcelCreator() throws Exception {
    doTestNoFix(new AndroidLintParcelCreatorInspection(),
                "/src/test/pkg/ParcelableDemo.java", "java");
  }

  public void testAuthString() throws Exception {
    doTestNoFix(new AndroidLintAuthLeakInspection(),
                "/src/test/pkg/AuthDemo.java", "java");
  }

  public void testInefficientWeight() throws Exception {
    doTestWithFix(new AndroidLintInefficientWeightInspection(),
                  AndroidBundle.message("android.lint.fix.replace.with.zero.dp"),
                  "/res/layout/layout.xml", "xml");
  }

  public void testBaselineWeights() throws Exception {
    doTestWithFix(new AndroidLintDisableBaselineAlignmentInspection(),
                  "Set baselineAligned=\"false\"",
                  "/res/layout/layout.xml", "xml");
  }

  public void testObsoleteLayoutParams() throws Exception {
    doTestWithFix(new AndroidLintObsoleteLayoutParamInspection(),
                  AndroidBundle.message("android.lint.fix.remove.attribute"),
                  "/res/layout/layout.xml", "xml");
  }

  public void testConvertToDp() throws Exception {
    doTestWithFix(new AndroidLintPxUsageInspection(),
                  AndroidBundle.message("android.lint.fix.convert.to.dp"),
                  "/res/layout/layout.xml", "xml");
  }

  public void testConvertToDp1() throws Exception {
    doTestWithFix(new AndroidLintPxUsageInspection(),
                  AndroidBundle.message("android.lint.fix.convert.to.dp"),
                  "/res/values/convertToDp.xml", "xml");
  }

  public void testScrollViewSize() throws Exception {
    doTestWithFix(new AndroidLintScrollViewSizeInspection(),
                  AndroidBundle.message("android.lint.fix.set.to.wrap.content"),
                  "/res/layout/layout.xml", "xml");
  }

  public void testUnusedAttribute() throws Exception {
    doTestWithFix(new AndroidLintUnusedAttributeInspection(),
                  "Suppress With tools:targetApi Attribute",
                  "/res/layout/layout.xml", "xml");
  }

  public void testExportedService() throws Exception {
    deleteManifest();
    doTestWithFix(new AndroidLintExportedServiceInspection(),
                  "Set permission",
                  "AndroidManifest.xml", "xml");
  }

  public void testExportedContentProvider() throws Exception {
    deleteManifest();
    doTestWithFix(new AndroidLintExportedContentProviderInspection(),
                  "Set exported=\"false\"", "AndroidManifest.xml", "xml");
  }

  public void testExportedReceiver() throws Exception {
    deleteManifest();
    doTestWithFix(new AndroidLintExportedReceiverInspection(),
                  "Set permission", "AndroidManifest.xml", "xml");
  }

  public void testEditText() throws Exception {
    doTestWithFix(new AndroidLintTextFieldsInspection(),
                  "Set inputType",
                  "/res/layout/layout.xml", "xml");
  }

  public void testInvalidPermission() throws Exception {
    deleteManifest();
    doTestWithFix(new AndroidLintInvalidPermissionInspection(),
                  AndroidBundle.message("android.lint.fix.remove.attribute"),
                  "AndroidManifest.xml", "xml");
  }

  public void testUselessLeaf() throws Exception {
    doTestWithFix(new AndroidLintUselessLeafInspection(),
                  AndroidBundle.message("android.lint.fix.remove.unnecessary.view"),
                  "/res/layout/layout.xml", "xml");
  }

  public void testUselessParent() throws Exception {
    doTestNoFix(new AndroidLintUselessParentInspection(),
                "/res/layout/layout.xml", "xml");
  }

  public void testTypographyDashes() throws Exception {
    doTestWithFix(new AndroidLintTypographyDashesInspection(),
                  AndroidBundle.message("android.lint.fix.replace.with.suggested.characters"),
                  "/res/values/typography.xml", "xml");
  }

  public void testTypographyQuotes() throws Exception {
    // Re-enable typography quotes, normally off
    myFixture.copyFileToProject(getGlobalTestDir() + "/lint.xml", "lint.xml");
    doTestWithFix(new AndroidLintTypographyQuotesInspection(),
                  AndroidBundle.message("android.lint.fix.replace.with.suggested.characters"),
                  "/res/values/typography.xml", "xml");
  }

  public void testGenBackupDescriptor() throws Exception {
    deleteManifest();
    // This is needed for quick fixes that call TemplateUtils.selectEditor(..)
    // which in turn looks up the ProjectViewPane.ID.
    ProjectViewTestUtil.setupImpl(getProject(), true);
    // In unit test mode, ProjectViewSelectInTarget#select()
    // short circuits the typical flow and sends the selection to the
    // ProjectViewPane.ID
    ProjectView.getInstance(getProject()).changeView(ProjectViewPane.ID);

    // setup project files
    myFixture.copyFileToProject(getGlobalTestDir() + "/MySqliteHelper.java",
                                "src/p1/pkg/MySqliteHelper.java");
    myFixture.copyFileToProject(getGlobalTestDir() + "/MainActivity.java",
                                "src/p1/pkg/MainActivity.java");
    myFixture.copyFileToProject(getGlobalTestDir() + "/R.java", "src/p1/pkg/R.java");
    myFixture.copyFileToProject(getGlobalTestDir() + "/strings.xml", "res/values/strings.xml");

    // No highlighting test: the error markers are physically present in the PSI File
    // and confuses the manifest merger, which sees them. (The <caret> tag on the
    // other hand is extracted and removed by CodeInsightTextFixtureImpl#SelectionAndCaretMarkupLoader
    doTestWithoutHighlightingWithFix(
      new AndroidLintAllowBackupInspection(),
                  "Generate full-backup-content descriptor",
                  "AndroidManifest.xml", "xml");
    // also check the generated backup descriptor.
    myFixture.checkResultByFile("res/xml/backup.xml",
                                getGlobalTestDir() + "/expected.xml", true);
  }

  public void testGenBackupDescriptor2() throws Exception {
    deleteManifest();
    // This test requires targetSdkVersion=23 to trigger inspection
    doTestWithFix(new AndroidLintAllowBackupInspection(),
                  "Set fullBackupContent attribute",
                  "AndroidManifest.xml", "xml");
  }

  public void testGenEmptyBackupDescriptor() throws Exception {
    // In the absence of files that indicate presence of databases or calls to
    // getSharedPreferences, the quickfix should create an empty backup descriptor
    // that contains helpful comments.
    deleteManifest();
    // This is needed for quick fixes that call TemplateUtils.selectEditor(..)
    // which in turn looks up the ProjectViewPane.ID.
    ProjectViewTestUtil.setupImpl(getProject(), true);
    // In unit test mode, ProjectViewSelectInTarget#select()
    // short circuits the typical flow and sends the selection to the
    // ProjectViewPane.ID
    ProjectView.getInstance(getProject()).changeView(ProjectViewPane.ID);

    doTestWithFix(new AndroidLintAllowBackupInspection(),
                  "Set fullBackupContent attribute and generate descriptor",
                  "AndroidManifest.xml", "xml");
    myFixture.checkResultByFile("res/xml/backup_descriptor.xml",
                                getGlobalTestDir() + "/expected.xml", true);
  }

  public void testGridLayoutAttribute() throws Exception {
    doTestWithFix(new AndroidLintGridLayoutInspection(),
                  "Update to myns:layout_column",
                  "/res/layout/grid_layout.xml", "xml");
  }

  public void testGridLayoutAttributeMissing() throws Exception {
    doTestWithFix(new AndroidLintGridLayoutInspection(),
                  "Update to app:layout_column",
                  "/res/layout/grid_layout.xml", "xml");
  }

  public void testAlwaysShowAction() throws Exception {
    doTestWithFix(new AndroidLintAlwaysShowActionInspection(),
                  "Replace with ifRoom", "/res/menu/menu.xml", "xml");
  }

  public void testPaddingStartQuickFix() throws Exception {
    deleteManifest();
    myFixture.copyFileToProject(getGlobalTestDir() + "/AndroidManifest.xml", "AndroidManifest.xml");
    doTestWithFix(new AndroidLintRtlCompatInspection(),
                  "Set paddingLeft=\"12sp\"", "/res/layout/layout.xml", "xml");
  }

  public void testAppCompatMethod() throws Exception {
    Module[] modules = ModuleManager.getInstance(getProject()).getModules();
    for (Module module : modules) {
      if (module != myModule && AndroidFacet.getInstance(module) != null) {
        deleteManifest(module);
      }
    }
    myFixture.copyFileToProject(getGlobalTestDir() + "/AndroidManifest.xml", "additionalModules/appcompat/AndroidManifest.xml");
    myFixture.copyFileToProject(getGlobalTestDir() + "/ActionBarActivity.java.txt", "src/android/support/v7/app/ActionBarActivity.java");
    myFixture.copyFileToProject(getGlobalTestDir() + "/ActionMode.java.txt", "src/android/support/v7/view/ActionMode.java");
    doTestWithFix(new AndroidLintAppCompatMethodInspection(),
                  "Replace with getSupportActionBar()", "/src/test/pkg/AppCompatTest.java", "java");
  }

  public void testUseValueOf() throws Exception {
    doTestWithFix(new AndroidLintUseValueOfInspection(),
                  "Replace with valueOf()", "/src/test/pkg/UseValueOf.java", "java");
  }

  public void testEditEncoding() throws Exception {
    doTestWithFix(new AndroidLintEnforceUTF8Inspection(),
                  "Replace with utf-8", "/res/layout/layout.xml", "xml");
  }

  /* Inspection disabled; these tests make network connection to MavenCentral and can change every time there
     is a new version available (which makes for unstable tests)

  public void testNewerAvailable() throws Exception {
    GradleDetector.REMOTE_VERSION.setEnabledByDefault(true);
    doTestWithFix(new AndroidLintInspectionToolProvider.AndroidLintNewerVersionAvailableInspection(),
                  "Update to 17.0.0", "build.gradle", "gradle");
  }
  */

  public void testGradlePlus() throws Exception {
    // Needs a valid SDK; can't use the mock one in the test data.
    AndroidSdkData prevSdkData = AndroidSdks.getInstance().tryToChooseAndroidSdk();
    if (prevSdkData == null) {
      Sdk androidSdk = createLatestAndroidSdk();
      AndroidPlatform androidPlatform = AndroidPlatform.getInstance(androidSdk);
      assertNotNull(androidPlatform);
      // Put default platforms in the list before non-default ones so they'll be looked at first.
      AndroidSdks.getInstance().setSdkData(androidPlatform.getSdkData());
    }

    //noinspection ConstantConditions
    File sdk = AndroidSdks.getInstance().tryToChooseAndroidSdk().getLocation();
    File appcompat = new File(sdk, "extras/android/m2repository/com/android/support/appcompat-v7/19.0.1".replace('/', File.separatorChar));
    if (!appcompat.exists()) {
      System.out.println("Not running " + this.getClass() + "#" + getName() + ": Needs SDK with Support Repo installed and " +
                         "expected to find " + appcompat);
      return;
    }

    // NOTE: The android support repository must be installed in the SDK used by the test!
    doTestWithFix(new AndroidLintGradleDynamicVersionInspection(),
                  "Replace with specific version", "build.gradle", "gradle");

    AndroidSdks.getInstance().setSdkData(prevSdkData);
  }

  public void testGradleDeprecation() throws Exception {
    doTestWithFix(new AndroidLintGradleDeprecatedInspection(),
                  "Replace with com.android.library", "build.gradle", "gradle");
  }

  public void testWrongQuote() throws Exception {
    doTestWithFix(new AndroidLintNotInterpolatedInspection(),
                  "Replace single quotes with double quotes", "build.gradle", "gradle");
  }

  public void testMissingAppIcon() throws Exception {
    deleteManifest();
    doTestWithFix(new AndroidLintMissingApplicationIconInspection(),
                  "Set icon", "AndroidManifest.xml", "xml");
  }

  public void testMissingLeanbackSupport() throws Exception {
    deleteManifest();
    doTestWithFix(new AndroidLintMissingLeanbackSupportInspection(),
                  "Add uses-feature tag", "AndroidManifest.xml", "xml");
  }

  public void testPermissionImpliesHardware() throws Exception {
    deleteManifest();
    doTestWithFix(new AndroidLintPermissionImpliesUnsupportedHardwareInspection(),
                  "Add uses-feature tag", "AndroidManifest.xml", "xml");
  }

  public void testMissingTvBanner() throws Exception {
    deleteManifest();
    doTestWithFix(new AndroidLintMissingTvBannerInspection(),
                  "Set banner", "AndroidManifest.xml", "xml");
  }

  public void testInvalidUsesTagAttribute() throws Exception {
    doTestWithFix(new AndroidLintInvalidUsesTagAttributeInspection(),
                  "Replace with \"media\"",
                  "res/xml/automotive_app_desc.xml", "xml");
  }

  public void testVectorScientificNotation() throws Exception {
    doTestWithFix(new AndroidLintInvalidVectorPathInspection(),
                  "Replace with 67", "res/drawable/vector.xml", "xml");
  }

  public void testUnsupportedChromeOsHardware() throws Exception {
    deleteManifest();
    doTestWithFix(new AndroidLintUnsupportedChromeOsHardwareInspection(),
                  "Set required=\"false\"", "AndroidManifest.xml", "xml");
  }

  public void testPermissionImpliesChromeOsHardware() throws Exception {
    deleteManifest();
    doTestWithFix(new AndroidLintPermissionImpliesUnsupportedChromeOsHardwareInspection(),
                  "Add uses-feature tag", "AndroidManifest.xml", "xml");
  }

  /* Disabled: The mipmap check now only warns about mipmap usage in Gradle projects that use
   * density filtering. Re-enable this if we broaden the mipmap check, or if we update the AndroidLintTest
   * to also check Gradle projects.
  public void testMipmap() throws Exception {
    deleteManifest();
    myFixture.copyFileToProject(getGlobalTestDir() + "/R.java", "/src/p1/p2/R.java");
    myFixture.copyFileToProject(getGlobalTestDir() + "/MyCode.java", "/src/p1/p2/MyCode.java");
    myFixture.copyFileToProject(getGlobalTestDir() + "/icon.png", "/res/drawable-mdpi/icon.png");
    myFixture.copyFileToProject(getGlobalTestDir() + "/icon.png", "/res/drawable-hdpi/icon.png");
    myFixture.copyFileToProject(getGlobalTestDir() + "/icon.png", "/res/drawable-xhdpi/icon.png");

    // Apply quickfix and check that the manifest file is updated
    doTestWithFix(new AndroidLintInspectionToolProvider.AndroidLintMipmapIconsInspection(), "Convert @drawable/icon to @mipmap/icon",
                  "AndroidManifest.xml", "xml");

    // Make sure files were moved
    assertNotNull(myFixture.findFileInTempDir("res/mipmap-mdpi/icon.png"));
    assertNotNull(myFixture.findFileInTempDir("res/mipmap-hdpi/icon.png"));
    assertNotNull(myFixture.findFileInTempDir("res/mipmap-xhdpi/icon.png"));

    // Make sure code references (in addition to Manifest XML file reference checked above) have been updated
    myFixture.checkResultByFile("src/p1/p2/MyCode.java", getGlobalTestDir() + "/MyCode_after.java", true);

    // The R.java file should not have been edited:
    myFixture.checkResultByFile("src/p1/p2/R.java", getGlobalTestDir() + "/R.java", true);
  }
  */

  public void testAllowBackup() throws Exception {
    deleteManifest();
    doTestWithFix(new AndroidLintAllowBackupInspection(),
                  "Set backup attribute", "AndroidManifest.xml", "xml");
  }

  public void testRemoveByteOrderMarks() throws Exception {
    doTestWithFix(new AndroidLintByteOrderMarkInspection(),
                  "Remove byte order marks", "/res/layout/layout.xml", "xml");
  }

  public void testBomManifest() throws Exception {
    doTestHighlighting(new AndroidLintByteOrderMarkInspection(),"AndroidManifest.xml", "xml");
  }

  public void testBomStrings() throws Exception {
    doTestHighlighting(new AndroidLintByteOrderMarkInspection(),"/res/values/strings.xml", "xml");
  }

  public void testBomClass() throws Exception {
    doTestHighlighting(new AndroidLintByteOrderMarkInspection(),"/src/test/pkg/MyTest.java", "java");
  }

  public void testCommitToApply() throws Exception {
    deleteManifest();
    // Need to use targetSdkVersion 9
    myFixture.copyFileToProject(getGlobalTestDir() + "/AndroidManifest.xml", "AndroidManifest.xml");
    doTestWithFix(new AndroidLintApplySharedPrefInspection(),
                  "Replace commit() with apply()", "/src/test/pkg/CommitToApply.java", "java");
  }

  public void testMissingIntDefSwitch() throws Exception {
    myFixture.addFileToProject("/src/android/support/annotation/IntDef.java", "package android.support.annotation;\n" +
                                                                              "\n" +
                                                                              "import java.lang.annotation.Retention;\n" +
                                                                              "import java.lang.annotation.RetentionPolicy;\n" +
                                                                              "import java.lang.annotation.Target;\n" +
                                                                              "\n" +
                                                                              "import static java.lang.annotation.ElementType.ANNOTATION_TYPE;\n" +
                                                                              "import static java.lang.annotation.ElementType.FIELD;\n" +
                                                                              "import static java.lang.annotation.ElementType.METHOD;\n" +
                                                                              "import static java.lang.annotation.ElementType.PARAMETER;\n" +
                                                                              "import static java.lang.annotation.RetentionPolicy.CLASS;\n" +
                                                                              "import static java.lang.annotation.RetentionPolicy.SOURCE;\n" +
                                                                              "\n" +
                                                                              "@Retention(CLASS)\n" +
                                                                              "@Target({ANNOTATION_TYPE})\n" +
                                                                              "public @interface IntDef {\n" +
                                                                              "    long[] value() default {};\n" +
                                                                              "    boolean flag() default false;\n" +
                                                                              "}\n");
    doTestWithFix(new AndroidLintSwitchIntDefInspection(),
                  "Add Missing @IntDef Constants", "/src/test/pkg/MissingIntDefSwitch.java", "java");
  }

  public void testIncludeParams() throws Exception {
    doTestWithFix(new AndroidLintIncludeLayoutParamInspection(),
                  "Set layout_height", "/res/layout/layout.xml", "xml");
  }

  public void testInnerclassSeparator() throws Exception {
    deleteManifest();
    doTestWithFix(new AndroidLintInnerclassSeparatorInspection(),
                  "Replace with .MyActivity$Inner", "AndroidManifest.xml", "xml");
  }

  public void testMenuTitle() throws Exception {
    deleteManifest();
    // Need to use targetSdkVersion 11
    myFixture.copyFileToProject(getGlobalTestDir() + "/AndroidManifest.xml", "AndroidManifest.xml");
    doTestWithFix(new AndroidLintMenuTitleInspection(),
                  "Set title", "/res/menu/menu.xml", "xml");
  }

  public void testFragmentIds() throws Exception {
    doTestWithFix(new AndroidLintMissingIdInspection(),
                  "Set id", "/res/layout/layout.xml", "xml");
  }

  public void testOldTargetApi() throws Exception {
    deleteManifest();
    doTestWithFix(new AndroidLintOldTargetApiInspection(),
                  "Update targetSdkVersion to " + HIGHEST_KNOWN_STABLE_API, "AndroidManifest.xml", "xml");
  }

  /*
  public void testOldTargetApiGradle() throws Exception {
    // Doesn't work in incremental mode because this issue is also used for manifest files;
    // we don't well support implementations pointing to different detectors for each file type
    doTestWithFix(new AndroidLintInspectionToolProvider.AndroidLintOldTargetApiInspection(),
                  "Change to 17.0.0", "build.gradle", "gradle");
  }
  */

  public void testPropertyFiles() throws Exception {
    doTestWithFix(new AndroidLintPropertyEscapeInspection(),
                  "Escape", "local.properties", "properties");
  }

  public void testReferenceTypes() throws Exception {
    doTestWithFix(new AndroidLintReferenceTypeInspection(),
                  "Replace with @string/", "/res/values/strings.xml", "xml");
  }

  public void testSelectableText() throws Exception {
    TextViewDetector.SELECTABLE.setEnabledByDefault(true);

    deleteManifest();
    // Need to use targetSdkVersion 11
    myFixture.copyFileToProject(getGlobalTestDir() + "/AndroidManifest.xml", "AndroidManifest.xml");
    doTestWithFix(new AndroidLintSelectableTextInspection(), "Set textIsSelectable=\"true\"",
                  "/res/layout/layout.xml", "xml");
  }

  public void testSignatureOrSystem() throws Exception {
    deleteManifest();
    doTestWithFix(new AndroidLintSignatureOrSystemPermissionsInspection(),
                  "Replace with signature", "AndroidManifest.xml", "xml");
  }

  public void testSp() throws Exception {
    doTestWithFix(new AndroidLintSpUsageInspection(),
                  "Replace with sp", "/res/values/styles.xml", "xml");
  }

  public void testStopShip() throws Exception {
    CommentDetector.STOP_SHIP.setEnabledByDefault(true);
    doTestWithFix(new AndroidLintStopShipInspection(), "Remove STOPSHIP", "/src/test/pkg/StopShip.java",
                  "java");
  }

  public void testStringToInt() throws Exception {
    doTestWithFix(new AndroidLintStringShouldBeIntInspection(),
                  "Replace with integer", "build.gradle", "gradle");
  }

  public void testStringTypos() throws Exception {
    doTestWithFix(new AndroidLintTyposInspection(),
                  "Replace with \"Android\"", "/res/values-nb/strings.xml", "xml");
  }

  // Regression test for http://b.android.com/186465
  public void testStringTyposCDATA() throws Exception {
    doTestWithFix(new AndroidLintTyposInspection(),
                  "Replace with \"Android\"", "/res/values-nb/strings.xml", "xml");
  }

  public void testWrongViewCall() throws Exception {
    doTestWithFix(new AndroidLintWrongCallInspection(),
                  "Replace call with draw()", "/src/test/pkg/WrongViewCall.java", "java");
  }

  public void testWrongCase() throws Exception {
    doTestWithFix(new AndroidLintWrongCaseInspection(),
                  "Replace with merge", "/res/layout/layout.xml", "xml");
  }

  public void testProguard() throws Exception {
    createManifest();
    final VirtualFile proguardCfgPath = myFixture.copyFileToProject(getGlobalTestDir() + "/proguard.cfg", "proguard.cfg");
    myFacet.getProperties().RUN_PROGUARD = true;
    myFacet.getProperties().myProGuardCfgFiles = Collections.singletonList(proguardCfgPath.getUrl());

    doGlobalInspectionTest(new AndroidLintProguardInspection());
  }

  public void testManifestOrder() throws Exception {
    deleteManifest();
    myFixture.copyFileToProject(getGlobalTestDir() + "/AndroidManifest.xml", "AndroidManifest.xml");
    doGlobalInspectionTest(new AndroidLintManifestOrderInspection());
  }

  public void testButtonsOrder() throws Exception {
    deleteManifest();
    myFixture.copyFileToProject(getGlobalTestDir() + "/AndroidManifest.xml", "AndroidManifest.xml");
    myFixture.copyFileToProject(getGlobalTestDir() + "/strings.xml", "res/values/strings.xml");
    myFixture.copyFileToProject(getGlobalTestDir() + "/layout.xml", "res/layout/layout.xml");
    doGlobalInspectionTest(new AndroidLintButtonOrderInspection());
  }

  public void testViewType() throws Exception {
    myFixture.copyFileToProject(getGlobalTestDir() + "/MyActivity.java", "src/p1/p2/MyActivity.java");
    myFixture.copyFileToProject(getGlobalTestDir() + "/layout.xml", "res/layout/layout.xml");
    doGlobalInspectionTest(new AndroidLintWrongViewCastInspection());
  }

  public void testViewTypeStub() throws Exception {
    // Regression test for 183136: don't take id references to imply a
    // view type of the referencing type
    myFixture.copyFileToProject(getGlobalTestDir() + "/stub_inflated_layout.xml", "res/layout/stub_inflated_layout.xml");
    myFixture.copyFileToProject(getGlobalTestDir() + "/main.xml", "res/layout/main.xml");
    myFixture.copyFileToProject(getGlobalTestDir() + "/WrongCastActivity.java", "src/p1/p2/WrongCastActivity.java");
    doGlobalInspectionTest(new AndroidLintWrongViewCastInspection());
  }

  public void testDuplicateIcons() throws Exception {
    VirtualFile file = myFixture.copyFileToProject(getGlobalTestDir() + "/dup1.png", "res/drawable/dup1.png");
    myFixture.copyFileToProject(getGlobalTestDir() + "/dup2.png", "res/drawable/dup2.png");
    myFixture.copyFileToProject(getGlobalTestDir() + "/other.png", "res/drawable/other.png");
    doGlobalInspectionTest(new AndroidLintIconDuplicatesInspection());

    // Take on a suppress test: attempt to suppress a binary file and verify that that works:
    // Regression test for https://code.google.com/p/android/issues/detail?id=225703
    VirtualFile moduleDir = AndroidRootUtil.getMainContentRoot(myFacet);
    assertThat(moduleDir).isNotNull();
    PsiFile iconFile = PsiManager.getInstance(getProject()).findFile(file);
    assertThat(iconFile).isNotNull();
    VirtualFile lintXml = moduleDir.findChild("lint.xml");
    assertThat(lintXml).isNull();
    SuppressLintIntentionAction action = new SuppressLintIntentionAction(IconDetector.DUPLICATES_NAMES, iconFile);
    action.invoke(getProject(), null, iconFile);
    moduleDir.refresh(false, true);
    lintXml = moduleDir.findChild("lint.xml");
    assertThat(lintXml).isNotNull();
    assertThat(new String(lintXml.contentsToByteArray())).isEqualTo(
      "<?xml version=\"1.0\" encoding=\"UTF-8\"?>\n" +
      "<lint>\n" +
      "    <issue id=\"IconDuplicates\">\n" +
      "        <ignore path=\"res/drawable/dup1.png\" />\n" +
      "    </issue>\n" +
      "</lint>\n");
  }

  public void testCallSuper() throws Exception {
    myFixture.addFileToProject("src/android/support/annotation/CallSuper.java",
                               "package android.support.annotation;\n" +
                               "\n" +
                               "import java.lang.annotation.Retention;\n" +
                               "import java.lang.annotation.Target;\n" +
                               "\n" +
                               "import static java.lang.annotation.ElementType.METHOD;\n" +
                               "import static java.lang.annotation.RetentionPolicy.SOURCE;\n" +
                               "\n" +
                               "@Retention(SOURCE)\n" +
                               "@Target({METHOD})\n" +
                               "public @interface CallSuper {\n" +
                               "}");
    doTestWithFix(new AndroidLintMissingSuperCallInspection(),
                  "Add super call","src/p1/p2/CallSuperTest.java", "java");
  }

  public void testSuppressingInXml1() throws Exception {
    doTestNoFix(new AndroidLintHardcodedTextInspection(),
                "/res/layout/layout.xml", "xml");
  }

  public void testSuppressingInXml2() throws Exception {
    doTestNoFix(new AndroidLintHardcodedTextInspection(),
                "/res/layout/layout.xml", "xml");
  }

  public void testSuppressingInXml3() throws Exception {
    createManifest();
    myFixture.copyFileToProject(getGlobalTestDir() + "/layout.xml", "res/layout/layout.xml");
    doGlobalInspectionTest(new AndroidLintHardcodedTextInspection());
  }

  public void testSuppressingInJava() throws Exception {
    createManifest();
    myFixture.copyFileToProject(getGlobalTestDir() + "/MyActivity.java", "src/p1/p2/MyActivity.java");
    doGlobalInspectionTest(new AndroidLintUseValueOfInspection());
  }

  public void testLintInJavaFile() throws Exception {
    createManifest();
    myFixture.copyFileToProject(getGlobalTestDir() + "/MyActivity.java", "src/p1/p2/MyActivity.java");
    doGlobalInspectionTest(new AndroidLintUseValueOfInspection());
  }

  public void testApiCheck1() throws Exception {
    createManifest();
    myFixture.copyFileToProject(getGlobalTestDir() + "/MyActivity.java", "src/p1/p2/MyActivity.java");
    doGlobalInspectionTest(new AndroidLintNewApiInspection());
  }

  public void testApiCheck1b() throws Exception {
    // Check adding a @TargetApi annotation in a Java file to suppress
    createManifest();
    doTestWithFix(new AndroidLintNewApiInspection(),
                  "Add @TargetApi(HONEYCOMB) Annotation",
                  "/src/p1/p2/MyActivity.java", "java");
  }

  public void testApiCheck1c() throws Exception {
    // Check adding a @SuppressLint annotation in a Java file to suppress
    createManifest();
    doTestWithFix(new AndroidLintNewApiInspection(),
                  "Suppress: Add @SuppressLint(\"NewApi\") annotation",
                  "/src/p1/p2/MyActivity.java", "java");
  }

  public void testApiCheck1d() throws Exception {
    // Check adding a tools:targetApi attribute in an XML file to suppress
    createManifest();
    doTestWithFix(new AndroidLintNewApiInspection(),
                  "Suppress With tools:targetApi Attribute",
                  "/res/layout/layout.xml", "xml");
  }

  public void testApiCheck1e() throws Exception {
    // Check adding a tools:suppress attribute in an XML file to suppress
    createManifest();
    doTestWithFix(new AndroidLintNewApiInspection(),
                  "Suppress: Add tools:ignore=\"NewApi\" attribute",
                  "/res/layout/layout.xml", "xml");
  }

  public void testApiCheck1f() throws Exception {
    // Check adding a version-check conditional in a Java file
    createManifest();
    doTestWithFix(new AndroidLintNewApiInspection(),
                  "Surround with if (VERSION.SDK_INT >= VERSION_CODES.HONEYCOMB) { ... }",
                  "/src/p1/p2/MyActivity.java", "java");
  }

  public void testImlFileOutsideContentRoot() throws Exception {
    myFixture.copyFileToProject(SdkConstants.FN_ANDROID_MANIFEST_XML, "additionalModules/module1/" + SdkConstants.FN_ANDROID_MANIFEST_XML);
    myFixture.copyFileToProject(SdkConstants.FN_ANDROID_MANIFEST_XML, "additionalModules/module2/" + SdkConstants.FN_ANDROID_MANIFEST_XML);
    final String testDir = BASE_PATH_GLOBAL + "apiCheck1";
    myFixture.copyFileToProject(testDir + "/MyActivity.java", "additionalModules/module1/src/p1/p2/MyActivity.java");
    doGlobalInspectionTest(new AndroidLintNewApiInspection(), testDir, new AnalysisScope(getProject()));
  }

  public void testDisabledTestsEnabledOnTheFly() throws Exception {
    // If this changes test no longer applies; pick different disabled issue
    assertThat(CommentDetector.STOP_SHIP.isEnabledByDefault()).isFalse();
    myFixture.copyFileToProject(getGlobalTestDir() + "/Stopship.java", "src/p1/p2/Stopship.java");
    doGlobalInspectionTest(new AndroidLintStopShipInspection());
  }

  public void testUnusedResource() throws Exception {
    // This test checks 3 things.
    // First, it runs the unused resources global inspection and checks that it gets it right (the results are checked
    // against unusedResources/expected.xml).
    //
    // Then, it checks that *all* the quickfixes associated with this use a unique family name. This checks that
    // we don't get into the scenario described in issue 235641, where a *single* action is created to run all 3
    // quickfixes (both adding tools/keep, which is taken as the display name, as well as the removal refactoring).
    //
    // Finally, it actually performs the unused refactoring fix. This verifies that this works without the crash
    // also reported in issue 235641 (where the unused refactoring is invoked under a write lock, which quickfixes
    // normally are, but which is forbidden by the refactoring framework.)

    VirtualFile file = myFixture.copyFileToProject(getGlobalTestDir() + "/strings.xml", "res/values/strings.xml");
    myFixture.configureFromExistingVirtualFile(file);
<<<<<<< HEAD
    Map<RefEntity, CommonProblemDescriptor[]> map = doGlobalInspectionTest(new AndroidLintUnusedResourcesInspection());
=======
    SynchronizedBidiMultiMap<RefEntity, CommonProblemDescriptor> map = doGlobalInspectionTest(new AndroidLintUnusedResourcesInspection());
>>>>>>> 7bd3f2d2

    CommonProblemDescriptor targetDescriptor = null;
    QuickFix<CommonProblemDescriptor> targetFix = null;

    // Ensure family names are unique; if not quickfixes get collapsed. Set.add only returns true if it wasn't already in the set.
<<<<<<< HEAD
    for (Map.Entry<RefEntity, CommonProblemDescriptor[]> entry : map.entrySet()) {
      for (CommonProblemDescriptor descriptor : entry.getValue()) {
=======
    for (RefEntity refEntity : map.keys()) {
      for (CommonProblemDescriptor descriptor : map.get(refEntity)) {
>>>>>>> 7bd3f2d2
        Set<String> familyNames = Sets.newHashSet();
        QuickFix[] fixes = descriptor.getFixes();
        if (fixes != null) {
          for (QuickFix fix : fixes) {
            String name = fix.getName();
            System.out.println("Next fix = " + name);
            System.out.println("Next fix.family = " + fix.getFamilyName());
            assertTrue(familyNames.add(fix.getFamilyName()));

            if ("Remove Declarations for R.string.unused".equals(name)) {
              targetDescriptor = descriptor;
              //noinspection unchecked
              targetFix = fix;
            }
          }
        }
      }
    }

    assertNotNull(targetDescriptor);
    assertNotNull(targetFix);

    // TODO: Consider using CodeInsightTestFixtureImpl#invokeIntention
    targetFix.applyFix(getProject(), targetDescriptor);
    myFixture.checkResultByFile(getGlobalTestDir() + "/strings_after.xml");
  }

  public void testMergeObsoleteFolders() throws Exception {
<<<<<<< HEAD
=======
    if (!PlatformUtils.isAndroidStudio()) {
      // Only perform this check in Studio, not IntelliJ, until
      //    https://youtrack.jetbrains.com/issue/IDEA-169345
      // is fixed upstream.
      return;
    }

>>>>>>> 7bd3f2d2
    // Force minSdkVersion to v14:
    deleteManifest();
    myFixture.copyFileToProject(getGlobalTestDir() + "/AndroidManifest.xml", "AndroidManifest.xml");

    VirtualFile mainFile = myFixture.copyFileToProject(getGlobalTestDir() + "/values-strings.xml", "res/values/strings.xml");
    VirtualFile v8strings = myFixture.copyFileToProject(getGlobalTestDir() + "/values-v8-strings.xml", "res/values-v8/strings.xml");
    VirtualFile v10strings = myFixture.copyFileToProject(getGlobalTestDir() + "/values-v10-strings.xml", "res/values-v10/strings.xml");
    myFixture.copyFileToProject(getGlobalTestDir() + "/layout-v11-activity_main.xml", "res/layout-v11/activity_main.xml");
    myFixture.copyFileToProject(getGlobalTestDir() + "/layout-activity_main.xml", "res/layout/activity_main.xml");
    myFixture.configureFromExistingVirtualFile(mainFile);
    AndroidLintObsoleteSdkIntInspection inspection = new AndroidLintObsoleteSdkIntInspection();
    String actionLabel = "Merge resources from -v8 and -v10 into values";
    doGlobalInspectionWithFix(inspection, actionLabel);

    myFixture.checkResultByFile(getGlobalTestDir() + "/values-strings_after.xml");
    // check that the other folders don't exist
    assertFalse(v8strings.isValid());
    assertFalse(v10strings.isValid());
  }

  public void testImpliedTouchscreenHardware() throws Exception {
    doTestWithFix(new AndroidLintImpliedTouchscreenHardwareInspection(),
                  "Add uses-feature tag",
                  "AndroidManifest.xml", "xml");
  }

  public void testApiInlined() throws Exception {
    createManifest();
    myFixture.copyFileToProject(getGlobalTestDir() + "/MyActivity.java", "src/p1/p2/MyActivity.java");
    doGlobalInspectionTest(new AndroidLintInlinedApiInspection());
  }

  public void testApiOverride() throws Exception {
    createManifest();
    createProjectProperties();

    // We need a build target >= 1 but also *smaller* than 17. Ensure this is the case
    AndroidPlatform platform = AndroidPlatform.getInstance(myFacet.getModule());
    if (platform != null && platform.getApiLevel() < 17) {
      myFixture.copyFileToProject(getGlobalTestDir() + "/MyActivity.java", "src/p1/p2/MyActivity.java");
      doGlobalInspectionTest(new AndroidLintOverrideInspection());
    } else {
      // TODO: else try to find and set a target on the project such that the above returns true
    }
  }

  public void testParcelLoader() throws Exception {
    doTestWithFix(new AndroidLintParcelClassLoaderInspection(),
                  "Use getClass().getClassLoader()",
                  "/src/test/pkg/ParcelClassLoaderTest.java", "java");
  }

  public void testParcelLoader2() throws Exception {
    doTestWithFix(new AndroidLintParcelClassLoaderInspection(),
                  "Use getClass().getClassLoader()",
                  "/src/test/pkg/ParcelClassLoaderTest.java", "java");
  }

  public void testDeprecation() throws Exception {
    // Need to use minSdkVersion >= 3 to get all the deprecation warnings to kick in
    deleteManifest();
    myFixture.copyFileToProject(getGlobalTestDir() + "/AndroidManifest.xml", "AndroidManifest.xml");
    doTestNoFix(new AndroidLintDeprecatedInspection(),
                "/res/layout/deprecation.xml", "xml");
  }

  public void testUnprotectedSmsBroadcastReceiver() throws Exception {
    deleteManifest();
    doTestWithFix(new AndroidLintUnprotectedSMSBroadcastReceiverInspection(),
                  "Set permission=\"android.permission.BROADCAST_SMS\"", "AndroidManifest.xml", "xml");
  }

  public void testActivityRegistered() throws Exception {
    createManifest();
    myFixture.copyFileToProject(getGlobalTestDir() + "/MyActivity.java", "src/p1/p2/MyActivity.java");
    myFixture.copyFileToProject(getGlobalTestDir() + "/MyDerived.java", "src/p1/p2/MyDerived.java");
    doGlobalInspectionTest(new AndroidLintRegisteredInspection());
  }

  /**
   * Quick fix for typos in network-security-config file. (especially elements)
   */
  public void testNetworkSecurityConfigTypos1() throws Exception {
    createManifest();
    doTestWithFix(new AndroidLintNetworkSecurityConfigInspection(),
                "Use domain-config", "res/xml/network-config.xml", "xml");
  }

  /**
   * Check typos in network-security-config attribute.
   */
  public void testNetworkSecurityConfigTypos2() throws Exception {
    createManifest();
    doTestWithFix(new AndroidLintNetworkSecurityConfigInspection(),
                  "Use includeSubdomains", "res/xml/network-config.xml", "xml");
  }

  public void testDeleteRepeatedWords() throws Exception {
    doTestWithFix(new AndroidLintTyposInspection(),
                  "Delete repeated word", "res/values/strings.xml", "xml");

  }

  public void testInvalidPinDigestAlg() throws Exception {
    createManifest();
    doTestWithFix(new AndroidLintNetworkSecurityConfigInspection(),
                  "Set digest to \"SHA-256\"",
                  "res/xml/network-config.xml", "xml");
  }

  public void testResourceTypes() throws Exception {
    createManifest();
    doTestNoFix(new AndroidLintResourceTypeInspection(),
                "/src/p1/p2/ResourceTypes.java", "java");
  }

  public void testMissingSuperCall() throws Exception {
    // Regression test for https://code.google.com/p/android/issues/detail?id=222249
    doTestNoFix(new AndroidLintMissingSuperCallInspection(),
                "/src/p1/p2/SuperCallTest.java", "java");
  }

  public void testStringEscapes() throws Exception {
    // Regression test for https://code.google.com/p/android/issues/detail?id=224150
    doTestWithFix(new AndroidLintStringEscapingInspection(),
                  "Escape Apostrophe", "/res/values/strings.xml", "xml");
  }

  public void testRegistration() throws Exception {
    doTestHighlighting(new AndroidLintRegisteredInspection(), "/src/p1/p2/RegistrationTest.java", "java");
  }

  public void testExtendAppCompatWidgets() throws Exception {
    // Configure appcompat dependency
    Module[] modules = ModuleManager.getInstance(getProject()).getModules();
    for (Module module : modules) {
      if (module != myModule && AndroidFacet.getInstance(module) != null) {
        deleteManifest(module);
      }
    }
    myFixture.copyFileToProject(BASE_PATH_GLOBAL + "appCompatMethod/AndroidManifest.xml", "additionalModules/appcompat/AndroidManifest.xml");

    doTestWithFix(new AndroidLintAppCompatCustomViewInspection(),
                  "Extend AppCompat widget instead", "/src/p1/p2/MyButton.java", "java");
  }

  public void testExif() throws Exception {
    doTestWithFix(new AndroidLintExifInterfaceInspection(),
                  "Update all references in this file",
                  "/src/test/pkg/ExifUsage.java", "java");
  }

  public void testMissingWearStandaloneAppFlag() throws Exception {
    deleteManifest();
    doTestWithFix(new AndroidLintWearStandaloneAppFlagInspection(),
                  "Add meta-data element for 'com.google.android.wearable.standalone'",
                  "AndroidManifest.xml", "xml");
  }

  public void testInvalidWearStandaloneAppAttrValue() throws Exception {
    deleteManifest();
    doTestWithFix(new AndroidLintWearStandaloneAppFlagInspection(),
                  "Replace with true",
                  "AndroidManifest.xml", "xml");
  }

  public void testMissingWearStandaloneAppFlagValueAttr() throws Exception {
    deleteManifest();
    doTestWithFix(new AndroidLintWearStandaloneAppFlagInspection(),
                  "Set value=\"true\"",
                  "AndroidManifest.xml", "xml");
  }

  public void testInvalidWearFeatureAttr() throws Exception {
    deleteManifest();
    doTestWithFix(new AndroidLintInvalidWearFeatureAttributeInspection(),
                  "Remove attribute",
                  "AndroidManifest.xml", "xml");
  }

  public void testWakelockTimeout() throws Exception {
    deleteManifest();
    doTestWithFix(new AndroidLintWakelockTimeoutInspection(),
                  "Set timeout to 10 minutes",
                  "/src/test/pkg/WakelockTest.java", "java");
  }

  public void testWifiManagerLeak() throws Exception {
    deleteManifest();
    // Set minSdkVersion to pre-N:
    myFixture.copyFileToProject(getGlobalTestDir() + "/AndroidManifest.xml", "AndroidManifest.xml");

    doTestWithFix(new AndroidLintWifiManagerLeakInspection(),
                  "Add getApplicationContext()",
                  "/src/test/pkg/WifiManagerLeak.java", "java");
  }

  public void testInvalidImeActionId() throws Exception {
    doTestNoFix(new AndroidLintInvalidImeActionIdInspection(),
                "/res/layout/layout.xml", "xml");
  }

<<<<<<< HEAD
  private Map<RefEntity, CommonProblemDescriptor[]> doGlobalInspectionTest(@NotNull AndroidLintInspectionBase inspection) {
=======
  private SynchronizedBidiMultiMap<RefEntity, CommonProblemDescriptor> doGlobalInspectionTest(@NotNull AndroidLintInspectionBase inspection) {
>>>>>>> 7bd3f2d2
    myFixture.enableInspections(inspection);
    return doGlobalInspectionTest(inspection, getGlobalTestDir(), new AnalysisScope(myModule));
  }

  private void doGlobalInspectionWithFix(@NotNull AndroidLintInspectionBase inspection, @NotNull String actionLabel) {
<<<<<<< HEAD
    Map<RefEntity, CommonProblemDescriptor[]> map = doGlobalInspectionTest(inspection);

    // Ensure family names are unique; if not quickfixes get collapsed. Set.add only returns true if it wasn't already in the set.
    for (Map.Entry<RefEntity, CommonProblemDescriptor[]> entry : map.entrySet()) {
      for (CommonProblemDescriptor descriptor : entry.getValue()) {
=======
    SynchronizedBidiMultiMap<RefEntity, CommonProblemDescriptor> map = doGlobalInspectionTest(inspection);

    // Ensure family names are unique; if not quickfixes get collapsed. Set.add only returns true if it wasn't already in the set.
    for (RefEntity refEntity : map.keys()) {
      for (CommonProblemDescriptor descriptor : map.get(refEntity)) {
>>>>>>> 7bd3f2d2
        QuickFix[] fixes = descriptor.getFixes();
        if (fixes != null) {
          //noinspection unchecked
          for (QuickFix<CommonProblemDescriptor> fix : fixes) {
            String name = fix.getName();
            if (actionLabel.equals(name)) {
              if (fix.startInWriteAction()) {
                WriteCommandAction.runWriteCommandAction(getProject(), () -> fix.applyFix(getProject(), descriptor));
              } else {
                fix.applyFix(getProject(), descriptor);
              }
              break;
            }
          }
        }
      }
    }
  }

  private String getGlobalTestDir() {
    return BASE_PATH_GLOBAL + getTestName(true);
  }

  private void doTestNoFix(@NotNull AndroidLintInspectionBase inspection, @NotNull String copyTo, @NotNull String extension)
    throws IOException {
    doTestHighlighting(inspection, copyTo, extension);

    IntentionAction action = null;

    for (IntentionAction a : myFixture.getAvailableIntentions()) {
      if (a instanceof AndroidLintExternalAnnotator.MyFixingIntention) {
        action = a;
      }
    }
    assertNull(action);
  }

  private void doTestWithFix(@NotNull AndroidLintInspectionBase inspection,
                             @NotNull String message,
                             @NotNull String copyTo,
                             @NotNull String extension)
    throws IOException {
    final IntentionAction action = doTestHighlightingAndGetQuickfix(inspection, message, copyTo, extension);
    assertNotNull(action);
    doTestWithAction(extension, action);
  }

  private void doTestWithoutHighlightingWithFix(@NotNull AndroidLintInspectionBase inspection,
                                                @NotNull String message,
                                                @NotNull String copyTo,
                                                @NotNull String extension)
    throws IOException {
    final IntentionAction action = getQuickfixWithoutHighlightingCheck(inspection, message, copyTo, extension);
    assertNotNull(action);
    doTestWithAction(extension, action);
  }

  private void doTestWithAction(@NotNull String extension, @NotNull final IntentionAction action) {
    assertTrue(action.isAvailable(myFixture.getProject(), myFixture.getEditor(), myFixture.getFile()));

    new WriteCommandAction(myFixture.getProject(), "") {
      @Override
      protected void run(@NotNull Result result) throws Throwable {
        action.invoke(myFixture.getProject(), myFixture.getEditor(), myFixture.getFile());
      }
    }.execute();

    myFixture.checkResultByFile(BASE_PATH + getTestName(true) + "_after." + extension);
  }

  @Nullable
  private IntentionAction doTestHighlightingAndGetQuickfix(@NotNull AndroidLintInspectionBase inspection,
                                                           @NotNull String message,
                                                           @NotNull String copyTo,
                                                           @NotNull String extension) throws IOException {
    doTestHighlighting(inspection, copyTo, extension, false);
    return AndroidTestUtils.getIntentionAction(myFixture, message);
  }

  @Nullable
  private IntentionAction getQuickfixWithoutHighlightingCheck(@NotNull AndroidLintInspectionBase inspection,
                                                              @NotNull String message,
                                                              @NotNull String copyTo,
                                                              @NotNull String extension) throws IOException {
    doTestHighlighting(inspection, copyTo, extension, true);
    return AndroidTestUtils.getIntentionAction(myFixture, message);
  }

  private void doTestHighlighting(@NotNull AndroidLintInspectionBase inspection, @NotNull String copyTo, @NotNull String extension)
      throws IOException {
    doTestHighlighting(inspection, copyTo, extension, false);
  }
  private void doTestHighlighting(@NotNull AndroidLintInspectionBase inspection, @NotNull String copyTo, @NotNull String extension,
                                  boolean skipCheck) throws IOException {
    myFixture.enableInspections(inspection);
    final VirtualFile file = myFixture.copyFileToProject(BASE_PATH + getTestName(true) + "." + extension, copyTo);
    myFixture.configureFromExistingVirtualFile(file);

    // Strip out <error> and <warning> markers. It's not clear why the test framework
    // doesn't do this (it *does* strip out the <caret> markers). Without this,
    // lint is passed markup files that contain the error markers, which makes
    // for example quick fixes not work.
    String prev = stripMarkers(file);
    myFixture.doHighlighting();
    // Restore markers before diffing.
    restoreMarkers(file, prev);

    if (!skipCheck) {
      myFixture.checkHighlighting(true, false, false);
    }
  }

  /** Removes any error and warning markers from a file, and returns the original text */
  @Nullable
  private String stripMarkers(VirtualFile file) {
    Project project = getProject();
    PsiFile psiFile = PsiManager.getInstance(project).findFile(file);
    if (psiFile == null) {
      return null;
    }
    Document document = PsiDocumentManager.getInstance(project).getDocument(psiFile);
    if (document == null) {
      return null;
    }

    String prev = document.getText();
    WriteCommandAction.runWriteCommandAction(project, (Runnable)() -> {
      while (true) {
        if (!(removeTag(document, "<error", ">")
              || removeTag(document, "</error", ">")
              || removeTag(document, "<warning", ">")
              || removeTag(document, "</warning", ">"))) {
          break;
        }
      }
    });

    return prev;
  }

  /** Searches the given document for a prefix and suffix and deletes it if found. Caller must hold write lock. */
  private static boolean removeTag(@NotNull Document document, @NotNull String prefix, @NotNull String suffix) {
    CharSequence sequence = document.getCharsSequence();
    int start = CharSequences.indexOf(sequence, prefix);
    if (start != -1) {
      int end = CharSequences.indexOf(sequence, suffix, start + prefix.length());
      if (end != -1) {
        end += suffix.length();
        document.deleteString(start, end);
        return true;
      }
    }

    return false;
  }

  /** Sets the contents of the given file to the given string. */
  private void restoreMarkers(VirtualFile file, String contents) {
    Project project = getProject();
    PsiFile psiFile = PsiManager.getInstance(project).findFile(file);
    if (psiFile == null) {
      return;
    }
    Document document = PsiDocumentManager.getInstance(project).getDocument(psiFile);
    if (document == null) {
      return;
    }

    WriteCommandAction.runWriteCommandAction(project, () -> document.setText(contents));
  }
}<|MERGE_RESOLUTION|>--- conflicted
+++ resolved
@@ -48,7 +48,6 @@
 import com.intellij.testFramework.ProjectViewTestUtil;
 import com.intellij.testFramework.fixtures.IdeaProjectTestFixture;
 import com.intellij.testFramework.fixtures.TestFixtureBuilder;
-import com.intellij.util.PlatformUtils;
 import org.jetbrains.android.facet.AndroidFacet;
 import org.jetbrains.android.facet.AndroidRootUtil;
 import org.jetbrains.android.inspections.lint.AndroidAddStringResourceQuickFix;
@@ -896,23 +895,14 @@
 
     VirtualFile file = myFixture.copyFileToProject(getGlobalTestDir() + "/strings.xml", "res/values/strings.xml");
     myFixture.configureFromExistingVirtualFile(file);
-<<<<<<< HEAD
-    Map<RefEntity, CommonProblemDescriptor[]> map = doGlobalInspectionTest(new AndroidLintUnusedResourcesInspection());
-=======
     SynchronizedBidiMultiMap<RefEntity, CommonProblemDescriptor> map = doGlobalInspectionTest(new AndroidLintUnusedResourcesInspection());
->>>>>>> 7bd3f2d2
 
     CommonProblemDescriptor targetDescriptor = null;
     QuickFix<CommonProblemDescriptor> targetFix = null;
 
     // Ensure family names are unique; if not quickfixes get collapsed. Set.add only returns true if it wasn't already in the set.
-<<<<<<< HEAD
-    for (Map.Entry<RefEntity, CommonProblemDescriptor[]> entry : map.entrySet()) {
-      for (CommonProblemDescriptor descriptor : entry.getValue()) {
-=======
     for (RefEntity refEntity : map.keys()) {
       for (CommonProblemDescriptor descriptor : map.get(refEntity)) {
->>>>>>> 7bd3f2d2
         Set<String> familyNames = Sets.newHashSet();
         QuickFix[] fixes = descriptor.getFixes();
         if (fixes != null) {
@@ -941,16 +931,6 @@
   }
 
   public void testMergeObsoleteFolders() throws Exception {
-<<<<<<< HEAD
-=======
-    if (!PlatformUtils.isAndroidStudio()) {
-      // Only perform this check in Studio, not IntelliJ, until
-      //    https://youtrack.jetbrains.com/issue/IDEA-169345
-      // is fixed upstream.
-      return;
-    }
-
->>>>>>> 7bd3f2d2
     // Force minSdkVersion to v14:
     deleteManifest();
     myFixture.copyFileToProject(getGlobalTestDir() + "/AndroidManifest.xml", "AndroidManifest.xml");
@@ -1153,29 +1133,17 @@
                 "/res/layout/layout.xml", "xml");
   }
 
-<<<<<<< HEAD
-  private Map<RefEntity, CommonProblemDescriptor[]> doGlobalInspectionTest(@NotNull AndroidLintInspectionBase inspection) {
-=======
   private SynchronizedBidiMultiMap<RefEntity, CommonProblemDescriptor> doGlobalInspectionTest(@NotNull AndroidLintInspectionBase inspection) {
->>>>>>> 7bd3f2d2
     myFixture.enableInspections(inspection);
     return doGlobalInspectionTest(inspection, getGlobalTestDir(), new AnalysisScope(myModule));
   }
 
   private void doGlobalInspectionWithFix(@NotNull AndroidLintInspectionBase inspection, @NotNull String actionLabel) {
-<<<<<<< HEAD
-    Map<RefEntity, CommonProblemDescriptor[]> map = doGlobalInspectionTest(inspection);
-
-    // Ensure family names are unique; if not quickfixes get collapsed. Set.add only returns true if it wasn't already in the set.
-    for (Map.Entry<RefEntity, CommonProblemDescriptor[]> entry : map.entrySet()) {
-      for (CommonProblemDescriptor descriptor : entry.getValue()) {
-=======
     SynchronizedBidiMultiMap<RefEntity, CommonProblemDescriptor> map = doGlobalInspectionTest(inspection);
 
     // Ensure family names are unique; if not quickfixes get collapsed. Set.add only returns true if it wasn't already in the set.
     for (RefEntity refEntity : map.keys()) {
       for (CommonProblemDescriptor descriptor : map.get(refEntity)) {
->>>>>>> 7bd3f2d2
         QuickFix[] fixes = descriptor.getFixes();
         if (fixes != null) {
           //noinspection unchecked
