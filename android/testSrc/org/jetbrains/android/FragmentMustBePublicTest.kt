--- conflicted
+++ resolved
@@ -16,15 +16,7 @@
 package org.jetbrains.android
 
 import com.android.SdkConstants.DOT_JAVA
-<<<<<<< HEAD
-import com.android.testutils.TestUtils
-import com.android.tools.analytics.AnalyticsSettings
-import com.android.tools.analytics.AnalyticsSettingsData
-//import com.intellij.analytics.AndroidStudioAnalytics // modified platform
-//import com.intellij.analytics.NullAndroidStudioAnalytics // modified platform
-=======
 import com.android.testutils.TestUtils.getWorkspaceRoot
->>>>>>> 4d90afa2
 import com.intellij.codeInspection.LocalInspectionTool
 import com.intellij.codeInspection.visibility.VisibilityInspection
 import com.intellij.openapi.util.io.FileUtil
@@ -49,13 +41,6 @@
     getWorkspaceRoot()
     VfsRootAccess.allowRootAccess(testRootDisposable,
                                   FileUtil.toCanonicalPath(AndroidTestBase.getAndroidPluginHome()))
-<<<<<<< HEAD
-    //AndroidStudioAnalytics.initialize(NullAndroidStudioAnalytics()) // modified platform
-    val analyticsSettings = AnalyticsSettingsData()
-    analyticsSettings.optedIn = false
-    AnalyticsSettings.setInstanceForTest(analyticsSettings)
-=======
->>>>>>> 4d90afa2
     myVisibilityInspection = createTool()
     super.setUp()
   }
