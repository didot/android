/*
 * Copyright (C) 2013 The Android Open Source Project
 *
 * Licensed under the Apache License, Version 2.0 (the "License");
 * you may not use this file except in compliance with the License.
 * You may obtain a copy of the License at
 *
 *      http://www.apache.org/licenses/LICENSE-2.0
 *
 * Unless required by applicable law or agreed to in writing, software
 * distributed under the License is distributed on an "AS IS" BASIS,
 * WITHOUT WARRANTIES OR CONDITIONS OF ANY KIND, either express or implied.
 * See the License for the specific language governing permissions and
 * limitations under the License.
 */
package org.jetbrains.android;

import com.android.sdklib.IAndroidTarget;
import com.android.tools.idea.rendering.ResourceHelper;
import com.intellij.openapi.application.PathManager;
import com.intellij.openapi.application.ex.PathManagerEx;
import com.intellij.openapi.module.Module;
import com.intellij.openapi.project.Project;
import com.intellij.openapi.projectRoots.ProjectJdkTable;
import com.intellij.openapi.projectRoots.Sdk;
import com.intellij.openapi.projectRoots.SdkModificator;
import com.intellij.openapi.roots.JavadocOrderRootType;
import com.intellij.openapi.roots.ModuleRootModificationUtil;
import com.intellij.openapi.roots.OrderRootType;
import com.intellij.openapi.util.Segment;
import com.intellij.openapi.util.TextRange;
import com.intellij.openapi.util.io.FileUtil;
import com.intellij.openapi.vfs.JarFileSystem;
import com.intellij.openapi.vfs.LocalFileSystem;
import com.intellij.openapi.vfs.VirtualFile;
import com.intellij.openapi.vfs.newvfs.impl.VfsRootAccess;
import com.intellij.psi.PsiElement;
import com.intellij.psi.PsiFile;
import com.intellij.psi.xml.XmlAttributeValue;
import com.intellij.testFramework.IdeaTestCase;
import com.intellij.testFramework.UsefulTestCase;
import com.intellij.testFramework.fixtures.JavaCodeInsightTestFixture;
import org.jetbrains.android.dom.wrappers.LazyValueResourceElementWrapper;
import org.jetbrains.android.sdk.*;
import org.jetbrains.annotations.NotNull;
import org.jetbrains.annotations.Nullable;

import java.io.File;

import static org.jetbrains.android.sdk.AndroidSdkUtils.getAndroidSdkAdditionalData;

@SuppressWarnings({"JUnitTestCaseWithNonTrivialConstructors"})
public abstract class AndroidTestBase extends UsefulTestCase {
  /** Environment variable or system property containing the full path to an SDK install */
  public static final String SDK_PATH_PROPERTY = "ADT_TEST_SDK_PATH";

  /** Environment variable or system property pointing to the directory name of the platform inside $sdk/platforms, e.g. "android-17" */
  private static final String PLATFORM_DIR_PROPERTY = "ADT_TEST_PLATFORM";

  protected JavaCodeInsightTestFixture myFixture;

<<<<<<< HEAD
=======
  protected AndroidTestBase() {
    IdeaTestCase.initPlatformPrefix();

    // IDEA14 seems to be stricter regarding validating accesses against known roots. By default, it contains the entire idea folder,
    // but it doesn't seem to include our custom structure tools/idea/../adt/idea where the android plugin is placed.
    // The following line explicitly adds that folder as an allowed root.
    VfsRootAccess.allowRootAccess(FileUtil.toCanonicalPath(getAndroidPluginHome()));
  }

>>>>>>> 94691eb5
  public static String getAbsoluteTestDataPath() {
    // The following code doesn't work right now that the Android
    // plugin lives in a separate place:
    //String androidHomePath = System.getProperty("android.home.path");
    //if (androidHomePath == null) {
    //  androidHomePath = new File(PathManager.getHomePath(), "android/android").getPath();
    //}
    //return PathUtil.getCanonicalPath(androidHomePath + "/testData");

    // getTestDataPath already gives the absolute path anyway:
    String path = getTestDataPath();
    assertTrue(new File(path).isAbsolute());
    return path;
  }

  public static String getTestDataPath() {
    return getAndroidPluginHome() + "/testData";
  }

  public static String getAndroidPluginHome() {
    // Now that the Android plugin is kept in a separate place, we need to look in
    // a relative position instead
    String adtPath = PathManager.getHomePath() + "/../adt/idea/android";
    if (new File(adtPath).exists()) {
      return adtPath;
    }
    return PathManagerEx.findFileUnderCommunityHome("android/android").getPath();
  }

  public static String getDefaultTestSdkPath() {
    return getTestDataPath() + "/sdk1.5";
  }

  public static String getDefaultPlatformDir() {
    return "android-1.5";
  }

  protected String getTestSdkPath() {
    if (requireRecentSdk()) {
      String override = getRecentSdkPath();
      if (override != null) {
        return override;
      }
      fail("This unit test requires " + SDK_PATH_PROPERTY + " and " + PLATFORM_DIR_PROPERTY + " to be defined.");
    }

    return getDefaultTestSdkPath();
  }

  @Nullable
  public static String getRecentSdkPath() {
    String override = System.getProperty(SDK_PATH_PROPERTY);
    if (override != null) {
      assertTrue("Must also define " + PLATFORM_DIR_PROPERTY, System.getProperty(PLATFORM_DIR_PROPERTY) != null);
      assertTrue(override, new File(override).exists());
      return override;
    }
    override = System.getenv(SDK_PATH_PROPERTY);
    if (override != null) {
      assertTrue("Must also define " + PLATFORM_DIR_PROPERTY, System.getenv(PLATFORM_DIR_PROPERTY) != null);
      return override;
    }

    return null;
  }

  protected String getPlatformDir() {
    if (requireRecentSdk()) {
      String override = getRecentPlatformDir();
      if (override != null) {
        return override;
      }
      fail("This unit test requires " + SDK_PATH_PROPERTY + " and " + PLATFORM_DIR_PROPERTY + " to be defined.");
    }
    return getDefaultPlatformDir();
  }

  @Nullable
  public static String getRecentPlatformDir() {
    String override = System.getProperty(PLATFORM_DIR_PROPERTY);
    if (override != null) {
      return override;
    }
    override = System.getenv(PLATFORM_DIR_PROPERTY);
    if (override != null) {
      return override;
    }
    return null;
  }

  /** Is the bundled (incomplete) SDK install adequate or do we need to find a valid install? */
  protected boolean requireRecentSdk() {
    return false;
  }

  protected static void addAndroidSdk(Module module, String sdkPath, String platformDir) {
    Sdk androidSdk = createAndroidSdk(sdkPath, platformDir);
    ModuleRootModificationUtil.setModuleSdk(module, androidSdk);
  }

  public static Sdk createAndroidSdk(String sdkPath, String platformDir) {
    Sdk sdk = ProjectJdkTable.getInstance().createSdk("android_test_sdk", AndroidSdkType.getInstance());
    SdkModificator sdkModificator = sdk.getSdkModificator();
    sdkModificator.setHomePath(sdkPath);

    VirtualFile androidJar;
    if (platformDir.equals(getDefaultPlatformDir())) {
      // Compatibility: the unit tests were using android.jar outside the sdk1.5 install;
      // we need to use that one, rather than the real one in sdk1.5, in order for the
      // tests to pass. Longer term, we should switch the unit tests over to all using
      // a valid SDK.
      String androidJarPath = sdkPath + "/../android.jar!/";
      androidJar = JarFileSystem.getInstance().findFileByPath(androidJarPath);
    } else {
      androidJar = LocalFileSystem.getInstance().findFileByPath(sdkPath + "/platforms/" + platformDir + "/android.jar");
    }
    sdkModificator.addRoot(androidJar, OrderRootType.CLASSES);

    VirtualFile resFolder = LocalFileSystem.getInstance().findFileByPath(sdkPath + "/platforms/" + platformDir + "/data/res");
    sdkModificator.addRoot(resFolder, OrderRootType.CLASSES);

    VirtualFile docsFolder = LocalFileSystem.getInstance().findFileByPath(sdkPath + "/docs/reference");
    if (docsFolder != null) {
      sdkModificator.addRoot(docsFolder, JavadocOrderRootType.getInstance());
    }

    AndroidSdkAdditionalData data = new AndroidSdkAdditionalData(sdk);
    AndroidSdkData sdkData = AndroidSdkData.getSdkData(sdkPath);
    assertNotNull(sdkData);
    IAndroidTarget target = sdkData.findTargetByName("Android 4.2"); // TODO: Get rid of this hardcoded version number
    if (target == null) {
      IAndroidTarget[] targets = sdkData.getTargets();
      for (IAndroidTarget t : targets) {
        if (t.getLocation().contains(platformDir)) {
          target = t;
          break;
        }
      }
      if (target == null && targets.length > 0) {
        target = targets[targets.length - 1];
      }
    }
    assertNotNull(target);
    data.setBuildTarget(target);
    sdkModificator.setSdkAdditionalData(data);
    sdkModificator.commitChanges();
    return sdk;
  }

  protected Project getProject() {
    return myFixture.getProject();
  }

  protected void ensureSdkManagerAvailable() {
    AndroidSdkData sdkData = AndroidSdkUtils.tryToChooseAndroidSdk();
    if (sdkData == null) {
      sdkData = createTestSdkManager();
      if (sdkData != null) {
        AndroidSdkUtils.setSdkData(sdkData);
      }
    }
    assertNotNull(sdkData);
  }

  @Nullable
  protected AndroidSdkData createTestSdkManager() {
    Sdk androidSdk = createAndroidSdk(getTestSdkPath(), getPlatformDir());
    AndroidSdkAdditionalData data = getAndroidSdkAdditionalData(androidSdk);
    if (data != null) {
      AndroidPlatform androidPlatform = data.getAndroidPlatform();
      if (androidPlatform != null) {
        // Put default platforms in the list before non-default ones so they'll be looked at first.
        return androidPlatform.getSdkData();
      } else {
        fail("No getAndroidPlatform() associated with the AndroidSdkAdditionalData: " + data);
      }
    } else {
      fail("Could not find data associated with the SDK: " + androidSdk.getName());
    }
    return null;
  }

  /** Returns a description of the given elements, suitable as unit test golden file output */
  public static String describeElements(@Nullable PsiElement[] elements) {
    if (elements == null) {
      return "Empty";
    }
    StringBuilder sb = new StringBuilder();
    for (PsiElement target : elements) {
      appendElementDescription(sb, target);
    }
    return sb.toString();
  }

  /** Appends a description of the given element, suitable as unit test golden file output */
  public static void appendElementDescription(@NotNull StringBuilder sb, @NotNull PsiElement element) {
    if (element instanceof LazyValueResourceElementWrapper) {
      LazyValueResourceElementWrapper wrapper = (LazyValueResourceElementWrapper)element;
      XmlAttributeValue value = wrapper.computeElement();
      if (value != null) {
        element = value;
      }
    }
    PsiFile file = element.getContainingFile();
    int offset = element.getTextOffset();
    TextRange segment = element.getTextRange();
    appendSourceDescription(sb, file, offset, segment);
  }

  /** Appends a description of the given elements, suitable as unit test golden file output */
  public static void appendSourceDescription(@NotNull StringBuilder sb, @Nullable PsiFile file, int offset, @Nullable Segment segment) {
    if (file != null && segment != null) {
      if (ResourceHelper.getFolderType(file) != null) {
        assertNotNull(file.getParent());
        sb.append(file.getParent().getName());
        sb.append("/");
      }
      sb.append(file.getName());
      sb.append(':');
      String text = file.getText();
      int lineNumber = 1;
      for (int i = 0; i < offset; i++) {
        if (text.charAt(i) == '\n') {
          lineNumber++;
        }
      }
      sb.append(lineNumber);
      sb.append(":");
      sb.append('\n');
      int startOffset = segment.getStartOffset();
      int endOffset = segment.getEndOffset();
      assertTrue(offset == -1 || offset >= startOffset);
      assertTrue(offset == -1 || offset <= endOffset);

      int lineStart = startOffset;
      while (lineStart > 0 && text.charAt(lineStart - 1) != '\n') {
        lineStart--;
      }

      // Skip over leading whitespace
      while (lineStart < startOffset && Character.isWhitespace(text.charAt(lineStart))) {
        lineStart++;
      }

      int lineEnd = startOffset;
      while (lineEnd < text.length() && text.charAt(lineEnd) != '\n') {
        lineEnd++;
      }
      String indent = "  ";
      sb.append(indent);
      sb.append(text.substring(lineStart, lineEnd));
      sb.append('\n');
      sb.append(indent);
      for (int i = lineStart; i < lineEnd; i++) {
        if (i == offset) {
          sb.append('|');
        } else if (i >= startOffset && i <= endOffset) {
          sb.append('~');
        } else {
          sb.append(' ');
        }
      }
    } else {
      sb.append(offset);
      sb.append(":?");
    }
    sb.append('\n');
  }
}<|MERGE_RESOLUTION|>--- conflicted
+++ resolved
@@ -59,8 +59,6 @@
 
   protected JavaCodeInsightTestFixture myFixture;
 
-<<<<<<< HEAD
-=======
   protected AndroidTestBase() {
     IdeaTestCase.initPlatformPrefix();
 
@@ -70,7 +68,6 @@
     VfsRootAccess.allowRootAccess(FileUtil.toCanonicalPath(getAndroidPluginHome()));
   }
 
->>>>>>> 94691eb5
   public static String getAbsoluteTestDataPath() {
     // The following code doesn't work right now that the Android
     // plugin lives in a separate place:
