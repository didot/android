--- conflicted
+++ resolved
@@ -20,7 +20,7 @@
 import com.android.tools.idea.util.androidFacet
 import com.intellij.facet.Facet
 import com.intellij.facet.FacetManager
-import com.intellij.facet.FacetManagerAdapter
+import com.intellij.facet.FacetManagerListener
 import org.jetbrains.android.AndroidTestCase
 import org.mockito.Mockito.mock
 
@@ -28,18 +28,12 @@
 
   fun testChangingModelFiresEvent() {
     val model = mock(AndroidModuleModel::class.java)
-<<<<<<< HEAD
-
     val connection = myFixture.project.messageBus.connect()
-
-=======
-    val connection = myFixture.project.messageBus.connect()
->>>>>>> 477885a9
     var eventReceived = false
 
-    connection.subscribe(FacetManager.FACETS_TOPIC, object : FacetManagerAdapter() {
+    connection.subscribe(FacetManager.FACETS_TOPIC, object : FacetManagerListener {
       override fun facetConfigurationChanged(facet: Facet<*>) {
-        eventReceived = true
+        if (facet.module == myFacet.module) eventReceived = true
       }
     })
 
