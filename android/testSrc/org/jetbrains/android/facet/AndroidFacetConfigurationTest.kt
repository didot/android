/*
 * Copyright (C) 2018 The Android Open Source Project
 *
 * Licensed under the Apache License, Version 2.0 (the "License");
 * you may not use this file except in compliance with the License.
 * You may obtain a copy of the License at
 *
 *      http://www.apache.org/licenses/LICENSE-2.0
 *
 * Unless required by applicable law or agreed to in writing, software
 * distributed under the License is distributed on an "AS IS" BASIS,
 * WITHOUT WARRANTIES OR CONDITIONS OF ANY KIND, either express or implied.
 * See the License for the specific language governing permissions and
 * limitations under the License.
 */
package org.jetbrains.android.facet

import com.android.tools.idea.gradle.project.model.AndroidModuleModel
import com.android.tools.idea.model.AndroidModel
import com.android.tools.idea.util.androidFacet
import com.intellij.facet.Facet
import com.intellij.facet.FacetManager
import com.intellij.facet.FacetManagerAdapter
import org.jetbrains.android.AndroidTestCase
import org.mockito.Mockito.mock

class AndroidFacetConfigurationTest : AndroidTestCase() {

  fun testChangingModelFiresEvent() {
    val module = myFixture.module
<<<<<<< HEAD
    val androidFacet = AndroidFacet.getInstance(module)!!
    val configuration = androidFacet.configuration
=======
>>>>>>> 368aefa1
    val model = mock(AndroidModuleModel::class.java)

    val connection = module.messageBus.connect()

    var eventReceived = false

    connection.subscribe(FacetManager.FACETS_TOPIC, object : FacetManagerAdapter() {
      override fun facetConfigurationChanged(facet: Facet<*>) {
        eventReceived = true
      }
    })

<<<<<<< HEAD
    androidFacet.model = model
=======
    AndroidModel.set(module.androidFacet!!, model)
>>>>>>> 368aefa1
    connection.deliverImmediately()
    connection.disconnect()

    assertTrue("An event should have been fired", eventReceived)
  }

}<|MERGE_RESOLUTION|>--- conflicted
+++ resolved
@@ -28,11 +28,6 @@
 
   fun testChangingModelFiresEvent() {
     val module = myFixture.module
-<<<<<<< HEAD
-    val androidFacet = AndroidFacet.getInstance(module)!!
-    val configuration = androidFacet.configuration
-=======
->>>>>>> 368aefa1
     val model = mock(AndroidModuleModel::class.java)
 
     val connection = module.messageBus.connect()
@@ -45,11 +40,7 @@
       }
     })
 
-<<<<<<< HEAD
-    androidFacet.model = model
-=======
     AndroidModel.set(module.androidFacet!!, model)
->>>>>>> 368aefa1
     connection.deliverImmediately()
     connection.disconnect()
 
