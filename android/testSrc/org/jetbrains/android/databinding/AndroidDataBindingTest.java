--- conflicted
+++ resolved
@@ -91,16 +91,13 @@
    * Tests symbol resolution in the scenario described in https://issuetracker.google.com/65467760.
    */
   public void testPropertyResolution() {
-<<<<<<< HEAD
-    ReferenceProvidersRegistryImpl.disableUnderlyingElementChecks(getTestRootDisposable());
-    copyClass("p1.p2.ClassWithBindableProperty");
-=======
     if (myDataBindingMode == DataBindingMode.SUPPORT) {
       copyClass("p1.p2.ClassWithBindableProperty");
     } else {
       copyClass("p1.p2.ClassWithBindableProperty_androidx", "p1.p2.ClassWithBindableProperty");
     }
->>>>>>> 213d2092
+    ReferenceProvidersRegistryImpl.disableUnderlyingElementChecks(getTestRootDisposable());
+    copyClass("p1.p2.ClassWithBindableProperty");
     myFixture.configureByFile("res/layout/data_binding_property_reference.xml");
     PsiElement element = myFixture.getElementAtCaret();
     assertTrue(element instanceof PsiMethod);
