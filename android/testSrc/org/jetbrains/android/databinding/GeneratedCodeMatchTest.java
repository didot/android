--- conflicted
+++ resolved
@@ -82,11 +82,7 @@
     // trigger initialization
     ModuleResourceRepository.getOrCreateInstance(myAndroidFacet);
 
-<<<<<<< HEAD
-    File classesOut = new File(getProject().getBaseDir().getPath(), "/app/build/intermediates/javac//debug/compileDebugJavaWithJavac/classes");
-=======
-    File classesOut = new File(getProject().getBasePath(), "/app/build/intermediates/classes/debug");
->>>>>>> 8a82e184
+    File classesOut = new File(getProject().getBasePath(), "/app/build/intermediates/javac//debug/compileDebugJavaWithJavac/classes");
     //noinspection unchecked
     Collection<File> classes = FileUtils.listFiles(classesOut, new String[]{"class"}, true);
     assertTrue("if we cannot find any class, something is wrong with the test", classes.size() > 0);
