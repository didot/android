--- conflicted
+++ resolved
@@ -144,7 +144,7 @@
   }
 
   public void testNewSdk3() throws Exception {
-    final Sdk sdk = AndroidTestCase.createAndroidSdk(AndroidTestCase.getTestSdkPath());
+    final Sdk sdk = AndroidTestCase.createAndroidSdk(AndroidTestCase.getDefaultTestSdkPath(), AndroidTestCase.getDefaultPlatformDir());
 
     ApplicationManager.getApplication().runWriteAction(new Runnable() {
       @Override
@@ -196,7 +196,7 @@
   }
 
   public void testNewSdk4() throws Exception {
-    AndroidFacetImporterBase.ANDROID_SDK_PATH_TEST = AndroidTestCase.getTestSdkPath();
+    AndroidFacetImporterBase.ANDROID_SDK_PATH_TEST = AndroidTestCase.getDefaultTestSdkPath();
     try {
       importProject("<groupId>test</groupId>" +
                     "<artifactId>module</artifactId>" +
@@ -238,7 +238,7 @@
                   "</build>" +
                   "<properties>" +
                   "  <android.sdk.platform>2</android.sdk.platform>" +
-                  "  <android.sdk.path>" + AndroidTestCase.getTestSdkPath() + "</android.sdk.path>" +
+                  "  <android.sdk.path>" + AndroidTestCase.getDefaultTestSdkPath() + "</android.sdk.path>" +
                   "</properties>");
 
     assertModules("module");
@@ -398,7 +398,7 @@
     FileUtil.copyDir(new File(AndroidTestCase.getTestDataPath() + "/maven/myapklib"), new File(getRepositoryPath(), "com/myapklib/1.0"));
     FileUtil.copyDir(new File(AndroidTestCase.getTestDataPath() + "/maven/myjar"), new File(getRepositoryPath(), "com/myjar/1.0"));
 
-    AndroidFacetImporterBase.ANDROID_SDK_PATH_TEST = AndroidTestCase.getTestSdkPath();
+    AndroidFacetImporterBase.ANDROID_SDK_PATH_TEST = AndroidTestCase.getDefaultTestSdkPath();
     try {
       importProject(getPomContent("apk", "module", "") +
                     "<dependencies>" +
@@ -438,7 +438,7 @@
     FileUtil.copyDir(new File(AndroidTestCase.getTestDataPath() + "/maven/myapklib"), new File(getRepositoryPath(), "com/myapklib/1.0"));
     FileUtil.copyDir(new File(AndroidTestCase.getTestDataPath() + "/maven/myjar"), new File(getRepositoryPath(), "com/myjar/1.0"));
 
-    AndroidFacetImporterBase.ANDROID_SDK_PATH_TEST = AndroidTestCase.getTestSdkPath();
+    AndroidFacetImporterBase.ANDROID_SDK_PATH_TEST = AndroidTestCase.getDefaultTestSdkPath();
     try {
       importProject(getPomContent("apk", "module", "") +
                     "<dependencies>" +
@@ -462,7 +462,7 @@
     FileUtil.copyDir(new File(AndroidTestCase.getTestDataPath() + "/maven/myapklib"), new File(getRepositoryPath(), "com/myapklib/1.0"));
     FileUtil.copyDir(new File(AndroidTestCase.getTestDataPath() + "/maven/myjar"), new File(getRepositoryPath(), "com/myjar/1.0"));
 
-    AndroidFacetImporterBase.ANDROID_SDK_PATH_TEST = AndroidTestCase.getTestSdkPath();
+    AndroidFacetImporterBase.ANDROID_SDK_PATH_TEST = AndroidTestCase.getDefaultTestSdkPath();
     try {
       final VirtualFile pom1 = createModulePom("module1", getPomContent("apk", "module1", "") +
                                                           "<dependencies>" +
@@ -520,7 +520,7 @@
     setRepositoryPath(new File(myDir, "__repo").getPath());
     FileUtil.copyDir(new File(AndroidTestCase.getTestDataPath() + "/maven/myapklib1"), new File(getRepositoryPath(), "com/myapklib1/1.0"));
 
-    AndroidFacetImporterBase.ANDROID_SDK_PATH_TEST = AndroidTestCase.getTestSdkPath();
+    AndroidFacetImporterBase.ANDROID_SDK_PATH_TEST = AndroidTestCase.getDefaultTestSdkPath();
     try {
       importProject(getPomContent("apk", "module", "") +
                     "<dependencies>" +
@@ -545,7 +545,7 @@
     setRepositoryPath(new File(myDir, "__repo").getPath());
     FileUtil.copyDir(new File(AndroidTestCase.getTestDataPath() + "/maven/myapklib2"), new File(getRepositoryPath(), "com/myapklib2/1.0"));
 
-    AndroidFacetImporterBase.ANDROID_SDK_PATH_TEST = AndroidTestCase.getTestSdkPath();
+    AndroidFacetImporterBase.ANDROID_SDK_PATH_TEST = AndroidTestCase.getDefaultTestSdkPath();
     try {
       importProject(getPomContent("apk", "module", "") +
                     "<dependencies>" +
@@ -631,13 +631,8 @@
 
   private void checkSdk(Sdk sdk, String sdkName, String buildTarget) {
     assertNotNull(sdk);
-<<<<<<< HEAD
-    assertEquals("Maven Android 4.2 Platform", sdk.getName());
+    assertEquals(sdkName, sdk.getName());
     assertTrue(FileUtil.pathsEqual(AndroidTestCase.getDefaultTestSdkPath(), sdk.getHomePath()));
-=======
-    assertEquals(sdkName, sdk.getName());
-    assertTrue(FileUtil.pathsEqual(AndroidTestCase.getTestSdkPath(), sdk.getHomePath()));
->>>>>>> 2c1604b8
     assertEquals(AndroidSdkType.getInstance(), sdk.getSdkType());
     final SdkAdditionalData additionalData = sdk.getSdkAdditionalData();
     assertNotNull(additionalData);
