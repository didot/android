--- conflicted
+++ resolved
@@ -30,9 +30,7 @@
 import com.intellij.openapi.roots.LanguageLevelProjectExtension;
 import com.intellij.openapi.roots.ModuleRootModificationUtil;
 import com.intellij.openapi.vfs.VirtualFile;
-import com.intellij.openapi.vfs.newvfs.impl.VfsRootAccess;
 import com.intellij.pom.java.LanguageLevel;
-import com.intellij.psi.codeStyle.CodeStyleSchemes;
 import com.intellij.testFramework.InspectionTestUtil;
 import com.intellij.testFramework.builders.JavaModuleFixtureBuilder;
 import com.intellij.testFramework.fixtures.IdeaProjectTestFixture;
@@ -41,10 +39,8 @@
 import com.intellij.testFramework.fixtures.TestFixtureBuilder;
 import com.intellij.testFramework.fixtures.impl.CodeInsightTestFixtureImpl;
 import com.intellij.testFramework.fixtures.impl.GlobalInspectionContextForTests;
-import com.intellij.util.ArrayUtil;
 import org.jetbrains.android.facet.AndroidFacet;
 import org.jetbrains.android.facet.AndroidRootUtil;
-import org.jetbrains.android.formatter.AndroidXmlCodeStyleSettings;
 import org.jetbrains.annotations.NotNull;
 import org.jetbrains.annotations.Nullable;
 
@@ -60,9 +56,6 @@
 
   private boolean myCreateManifest;
   protected AndroidFacet myFacet;
-
-  private List<String> myAllowedRoots = new ArrayList<String>();
-  private boolean myUseCustomSettings;
 
   public AndroidTestCase(boolean createManifest) {
     this.myCreateManifest = createManifest;
@@ -138,18 +131,6 @@
       // Unit test class loader includes disk directories which security manager does not allow access to
       RenderSecurityManager.sEnabled = false;
     }
-
-    List<String> allowedRoots = new ArrayList<String>();
-    collectAllowedRoots(allowedRoots);
-    if (!allowedRoots.isEmpty()) {
-      VfsRootAccess.allowRootAccess(getTestRootDisposable(), ArrayUtil.toStringArray(allowedRoots));
-    }
-
-    myUseCustomSettings = getAndroidCodeStyleSettings().USE_CUSTOM_SETTINGS;
-    getAndroidCodeStyleSettings().USE_CUSTOM_SETTINGS = true;
-  }
-
-  protected void collectAllowedRoots(List<String> roots) throws IOException {
   }
 
   protected boolean isToAddSdk() {
@@ -238,22 +219,6 @@
   }
 
   @Override
-<<<<<<< HEAD
-  public void tearDown() throws Exception {
-    try {
-      myModule = null;
-      myAdditionalModules = null;
-      myFixture.tearDown();
-      myFixture = null;
-      myFacet = null;
-      getAndroidCodeStyleSettings().USE_CUSTOM_SETTINGS = myUseCustomSettings;
-      if (RenderSecurityManager.RESTRICT_READS) {
-        RenderSecurityManager.sEnabled = true;
-      }
-    }
-    finally {
-      super.tearDown();
-=======
   protected void tearDown() throws Exception {
     myModule = null;
     myAdditionalModules = null;
@@ -262,12 +227,8 @@
     myFacet = null;
     if (RenderSecurityManager.RESTRICT_READS) {
       RenderSecurityManager.sEnabled = true;
->>>>>>> 1c5586ac
-    }
-  }
-
-  protected AndroidXmlCodeStyleSettings getAndroidCodeStyleSettings() {
-    return AndroidXmlCodeStyleSettings.getInstance(CodeStyleSchemes.getInstance().getDefaultScheme().getCodeStyleSettings());
+    }
+    super.tearDown();
   }
 
   public static AndroidFacet addAndroidFacet(Module module, String sdkPath, String platformDir) {
