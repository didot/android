/*
 * Copyright 2000-2009 JetBrains s.r.o.
 *
 *  Licensed under the Apache License, Version 2.0 (the "License");
 *  you may not use this file except in compliance with the License.
 *  You may obtain a copy of the License at
 *
 *  http://www.apache.org/licenses/LICENSE-2.0
 *
 *  Unless required by applicable law or agreed to in writing, software
 *  distributed under the License is distributed on an "AS IS" BASIS,
 *  WITHOUT WARRANTIES OR CONDITIONS OF ANY KIND, either express or implied.
 *  See the License for the specific language governing permissions and
 *  limitations under the License.
 */

package org.jetbrains.android;

import com.android.SdkConstants;
import com.android.ide.common.rendering.RenderSecurityManager;
import com.intellij.analysis.AnalysisScope;
import com.intellij.codeInspection.GlobalInspectionTool;
import com.intellij.codeInspection.InspectionManager;
import com.intellij.codeInspection.ex.GlobalInspectionToolWrapper;
import com.intellij.codeInspection.ex.InspectionManagerEx;
import com.intellij.facet.FacetManager;
import com.intellij.facet.ModifiableFacetModel;
import com.intellij.openapi.Disposable;
import com.intellij.openapi.application.ApplicationManager;
import com.intellij.openapi.module.Module;
import com.intellij.openapi.roots.LanguageLevelModuleExtension;
import com.intellij.openapi.roots.LanguageLevelProjectExtension;
import com.intellij.openapi.roots.ModuleRootModificationUtil;
import com.intellij.openapi.util.Disposer;
import com.intellij.openapi.vfs.VirtualFile;
<<<<<<< HEAD
import com.intellij.openapi.vfs.newvfs.impl.VfsRootAccess;
=======
import com.intellij.pom.java.LanguageLevel;
>>>>>>> 94691eb5
import com.intellij.testFramework.InspectionTestUtil;
import com.intellij.testFramework.builders.JavaModuleFixtureBuilder;
import com.intellij.testFramework.fixtures.IdeaProjectTestFixture;
import com.intellij.testFramework.fixtures.IdeaTestFixtureFactory;
import com.intellij.testFramework.fixtures.JavaTestFixtureFactory;
import com.intellij.testFramework.fixtures.TestFixtureBuilder;
import com.intellij.testFramework.fixtures.impl.CodeInsightTestFixtureImpl;
import com.intellij.testFramework.fixtures.impl.GlobalInspectionContextForTests;
import com.intellij.util.ArrayUtil;
import org.jetbrains.android.facet.AndroidFacet;
import org.jetbrains.android.facet.AndroidRootUtil;
import org.jetbrains.annotations.NotNull;
import org.jetbrains.annotations.Nullable;

import java.io.File;
import java.io.IOException;
import java.util.ArrayList;
import java.util.List;

@SuppressWarnings({"JUnitTestCaseWithNonTrivialConstructors"})
public abstract class AndroidTestCase extends AndroidTestBase {
  protected Module myModule;
  protected List<Module> myAdditionalModules;

  private boolean myCreateManifest;
  protected AndroidFacet myFacet;

  private List<String> myAllowedRoots = new ArrayList<String>();

  public AndroidTestCase(boolean createManifest) {
    this.myCreateManifest = createManifest;
  }

  public AndroidTestCase() {
    this(true);
  }

  @Override
  public void setUp() throws Exception {
    super.setUp();

    // this will throw an exception if we don't have a full Android SDK, so we need to do this first thing before any other setup
    String sdkPath = getTestSdkPath();

    final TestFixtureBuilder<IdeaProjectTestFixture> projectBuilder =
      IdeaTestFixtureFactory.getFixtureFactory().createFixtureBuilder(getName());
    myFixture = JavaTestFixtureFactory.getFixtureFactory().createCodeInsightFixture(projectBuilder.getFixture());
    final JavaModuleFixtureBuilder moduleFixtureBuilder = projectBuilder.addModule(JavaModuleFixtureBuilder.class);
    final String dirPath = myFixture.getTempDirPath() + getContentRootPath();
    final File dir = new File(dirPath);

    if (!dir.exists()) {
      assertTrue(dir.mkdirs());
    }
    tuneModule(moduleFixtureBuilder, dirPath);

    final ArrayList<MyAdditionalModuleData> modules = new ArrayList<MyAdditionalModuleData>();
    configureAdditionalModules(projectBuilder, modules);

    myFixture.setUp();
    myFixture.setTestDataPath(getTestDataPath());
    myModule = moduleFixtureBuilder.getFixture().getModule();

    // Must be done before addAndroidFacet, and must always be done, even if !myCreateManifest.
    // We will delete it at the end of setUp; this is needed when unit tests want to rewrite
    // the manifest on their own.
    createManifest();

    myFacet = addAndroidFacet(myModule, sdkPath, getPlatformDir(), isToAddSdk());

    LanguageLevel languageLevel = getLanguageLevel();
    if (languageLevel != null) {
      final LanguageLevelProjectExtension extension = LanguageLevelProjectExtension.getInstance(myModule.getProject());
      if (extension != null) {
        extension.setLanguageLevel(languageLevel);
      }
    }

    myFixture.copyDirectoryToProject(getResDir(), "res");

    myAdditionalModules = new ArrayList<Module>();

    for (MyAdditionalModuleData data : modules) {
      final Module additionalModule = data.myModuleFixtureBuilder.getFixture().getModule();
      myAdditionalModules.add(additionalModule);
      final AndroidFacet facet = addAndroidFacet(additionalModule, sdkPath, getPlatformDir());
      facet.setLibraryProject(data.myLibrary);
      final String rootPath = getContentRootPath(data.myDirName);
      myFixture.copyDirectoryToProject("res", rootPath + "/res");
      myFixture.copyFileToProject(SdkConstants.FN_ANDROID_MANIFEST_XML,
                                  rootPath + '/' + SdkConstants.FN_ANDROID_MANIFEST_XML);
      ModuleRootModificationUtil.addDependency(myModule, additionalModule);
    }

    if (!myCreateManifest) {
      deleteManifest();
    }

    if (RenderSecurityManager.RESTRICT_READS) {
      // Unit test class loader includes disk directories which security manager does not allow access to
      RenderSecurityManager.sEnabled = false;
    }

    ArrayList<String> allowedRoots = new ArrayList<String>();
    collectAllowedRoots(allowedRoots);
    registerAllowedRoots(allowedRoots, myTestRootDisposable);
  }

  protected void collectAllowedRoots(List<String> roots) throws IOException {
  }

  public void registerAllowedRoots(List<String> roots, @NotNull Disposable disposable) {
    final List<String> newRoots = new ArrayList<String>(roots);
    newRoots.removeAll(myAllowedRoots);

    final String[] newRootsArray = ArrayUtil.toStringArray(newRoots);
    VfsRootAccess.allowRootAccess(newRootsArray);
    myAllowedRoots.addAll(newRoots);

    Disposer.register(disposable, new Disposable() {
      @Override
      public void dispose() {
        VfsRootAccess.disallowRootAccess(newRootsArray);
        myAllowedRoots.removeAll(newRoots);
      }
    });
  }

  protected boolean isToAddSdk() {
    return true;
  }

  protected String getContentRootPath() {
    return "";
  }

  protected void configureAdditionalModules(@NotNull TestFixtureBuilder<IdeaProjectTestFixture> projectBuilder,
                                            @NotNull List<MyAdditionalModuleData> modules) {
  }

  protected void addModuleWithAndroidFacet(@NotNull TestFixtureBuilder<IdeaProjectTestFixture> projectBuilder,
                                           @NotNull List<MyAdditionalModuleData> modules,
                                           @NotNull String dirName,
                                           boolean library) {
    final JavaModuleFixtureBuilder moduleFixtureBuilder = projectBuilder.addModule(JavaModuleFixtureBuilder.class);
    final String moduleDirPath = myFixture.getTempDirPath() + getContentRootPath(dirName);
    //noinspection ResultOfMethodCallIgnored
    new File(moduleDirPath).mkdirs();
    tuneModule(moduleFixtureBuilder, moduleDirPath);
    modules.add(new MyAdditionalModuleData(moduleFixtureBuilder, dirName, library));
  }

  protected static String getContentRootPath(@NotNull String moduleName) {
    return "/additionalModules/" + moduleName;
  }

  protected String getResDir() {
    return "res";
  }

  public static void tuneModule(JavaModuleFixtureBuilder moduleBuilder, String moduleDirPath) {
    moduleBuilder.addContentRoot(moduleDirPath);

    //noinspection ResultOfMethodCallIgnored
    new File(moduleDirPath + "/src/").mkdir();
    moduleBuilder.addSourceRoot("src");

    //noinspection ResultOfMethodCallIgnored
    new File(moduleDirPath + "/gen/").mkdir();
    moduleBuilder.addSourceRoot("gen");
  }

  protected void createManifest() throws IOException {
    myFixture.copyFileToProject(SdkConstants.FN_ANDROID_MANIFEST_XML, SdkConstants.FN_ANDROID_MANIFEST_XML);
  }

  protected void createProjectProperties() throws IOException {
    myFixture.copyFileToProject(SdkConstants.FN_PROJECT_PROPERTIES, SdkConstants.FN_PROJECT_PROPERTIES);
  }

  protected void deleteManifest() throws IOException {
    deleteManifest(myModule);
  }

  protected void deleteManifest(final Module module) throws IOException {
    final AndroidFacet facet = AndroidFacet.getInstance(module);
    assertNotNull(facet);
    ApplicationManager.getApplication().runWriteAction(new Runnable() {
      @Override
      public void run() {
        String manifestRelativePath = facet.getProperties().MANIFEST_FILE_RELATIVE_PATH;
        VirtualFile manifest = AndroidRootUtil.getFileByRelativeModulePath(module, manifestRelativePath, true);
        if (manifest != null) {
          try {
            manifest.delete(this);
          }
          catch (IOException e) {
            fail("Could not delete default manifest");
          }
        }
      }
    });
  }

  @Override
  public void tearDown() throws Exception {
    myModule = null;
    myAdditionalModules = null;
    myFixture.tearDown();
    myFixture = null;
    myFacet = null;
    if (RenderSecurityManager.RESTRICT_READS) {
      RenderSecurityManager.sEnabled = true;
    }
    super.tearDown();
  }

  public static AndroidFacet addAndroidFacet(Module module, String sdkPath, String platformDir) {
    return addAndroidFacet(module, sdkPath, platformDir, true);
  }

  public static AndroidFacet addAndroidFacet(Module module, String sdkPath, String platformDir, boolean addSdk) {
    FacetManager facetManager = FacetManager.getInstance(module);
    AndroidFacet facet = facetManager.createFacet(AndroidFacet.getFacetType(), "Android", null);

    if (addSdk) {
      addAndroidSdk(module, sdkPath, platformDir);
    }
    final ModifiableFacetModel facetModel = facetManager.createModifiableModel();
    facetModel.addFacet(facet);
    ApplicationManager.getApplication().runWriteAction(new Runnable() {
      @Override
      public void run() {
        facetModel.commit();
      }
    });
    return facet;
  }

  /** Defines the project level to set for the test project, or null for the default */
  @Nullable
  protected LanguageLevel getLanguageLevel() {
    return null;
  }

  protected void doGlobalInspectionTest(@NotNull GlobalInspectionTool inspection,
                                        @NotNull String globalTestDir,
                                        @NotNull AnalysisScope scope) {
    doGlobalInspectionTest(new GlobalInspectionToolWrapper(inspection), globalTestDir, scope);
  }

  protected void doGlobalInspectionTest(@NotNull GlobalInspectionToolWrapper wrapper,
                                        @NotNull String globalTestDir,
                                        @NotNull AnalysisScope scope) {
    myFixture.enableInspections(wrapper.getTool());

    scope.invalidate();

    final InspectionManagerEx inspectionManager = (InspectionManagerEx)InspectionManager.getInstance(getProject());
    final GlobalInspectionContextForTests globalContext =
      CodeInsightTestFixtureImpl.createGlobalContextForTool(scope, getProject(), inspectionManager, wrapper);

    InspectionTestUtil.runTool(wrapper, scope, globalContext);
    InspectionTestUtil.compareToolResults(globalContext, wrapper, false, getTestDataPath() + globalTestDir);
  }

  protected static class MyAdditionalModuleData {
    final JavaModuleFixtureBuilder myModuleFixtureBuilder;
    final String myDirName;
    final boolean myLibrary;

    private MyAdditionalModuleData(@NotNull JavaModuleFixtureBuilder moduleFixtureBuilder,
                                   @NotNull String dirName,
                                   boolean library) {
      myModuleFixtureBuilder = moduleFixtureBuilder;
      myDirName = dirName;
      myLibrary = library;
    }
  }
}<|MERGE_RESOLUTION|>--- conflicted
+++ resolved
@@ -25,19 +25,13 @@
 import com.intellij.codeInspection.ex.InspectionManagerEx;
 import com.intellij.facet.FacetManager;
 import com.intellij.facet.ModifiableFacetModel;
-import com.intellij.openapi.Disposable;
 import com.intellij.openapi.application.ApplicationManager;
 import com.intellij.openapi.module.Module;
 import com.intellij.openapi.roots.LanguageLevelModuleExtension;
 import com.intellij.openapi.roots.LanguageLevelProjectExtension;
 import com.intellij.openapi.roots.ModuleRootModificationUtil;
-import com.intellij.openapi.util.Disposer;
 import com.intellij.openapi.vfs.VirtualFile;
-<<<<<<< HEAD
-import com.intellij.openapi.vfs.newvfs.impl.VfsRootAccess;
-=======
 import com.intellij.pom.java.LanguageLevel;
->>>>>>> 94691eb5
 import com.intellij.testFramework.InspectionTestUtil;
 import com.intellij.testFramework.builders.JavaModuleFixtureBuilder;
 import com.intellij.testFramework.fixtures.IdeaProjectTestFixture;
@@ -46,7 +40,6 @@
 import com.intellij.testFramework.fixtures.TestFixtureBuilder;
 import com.intellij.testFramework.fixtures.impl.CodeInsightTestFixtureImpl;
 import com.intellij.testFramework.fixtures.impl.GlobalInspectionContextForTests;
-import com.intellij.util.ArrayUtil;
 import org.jetbrains.android.facet.AndroidFacet;
 import org.jetbrains.android.facet.AndroidRootUtil;
 import org.jetbrains.annotations.NotNull;
@@ -64,8 +57,6 @@
 
   private boolean myCreateManifest;
   protected AndroidFacet myFacet;
-
-  private List<String> myAllowedRoots = new ArrayList<String>();
 
   public AndroidTestCase(boolean createManifest) {
     this.myCreateManifest = createManifest;
@@ -140,30 +131,6 @@
       // Unit test class loader includes disk directories which security manager does not allow access to
       RenderSecurityManager.sEnabled = false;
     }
-
-    ArrayList<String> allowedRoots = new ArrayList<String>();
-    collectAllowedRoots(allowedRoots);
-    registerAllowedRoots(allowedRoots, myTestRootDisposable);
-  }
-
-  protected void collectAllowedRoots(List<String> roots) throws IOException {
-  }
-
-  public void registerAllowedRoots(List<String> roots, @NotNull Disposable disposable) {
-    final List<String> newRoots = new ArrayList<String>(roots);
-    newRoots.removeAll(myAllowedRoots);
-
-    final String[] newRootsArray = ArrayUtil.toStringArray(newRoots);
-    VfsRootAccess.allowRootAccess(newRootsArray);
-    myAllowedRoots.addAll(newRoots);
-
-    Disposer.register(disposable, new Disposable() {
-      @Override
-      public void dispose() {
-        VfsRootAccess.disallowRootAccess(newRootsArray);
-        myAllowedRoots.removeAll(newRoots);
-      }
-    });
   }
 
   protected boolean isToAddSdk() {
