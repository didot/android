--- conflicted
+++ resolved
@@ -1,5 +1,5 @@
 /*
- * Copyright (C) 2017 The Android Open Source Project
+ * Copyright (C) 2018 The Android Open Source Project
  *
  * Licensed under the Apache License, Version 2.0 (the "License");
  * you may not use this file except in compliance with the License.
@@ -30,26 +30,6 @@
     return AndroidFacetProjectDescriptor.INSTANCE;
   }
 
-<<<<<<< HEAD
-=======
-  @Override
-  protected void tearDown() throws Exception {
-    try {
-      AndroidFacet instance = AndroidFacet.getInstance(getModule());
-      if (instance != null) {
-        WriteAction.run(() -> {
-          ModifiableFacetModel model = FacetManager.getInstance(getModule()).createModifiableModel();
-          model.removeFacet(instance);
-          model.commit();
-        });
-      }
-    }
-    finally {
-      super.tearDown();
-    }
-  }
-
->>>>>>> 471f95a7
   protected void addManifest(int minApi) {
     myFixture.addFileToProject(SdkConstants.FN_ANDROID_MANIFEST_XML,
                                "<?xml version=\"1.0\" encoding=\"utf-8\"?>\n" +
