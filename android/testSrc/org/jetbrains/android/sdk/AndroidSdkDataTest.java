/*
 * Copyright (C) 2014 The Android Open Source Project
 *
 * Licensed under the Apache License, Version 2.0 (the "License");
 * you may not use this file except in compliance with the License.
 * You may obtain a copy of the License at
 *
 *      http://www.apache.org/licenses/LICENSE-2.0
 *
 * Unless required by applicable law or agreed to in writing, software
 * distributed under the License is distributed on an "AS IS" BASIS,
 * WITHOUT WARRANTIES OR CONDITIONS OF ANY KIND, either express or implied.
 * See the License for the specific language governing permissions and
 * limitations under the License.
 */
package org.jetbrains.android.sdk;

import com.android.testutils.TestUtils;
import com.android.tools.idea.sdk.IdeSdks;
import com.intellij.openapi.application.ApplicationManager;
import com.intellij.openapi.projectRoots.Sdk;
import com.intellij.openapi.roots.ProjectRootManager;
import com.intellij.openapi.util.io.FileUtil;
<<<<<<< HEAD
=======
import com.intellij.util.SystemProperties;
>>>>>>> c8fa6d74
import org.jetbrains.android.AndroidTestCase;

import java.io.File;

import static com.google.common.truth.Truth.assertThat;
import static org.mockito.Mockito.mock;
import static org.mockito.Mockito.when;

/**
 * Test cases for procuring Sdk Data.
 */
public class AndroidSdkDataTest extends AndroidTestCase {

  private AndroidSdkData sdkData;

  @Override
  public void setUp() throws Exception {
    super.setUp();
    File sdkDir = TestUtils.getSdk();
    sdkData = AndroidSdkData.getSdkData(sdkDir);
<<<<<<< HEAD
=======

    ApplicationManager.getApplication().runWriteAction(() -> {
      IdeSdks ideSdks = IdeSdks.getInstance();
      ideSdks.setAndroidSdkPath(sdkDir, null);
      ProjectRootManager.getInstance(getProject()).setProjectSdk(ideSdks.getEligibleAndroidSdks().get(0));
    });
  }
>>>>>>> c8fa6d74

    ApplicationManager.getApplication().runWriteAction(() -> {
      IdeSdks ideSdks = IdeSdks.getInstance();
      ideSdks.setAndroidSdkPath(sdkDir, null);
      IdeSdks.removeJdksOn(myFixture.getProjectDisposable());
      ProjectRootManager.getInstance(getProject()).setProjectSdk(ideSdks.getEligibleAndroidSdks().get(0));
    });
  }

  public void testSdkDataExposesSdkComponents() throws Exception {
    assertNotNull(sdkData.getLatestBuildTool(false));
    assertThat(sdkData.getTargets().length).isAtLeast(1);
    assertTrue(FileUtil.filesEqual(sdkData.getLocation(), TestUtils.getSdk()));
  }

  public void testGetSdkDataReturnsNullForInvalidSdkLocations() throws Exception {
    assertNull(AndroidSdkData.getSdkData("/blah"));
    assertNull(AndroidSdkData.getSdkData(getTestDataPath()));
  }

  public void testGetSdkDataByPath() throws Exception {
    String sdkPath = TestUtils.getSdk().toString();

    // This API should work with both a trailing slash and without
    String sdkPathWithTrailingSlash = sdkPath;
    String sdkPathWithoutTrailingSlash = sdkPath;
    if (sdkPath.endsWith(File.separator)) {
      sdkPathWithoutTrailingSlash = sdkPath.substring(0, sdkPath.length() - 1);
    } else {
      sdkPathWithTrailingSlash = sdkPath + File.separator;
    }

    assertFalse(sdkPathWithTrailingSlash.equals(sdkPathWithoutTrailingSlash));
    assertEquals(AndroidSdkData.getSdkData(sdkPathWithTrailingSlash), AndroidSdkData.getSdkData(sdkPathWithoutTrailingSlash));
    assertNotNull(AndroidSdkData.getSdkData(sdkPathWithTrailingSlash));
  }

  public void testGetSdkDataByProject() throws Exception {
    AndroidSdkData sdkFromProject = AndroidSdkData.getSdkData(getProject());
    assertEquals(sdkData, sdkFromProject);
  }

  public void testGetSdkDataByModule() throws Exception {
    AndroidSdkData actual = AndroidSdkData.getSdkData(myModule);
    assertEquals(sdkData, actual);
  }

  public void testGetSdkDataBySdkClass() throws Exception {
    Sdk sdk = mock(Sdk.class);
    when(sdk.getHomePath()).thenReturn(TestUtils.getSdk().toString());

    assertEquals(sdkData, AndroidSdkData.getSdkData(sdk));
  }
}<|MERGE_RESOLUTION|>--- conflicted
+++ resolved
@@ -21,10 +21,7 @@
 import com.intellij.openapi.projectRoots.Sdk;
 import com.intellij.openapi.roots.ProjectRootManager;
 import com.intellij.openapi.util.io.FileUtil;
-<<<<<<< HEAD
-=======
 import com.intellij.util.SystemProperties;
->>>>>>> c8fa6d74
 import org.jetbrains.android.AndroidTestCase;
 
 import java.io.File;
@@ -45,16 +42,6 @@
     super.setUp();
     File sdkDir = TestUtils.getSdk();
     sdkData = AndroidSdkData.getSdkData(sdkDir);
-<<<<<<< HEAD
-=======
-
-    ApplicationManager.getApplication().runWriteAction(() -> {
-      IdeSdks ideSdks = IdeSdks.getInstance();
-      ideSdks.setAndroidSdkPath(sdkDir, null);
-      ProjectRootManager.getInstance(getProject()).setProjectSdk(ideSdks.getEligibleAndroidSdks().get(0));
-    });
-  }
->>>>>>> c8fa6d74
 
     ApplicationManager.getApplication().runWriteAction(() -> {
       IdeSdks ideSdks = IdeSdks.getInstance();
@@ -62,6 +49,14 @@
       IdeSdks.removeJdksOn(myFixture.getProjectDisposable());
       ProjectRootManager.getInstance(getProject()).setProjectSdk(ideSdks.getEligibleAndroidSdks().get(0));
     });
+  }
+
+  @Override
+  protected void collectAllowedRoots(List<String> roots) throws IOException {
+    String javaHome = SystemProperties.getJavaHome();
+    if (javaHome.endsWith("jre")) {
+      roots.add(new File(javaHome).getParent());
+    }
   }
 
   public void testSdkDataExposesSdkComponents() throws Exception {
