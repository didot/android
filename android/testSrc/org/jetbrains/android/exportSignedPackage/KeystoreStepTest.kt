--- conflicted
+++ resolved
@@ -17,18 +17,18 @@
 
 import com.android.tools.idea.testing.IdeComponents
 import com.intellij.credentialStore.CredentialAttributes
+import com.intellij.credentialStore.Credentials
 import com.intellij.credentialStore.PasswordSafeSettings
 import com.intellij.credentialStore.ProviderType
 import com.intellij.ide.passwordSafe.PasswordSafe
 import com.intellij.ide.passwordSafe.impl.BasePasswordSafe
+import com.intellij.openapi.project.Project
 import com.intellij.testFramework.LightIdeaTestCase
+import com.intellij.testFramework.LightPlatformTestCase
 import org.jetbrains.android.exportSignedPackage.KeystoreStep.KEY_PASSWORD_KEY
-<<<<<<< HEAD
-=======
 import org.jetbrains.android.facet.AndroidFacet
 import org.jetbrains.concurrency.Promise
 import org.jetbrains.concurrency.resolvedPromise
->>>>>>> 213d2092
 import org.junit.Assert.assertArrayEquals
 import org.mockito.Mockito.`when`
 import org.mockito.Mockito.mock
@@ -41,12 +41,8 @@
   private lateinit var facets: MutableList<AndroidFacet>
   override fun setUp() {
     super.setUp()
-<<<<<<< HEAD
-    ideComponents = IdeComponents(getProject())
-=======
-    ideComponents = IdeComponents(myProject)
+    ideComponents = IdeComponents(LightPlatformTestCase.getProject())
     facets = ArrayList()
->>>>>>> 213d2092
   }
 
   fun testEnableEncryptedKeyExportFlagFalse() {
@@ -137,7 +133,7 @@
     ideComponents.replaceApplicationService(PasswordSafe::class.java, passwordSafe)
 
     val wizard = mock(ExportSignedPackageWizard::class.java)
-    `when`(wizard.project).thenReturn(myProject)
+    `when`(wizard.project).thenReturn(LightPlatformTestCase.getProject())
     return wizard
   }
 
@@ -156,22 +152,14 @@
 
     ideComponents.replaceProjectService(GenerateSignedApkSettings::class.java, settings)
 
-<<<<<<< HEAD
     val passwordSafeSettings = PasswordSafeSettings()
     passwordSafeSettings.providerType = ProviderType.MEMORY_ONLY
     val passwordSafe = BasePasswordSafe(passwordSafeSettings)
-    ideComponents.replaceService(PasswordSafe::class.java, passwordSafe)
+    ideComponents.replaceApplicationService(PasswordSafe::class.java, passwordSafe)
 
     val wizard = mock(ExportSignedPackageWizard::class.java)
     `when`(wizard.project).thenReturn(getProject())
-=======
-    val passwordSafe = PasswordSafeMock()
-    ideComponents.replaceApplicationService(PasswordSafe::class.java, passwordSafe)
-
-    val wizard = mock(ExportSignedPackageWizard::class.java)
-    `when`(wizard.project).thenReturn(myProject)
-    `when`(wizard.targetType).thenReturn(ExportSignedPackageWizard.APK)
->>>>>>> 213d2092
+    `when`(wizard.targetType).thenReturn(ExportSignedPackageWizard.APK)
 
     val keystoreStep = KeystoreStep(wizard, true, facets)
     keystoreStep.myExportKeyPathField.text = testExportKeyPath
@@ -215,20 +203,12 @@
     passwordSafeSettings.providerType = ProviderType.MEMORY_ONLY
     val passwordSafe = BasePasswordSafe(passwordSafeSettings)
     val keyPasswordKey = KeystoreStep.makePasswordKey(KEY_PASSWORD_KEY, settings.KEY_STORE_PATH, settings.KEY_ALIAS)
-<<<<<<< HEAD
     passwordSafe.setPassword(CredentialAttributes(legacyRequestor, keyPasswordKey), testLegacyKeyPassword)
-    ideComponents.replaceService(PasswordSafe::class.java, passwordSafe)
+    ideComponents.replaceApplicationService(PasswordSafe::class.java, passwordSafe)
 
     val wizard = mock(ExportSignedPackageWizard::class.java)
     `when`(wizard.project).thenReturn(getProject())
-=======
-    passwordSafe.setPassword(legacyRequestor, keyPasswordKey, testLegacyKeyPassword)
-    ideComponents.replaceApplicationService(PasswordSafe::class.java, passwordSafe)
-
-    val wizard = mock(ExportSignedPackageWizard::class.java)
-    `when`(wizard.project).thenReturn(myProject)
-    `when`(wizard.targetType).thenReturn(ExportSignedPackageWizard.APK)
->>>>>>> 213d2092
+    `when`(wizard.targetType).thenReturn(ExportSignedPackageWizard.APK)
 
     val keystoreStep = KeystoreStep(wizard, true, facets)
     keystoreStep.myExportKeyPathField.text = testExportKeyPath
@@ -245,10 +225,7 @@
     keystoreStep.commitForNext()
 
     // Now check that the old-style password is erased
-<<<<<<< HEAD
-    assertEquals(null, passwordSafe.getPassword(CredentialAttributes(legacyRequestor, keyPasswordKey)))
-=======
-    assertEquals(null, passwordSafe.getPassword(legacyRequestor, keyPasswordKey))
+    assertEquals(null, passwordSafe.getPassword(LightPlatformTestCase.getProject(), legacyRequestor, keyPasswordKey))
   }
 
   class PasswordSafeMock : PasswordSafe() {
@@ -262,15 +239,14 @@
     override fun set(attributes: CredentialAttributes, credentials: Credentials?) {}
     override fun get(attributes: CredentialAttributes): Credentials? = null
 
-    override fun setPassword(requestor: Class<*>, accountName: String, value: String?) {
+    override fun storePassword(project: Project?, requestor: Class<*>, accountName: String, value: String?) {
       val account = storedPasswords.getOrDefault(requestor, HashMap())
       account[accountName] = value
       storedPasswords[requestor] = account
     }
 
-    override fun getPassword(requestor: Class<*>, accountName: String): String? {
+    override fun getPassword(project: Project?, requestor: Class<*>, accountName: String): String? {
       return storedPasswords[requestor]?.get(accountName)
     }
->>>>>>> 213d2092
   }
 }