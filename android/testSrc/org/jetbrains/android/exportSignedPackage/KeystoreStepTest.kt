/*
 * Copyright (C) 2017 The Android Open Source Project
 *
 * Licensed under the Apache License, Version 2.0 (the "License");
 * you may not use this file except in compliance with the License.
 * You may obtain a copy of the License at
 *
 *      http://www.apache.org/licenses/LICENSE-2.0
 *
 * Unless required by applicable law or agreed to in writing, software
 * distributed under the License is distributed on an "AS IS" BASIS,
 * WITHOUT WARRANTIES OR CONDITIONS OF ANY KIND, either express or implied.
 * See the License for the specific language governing permissions and
 * limitations under the License.
 */
package org.jetbrains.android.exportSignedPackage

import com.intellij.credentialStore.CredentialAttributes
import com.intellij.credentialStore.PasswordSafeSettings
import com.intellij.credentialStore.ProviderType
import com.intellij.ide.passwordSafe.PasswordSafe
import com.intellij.ide.passwordSafe.impl.BasePasswordSafe
<<<<<<< HEAD
import com.intellij.ide.wizard.CommitStepException
import com.intellij.testFramework.IdeaTestCase
import com.intellij.util.ThrowableRunnable
=======
import com.intellij.openapi.application.ApplicationManager
import com.intellij.openapi.project.Project
import com.intellij.testFramework.LightIdeaTestCase
import com.intellij.testFramework.replaceService
>>>>>>> 471f95a7
import org.jetbrains.android.exportSignedPackage.KeystoreStep.KEY_PASSWORD_KEY
import org.jetbrains.android.facet.AndroidFacet
import org.jetbrains.android.util.AndroidBundle
import org.junit.Assert.assertArrayEquals
import org.mockito.Mockito.`when`
import org.mockito.Mockito.mock
import java.io.File
import java.util.*
import kotlin.collections.ArrayList

<<<<<<< HEAD
class KeystoreStepTest : IdeaTestCase() {
  private lateinit var ideComponents: IdeComponents
=======
class KeystoreStepTest : LightIdeaTestCase() {
>>>>>>> 471f95a7
  private lateinit var facets: MutableList<AndroidFacet>

  override fun setUp() {
    super.setUp()
<<<<<<< HEAD
    ideComponents = IdeComponents(myProject)
=======
>>>>>>> 471f95a7
    facets = ArrayList()
  }

  fun testEnableEncryptedKeyExportFlagFalse() {
    val wizard = setupWizardHelper()
    `when`(wizard.targetType).thenReturn(ExportSignedPackageWizard.APK)
    val keystoreStep = KeystoreStep(wizard, true, facets)
    keystoreStep._init()

    assertEquals(false, keystoreStep.exportKeysCheckBox.isVisible)
    assertEquals(false, keystoreStep.myExportKeyPathLabel.isVisible)
    assertEquals(false, keystoreStep.myExportKeyPathField.isVisible)
  }

  fun testEnableEncryptedKeyExportFlagTrue() {
    val wizard = setupWizardHelper()
    `when`(wizard.targetType).thenReturn(ExportSignedPackageWizard.BUNDLE)
    val keystoreStep = KeystoreStep(wizard, true, facets)
    keystoreStep._init()

    assertEquals(true, keystoreStep.exportKeysCheckBox.isVisible)
    assertEquals(true, keystoreStep.myExportKeyPathLabel.isVisible)
    assertEquals(true, keystoreStep.myExportKeyPathField.isVisible)
  }

  fun testEnableEncryptedKeyCheckboxButNotSelected_ExportKeyPathFieldsShouldBeHidden() {
    val wizard = setupWizardHelper()
    `when`(wizard.targetType).thenReturn(ExportSignedPackageWizard.BUNDLE)

    val settings = GenerateSignedApkSettings.getInstance(wizard.project)
    settings.EXPORT_PRIVATE_KEY = false
    project.replaceService(GenerateSignedApkSettings::class.java, settings, testRootDisposable)

    val keystoreStep = KeystoreStep(wizard, true, facets)
    keystoreStep._init()

    assertEquals(false, keystoreStep.myExportKeyPathLabel.isVisible)
    assertEquals(false, keystoreStep.myExportKeyPathField.isVisible)
  }

  fun testEnableEncryptedKeyCheckboxNotSelected_NextSucceeds() {
    val wizard = setupWizardHelper()
    `when`(wizard.targetType).thenReturn(ExportSignedPackageWizard.BUNDLE)
    val testKeyStorePath = "/test/path/to/keystore"
    val testKeyAlias = "testkey"
    val testKeyStorePassword = "123456"
    val testKeyPassword = "qwerty"

    val settings = GenerateSignedApkSettings.getInstance(wizard.project)
    settings.KEY_STORE_PATH = testKeyStorePath
    settings.KEY_ALIAS = testKeyAlias
    settings.REMEMBER_PASSWORDS = false
    settings.EXPORT_PRIVATE_KEY = false
    ideComponents.replaceProjectService(GenerateSignedApkSettings::class.java, settings)

    val keystoreStep = KeystoreStep(wizard, true, facets)
    keystoreStep.keyStorePasswordField.text = testKeyStorePassword
    keystoreStep.keyPasswordField.text = testKeyPassword
    keystoreStep._init()
    keystoreStep.commitForNext()
  }

  fun testEnableEncryptedKeyCheckboxSelectedWithoutExportPath_NextFails() {
    val wizard = setupWizardHelper()
    `when`(wizard.targetType).thenReturn(ExportSignedPackageWizard.BUNDLE)
    val testKeyStorePath = "/test/path/to/keystore"
    val testKeyAlias = "testkey"
    val testKeyStorePassword = "123456"
    val testKeyPassword = "qwerty"

    val settings = GenerateSignedApkSettings.getInstance(wizard.project)
    settings.KEY_STORE_PATH = testKeyStorePath
    settings.KEY_ALIAS = testKeyAlias
    settings.REMEMBER_PASSWORDS = false
    settings.EXPORT_PRIVATE_KEY = true
    ideComponents.replaceProjectService(GenerateSignedApkSettings::class.java, settings)

    val keystoreStep = KeystoreStep(wizard, true, facets)
    keystoreStep.keyStorePasswordField.text = testKeyStorePassword
    keystoreStep.keyPasswordField.text = testKeyPassword
    keystoreStep.myExportKeyPathField.text = ""
    keystoreStep._init()
    assertThrows(CommitStepException::class.java,
                 AndroidBundle.message("android.apk.sign.gradle.missing.destination", wizard.targetType),
                 ThrowableRunnable<RuntimeException> { keystoreStep.commitForNext() })
  }

  fun testEnableEncryptedKeyCheckboxSelectedWithExportPath_NextSucceeds() {
    val wizard = setupWizardHelper()
    `when`(wizard.targetType).thenReturn(ExportSignedPackageWizard.BUNDLE)
    val testKeyStorePath = "/test/path/to/keystore"
    val testKeyAlias = "testkey"
    val testKeyStorePassword = "123456"
    val testKeyPassword = "qwerty"
    val testExportKeyPath = "test"
    File(testExportKeyPath).mkdir()

    val settings = GenerateSignedApkSettings.getInstance(wizard.project)
    settings.KEY_STORE_PATH = testKeyStorePath
    settings.KEY_ALIAS = testKeyAlias
    settings.REMEMBER_PASSWORDS = false
    settings.EXPORT_PRIVATE_KEY = true
    ideComponents.replaceProjectService(GenerateSignedApkSettings::class.java, settings)

    val keystoreStep = KeystoreStep(wizard, true, facets)
    keystoreStep.keyStorePasswordField.text = testKeyStorePassword
    keystoreStep.keyPasswordField.text = testKeyPassword
    keystoreStep.myExportKeyPathField.text = testExportKeyPath
    keystoreStep._init()
  }

  fun testModuelDropDownEnabledByDefault() {
    val wizard = setupWizardHelper()
    `when`(wizard.targetType).thenReturn(ExportSignedPackageWizard.BUNDLE)
    val keystoreStep = KeystoreStep(wizard, true, facets)
    assertEquals(true, keystoreStep.myModuleCombo.isEnabled)
  }

  fun testMooduleDropDownDisabledWhenOnlyOneFacet() {
    val wizard = setupWizardHelper()
    `when`(wizard.targetType).thenReturn(ExportSignedPackageWizard.APK)
    facets.add(mock(AndroidFacet::class.java))
    val keystoreStep = KeystoreStep(wizard, true, facets)
    keystoreStep._init()
    assertEquals(false, keystoreStep.myModuleCombo.isEnabled)
  }

  fun testUpdatesInvalidSelection() {
    // if the current selected facet is no longer in the list of facets, then it should be updated to the first one in the list
    val wizard = setupWizardHelper()
    `when`(wizard.targetType).thenReturn(ExportSignedPackageWizard.APK)
    val mockFacet = mock(AndroidFacet::class.java)
    val mockFacet2 = mock(AndroidFacet::class.java)
    facets.add(mockFacet)
    facets.add(mockFacet2)
    val keystoreStep = KeystoreStep(wizard, true, facets)
    keystoreStep._init()
    assertEquals(mockFacet, keystoreStep.myModuleCombo.selectedItem)

    // remove the selected facet
    keystoreStep.myFacets.removeAt(0)

    keystoreStep._init()
    assertEquals(mockFacet2, keystoreStep.myModuleCombo.selectedItem)
  }

  fun setupWizardHelper(): ExportSignedPackageWizard
  {
    val testKeyStorePath = "/test/path/to/keystore"
    val testKeyAlias = "testkey"

    val settings = GenerateSignedApkSettings()
    settings.KEY_STORE_PATH = testKeyStorePath
    settings.KEY_ALIAS = testKeyAlias
    settings.REMEMBER_PASSWORDS = true

    project.replaceService(GenerateSignedApkSettings::class.java, settings, testRootDisposable)

<<<<<<< HEAD
    val passwordSafeSettings = PasswordSafeSettings()
    passwordSafeSettings.providerType = ProviderType.MEMORY_ONLY
    val passwordSafe = BasePasswordSafe(passwordSafeSettings)
    ideComponents.replaceApplicationService(PasswordSafe::class.java, passwordSafe)

    val wizard = mock(ExportSignedPackageWizard::class.java)
    `when`(wizard.project).thenReturn(myProject)
=======
    val passwordSafe = PasswordSafeMock()
    ApplicationManager.getApplication().replaceService(PasswordSafe::class.java, passwordSafe, testRootDisposable)

    val wizard = mock(ExportSignedPackageWizard::class.java)
    `when`(wizard.project).thenReturn(getProject())
>>>>>>> 471f95a7
    return wizard
  }

  fun testRememberPasswords() {
    val testKeyStorePath = "/test/path/to/keystore"
    val testKeyAlias = "testkey"
    val testKeyStorePassword = "123456"
    val testKeyPassword = "qwerty"
    val testExportKeyPath = "test"
    File(testExportKeyPath).mkdir()

    val settings = GenerateSignedApkSettings()
    settings.KEY_STORE_PATH = testKeyStorePath
    settings.KEY_ALIAS = testKeyAlias
    settings.REMEMBER_PASSWORDS = true

    project.replaceService(GenerateSignedApkSettings::class.java, settings, testRootDisposable)

    val passwordSafeSettings = PasswordSafeSettings()
    passwordSafeSettings.providerType = ProviderType.MEMORY_ONLY
    val passwordSafe = BasePasswordSafe(passwordSafeSettings)
    ApplicationManager.getApplication().replaceService(PasswordSafe::class.java, passwordSafe, testRootDisposable)

    val wizard = mock(ExportSignedPackageWizard::class.java)
    `when`(wizard.project).thenReturn(myProject)
    `when`(wizard.targetType).thenReturn(ExportSignedPackageWizard.APK)

    val keystoreStep = KeystoreStep(wizard, true, facets)
    keystoreStep.myExportKeyPathField.text = testExportKeyPath
    assertEquals(testKeyStorePath, keystoreStep.keyStorePathField.text)
    assertEquals(testKeyAlias, keystoreStep.keyAliasField.text)
    assertEquals(0, keystoreStep.keyStorePasswordField.password.size)
    assertEquals(0, keystoreStep.keyPasswordField.password.size)

    // Set passwords and commit.
    keystoreStep.keyStorePasswordField.text = testKeyStorePassword
    keystoreStep.keyPasswordField.text = testKeyPassword
    keystoreStep.commitForNext()

    // Assert that the passwords are persisted and a new form instance fields populated as necessary.
    val keystoreStep2 = KeystoreStep(wizard, true, facets)
    assertEquals(testKeyStorePath, keystoreStep2.keyStorePathField.text)
    assertEquals(testKeyAlias, keystoreStep2.keyAliasField.text)
    assertArrayEquals(testKeyStorePassword.toCharArray(), keystoreStep2.keyStorePasswordField.password)
    assertArrayEquals(testKeyPassword.toCharArray(), keystoreStep2.keyPasswordField.password)
  }

  // See b/64995008 & b/70937387 - we want to ensure smooth transition so that the user didn't have to retype both passwords
  fun testRememberPasswordsUsingLegacyRequestor() {
    val testKeyStorePath = "/test/path/to/keystore"
    val testKeyAlias = "testkey"
    val testKeyStorePassword = "123456"
    val testKeyPassword = "qwerty"
    val testLegacyKeyPassword = "somestuff"
    val legacyRequestor = KeystoreStep::class.java
    val testExportKeyPath = "test"
    File(testExportKeyPath).mkdir()

    val settings = GenerateSignedApkSettings()
    settings.KEY_STORE_PATH = testKeyStorePath
    settings.KEY_ALIAS = testKeyAlias
    settings.REMEMBER_PASSWORDS = true

    project.replaceService(GenerateSignedApkSettings::class.java, settings, testRootDisposable)

    val passwordSafeSettings = PasswordSafeSettings()
    passwordSafeSettings.providerType = ProviderType.MEMORY_ONLY
    val passwordSafe = BasePasswordSafe(passwordSafeSettings)
    val keyPasswordKey = KeystoreStep.makePasswordKey(KEY_PASSWORD_KEY, settings.KEY_STORE_PATH, settings.KEY_ALIAS)
    passwordSafe.setPassword(CredentialAttributes(legacyRequestor, keyPasswordKey), testLegacyKeyPassword)
    ApplicationManager.getApplication().replaceService(PasswordSafe::class.java, passwordSafe, testRootDisposable)

    val wizard = mock(ExportSignedPackageWizard::class.java)
    `when`(wizard.project).thenReturn(myProject)
    `when`(wizard.targetType).thenReturn(ExportSignedPackageWizard.APK)

    val keystoreStep = KeystoreStep(wizard, true, facets)
    keystoreStep.myExportKeyPathField.text = testExportKeyPath
    assertEquals(testKeyStorePath, keystoreStep.keyStorePathField.text)
    assertEquals(testKeyAlias, keystoreStep.keyAliasField.text)
    // Yes, it's weird but before the fix for b/64995008 this was exactly the observed behavior: the keystore password would
    // never be populated, whereas the key password would be saved as expected.
    assertEquals(0, keystoreStep.keyStorePasswordField.password.size)
    assertArrayEquals(testLegacyKeyPassword.toCharArray(), keystoreStep.keyPasswordField.password)

    // Set passwords and commit.
    keystoreStep.keyStorePasswordField.text = testKeyStorePassword
    keystoreStep.keyPasswordField.text = testKeyPassword
    keystoreStep.commitForNext()

    // Now check that the old-style password is erased
<<<<<<< HEAD
    assertEquals(null, passwordSafe.getPassword(CredentialAttributes(legacyRequestor, keyPasswordKey)))
=======
    assertEquals(null, passwordSafe.getPassword(getProject(), legacyRequestor, keyPasswordKey))
  }

  class PasswordSafeMock : PasswordSafe() {
    private val storedPasswords = HashMap<Class<*>, HashMap<String, String?>>()

    override fun getAsync(attributes: CredentialAttributes): Promise<Credentials?> = resolvedPromise()
    override var isRememberPasswordByDefault: Boolean = false
    override val isMemoryOnly: Boolean = false
    override fun isPasswordStoredOnlyInMemory(attributes: CredentialAttributes, credentials: Credentials): Boolean = false
    override fun set(attributes: CredentialAttributes, credentials: Credentials?, memoryOnly: Boolean) {}
    override fun set(attributes: CredentialAttributes, credentials: Credentials?) {}
    override fun get(attributes: CredentialAttributes): Credentials? = null

    override fun storePassword(project: Project?, requestor: Class<*>, accountName: String, value: String?) {
      val account = storedPasswords.getOrDefault(requestor, HashMap())
      account[accountName] = value
      storedPasswords[requestor] = account
    }

    override fun getPassword(project: Project?, requestor: Class<*>, accountName: String): String? {
      return storedPasswords[requestor]?.get(accountName)
    }
>>>>>>> 471f95a7
  }
}<|MERGE_RESOLUTION|>--- conflicted
+++ resolved
@@ -20,16 +20,11 @@
 import com.intellij.credentialStore.ProviderType
 import com.intellij.ide.passwordSafe.PasswordSafe
 import com.intellij.ide.passwordSafe.impl.BasePasswordSafe
-<<<<<<< HEAD
 import com.intellij.ide.wizard.CommitStepException
+import com.intellij.openapi.application.ApplicationManager
 import com.intellij.testFramework.IdeaTestCase
+import com.intellij.testFramework.replaceService
 import com.intellij.util.ThrowableRunnable
-=======
-import com.intellij.openapi.application.ApplicationManager
-import com.intellij.openapi.project.Project
-import com.intellij.testFramework.LightIdeaTestCase
-import com.intellij.testFramework.replaceService
->>>>>>> 471f95a7
 import org.jetbrains.android.exportSignedPackage.KeystoreStep.KEY_PASSWORD_KEY
 import org.jetbrains.android.facet.AndroidFacet
 import org.jetbrains.android.util.AndroidBundle
@@ -40,20 +35,11 @@
 import java.util.*
 import kotlin.collections.ArrayList
 
-<<<<<<< HEAD
 class KeystoreStepTest : IdeaTestCase() {
-  private lateinit var ideComponents: IdeComponents
-=======
-class KeystoreStepTest : LightIdeaTestCase() {
->>>>>>> 471f95a7
   private lateinit var facets: MutableList<AndroidFacet>
 
   override fun setUp() {
     super.setUp()
-<<<<<<< HEAD
-    ideComponents = IdeComponents(myProject)
-=======
->>>>>>> 471f95a7
     facets = ArrayList()
   }
 
@@ -107,7 +93,7 @@
     settings.KEY_ALIAS = testKeyAlias
     settings.REMEMBER_PASSWORDS = false
     settings.EXPORT_PRIVATE_KEY = false
-    ideComponents.replaceProjectService(GenerateSignedApkSettings::class.java, settings)
+    project.replaceService(GenerateSignedApkSettings::class.java, settings, testRootDisposable)
 
     val keystoreStep = KeystoreStep(wizard, true, facets)
     keystoreStep.keyStorePasswordField.text = testKeyStorePassword
@@ -129,7 +115,7 @@
     settings.KEY_ALIAS = testKeyAlias
     settings.REMEMBER_PASSWORDS = false
     settings.EXPORT_PRIVATE_KEY = true
-    ideComponents.replaceProjectService(GenerateSignedApkSettings::class.java, settings)
+    project.replaceService(GenerateSignedApkSettings::class.java, settings, testRootDisposable)
 
     val keystoreStep = KeystoreStep(wizard, true, facets)
     keystoreStep.keyStorePasswordField.text = testKeyStorePassword
@@ -156,7 +142,7 @@
     settings.KEY_ALIAS = testKeyAlias
     settings.REMEMBER_PASSWORDS = false
     settings.EXPORT_PRIVATE_KEY = true
-    ideComponents.replaceProjectService(GenerateSignedApkSettings::class.java, settings)
+    project.replaceService(GenerateSignedApkSettings::class.java, settings, testRootDisposable)
 
     val keystoreStep = KeystoreStep(wizard, true, facets)
     keystoreStep.keyStorePasswordField.text = testKeyStorePassword
@@ -212,21 +198,13 @@
 
     project.replaceService(GenerateSignedApkSettings::class.java, settings, testRootDisposable)
 
-<<<<<<< HEAD
     val passwordSafeSettings = PasswordSafeSettings()
     passwordSafeSettings.providerType = ProviderType.MEMORY_ONLY
     val passwordSafe = BasePasswordSafe(passwordSafeSettings)
-    ideComponents.replaceApplicationService(PasswordSafe::class.java, passwordSafe)
-
-    val wizard = mock(ExportSignedPackageWizard::class.java)
-    `when`(wizard.project).thenReturn(myProject)
-=======
-    val passwordSafe = PasswordSafeMock()
     ApplicationManager.getApplication().replaceService(PasswordSafe::class.java, passwordSafe, testRootDisposable)
 
     val wizard = mock(ExportSignedPackageWizard::class.java)
     `when`(wizard.project).thenReturn(getProject())
->>>>>>> 471f95a7
     return wizard
   }
 
@@ -318,32 +296,6 @@
     keystoreStep.commitForNext()
 
     // Now check that the old-style password is erased
-<<<<<<< HEAD
-    assertEquals(null, passwordSafe.getPassword(CredentialAttributes(legacyRequestor, keyPasswordKey)))
-=======
     assertEquals(null, passwordSafe.getPassword(getProject(), legacyRequestor, keyPasswordKey))
   }
-
-  class PasswordSafeMock : PasswordSafe() {
-    private val storedPasswords = HashMap<Class<*>, HashMap<String, String?>>()
-
-    override fun getAsync(attributes: CredentialAttributes): Promise<Credentials?> = resolvedPromise()
-    override var isRememberPasswordByDefault: Boolean = false
-    override val isMemoryOnly: Boolean = false
-    override fun isPasswordStoredOnlyInMemory(attributes: CredentialAttributes, credentials: Credentials): Boolean = false
-    override fun set(attributes: CredentialAttributes, credentials: Credentials?, memoryOnly: Boolean) {}
-    override fun set(attributes: CredentialAttributes, credentials: Credentials?) {}
-    override fun get(attributes: CredentialAttributes): Credentials? = null
-
-    override fun storePassword(project: Project?, requestor: Class<*>, accountName: String, value: String?) {
-      val account = storedPasswords.getOrDefault(requestor, HashMap())
-      account[accountName] = value
-      storedPasswords[requestor] = account
-    }
-
-    override fun getPassword(project: Project?, requestor: Class<*>, accountName: String): String? {
-      return storedPasswords[requestor]?.get(accountName)
-    }
->>>>>>> 471f95a7
-  }
 }