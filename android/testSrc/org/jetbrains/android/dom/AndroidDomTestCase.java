--- conflicted
+++ resolved
@@ -336,14 +336,8 @@
     List<IntentionAction> actions = highlightAndFindQuickFixes(klass);
     assertEquals(1, actions.size());
     IntentionAction action = actions.get(0);
-<<<<<<< HEAD
-    assertInstanceOf(action, AndroidMissingOnClickHandlerInspection.MyQuickFix.class);
-    myFixture.launchAction(action);
-    myFixture.checkResultByFile(myTestFolder + "/onClickIntention.xml");
-=======
     assertInstanceOf(action, klass);
     myFixture.launchAction(action);
     myFixture.checkResultByFile(myTestFolder + "/" + expectedFile);
->>>>>>> 4ae98eb0
   }
 }
