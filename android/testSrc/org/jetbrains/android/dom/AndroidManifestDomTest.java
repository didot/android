package org.jetbrains.android.dom;

import static com.android.AndroidProjectTypes.PROJECT_TYPE_APP;
import static com.google.common.truth.Truth.assertThat;

import com.android.SdkConstants;
import com.android.tools.idea.testing.AndroidTestUtils;
import com.intellij.codeInsight.completion.CompletionType;
import com.intellij.openapi.command.WriteCommandAction;
import com.intellij.openapi.vfs.VirtualFile;
import com.intellij.psi.PsiElement;
import com.intellij.spellchecker.inspections.SpellCheckingInspection;
import com.intellij.testFramework.fixtures.IdeaProjectTestFixture;
import com.intellij.testFramework.fixtures.TestFixtureBuilder;
import java.util.List;
import javaslang.collection.Array;
import org.jetbrains.android.dom.inspections.AndroidElementNotAllowedInspection;
import org.jetbrains.android.dom.inspections.AndroidUnknownAttributeInspection;
import org.jetbrains.android.dom.manifest.Manifest;
import org.jetbrains.android.dom.manifest.UsesFeature;
import org.jetbrains.android.util.AndroidUtils;
import org.jetbrains.annotations.NotNull;

public class AndroidManifestDomTest extends AndroidDomTestCase {
  private static final String API_LEVELS_URL = "https://developer.android.com/guide/topics/manifest/uses-sdk-element.html#ApiLevels";

  public AndroidManifestDomTest() {
    super("dom/manifest");
  }

  @Override
  protected boolean providesCustomManifest() {
    return true;
  }

  @Override
  protected String getPathToCopy(String testFileName) {
    return SdkConstants.FN_ANDROID_MANIFEST_XML;
  }

  public void testAttributeTagHighlighting() {
    VirtualFile file = myFixture.addFileToProject(
      "AndroidManifest.xml",
      "<manifest xmlns:android=\"http://schemas.android.com/apk/res/android\" package=\"p1.p2\">\n" +
      "  <attribute android:tag=\"true\" android:label=\"true\"/>\n" +
      "</manifest>").getVirtualFile();

    myFixture.configureFromExistingVirtualFile(file);
    myFixture.checkHighlighting();
  }

  public void testAttributeTagCompletion() {
    VirtualFile file = myFixture.addFileToProject(
      "AndroidManifest.xml",
      "<manifest xmlns:android=\"http://schemas.android.com/apk/res/android\" package=\"p1.p2\">\n" +
      "  <<caret>\n" +
      "</manifest>").getVirtualFile();

    myFixture.configureFromExistingVirtualFile(file);
    myFixture.completeBasic();
    assertThat(myFixture.getLookupElementStrings()).contains("attribute");
  }

  public void testAttributeAttributesCompletion() {
    VirtualFile file = myFixture.addFileToProject(
      "AndroidManifest.xml",
      "<manifest xmlns:android=\"http://schemas.android.com/apk/res/android\" package=\"p1.p2\">\n" +
      "  <attribute <caret>\n" +
      "</manifest>").getVirtualFile();

    myFixture.configureFromExistingVirtualFile(file);
    myFixture.completeBasic();
    assertThat(myFixture.getLookupElementStrings()).containsAllOf("android:label", "android:tag");
  }

  public void testPropertyHighlighting() {
    // UNRESOLVED errors do not relate to the <property> tag which is the purpose of the test.
    VirtualFile file = myFixture.addFileToProject(
      "AndroidManifest.xml",
      //language=XML
      "<manifest xmlns:android=\"http://schemas.android.com/apk/res/android\"\n" +
      "        package=\"p1.p2\" >\n" +
      "  <application>\n" +
      "    <property android:name=\"android.cts.PROPERTY_STRING_VIA_RESOURCE\" android:value=\"foo\" />\n" +
      "    <activity android:name=\"<error>UNRESOLVED</error>\">\n" +
      "        <property android:name=\"android.cts.PROPERTY_ACTIVITY\" android:value=\"foo\" />\n" +
      "    </activity>\n" +
      "    <activity-alias android:name=\"UNRESOLVED\" android:targetActivity=\"<error>UNRESOLVED</error>\">\n" +
      "        <property android:name=\"android.cts.PROPERTY_ACTIVITY_ALIAS\" android:value=\"foo\" />\n" +
      "    </activity-alias>\n" +
      "    <provider android:name=\"<error>UNRESOLVED</error>\" android:authorities=\"UNRESOLVED\">\n" +
      "      <property android:name=\"android.cts.PROPERTY_PROVIDER\" android:value=\"foo\" />\n" +
      "    </provider>\n" +
      "    <receiver android:name=\"<error>UNRESOLVED</error>\">\n" +
      "        <property android:name=\"android.cts.PROPERTY_RECEIVER\" android:value=\"foo\" />\n" +
      "    </receiver>\n" +
      "    <service android:name=\"<error>UNRESOLVED</error>\">\n" +
      "        <property android:name=\"android.cts.PROPERTY_SERVICE\" android:value=\"foo\" />\n" +
      "    </service>\n" +
      "  </application>\n" +
      "</manifest>").getVirtualFile();

    myFixture.configureFromExistingVirtualFile(file);
    myFixture.checkHighlighting();
  }

  public void testPropertyTagCompletion() {
    VirtualFile file = myFixture.addFileToProject(
      "AndroidManifest.xml",
      "<manifest xmlns:android=\"http://schemas.android.com/apk/res/android\" package=\"p1.p2\">\n" +
      "    <application>\n" +
      "        <<caret>\n" +
      "    </application>\n" +
      "</manifest>").getVirtualFile();

    myFixture.configureFromExistingVirtualFile(file);
    myFixture.completeBasic();
    assertThat(myFixture.getLookupElementStrings()).contains("property");
  }

  public void testPropertyAttributeCompletion() {
    VirtualFile file = myFixture.addFileToProject(
      "AndroidManifest.xml",
      "<manifest xmlns:android=\"http://schemas.android.com/apk/res/android\" package=\"p1.p2\">\n" +
      "    <application>\n" +
      "        <property <caret>/>\n" +
      "    </application>\n" +
      "</manifest>").getVirtualFile();

    myFixture.configureFromExistingVirtualFile(file);
    myFixture.completeBasic();
    assertThat(myFixture.getLookupElementStrings()).containsExactly("android:name", "android:value", "android:resource");
  }


  public void testPropertyResourceAttributeValueCompletion() {
    VirtualFile file = myFixture.addFileToProject(
      "AndroidManifest.xml",
      "<manifest xmlns:android=\"http://schemas.android.com/apk/res/android\" package=\"p1.p2\">\n" +
      "    <application>\n" +
      "        <property android:name=\"android.cts.PROPERTY_RESOURCE_XML\" android:resource=\"@<caret>\"/>\n" +
      "    </application>\n" +
      "</manifest>").getVirtualFile();

    myFixture.configureFromExistingVirtualFile(file);
    myFixture.completeBasic();

    //Contains every accessible resource.
    assertThat(myFixture.getLookupElementStrings()).containsAllOf("@android:", "@color/color0", "@color/color1");
  }


  public void testProfileableHighlighting() {
    VirtualFile file = myFixture.addFileToProject(
      "AndroidManifest.xml",
      "<manifest xmlns:android=\"http://schemas.android.com/apk/res/android\" package=\"p1.p2\">\n" +
      "    <application>\n" +
      "        <profileable android:shell=\"true\"/>\n" +
      "    </application>\n" +
      "</manifest>").getVirtualFile();

    myFixture.configureFromExistingVirtualFile(file);
    myFixture.checkHighlighting();
  }

  public void testProfileableTagCompletion() {
    VirtualFile file = myFixture.addFileToProject(
      "AndroidManifest.xml",
      "<manifest xmlns:android=\"http://schemas.android.com/apk/res/android\" package=\"p1.p2\">\n" +
      "    <application>\n" +
      "        <<caret>\n" +
      "    </application>\n" +
      "</manifest>").getVirtualFile();

    myFixture.configureFromExistingVirtualFile(file);
    myFixture.completeBasic();
    assertThat(myFixture.getLookupElementStrings()).contains("profileable");
  }

  public void testProfileableAttributeCompletion() {
    VirtualFile file = myFixture.addFileToProject(
      "AndroidManifest.xml",
      "<manifest xmlns:android=\"http://schemas.android.com/apk/res/android\" package=\"p1.p2\">\n" +
      "    <application>\n" +
      "        <profileable <caret>/>\n" +
      "    </application>\n" +
      "</manifest>").getVirtualFile();

    myFixture.configureFromExistingVirtualFile(file);
    myFixture.completeBasic();
    assertThat(myFixture.getLookupElementStrings()).containsExactly("android:shell");
  }

  public void testOverlayTagCompletion() throws Throwable {
    toTestCompletion("overlay.xml", "overlay_after.xml");
  }

  public void testOverlayHighlighting() {
    // Asserting that using overlay tag, and attributes does not produce a warning from AndroidDomInspection.
    // Attribute values do not need to resolve to anything.
    VirtualFile file = myFixture.addFileToProject(
      "AndroidManifest.xml",
      "<manifest xmlns:android=\"http://schemas.android.com/apk/res/android\"\n" +
      "          package=\"p1.a\">\n" +
      "  <overlay android:targetPackage=\"doesn't matter\" android:targetName=\"doesn't matter\">\n" +
      "  </overlay>\n" +
      "</manifest>").getVirtualFile();
    myFixture.configureFromExistingVirtualFile(file);
    myFixture.checkHighlighting();
  }

  public void testQueriesHighlighting() {
    VirtualFile file = myFixture.addFileToProject(
      "AndroidManifest.xml",
      "<manifest xmlns:android=\"http://schemas.android.com/apk/res/android\" package=\"p1.p2\">\n" +
      "    <queries>\n" +
      "        <package android:name=\"com.android.internal.util\"/>\n" +
      "    </queries>\n" +
      "    <queries>\n" +
      "        <intent>\n" +
      "            <action android:name=\"android.intent.action.BATTERY_LOW\"/>\n" +
      "            <category android:name=\"android.intent.category.BROWSABLE\"/>\n" +
      "            <data android:mimeType=\"basic string\"/>\n" +
      "        </intent>\n" +
      "    </queries>\n" +
      "    <queries>\n" +
      "        <provider android:authorities=\"p1.p2\"/>\n" +
      "    </queries>\n" +
      "</manifest>").getVirtualFile();

    myFixture.configureFromExistingVirtualFile(file);
    myFixture.checkHighlighting();
  }

  public void testQueriesCompletion() {
    VirtualFile file = myFixture.addFileToProject(
      "AndroidManifest.xml",
      "<manifest xmlns:android=\"http://schemas.android.com/apk/res/android\" package=\"p1.p2\">\n" +
      "    <queries>\n" +
      "        <<caret>\n" +
      "    </queries>\n" +
      "</manifest>").getVirtualFile();

    myFixture.configureFromExistingVirtualFile(file);
    myFixture.completeBasic();
    assertThat(myFixture.getLookupElementStrings()).containsExactly("package", "intent", "provider");
  }

  public void testQueriesSubtagCompletion() {
    VirtualFile file = myFixture.addFileToProject(
      "AndroidManifest.xml",
      "<manifest xmlns:android=\"http://schemas.android.com/apk/res/android\" package=\"p1.p2\">\n" +
      "    <queries>\n" +
      "        <package />\n" +
      "    </queries>\n" +
      "    <queries>\n" +
      "        <intent>\n" +
      "           <<caret>\n" +
      "        </intent>\n" +
      "    </queries>\n" +
      "    <queries>\n" +
      "        <provider />\n" +
      "    </queries>\n" +
      "</manifest>").getVirtualFile();
    myFixture.configureFromExistingVirtualFile(file);
    myFixture.completeBasic();
    // Testing Intent subtags
    assertThat(myFixture.getLookupElementStrings()).containsExactly("data", "action", "category");

    // Testing Package tag attributes
    AndroidTestUtils.moveCaret(myFixture, "<package |/>");
    myFixture.completeBasic();
    assertThat(myFixture.getLookupElementStrings()).containsExactly("android:name");

    // Testing Provider tag attributes
    AndroidTestUtils.moveCaret(myFixture, " <provider |/>");
    myFixture.completeBasic();
    assertThat(myFixture.getLookupElementStrings()).containsExactly("android:authorities");
  }

  public void testQueriesCategoryNameCompletion() {
    VirtualFile file = myFixture.addFileToProject(
      "AndroidManifest.xml",
      "<manifest xmlns:android=\"http://schemas.android.com/apk/res/android\" package=\"p1.p2\">\n" +
      "    <queries>\n" +
      "        <intent>\n" +
      "            <category android:name=\"<caret>\"/>\n" +
      "        </intent>\n" +
      "    </queries>\n" +
      "</manifest>").getVirtualFile();
    myFixture.configureFromExistingVirtualFile(file);
    myFixture.completeBasic();
    assertThat(myFixture.getLookupElementStrings()).contains("android.intent.category.BROWSABLE");
  }

  public void testUsesFeatureCompletion() {
    VirtualFile file = myFixture.addFileToProject(
      "AndroidManifest.xml",
      "<manifest xmlns:android=\"http://schemas.android.com/apk/res/android\" package=\"p1.p2\">\n" +
      "    <uses-feature android:name=\"<caret>\" android:required=\"\"/>\n" +
      "</manifest>").getVirtualFile();

    myFixture.configureFromExistingVirtualFile(file);
    myFixture.completeBasic();
    assertThat(myFixture.getLookupElementStrings())
      .containsAllIn(Array.of("android.hardware.audio.low_latency", "android.hardware.camera", "android.hardware.telephony"));

    AndroidTestUtils.moveCaret(myFixture, "android:required=\"|\"");
    myFixture.completeBasic();
    assertThat(myFixture.getLookupElementStrings()).containsAllIn(Array.of("true", "false"));
  }

  public void testAttributeNameCompletion1() throws Throwable {
    doTestCompletionVariantsContains("an1.xml", "android:icon", "android:label", "android:priority", "android:logo", "replace");
  }

  public void testAttributeNameCompletion2() throws Throwable {
    doTestCompletionVariantsContains("an2.xml", "debuggable", "description", "hasCode", "vmSafeMode");
  }

  public void testAttributeNameCompletion3() throws Throwable {
    toTestCompletion("an3.xml", "an3_after.xml");
  }

  public void testAttributeNameCompletion4() throws Throwable {
    toTestCompletion("an4.xml", "an4_after.xml");
  }

  public void testAttributeByLocalNameCompletion() throws Throwable {
    toTestCompletion("attrByLocalName.xml", "attrByLocalName_after.xml");
  }

  public void testTagNameCompletion2() throws Throwable {
    doTestCompletionVariants("tn2.xml", "manifest");
  }

  public void testHighlighting() throws Throwable {
    doTestHighlighting("hl.xml");
  }

  public void testHighlighting2() throws Throwable {
    doTestHighlighting("hl2.xml");
  }

  public void testHighlighting3() throws Throwable {
    copyFileToProject("MyActivity.java", "src/p1/p2/MyActivity.java");
    copyFileToProject("bools.xml", "res/values-v23/bools.xml");
    doTestHighlighting("hl3.xml");
  }

  public void testTagNameCompletion3() throws Throwable {
    toTestCompletion("tn3.xml", "tn3_after.xml");
  }

  public void testTagNameCompletion4() throws Throwable {
    toTestCompletion("tn4.xml", "tn4_after.xml");
  }

  // Test tag name completion for "supports" prefix
  public void testTagNameCompletion5() throws Throwable {
    doTestCompletionVariants("tag_name_supports.xml", "supports-gl-texture", "supports-screens");
  }

  public void testAttributeValueCompletion1() throws Throwable {
    doTestCompletionVariants("av1.xml", "behind", "landscape", "nosensor", "portrait", "sensor", "unspecified", "user", "fullSensor",
                             "reverseLandscape", "reversePortrait", "sensorLandscape", "sensorPortrait",
                             "fullUser", "locked", "userLandscape", "userPortrait");
  }

  public void testResourceCompletion1() throws Throwable {
    doTestCompletionVariants("av2.xml", "@android:", "@style/style1");
  }

  public void testResourceCompletion2() throws Throwable {
    doTestCompletionVariants("av3.xml", "@android:", "@string/hello", "@string/hello1", "@string/welcome", "@string/welcome1",
                             "@string/itStr");
  }

  public void testResourceCompletion3() throws Throwable {
    doTestCompletionVariants("av4.xml", "@android:", "@color/", "@dimen/", "@drawable/", "@id/", "@string/", "@style/");
  }

  public void testTagNameCompletion1() throws Throwable {
    doTestCompletionVariants("tn1.xml", "uses-permission",  "uses-permission-sdk-23", "uses-sdk", "uses-configuration",
                             "uses-feature", "uses-split");
  }

  public void testNavGraphCompletion() throws Throwable {
    doTestCompletionVariantsContains("navgraph1.xml", "nav-graph");
  }

  public void testNavGraphAttributeCompletion() throws Throwable {
    doTestCompletionVariantsContains("navgraph2.xml", "android:value");
  }

  public void testNavGraphValueCompletion() throws Throwable {
    copyFileToProject("nav_main.xml", "res/navigation/nav_main.xml");
    doTestCompletionVariantsContains("navgraph3.xml", "@navigation/nav_main");
  }

  public void testSoftTagsAndAttrs() throws Throwable {
    myFixture.disableInspections(new AndroidUnknownAttributeInspection());
    myFixture.disableInspections(new AndroidElementNotAllowedInspection());
    doTestHighlighting("soft.xml");
  }

  public void testUnknownAttribute() throws Throwable {
    doTestHighlighting("unknownAttribute.xml");
  }

  /*public void testNamespaceCompletion() throws Throwable {
    toTestCompletion("ns.xml", "ns_after.xml");
  }*/

  public void testInnerActivityHighlighting() throws Throwable {
    copyFileToProject("A.java", "src/p1/p2/A.java");
    doTestHighlighting(getTestName(false) + ".xml");
  }

  public void testInnerActivityCompletion() throws Throwable {
    copyFileToProject("A.java", "src/p1/p2/A.java");
    doTestCompletionVariants(getTestName(false) + ".xml", "B");
  }

  public void testActivityCompletion1() throws Throwable {
    copyFileToProject("MyActivity1.java", "src/p1/p2/p3/MyActivity1.java");
    copyFileToProject("MyActivity2.java", "src/p1/MyActivity2.java");
    copyFileToProject("MyActivity.java", "src/p1/p2/MyActivity.java");
    doTestCompletionVariants(getTestName(false) + ".xml", ".MyActivity", ".p3.MyActivity1", "p1.MyActivity2");
  }

  public void testActivityCompletion2() throws Throwable {
    copyFileToProject("MyActivity.java", "src/p1/p2/MyActivity.java");
    doTestCompletionVariants(getTestName(false) + ".xml", "p2.MyActivity");
  }

  public void testActivityCompletion3() throws Throwable {
    copyFileToProject("MyActivity.java", "src/p1/p2/MyActivity.java");
    copyFileToProject("MyActivity1.java", "src/p1/p2/p3/MyActivity1.java");
    doTestCompletionVariants(getTestName(false) + ".xml", ".MyActivity", ".p3.MyActivity1");
  }

  public void testActivityCompletion4() throws Throwable {
    copyFileToProject("MyActivity.java", "src/p1/p2/MyActivity.java");
    copyFileToProject("MyActivity1.java", "src/p1/p2/p3/MyActivity1.java");
    doTestCompletionVariants(getTestName(false) + ".xml", "MyActivity", "p3.MyActivity1");
  }

  public void testActivityCompletion5() throws Throwable {
    copyFileToProject("MyActivity.java", "src/p1/p2/MyActivity.java");
    copyFileToProject("MyActivity1.java", "src/p1/p2/p3/MyActivity1.java");
    copyFileToProject("MyActivity2.java", "src/p1/MyActivity2.java");
    doTestCompletionVariants(getTestName(false) + ".xml", "MyActivity", "p3.MyActivity1");
  }

  public void testActivityCompletion6() throws Throwable {
    copyFileToProject("MyActivity.java", "src/p1/p2/MyActivity.java");
    doTestCompletion(false);
  }

  public void testParentActivityCompletion1() throws Throwable {
    copyFileToProject("MyActivity.java", "src/p1/p2/MyActivity.java");
    copyFileToProject("MyActivity1.java", "src/p1/p2/p3/MyActivity1.java");
    copyFileToProject("MyActivity2.java", "src/p1/MyActivity2.java");
    doTestCompletionVariants(getTestName(false) + ".xml", ".MyActivity", ".p3.MyActivity1", "p1.MyActivity2");
  }

  public void testBackupAgentCompletion() throws Throwable {
    copyFileToProject("MyBackupAgent.java", "src/p1/p2/MyBackupAgent.java");
    doTestCompletionVariants(getTestName(false) + ".xml", ".MyBackupAgent");
  }

  public void testUsesSplits() throws Throwable {
    doTestHighlighting();
  }

  public void testUsesPermissionCompletion() throws Throwable {
    doTestCompletion(false);
  }

  public void testUsesPermissionCompletion1() throws Throwable {
    myFixture.configureFromExistingVirtualFile(
      copyFileToProject(getTestName(false) + ".xml"));
    myFixture.complete(CompletionType.BASIC);
    myFixture.type('\n');
    myFixture.checkResultByFile(myTestFolder + '/' + getTestName(false) + "_after.xml");
  }

  public void testUsesPermissionCompletion2() throws Throwable {
    myFixture.configureFromExistingVirtualFile(
      copyFileToProject(getTestName(false) + ".xml"));
    myFixture.complete(CompletionType.BASIC);
    myFixture.checkResultByFile(myTestFolder + '/' + getTestName(false) + "_after.xml");
  }

  public void testUsesPermissionCompletion3() throws Throwable {
    myFixture.configureFromExistingVirtualFile(
      copyFileToProject(getTestName(false) + ".xml"));
    myFixture.complete(CompletionType.BASIC);
    myFixture.checkResultByFile(myTestFolder + '/' + getTestName(false) + "_after.xml");
  }

  public void testUsesPermissionCompletion4() throws Throwable {
    myFixture.configureFromExistingVirtualFile(
      copyFileToProject(getTestName(false) + ".xml"));
    myFixture.complete(CompletionType.BASIC);
    myFixture.type('\n');
    myFixture.checkResultByFile(myTestFolder + '/' + getTestName(false) + "_after.xml");
  }

  public void testUsesPermissionCompletion5() throws Throwable {
    myFixture.configureFromExistingVirtualFile(
      copyFileToProject(getTestName(false) + ".xml"));
    myFixture.complete(CompletionType.BASIC);
    myFixture.type('\n');
    myFixture.checkResultByFile(myTestFolder + '/' + getTestName(false) + "_after.xml");
  }

  public void testUsesPermissionCompletion6() throws Throwable {
    myFixture.configureFromExistingVirtualFile(
      copyFileToProject(getTestName(false) + ".xml"));
    myFixture.complete(CompletionType.BASIC);
    myFixture.checkResultByFile(myTestFolder + '/' + getTestName(false) + "_after.xml");
  }

  /* b/115735357: We don't currently have a valid docs package, nor do we plan to have one again soon.
  public void testUsesPermissionDoc() throws Throwable {
    myFixture.configureFromExistingVirtualFile(
      copyFileToProject(getTestName(false) + ".xml"));
    myFixture.complete(CompletionType.BASIC);
    myFixture.type("WI");
    doTestExternalDoc("Allows applications to access information about Wi-Fi networks");
  }

  public void testUsesPermissionDoc1() throws Throwable {
    myFixture.configureFromExistingVirtualFile(copyFileToProject(getTestName(false) + ".xml"));
    doTestExternalDoc("Allows applications to access information about Wi-Fi networks");
  }
  */

  public void testUsesPermissionDoc2() throws Throwable {
    myFixture.configureFromExistingVirtualFile(copyFileToProject(getTestName(false) + ".xml"));
    PsiElement originalElement = myFixture.getFile().findElementAt(myFixture.getEditor().getCaretModel().getOffset());
    doTestDoc("Removed in <a href=\"" + API_LEVELS_URL + "\">API level 24</a>");
  }

  /* b/115735357: We don't currently have a valid docs package, nor do we plan to have one again soon.
  public void testIntentActionDoc() throws Throwable {
    myFixture.configureFromExistingVirtualFile(
      copyFileToProject(getTestName(false) + ".xml"));
    myFixture.complete(CompletionType.BASIC);
    myFixture.type("_BUT");
    doTestExternalDoc("The user pressed the \"call\" button to go to the dialer");
  }

  public void testIntentActionDoc1() throws Throwable {
    myFixture.configureFromExistingVirtualFile(copyFileToProject(getTestName(false) + ".xml"));
    doTestExternalDoc("The user pressed the \"call\" button to go to the dialer");
  }

  public void testIntentActionDoc2() throws Throwable {
    myFixture.configureFromExistingVirtualFile(
      copyFileToProject(getTestName(false) + ".xml"));
    doTestExternalDoc("The user pressed the \"call\" button to go to the dialer");
  }
  */

  public void testIntentActionCompletion1() throws Throwable {
    doTestCompletionVariants(getTestName(false) + ".xml",
                             "android.intent.action.CALL",
                             "android.intent.action.CALL_BUTTON",
                             "android.intent.action.CARRIER_SETUP");
  }

  public void testIntentActionCompletion2() throws Throwable {
    doTestCompletionVariants(getTestName(false) + ".xml", "android.intent.action.CAMERA_BUTTON",
                             "android.intent.action.NEW_OUTGOING_CALL");
  }

  public void testIntentActionCompletion3() throws Throwable {
    toTestFirstCompletion("IntentActionCompletion3.xml", "IntentActionCompletion3_after.xml");
  }

  // Regression test for http://b.android.com/154004
  public void testIntentActionCompletion4() throws Throwable {
    toTestFirstCompletion("IntentActionCompletion4.xml", "IntentActionCompletion4_after.xml");
  }

  public void testIntentCategoryCompletion1() throws Throwable {
    doTestCompletion(false);
  }

  public void testIntentCategoryCompletion2() throws Throwable {
    doTestCompletion(false);
  }

  // Tests for completion of actions outside of set of constants defined in android.intent.Intent
  // Regression test for http://b.android.com/187026
  public void testTelephonyActionCompletion() throws Throwable {
    toTestCompletion("TelephonyActionCompletion.xml", "TelephonyActionCompletion_after.xml");
  }

  // Test support for tools: namespace attribute completion in manifest files,
  // tools:node in this particular case
  public void testToolsNodeCompletion() throws Throwable {
    toTestCompletion("ToolsManifestMergerCompletion.xml", "ToolsManifestMergerCompletion_after.xml");
  }

  // Test support for value completion of tools:node attribute
  public void testToolsNodeValueCompletion() throws Throwable {
    toTestCompletion("ToolsNodeValueCompletion.xml", "ToolsNodeValueCompletion_after.xml");
  }

  public void testIntentActionsHighlighting() throws Throwable {
    doTestHighlighting();
  }

  /* b/144507473
  public void testIntentCategoryDoc() throws Throwable {
    myFixture.configureFromExistingVirtualFile(
      copyFileToProject(getTestName(false) + ".xml"));
    myFixture.complete(CompletionType.BASIC);
    myFixture.type("BRO");
    doTestExternalDoc("The activity should be able to browse the Internet.");
  }
  */

  /* b/115735357: We don't currently have a valid docs package, nor do we plan to have one again soon.
  public void testIntentCategoryDoc1() throws Throwable {
    myFixture.configureFromExistingVirtualFile(copyFileToProject(getTestName(false) + ".xml"));
    doTestExternalDoc("The activity should be able to browse the Internet.");
  }

  public void testIntentCategoryDoc2() throws Throwable {
    myFixture.configureFromExistingVirtualFile(
      copyFileToProject(getTestName(false) + ".xml"));
    doTestExternalDoc("To be used as a test");
  }
  */

  public void testApplicationNameCompletion() throws Throwable {
    copyFileToProject("MyApplication.java", "src/p1/p2/MyApplication.java");
    doTestCompletion(false);
  }

  public void testManageSpaceActivity() throws Throwable {
    copyFileToProject("MyActivity.java", "src/p1/p2/MyActivity.java");
    doTestCompletion(false);
  }

  public void testInstrumentationRunner() throws Throwable {
    doTestHighlighting(getTestName(false) + ".xml");
  }

  public void testInstrumentationRunner1() throws Throwable {
    doTestHighlighting(getTestName(false) + ".xml");
  }

  public void testInstrumentationRunner2() throws Throwable {
    doTestCompletion(false);
  }

  @Override
  protected void configureAdditionalModules(@NotNull TestFixtureBuilder<IdeaProjectTestFixture> projectBuilder,
                                            @NotNull List<MyAdditionalModuleData> modules) {
    if ("testInstrumentationRunner1".equals(getName()) ||
        "testInstrumentationRunner2".equals(getName())) {
      addModuleWithAndroidFacet(projectBuilder, modules, "module1", PROJECT_TYPE_APP);
    }
  }

  public void testIntentsCompletion1() throws Throwable {
    toTestFirstCompletion("intentsCompletion1.xml", "intentsCompletion1_after.xml");
  }

  public void testIntentsCompletion2() throws Throwable {
    doTestCompletion();
  }

  /**
   * Test that "data" tag is completed as a subtag of "intent-filter"
   */
  public void testDataTagCompletion() throws Throwable {
    doTestCompletion();
  }

  /**
   * Test that "path" attribute prefix inside "data" tag leads to correct completion results
   */
  public void testDataAttributeCompletion() throws Throwable {
    doTestCompletionVariants("dataAttributeCompletion.xml", "android:path", "android:pathPrefix", "android:pathPattern");
  }

  public void testCompletionInManifestTag() throws Throwable {
    doTestCompletion();
  }

  public void testActivityAlias() throws Throwable {
    copyFileToProject("MyActivity.java", "src/p1/p2/MyActivity.java");
    doTestHighlighting();
  }

  public void testActivityAlias1() throws Throwable {
    copyFileToProject("MyActivity.java", "src/p1/p2/MyActivity.java");
    doTestHighlighting();
  }

  public void testActivityAlias2() throws Throwable {
    copyFileToProject("MyActivity.java", "src/p1/p2/MyActivity.java");
    doTestHighlighting();
  }

  public void testActivityAlias3() throws Throwable {
    copyFileToProject("MyActivity.java", "src/p1/p2/MyActivity.java");
    doTestHighlighting();
  }

  public void testIntegerRefAsEnumValue() throws Throwable {
    copyFileToProject("myIntResource.xml", "res/values/myIntResource.xml");
    doTestCompletion();
  }

  public void testJavaHighlighting() throws Throwable {
    copyFileToProject("PermissionsManifest.xml", "AndroidManifest.xml");
    doTestJavaHighlighting("p1.p2");
  }

  public void testNamespaceCompletion() throws Throwable {
    doTestNamespaceCompletion(SdkConstants.DIST_URI);
  }

  public void testNamespaceCompletion1() throws Throwable {
    doTestNamespaceCompletion(SdkConstants.DIST_URI);
  }

  public void testCompatibleScreensCompletion() throws Throwable {
    doTestCompletion();
  }

  public void testCompatibleScreensHighlighting() throws Throwable {
    doTestHighlighting();
  }

  public void testHexInteger() throws Throwable {
    doTestHighlighting();
  }

  public void testMinSdkVersionAttributeValueCompletion() throws Throwable {
    doTestSdkVersionAttributeValueCompletion();
  }

  public void testTargetSdkVersionAttributeValueCompletion() throws Throwable {
    doTestSdkVersionAttributeValueCompletion();
  }

  public void testMaxSdkVersionAttributeValueCompletion() throws Throwable {
    doTestSdkVersionAttributeValueCompletion();
  }

  public void testSpellchecker1() throws Throwable {
    myFixture.enableInspections(SpellCheckingInspection.class);
    doTestHighlighting();
  }

  public void testSpellchecker2() throws Throwable {
    doTestSpellcheckerQuickFixes();
  }

  public void testMetadataCompletion1() throws Throwable {
    copyFileToProject("MyActivity1.java", "src/p1/p2/p3/MyActivity1.java");
    copyFileToProject("MyActivity2.java", "src/p1/MyActivity2.java");
    copyFileToProject("MyActivity.java", "src/p1/p2/MyActivity.java");
    doTestCompletionVariants(getTestName(true) + ".xml", ".MyActivity2", ".p2.MyActivity", ".p2.p3.MyActivity1");
  }

  public void testMetadataCompletion2() throws Throwable {
    doTestCompletionVariants(getTestName(true) + ".xml",
                             "@android:", "@color/", "@dimen/", "@drawable/", "@id/", "@string/", "@style/");
  }

  public void testMetadataCompletion3() throws Throwable {
    copyFileToProject("MyActivity1.java", "src/p1/p2/p3/MyActivity1.java");
    copyFileToProject("MyActivity2.java", "src/p1/MyActivity2.java");
    copyFileToProject("MyActivity.java", "src/p1/p2/MyActivity.java");
    doTestCompletionVariants(getTestName(true) + ".xml", "p1.MyActivity2", "p1.p2.MyActivity", "p1.p2.p3.MyActivity1");
  }

  public void testContentProviderIntentFilter() throws Throwable {
    copyFileToProject("MyDocumentsProvider.java", "src/p1/p2/MyDocumentsProvider.java");
    doTestHighlighting();
  }

<<<<<<< HEAD
  private void doTestSdkVersionAttributeValueCompletion() throws Throwable {
    doTestCompletionVariants(getTestName(true) + ".xml", "1", "2", "3", "4", "5", "6", "7",
                             "8", "9", "10", "11", "12", "13", "14", "15", "16", "17", "18", "19", "20", "21", "22", "23", "24", "25",
                               "26", "27", "28", "29", "30");
=======
  public void testAddUsesFeatureTag() throws Throwable {
    VirtualFile manifestFile = copyFileToProject("AddUsesFeature.xml");
    myFixture.configureFromExistingVirtualFile(manifestFile);

    Manifest manifest = AndroidUtils.loadDomElement(myModule, manifestFile, Manifest.class);
    assertNotNull(manifest);

    WriteCommandAction.runWriteCommandAction(getProject(), () -> {
      UsesFeature feature = manifest.addUsesFeature();
      feature.getName().setStringValue("android.hardware.type.watch");
    });

    myFixture.checkResultByFile(myTestFolder + '/' + "AddUsesFeature_after.xml");
  }

  private void doTestSdkVersionAttributeValueCompletion() throws Throwable {
      doTestCompletionVariants(getTestName(true) + ".xml", "1", "2", "3", "4", "5", "6", "7",
                               "8", "9", "10", "11", "12", "13", "14", "15", "16", "17", "18", "19", "20", "21", "22", "23", "24", "25",
                               "26", "27", "28", "29", "30", "S");
>>>>>>> 4d90afa2
  }
}<|MERGE_RESOLUTION|>--- conflicted
+++ resolved
@@ -790,12 +790,6 @@
     doTestHighlighting();
   }
 
-<<<<<<< HEAD
-  private void doTestSdkVersionAttributeValueCompletion() throws Throwable {
-    doTestCompletionVariants(getTestName(true) + ".xml", "1", "2", "3", "4", "5", "6", "7",
-                             "8", "9", "10", "11", "12", "13", "14", "15", "16", "17", "18", "19", "20", "21", "22", "23", "24", "25",
-                               "26", "27", "28", "29", "30");
-=======
   public void testAddUsesFeatureTag() throws Throwable {
     VirtualFile manifestFile = copyFileToProject("AddUsesFeature.xml");
     myFixture.configureFromExistingVirtualFile(manifestFile);
@@ -815,6 +809,5 @@
       doTestCompletionVariants(getTestName(true) + ".xml", "1", "2", "3", "4", "5", "6", "7",
                                "8", "9", "10", "11", "12", "13", "14", "15", "16", "17", "18", "19", "20", "21", "22", "23", "24", "25",
                                "26", "27", "28", "29", "30", "S");
->>>>>>> 4d90afa2
   }
 }