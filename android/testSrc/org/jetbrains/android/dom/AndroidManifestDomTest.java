package org.jetbrains.android.dom;

import static com.android.AndroidProjectTypes.PROJECT_TYPE_APP;
import static com.google.common.truth.Truth.assertThat;

import com.android.SdkConstants;
import com.android.tools.idea.testing.AndroidTestUtils;
import com.intellij.codeInsight.completion.CompletionType;
import com.intellij.openapi.command.WriteCommandAction;
import com.intellij.openapi.vfs.VirtualFile;
import com.intellij.psi.PsiElement;
import com.intellij.spellchecker.inspections.SpellCheckingInspection;
import com.intellij.testFramework.fixtures.IdeaProjectTestFixture;
import com.intellij.testFramework.fixtures.TestFixtureBuilder;
import java.util.List;
import javaslang.collection.Array;
import org.jetbrains.android.dom.inspections.AndroidElementNotAllowedInspection;
import org.jetbrains.android.dom.inspections.AndroidUnknownAttributeInspection;
import org.jetbrains.android.dom.manifest.Manifest;
import org.jetbrains.android.dom.manifest.UsesFeature;
import org.jetbrains.android.util.AndroidUtils;
import org.jetbrains.annotations.NotNull;

public class AndroidManifestDomTest extends AndroidDomTestCase {
  private static final String API_LEVELS_URL = "https://developer.android.com/guide/topics/manifest/uses-sdk-element.html#ApiLevels";

  public AndroidManifestDomTest() {
    super("dom/manifest");
  }

  @Override
  protected boolean providesCustomManifest() {
    return true;
  }

  @Override
  protected String getPathToCopy(String testFileName) {
    return SdkConstants.FN_ANDROID_MANIFEST_XML;
  }

  public void testAttributeTagHighlighting() {
    VirtualFile file = myFixture.addFileToProject(
      "AndroidManifest.xml",
      "<manifest xmlns:android=\"http://schemas.android.com/apk/res/android\" package=\"p1.p2\">\n" +
      "  <attribute android:tag=\"true\" android:label=\"true\"/>\n" +
      "</manifest>").getVirtualFile();

    myFixture.configureFromExistingVirtualFile(file);
    myFixture.checkHighlighting();
  }

  public void testAttributeTagCompletion() {
    VirtualFile file = myFixture.addFileToProject(
      "AndroidManifest.xml",
      "<manifest xmlns:android=\"http://schemas.android.com/apk/res/android\" package=\"p1.p2\">\n" +
      "  <<caret>\n" +
      "</manifest>").getVirtualFile();

    myFixture.configureFromExistingVirtualFile(file);
    myFixture.completeBasic();
    assertThat(myFixture.getLookupElementStrings()).contains("attribute");
  }

  public void testAttributeAttributesCompletion() {
    VirtualFile file = myFixture.addFileToProject(
      "AndroidManifest.xml",
      "<manifest xmlns:android=\"http://schemas.android.com/apk/res/android\" package=\"p1.p2\">\n" +
      "  <attribute <caret>\n" +
      "</manifest>").getVirtualFile();

    myFixture.configureFromExistingVirtualFile(file);
    myFixture.completeBasic();
    assertThat(myFixture.getLookupElementStrings()).containsAllOf("android:label", "android:tag");
  }

  public void testPropertyHighlighting() {
    // UNRESOLVED errors do not relate to the <property> tag which is the purpose of the test.
    VirtualFile file = myFixture.addFileToProject(
      "AndroidManifest.xml",
      //language=XML
      "<manifest xmlns:android=\"http://schemas.android.com/apk/res/android\"\n" +
      "        package=\"p1.p2\" >\n" +
      "  <application>\n" +
      "    <property android:name=\"android.cts.PROPERTY_STRING_VIA_RESOURCE\" android:value=\"foo\" />\n" +
      "    <activity android:name=\"<error>UNRESOLVED</error>\">\n" +
      "        <property android:name=\"android.cts.PROPERTY_ACTIVITY\" android:value=\"foo\" />\n" +
      "    </activity>\n" +
      "    <activity-alias android:name=\"UNRESOLVED\" android:targetActivity=\"<error>UNRESOLVED</error>\">\n" +
      "        <property android:name=\"android.cts.PROPERTY_ACTIVITY_ALIAS\" android:value=\"foo\" />\n" +
      "    </activity-alias>\n" +
      "    <provider android:name=\"<error>UNRESOLVED</error>\" android:authorities=\"UNRESOLVED\">\n" +
      "      <property android:name=\"android.cts.PROPERTY_PROVIDER\" android:value=\"foo\" />\n" +
      "    </provider>\n" +
      "    <receiver android:name=\"<error>UNRESOLVED</error>\">\n" +
      "        <property android:name=\"android.cts.PROPERTY_RECEIVER\" android:value=\"foo\" />\n" +
      "    </receiver>\n" +
      "    <service android:name=\"<error>UNRESOLVED</error>\">\n" +
      "        <property android:name=\"android.cts.PROPERTY_SERVICE\" android:value=\"foo\" />\n" +
      "    </service>\n" +
      "  </application>\n" +
      "</manifest>").getVirtualFile();

    myFixture.configureFromExistingVirtualFile(file);
    myFixture.checkHighlighting();
  }

  public void testPropertyTagCompletion() {
    VirtualFile file = myFixture.addFileToProject(
      "AndroidManifest.xml",
      "<manifest xmlns:android=\"http://schemas.android.com/apk/res/android\" package=\"p1.p2\">\n" +
      "    <application>\n" +
      "        <<caret>\n" +
      "    </application>\n" +
      "</manifest>").getVirtualFile();

    myFixture.configureFromExistingVirtualFile(file);
    myFixture.completeBasic();
    assertThat(myFixture.getLookupElementStrings()).contains("property");
  }

  public void testPropertyAttributeCompletion() {
    VirtualFile file = myFixture.addFileToProject(
      "AndroidManifest.xml",
      "<manifest xmlns:android=\"http://schemas.android.com/apk/res/android\" package=\"p1.p2\">\n" +
      "    <application>\n" +
      "        <property <caret>/>\n" +
      "    </application>\n" +
      "</manifest>").getVirtualFile();

    myFixture.configureFromExistingVirtualFile(file);
    myFixture.completeBasic();
    assertThat(myFixture.getLookupElementStrings()).containsExactly("android:name", "android:value", "android:resource");
  }


  public void testPropertyResourceAttributeValueCompletion() {
    VirtualFile file = myFixture.addFileToProject(
      "AndroidManifest.xml",
      "<manifest xmlns:android=\"http://schemas.android.com/apk/res/android\" package=\"p1.p2\">\n" +
      "    <application>\n" +
      "        <property android:name=\"android.cts.PROPERTY_RESOURCE_XML\" android:resource=\"@<caret>\"/>\n" +
      "    </application>\n" +
      "</manifest>").getVirtualFile();

    myFixture.configureFromExistingVirtualFile(file);
    myFixture.completeBasic();

    //Contains every accessible resource.
    assertThat(myFixture.getLookupElementStrings()).containsAllOf("@android:", "@color/color0", "@color/color1");
  }


  public void testProfileableHighlighting() {
    VirtualFile file = myFixture.addFileToProject(
      "AndroidManifest.xml",
      "<manifest xmlns:android=\"http://schemas.android.com/apk/res/android\" package=\"p1.p2\">\n" +
      "    <application>\n" +
      "        <profileable android:shell=\"true\"/>\n" +
      "    </application>\n" +
      "</manifest>").getVirtualFile();

    myFixture.configureFromExistingVirtualFile(file);
    myFixture.checkHighlighting();
  }

  public void testProfileableTagCompletion() {
    VirtualFile file = myFixture.addFileToProject(
      "AndroidManifest.xml",
      "<manifest xmlns:android=\"http://schemas.android.com/apk/res/android\" package=\"p1.p2\">\n" +
      "    <application>\n" +
      "        <<caret>\n" +
      "    </application>\n" +
      "</manifest>").getVirtualFile();

    myFixture.configureFromExistingVirtualFile(file);
    myFixture.completeBasic();
    assertThat(myFixture.getLookupElementStrings()).contains("profileable");
  }

  public void testProfileableAttributeCompletion() {
    VirtualFile file = myFixture.addFileToProject(
      "AndroidManifest.xml",
      "<manifest xmlns:android=\"http://schemas.android.com/apk/res/android\" package=\"p1.p2\">\n" +
      "    <application>\n" +
      "        <profileable <caret>/>\n" +
      "    </application>\n" +
      "</manifest>").getVirtualFile();

    myFixture.configureFromExistingVirtualFile(file);
    myFixture.completeBasic();
    assertThat(myFixture.getLookupElementStrings()).containsExactly("android:shell");
  }

  public void testOverlayTagCompletion() throws Throwable {
    toTestCompletion("overlay.xml", "overlay_after.xml");
  }

  public void testOverlayHighlighting() {
    // Asserting that using overlay tag, and attributes does not produce a warning from AndroidDomInspection.
    // Attribute values do not need to resolve to anything.
    VirtualFile file = myFixture.addFileToProject(
      "AndroidManifest.xml",
      "<manifest xmlns:android=\"http://schemas.android.com/apk/res/android\"\n" +
      "          package=\"p1.a\">\n" +
      "  <overlay android:targetPackage=\"doesn't matter\" android:targetName=\"doesn't matter\">\n" +
      "  </overlay>\n" +
      "</manifest>").getVirtualFile();
    myFixture.configureFromExistingVirtualFile(file);
    myFixture.checkHighlighting();
  }

  public void testQueriesHighlighting() {
    VirtualFile file = myFixture.addFileToProject(
      "AndroidManifest.xml",
      "<manifest xmlns:android=\"http://schemas.android.com/apk/res/android\" package=\"p1.p2\">\n" +
      "    <queries>\n" +
      "        <package android:name=\"com.android.internal.util\"/>\n" +
      "    </queries>\n" +
      "    <queries>\n" +
      "        <intent>\n" +
      "            <action android:name=\"android.intent.action.BATTERY_LOW\"/>\n" +
      "            <category android:name=\"android.intent.category.BROWSABLE\"/>\n" +
      "            <data android:mimeType=\"basic string\"/>\n" +
      "        </intent>\n" +
      "    </queries>\n" +
      "    <queries>\n" +
      "        <provider android:authorities=\"p1.p2\"/>\n" +
      "    </queries>\n" +
      "</manifest>").getVirtualFile();

    myFixture.configureFromExistingVirtualFile(file);
    myFixture.checkHighlighting();
  }

  public void testQueriesCompletion() {
    VirtualFile file = myFixture.addFileToProject(
      "AndroidManifest.xml",
      "<manifest xmlns:android=\"http://schemas.android.com/apk/res/android\" package=\"p1.p2\">\n" +
      "    <queries>\n" +
      "        <<caret>\n" +
      "    </queries>\n" +
      "</manifest>").getVirtualFile();

    myFixture.configureFromExistingVirtualFile(file);
    myFixture.completeBasic();
    assertThat(myFixture.getLookupElementStrings()).containsExactly("package", "intent", "provider");
  }

  public void testQueriesSubtagCompletion() {
    VirtualFile file = myFixture.addFileToProject(
      "AndroidManifest.xml",
      "<manifest xmlns:android=\"http://schemas.android.com/apk/res/android\" package=\"p1.p2\">\n" +
      "    <queries>\n" +
      "        <package />\n" +
      "    </queries>\n" +
      "    <queries>\n" +
      "        <intent>\n" +
      "           <<caret>\n" +
      "        </intent>\n" +
      "    </queries>\n" +
      "    <queries>\n" +
      "        <provider />\n" +
      "    </queries>\n" +
      "</manifest>").getVirtualFile();
    myFixture.configureFromExistingVirtualFile(file);
    myFixture.completeBasic();
    // Testing Intent subtags
    assertThat(myFixture.getLookupElementStrings()).containsExactly("data", "action", "category");

    // Testing Package tag attributes
    AndroidTestUtils.moveCaret(myFixture, "<package |/>");
    myFixture.completeBasic();
    assertThat(myFixture.getLookupElementStrings()).containsExactly("android:name");

    // Testing Provider tag attributes
    AndroidTestUtils.moveCaret(myFixture, " <provider |/>");
    myFixture.completeBasic();
    assertThat(myFixture.getLookupElementStrings()).containsExactly("android:authorities");
  }

  public void testQueriesCategoryNameCompletion() {
    VirtualFile file = myFixture.addFileToProject(
      "AndroidManifest.xml",
      "<manifest xmlns:android=\"http://schemas.android.com/apk/res/android\" package=\"p1.p2\">\n" +
      "    <queries>\n" +
      "        <intent>\n" +
      "            <category android:name=\"<caret>\"/>\n" +
      "        </intent>\n" +
      "    </queries>\n" +
      "</manifest>").getVirtualFile();
    myFixture.configureFromExistingVirtualFile(file);
    myFixture.completeBasic();
    assertThat(myFixture.getLookupElementStrings()).contains("android.intent.category.BROWSABLE");
  }

  public void testUsesFeatureCompletion() {
    VirtualFile file = myFixture.addFileToProject(
      "AndroidManifest.xml",
      "<manifest xmlns:android=\"http://schemas.android.com/apk/res/android\" package=\"p1.p2\">\n" +
      "    <uses-feature android:name=\"<caret>\" android:required=\"\"/>\n" +
      "</manifest>").getVirtualFile();

    myFixture.configureFromExistingVirtualFile(file);
    myFixture.completeBasic();
    assertThat(myFixture.getLookupElementStrings())
      .containsAllIn(Array.of("android.hardware.audio.low_latency", "android.hardware.camera", "android.hardware.telephony"));

    AndroidTestUtils.moveCaret(myFixture, "android:required=\"|\"");
    myFixture.completeBasic();
    assertThat(myFixture.getLookupElementStrings()).containsAllIn(Array.of("true", "false"));
  }

  public void testAttributeNameCompletion1() throws Throwable {
    doTestCompletionVariantsContains("an1.xml", "android:icon", "android:label", "android:priority", "android:logo", "replace");
  }

  public void testAttributeNameCompletion2() throws Throwable {
    doTestCompletionVariantsContains("an2.xml", "debuggable", "description", "hasCode", "vmSafeMode");
  }

  public void testAttributeNameCompletion3() throws Throwable {
    toTestCompletion("an3.xml", "an3_after.xml");
  }

  public void testAttributeNameCompletion4() throws Throwable {
    toTestCompletion("an4.xml", "an4_after.xml");
  }

  public void testAttributeByLocalNameCompletion() throws Throwable {
    toTestCompletion("attrByLocalName.xml", "attrByLocalName_after.xml");
  }

  public void testTagNameCompletion2() throws Throwable {
    doTestCompletionVariants("tn2.xml", "manifest");
  }

  public void testHighlighting() throws Throwable {
    doTestHighlighting("hl.xml");
  }

  public void testHighlighting2() throws Throwable {
    doTestHighlighting("hl2.xml");
  }

  public void testHighlighting3() throws Throwable {
    copyFileToProject("MyActivity.java", "src/p1/p2/MyActivity.java");
    copyFileToProject("bools.xml", "res/values-v23/bools.xml");
    doTestHighlighting("hl3.xml");
  }

  public void testTagNameCompletion3() throws Throwable {
    toTestCompletion("tn3.xml", "tn3_after.xml");
  }

  public void testTagNameCompletion4() throws Throwable {
    toTestCompletion("tn4.xml", "tn4_after.xml");
  }

  // Test tag name completion for "supports" prefix
  public void testTagNameCompletion5() throws Throwable {
    doTestCompletionVariants("tag_name_supports.xml", "supports-gl-texture", "supports-screens");
  }

  public void testAttributeValueCompletion1() throws Throwable {
    doTestCompletionVariants("av1.xml", "behind", "landscape", "nosensor", "portrait", "sensor", "unspecified", "user", "fullSensor",
                             "reverseLandscape", "reversePortrait", "sensorLandscape", "sensorPortrait",
                             "fullUser", "locked", "userLandscape", "userPortrait");
  }

  public void testResourceCompletion1() throws Throwable {
    doTestCompletionVariants("av2.xml", "@android:", "@style/style1");
  }

  public void testResourceCompletion2() throws Throwable {
    doTestCompletionVariants("av3.xml", "@android:", "@string/hello", "@string/hello1", "@string/welcome", "@string/welcome1",
                             "@string/itStr");
  }

  public void testResourceCompletion3() throws Throwable {
    doTestCompletionVariants("av4.xml", "@android:", "@color/", "@dimen/", "@drawable/", "@id/", "@string/", "@style/");
  }

  public void testTagNameCompletion1() throws Throwable {
    doTestCompletionVariants("tn1.xml", "uses-permission",  "uses-permission-sdk-23", "uses-sdk", "uses-configuration",
                             "uses-feature", "uses-split");
  }

  public void testNavGraphCompletion() throws Throwable {
    doTestCompletionVariantsContains("navgraph1.xml", "nav-graph");
  }

  public void testNavGraphAttributeCompletion() throws Throwable {
    doTestCompletionVariantsContains("navgraph2.xml", "android:value");
  }

  public void testNavGraphValueCompletion() throws Throwable {
    copyFileToProject("nav_main.xml", "res/navigation/nav_main.xml");
    doTestCompletionVariantsContains("navgraph3.xml", "@navigation/nav_main");
  }

  public void testSoftTagsAndAttrs() throws Throwable {
    myFixture.disableInspections(new AndroidUnknownAttributeInspection());
    myFixture.disableInspections(new AndroidElementNotAllowedInspection());
    doTestHighlighting("soft.xml");
  }

  public void testUnknownAttribute() throws Throwable {
    doTestHighlighting("unknownAttribute.xml");
  }

  /*public void testNamespaceCompletion() throws Throwable {
    toTestCompletion("ns.xml", "ns_after.xml");
  }*/

  public void testInnerActivityHighlighting() throws Throwable {
    copyFileToProject("A.java", "src/p1/p2/A.java");
    doTestHighlighting(getTestName(false) + ".xml");
  }

  public void testInnerActivityCompletion() throws Throwable {
    copyFileToProject("A.java", "src/p1/p2/A.java");
    doTestCompletionVariants(getTestName(false) + ".xml", "B");
  }

  public void testActivityCompletion1() throws Throwable {
    copyFileToProject("MyActivity1.java", "src/p1/p2/p3/MyActivity1.java");
    copyFileToProject("MyActivity2.java", "src/p1/MyActivity2.java");
    copyFileToProject("MyActivity.java", "src/p1/p2/MyActivity.java");
    doTestCompletionVariants(getTestName(false) + ".xml", ".MyActivity", ".p3.MyActivity1", "p1.MyActivity2");
  }

  public void testActivityCompletion2() throws Throwable {
    copyFileToProject("MyActivity.java", "src/p1/p2/MyActivity.java");
    doTestCompletionVariants(getTestName(false) + ".xml", "p2.MyActivity");
  }

  public void testActivityCompletion3() throws Throwable {
    copyFileToProject("MyActivity.java", "src/p1/p2/MyActivity.java");
    copyFileToProject("MyActivity1.java", "src/p1/p2/p3/MyActivity1.java");
    doTestCompletionVariants(getTestName(false) + ".xml", ".MyActivity", ".p3.MyActivity1");
  }

  public void testActivityCompletion4() throws Throwable {
    copyFileToProject("MyActivity.java", "src/p1/p2/MyActivity.java");
    copyFileToProject("MyActivity1.java", "src/p1/p2/p3/MyActivity1.java");
    doTestCompletionVariants(getTestName(false) + ".xml", "MyActivity", "p3.MyActivity1");
  }

  public void testActivityCompletion5() throws Throwable {
    copyFileToProject("MyActivity.java", "src/p1/p2/MyActivity.java");
    copyFileToProject("MyActivity1.java", "src/p1/p2/p3/MyActivity1.java");
    copyFileToProject("MyActivity2.java", "src/p1/MyActivity2.java");
    doTestCompletionVariants(getTestName(false) + ".xml", "MyActivity", "p3.MyActivity1");
  }

  public void testActivityCompletion6() throws Throwable {
    copyFileToProject("MyActivity.java", "src/p1/p2/MyActivity.java");
    doTestCompletion(false);
  }

  public void testParentActivityCompletion1() throws Throwable {
    copyFileToProject("MyActivity.java", "src/p1/p2/MyActivity.java");
    copyFileToProject("MyActivity1.java", "src/p1/p2/p3/MyActivity1.java");
    copyFileToProject("MyActivity2.java", "src/p1/MyActivity2.java");
    doTestCompletionVariants(getTestName(false) + ".xml", ".MyActivity", ".p3.MyActivity1", "p1.MyActivity2");
  }

  public void testBackupAgentCompletion() throws Throwable {
    copyFileToProject("MyBackupAgent.java", "src/p1/p2/MyBackupAgent.java");
    doTestCompletionVariants(getTestName(false) + ".xml", ".MyBackupAgent");
  }

  public void testUsesSplits() throws Throwable {
    doTestHighlighting();
  }

  public void testUsesPermissionCompletion() throws Throwable {
    doTestCompletion(false);
  }

  public void testUsesPermissionCompletion1() throws Throwable {
    myFixture.configureFromExistingVirtualFile(
      copyFileToProject(getTestName(false) + ".xml"));
    myFixture.complete(CompletionType.BASIC);
    myFixture.type('\n');
    myFixture.checkResultByFile(myTestFolder + '/' + getTestName(false) + "_after.xml");
  }

  public void testUsesPermissionCompletion2() throws Throwable {
    myFixture.configureFromExistingVirtualFile(
      copyFileToProject(getTestName(false) + ".xml"));
    myFixture.complete(CompletionType.BASIC);
    myFixture.checkResultByFile(myTestFolder + '/' + getTestName(false) + "_after.xml");
  }

  public void testUsesPermissionCompletion3() throws Throwable {
    myFixture.configureFromExistingVirtualFile(
      copyFileToProject(getTestName(false) + ".xml"));
    myFixture.complete(CompletionType.BASIC);
    myFixture.checkResultByFile(myTestFolder + '/' + getTestName(false) + "_after.xml");
  }

  public void testUsesPermissionCompletion4() throws Throwable {
    myFixture.configureFromExistingVirtualFile(
      copyFileToProject(getTestName(false) + ".xml"));
    myFixture.complete(CompletionType.BASIC);
    myFixture.type('\n');
    myFixture.checkResultByFile(myTestFolder + '/' + getTestName(false) + "_after.xml");
  }

  public void testUsesPermissionCompletion5() throws Throwable {
    myFixture.configureFromExistingVirtualFile(
      copyFileToProject(getTestName(false) + ".xml"));
    myFixture.complete(CompletionType.BASIC);
    myFixture.type('\n');
    myFixture.checkResultByFile(myTestFolder + '/' + getTestName(false) + "_after.xml");
  }

  public void testUsesPermissionCompletion6() throws Throwable {
    myFixture.configureFromExistingVirtualFile(
      copyFileToProject(getTestName(false) + ".xml"));
    myFixture.complete(CompletionType.BASIC);
    myFixture.checkResultByFile(myTestFolder + '/' + getTestName(false) + "_after.xml");
  }

  /* b/115735357: We don't currently have a valid docs package, nor do we plan to have one again soon.
  public void testUsesPermissionDoc() throws Throwable {
    myFixture.configureFromExistingVirtualFile(
      copyFileToProject(getTestName(false) + ".xml"));
    myFixture.complete(CompletionType.BASIC);
    myFixture.type("WI");
    doTestExternalDoc("Allows applications to access information about Wi-Fi networks");
  }

  public void testUsesPermissionDoc1() throws Throwable {
    myFixture.configureFromExistingVirtualFile(copyFileToProject(getTestName(false) + ".xml"));
    doTestExternalDoc("Allows applications to access information about Wi-Fi networks");
  }
  */

  public void testUsesPermissionDoc2() throws Throwable {
    myFixture.configureFromExistingVirtualFile(copyFileToProject(getTestName(false) + ".xml"));
    PsiElement originalElement = myFixture.getFile().findElementAt(myFixture.getEditor().getCaretModel().getOffset());
    doTestDoc("Removed in <a href=\"" + API_LEVELS_URL + "\">API level 24</a>");
  }

  /* b/115735357: We don't currently have a valid docs package, nor do we plan to have one again soon.
  public void testIntentActionDoc() throws Throwable {
    myFixture.configureFromExistingVirtualFile(
      copyFileToProject(getTestName(false) + ".xml"));
    myFixture.complete(CompletionType.BASIC);
    myFixture.type("_BUT");
    doTestExternalDoc("The user pressed the \"call\" button to go to the dialer");
  }

  public void testIntentActionDoc1() throws Throwable {
    myFixture.configureFromExistingVirtualFile(copyFileToProject(getTestName(false) + ".xml"));
    doTestExternalDoc("The user pressed the \"call\" button to go to the dialer");
  }

  public void testIntentActionDoc2() throws Throwable {
    myFixture.configureFromExistingVirtualFile(
      copyFileToProject(getTestName(false) + ".xml"));
    doTestExternalDoc("The user pressed the \"call\" button to go to the dialer");
  }
  */

  public void testIntentActionCompletion1() throws Throwable {
    doTestCompletionVariants(getTestName(false) + ".xml",
                             "android.intent.action.CALL",
                             "android.intent.action.CALL_BUTTON",
                             "android.intent.action.CARRIER_SETUP");
  }

  public void testIntentActionCompletion2() throws Throwable {
    doTestCompletionVariants(getTestName(false) + ".xml", "android.intent.action.CAMERA_BUTTON",
                             "android.intent.action.NEW_OUTGOING_CALL");
  }

  public void testIntentActionCompletion3() throws Throwable {
    toTestFirstCompletion("IntentActionCompletion3.xml", "IntentActionCompletion3_after.xml");
  }

  // Regression test for http://b.android.com/154004
  public void testIntentActionCompletion4() throws Throwable {
    toTestFirstCompletion("IntentActionCompletion4.xml", "IntentActionCompletion4_after.xml");
  }

  public void testIntentCategoryCompletion1() throws Throwable {
    doTestCompletion(false);
  }

  public void testIntentCategoryCompletion2() throws Throwable {
    doTestCompletion(false);
  }

  // Tests for completion of actions outside of set of constants defined in android.intent.Intent
  // Regression test for http://b.android.com/187026
  public void testTelephonyActionCompletion() throws Throwable {
    toTestCompletion("TelephonyActionCompletion.xml", "TelephonyActionCompletion_after.xml");
  }

  // Test support for tools: namespace attribute completion in manifest files,
  // tools:node in this particular case
  public void testToolsNodeCompletion() throws Throwable {
    toTestCompletion("ToolsManifestMergerCompletion.xml", "ToolsManifestMergerCompletion_after.xml");
  }

  // Test support for value completion of tools:node attribute
  public void testToolsNodeValueCompletion() throws Throwable {
    toTestCompletion("ToolsNodeValueCompletion.xml", "ToolsNodeValueCompletion_after.xml");
  }

  public void testIntentActionsHighlighting() throws Throwable {
    doTestHighlighting();
  }

  /* b/144507473
  public void testIntentCategoryDoc() throws Throwable {
    myFixture.configureFromExistingVirtualFile(
      copyFileToProject(getTestName(false) + ".xml"));
    myFixture.complete(CompletionType.BASIC);
    myFixture.type("BRO");
    doTestExternalDoc("The activity should be able to browse the Internet.");
  }
  */

  /* b/115735357: We don't currently have a valid docs package, nor do we plan to have one again soon.
  public void testIntentCategoryDoc1() throws Throwable {
    myFixture.configureFromExistingVirtualFile(copyFileToProject(getTestName(false) + ".xml"));
    doTestExternalDoc("The activity should be able to browse the Internet.");
  }

  public void testIntentCategoryDoc2() throws Throwable {
    myFixture.configureFromExistingVirtualFile(
      copyFileToProject(getTestName(false) + ".xml"));
    doTestExternalDoc("To be used as a test");
  }
  */

  public void testApplicationNameCompletion() throws Throwable {
    copyFileToProject("MyApplication.java", "src/p1/p2/MyApplication.java");
    doTestCompletion(false);
  }

  public void testManageSpaceActivity() throws Throwable {
    copyFileToProject("MyActivity.java", "src/p1/p2/MyActivity.java");
    doTestCompletion(false);
  }

  public void testInstrumentationRunner() throws Throwable {
    doTestHighlighting(getTestName(false) + ".xml");
  }

  public void testInstrumentationRunner1() throws Throwable {
    doTestHighlighting(getTestName(false) + ".xml");
  }

  public void testInstrumentationRunner2() throws Throwable {
    doTestCompletion(false);
  }

  @Override
  protected void configureAdditionalModules(@NotNull TestFixtureBuilder<IdeaProjectTestFixture> projectBuilder,
                                            @NotNull List<MyAdditionalModuleData> modules) {
    if ("testInstrumentationRunner1".equals(getName()) ||
        "testInstrumentationRunner2".equals(getName())) {
      addModuleWithAndroidFacet(projectBuilder, modules, "module1", PROJECT_TYPE_APP);
    }
  }

  public void testIntentsCompletion1() throws Throwable {
    toTestFirstCompletion("intentsCompletion1.xml", "intentsCompletion1_after.xml");
  }

  public void testIntentsCompletion2() throws Throwable {
    doTestCompletion();
  }

  /**
   * Test that "data" tag is completed as a subtag of "intent-filter"
   */
  public void testDataTagCompletion() throws Throwable {
    doTestCompletion();
  }

  /**
   * Test that "path" attribute prefix inside "data" tag leads to correct completion results
   */
  public void testDataAttributeCompletion() throws Throwable {
    doTestCompletionVariants("dataAttributeCompletion.xml", "android:path", "android:pathPrefix", "android:pathPattern",
                             "android:pathSuffix", "android:pathAdvancedPattern");
  }

  public void testCompletionInManifestTag() throws Throwable {
    doTestCompletion();
  }

  public void testActivityAlias() throws Throwable {
    copyFileToProject("MyActivity.java", "src/p1/p2/MyActivity.java");
    doTestHighlighting();
  }

  public void testActivityAlias1() throws Throwable {
    copyFileToProject("MyActivity.java", "src/p1/p2/MyActivity.java");
    doTestHighlighting();
  }

  public void testActivityAlias2() throws Throwable {
    copyFileToProject("MyActivity.java", "src/p1/p2/MyActivity.java");
    doTestHighlighting();
  }

  public void testActivityAlias3() throws Throwable {
    copyFileToProject("MyActivity.java", "src/p1/p2/MyActivity.java");
    doTestHighlighting();
  }

  public void testIntegerRefAsEnumValue() throws Throwable {
    copyFileToProject("myIntResource.xml", "res/values/myIntResource.xml");
    doTestCompletion();
  }

  public void testJavaHighlighting() throws Throwable {
    copyFileToProject("PermissionsManifest.xml", "AndroidManifest.xml");
    doTestJavaHighlighting("p1.p2");
  }

  public void testNamespaceCompletion() throws Throwable {
    doTestNamespaceCompletion(SdkConstants.DIST_URI);
  }

  public void testNamespaceCompletion1() throws Throwable {
    doTestNamespaceCompletion(SdkConstants.DIST_URI);
  }

  public void testCompatibleScreensCompletion() throws Throwable {
    doTestCompletion();
  }

  public void testCompatibleScreensHighlighting() throws Throwable {
    doTestHighlighting();
  }

  public void testHexInteger() throws Throwable {
    doTestHighlighting();
  }

  public void testMinSdkVersionAttributeValueCompletion() throws Throwable {
    doTestSdkVersionAttributeValueCompletion();
  }

  public void testTargetSdkVersionAttributeValueCompletion() throws Throwable {
    doTestSdkVersionAttributeValueCompletion();
  }

  public void testMaxSdkVersionAttributeValueCompletion() throws Throwable {
    doTestSdkVersionAttributeValueCompletion();
  }

  public void testSpellchecker1() throws Throwable {
    myFixture.enableInspections(SpellCheckingInspection.class);
    doTestHighlighting();
  }

  public void testSpellchecker2() throws Throwable {
    doTestSpellcheckerQuickFixes();
  }

  public void testMetadataCompletion1() throws Throwable {
    copyFileToProject("MyActivity1.java", "src/p1/p2/p3/MyActivity1.java");
    copyFileToProject("MyActivity2.java", "src/p1/MyActivity2.java");
    copyFileToProject("MyActivity.java", "src/p1/p2/MyActivity.java");
    doTestCompletionVariants(getTestName(true) + ".xml", ".MyActivity2", ".p2.MyActivity", ".p2.p3.MyActivity1");
  }

  public void testMetadataCompletion2() throws Throwable {
    doTestCompletionVariants(getTestName(true) + ".xml",
                             "@android:", "@color/", "@dimen/", "@drawable/", "@id/", "@string/", "@style/");
  }

  public void testMetadataCompletion3() throws Throwable {
    copyFileToProject("MyActivity1.java", "src/p1/p2/p3/MyActivity1.java");
    copyFileToProject("MyActivity2.java", "src/p1/MyActivity2.java");
    copyFileToProject("MyActivity.java", "src/p1/p2/MyActivity.java");
    doTestCompletionVariants(getTestName(true) + ".xml", "p1.MyActivity2", "p1.p2.MyActivity", "p1.p2.p3.MyActivity1");
  }

  public void testContentProviderIntentFilter() throws Throwable {
    copyFileToProject("MyDocumentsProvider.java", "src/p1/p2/MyDocumentsProvider.java");
    doTestHighlighting();
  }

  public void testAddUsesFeatureTag() throws Throwable {
    VirtualFile manifestFile = copyFileToProject("AddUsesFeature.xml");
    myFixture.configureFromExistingVirtualFile(manifestFile);

    Manifest manifest = AndroidUtils.loadDomElement(myModule, manifestFile, Manifest.class);
    assertNotNull(manifest);

    WriteCommandAction.runWriteCommandAction(getProject(), () -> {
      UsesFeature feature = manifest.addUsesFeature();
      feature.getName().setStringValue("android.hardware.type.watch");
    });

    myFixture.checkResultByFile(myTestFolder + '/' + "AddUsesFeature_after.xml");
  }

  private void doTestSdkVersionAttributeValueCompletion() throws Throwable {
      doTestCompletionVariants(getTestName(true) + ".xml", "1", "2", "3", "4", "5", "6", "7",
                               "8", "9", "10", "11", "12", "13", "14", "15", "16", "17", "18", "19", "20", "21", "22", "23", "24", "25",
<<<<<<< HEAD
                               "26", "27", "28", "29", "30", "31", "32");
=======
                               // When SdkVersionInfo.HIGHEST_KNOWN_STABLE_API is raised to 33, replace "Tiramisu" below with "33"
                               "26", "27", "28", "29", "30", "31", "32", "Tiramisu");
>>>>>>> ad5b6ee3
  }
}<|MERGE_RESOLUTION|>--- conflicted
+++ resolved
@@ -809,11 +809,7 @@
   private void doTestSdkVersionAttributeValueCompletion() throws Throwable {
       doTestCompletionVariants(getTestName(true) + ".xml", "1", "2", "3", "4", "5", "6", "7",
                                "8", "9", "10", "11", "12", "13", "14", "15", "16", "17", "18", "19", "20", "21", "22", "23", "24", "25",
-<<<<<<< HEAD
-                               "26", "27", "28", "29", "30", "31", "32");
-=======
                                // When SdkVersionInfo.HIGHEST_KNOWN_STABLE_API is raised to 33, replace "Tiramisu" below with "33"
                                "26", "27", "28", "29", "30", "31", "32", "Tiramisu");
->>>>>>> ad5b6ee3
   }
 }