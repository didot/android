--- conflicted
+++ resolved
@@ -483,11 +483,7 @@
     ApplicationManager.getApplication().runWriteAction(() -> projectJdkTable.addJdk(sdk));
     try {
       doTestCompletionVariants(getTestName(true) + ".xml", "1", "2", "3", "4", "5", "6", "7",
-<<<<<<< HEAD
-                               "8", "9", "10", "11", "12", "13", "14", "15", "16", "17", "18", "19", "20", "21", "22", "23", "24", "N_MR1");
-=======
                                "8", "9", "10", "11", "12", "13", "14", "15", "16", "17", "18", "19", "20", "21", "22", "23", "24", "25");
->>>>>>> 291841c8
     }
     finally {
       ApplicationManager.getApplication().runWriteAction(() -> projectJdkTable.removeJdk(sdk));
