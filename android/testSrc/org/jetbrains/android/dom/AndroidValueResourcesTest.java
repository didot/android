--- conflicted
+++ resolved
@@ -62,12 +62,8 @@
 import java.util.ArrayList;
 import java.util.Arrays;
 import java.util.List;
-<<<<<<< HEAD
-import org.jetbrains.android.dom.wrappers.LazyValueResourceElementWrapper;
-=======
 import java.util.stream.Collectors;
 import javaslang.collection.Array;
->>>>>>> 4d90afa2
 import org.jetbrains.android.inspections.CreateValueResourceQuickFix;
 import org.jetbrains.annotations.NotNull;
 
@@ -186,28 +182,10 @@
     PsiElement[] targets =
       GotoDeclarationAction.findAllTargetElements(myFixture.getProject(), myFixture.getEditor(), myFixture.getCaretOffset());
     assertNotNull(targets);
-<<<<<<< HEAD
-    if (StudioFlags.RESOLVE_USING_REPOS.get()) {
-      // In the new resources pipeline, a styleable only refers to the resource, not the class that may not exist.
-      assertEquals(3, targets.length);
-      for (PsiElement target : targets) {
-        assertThat(target).isInstanceOf(XmlAttributeValue.class);
-      }
-      List<String> getTextList = ContainerUtil.map(targets, it -> it.getText());
-      assertThat(getTextList).containsExactlyElementsIn(Arrays.asList("\"LabelView\"", "\"LabelView\"", "\"LabelView\""));
-      List<String> containingFileList = ContainerUtil.map(targets, it -> it.getContainingFile().getName());
-      assertThat(containingFileList).containsExactlyElementsIn(Arrays.asList("attrs5.xml", "attrs.xml", "attrs.xml"));
-    } else {
-      assertEquals(1, targets.length);
-      PsiElement targetElement = targets[0];
-      assertInstanceOf(targetElement, PsiClass.class);
-      assertEquals("p1.p2.LabelView", ((PsiClass)targetElement).getQualifiedName());
-=======
     // In the new resources pipeline, a styleable only refers to the resource, not the class that may not exist.
     assertEquals(3, targets.length);
     for (PsiElement target : targets) {
       assertThat(target).isInstanceOf(XmlAttributeValue.class);
->>>>>>> 4d90afa2
     }
     List<String> getTextList = ContainerUtil.map(targets, it -> it.getText());
     assertThat(getTextList).containsExactlyElementsIn(Array.of("\"LabelView\"", "\"LabelView\"", "\"LabelView\""));
@@ -767,25 +745,7 @@
     myFixture.configureFromExistingVirtualFile(file.getVirtualFile());
     myFixture.setReadEditorMarkupModel(true);
 
-<<<<<<< HEAD
     IdentifierHighlighterPassFactory.doWithHighlightingEnabled(getProject(), getTestRootDisposable(), () -> {
-      List<HighlightInfo> highlightInfos = myFixture.doHighlighting();
-      if (StudioFlags.RESOLVE_USING_REPOS.get()) {
-        // With new resources pipeline, all highlight usages of resources are found.
-        assertThat(highlightInfos).hasSize(2);
-        highlightInfos.forEach(it -> {
-          assertThat(it.getSeverity()).isEqualTo(HighlightInfoType.ELEMENT_UNDER_CARET_SEVERITY);
-        });
-        List<String> getTextList = ContainerUtil.map(highlightInfos, it -> it.getText());
-        assertThat(getTextList).containsExactlyElementsIn(Arrays.asList("foo", "@string/foo"));
-      } else {
-        assertThat(highlightInfos).hasSize(1);
-        HighlightInfo highlightInfo = Iterables.getOnlyElement(highlightInfos);
-        assertThat(highlightInfo.getSeverity()).isEqualTo(HighlightInfoType.ELEMENT_UNDER_CARET_SEVERITY);
-        assertThat(highlightInfo.getText()).isEqualTo("@string/foo");
-      }
-=======
-    IdentifierHighlighterPassFactory.doWithHighlightingEnabled(getProject(), myFixture.getProjectDisposable(), () -> {
       AndroidTestUtils.moveCaret(myFixture, "<string name=\"f|oo\">foo</string>");
       // Identifier highlighting has been moved out of the highlighting passes, so we need to wait for BackgroundHighlighter to be computed.
       IdentifierHighlighterPassFactory.waitForIdentifierHighlighting();
@@ -795,7 +755,6 @@
       highlightInfos.forEach(it -> assertThat(it.getSeverity()).isEqualTo(HighlightInfoType.ELEMENT_UNDER_CARET_SEVERITY));
       List<String> getTextList = ContainerUtil.map(highlightInfos, HighlightInfo::getText);
       assertThat(getTextList).containsExactlyElementsIn(Array.of("foo", "@string/foo"));
->>>>>>> 4d90afa2
 
       // b/139262116: manually commit the Document and clear some caches in an attempt to reduce flakiness of this test.
       myFixture.type('X');
