/*
 * Copyright (C) 2021 The Android Open Source Project
 *
 * Licensed under the Apache License, Version 2.0 (the "License");
 * you may not use this file except in compliance with the License.
 * You may obtain a copy of the License at
 *
 *      http://www.apache.org/licenses/LICENSE-2.0
 *
 * Unless required by applicable law or agreed to in writing, software
 * distributed under the License is distributed on an "AS IS" BASIS,
 * WITHOUT WARRANTIES OR CONDITIONS OF ANY KIND, either express or implied.
 * See the License for the specific language governing permissions and
 * limitations under the License.
 */
package org.jetbrains.android.uipreview

import com.android.tools.idea.flags.StudioFlags.COMPOSE_CLASSLOADERS_PRELOADING
import com.android.tools.idea.rendering.classloading.FirewalledResourcesClassLoader
import com.android.tools.idea.rendering.classloading.toClassTransform
import com.android.tools.idea.testing.AndroidProjectRule
import org.junit.After
import org.junit.Assert.assertFalse
import org.junit.Assert.assertTrue
import org.junit.Before
import org.junit.Rule
import org.junit.Test
import java.nio.file.Files
import kotlin.test.assertEquals
import kotlin.test.assertNotNull
import kotlin.test.assertNull

class ModuleClassLoaderHatcheryTest {
  @get:Rule
  val project = AndroidProjectRule.inMemory()

  @Before
  fun setUp() {
    // Disabling internal ModuleClassLoaderManagerHatchery
    COMPOSE_CLASSLOADERS_PRELOADING.override(false)
  }

  @After
  fun tearDown() {
    COMPOSE_CLASSLOADERS_PRELOADING.clearOverride()
  }

  @Test
  fun `incubates only when needed`() {
    val hatchery = ModuleClassLoaderHatchery(1, 2)

    val donor = ModuleClassLoaderManager.get().getPrivate(
        null, ModuleRenderContext.forModule(project.module), this@ModuleClassLoaderHatcheryTest)

    var requests = 0

    val cloner: (ModuleClassLoader) -> ModuleClassLoader? = { d ->
      requests++
      ModuleClassLoaderManager.get().createCopy(d)
    }

    // Was not requested before => not needed
    assertFalse(hatchery.incubateIfNeeded(donor, cloner))
    assertEquals(0, requests)
    // Cannot be created, no information
    assertNull(hatchery.requestClassLoader(
      null, donor.projectClassesTransform, donor.nonProjectClassesTransform))
    // Was requested => will be used
    assertTrue(hatchery.incubateIfNeeded(donor, cloner))
    assertEquals(2, requests)

    assertNotNull(hatchery.requestClassLoader(
      null, donor.projectClassesTransform, donor.nonProjectClassesTransform))
    assertEquals(3, requests)

    ModuleClassLoaderManager.get().release(donor, this@ModuleClassLoaderHatcheryTest)
  }

  @Test
  fun `hatchery maintains capacity`() {
    val hatchery = ModuleClassLoaderHatchery(1, 2)

    val donor = ModuleClassLoaderManager.get().getPrivate(
      null, ModuleRenderContext.forModule(project.module), this@ModuleClassLoaderHatcheryTest)

    val projectTransformations = toClassTransform(
      { TestClassVisitorWithId("project-id1") },
    )
    val donor2 = ModuleClassLoaderManager.get().getPrivate(
      null, ModuleRenderContext.forModule(project.module), this@ModuleClassLoaderHatcheryTest, projectTransformations)

    val cloner = ModuleClassLoaderManager.get()::createCopy

    // Nothing at the beginning, provide donor, check that request is successful
    assertNull(hatchery.requestClassLoader(
      null, donor.projectClassesTransform, donor.nonProjectClassesTransform))
    assertTrue(hatchery.incubateIfNeeded(donor, cloner))
    assertNotNull(hatchery.requestClassLoader(
      null, donor.projectClassesTransform, donor.nonProjectClassesTransform))
    // Request a different one, and provide a different donor, check that request is successful
    assertNull(hatchery.requestClassLoader(
      null, donor2.projectClassesTransform, donor2.nonProjectClassesTransform))
    assertTrue(hatchery.incubateIfNeeded(donor2, cloner))
    assertNotNull(hatchery.requestClassLoader(
      null, donor2.projectClassesTransform, donor2.nonProjectClassesTransform))
    // Check that due to capacity of 1, the first one is not longer provided
    assertNull(hatchery.requestClassLoader(
      null, donor.projectClassesTransform, donor.nonProjectClassesTransform))

    ModuleClassLoaderManager.get().release(donor2, this@ModuleClassLoaderHatcheryTest)
    ModuleClassLoaderManager.get().release(donor, this@ModuleClassLoaderHatcheryTest)
  }

  @Test
  fun `hatchery correctly identifies different parent class loaders`() {
    val hatchery = ModuleClassLoaderHatchery(1, 2)
    val parent1 = FirewalledResourcesClassLoader(null)
    val donor = ModuleClassLoaderManager.get().getPrivate(
      parent1, ModuleRenderContext.forModule(project.module), this@ModuleClassLoaderHatcheryTest)
    val cloner = ModuleClassLoaderManager.get()::createCopy
    // Create a request for a new class loader and incubate it
    assertNull(hatchery.requestClassLoader(
      parent1, donor.projectClassesTransform, donor.nonProjectClassesTransform))
    assertTrue(hatchery.incubateIfNeeded(donor, cloner))
    // This request has the same Request so it should return a new classloader
    assertNotNull(hatchery.requestClassLoader(
      parent1, donor.projectClassesTransform, donor.nonProjectClassesTransform))
    // This request is using a different parent, we should not have anything available and should return null
    val parent2 = FirewalledResourcesClassLoader(null)
    assertNull(hatchery.requestClassLoader(
      parent2, donor.projectClassesTransform, donor.nonProjectClassesTransform))

    ModuleClassLoaderManager.get().release(donor, this@ModuleClassLoaderHatcheryTest)
  }
<<<<<<< HEAD

  @Test
  fun `out of date class loaders can not be used as donors`() {
    val hatchery = ModuleClassLoaderHatchery(1, 2)
    val parent = FirewalledResourcesClassLoader(null)
    val donor = ModuleClassLoaderManager.get().getPrivate(
      parent, ModuleRenderContext.forModule(project.module), this@ModuleClassLoaderHatcheryTest)
    val cloner = ModuleClassLoaderManager.get()::createCopy

    ModuleClassLoaderOverlays.getInstance(project.module).overlayPath = Files.createTempDirectory("overlay")
    // Simulate a class being loaded from the overlay
    donor.injectProjectOvelaryLoadedClass("com.overlay.Class")
    ModuleClassLoaderOverlays.getInstance(project.module).overlayPath = Files.createTempDirectory("overlay")

    // Create a request for a new class loader and incubate it
    assertNull(hatchery.requestClassLoader(
      parent, donor.projectClassesTransform, donor.nonProjectClassesTransform))
    assertFalse(hatchery.incubateIfNeeded(donor, cloner))

    ModuleClassLoaderManager.get().release(donor, this@ModuleClassLoaderHatcheryTest)
  }
=======
>>>>>>> ad5b6ee3
}<|MERGE_RESOLUTION|>--- conflicted
+++ resolved
@@ -25,7 +25,6 @@
 import org.junit.Before
 import org.junit.Rule
 import org.junit.Test
-import java.nio.file.Files
 import kotlin.test.assertEquals
 import kotlin.test.assertNotNull
 import kotlin.test.assertNull
@@ -132,28 +131,4 @@
 
     ModuleClassLoaderManager.get().release(donor, this@ModuleClassLoaderHatcheryTest)
   }
-<<<<<<< HEAD
-
-  @Test
-  fun `out of date class loaders can not be used as donors`() {
-    val hatchery = ModuleClassLoaderHatchery(1, 2)
-    val parent = FirewalledResourcesClassLoader(null)
-    val donor = ModuleClassLoaderManager.get().getPrivate(
-      parent, ModuleRenderContext.forModule(project.module), this@ModuleClassLoaderHatcheryTest)
-    val cloner = ModuleClassLoaderManager.get()::createCopy
-
-    ModuleClassLoaderOverlays.getInstance(project.module).overlayPath = Files.createTempDirectory("overlay")
-    // Simulate a class being loaded from the overlay
-    donor.injectProjectOvelaryLoadedClass("com.overlay.Class")
-    ModuleClassLoaderOverlays.getInstance(project.module).overlayPath = Files.createTempDirectory("overlay")
-
-    // Create a request for a new class loader and incubate it
-    assertNull(hatchery.requestClassLoader(
-      parent, donor.projectClassesTransform, donor.nonProjectClassesTransform))
-    assertFalse(hatchery.incubateIfNeeded(donor, cloner))
-
-    ModuleClassLoaderManager.get().release(donor, this@ModuleClassLoaderHatcheryTest)
-  }
-=======
->>>>>>> ad5b6ee3
 }