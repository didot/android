/*
 * Copyright (C) 2014 The Android Open Source Project
 *
 * Licensed under the Apache License, Version 2.0 (the "License");
 * you may not use this file except in compliance with the License.
 * You may obtain a copy of the License at
 *
 *      http://www.apache.org/licenses/LICENSE-2.0
 *
 * Unless required by applicable law or agreed to in writing, software
 * distributed under the License is distributed on an "AS IS" BASIS,
 * WITHOUT WARRANTIES OR CONDITIONS OF ANY KIND, either express or implied.
 * See the License for the specific language governing permissions and
 * limitations under the License.
 */
package com.android.tools.idea.templates;

import com.android.ide.common.repository.GradleCoordinate;
<<<<<<< HEAD
import com.android.repository.Revision;
=======
>>>>>>> 291841c8
import com.android.repository.api.RemotePackage;
import com.android.repository.api.RepoManager;
import com.android.repository.impl.meta.RepositoryPackages;
import com.android.repository.io.FileOpUtils;
import com.android.repository.testframework.FakePackage;
import com.android.repository.testframework.FakeRepoManager;
import com.android.repository.testframework.MockFileOp;
import com.android.sdklib.repository.AndroidSdkHandler;
<<<<<<< HEAD
import com.google.common.collect.ImmutableMap;
=======
import com.android.testutils.TestUtils;
import com.google.common.collect.HashMultimap;
import com.google.common.collect.ImmutableList;
import com.google.common.collect.Multimap;
>>>>>>> 291841c8
import junit.framework.TestCase;
import org.jetbrains.android.sdk.AndroidSdkData;
import org.mockito.Mockito;

import java.io.File;
import java.util.Comparator;
import java.util.List;

/**
 * Tests for the local repository utility class
 */
public class RepositoryUrlManagerTest extends TestCase {
  private static final File SDK_DIR = new File("/sdk");
  private static final File ANDROID_HOME = new File("/android-home");

  private RepositoryUrlManager myRepositoryUrlManager;
  private MockFileOp myFileOp;
  private AndroidSdkHandler mySdkHandler;
<<<<<<< HEAD
=======
  private AndroidSdkData mySdk;
>>>>>>> 291841c8

  @Override
  public void setUp() throws Exception {
    super.setUp();
    myFileOp = new MockFileOp();
<<<<<<< HEAD
    mySdkDir = new File("/sdk-from-setUp");
    myRepositoryUrlManager = new RepositoryUrlManager();
    mySdkHandler = new AndroidSdkHandler(mySdkDir, myFileOp);
=======
    myRepositoryUrlManager = new RepositoryUrlManager(true /* force repository checks */);
    mySdkHandler = new AndroidSdkHandler(SDK_DIR, ANDROID_HOME, myFileOp);
    mySdk = Mockito.mock(AndroidSdkData.class);
    Mockito.when(mySdk.getLocation()).thenReturn(SDK_DIR);
>>>>>>> 291841c8

    String[] paths = new String[]{
      // Android repository
      "extras/android/m2repository/com/android/support/appcompat-v7/18.0.0/appcompat-v7-18.0.0.aar",
      "extras/android/m2repository/com/android/support/appcompat-v7/19.0.0/appcompat-v7-19.0.0.aar",
      "extras/android/m2repository/com/android/support/appcompat-v7/19.0.1/appcompat-v7-19.0.1.aar",
      "extras/android/m2repository/com/android/support/appcompat-v7/19.1.0/appcompat-v7-19.1.0.aar",
      "extras/android/m2repository/com/android/support/appcompat-v7/20.0.0/appcompat-v7-20.0.0.aar",
      "extras/android/m2repository/com/android/support/appcompat-v7/21.0.0/appcompat-v7-21.0.0.aar",
      "extras/android/m2repository/com/android/support/appcompat-v7/21.0.2/appcompat-v7-21.0.2.aar",
      "extras/android/m2repository/com/android/support/cardview-v7/21.0.0/cardview-v7-21.0.0.aar",
      "extras/android/m2repository/com/android/support/cardview-v7/21.0.2/cardview-v7-21.0.2.aar",
      "extras/android/m2repository/com/android/support/support-v13/20.0.0/support-v13-20.0.0.aar",
      "extras/android/m2repository/com/android/support/support-v13/21.0.0/support-v13-21.0.0.aar",
      "extras/android/m2repository/com/android/support/support-v13/21.0.2/support-v13-21.0.2.aar",
      "extras/android/m2repository/com/android/support/support-v4/13.0.0/support-v4-13.0.0.jar", // JARs were used before 19.0.0
      "extras/android/m2repository/com/android/support/support-v4/19.0.1/support-v4-19.0.1.aar",
      "extras/android/m2repository/com/android/support/support-v4/20.0.0/support-v4-20.0.0.aar",
      "extras/android/m2repository/com/android/support/support-v4/20.0.0/support-v4-20.0.0-rc1.aar",
      "extras/android/m2repository/com/android/support/support-v4/21.0.0/support-v4-21.0.0.aar",
      "extras/android/m2repository/com/android/support/support-v4/21.0.2/support-v4-21.0.2.aar",
      "extras/android/m2repository/com/android/support/constraint/constraint-layout/1.0.0-alpha7/constraint-layout-1.0.0-alpha7.aar",

      // Google repository
      "extras/google/m2repository/com/google/android/gms/play-services/3.1.36/play-services-3.1.36.aar",
      "extras/google/m2repository/com/google/android/gms/play-services/3.1.59/play-services-3.1.59.aar",
      "extras/google/m2repository/com/google/android/gms/play-services/3.2.25/play-services-3.2.25.aar",
      "extras/google/m2repository/com/google/android/gms/play-services/3.2.65/play-services-3.2.65.aar",
      "extras/google/m2repository/com/google/android/gms/play-services/4.0.30/play-services-4.0.30.aar",
      "extras/google/m2repository/com/google/android/gms/play-services/4.1.32/play-services-4.1.32.aar",
      "extras/google/m2repository/com/google/android/gms/play-services/4.2.42/play-services-4.2.42.aar",
      "extras/google/m2repository/com/google/android/gms/play-services/4.3.23/play-services-4.3.23.aar",
      "extras/google/m2repository/com/google/android/gms/play-services/4.4.52/play-services-4.4.52.aar",
      "extras/google/m2repository/com/google/android/gms/play-services/5.0.89/play-services-5.0.89.aar",
      "extras/google/m2repository/com/google/android/gms/play-services/5.2.08/play-services-5.2.08.aar",
      "extras/google/m2repository/com/google/android/gms/play-services-wearable/5.0.77/play-services-wearable-5.0.77.aar",
      "extras/google/m2repository/com/google/android/gms/play-services-wearable/6.1.11/play-services-wearable-6.1.11.aar",
      "extras/google/m2repository/com/google/android/gms/play-services-wearable/6.1.71/play-services-wearable-6.1.71.aar",
      "extras/google/m2repository/com/google/android/support/wearable/1.0.0/wearable-1.0.0.aar",
      "extras/google/m2repository/com/google/android.wearable/wearable/2.0.0-alpha2/wearable-2.0.0-alpha2.aar",
    };

    for (String path : paths) {
      myFileOp.createNewFile(new File(SDK_DIR, path));
    }
  }

  /** Common boilerplate code for invoking getLibraryRevision. */
  private String getLibraryRevision(SupportLibrary library, boolean preview) {
    return myRepositoryUrlManager.getLibraryRevision(library.getGroupId(), library.getArtifactId(), null, preview, SDK_DIR, myFileOp);
  }

  public void testGetLibraryRevision() throws Exception {
    // Check missing Maven metadata file. We should fall back to scanning the files.
    assertEquals("21.0.2", getLibraryRevision(SupportLibrary.SUPPORT_V4, true));

    // Set up our fake file contents for the "maven-metadata.xml" file
    myFileOp.recordExistingFile(new File(SDK_DIR, "extras/android/m2repository/com/android/support/support-v4/maven-metadata.xml").getAbsolutePath(),
                                "<?xml version=\"1.0\" encoding=\"UTF-8\"?><versioning>" +
                                "<version>13.0.0</version> <version>19.0.1</version> <version>20.0.0-rc1</version>" +
                                "</versioning>");

    assertEquals("19.0.1", getLibraryRevision(SupportLibrary.SUPPORT_V4, false));
    assertEquals("20.0.0-rc1", getLibraryRevision(SupportLibrary.SUPPORT_V4, true));
  }

  /** Checks {@link SupportLibrary} values against a real SDK, to make sure the paths are correct. */
  public void testGetLibraryRevision_realSdk() throws Exception {
    // the first library from each group, representing a distinct SDK component, of SupportLibrary values
    SupportLibrary libraryFromAndroidRepo = SupportLibrary.SUPPORT_ANNOTATIONS;
    SupportLibrary libraryFromGoogleRepo = SupportLibrary.PLAY_SERVICES;
    for (SupportLibrary library : ImmutableList.of(libraryFromAndroidRepo, libraryFromGoogleRepo)) {
      assertNotNull("Can't find latest version of " + library,
                    myRepositoryUrlManager.getLibraryRevision(library.getGroupId(),
                                                              library.getArtifactId(),
                                                              null,
                                                              false,
                                                              TestUtils.getSdk(),
                                                              FileOpUtils.create()));
    }
  }

  public void testGetLibraryRevision_thirdPartyLibrary() throws Exception {
    assertNull(myRepositoryUrlManager.getLibraryRevision("com.actionbarsherlock",
                                                         "actionbarsherlock",
                                                         null,
                                                         false,
                                                         SDK_DIR,
                                                         myFileOp));
  }

  public void testGetLibraryRevision_missingSdk() throws Exception {
    myFileOp.deleteFileOrFolder(SDK_DIR);
    assertNull(getLibraryRevision(SupportLibrary.SUPPORT_V4, true));
  }

  /** @see com.android.ide.common.repository.MavenRepositories#isPreview(com.android.ide.common.repository.GradleCoordinate) */
  public void testGetLibraryRevision_playServices_preview() throws Exception {
    // Check without metadata file.
    assertEquals("5.0.89", getLibraryRevision(SupportLibrary.PLAY_SERVICES, false));
    assertEquals("5.2.08", getLibraryRevision(SupportLibrary.PLAY_SERVICES, true));

    // Check with metadata file.
    myFileOp.recordExistingFile(new File(SDK_DIR, "extras/google/m2repository/com/google/android/gms/play-services/maven-metadata.xml").getAbsolutePath(),
                                "<?xml version=\"1.0\" encoding=\"UTF-8\"?><versioning>" +
                                "<version>5.0.89</version> <version>5.2.08</version>" +
                                "</versioning>");

    assertEquals("5.0.89", getLibraryRevision(SupportLibrary.PLAY_SERVICES, false));
    assertEquals("5.2.08", getLibraryRevision(SupportLibrary.PLAY_SERVICES, true));
  }

  public void testGetArchiveForCoordinate() throws Exception {
    checkGetArchiveForCoordinate("com.android.support:support-v4:20.0.0",
                                 "/extras/android/m2repository/com/android/support/support-v4/20.0.0/support-v4-20.0.0.aar");

    checkGetArchiveForCoordinate("com.android.support:support-v4:13.0.0",
                                 "/extras/android/m2repository/com/android/support/support-v4/13.0.0/support-v4-13.0.0.jar");

    // Unknown version:
    checkGetArchiveForCoordinate("com.android.support:support-v4:20.4.0", null);

    // Unknown library
    checkGetArchiveForCoordinate("com.google.guava:guava:19.0", null);
  }

  private void checkGetArchiveForCoordinate(String coordinateString, String path) {
    GradleCoordinate supportCoordinate = GradleCoordinate.parseCoordinateString(coordinateString);
    assertNotNull(supportCoordinate);
    File expectedFile = null;
    if (path != null) {
      expectedFile = new File(SDK_DIR, path.replace('/', File.separatorChar));
    }
    assertEquals(expectedFile, myRepositoryUrlManager.getArchiveForCoordinate(supportCoordinate, SDK_DIR, myFileOp));
  }

  public void testGetArchiveForCoordinate_missingSdk() throws Exception {
    myFileOp.deleteFileOrFolder(SDK_DIR);
    checkGetArchiveForCoordinate("com.android.support:support-v4:20.0.0", null);
  }

  public void testResolvedCoordinate() throws Exception {
    GradleCoordinate coordinate = GradleCoordinate.parseCoordinateString("com.google.android.gms:play-services:4.+");
    assertNotNull(coordinate);
    assertEquals("4.4.52", resolveDynamicCoordinateVersion(coordinate));
    assertEquals(GradleCoordinate.parseCoordinateString("com.google.android.gms:play-services:4.4.52"),
                 resolveDynamicCoordinate(coordinate));

    coordinate = GradleCoordinate.parseCoordinateString("com.google.android.gms:play-services:4.+@aar");
    assertNotNull(coordinate);
    assertEquals("4.4.52", resolveDynamicCoordinateVersion(coordinate));
    assertEquals(GradleCoordinate.parseCoordinateString("com.google.android.gms:play-services:4.4.52@aar"),
                 resolveDynamicCoordinate(coordinate));

    coordinate = GradleCoordinate.parseCoordinateString("com.android.support:support-v4:+");
    assertNotNull(coordinate);
    assertEquals("21.0.2", resolveDynamicCoordinateVersion(coordinate));

    // Make sure already resolved coordinates are handled correctly
    coordinate = GradleCoordinate.parseCoordinateString("com.android.support:support-v4:1.2.3");
    assertNotNull(coordinate);
    assertEquals("1.2.3", resolveDynamicCoordinateVersion(coordinate));

    coordinate = GradleCoordinate.parseCoordinateString("my.group.id:my.bogus.artifact:+");
    assertNotNull(coordinate);
    assertNull(resolveDynamicCoordinateVersion(coordinate));
  }

  private String resolveDynamicCoordinateVersion(GradleCoordinate coordinate) {
    return myRepositoryUrlManager.resolveDynamicCoordinateVersion(coordinate, null, mySdkHandler);
  }

  private GradleCoordinate resolveDynamicCoordinate(GradleCoordinate coordinate) {
    return myRepositoryUrlManager.resolveDynamicCoordinate(coordinate, null, mySdkHandler);
  }

  public void testResolvedCoordinate_sdkMissing() throws Exception {
    myFileOp.deleteFileOrFolder(SDK_DIR);
    GradleCoordinate coordinate = GradleCoordinate.parseCoordinateString("com.google.android.gms:play-services:4.+");
    assertNull(resolveDynamicCoordinateVersion(coordinate));
  }

  public void testResolvedCoordinateLocalFirst() throws Exception {
<<<<<<< HEAD
    RemotePackage pkg = new FakePackage("extras;m2repository;com;google;android;gms;play-services;4.5.0", new Revision(1), null);
    RepositoryPackages pkgs = new RepositoryPackages(ImmutableMap.of(), ImmutableMap.of(pkg.getPath(), pkg));
    RepoManager mgr = new FakeRepoManager(pkgs);
    mySdkHandler = new AndroidSdkHandler(mySdkDir, myFileOp, mgr);
=======
    RemotePackage pkg = new FakePackage.FakeRemotePackage("extras;m2repository;com;google;android;gms;play-services;4.5.0");
    RepositoryPackages pkgs = new RepositoryPackages(ImmutableList.of(), ImmutableList.of(pkg));
    RepoManager mgr = new FakeRepoManager(pkgs);
    mySdkHandler = new AndroidSdkHandler(SDK_DIR, ANDROID_HOME, myFileOp, mgr);
>>>>>>> 291841c8
    GradleCoordinate coordinate = GradleCoordinate.parseCoordinateString("com.google.android.gms:play-services:4.+");
    assertNotNull(coordinate);
    assertEquals("4.4.52", resolveDynamicCoordinateVersion(coordinate));
  }

  public void testResolvedCoordinateRemoteSdk() throws Exception {
<<<<<<< HEAD
    RemotePackage pkg = new FakePackage("extras;m2repository;com;google;android;gms;play-services;4.5.0", new Revision(1), null);
    RepositoryPackages pkgs = new RepositoryPackages(ImmutableMap.of(), ImmutableMap.of(pkg.getPath(), pkg));
    RepoManager mgr = new FakeRepoManager(pkgs);
    mySdkHandler = new AndroidSdkHandler(new File("/emptysdk"), myFileOp, mgr);
=======
    RemotePackage pkg = new FakePackage.FakeRemotePackage("extras;m2repository;com;google;android;gms;play-services;4.5.0");
    RepositoryPackages pkgs = new RepositoryPackages(ImmutableList.of(), ImmutableList.of(pkg));
    RepoManager mgr = new FakeRepoManager(pkgs);
    mySdkHandler = new AndroidSdkHandler(new File("/emptysdk"), ANDROID_HOME, myFileOp, mgr);
>>>>>>> 291841c8
    GradleCoordinate coordinate = GradleCoordinate.parseCoordinateString("com.google.android.gms:play-services:4.+");
    assertNotNull(coordinate);
    assertEquals("4.5.0", resolveDynamicCoordinateVersion(coordinate));
  }
<<<<<<< HEAD
=======

  public void testResolveDynamicSdkDependencies() {
    Multimap<String, GradleCoordinate> dependencies = HashMultimap.create();
    dependencies.put("com.android.support:appcompat-v7", GradleCoordinate.parseCoordinateString("com.android.support:appcompat-v7:19.+"));
    dependencies.put("com.android.support:appcompat-v7", GradleCoordinate.parseCoordinateString("com.android.support:appcompat-v7:+"));
    dependencies.put("com.google.android.support:wearable", GradleCoordinate.parseCoordinateString("com.google.android.support:wearable:+"));
    dependencies.put("com.google.android.gms:play-services", GradleCoordinate.parseCoordinateString("com.google.android.gms:play-services:+"));
    dependencies.put("com.google.android.gms:play-services", GradleCoordinate.parseCoordinateString("com.google.android.gms:play-services:4.2.+"));
    List<GradleCoordinate> result = myRepositoryUrlManager.resolveDynamicSdkDependencies(dependencies, "23.", mySdk, myFileOp);
    result.sort(Comparator.comparing(GradleCoordinate::toString));
    assertEquals("com.android.support:appcompat-v7:19.1.0", result.get(0).toString());
    assertEquals("com.google.android.gms:play-services:4.2.42", result.get(1).toString());
    assertEquals("com.google.android.support:wearable:1.0.0", result.get(2).toString());
    assertEquals(3, result.size());
  }

  public void testResolveDynamicSdkDependenciesWithSupportVersionFromFilter() {
    Multimap<String, GradleCoordinate> dependencies = HashMultimap.create();
    dependencies.put("com.android.support:appcompat-v7", GradleCoordinate.parseCoordinateString("com.android.support:appcompat-v7:+"));
    dependencies.put("com.google.android.support:wearable", GradleCoordinate.parseCoordinateString("com.google.android.support:wearable:0.+"));
    dependencies.put("com.android.support:support-v4", GradleCoordinate.parseCoordinateString("com.android.support:support-v4:+"));
    dependencies.put("com.android.support.constraint:constraint-layout", GradleCoordinate.parseCoordinateString("com.android.support.constraint:constraint-layout:0.+"));
    List<GradleCoordinate> result = myRepositoryUrlManager.resolveDynamicSdkDependencies(dependencies, "20", mySdk, myFileOp);
    result.sort(Comparator.comparing(GradleCoordinate::toString));
    assertEquals("com.android.support.constraint:constraint-layout:1.0.0-alpha7", result.get(0).toString());
    assertEquals("com.android.support:appcompat-v7:20.0.0", result.get(1).toString());
    assertEquals("com.android.support:support-v4:20.0.0", result.get(2).toString());
    assertEquals("com.google.android.support:wearable:1.0.0", result.get(3).toString());
    assertEquals(4, result.size());
  }

  public void testResolveDynamicSdkDependenciesWithSupportVersionFromExplicitVersion() {
    Multimap<String, GradleCoordinate> dependencies = HashMultimap.create();
    dependencies.put("com.android.support:appcompat-v7", GradleCoordinate.parseCoordinateString("com.android.support:appcompat-v7:+"));
    dependencies.put("com.google.android.support:wearable", GradleCoordinate.parseCoordinateString("com.google.android.support:wearable:2.0.0-alpha2"));
    dependencies.put("com.android.support:support-v4", GradleCoordinate.parseCoordinateString("com.android.support:support-v4:19.0.1"));
    List<GradleCoordinate> result = myRepositoryUrlManager.resolveDynamicSdkDependencies(dependencies, "20", mySdk, myFileOp);
    result.sort(Comparator.comparing(GradleCoordinate::toString));
    assertEquals("com.android.support:appcompat-v7:19.0.1", result.get(0).toString());
    assertEquals("com.android.support:support-v4:19.0.1", result.get(1).toString());
    assertEquals("com.google.android.support:wearable:2.0.0-alpha2", result.get(2).toString());
    assertEquals(3, result.size());
  }
>>>>>>> 291841c8
}<|MERGE_RESOLUTION|>--- conflicted
+++ resolved
@@ -16,10 +16,6 @@
 package com.android.tools.idea.templates;
 
 import com.android.ide.common.repository.GradleCoordinate;
-<<<<<<< HEAD
-import com.android.repository.Revision;
-=======
->>>>>>> 291841c8
 import com.android.repository.api.RemotePackage;
 import com.android.repository.api.RepoManager;
 import com.android.repository.impl.meta.RepositoryPackages;
@@ -28,14 +24,10 @@
 import com.android.repository.testframework.FakeRepoManager;
 import com.android.repository.testframework.MockFileOp;
 import com.android.sdklib.repository.AndroidSdkHandler;
-<<<<<<< HEAD
-import com.google.common.collect.ImmutableMap;
-=======
 import com.android.testutils.TestUtils;
 import com.google.common.collect.HashMultimap;
 import com.google.common.collect.ImmutableList;
 import com.google.common.collect.Multimap;
->>>>>>> 291841c8
 import junit.framework.TestCase;
 import org.jetbrains.android.sdk.AndroidSdkData;
 import org.mockito.Mockito;
@@ -54,25 +46,16 @@
   private RepositoryUrlManager myRepositoryUrlManager;
   private MockFileOp myFileOp;
   private AndroidSdkHandler mySdkHandler;
-<<<<<<< HEAD
-=======
   private AndroidSdkData mySdk;
->>>>>>> 291841c8
 
   @Override
   public void setUp() throws Exception {
     super.setUp();
     myFileOp = new MockFileOp();
-<<<<<<< HEAD
-    mySdkDir = new File("/sdk-from-setUp");
-    myRepositoryUrlManager = new RepositoryUrlManager();
-    mySdkHandler = new AndroidSdkHandler(mySdkDir, myFileOp);
-=======
     myRepositoryUrlManager = new RepositoryUrlManager(true /* force repository checks */);
     mySdkHandler = new AndroidSdkHandler(SDK_DIR, ANDROID_HOME, myFileOp);
     mySdk = Mockito.mock(AndroidSdkData.class);
     Mockito.when(mySdk.getLocation()).thenReturn(SDK_DIR);
->>>>>>> 291841c8
 
     String[] paths = new String[]{
       // Android repository
@@ -256,40 +239,24 @@
   }
 
   public void testResolvedCoordinateLocalFirst() throws Exception {
-<<<<<<< HEAD
-    RemotePackage pkg = new FakePackage("extras;m2repository;com;google;android;gms;play-services;4.5.0", new Revision(1), null);
-    RepositoryPackages pkgs = new RepositoryPackages(ImmutableMap.of(), ImmutableMap.of(pkg.getPath(), pkg));
-    RepoManager mgr = new FakeRepoManager(pkgs);
-    mySdkHandler = new AndroidSdkHandler(mySdkDir, myFileOp, mgr);
-=======
     RemotePackage pkg = new FakePackage.FakeRemotePackage("extras;m2repository;com;google;android;gms;play-services;4.5.0");
     RepositoryPackages pkgs = new RepositoryPackages(ImmutableList.of(), ImmutableList.of(pkg));
     RepoManager mgr = new FakeRepoManager(pkgs);
     mySdkHandler = new AndroidSdkHandler(SDK_DIR, ANDROID_HOME, myFileOp, mgr);
->>>>>>> 291841c8
     GradleCoordinate coordinate = GradleCoordinate.parseCoordinateString("com.google.android.gms:play-services:4.+");
     assertNotNull(coordinate);
     assertEquals("4.4.52", resolveDynamicCoordinateVersion(coordinate));
   }
 
   public void testResolvedCoordinateRemoteSdk() throws Exception {
-<<<<<<< HEAD
-    RemotePackage pkg = new FakePackage("extras;m2repository;com;google;android;gms;play-services;4.5.0", new Revision(1), null);
-    RepositoryPackages pkgs = new RepositoryPackages(ImmutableMap.of(), ImmutableMap.of(pkg.getPath(), pkg));
-    RepoManager mgr = new FakeRepoManager(pkgs);
-    mySdkHandler = new AndroidSdkHandler(new File("/emptysdk"), myFileOp, mgr);
-=======
     RemotePackage pkg = new FakePackage.FakeRemotePackage("extras;m2repository;com;google;android;gms;play-services;4.5.0");
     RepositoryPackages pkgs = new RepositoryPackages(ImmutableList.of(), ImmutableList.of(pkg));
     RepoManager mgr = new FakeRepoManager(pkgs);
     mySdkHandler = new AndroidSdkHandler(new File("/emptysdk"), ANDROID_HOME, myFileOp, mgr);
->>>>>>> 291841c8
     GradleCoordinate coordinate = GradleCoordinate.parseCoordinateString("com.google.android.gms:play-services:4.+");
     assertNotNull(coordinate);
     assertEquals("4.5.0", resolveDynamicCoordinateVersion(coordinate));
   }
-<<<<<<< HEAD
-=======
 
   public void testResolveDynamicSdkDependencies() {
     Multimap<String, GradleCoordinate> dependencies = HashMultimap.create();
@@ -333,5 +300,4 @@
     assertEquals("com.google.android.support:wearable:2.0.0-alpha2", result.get(2).toString());
     assertEquals(3, result.size());
   }
->>>>>>> 291841c8
 }