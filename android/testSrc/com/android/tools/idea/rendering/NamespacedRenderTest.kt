--- conflicted
+++ resolved
@@ -20,11 +20,8 @@
 import com.android.tools.idea.rendering.RenderTestUtil.withRenderTask
 import com.android.tools.idea.testing.AndroidGradleTestCase
 import com.android.tools.idea.testing.TestProjectPaths
-<<<<<<< HEAD
+import com.android.tools.idea.util.androidFacet
 import com.intellij.testFramework.PlatformTestUtil
-=======
-import com.android.tools.idea.util.androidFacet
->>>>>>> 477885a9
 import org.jetbrains.android.AndroidTestBase
 import org.jetbrains.android.facet.AndroidFacet
 
@@ -48,26 +45,16 @@
 
   fun testSimpleStrings() {
     checkRendering(
-<<<<<<< HEAD
-      myAndroidFacet,
+      facet,
       PlatformTestUtil.getOrCreateProjectBaseDir(project).findFileByRelativePath("app/src/main/res/layout/simple_strings.xml")!!,
-=======
-      facet,
-      project.baseDir.findFileByRelativePath("app/src/main/res/layout/simple_strings.xml")!!,
->>>>>>> 477885a9
       getTestDataPath() + "/layouts/namespaced/simple_strings.png"
     )
   }
 
   fun testAttrsFromLib() {
     withRenderTask(
-<<<<<<< HEAD
-      myAndroidFacet,
+      facet,
       PlatformTestUtil.getOrCreateProjectBaseDir(project).findFileByRelativePath("app/src/main/res/layout/attrs_from_lib.xml")!!,
-=======
-      facet,
-      project.baseDir.findFileByRelativePath("app/src/main/res/layout/attrs_from_lib.xml")!!,
->>>>>>> 477885a9
       "@style/AttrsFromLib"
     ) {
       checkRendering(it, AndroidTestBase.getTestDataPath() + "/layouts/namespaced/attrs_from_lib.png")
@@ -76,13 +63,8 @@
 
   fun testParentFromLib() {
     withRenderTask(
-<<<<<<< HEAD
-      myAndroidFacet,
+      facet,
       PlatformTestUtil.getOrCreateProjectBaseDir(project).findFileByRelativePath("app/src/main/res/layout/parent_from_lib.xml")!!,
-=======
-      facet,
-      project.baseDir.findFileByRelativePath("app/src/main/res/layout/parent_from_lib.xml")!!,
->>>>>>> 477885a9
       "@style/ParentFromLib"
     ) {
       checkRendering(it, AndroidTestBase.getTestDataPath() + "/layouts/namespaced/parent_from_lib.png")
