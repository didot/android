--- conflicted
+++ resolved
@@ -174,8 +174,6 @@
                  " limitations in our external documentation.<BR/><A HREF=\"runnable:0\">Show Exception</A>",
                  stripImages(issues[0].htmlContent))
   }
-<<<<<<< HEAD
-=======
 
   @Test
   fun `compose parameter provider mismatch`() {
@@ -280,5 +278,4 @@
       stripImages(issues[0].htmlContent)
     )
   }
->>>>>>> ad5b6ee3
 }