/*
 * Copyright (C) 2020 The Android Open Source Project
 *
 * Licensed under the Apache License, Version 2.0 (the "License");
 * you may not use this file except in compliance with the License.
 * You may obtain a copy of the License at
 *
 *      http://www.apache.org/licenses/LICENSE-2.0
 *
 * Unless required by applicable law or agreed to in writing, software
 * distributed under the License is distributed on an "AS IS" BASIS,
 * WITHOUT WARRANTIES OR CONDITIONS OF ANY KIND, either express or implied.
 * See the License for the specific language governing permissions and
 * limitations under the License.
 */
package com.android.tools.idea.rendering.classloading;


import com.android.tools.idea.rendering.classloading.loaders.DelegatingClassLoader;
import com.android.tools.idea.rendering.classloading.loaders.StaticLoader;
import com.intellij.openapi.module.Module;
<<<<<<< HEAD
import java.nio.file.Path;
import java.util.Collections;
import java.util.List;
=======
>>>>>>> 477885a9
import java.util.Map;
import org.jetbrains.android.uipreview.ModuleProvider;
import org.jetbrains.annotations.NotNull;
import org.jetbrains.annotations.Nullable;

/**
 * Class loader that stores a number of .class files loaded in memory and loads the classes.
 */
class TestClassLoader extends DelegatingClassLoader implements ModuleProvider {
  private Module myModule;

  /**
   * Creates a new {@link TestClassLoader}.
   * @param parent the parent {@link ClassLoader} or null if no parent class loader is defined.
   * @param definedClasses a map with the class name to define and the .class file contents.
   */
  TestClassLoader(@Nullable ClassLoader parent, @NotNull Map<String, byte[]> definedClasses) {
    super(parent, new StaticLoader(definedClasses));
  }

  /**
   * Creates a new {@link TestClassLoader} with no parent.
   * @param definedClasses a map with the class name to define and the .class file contents.
   */
  TestClassLoader(@NotNull Map<String, byte[]> definedClasses) {
    this(null, definedClasses);
  }

<<<<<<< HEAD
  @Override
  protected List<Path> getExternalJars() {
    return Collections.emptyList();
  }

  @NotNull
  @Override
  protected Class<?> load(String name) {
    byte[] data = myDefinedClasses.get(name);
    assertNotNull(name + " is not defined in the TestClassLoader", data);
    Class<?> clz = loadClass(name, data);
    TestCase.assertNotNull(clz);
    return clz;
  }

=======
>>>>>>> 477885a9
  public void setModule(@NotNull Module module) {
    myModule = module;
  }

  @Nullable
  @Override
  public Module getModule() {
    return myModule;
  }
}<|MERGE_RESOLUTION|>--- conflicted
+++ resolved
@@ -19,12 +19,6 @@
 import com.android.tools.idea.rendering.classloading.loaders.DelegatingClassLoader;
 import com.android.tools.idea.rendering.classloading.loaders.StaticLoader;
 import com.intellij.openapi.module.Module;
-<<<<<<< HEAD
-import java.nio.file.Path;
-import java.util.Collections;
-import java.util.List;
-=======
->>>>>>> 477885a9
 import java.util.Map;
 import org.jetbrains.android.uipreview.ModuleProvider;
 import org.jetbrains.annotations.NotNull;
@@ -53,24 +47,6 @@
     this(null, definedClasses);
   }
 
-<<<<<<< HEAD
-  @Override
-  protected List<Path> getExternalJars() {
-    return Collections.emptyList();
-  }
-
-  @NotNull
-  @Override
-  protected Class<?> load(String name) {
-    byte[] data = myDefinedClasses.get(name);
-    assertNotNull(name + " is not defined in the TestClassLoader", data);
-    Class<?> clz = loadClass(name, data);
-    TestCase.assertNotNull(clz);
-    return clz;
-  }
-
-=======
->>>>>>> 477885a9
   public void setModule(@NotNull Module module) {
     myModule = module;
   }
