/*
 * Copyright (C) 2021 The Android Open Source Project
 *
 * Licensed under the Apache License, Version 2.0 (the "License");
 * you may not use this file except in compliance with the License.
 * You may obtain a copy of the License at
 *
 *      http://www.apache.org/licenses/LICENSE-2.0
 *
 * Unless required by applicable law or agreed to in writing, software
 * distributed under the License is distributed on an "AS IS" BASIS,
 * WITHOUT WARRANTIES OR CONDITIONS OF ANY KIND, either express or implied.
 * See the License for the specific language governing permissions and
 * limitations under the License.
 */
package com.android.tools.idea.diagnostics.hprof

import com.android.testutils.TestUtils
import com.android.tools.idea.diagnostics.hprof.analysis.AnalysisConfig
import com.android.tools.idea.diagnostics.hprof.analysis.AnalysisContext
import com.android.tools.idea.diagnostics.hprof.analysis.AnalyzeGraph
import com.android.tools.idea.diagnostics.hprof.analysis.ClassNomination
import com.android.tools.idea.diagnostics.hprof.classstore.HProfMetadata
import com.android.tools.idea.diagnostics.hprof.histogram.Histogram
import com.android.tools.idea.diagnostics.hprof.navigator.ObjectNavigator
import com.android.tools.idea.diagnostics.hprof.parser.HProfEventBasedParser
import com.android.tools.idea.diagnostics.hprof.util.IntList
import com.android.tools.idea.diagnostics.hprof.util.ListProvider
import com.android.tools.idea.diagnostics.hprof.util.UByteList
import com.android.tools.idea.diagnostics.hprof.util.UShortList
import com.android.tools.idea.diagnostics.hprof.visitors.RemapIDsVisitor
import com.intellij.openapi.progress.util.AbstractProgressIndicatorBase
import org.junit.Assert
import org.junit.rules.TemporaryFolder
import java.io.File
import java.nio.channels.FileChannel
import java.nio.charset.StandardCharsets
import java.nio.file.Files
import java.nio.file.Path
import java.nio.file.StandardOpenOption

open class HProfScenarioRunner(private val tmpFolder: TemporaryFolder,
                               private val remapInMemory: Boolean) {

  val regex = Regex("^com\\.android\\.tools\\.idea\\.diagnostics\\.hprof\\..*\\\$.*\\\$")

  open fun adjustConfig(config: AnalysisConfig): AnalysisConfig = config

  open fun mapClassName(clazz: Class<*>): String {
    // Simplify inner class names
    return clazz.name.replace(regex, "")
  }

  fun run(scenario: HProfBuilder.() -> Unit,
          baselineFileName: String,
          nominatedClassNames: List<String>?) {
    val hprofFile = tmpFolder.newFile()
    HProfTestUtils.createHProfOnFile(hprofFile,
                                     scenario,
                                     { c -> mapClassName(c) })
    compareReportToBaseline(hprofFile, baselineFileName, nominatedClassNames)
  }

  private fun compareReportToBaseline(hprofFile: File, baselineFileName: String, nominatedClassNames: List<String>? = null) {
    FileChannel.open(hprofFile.toPath(), StandardOpenOption.READ).use { hprofChannel ->

      val progress = object : AbstractProgressIndicatorBase() {
      }
      progress.isIndeterminate = false

      val parser = HProfEventBasedParser(hprofChannel)
      val hprofMetadata = HProfMetadata.create(parser)
      val histogram = Histogram.create(parser, hprofMetadata.classStore)
      val nominatedClasses = ClassNomination(histogram, 5).nominateClasses()

      val remapIDsVisitor = if (remapInMemory)
        RemapIDsVisitor.createMemoryBased()
      else
        RemapIDsVisitor.createFileBased(openTempEmptyFileChannel(), histogram.instanceCount)

      parser.accept(remapIDsVisitor, "id mapping")
      parser.setIdRemappingFunction(remapIDsVisitor.getRemappingFunction())
      hprofMetadata.remapIds(remapIDsVisitor.getRemappingFunction())

      val navigator = ObjectNavigator.createOnAuxiliaryFiles(
        parser,
        openTempEmptyFileChannel(),
        openTempEmptyFileChannel(),
        hprofMetadata,
        histogram.instanceCount
      )

      val parentList = MemoryBackedIntList(navigator.instanceCount.toInt() + 1)
      val sizesList = MemoryBackedIntList(navigator.instanceCount.toInt() + 1)
      val visitedList = MemoryBackedIntList(navigator.instanceCount.toInt() + 1)
      val refIndexList = MemoryBackedUByteList(navigator.instanceCount.toInt() + 1)

      val nominatedClassNamesLocal = nominatedClassNames ?: nominatedClasses.map { it.classDefinition.name }
      val analysisConfig = AnalysisConfig(
        perClassOptions = AnalysisConfig.PerClassOptions(
          classNames = nominatedClassNamesLocal,
          treeDisplayOptions = AnalysisConfig.TreeDisplayOptions.all()
        ),
        histogramOptions = AnalysisConfig.HistogramOptions(
          includeByCount = true,
          includeBySize = false,
          classByCountLimit = Int.MAX_VALUE
        ),
        disposerOptions = AnalysisConfig.DisposerOptions(
          includeDisposerTree = false,
          includeDisposerTreeSummary = false,
          includeDisposedObjectsDetails = false,
          includeDisposedObjectsSummary = false
        ),
        metaInfoOptions = AnalysisConfig.MetaInfoOptions(
          include = false
        ),
        dominatorTreeOptions = AnalysisConfig.DominatorTreeOptions(
          includeDominatorTree = false
        )
      ).let { adjustConfig(it) }
      val analysisContext = AnalysisContext(
        navigator,
        analysisConfig,
        parentList,
        sizesList,
        visitedList,
        refIndexList,
        histogram
      )

      val analysisReport = AnalyzeGraph(analysisContext, memoryBackedListProvider).analyze(progress).mainReport.toString()

      val baselinePath = getBaselinePath(baselineFileName)
      val baseline = getBaselineContents(baselinePath)
      Assert.assertEquals("Report doesn't match the baseline from file:\n$baselinePath",
                          baseline,
                          analysisReport)
    }
  }

  /**
   * Get the contents of the baseline file, with system-dependent line endings
   */
  private fun getBaselineContents(path: Path): String {
    return String(Files.readAllBytes(path), StandardCharsets.UTF_8)
      .replace(Regex("(\r\n|\n)"), System.lineSeparator())
  }

  /**
   * Returns path to a baseline file. Baselines may be different for different runtime versions.
   */
  private fun getBaselinePath(fileName: String): Path {
    val javaSpecString = System.getProperty("java.specification.version")
    val filenameWithPath = "tools/adt/idea/android/testData/profiling/analysis-baseline/$fileName"
    val file = File(filenameWithPath)

    val name = file.nameWithoutExtension
    val extension = if (file.extension != "") "." + file.extension else ""

    val javaSpecSpecificFileName = File(file.parent, "$name.$javaSpecString$extension").toString()
<<<<<<< HEAD
    val javaSpecSpecificFile = TestUtils.resolveWorkspacePath(javaSpecSpecificFileName)
=======
    val javaSpecSpecificFile = TestUtils.resolveWorkspacePathUnchecked(javaSpecSpecificFileName)
>>>>>>> ad5b6ee3

    if (Files.exists(javaSpecSpecificFile)) {
      return javaSpecSpecificFile
    }

    return TestUtils.resolveWorkspacePath(filenameWithPath)
  }

  class MemoryBackedIntList(size: Int) : IntList {
    private val array = IntArray(size)

    override fun get(index: Int): Int = array[index]
    override fun set(index: Int, value: Int) {
      array[index] = value
    }
  }

  class MemoryBackedUShortList(size: Int) : UShortList {
    private val array = ShortArray(size)

    override fun get(index: Int): Int = array[index].toInt()
    override fun set(index: Int, value: Int) {
      array[index] = value.toShort()
    }
  }

  class MemoryBackedUByteList(size: Int) : UByteList {
    private val array = ShortArray(size)

    override fun get(index: Int): Int = array[index].toInt()
    override fun set(index: Int, value: Int) {
      array[index] = value.toShort()
    }
  }

  object memoryBackedListProvider: ListProvider {
    override fun createUByteList(name: String, size: Long) = MemoryBackedUByteList(size.toInt())
    override fun createUShortList(name: String, size: Long) = MemoryBackedUShortList(size.toInt())
    override fun createIntList(name: String, size: Long) = MemoryBackedIntList(size.toInt())
  }

  private fun openTempEmptyFileChannel(): FileChannel {
    return FileChannel.open(tmpFolder.newFile().toPath(),
                            StandardOpenOption.READ,
                            StandardOpenOption.WRITE,
                            StandardOpenOption.CREATE,
                            StandardOpenOption.TRUNCATE_EXISTING,
                            StandardOpenOption.DELETE_ON_CLOSE)
  }
}
<|MERGE_RESOLUTION|>--- conflicted
+++ resolved
@@ -159,11 +159,7 @@
     val extension = if (file.extension != "") "." + file.extension else ""
 
     val javaSpecSpecificFileName = File(file.parent, "$name.$javaSpecString$extension").toString()
-<<<<<<< HEAD
-    val javaSpecSpecificFile = TestUtils.resolveWorkspacePath(javaSpecSpecificFileName)
-=======
     val javaSpecSpecificFile = TestUtils.resolveWorkspacePathUnchecked(javaSpecSpecificFileName)
->>>>>>> ad5b6ee3
 
     if (Files.exists(javaSpecSpecificFile)) {
       return javaSpecSpecificFile
