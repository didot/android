/*
 * Copyright (C) 2021 The Android Open Source Project
 *
 * Licensed under the Apache License, Version 2.0 (the "License");
 * you may not use this file except in compliance with the License.
 * You may obtain a copy of the License at
 *
 *      http://www.apache.org/licenses/LICENSE-2.0
 *
 * Unless required by applicable law or agreed to in writing, software
 * distributed under the License is distributed on an "AS IS" BASIS,
 * WITHOUT WARRANTIES OR CONDITIONS OF ANY KIND, either express or implied.
 * See the License for the specific language governing permissions and
 * limitations under the License.
 */
package com.android.tools.idea.diagnostics.crash

import com.android.tools.idea.diagnostics.ExceptionTestUtils
import com.android.tools.idea.serverflags.protos.Date
import com.android.tools.idea.serverflags.protos.ExceptionAction
import com.android.tools.idea.serverflags.protos.ExceptionConfiguration
import com.android.tools.idea.serverflags.protos.ExceptionFilter
import com.android.tools.idea.serverflags.protos.ExceptionSeverity
import com.android.tools.idea.serverflags.protos.LogFilter
import com.android.tools.idea.serverflags.protos.MessageFilter
import com.intellij.openapi.Disposable
import com.intellij.openapi.application.ApplicationManager
import com.intellij.openapi.diagnostic.Logger
import com.intellij.openapi.util.Disposer
import com.intellij.testFramework.LightPlatformTestCase
import com.intellij.testFramework.UsefulTestCase
import com.intellij.testFramework.replaceService
<<<<<<< HEAD
import junit.framework.TestCase
import org.apache.log4j.LogManager
=======
import org.apache.log4j.LogManager
import org.hamcrest.Matchers.hasSize
>>>>>>> ad5b6ee3
import org.hamcrest.core.Is.`is`
import org.hamcrest.core.IsEqual.equalTo
import org.junit.Assert.assertThat
import java.util.Calendar
import java.util.GregorianCalendar

internal class ExceptionDataCollectionTest : LightPlatformTestCase() {

  class ExceptionDataConfigurationMock : ExceptionDataConfiguration {
    override fun getConfigurations(): Map<String, ExceptionConfiguration> {
      val cal = GregorianCalendar()
      return mapOf(
        "test_1" to ExceptionConfiguration.newBuilder()
          .setExpirationDate(Date.newBuilder().setYear(cal.get(Calendar.YEAR) + 1).setMonth(12).setDay(31).build())
          .setExceptionFilter(
            ExceptionFilter.newBuilder()
              .setSignature(ex1Sig)
              .build())
          .setAction(
            ExceptionAction.newBuilder()
              .setRequiresConfirmation(false)
              .setIncludeExceptionMessage(false)
              .build())
          .build(),
        "test_2" to ExceptionConfiguration.newBuilder()
          .setExpirationDate(Date.newBuilder().setYear(cal.get(Calendar.YEAR) + 1).setMonth(12).setDay(31).build())
          .setExceptionFilter(
            ExceptionFilter.newBuilder()
              .setSignature(ex2Sig)
              .build())
          .setAction(
            ExceptionAction.newBuilder()
              .setRequiresConfirmation(true)
              .setIncludeExceptionMessage(true)
              .build())
          .build(),
        "test_3" to ExceptionConfiguration.newBuilder()
          .setExpirationDate(Date.newBuilder().setYear(cal.get(Calendar.YEAR) + 1).setMonth(12).setDay(31).build())
          .setExceptionFilter(
            ExceptionFilter.newBuilder()
              .setSignature(ex3Sig)
              .build())
          .setAction(
            ExceptionAction.newBuilder()
              .setRequiresConfirmation(true)
              .setIncludeExceptionMessage(true)
              .setLogFilter(
                LogFilter.newBuilder()
                  .setMaxMessageCount(5)
                  .addMessageFilter(
                    MessageFilter.newBuilder()
                      .setSeverity(ExceptionSeverity.INFO)
                      .setLoggerCategory(exceptionDataCollectionTestLoggerName)
                  )
              )
              .build())
          .build(),
      )
    }
  }

  private var fixtureDisposable = object : Disposable {
    override fun dispose() = Unit
  }

  lateinit var service: ExceptionDataCollection

  override fun setUp() {
    super.setUp()
    ApplicationManager.getApplication().replaceService(
      ExceptionDataConfiguration::class.java, ExceptionDataConfigurationMock(),
      fixtureDisposable)
    ApplicationManager.getApplication().replaceService(
      ExceptionDataCollection::class.java, ExceptionDataCollection(),
      fixtureDisposable)
    service = ExceptionDataCollection.getInstance()
  }

  override fun tearDown() {
    Disposer.dispose(fixtureDisposable)
    service.unregisterLogAppenders()
    super.tearDown()
  }

  fun testGetExceptionUploadFields() {
    val uploadFieldsEx1 = service.getExceptionUploadFields(ex1, forceExceptionMessage = false, includeLogs = false)
    assertThat(uploadFieldsEx1.description.replace("\r\n", "\n"), equalTo(ex1DescriptionWithoutMessage))
    assertThat(uploadFieldsEx1.logs.size, `is`(0))
    val uploadFieldsEx2 = service.getExceptionUploadFields(ex2, forceExceptionMessage = false, includeLogs = false)
    assertThat(uploadFieldsEx2.description.replace("\r\n", "\n"), equalTo(ex2Description))
    assertThat(uploadFieldsEx2.logs.size, `is`(0))
  }

  fun testRegisteringAppenders() {
<<<<<<< HEAD
    // FIXME
  }

  fun testLogCollection() {
    val log4jLogger = LogManager.getLogger(exceptionDataCollectionTestLoggerName)
=======
    val registeredAppenders = service.registeredAppenders
    assertThat(registeredAppenders, hasSize(1))
    assertThat(registeredAppenders[0].logger.name, equalTo("#com.android.tools.idea.diagnostics.crash.ExceptionDataCollectionTest"))
  }

  fun testLogCollection() {
    //val log4jLogger = LogManager.getLogger(exceptionDataCollectionTestLoggerName)
    val logger = java.util.logging.LogManager.getLogManager().getLogger(exceptionDataCollectionTestLoggerName)
>>>>>>> ad5b6ee3
    with(exceptionDataCollectionTestLogger) {
      for (i in 1..5) {
        trace("trace message #$i")
        debug("debug message #$i")
        info("info message #$i")
        warn("warn message #$i")
<<<<<<< HEAD

        // use log4j logger directly as
        log4jLogger.error("error message #$i")
=======
        // use logger directly as
        logger.severe("severe message #$i")
>>>>>>> ad5b6ee3
      }
    }
    val exceptionUploadFields = service.getExceptionUploadFields(ex3, forceExceptionMessage = false, includeLogs = true)
    var result = exceptionUploadFields.logs["test_3"]!!
    // remove time information
    result = result.replace(Regex("^\\[[ 0-9]+\\]", RegexOption.MULTILINE), "[<time>]")
<<<<<<< HEAD
    TestCase.assertEquals("""
[<time>] W [sh.ExceptionDataCollectionTest] warn message #4
[<time>] E [sh.ExceptionDataCollectionTest] error message #4
[<time>] I [sh.ExceptionDataCollectionTest] info message #5
[<time>] W [sh.ExceptionDataCollectionTest] warn message #5
[<time>] E [sh.ExceptionDataCollectionTest] error message #5
    """.trimIndent(), result.trimEnd())
=======
    assertThat(result.trimEnd(), equalTo("""
[<time>] W [sh.ExceptionDataCollectionTest] warn message #4
[<time>] S [sh.ExceptionDataCollectionTest] severe message #4
[<time>] I [sh.ExceptionDataCollectionTest] info message #5
[<time>] W [sh.ExceptionDataCollectionTest] warn message #5
[<time>] S [sh.ExceptionDataCollectionTest] severe message #5
    """.trimIndent()))
>>>>>>> ad5b6ee3
  }

  fun testCalculateSignature() {
    val sig1 = service.calculateSignature(ex1)
    assertThat(sig1, equalTo(ex1Sig))

    val sig2 = service.calculateSignature(ex2)
    assertThat(sig2, equalTo(ex2Sig))

    val sig3 = service.calculateSignature(ex3)
    assertThat(sig3, equalTo(ex3Sig))
  }

  fun testCalculateSignatueMissingStack() {
    val sig3 = service.calculateSignature(exNoStack)
    assertThat(sig3, equalTo(exNoStackSig))
  }

  fun testGetDescription() {
    val messageRemoved = service.getDescription(ex1, stripMessage = true, includeFullStack = true)
    assertThat(messageRemoved.replace("\r\n", "\n"), equalTo(ex1DescriptionWithoutMessage))
    val withMessage = service.getDescription(ex1, stripMessage = false, includeFullStack = true)
    assertThat(withMessage.replace("\r\n", "\n"), equalTo(ex1Description))
  }

  fun testRequiresConfirmation() {
    assertThat(service.requiresConfirmation(ex1), `is`(false))
    assertThat(service.requiresConfirmation(ex2), `is`(true))
  }

  companion object {

    val exceptionDataCollectionTestLoggerName = "#" + ExceptionDataCollectionTest::class.java.name;
    val exceptionDataCollectionTestLogger = Logger.getInstance(exceptionDataCollectionTestLoggerName)

    const val ex1Description =
      "java.lang.Exception: exception text 123456789\n" +
      "\tat com.intellij.diagnostic.DropAnErrorAction.actionPerformed(dropErrorActions.kt:25)\n"
    const val ex1DescriptionWithoutMessage =
      "java.lang.Exception: <elided>\n" +
      "\tat com.intellij.diagnostic.DropAnErrorAction.actionPerformed(dropErrorActions.kt:25)\n"
    val ex1 = ExceptionTestUtils.createExceptionFromDesc(ex1Description)
    const val ex1Sig = "java.lang.Exception at com.intellij.diagnostic.DropAnErrorAction.actionPerformed-19432f88"

    const val ex2Description =
      "java.lang.Exception: random exception text -7184021398473263170\n" +
      "\tat com.intellij.diagnostic.DropAnErrorAction.actionPerformed(dropErrorActions.kt:25)\n" +
      "\tat com.intellij.openapi.actionSystem.ex.ActionUtil.lambda\$performActionDumbAware\$5(ActionUtil.java:273)\n" +
      "\tat com.intellij.util.SlowOperations.lambda\$allowSlowOperations\$0(SlowOperations.java:77)\n" +
      "\tat com.intellij.util.SlowOperations.allowSlowOperations(SlowOperations.java:68)\n" +
      "\tat com.intellij.util.SlowOperations.allowSlowOperations(SlowOperations.java:76)\n" +
      "\tat com.intellij.openapi.actionSystem.ex.ActionUtil.performActionDumbAware(ActionUtil.java:273)\n" +
      "\tat com.intellij.ide.actions.GotoActionAction.lambda\$performAction\$2(GotoActionAction.java:108)\n" +
      "\tat java.desktop/java.awt.EventDispatchThread.run(EventDispatchThread.java:90)\n"
    val ex2 = ExceptionTestUtils.createExceptionFromDesc(ex2Description)
    const val ex2Sig = "java.lang.Exception at com.intellij.diagnostic.DropAnErrorAction.actionPerformed-2f166b9f"

    const val exNoStackDescription =
      "java.lang.Exception: sample message\n"
    val exNoStack = ExceptionTestUtils.createExceptionFromDesc(exNoStackDescription)
    const val exNoStackSig = "MissingCrashedThreadStack"

    const val ex3Description =
      "java.lang.Exception: sample message\n" +
      "\tat com.android.SomeClass.someMethod(FileName.java:100)\n"

    val ex3 = ExceptionTestUtils.createExceptionFromDesc(ex3Description)
    val ex3Sig = "java.lang.Exception at com.android.SomeClass.someMethod-d3f18885"
  }
}<|MERGE_RESOLUTION|>--- conflicted
+++ resolved
@@ -28,15 +28,9 @@
 import com.intellij.openapi.diagnostic.Logger
 import com.intellij.openapi.util.Disposer
 import com.intellij.testFramework.LightPlatformTestCase
-import com.intellij.testFramework.UsefulTestCase
 import com.intellij.testFramework.replaceService
-<<<<<<< HEAD
-import junit.framework.TestCase
-import org.apache.log4j.LogManager
-=======
 import org.apache.log4j.LogManager
 import org.hamcrest.Matchers.hasSize
->>>>>>> ad5b6ee3
 import org.hamcrest.core.Is.`is`
 import org.hamcrest.core.IsEqual.equalTo
 import org.junit.Assert.assertThat
@@ -131,13 +125,6 @@
   }
 
   fun testRegisteringAppenders() {
-<<<<<<< HEAD
-    // FIXME
-  }
-
-  fun testLogCollection() {
-    val log4jLogger = LogManager.getLogger(exceptionDataCollectionTestLoggerName)
-=======
     val registeredAppenders = service.registeredAppenders
     assertThat(registeredAppenders, hasSize(1))
     assertThat(registeredAppenders[0].logger.name, equalTo("#com.android.tools.idea.diagnostics.crash.ExceptionDataCollectionTest"))
@@ -146,36 +133,20 @@
   fun testLogCollection() {
     //val log4jLogger = LogManager.getLogger(exceptionDataCollectionTestLoggerName)
     val logger = java.util.logging.LogManager.getLogManager().getLogger(exceptionDataCollectionTestLoggerName)
->>>>>>> ad5b6ee3
     with(exceptionDataCollectionTestLogger) {
       for (i in 1..5) {
         trace("trace message #$i")
         debug("debug message #$i")
         info("info message #$i")
         warn("warn message #$i")
-<<<<<<< HEAD
-
-        // use log4j logger directly as
-        log4jLogger.error("error message #$i")
-=======
         // use logger directly as
         logger.severe("severe message #$i")
->>>>>>> ad5b6ee3
       }
     }
     val exceptionUploadFields = service.getExceptionUploadFields(ex3, forceExceptionMessage = false, includeLogs = true)
     var result = exceptionUploadFields.logs["test_3"]!!
     // remove time information
     result = result.replace(Regex("^\\[[ 0-9]+\\]", RegexOption.MULTILINE), "[<time>]")
-<<<<<<< HEAD
-    TestCase.assertEquals("""
-[<time>] W [sh.ExceptionDataCollectionTest] warn message #4
-[<time>] E [sh.ExceptionDataCollectionTest] error message #4
-[<time>] I [sh.ExceptionDataCollectionTest] info message #5
-[<time>] W [sh.ExceptionDataCollectionTest] warn message #5
-[<time>] E [sh.ExceptionDataCollectionTest] error message #5
-    """.trimIndent(), result.trimEnd())
-=======
     assertThat(result.trimEnd(), equalTo("""
 [<time>] W [sh.ExceptionDataCollectionTest] warn message #4
 [<time>] S [sh.ExceptionDataCollectionTest] severe message #4
@@ -183,7 +154,6 @@
 [<time>] W [sh.ExceptionDataCollectionTest] warn message #5
 [<time>] S [sh.ExceptionDataCollectionTest] severe message #5
     """.trimIndent()))
->>>>>>> ad5b6ee3
   }
 
   fun testCalculateSignature() {
