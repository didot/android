/*
 * Copyright (C) 2017 The Android Open Source Project
 *
 * Licensed under the Apache License, Version 2.0 (the "License");
 * you may not use this file except in compliance with the License.
 * You may obtain a copy of the License at
 *
 *      http://www.apache.org/licenses/LICENSE-2.0
 *
 * Unless required by applicable law or agreed to in writing, software
 * distributed under the License is distributed on an "AS IS" BASIS,
 * WITHOUT WARRANTIES OR CONDITIONS OF ANY KIND, either express or implied.
 * See the License for the specific language governing permissions and
 * limitations under the License.
 */
package com.android.tools.idea.instantapp;

import com.android.tools.idea.testing.AndroidGradleTestCase;
import org.junit.Ignore;

import static com.android.tools.idea.instantapp.InstantApps.*;
import static com.android.tools.idea.testing.TestProjectPaths.INSTANT_APP;
import static com.android.tools.idea.testing.TestProjectPaths.MULTI_ATOM;
import static com.android.tools.idea.testing.TestProjectPaths.SIMPLE_APPLICATION;
import static com.intellij.openapi.util.io.FileUtil.join;

@Ignore("http://b/35788310")
public class InstantAppsTest extends AndroidGradleTestCase {
  public void testFake() {
  }

  public void /*test*/FindBaseSplitWithInstantApp() throws Exception {
    loadProject(INSTANT_APP, "instant-app");
    assertEquals(myModules.getModule("baseatom"), findInstantAppBaseSplit(myAndroidFacet));
  }

  public void /*test*/FindBaseSplitWithoutInstantApp() throws Exception {
    loadProject(SIMPLE_APPLICATION, "app");
    assertNull(findInstantAppBaseSplit(myAndroidFacet));
  }

<<<<<<< HEAD
  public void /*test*/GetDefaultInstantAppUrlWithInstantApp() throws Exception {
=======
  public void testGetBaseSplitInInstantAppWithInstantApp() throws Exception {
    loadProject(INSTANT_APP, "baseatom");
    assertEquals(myAndroidFacet.getModule(), getBaseSplitInInstantApp(getProject()));
  }

  public void testFindInstantAppModuleWithInstantApp() throws Exception {
    loadProject(INSTANT_APP, "instant-app");
    assertEquals(myAndroidFacet.getModule(), findInstantAppModule(getProject()));
  }

  public void testFindInstantAppModuleWithoutInstantApp() throws Exception {
    loadProject(SIMPLE_APPLICATION);
    assertNull(findInstantAppModule(getProject()));
  }

  public void testGetInstantAppPackage() throws Exception {
    loadProject(INSTANT_APP, "baseatom");
    assertEquals("com.example.instantapp", getInstantAppPackage(myAndroidFacet.getModule()));
  }

  public void testGetBaseSplitOutDirSimple() throws Exception {
    loadProject(INSTANT_APP, "baseatom");
    assertEquals(join(getProjectFolderPath().getAbsolutePath(), "baseatom"), getBaseSplitOutDir(myAndroidFacet.getModule()));
  }

  public void testGetBaseSplitOutDirMultiAtom() throws Exception {
    loadProject(MULTI_ATOM, "baseatom");
    assertEquals(join(getProjectFolderPath().getAbsolutePath(), "baselib"), getBaseSplitOutDir(myAndroidFacet.getModule()));
  }

  public void testGetContainingSplitWithSplit() throws Exception {
    loadProject(INSTANT_APP, "baseatom");
    assertEquals(myAndroidFacet.getModule(), getContainingSplit(myAndroidFacet.getModule()));
  }

  public void testGetContainingSplitWithLibrary() throws Exception {
    loadProject(MULTI_ATOM, "baselib");
    assertEquals(myModules.getModule("baseatom"), getContainingSplit(myAndroidFacet.getModule()));
  }

  public void testGetContainingSplitWithoutInstantApp() throws Exception {
    loadProject(SIMPLE_APPLICATION, "app");
    assertNull(getContainingSplit(myAndroidFacet.getModule()));
  }


  public void testGetDefaultInstantAppUrlWithInstantApp() throws Exception {
>>>>>>> 7951dfbe
    loadProject(INSTANT_APP, "instant-app");
    assertEquals("http://example.com/parameter", getDefaultInstantAppUrl(myAndroidFacet));
  }

  public void /*test*/GetDefaultInstantAppUrlWithoutInstantApp() throws Exception {
    loadProject(SIMPLE_APPLICATION, "app");
    assertEquals("<<ERROR - NO URL SET>>", getDefaultInstantAppUrl(myAndroidFacet));
  }

  public void testIsInstantAppSdkEnabledWithNullValue() throws Exception {
    setInstantAppSdkLocation(null);
    assertFalse(isInstantAppSdkEnabled());
  }

  public void testIsInstantAppSdkEnabledWithEmptyValue() throws Exception {
    setInstantAppSdkLocation("");
    assertFalse(isInstantAppSdkEnabled());
  }

  public void testIsInstantAppSdkEnabledWithValue() throws Exception {
    setInstantAppSdkLocation("SOME_VALUE");
    assertTrue(isInstantAppSdkEnabled());
  }
}<|MERGE_RESOLUTION|>--- conflicted
+++ resolved
@@ -26,22 +26,17 @@
 
 @Ignore("http://b/35788310")
 public class InstantAppsTest extends AndroidGradleTestCase {
-  public void testFake() {
-  }
 
-  public void /*test*/FindBaseSplitWithInstantApp() throws Exception {
+  public void testFindBaseSplitWithInstantApp() throws Exception {
     loadProject(INSTANT_APP, "instant-app");
     assertEquals(myModules.getModule("baseatom"), findInstantAppBaseSplit(myAndroidFacet));
   }
 
-  public void /*test*/FindBaseSplitWithoutInstantApp() throws Exception {
+  public void testFindBaseSplitWithoutInstantApp() throws Exception {
     loadProject(SIMPLE_APPLICATION, "app");
     assertNull(findInstantAppBaseSplit(myAndroidFacet));
   }
 
-<<<<<<< HEAD
-  public void /*test*/GetDefaultInstantAppUrlWithInstantApp() throws Exception {
-=======
   public void testGetBaseSplitInInstantAppWithInstantApp() throws Exception {
     loadProject(INSTANT_APP, "baseatom");
     assertEquals(myAndroidFacet.getModule(), getBaseSplitInInstantApp(getProject()));
@@ -89,12 +84,11 @@
 
 
   public void testGetDefaultInstantAppUrlWithInstantApp() throws Exception {
->>>>>>> 7951dfbe
     loadProject(INSTANT_APP, "instant-app");
     assertEquals("http://example.com/parameter", getDefaultInstantAppUrl(myAndroidFacet));
   }
 
-  public void /*test*/GetDefaultInstantAppUrlWithoutInstantApp() throws Exception {
+  public void testGetDefaultInstantAppUrlWithoutInstantApp() throws Exception {
     loadProject(SIMPLE_APPLICATION, "app");
     assertEquals("<<ERROR - NO URL SET>>", getDefaultInstantAppUrl(myAndroidFacet));
   }
