/*
 * Copyright (C) 2017 The Android Open Source Project
 *
 * Licensed under the Apache License, Version 2.0 (the "License");
 * you may not use this file except in compliance with the License.
 * You may obtain a copy of the License at
 *
 *      http://www.apache.org/licenses/LICENSE-2.0
 *
 * Unless required by applicable law or agreed to in writing, software
 * distributed under the License is distributed on an "AS IS" BASIS,
 * WITHOUT WARRANTIES OR CONDITIONS OF ANY KIND, either express or implied.
 * See the License for the specific language governing permissions and
 * limitations under the License.
 */
package com.android.tools.idea.explorer;

import static com.android.tools.idea.concurrency.AsyncTestUtils.pumpEventsAndWaitForFuture;
import static com.android.tools.idea.concurrency.AsyncTestUtils.pumpEventsAndWaitForFutureException;
import static com.android.tools.idea.concurrency.AsyncTestUtils.pumpEventsAndWaitForFutures;
import static org.mockito.ArgumentMatchers.any;
import static org.mockito.Mockito.mock;
import static org.mockito.Mockito.spy;
import static org.mockito.Mockito.verify;
import static org.mockito.Mockito.verifyNoMoreInteractions;
import static org.mockito.Mockito.when;

import com.android.tools.idea.concurrency.FutureCallbackExecutor;
import com.android.tools.idea.ddms.DeviceNamePropertiesProvider;
import com.android.tools.idea.explorer.adbimpl.AdbShellCommandException;
import com.android.tools.idea.explorer.fs.DeviceFileEntry;
import com.android.tools.idea.explorer.fs.DeviceFileSystem;
import com.android.tools.idea.explorer.fs.DeviceFileSystemRenderer;
import com.android.tools.idea.explorer.fs.DeviceFileSystemService;
import com.android.tools.idea.explorer.mocks.MockDeviceExplorerFileManager;
import com.android.tools.idea.explorer.mocks.MockDeviceExplorerView;
import com.android.tools.idea.explorer.mocks.MockDeviceFileEntry;
import com.android.tools.idea.explorer.mocks.MockDeviceFileSystem;
import com.android.tools.idea.explorer.mocks.MockDeviceFileSystemRenderer;
import com.android.tools.idea.explorer.mocks.MockDeviceFileSystemService;
import com.android.tools.idea.explorer.mocks.MockFileOpener;
import com.google.common.util.concurrent.Futures;
import com.google.common.util.concurrent.SettableFuture;
import com.intellij.ide.ClipboardSynchronizer;
import com.intellij.openapi.actionSystem.ActionGroup;
import com.intellij.openapi.actionSystem.ActionPlaces;
import com.intellij.openapi.actionSystem.AnAction;
import com.intellij.openapi.actionSystem.AnActionEvent;
import com.intellij.openapi.application.ApplicationManager;
import com.intellij.openapi.fileChooser.FileChooserDescriptor;
import com.intellij.openapi.fileChooser.FileChooserFactory;
import com.intellij.openapi.fileChooser.FileSaverDescriptor;
import com.intellij.openapi.fileChooser.FileSaverDialog;
import com.intellij.openapi.fileChooser.PathChooserDialog;
import com.intellij.openapi.fileChooser.impl.FileChooserFactoryImpl;
import com.intellij.openapi.ide.CopyPasteManager;
import com.intellij.openapi.project.Project;
import com.intellij.openapi.ui.InputValidator;
import com.intellij.openapi.ui.TestDialog;
import com.intellij.openapi.ui.TestDialogManager;
import com.intellij.openapi.ui.TestInputDialog;
import com.intellij.openapi.util.Disposer;
import com.intellij.openapi.util.io.FileUtil;
import com.intellij.openapi.util.text.StringUtil;
import com.intellij.openapi.vfs.VirtualFile;
import com.intellij.openapi.vfs.VirtualFileWrapper;
import com.intellij.testFramework.ServiceContainerUtil;
import com.intellij.ui.UIBundle;
import com.intellij.util.concurrency.EdtExecutorService;
import com.intellij.util.containers.ContainerUtil;
import com.intellij.util.ui.tree.TreeModelAdapter;
import java.awt.*;
import java.awt.datatransfer.DataFlavor;
import java.awt.datatransfer.Transferable;
import java.awt.event.KeyEvent;
import java.awt.event.KeyListener;
import java.awt.event.MouseEvent;
import java.awt.event.MouseListener;
import java.io.File;
import java.io.IOException;
import java.nio.file.Files;
import java.nio.file.Path;
import java.util.ArrayList;
import java.util.Arrays;
import java.util.Collections;
import java.util.Enumeration;
import java.util.List;
import java.util.Objects;
import java.util.Set;
import java.util.Stack;
import java.util.concurrent.ExecutionException;
import java.util.concurrent.TimeoutException;
import java.util.function.Function;
import java.util.function.Supplier;
import java.util.stream.Collectors;
import java.util.stream.IntStream;
import java.util.stream.Stream;
import javax.swing.*;
import javax.swing.event.ListDataEvent;
import javax.swing.event.ListDataListener;
import javax.swing.event.TreeModelEvent;
import javax.swing.event.TreeModelListener;
import javax.swing.tree.DefaultTreeModel;
import javax.swing.tree.DefaultTreeSelectionModel;
import javax.swing.tree.TreeModel;
import javax.swing.tree.TreeNode;
import javax.swing.tree.TreePath;
import org.jetbrains.android.AndroidTestCase;
import org.jetbrains.annotations.NotNull;
import org.jetbrains.annotations.Nullable;
import org.jetbrains.ide.PooledThreadExecutor;

public class DeviceExplorerControllerTest extends AndroidTestCase {

  private DeviceExplorerModel myModel;
  private MockDeviceExplorerView myMockView;
  private MockDeviceFileSystemService myMockService;
  private MockDeviceExplorerFileManager myMockFileManager;
  private Supplier<Path> myDownloadLocationSupplier;
  private MockDeviceFileSystem myDevice1;
  private MockDeviceFileEntry myFoo;
  private MockDeviceFileEntry myFooFile1;
  private MockDeviceFileEntry myFooFile2;
  private MockDeviceFileEntry myFooLink1;
  private MockDeviceFileEntry myFile1;
  private MockDeviceFileEntry myFile2;
  private MockDeviceFileSystem myDevice2;
  private RepaintManager myMockRepaintManager;
  private MockDeviceFileEntry myFooDir;
  private MockDeviceFileEntry myFooDirLink;
  private TestDialog myInitialTestDialog;
  private TestInputDialog myInitialTestInputDialog;
  private FutureCallbackExecutor myEdtExecutor;
  private FutureCallbackExecutor myTaskExecutor;
  private boolean myTearingDown;
  private MockFileOpener myMockFileOpener;

  @Override
  protected void setUp() throws Exception {
    super.setUp();

    myEdtExecutor = FutureCallbackExecutor.wrap(EdtExecutorService.getInstance());
    myTaskExecutor = FutureCallbackExecutor.wrap(PooledThreadExecutor.INSTANCE);
    myModel = new DeviceExplorerModel() {
      @Override
      public void setActiveDeviceTreeModel(@Nullable DeviceFileSystem device,
                                           @Nullable DefaultTreeModel treeModel,
                                           @Nullable DefaultTreeSelectionModel treeSelectionModel) {
        if (!myTearingDown) {
          // We notify the mock view before everything else to avoid having a dependency
          // on the order of registration of listeners registered with {@code DeviceExplorerModel.addListener()}
          assert myMockView != null;
          myMockView.deviceTreeModelUpdated(device, treeModel, treeSelectionModel);
        }
        super.setActiveDeviceTreeModel(device, treeModel, treeSelectionModel);
      }
    };
    myMockService = new MockDeviceFileSystemService(getProject(), myEdtExecutor, myTaskExecutor);
    myMockView = new MockDeviceExplorerView(getProject(), new MockDeviceFileSystemRendererFactory(), myModel);
    File downloadPath = FileUtil.createTempDirectory("device-explorer-temp", "", true);
    myDownloadLocationSupplier = mock(Supplier.class);
    when(myDownloadLocationSupplier.get()).thenReturn(downloadPath.toPath());
    myMockFileManager = new MockDeviceExplorerFileManager(getProject(), myEdtExecutor, myTaskExecutor, myDownloadLocationSupplier);

    myMockFileOpener = new MockFileOpener();

    myDevice1 = myMockService.addDevice("TestDevice-1");
    myFoo = myDevice1.getRoot().addDirectory("Foo");
    myFooDirLink = myDevice1.getRoot().addDirLink("fooDirLink", "fooDir");
    myFooFile1 = myFoo.addFile("fooFile1.txt");
    myFooFile2 = myFoo.addFile("fooFile2.txt");
    myFooLink1 = myFoo.addFileLink("fooLink1.txt", "fooFile1.txt");
    myFooDir = myFoo.addDirectory("fooDir");
    myFooDir.addFile("fooDirFile1.txt");
    myFooDir.addFile("fooDirFile2.txt");
    myFile1 = myDevice1.getRoot().addFile("file1.txt");
    myFile2 = myDevice1.getRoot().addFile("file2.txt");
    myDevice1.getRoot().addFile("file3.txt");

    myDevice2 = myMockService.addDevice("TestDevice-2");
    myDevice2.getRoot().addDirectory("Foo2");
    myDevice2.getRoot().addFile("foo2File1.txt");
    myDevice2.getRoot().addFile("foo2File2.txt");
  }

  @Override
  protected void tearDown() throws Exception {
    try {
      myTearingDown = true;

      RepaintManager.setCurrentManager(null);
      myMockRepaintManager = null;

      if (myInitialTestDialog != null) {
        TestDialogManager.setTestDialog(myInitialTestDialog);
      }

      if (myInitialTestInputDialog != null) {
        TestDialogManager.setTestInputDialog(myInitialTestInputDialog);
      }

      if (myMockFileManager != null) {
        Disposer.dispose(myMockFileManager);
        myMockFileManager = null;
      }

      myFooLink1 = null;
      myFooFile1 = null;
      myFooFile2 = null;
      myFooDir = null;
      myFooDirLink = null;
      myFoo = null;
      myFile1 = null;
      myFile2 = null;

      if (myMockService != null) {
        myMockService = null;
      }

      myTaskExecutor = null;
      myEdtExecutor = null;
      ClipboardSynchronizer.getInstance().resetContent();
    }
    finally {
      myMockService = null;
      myMockView = null;
      myModel = null;
      myDevice1 = null;
      myDevice2 = null;
      super.tearDown();
    }
  }


  private void injectRepaintManagerMock() {
    RepaintManager current = RepaintManager.currentManager(null);
    assert current != null;
    myMockRepaintManager = spy(current);
    RepaintManager.setCurrentManager(myMockRepaintManager);
  }

  public void testControllerIsSetAsProjectKey() {
    // Prepare
    DeviceExplorerController controller = createController();

    // Assert
    assertEquals(controller, DeviceExplorerController.getProjectController(getProject()));
  }

  public void testStartController() throws InterruptedException, ExecutionException, TimeoutException {
    // Prepare
    DeviceExplorerController controller = createController();

    // Act
    controller.setup();
    pumpEventsAndWaitForFuture(myMockView.getStartRefreshTracker().consume());

    // Assert
    checkMockViewInitialState(controller, myDevice1);
  }

  public void testStartControllerFailure() {
    // Prepare
    String setupErrorMessage = "<Unique error message>";
    DeviceFileSystemService service = mock(DeviceFileSystemService.class);
    when(service.start(any()))
      .thenReturn(Futures.immediateFailedFuture(new RuntimeException(setupErrorMessage)));
    DeviceExplorerController controller = createController(myMockView, service, myMockFileOpener, myMockFileManager);

    // Act
    controller.setup();
    String errorMessage = pumpEventsAndWaitForFuture(myMockView.getReportErrorRelatedToServiceTracker().consume());

    // Assert
    assertNotNull(errorMessage);
    assertTrue(errorMessage.contains(setupErrorMessage));
  }

  public void testStartControllerUnexpectedFailure() {
    // Prepare
    DeviceFileSystemService service = mock(DeviceFileSystemService.class);
    when(service.start(any()))
      .thenReturn(Futures.immediateFailedFuture(new RuntimeException()));
    DeviceExplorerController controller = createController(myMockView, service, myMockFileOpener, myMockFileManager);

    // Act
    controller.setup();
    String errorMessage = pumpEventsAndWaitForFuture(myMockView.getReportErrorRelatedToServiceTracker().consume());

    // Assert
    assertNotNull(errorMessage);
    assertTrue(errorMessage.contains("Error initializing ADB"));
  }

  public void testRestartController() throws InterruptedException, ExecutionException, TimeoutException {
    // Prepare
    DeviceExplorerController controller = createController();

    controller.setup();
    pumpEventsAndWaitForFuture(myMockView.getStartRefreshTracker().consume());
    checkMockViewInitialState(controller, myDevice1);

    // Act
    controller.restartService();
    pumpEventsAndWaitForFuture(myMockView.getAllDevicesRemovedTracker().consume());

    // Assert
    checkMockViewInitialState(controller, myDevice1);
  }

  public void testRestartControllerFailure() {
    // Prepare
    String setupErrorMessage = "<Unique error message>";
    DeviceFileSystemService service = mock(DeviceFileSystemService.class);
    when(service.start(any())).thenReturn(Futures.immediateFuture(null));
    when(service.restart(any())).thenReturn(Futures.immediateFailedFuture(new RuntimeException(setupErrorMessage)));
    when(service.getDevices()).thenReturn(Futures.immediateFuture(new ArrayList<>()));
    DeviceExplorerController controller = createController(myMockView, service, myMockFileOpener, myMockFileManager);

    // Act
    controller.setup();
    controller.restartService();
    String errorMessage = pumpEventsAndWaitForFuture(myMockView.getReportErrorRelatedToServiceTracker().consume());

    // Assert
    assertNotNull(errorMessage);
    assertTrue(errorMessage.contains(setupErrorMessage));
  }

  public void testGetDevicesFailure() {
    // Prepare
    String setupErrorMessage = "<Unique error message>";
    DeviceFileSystemService service = mock(DeviceFileSystemService.class);
    when(service.start(any()))
      .thenReturn(Futures.immediateFuture(null));
    when(service.getDevices()).thenReturn(Futures.immediateFailedFuture(new RuntimeException(setupErrorMessage)));
    DeviceExplorerController controller = createController(myMockView, service, myMockFileOpener, myMockFileManager);

    // Act
    controller.setup();
    String errorMessage = pumpEventsAndWaitForFuture(myMockView.getReportErrorRelatedToServiceTracker().consume());

    // Assert
    assertNotNull(errorMessage);
    assertTrue(errorMessage.contains(errorMessage));
  }

  public void testGetRootDirectoryFailure() {
    // Prepare
    String setupErrorMessage = "<Unique error message>";
    myDevice1.setRootDirectoryError(new RuntimeException(setupErrorMessage));
    DeviceExplorerController controller = createController();

    // Act
    controller.setup();
    pumpEventsAndWaitForFuture(myMockView.getStartRefreshTracker().consume());

    checkMockViewComboBox(controller);
    String errorMessage = pumpEventsAndWaitForFuture(myMockView.getReportErrorRelatedToDeviceTracker().consume());

    // Assert
    assertNotNull(errorMessage);
    assertTrue(errorMessage.contains(setupErrorMessage));
  }

  public void testExpandChildren() throws InterruptedException, ExecutionException, TimeoutException {
    // Prepare
    DeviceExplorerController controller = createController();

    // Act
    controller.setup();
    pumpEventsAndWaitForFuture(myMockView.getStartRefreshTracker().consume());
    checkMockViewInitialState(controller, myDevice1);

    // Set timers to ensure the "loading..." animation code is hit
    controller.setShowLoadingNodeDelayMillis(10);
    controller.setTransferringNodeRepaintMillis(10);
    myFoo.setGetEntriesTimeoutMillis(1_000);

    // Listen to node expansion effect (structure changed event)
    TreePath fooPath = getFileEntryPath(myFoo);
    SettableFuture<TreePath> futureNodeExpanded = createNodeExpandedFuture(myFoo);
    SettableFuture<MyLoadingNode> futureTreeNodesChanged = SettableFuture.create();
    myMockView.getTree().getModel().addTreeModelListener(new TreeModelAdapter() {
      @Override
      public void treeNodesChanged(TreeModelEvent event) {
        if (Objects.equals(fooPath.getLastPathComponent(), event.getTreePath().getLastPathComponent())) {
          Object[] children = event.getChildren();
          if (children != null && children.length == 1) {
            Object child = children[0];
            if (child instanceof MyLoadingNode) {
              futureTreeNodesChanged.set((MyLoadingNode)child);
            }
          }
        }
      }
    });

    // Expand node
    myMockView.getTree().expandPath(fooPath);

    // Wait for tree node to be expanded
    MyLoadingNode myLoadingNode = pumpEventsAndWaitForFuture(futureTreeNodesChanged);
    TreePath nodeExpandedPath = pumpEventsAndWaitForFuture(futureNodeExpanded);

    // Assert
    assertTrue(myLoadingNode.getTick() > 1);
    assertEquals(fooPath.getLastPathComponent(), nodeExpandedPath.getLastPathComponent());
  }

  public void testExpandChildrenFailure() throws InterruptedException, ExecutionException, TimeoutException {
    // Prepare
    DeviceExplorerController controller = createController();
    controller.setup();
    pumpEventsAndWaitForFuture(myMockView.getStartRefreshTracker().consume());
    checkMockViewInitialState(controller, myDevice1);
    String errorMessage = "<Expected test error>";
    myFoo.setGetEntriesError(new RuntimeException(errorMessage));
    SettableFuture<TreePath> nodeExpandedFuture = createNodeExpandedFuture(myFoo);

    // Act
    expandEntry(myFoo);
    pumpEventsAndWaitForFuture(nodeExpandedFuture);

    // Assert
    Object fooNode = getFileEntryPath(myFoo).getLastPathComponent();
    assertNotNull(fooNode);
    assertInstanceOf(fooNode, TreeNode.class);
    assertTrue(((TreeNode)fooNode).getChildCount() == 1);

    Object errorNode = ((TreeNode)fooNode).getChildAt(0);
    assertNotNull(errorNode);
    assertInstanceOf(errorNode, ErrorNode.class);
    assertEquals(errorMessage, ((ErrorNode)errorNode).getText());
  }

  public void testOpenNodeInEditorDoesNothingForSymlinkToDirectory() throws Exception {
    DeviceExplorerFileManager mockFileManager = spy(myMockFileManager);
    DeviceExplorerController controller = createController(myMockView, myMockService, myMockFileOpener, mockFileManager);

    controller.setup();
    pumpEventsAndWaitForFuture(myMockView.getStartRefreshTracker().consume());
    checkMockViewInitialState(controller, myDevice1);

    DeviceExplorerViewListener listener = myMockView.getListeners().get(0);

    TreePath fooDirPath = getFileEntryPath(myFooDirLink);
    myMockView.getTree().setSelectionPath(fooDirPath);
    DeviceFileEntryNode node = (DeviceFileEntryNode)fooDirPath.getLastPathComponent();

    List<DeviceFileEntryNode> nodes = new ArrayList<>();
    nodes.add(node);

    listener.openNodesInEditorInvoked(nodes);

    verifyNoMoreInteractions(mockFileManager);
  }

  public void testDownloadFileWithEnterKey() throws Exception {
    downloadFile(myFile1, () -> {
      // Send a VK_ENTER key event
      fireEnterKey(myMockView.getTree());

      pumpEventsAndWaitForFuture(myMockView.getOpenNodesInEditorInvokedTracker().consume());
    });
    pumpEventsAndWaitForFuture(myMockFileOpener.getOpenFileTracker().consume());
  }

  public void testDownloadFileWithMouseClick() throws Exception {
    downloadFile(myFile1, () -> {
      TreePath path = getFileEntryPath(myFile1);
      Rectangle pathBounds = myMockView.getTree().getPathBounds(path);
      assert pathBounds != null;

      // Fire double-click event
      fireDoubleClick(myMockView.getTree(), pathBounds.x, pathBounds.y);

      pumpEventsAndWaitForFuture(myMockView.getOpenNodesInEditorInvokedTracker().consume());
    });
    pumpEventsAndWaitForFuture(myMockFileOpener.getOpenFileTracker().consume());
  }

  public void testDownloadFileLocationWithMouseClick() throws Exception {
    // This saves in the default location for test
    downloadFile(myFile1, () -> {
      TreePath path = getFileEntryPath(myFile1);
      Rectangle pathBounds = myMockView.getTree().getPathBounds(path);
      assert pathBounds != null;

      // Fire double-click event
      fireDoubleClick(myMockView.getTree(), pathBounds.x, pathBounds.y);

      pumpEventsAndWaitForFuture(myMockView.getOpenNodesInEditorInvokedTracker().consume());
    });
    Path downloadPath = pumpEventsAndWaitForFuture(myMockFileOpener.getOpenFileTracker().consume());
    assertTrue(FileUtil.toSystemIndependentName(downloadPath.toString())
                 .endsWith("device-explorer-temp/TestDevice-1/file1.txt"));

    // Change the setting to an alternate directory, ensure that changing during runtime works
    Path changedPath = FileUtil.createTempDirectory("device-explorer-temp-2","", true).toPath();
    when(myDownloadLocationSupplier.get()).thenReturn(changedPath);

    // Now try the alternate location
    downloadFile(myFile1, () -> {
      TreePath path = getFileEntryPath(myFile1);
      Rectangle pathBounds = myMockView.getTree().getPathBounds(path);
      assert pathBounds != null;

      // Fire double-click event
      fireDoubleClick(myMockView.getTree(), pathBounds.x, pathBounds.y);

      pumpEventsAndWaitForFuture(myMockView.getOpenNodesInEditorInvokedTracker().consume());
    });
    downloadPath = pumpEventsAndWaitForFuture(myMockFileOpener.getOpenFileTracker().consume());
    assertTrue(FileUtil.toSystemIndependentName(downloadPath.toString())
                 .endsWith("device-explorer-temp-2/TestDevice-1/file1.txt"));
  }

  public void testDownloadFileFailure() throws InterruptedException, ExecutionException, TimeoutException {
    // Prepare
    DeviceExplorerController controller = createController();

    // Act
    controller.setup();
    pumpEventsAndWaitForFuture(myMockView.getStartRefreshTracker().consume());
    checkMockViewInitialState(controller, myDevice1);

    String errorMessage = "<Expected test error>";
    myDevice1.setDownloadError(new RuntimeException(errorMessage));

    // Select node
    myMockView.getTree().setSelectionPath(getFileEntryPath(myFile1));

    // Send a VK_ENTER key event
    fireEnterKey(myMockView.getTree());
    pumpEventsAndWaitForFuture(myMockView.getOpenNodesInEditorInvokedTracker().consume());

    pumpEventsAndWaitForFuture(myMockFileManager.getDownloadFileEntryTracker().consume());
    Throwable t = pumpEventsAndWaitForFutureException(myMockFileManager.getDownloadFileEntryCompletionTracker().consume());
    String loadingError = pumpEventsAndWaitForFuture(myMockView.getReportErrorRelatedToNodeTracker().consume());

    // Assert
    assertNotNull(t);
    assertNotNull(loadingError);
    assertTrue(loadingError.contains(errorMessage));
  }

  public void testChangeActiveDevice() throws InterruptedException, ExecutionException, TimeoutException {
    // Prepare
    DeviceExplorerController controller = createController();

    // Act
    controller.setup();
    pumpEventsAndWaitForFuture(myMockView.getStartRefreshTracker().consume());
    checkMockViewInitialState(controller, myDevice1);

    myMockView.getDeviceCombo().setSelectedItem(myDevice2);

    // Assert
    checkMockViewActiveDevice(myDevice2);
  }

  public void testUpdateActiveDeviceState() throws InterruptedException, ExecutionException, TimeoutException {
    // Prepare
    DeviceExplorerController controller = createController();
    controller.setup();
    pumpEventsAndWaitForFuture(myMockView.getStartRefreshTracker().consume());
    checkMockViewInitialState(controller, myDevice1);
    TreeModel model = myModel.getTreeModel();

    // Act
    injectRepaintManagerMock();
    Arrays.stream(myMockService.getListeners()).forEach(l -> l.deviceUpdated(myDevice1));
    pumpEventsAndWaitForFuture(myMockView.getDeviceUpdatedTracker().consume());

    // Assert
    // Check there was no update to the underlying model, and that only
    // the combo box UI has been invalidated.
    assertEquals(myDevice1, myModel.getActiveDevice());
    assertEquals(model, myModel.getTreeModel());
    verify(myMockRepaintManager).addDirtyRegion(myMockView.getDeviceCombo(),
                                                        0,
                                                        0,
                                                        myMockView.getDeviceCombo().getWidth(),
                                                        myMockView.getDeviceCombo().getHeight());
  }

  public void testSetActiveDeviceFromSerialNumber() throws InterruptedException, ExecutionException, TimeoutException {
    // Prepare
    DeviceExplorerController controller = createController();

    // Act
    controller.setup();
    pumpEventsAndWaitForFuture(myMockView.getStartRefreshTracker().consume());
    checkMockViewInitialState(controller, myDevice1);

    controller.selectActiveDevice(myDevice2.getDeviceSerialNumber());

    // Assert
    checkMockViewActiveDevice(myDevice2);
  }

  public void testSetActiveDeviceFromSerialNumberNotFound() throws InterruptedException, ExecutionException, TimeoutException {
    // Prepare
    DeviceExplorerController controller = createController();

    // Act
    controller.setup();
    pumpEventsAndWaitForFuture(myMockView.getStartRefreshTracker().consume());
    checkMockViewInitialState(controller, myDevice1);

    controller.selectActiveDevice("Nonexistent");
    String selectError = pumpEventsAndWaitForFuture(myMockView.getReportErrorGenericTracker().consume());

    // Assert
    assertNotNull(selectError);
    assertTrue(selectError.contains("Unable to find device with serial number"));
    checkMockViewActiveDevice(myDevice1);
  }

  public void testAddDevice() throws InterruptedException, ExecutionException, TimeoutException {
    // Prepare
    DeviceExplorerController controller = createController();

    // Act
    controller.setup();
    pumpEventsAndWaitForFuture(myMockView.getStartRefreshTracker().consume());
    checkMockViewInitialState(controller, myDevice1);

    SettableFuture<Void> futureItemAdded = SettableFuture.create();
    myMockView.getDeviceCombo().getModel().addListDataListener(new ListDataListener() {
      @Override
      public void intervalAdded(ListDataEvent e) {
        futureItemAdded.set(null);
      }

      @Override
      public void intervalRemoved(ListDataEvent e) {
      }

      @Override
      public void contentsChanged(ListDataEvent e) {
      }
    });
    DeviceFileSystem newFileSystem = myMockService.addDevice("TestDevice-3");
    DeviceFileSystem addedFileSystem = pumpEventsAndWaitForFuture(myMockView.getDeviceAddedTracker().consume());
    pumpEventsAndWaitForFuture(futureItemAdded);

    // Assert
    assertEquals(newFileSystem, addedFileSystem);
    assertEquals(3, myMockView.getDeviceCombo().getItemCount());
  }

  public void testRemoveActiveDevice() throws InterruptedException, ExecutionException, TimeoutException {
    // Prepare
    DeviceExplorerController controller = createController();

    // Act
    controller.setup();
    pumpEventsAndWaitForFuture(myMockView.getStartRefreshTracker().consume());
    checkMockViewInitialState(controller, myDevice1);

    SettableFuture<Void> futureItemRemoved = SettableFuture.create();
    myMockView.getDeviceCombo().getModel().addListDataListener(new ListDataListener() {
      @Override
      public void intervalAdded(ListDataEvent e) {
      }

      @Override
      public void intervalRemoved(ListDataEvent e) {
        futureItemRemoved.set(null);
      }

      @Override
      public void contentsChanged(ListDataEvent e) {
      }
    });
    assertTrue(myMockService.removeDevice(myDevice1));
    pumpEventsAndWaitForFuture(myMockView.getDeviceRemovedTracker().consume());
    pumpEventsAndWaitForFuture(futureItemRemoved);

    // Assert
    assertEquals(1, myMockView.getDeviceCombo().getItemCount());
    checkMockViewActiveDevice(myDevice2);
  }

  public void testFileSystemTree_ContextMenu_Items_Present() throws InterruptedException, ExecutionException, TimeoutException {
    // Prepare
    DeviceExplorerController controller = createController();

    // Act
    controller.setup();
    pumpEventsAndWaitForFuture(myMockView.getStartRefreshTracker().consume());
    checkMockViewInitialState(controller, myDevice1);

    // Assert
    ActionGroup actionGroup = myMockView.getFileTreeActionGroup();
    assertEquals(9, actionGroup.getChildren(null).length);

    ActionGroup subGroup = getSubGroup(actionGroup, "New");
    assertNotNull(subGroup);
    assertEquals(2, subGroup.getChildren(null).length);

    // Act: Call "update" on each action, just to make sure the code is covered
    myMockView.getTree().setSelectionPath(getFileEntryPath(myFile1));
    List<AnAction> actions = Arrays.asList(actionGroup.getChildren(null));
    AnActionEvent e = createContentMenuItemEvent();
    actions.forEach(x -> x.update(e));
  }

  public void testFileSystemTree_ContextMenu_Open_Works() throws Exception {
    downloadFile(myFile1, () -> {
      ActionGroup actionGroup = myMockView.getFileTreeActionGroup();
      AnAction action = getActionByText(actionGroup, "Open");
      assertNotNull(action);
      AnActionEvent e = createContentMenuItemEvent();
      action.update(e);
      // Assert
      assertTrue(e.getPresentation().isVisible());
      assertTrue(e.getPresentation().isEnabled());

      // Act
      action.actionPerformed(e);

      // Assert
      pumpEventsAndWaitForFuture(myMockView.getOpenNodesInEditorInvokedTracker().consume());
    });
    pumpEventsAndWaitForFuture(myMockFileOpener.getOpenFileTracker().consume());
  }

  public void testFileSystemTree_ContextMenu_SaveFileAs_Works() throws Exception {
    File tempFile = FileUtil.createTempFile("foo", "bar");

    downloadFile(myFile1, () -> {
      // Prepare
      // The "Save As" dialog does not work in headless mode, so we register a custom
      // component that simply returns the tempFile we created above.
      FileChooserFactoryImpl factory = new FileChooserFactoryImpl() {
        @NotNull
        @Override
        public FileSaverDialog createSaveFileDialog(@NotNull FileSaverDescriptor descriptor, @Nullable Project project) {
          return new FileSaverDialog() {
            @Override
<<<<<<< HEAD
            public @NotNull VirtualFileWrapper save(@Nullable VirtualFile baseDir, @Nullable String filename) {
=======
            public @Nullable VirtualFileWrapper save(@Nullable VirtualFile baseDir, @Nullable String filename) {
>>>>>>> 4d90afa2
              return new VirtualFileWrapper(tempFile);
            }

            @Override
<<<<<<< HEAD
            public @NotNull VirtualFileWrapper save(@Nullable Path baseDir, @Nullable String filename) {
=======
            public @Nullable VirtualFileWrapper save(@Nullable Path baseDir, @Nullable String filename) {
>>>>>>> 4d90afa2
              return new VirtualFileWrapper(tempFile);
            }
          };
        }
      };
      ServiceContainerUtil.replaceService(ApplicationManager.getApplication(), FileChooserFactory.class, factory, getTestRootDisposable());

      // Invoke "Save As..." content menu
      ActionGroup actionGroup = myMockView.getFileTreeActionGroup();
      AnAction action = getActionByText(actionGroup, "Save As...");
      assertNotNull(action);
      AnActionEvent e = createContentMenuItemEvent();
      action.update(e);

      // Assert
      assertTrue(e.getPresentation().isVisible());
      assertTrue(e.getPresentation().isEnabled());

      // Act
      action.actionPerformed(e);

      // Assert
      pumpEventsAndWaitForFuture(myMockView.getSaveNodesAsTracker().consume());
    });

    // Assert
    assertTrue(tempFile.exists());
    assertEquals(200_000, tempFile.length());
  }

  public void testFileSystemTree_ContextMenu_SaveDirectoryAs_Works() throws Exception {
    // Prepare
    DeviceExplorerController controller = createController();
    controller.setup();
    pumpEventsAndWaitForFuture(myMockView.getStartRefreshTracker().consume());
    checkMockViewInitialState(controller, myDevice1);

    // Act
    // Select node
    TreePath file1Path = getFileEntryPath(myFoo);
    myMockView.getTree().setSelectionPath(file1Path);

    ActionGroup actionGroup = myMockView.getFileTreeActionGroup();
    AnAction action = getActionByText(actionGroup, "Save As...");
    assertNotNull(action);
    AnActionEvent e = createContentMenuItemEvent();
    action.update(e);

    // Assert
    assertTrue(e.getPresentation().isVisible());
    assertTrue(e.getPresentation().isEnabled());

    // Prepare
    // The "Choose file" dialog does not work in headless mode, so we register a custom
    // component that simply returns the tempFile we created above.
    File tempDirectory = FileUtil.createTempDirectory("saveAsDir", "");
    myDevice1.setDownloadFileChunkSize(1_000); // download chunks of 1000 bytes at a time
    myDevice1.setDownloadFileChunkIntervalMillis(10); // wait 10 millis between each 1000 bytes chunk

    FileChooserFactoryImpl factory = new FileChooserFactoryImpl() {
      @NotNull
      @Override
      public PathChooserDialog createPathChooser(@NotNull FileChooserDescriptor descriptor,
                                                 @Nullable Project project,
                                                 @Nullable Component parent) {
        return (toSelect, callback) -> {
          List<VirtualFile> list = Collections.singletonList(new VirtualFileWrapper(tempDirectory).getVirtualFile());
          callback.consume(list);
        };
      }
    };
    ServiceContainerUtil.replaceService(ApplicationManager.getApplication(), FileChooserFactory.class, factory, getTestRootDisposable());

    // Act
    myMockView.getStartTreeBusyIndicatorTacker().clear();
    myMockView.getStopTreeBusyIndicatorTacker().clear();
    myMockView.getReportMessageRelatedToNodeTracker().clear();
    action.actionPerformed(e);

    // Assert
    pumpEventsAndWaitForFuture(myMockView.getStartTreeBusyIndicatorTacker().consume());
    pumpEventsAndWaitForFuture(myMockView.getStopTreeBusyIndicatorTacker().consume());
    String summaryMessage = pumpEventsAndWaitForFuture(myMockView.getReportMessageRelatedToNodeTracker().consume());

    assertNotNull(summaryMessage);
    System.out.println("SaveAs message: " + summaryMessage);
    assertTrue(summaryMessage.contains("Successfully downloaded"));

    File[] files = tempDirectory.listFiles();
    assertNotNull(files);

    List<File> createdFiles = Arrays.asList(files);
    assertEquals(4, createdFiles.size());
    assertTrue(createdFiles.stream().anyMatch(x -> Objects.equals(x.getName(), myFooFile1.getName())));
    assertTrue(createdFiles.stream().anyMatch(x -> Objects.equals(x.getName(), myFooFile2.getName())));
    assertTrue(createdFiles.stream().anyMatch(x -> Objects.equals(x.getName(), myFooLink1.getName())));
    assertTrue(createdFiles.stream().anyMatch(x -> Objects.equals(x.getName(), myFooDir.getName())));
  }

  public void testFileSystemTree_ContextMenu_SaveMultipleFilesAs_Works() throws Exception {
    // Prepare
    DeviceExplorerController controller = createController();
    controller.setup();
    pumpEventsAndWaitForFuture(myMockView.getStartRefreshTracker().consume());
    checkMockViewInitialState(controller, myDevice1);

    // Act
    // Select nodes
    expandEntry(myFoo);
    myMockView.getTree().setSelectionPath(getFileEntryPath(myFooFile1));
    myMockView.getTree().addSelectionPath(getFileEntryPath(myFooFile2));

    ActionGroup actionGroup = myMockView.getFileTreeActionGroup();
    AnAction action = getActionByText(actionGroup, "Save As...");
    assertNotNull(action);
    AnActionEvent e = createContentMenuItemEvent();
    action.update(e);

    // Assert
    assertTrue(e.getPresentation().isVisible());
    assertTrue(e.getPresentation().isEnabled());

    // Prepare
    // The "Choose file" dialog does not work in headless mode, so we register a custom
    // component that simply returns the tempFile we created above.
    File tempDirectory = FileUtil.createTempDirectory("saveAsDir", "");
    myDevice1.setDownloadFileChunkSize(1_000); // download chunks of 1000 bytes at a time
    myDevice1.setDownloadFileChunkIntervalMillis(10); // wait 10 millis between each 1000 bytes chunk

    FileChooserFactoryImpl factory = new FileChooserFactoryImpl() {
      @NotNull
      @Override
      public PathChooserDialog createPathChooser(@NotNull FileChooserDescriptor descriptor,
                                                 @Nullable Project project,
                                                 @Nullable Component parent) {
        return (toSelect, callback) -> {
          List<VirtualFile> list = Collections.singletonList(new VirtualFileWrapper(tempDirectory).getVirtualFile());
          callback.consume(list);
        };
      }
    };
    ServiceContainerUtil.replaceService(ApplicationManager.getApplication(), FileChooserFactory.class, factory, getTestRootDisposable());

    // Act
    myMockView.getStartTreeBusyIndicatorTacker().clear();
    myMockView.getStopTreeBusyIndicatorTacker().clear();
    myMockView.getReportMessageRelatedToNodeTracker().clear();
    action.actionPerformed(e);

    // Assert
    pumpEventsAndWaitForFuture(myMockView.getStartTreeBusyIndicatorTacker().consume());
    pumpEventsAndWaitForFuture(myMockView.getStopTreeBusyIndicatorTacker().consume());
    String summaryMessage = pumpEventsAndWaitForFuture(myMockView.getReportMessageRelatedToNodeTracker().consume());

    assertNotNull(summaryMessage);
    System.out.println("SaveAs message: " + summaryMessage);
    assertTrue(summaryMessage.contains("Successfully downloaded"));

    File[] files = tempDirectory.listFiles();
    assertNotNull(files);
    List<File> createdFiles = Arrays.asList(files);
    assertEquals(2, createdFiles.size());
    assertTrue(createdFiles.stream().anyMatch(x -> Objects.equals(x.getName(), myFooFile1.getName())));
    assertTrue(createdFiles.stream().anyMatch(x -> Objects.equals(x.getName(), myFooFile2.getName())));
  }

  public void testFileSystemTree_ContextMenu_SaveDirectoryAs_ShowsProblems() throws Exception {
    // Prepare
    DeviceExplorerController controller = createController();
    controller.setup();
    pumpEventsAndWaitForFuture(myMockView.getStartRefreshTracker().consume());
    checkMockViewInitialState(controller, myDevice1);

    // Act
    // Select node
    TreePath file1Path = getFileEntryPath(myFoo);
    myMockView.getTree().setSelectionPath(file1Path);

    ActionGroup actionGroup = myMockView.getFileTreeActionGroup();
    AnAction action = getActionByText(actionGroup, "Save As...");
    assertNotNull(action);
    AnActionEvent e = createContentMenuItemEvent();
    action.update(e);

    // Assert
    assertTrue(e.getPresentation().isVisible());
    assertTrue(e.getPresentation().isEnabled());

    // Prepare
    // The "Choose file" dialog does not work in headless mode, so we register a custom
    // component that simply returns the tempFile we created above.
    File tempDirectory = FileUtil.createTempDirectory("saveAsDir", "");
    myDevice1.setDownloadFileChunkSize(1_000); // download chunks of 1000 bytes at a time
    myDevice1.setDownloadFileChunkIntervalMillis(10); // wait 10 millis between each 1000 bytes chunk
    String downloadErrorMessage = "[test] Error downloading file";
    myDevice1.setDownloadError(new Exception(downloadErrorMessage));

    FileChooserFactoryImpl factory = new FileChooserFactoryImpl() {
      @NotNull
      @Override
      public PathChooserDialog createPathChooser(@NotNull FileChooserDescriptor descriptor,
                                                 @Nullable Project project,
                                                 @Nullable Component parent) {
        return (toSelect, callback) -> {
          List<VirtualFile> list = Collections.singletonList(new VirtualFileWrapper(tempDirectory).getVirtualFile());
          callback.consume(list);
        };
      }
    };
    ServiceContainerUtil.replaceService(ApplicationManager.getApplication(), FileChooserFactory.class, factory, getTestRootDisposable());

    // Act
    myMockView.getStartTreeBusyIndicatorTacker().clear();
    myMockView.getStopTreeBusyIndicatorTacker().clear();
    myMockView.getReportMessageRelatedToNodeTracker().clear();
    action.actionPerformed(e);

    // Assert
    pumpEventsAndWaitForFuture(myMockView.getStartTreeBusyIndicatorTacker().consume());
    pumpEventsAndWaitForFuture(myMockView.getStopTreeBusyIndicatorTacker().consume());
    String summaryMessage = pumpEventsAndWaitForFuture(myMockView.getReportErrorRelatedToNodeTracker().consume());

    assertNotNull(summaryMessage);
    System.out.println("SaveAs message: " + summaryMessage);
    assertTrue(summaryMessage.contains("There were errors"));
    assertTrue(summaryMessage.contains(downloadErrorMessage));

    // Note: Even though downloading files failed, empty directories are still created during
    //       a directory tree download, in this case we should have exactly one.
    File[] files = tempDirectory.listFiles();
    assertNotNull(files);
    List<File> createdFiles = Arrays.asList(files);
    assertEquals(1, createdFiles.size());
    assertTrue(createdFiles.stream().anyMatch(x -> Objects.equals(x.getName(), myFooDir.getName())));
  }

  public void testFileSystemTree_ContextMenu_New_IsHiddenForFiles() throws Exception {
    // Prepare
    DeviceExplorerController controller = createController();
    controller.setup();
    pumpEventsAndWaitForFuture(myMockView.getStartRefreshTracker().consume());
    checkMockViewInitialState(controller, myDevice1);

    // Act
    myMockView.getTree().setSelectionPath(getFileEntryPath(myFile1));

    // Assert
    checkContextMenuItemVisible("New/File", false);
    checkContextMenuItemVisible("New/Directory", false);
  }

  public void testFileSystemTree_ContextMenu_New_IsVisibleForDirectories() throws Exception {
    // Prepare
    DeviceExplorerController controller = createController();
    controller.setup();
    pumpEventsAndWaitForFuture(myMockView.getStartRefreshTracker().consume());
    checkMockViewInitialState(controller, myDevice1);

    // Act
    expandEntry(myFoo);
    myMockView.getTree().setSelectionPath(getFileEntryPath(myFooDir));

    // Assert
    checkContextMenuItemVisible("New/File", true);
    checkContextMenuItemVisible("New/Directory", true);
  }

  public void testFileSystemTree_ContextMenu_NewFile_Works() throws Exception {
    // Prepare
    DeviceExplorerController controller = createController();
    controller.setup();
    pumpEventsAndWaitForFuture(myMockView.getStartRefreshTracker().consume());
    checkMockViewInitialState(controller, myDevice1);

    expandEntry(myFoo);
    TreePath fooDirPath = getFileEntryPath(myFooDir);
    myMockView.getTree().setSelectionPath(fooDirPath);
    SettableFuture<TreePath> fooDirExpandedFuture = createNodeExpandedFuture(myFooDir);
    String newFileName = "foobar.txt";
    replaceTestInputDialog(newFileName);

    // Act
    AnAction action = getContextMenuAction("New/File");
    AnActionEvent e = createContentMenuItemEvent();
    action.update(e);
    action.actionPerformed(e);

    // Assert
    pumpEventsAndWaitForFuture(fooDirExpandedFuture);

    // Look for the new file entry in the tree view
    DeviceFileEntryNode newChild = enumerationAsList(((DeviceFileEntryNode)fooDirPath.getLastPathComponent()).children())
      .stream()
      .filter(x -> x instanceof DeviceFileEntryNode)
      .map(x -> (DeviceFileEntryNode)x)
      .filter(x -> Objects.equals(newFileName, x.getEntry().getName()) && x.getEntry().isFile())
      .findFirst()
      .orElse(null);
    assertNotNull(newChild);
  }

  public void testFileSystemTree_ContextMenu_NewDirectory_Works() throws Exception {
    // Prepare
    DeviceExplorerController controller = createController();
    controller.setup();
    pumpEventsAndWaitForFuture(myMockView.getStartRefreshTracker().consume());
    checkMockViewInitialState(controller, myDevice1);

    expandEntry(myFoo);
    TreePath fooDirPath = getFileEntryPath(myFooDir);
    myMockView.getTree().setSelectionPath(fooDirPath);
    SettableFuture<TreePath> fooDirExpandedFuture = createNodeExpandedFuture(myFooDir);
    String newDirectoryName = "foobar.txt";
    replaceTestInputDialog(newDirectoryName);

    // Act
    AnAction action = getContextMenuAction("New/Directory");
    AnActionEvent e = createContentMenuItemEvent();
    action.update(e);
    action.actionPerformed(e);

    // Assert
    pumpEventsAndWaitForFuture(fooDirExpandedFuture);

    // Look for the new file entry in the tree view
    DeviceFileEntryNode newChild = enumerationAsList(((DeviceFileEntryNode)fooDirPath.getLastPathComponent()).children())
      .stream()
      .filter(x -> x instanceof DeviceFileEntryNode)
      .map(x -> (DeviceFileEntryNode)x)
      .filter(x -> Objects.equals(newDirectoryName, x.getEntry().getName()) && x.getEntry().isDirectory())
      .findFirst()
      .orElse(null);
    assertNotNull(newChild);
  }

  public void testFileSystemTree_ContextMenu_NewDirectory_ExistingPath_Fails() throws Exception {
    // Prepare
    DeviceExplorerController controller = createController();
    controller.setup();
    pumpEventsAndWaitForFuture(myMockView.getStartRefreshTracker().consume());
    checkMockViewInitialState(controller, myDevice1);

    TreePath fooPath = getFileEntryPath(myFoo);
    myMockView.getTree().setSelectionPath(fooPath);
    String newDirectoryName = myFooDir.getName(); // Existing name to create conflict
    replaceTestInputDialog(newDirectoryName);
    SettableFuture<String> futureMessageDialog = SettableFuture.create();
    replaceTestDialog(s -> {
      futureMessageDialog.set(s);

      // Simulate a "Cancel" dialog in the "New Folder Name" dialog, since the controller
      // shows the "New Folder Name" dialog as long as an error is detected when
      // creating the new folder.
      replaceTestInputDialog(null);
      return 0;
    });

    // Act
    AnAction action = getContextMenuAction("New/Directory");
    AnActionEvent e = createContentMenuItemEvent();
    action.update(e);
    action.actionPerformed(e);

    // Assert
    String message = pumpEventsAndWaitForFuture(futureMessageDialog);
    assertNotNull(message);
    assertTrue(message.contains(UIBundle.message("create.new.folder.could.not.create.folder.error.message", newDirectoryName)));

    // Ensure entry does not exist in tree view
    DeviceFileEntryNode newChild = enumerationAsList(((DeviceFileEntryNode)fooPath.getLastPathComponent()).children())
      .stream()
      .filter(x -> x instanceof DeviceFileEntryNode)
      .map(x -> (DeviceFileEntryNode)x)
      .filter(x -> Objects.equals(newDirectoryName, x.getEntry().getName()) && x.getEntry().isDirectory())
      .findFirst()
      .orElse(null);
    assertNull(newChild);
  }

  public void testFileSystemTree_ContextMenu_CopyPath_Works() throws Exception {
    // Prepare
    DeviceExplorerController controller = createController();

    // Act
    controller.setup();
    pumpEventsAndWaitForFuture(myMockView.getStartRefreshTracker().consume());
    checkMockViewInitialState(controller, myDevice1);

    myMockView.getTree().setSelectionPath(getFileEntryPath(myFile1));

    ActionGroup actionGroup = myMockView.getFileTreeActionGroup();
    AnAction action = getActionByText(actionGroup, "Copy Path");
    assertNotNull(action);
    AnActionEvent e = createContentMenuItemEvent();
    action.update(e);

    // Assert
    assertTrue(e.getPresentation().isVisible());
    assertTrue(e.getPresentation().isEnabled());

    // Act
    action.actionPerformed(e);
    pumpEventsAndWaitForFuture(myMockView.getCopyNodePathsTracker().consume());

    // Assert
    Transferable contents = CopyPasteManager.getInstance().getContents();
    assertNotNull(contents);
    assertEquals("/" + myFile1.getName(), contents.getTransferData(DataFlavor.stringFlavor));
  }

  public void testFileSystemTree_ContextMenu_CopyPaths_Works() throws Exception {
    // Prepare
    DeviceExplorerController controller = createController();

    // Act
    controller.setup();
    pumpEventsAndWaitForFuture(myMockView.getStartRefreshTracker().consume());
    checkMockViewInitialState(controller, myDevice1);

    myMockView.getTree().setSelectionPath(getFileEntryPath(myFile1));
    myMockView.getTree().addSelectionPath(getFileEntryPath(myFile2));

    ActionGroup actionGroup = myMockView.getFileTreeActionGroup();
    AnAction action = getActionByText(actionGroup, "Copy Path");
    assertNotNull(action);
    AnActionEvent e = createContentMenuItemEvent();
    action.update(e);

    // Assert
    assertTrue(e.getPresentation().isVisible());
    assertTrue(e.getPresentation().isEnabled());

    // Act
    action.actionPerformed(e);
    pumpEventsAndWaitForFuture(myMockView.getCopyNodePathsTracker().consume());

    // Assert
    Transferable contents = CopyPasteManager.getInstance().getContents();
    assertNotNull(contents);
    assertEquals(myFile1.getFullPath() + "\n" + myFile2.getFullPath(), contents.getTransferData(DataFlavor.stringFlavor));
  }

  public void testFileSystemTree_ContextMenu_Delete_Works() throws Exception {
    // Prepare
    DeviceExplorerController controller = createController();

    // Act
    controller.setup();
    pumpEventsAndWaitForFuture(myMockView.getStartRefreshTracker().consume());
    checkMockViewInitialState(controller, myDevice1);

    expandEntry(myFoo);
    myMockView.getTree().setSelectionPath(getFileEntryPath(myFooFile1));
    myMockView.getTree().addSelectionPath(getFileEntryPath(myFooFile2));

    SettableFuture<TreePath> futureTreeChanged = createNodeExpandedFuture(myFoo);
    ActionGroup actionGroup = myMockView.getFileTreeActionGroup();
    AnAction action = getActionByText(actionGroup, "Delete...");
    assertNotNull(action);
    AnActionEvent e = createContentMenuItemEvent();
    action.update(e);
    replaceTestDialog(s -> 0); // "OK" button

    // Assert
    assertTrue(e.getPresentation().isVisible());
    assertTrue(e.getPresentation().isEnabled());

    // Act
    action.actionPerformed(e);
    pumpEventsAndWaitForFuture(myMockView.getDeleteNodesTracker().consume());
    pumpEventsAndWaitForFuture(futureTreeChanged);

    // Assert
    DeviceFileEntryNode fooNode = DeviceFileEntryNode.fromNode(getFileEntryPath(myFoo).getLastPathComponent());
    assertNotNull(fooNode);
    assertEquals(2, fooNode.getChildCount());
  }

  public void testFileSystemTree_ContextMenu_Delete_ShowProblems() throws Exception {
    // Prepare
    DeviceExplorerController controller = createController();

    // Act
    controller.setup();
    pumpEventsAndWaitForFuture(myMockView.getStartRefreshTracker().consume());
    checkMockViewInitialState(controller, myDevice1);

    expandEntry(myFoo);
    myFooFile1.setDeleteError(new AdbShellCommandException("Error deleting file"));
    myMockView.getTree().setSelectionPath(getFileEntryPath(myFooFile1));
    myMockView.getTree().addSelectionPath(getFileEntryPath(myFooFile2));

    SettableFuture<TreePath> futureTreeChanged = createNodeExpandedFuture(myFoo);
    ActionGroup actionGroup = myMockView.getFileTreeActionGroup();
    AnAction action = getActionByText(actionGroup, "Delete...");
    assertNotNull(action);
    AnActionEvent e = createContentMenuItemEvent();
    action.update(e);
    SettableFuture<Void> showProblemsFuture = SettableFuture.create();
    replaceTestDialog(s -> {
      if (s.contains("Could not erase")) {
        showProblemsFuture.set(null);
      }
      return 0;  // "OK" button
    });

    // Assert
    assertTrue(e.getPresentation().isVisible());
    assertTrue(e.getPresentation().isEnabled());

    // Act
    action.actionPerformed(e);
    pumpEventsAndWaitForFuture(myMockView.getDeleteNodesTracker().consume());
    pumpEventsAndWaitForFuture(showProblemsFuture);
    pumpEventsAndWaitForFuture(futureTreeChanged);

    // Assert
    // One entry has been deleted
    DeviceFileEntryNode fooNode = DeviceFileEntryNode.fromNode(getFileEntryPath(myFoo).getLastPathComponent());
    assertNotNull(fooNode);
    assertEquals(3, fooNode.getChildCount());
  }

  public void testFileSystemTree_ContextMenu_Upload_SingleFile_Works() throws Exception {
    // Prepare
    DeviceExplorerController controller = createController();
    controller.setup();
    pumpEventsAndWaitForFuture(myMockView.getStartRefreshTracker().consume());
    checkMockViewInitialState(controller, myDevice1);

    expandEntry(myFoo);
    myMockView.getTree().setSelectionPath(getFileEntryPath(myFoo));

    SettableFuture<TreePath> futureTreeChanged = createNodeExpandedFuture(myFoo);
    ActionGroup actionGroup = myMockView.getFileTreeActionGroup();
    AnAction action = getActionByText(actionGroup, "Upload...");
    assertNotNull(action);
    AnActionEvent e = createContentMenuItemEvent();
    action.update(e);

    // The "Choose file" dialog does not work in headless mode, so we register a custom
    // component that simply returns the tempFile we created above.
    File tempFile = FileUtil.createTempFile("foo", "bar.txt");
    Files.write(tempFile.toPath(), new byte[10_000]);
    myDevice1.setUploadFileChunkSize(500);
    myDevice1.setUploadFileChunkIntervalMillis(20);

    FileChooserFactoryImpl factory = new FileChooserFactoryImpl() {
      @NotNull
      @Override
      public PathChooserDialog createPathChooser(@NotNull FileChooserDescriptor descriptor,
                                                 @Nullable Project project,
                                                 @Nullable Component parent) {
        return (toSelect, callback) -> {
          List<VirtualFile> files = Stream.of(tempFile)
            .map(x -> new VirtualFileWrapper(x).getVirtualFile())
            .collect(Collectors.toList());
          callback.consume(files);
        };
      }
    };
    ServiceContainerUtil.replaceService(ApplicationManager.getApplication(), FileChooserFactory.class, factory, getTestRootDisposable());

    // Assert
    assertTrue(e.getPresentation().isVisible());
    assertTrue(e.getPresentation().isEnabled());

    // Act
    myMockView.getStartTreeBusyIndicatorTacker().clear();
    myMockView.getStopTreeBusyIndicatorTacker().clear();
    action.actionPerformed(e);
    pumpEventsAndWaitForFuture(myMockView.getStartTreeBusyIndicatorTacker().consume());
    pumpEventsAndWaitForFuture(myMockView.getUploadFilesTracker().consume());
    pumpEventsAndWaitForFuture(futureTreeChanged);
    pumpEventsAndWaitForFuture(myMockView.getStopTreeBusyIndicatorTacker().consume());

    // Assert
    // One node has been added
    DeviceFileEntryNode fooNode = DeviceFileEntryNode.fromNode(getFileEntryPath(myFoo).getLastPathComponent());
    assertNotNull(fooNode);
    assertEquals(5, fooNode.getChildCount());
  }

  public void testFileSystemTree_ContextMenu_Upload_DirectoryAndFile_Works() throws Exception {
    // Prepare
    DeviceExplorerController controller = createController();

    // Act
    controller.setup();
    pumpEventsAndWaitForFuture(myMockView.getStartRefreshTracker().consume());
    checkMockViewInitialState(controller, myDevice1);

    expandEntry(myFoo);
    myMockView.getTree().setSelectionPath(getFileEntryPath(myFoo));

    SettableFuture<TreePath> futureTreeChanged = createNodeExpandedFuture(myFoo);
    ActionGroup actionGroup = myMockView.getFileTreeActionGroup();
    AnAction action = getActionByText(actionGroup, "Upload...");
    assertNotNull(action);
    AnActionEvent e = createContentMenuItemEvent();
    action.update(e);

    File tempFile = FileUtil.createTempFile("foo", "bar.txt");
    Files.write(tempFile.toPath(), new byte[10_000]);

    File tempDirectory = FileUtil.createTempDirectory("foo", "dir");
    File foobar2File = FileUtil.createTempFile(tempDirectory, "foobar2", ".txt");
    Files.write(foobar2File.toPath(), new byte[10_000]);

    File foobar3File = FileUtil.createTempFile(tempDirectory, "foobar3", ".txt");
    Files.write(foobar3File.toPath(), new byte[10_000]);

    File foobar4File = FileUtil.createTempFile(tempDirectory, "foobar4", ".txt");
    Files.write(foobar4File.toPath(), new byte[10_000]);

    // The "Choose file" dialog does not work in headless mode, so we register a custom
    // component that simply returns the tempFile we created above.
    FileChooserFactoryImpl factory = new FileChooserFactoryImpl() {
      @NotNull
      @Override
      public PathChooserDialog createPathChooser(@NotNull FileChooserDescriptor descriptor,
                                                 @Nullable Project project,
                                                 @Nullable Component parent) {
        return (toSelect, callback) -> {
          List<VirtualFile> files = Stream.of(tempFile, tempDirectory)
            .map(x -> new VirtualFileWrapper(x).getVirtualFile())
            .collect(Collectors.toList());
          callback.consume(files);
        };
      }
    };
    ServiceContainerUtil.replaceService(ApplicationManager.getApplication(), FileChooserFactory.class, factory, getTestRootDisposable());

    // Assert
    assertTrue(e.getPresentation().isVisible());
    assertTrue(e.getPresentation().isEnabled());

    // Act
    myMockView.getStartTreeBusyIndicatorTacker().clear();
    myMockView.getStopTreeBusyIndicatorTacker().clear();
    action.actionPerformed(e);
    pumpEventsAndWaitForFuture(myMockView.getStartTreeBusyIndicatorTacker().consume());
    pumpEventsAndWaitForFuture(myMockView.getUploadFilesTracker().consume());
    pumpEventsAndWaitForFuture(futureTreeChanged);
    pumpEventsAndWaitForFuture(myMockView.getStopTreeBusyIndicatorTacker().consume());

    // Assert
    // Two nodes have been added
    DeviceFileEntryNode fooNode = DeviceFileEntryNode.fromNode(getFileEntryPath(myFoo).getLastPathComponent());
    assertNotNull(fooNode);
    assertEquals(6, fooNode.getChildCount());
  }

  public void testFileSystemTree_ContextMenu_Upload_ShowsProblems() throws Exception {
    // Prepare
    DeviceExplorerController controller = createController();

    // Act
    controller.setup();
    pumpEventsAndWaitForFuture(myMockView.getStartRefreshTracker().consume());
    checkMockViewInitialState(controller, myDevice1);

    expandEntry(myFoo);
    myMockView.getTree().setSelectionPath(getFileEntryPath(myFoo));

    SettableFuture<TreePath> futureTreeChanged = createNodeExpandedFuture(myFoo);
    ActionGroup actionGroup = myMockView.getFileTreeActionGroup();
    AnAction action = getActionByText(actionGroup, "Upload...");
    assertNotNull(action);
    AnActionEvent e = createContentMenuItemEvent();
    action.update(e);

    // Create 15 temporary files, so that we hit the "limit # of problems to display to 10" code path
    List<File> tempFiles = IntStream.range(0, 15)
      .mapToObj(i -> {
        try {
          return FileUtil.createTempFile("foo", ".txt");
        }
        catch (IOException ignored) {
          return null;
        }
      })
      .filter(Objects::nonNull)
      .collect(Collectors.toList());

    // The "Choose file" dialog does not work in headless mode, so we register a custom
    // component that simply returns the tempFile we created above.
    FileChooserFactoryImpl factory = new FileChooserFactoryImpl() {
      @NotNull
      @Override
      public PathChooserDialog createPathChooser(@NotNull FileChooserDescriptor descriptor,
                                                 @Nullable Project project,
                                                 @Nullable Component parent) {
        return (toSelect, callback) -> {
          List<VirtualFile> files = ContainerUtil.map(tempFiles, x -> new VirtualFileWrapper(x).getVirtualFile());
          callback.consume(files);
        };
      }
    };
    ServiceContainerUtil.replaceService(ApplicationManager.getApplication(), FileChooserFactory.class, factory, getTestRootDisposable());

    // Ensure file upload fails
    myDevice1.setUploadError(new AdbShellCommandException("Permission error"));

    // Assert
    assertTrue(e.getPresentation().isVisible());
    assertTrue(e.getPresentation().isEnabled());

    // Act
    myMockView.getStartTreeBusyIndicatorTacker().clear();
    myMockView.getStopTreeBusyIndicatorTacker().clear();
    action.actionPerformed(e);
    pumpEventsAndWaitForFuture(myMockView.getStartTreeBusyIndicatorTacker().consume());
    pumpEventsAndWaitForFuture(myMockView.getUploadFilesTracker().consume());
    pumpEventsAndWaitForFuture(futureTreeChanged);
    pumpEventsAndWaitForFuture(myMockView.getStopTreeBusyIndicatorTacker().consume());
    pumpEventsAndWaitForFuture(myMockView.getReportErrorRelatedToNodeTracker().consume());

    // Assert
    // No node has been added
    DeviceFileEntryNode fooNode = DeviceFileEntryNode.fromNode(getFileEntryPath(myFoo).getLastPathComponent());
    assertNotNull(fooNode);
    assertEquals(4, fooNode.getChildCount());
  }

  public void testFileSystemTree_ContextMenu_Synchronize_Works() throws Exception {
    // Prepare
    DeviceExplorerController controller = createController();
    controller.setup();
    pumpEventsAndWaitForFuture(myMockView.getStartRefreshTracker().consume());
    checkMockViewInitialState(controller, myDevice1);

    // Expand 2 directories
    expandEntry(myFoo);
    expandEntry(myFooDir);

    // Select 2 nodes, but do not select the "myFooDir" subdirectory, as synchronizing
    // its parent ("myFoo") show implicitly expand all its children too.
    myMockView.getTree().setSelectionPath(getFileEntryPath(myFoo));
    myMockView.getTree().addSelectionPath(getFileEntryPath(myFooFile2));

    ActionGroup actionGroup = myMockView.getFileTreeActionGroup();
    AnAction action = getActionByText(actionGroup, "Synchronize");
    assertNotNull(action);
    AnActionEvent e = createContentMenuItemEvent();
    action.update(e);
    assertTrue(e.getPresentation().isVisible());
    assertTrue(e.getPresentation().isEnabled());

    // Add 1 files in each expanded directory, check the tree does not show them yet
    myFoo.addFile("NewFile.txt");
    myFooDir.addFile("NewFile.txt");
    assertEquals(myFoo.getMockEntries().size() - 1,
                 DeviceFileEntryNode.fromNode(getFileEntryPath(myFoo).getLastPathComponent()).getChildCount());
    assertEquals(myFooDir.getMockEntries().size() - 1,
                 DeviceFileEntryNode.fromNode(getFileEntryPath(myFooDir).getLastPathComponent()).getChildCount());

    SettableFuture<TreePath> futureMyFooChanged = createNodeExpandedFuture(myFoo);
    SettableFuture<TreePath> futureMyFooDirChanged = createNodeExpandedFuture(myFooDir);

    // Act
    action.actionPerformed(e);

    // Assert
    pumpEventsAndWaitForFuture(myMockView.getSynchronizeNodesTracker().consume());
    pumpEventsAndWaitForFuture(futureMyFooChanged);
    pumpEventsAndWaitForFuture(futureMyFooDirChanged);
    assertEquals(myFoo.getMockEntries().size(),
                 DeviceFileEntryNode.fromNode(getFileEntryPath(myFoo).getLastPathComponent()).getChildCount());
    assertEquals(myFooDir.getMockEntries().size(),
                 DeviceFileEntryNode.fromNode(getFileEntryPath(myFooDir).getLastPathComponent()).getChildCount());
  }

  private static <V> List<V> enumerationAsList(Enumeration e) {
    //noinspection unchecked
    return Collections.list(e);
  }

  @SuppressWarnings("SameParameterValue")
  private void replaceTestDialog(@NotNull Function<String, Integer> showFunction) {
    TestDialog previousDialog = TestDialogManager.setTestDialog(showFunction::apply);
    if (myInitialTestDialog == null) {
      myInitialTestDialog = previousDialog;
    }
  }

  @SuppressWarnings("SameParameterValue")
  private void replaceTestInputDialog(@Nullable String returnValue) {
    TestInputDialog previousDialog = TestDialogManager.setTestInputDialog(new TestInputDialog() {
      @Override
      public String show(String message) {
        return show(message, null);
      }

      @Override
      public String show(String message, @Nullable InputValidator validator) {
        if (validator != null) {
          validator.checkInput(message);
        }
        return returnValue;
      }
    });

    if (myInitialTestInputDialog == null) {
      myInitialTestInputDialog = previousDialog;
    }
  }

  @NotNull
  private static AnActionEvent createContentMenuItemEvent() {
    return AnActionEvent.createFromDataContext(ActionPlaces.UNKNOWN, null, dataId -> null);
  }

  @Nullable
  private static AnAction getActionByText(@NotNull ActionGroup actionGroup, @NotNull String text) {
    AnActionEvent e = createContentMenuItemEvent();
    return Arrays.stream(actionGroup.getChildren(null))
      .filter(x -> {
        x.update(e);
        return Objects.equals(text, e.getPresentation().getText());
      })
      .findFirst()
      .orElse(null);
  }

  @SuppressWarnings("SameParameterValue")
  @Nullable
  private static ActionGroup getSubGroup(@NotNull ActionGroup actionGroup, @NotNull String name) {
    return Arrays.stream(actionGroup.getChildren(null))
      .filter(x -> x instanceof ActionGroup)
      .map(x -> (ActionGroup)x)
      .filter(x -> Objects.equals(name, x.getTemplatePresentation().getText()))
      .findFirst()
      .orElse(null);
  }

  private void checkContextMenuItemVisible(@NotNull String menuPath, boolean visible) {
    AnAction action = getContextMenuAction(menuPath);
    AnActionEvent e = createContentMenuItemEvent();
    action.update(e);

    // Assert
    assertEquals(visible, e.getPresentation().isVisible());
    assertEquals(visible, e.getPresentation().isEnabled());
  }

  @NotNull
  private AnAction getContextMenuAction(@NotNull String menuPath) {
    ActionGroup actionGroup = myMockView.getFileTreeActionGroup();
    List<String> menuNames = StringUtil.split(menuPath, "/");
    for (int i = 0; i < menuNames.size() - 1; i++) {
      ActionGroup subGroup = getSubGroup(actionGroup, menuNames.get(i));
      assertNotNull(subGroup);
      actionGroup = subGroup;
    }
    AnAction action = getActionByText(actionGroup, menuNames.get(menuNames.size() - 1));
    assertNotNull(action);
    return action;
  }

  @NotNull
  private SettableFuture<TreePath> createNodeExpandedFuture(@NotNull final MockDeviceFileEntry entry) {
    assert entry.isDirectory();

    TreePath entryPath = getFileEntryPath(entry);
    SettableFuture<TreePath> isNodeExpandedFuture = SettableFuture.create();
    TreeModelListener treeModelAdapter = new TreeModelAdapter() {
      @Override
      protected void process(@NotNull TreeModelEvent event, @NotNull EventType type) {
        if (isNodeFullyUpdated(event)) {
          isNodeExpandedFuture.set(event.getTreePath());
        }
      }

      private boolean isNodeFullyUpdated(TreeModelEvent event) {
        DeviceFileEntryNode entryNode = DeviceFileEntryNode.fromNode(entryPath.getLastPathComponent());
        assertNotNull(entryNode);

        // Ensure this is the final event where we have all children (and not just the
        // "Loading..." child)
        if (!Objects.equals(entryNode, event.getTreePath().getLastPathComponent())) {
          return false;
        }

        if (entryNode.getChildCount() == 1 && entryNode.getChildAt(0) instanceof ErrorNode) {
          return true;
        }

        if (entryNode.getChildCount() != entry.getMockEntries().size()) {
          return false;
        }

        Set<String> nodes = entryNode.getChildEntryNodes().stream().map(x -> x.getEntry().getName()).collect(Collectors.toSet());
        Set<String> entries = entry.getMockEntries().stream().map(MockDeviceFileEntry::getName).collect(Collectors.toSet());
        return nodes.equals(entries);
      }
    };
    myMockView.getTree().getModel().addTreeModelListener(treeModelAdapter);
    myEdtExecutor.addConsumer(isNodeExpandedFuture,
                              (path, throwable) -> myMockView.getTree().getModel().removeTreeModelListener(treeModelAdapter));
    return isNodeExpandedFuture;
  }

  private void checkMockViewInitialState(DeviceExplorerController controller, MockDeviceFileSystem activeDevice)
    throws InterruptedException, ExecutionException, TimeoutException {
    checkMockViewComboBox(controller);
    checkMockViewActiveDevice(activeDevice);
  }

  private void checkMockViewComboBox(DeviceExplorerController controller) {
    // Check we have 2 devices available
    List<DeviceFileSystem> devices = pumpEventsAndWaitForFutures(myMockView.getDeviceAddedTracker().consumeMany(2));
    assertEquals(2, devices.size());
    assertEquals(1, devices.stream().filter(x -> x.getName() == "TestDevice-1").count());
    assertEquals(1, devices.stream().filter(x -> x.getName() == "TestDevice-2").count());

    // The device combo box should contain both devices, and the first one should be selected
    assertEquals(2, myMockView.getDeviceCombo().getItemCount());

    // The first device should be selected automatically
    pumpEventsAndWaitForFuture(myMockView.getDeviceSelectedTracker().consume());
    assertEquals(0, myMockView.getDeviceCombo().getSelectedIndex());
    assertTrue(controller.hasActiveDevice());
  }

  private void checkMockViewActiveDevice(MockDeviceFileSystem activeDevice) {

    pumpEventsAndWaitForFuture(myMockView.getStartTreeBusyIndicatorTacker().consume());
    pumpEventsAndWaitForFuture(myMockView.getStopTreeBusyIndicatorTacker().consume());

    // The root node should have been expanded to show the first level of children
    pumpEventsAndWaitForFuture(myMockView.getTreeNodeExpandingTracker().consume());

    // Check the file system tree is displaying the file system of the first device
    DeviceFileEntryNode rootEntry = DeviceFileEntryNode.fromNode(myMockView.getTree().getModel().getRoot());
    assertNotNull(rootEntry);
    assertEquals(activeDevice.getRoot(), rootEntry.getEntry());

    // Check the file system tree is showing the first level of entries of the file system
    pumpEventsAndWaitForFuture(myMockView.getTreeModelChangedTracker().consume());
    pumpEventsAndWaitForFuture(myMockView.getTreeStructureChangedTacker().consume());
    assertEquals("mock: " + activeDevice.getRoot().getMockEntries() + " rootEntry: " + rootEntry.getChildEntryNodes(),
                 activeDevice.getRoot().getMockEntries().size(), rootEntry.getChildCount());
  }

  public VirtualFile downloadFile(MockDeviceFileEntry file, Runnable trigger) throws Exception {
    // Prepare
    DeviceExplorerController controller = createController();

    // Act
    controller.setup();
    pumpEventsAndWaitForFuture(myMockView.getStartRefreshTracker().consume());
    checkMockViewInitialState(controller, myDevice1);

    myDevice1.setDownloadFileChunkSize(1_000); // download chunks of 1000 bytes at a time
    myDevice1.setDownloadFileChunkIntervalMillis(10); // wait 10 millis between each 1000 bytes chunk
    // Setting the size to 200_000 bytes should force the download to take ~2 seconds,
    // i.e. 200 chunks of 1000 bytes at 100 chunks per second.
    // This allows use to cover the code that animates nodes UI during download.
    file.setSize(200_000);

    // Select node
    TreePath file1Path = getFileEntryPath(file);
    myMockView.getTree().setSelectionPath(file1Path);

    trigger.run();

    // Assert
    pumpEventsAndWaitForFuture(myMockFileManager.getDownloadFileEntryTracker().consume());
    return pumpEventsAndWaitForFuture(myMockFileManager.getDownloadFileEntryCompletionTracker().consume());
  }

  private void expandEntry(@NotNull MockDeviceFileEntry entry) {
    // Attach listener for node expansion completion
    SettableFuture<TreePath> futureNodeExpanded = createNodeExpandedFuture(entry);

    // Expand node
    myMockView.getTree().expandPath(getFileEntryPath(entry));

    // Wait for tree node to be expanded
    pumpEventsAndWaitForFuture(futureNodeExpanded);
  }

  private DeviceExplorerController createController() {
    return createController(myMockView, myMockService, myMockFileOpener, myMockFileManager);
  }

  private DeviceExplorerController createController(DeviceExplorerView view,
                                                    DeviceFileSystemService service,
                                                    DeviceExplorerController.FileOpener fileOpener,
                                                    DeviceExplorerFileManager deviceExplorerFileManager) {
    return new DeviceExplorerController(getProject(), myModel, view, service, deviceExplorerFileManager, fileOpener, myEdtExecutor, myTaskExecutor);
  }

  /**
   * Returns the {@link TreePath} corresponding to a given {@link DeviceFileEntry}.
   * Throws an exception if the file entry is not found.
   */
  @NotNull
  private TreePath getFileEntryPath(@NotNull final MockDeviceFileEntry entry) {
    Stack<MockDeviceFileEntry> entries = getEntryStack(entry);

    List<Object> nodes = new ArrayList<>();
    DeviceFileEntryNode currentNode = DeviceFileEntryNode.fromNode(myMockView.getTree().getModel().getRoot());
    assertNotNull(currentNode);
    MockDeviceFileEntry currentEntry = entries.pop();
    assertEquals(currentNode.getEntry(), currentEntry);
    nodes.add(currentNode);
    while (!entries.isEmpty()) {
      MockDeviceFileEntry newEntry = entries.pop();

      currentEntry = null;
      for (int i = 0; i < myMockView.getTree().getModel().getChildCount(currentNode); i++) {
        DeviceFileEntryNode newNode = DeviceFileEntryNode.fromNode(myMockView.getTree().getModel().getChild(currentNode, i));
        assertNotNull(newNode);
        if (newNode.getEntry() == newEntry) {
          currentNode = newNode;
          currentEntry = newEntry;
          break;
        }
      }
      assertNotNull(String.format("File System Tree does not contain node \"%s\"", entry.getFullPath()), currentEntry);
      nodes.add(currentNode);
    }

    return new TreePath(nodes.toArray());
  }

  @NotNull
  private static Stack<MockDeviceFileEntry> getEntryStack(@NotNull MockDeviceFileEntry entry) {
    Stack<MockDeviceFileEntry> entries = new Stack<>();
    while (entry != null) {
      entries.add(entry);
      entry = (MockDeviceFileEntry)entry.getParent();
    }
    return entries;
  }

  private static void fireEnterKey(@NotNull JComponent component) {
    KeyEvent event = new KeyEvent(component, 0, 0, 0, KeyEvent.VK_ENTER, '\0');
    for (KeyListener listener : component.getKeyListeners()) {
      listener.keyPressed(event);
    }
    for (KeyListener listener : component.getKeyListeners()) {
      listener.keyTyped(event);
    }
    for (KeyListener listener : component.getKeyListeners()) {
      listener.keyReleased(event);
    }
  }

  private static void fireDoubleClick(@NotNull JComponent component, int x, int y) {
    MouseEvent event = new MouseEvent(component, 0, 0, 0, x, y, 2, false, MouseEvent.BUTTON1);
    for (MouseListener listener : component.getMouseListeners()) {
      listener.mouseClicked(event);
    }
    for (MouseListener listener : component.getMouseListeners()) {
      listener.mousePressed(event);
    }
  }

  public static class MockDeviceFileSystemRendererFactory implements DeviceFileSystemRendererFactory {
    @Override
    public DeviceFileSystemRenderer create(DeviceNamePropertiesProvider deviceNamePropertiesProvider) {
      return new MockDeviceFileSystemRenderer();
    }
  }
}<|MERGE_RESOLUTION|>--- conflicted
+++ resolved
@@ -741,20 +741,12 @@
         public FileSaverDialog createSaveFileDialog(@NotNull FileSaverDescriptor descriptor, @Nullable Project project) {
           return new FileSaverDialog() {
             @Override
-<<<<<<< HEAD
-            public @NotNull VirtualFileWrapper save(@Nullable VirtualFile baseDir, @Nullable String filename) {
-=======
             public @Nullable VirtualFileWrapper save(@Nullable VirtualFile baseDir, @Nullable String filename) {
->>>>>>> 4d90afa2
               return new VirtualFileWrapper(tempFile);
             }
 
             @Override
-<<<<<<< HEAD
-            public @NotNull VirtualFileWrapper save(@Nullable Path baseDir, @Nullable String filename) {
-=======
             public @Nullable VirtualFileWrapper save(@Nullable Path baseDir, @Nullable String filename) {
->>>>>>> 4d90afa2
               return new VirtualFileWrapper(tempFile);
             }
           };
