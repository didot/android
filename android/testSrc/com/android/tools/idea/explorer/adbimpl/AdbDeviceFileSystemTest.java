/*
 * Copyright (C) 2017 The Android Open Source Project
 *
 * Licensed under the Apache License, Version 2.0 (the "License");
 * you may not use this file except in compliance with the License.
 * You may obtain a copy of the License at
 *
 *      http://www.apache.org/licenses/LICENSE-2.0
 *
 * Unless required by applicable law or agreed to in writing, software
 * distributed under the License is distributed on an "AS IS" BASIS,
 * WITHOUT WARRANTIES OR CONDITIONS OF ANY KIND, either express or implied.
 * See the License for the specific language governing permissions and
 * limitations under the License.
 */
package com.android.tools.idea.explorer.adbimpl;

import com.android.ddmlib.IDevice;
import com.android.tools.idea.explorer.fs.DeviceFileEntry;
import com.android.tools.idea.explorer.fs.DeviceState;
import com.android.tools.idea.explorer.fs.FileTransferProgress;
import com.intellij.openapi.Disposable;
import com.intellij.openapi.util.Disposer;
import com.intellij.openapi.util.EmptyRunnable;
import com.intellij.openapi.util.io.FileUtil;
import com.intellij.util.concurrency.AppExecutorUtil;
import org.hamcrest.core.IsInstanceOf;
import org.jetbrains.annotations.NotNull;
import org.jetbrains.annotations.Nullable;
import org.jetbrains.ide.PooledThreadExecutor;
import org.junit.*;
import org.junit.rules.ExpectedException;
import org.junit.rules.TestRule;

import java.io.File;
import java.nio.file.Files;
import java.nio.file.Path;
import java.util.List;
import java.util.Objects;
import java.util.concurrent.*;
import java.util.concurrent.atomic.AtomicReference;
import java.util.function.Function;

import static com.google.common.truth.Truth.assertThat;

public class AdbDeviceFileSystemTest {
  private static final long TIMEOUT_MILLISECONDS = 30_000;

  @Nullable private Disposable myParentDisposable;
  @Nullable private AdbDeviceFileSystem myFileSystem;
  @Nullable private MockDdmlibDevice myMockDevice;
  @Nullable private ExecutorService myCallbackExecutor;

  @Rule
  public ExpectedException thrown = ExpectedException.none();

  @ClassRule
  public static final TestRule ourLoggerFactoryRule = new DebugLoggerFactoryRule();

  @Before
  public void setUp() throws Exception {
    myParentDisposable = Disposer.newDisposable();
<<<<<<< HEAD
    myCallbackExecutor = AppExecutorUtil.createBoundedApplicationPoolExecutor("EDT simulation thread",
                                                 PooledThreadExecutor.INSTANCE,
                                                 1,
                                                 myParentDisposable);
=======
    myCallbackExecutor = AppExecutorUtil.createBoundedApplicationPoolExecutor("EDT Simulation Thread",
                                                                              PooledThreadExecutor.INSTANCE,
                                                                              1,
                                                                              myParentDisposable);
>>>>>>> 213d2092
    ExecutorService taskExecutor = PooledThreadExecutor.INSTANCE;
    myMockDevice = new MockDdmlibDevice();
    Function<Void, File> adbRuntimeError = aVoid -> {
      throw new RuntimeException("No Adb for unit tests");
    };
    AdbDeviceFileSystemService service = new AdbDeviceFileSystemService(adbRuntimeError, myCallbackExecutor, taskExecutor);
    myFileSystem = new AdbDeviceFileSystem(service, myMockDevice.getIDevice());
    UniqueFileNameGenerator fileNameGenerator = new UniqueFileNameGenerator() {
      private int myNextId;

      @NotNull
      @Override
      public String getUniqueFileName(@NotNull String prefix, @NotNull String suffix) {
        return String.format("%s%d%s", prefix, myNextId++, suffix);
      }
    };
    UniqueFileNameGenerator.setInstanceOverride(fileNameGenerator);
  }

  @After
  public void cleanUp() {
    if (myParentDisposable != null) {
      Disposer.dispose(myParentDisposable);
    }
    UniqueFileNameGenerator.setInstanceOverride(null);
  }

  private static <V> V waitForFuture(@NotNull Future<V> future) throws Exception {
    assert !java.awt.EventQueue.isDispatchThread();
    return future.get(TIMEOUT_MILLISECONDS, TimeUnit.MILLISECONDS);
  }

  private static <V> Throwable waitForFutureException(@NotNull Future<V> future) throws Exception {
    assert !java.awt.EventQueue.isDispatchThread();
    try {
      future.get(TIMEOUT_MILLISECONDS, TimeUnit.MILLISECONDS);
      throw new AssertionError("Future should have failed with an exception");
    }
    catch (ExecutionException e) {
      return e.getCause();
    }
  }

  @Test
  public void test_FileSystem_Has_DeviceName() {
    // Prepare
    assert myFileSystem != null;
    assert myMockDevice != null;
    TestDevices.addNexus7Api23Commands(myMockDevice.getShellCommands());

    // Act/Assert
    myMockDevice.setName("foo bar");
    assertThat(myFileSystem.getName()).isEqualTo(myMockDevice.getName());
  }

  @Test
  public void test_FileSystem_Is_Device() {
    // Prepare
    assert myFileSystem != null;
    assert myMockDevice != null;
    TestDevices.addNexus7Api23Commands(myMockDevice.getShellCommands());

    // Act/Assert
    assertThat(myFileSystem.getDevice()).isEqualTo(myMockDevice.getIDevice());
    assertThat(myFileSystem.isDevice(myMockDevice.getIDevice())).isTrue();
  }

  @Test
  public void test_FileSystem_Exposes_DeviceState() {
    // Prepare
    assert myFileSystem != null;
    assert myMockDevice != null;
    TestDevices.addNexus7Api23Commands(myMockDevice.getShellCommands());

    // Act/Assert
    myMockDevice.setState(null);
    assertThat(myFileSystem.getDeviceState()).isEqualTo(DeviceState.DISCONNECTED);

    myMockDevice.setState(IDevice.DeviceState.BOOTLOADER);
    assertThat(myFileSystem.getDeviceState()).isEqualTo(DeviceState.BOOTLOADER);

    myMockDevice.setState(IDevice.DeviceState.OFFLINE);
    assertThat(myFileSystem.getDeviceState()).isEqualTo(DeviceState.OFFLINE);

    myMockDevice.setState(IDevice.DeviceState.ONLINE);
    assertThat(myFileSystem.getDeviceState()).isEqualTo(DeviceState.ONLINE);

    myMockDevice.setState(IDevice.DeviceState.RECOVERY);
    assertThat(myFileSystem.getDeviceState()).isEqualTo(DeviceState.RECOVERY);

    myMockDevice.setState(IDevice.DeviceState.SIDELOAD);
    assertThat(myFileSystem.getDeviceState()).isEqualTo(DeviceState.SIDELOAD);

    myMockDevice.setState(IDevice.DeviceState.UNAUTHORIZED);
    assertThat(myFileSystem.getDeviceState()).isEqualTo(DeviceState.UNAUTHORIZED);

    myMockDevice.setState(IDevice.DeviceState.DISCONNECTED);
    assertThat(myFileSystem.getDeviceState()).isEqualTo(DeviceState.DISCONNECTED);
  }

  @Test
  public void test_FileSystem_Has_Root() throws Exception {
    // Prepare
    assert myFileSystem != null;
    assert myMockDevice != null;
    TestDevices.addNexus7Api23Commands(myMockDevice.getShellCommands());

    // Act
    DeviceFileEntry result = waitForFuture(myFileSystem.getRootDirectory());

    // Assert
    assertThat(result).isNotNull();
    assertThat(result.getName()).isEqualTo("");
  }

  @Test
  public void test_FileSystem_Has_DataTopLevelDirectory() throws Exception {
    // Prepare
    assert myFileSystem != null;
    assert myMockDevice != null;
    TestDevices.addNexus7Api23Commands(myMockDevice.getShellCommands());
    DeviceFileEntry rootEntry = waitForFuture(myFileSystem.getRootDirectory());

    // Act
    List<DeviceFileEntry> result = waitForFuture(rootEntry.getEntries());

    // Assert
    assertThat(result).isNotNull();
    assertThat(result.stream().anyMatch(x -> Objects.equals("data", x.getName()))).isTrue();
  }

  @Test
  public void test_FileSystem_GetEntry_Returns_Root_ForEmptyPath() throws Exception {
    // Prepare
    assert myFileSystem != null;
    assert myMockDevice != null;
    TestDevices.addNexus7Api23Commands(myMockDevice.getShellCommands());

    // Act
    DeviceFileEntry result = waitForFuture(myFileSystem.getEntry(""));

    // Assert
    assertThat(result).isNotNull();
    assertThat(result.getName()).isEqualTo("");
  }

  @Test
  public void test_FileSystem_GetEntry_Returns_Root() throws Exception {
    // Prepare
    assert myFileSystem != null;

    // Act
    DeviceFileEntry result = waitForFuture(myFileSystem.getEntry("/"));

    // Assert
    assertThat(result).isNotNull();
    assertThat(result.getName()).isEqualTo("");
  }

  @Test
  public void test_FileSystem_GetEntry_Returns_LinkInfo() throws Exception {
    // Prepare
    assert myFileSystem != null;
    assert myMockDevice != null;
    TestDevices.addNexus7Api23Commands(myMockDevice.getShellCommands());

    // Act
    DeviceFileEntry result = waitForFuture(myFileSystem.getEntry("/charger"));

    // Assert
    assertThat(result).isNotNull();
    assertThat(result.getName()).isEqualTo("charger");
    assertThat(result.getSymbolicLinkTarget()).isEqualTo("/sbin/healthd");
    assertThat(result.getPermissions().getText()).isEqualTo("lrwxrwxrwx");
    assertThat(result.getSize()).isEqualTo(-1);
    assertThat(result.getLastModifiedDate().getText()).isEqualTo("1969-12-31 16:00");
  }

  @Test
  public void test_FileSystem_GetEntry_Returns_DataDirectory() throws Exception {
    // Prepare
    assert myFileSystem != null;
    assert myMockDevice != null;
    TestDevices.addNexus7Api23Commands(myMockDevice.getShellCommands());

    // Act
    DeviceFileEntry result = waitForFuture(myFileSystem.getEntry("/data"));

    // Assert
    assertThat(result).isNotNull();
    assertThat(result.getName()).isEqualTo("data");
  }

  @Test
  public void test_FileSystem_GetEntry_Returns_DataAppDirectory() throws Exception {
    // Prepare
    assert myFileSystem != null;
    assert myMockDevice != null;
    TestDevices.addNexus7Api23Commands(myMockDevice.getShellCommands());

    // Act
    DeviceFileEntry result = waitForFuture(myFileSystem.getEntry("/data/app"));

    // Assert
    assertThat(result).isNotNull();
    assertThat(result.getName()).isEqualTo("app");
  }

  @Test
  public void test_FileSystem_GetEntries_Returns_DataAppPackages() throws Exception {
    // Prepare
    assert myFileSystem != null;
    assert myMockDevice != null;
    TestDevices.addNexus7Api23Commands(myMockDevice.getShellCommands());
    DeviceFileEntry dataEntry = waitForFuture(myFileSystem.getEntry("/data/app"));

    // Act
    List<DeviceFileEntry> result = waitForFuture(dataEntry.getEntries());

    // Assert
    assertThat(result).isNotNull();
    DeviceFileEntry app = result.stream()
                                .filter(entry -> entry.getName().equals("com.example.rpaquay.myapplication-2"))
                                .findFirst()
                                .orElse(null);
    assertThat(app).isNotNull();

    // Act
    List<DeviceFileEntry> appFiles = waitForFuture(app.getEntries());

    // Assert
    assertThat(appFiles).isNotNull();
    assertThat(appFiles.stream().anyMatch(x -> Objects.equals(x.getName(), "base.apk"))).isTrue();
  }

  @Test
  public void test_FileSystem_GetEntry_Returns_DataDataDirectory() throws Exception {
    // Prepare
    assert myFileSystem != null;
    assert myMockDevice != null;
    TestDevices.addNexus7Api23Commands(myMockDevice.getShellCommands());

    // Act
    DeviceFileEntry result = waitForFuture(myFileSystem.getEntry("/data/data"));

    // Assert
    assertThat(result).isNotNull();
    assertThat(result.getName()).isEqualTo("data");
  }

  @Test
  public void test_FileSystem_GetEntries_Returns_DataDataPackages() throws Exception {
    // Prepare
    assert myFileSystem != null;
    assert myMockDevice != null;
    TestDevices.addNexus7Api23Commands(myMockDevice.getShellCommands());
    DeviceFileEntry dataEntry = waitForFuture(myFileSystem.getEntry("/data/data"));

    // Act
    List<DeviceFileEntry> result = waitForFuture(dataEntry.getEntries());

    // Assert
    assertThat(result).isNotNull();
    assertThat(result.stream().anyMatch(x -> Objects.equals(x.getName(), "com.example.rpaquay.myapplication"))).isTrue();
  }

  @Test
  public void test_FileSystem_GetEntry_Returns_DataLocalDirectory() throws Exception {
    // Prepare
    assert myFileSystem != null;
    assert myMockDevice != null;
    TestDevices.addNexus7Api23Commands(myMockDevice.getShellCommands());

    // Act
    DeviceFileEntry result = waitForFuture(myFileSystem.getEntry("/data/local"));

    // Assert
    assertThat(result).isNotNull();
    assertThat(result.getName()).isEqualTo("local");
  }

  @Test
  public void test_FileSystem_GetEntry_Returns_DataLocalTempDirectory() throws Exception {
    // Prepare
    assert myFileSystem != null;
    assert myMockDevice != null;
    TestDevices.addNexus7Api23Commands(myMockDevice.getShellCommands());

    // Act
    DeviceFileEntry result = waitForFuture(myFileSystem.getEntry("/data/local/tmp"));

    // Assert
    assertThat(result).isNotNull();
    assertThat(result.getName()).isEqualTo("tmp");
  }

  @Test
  public void test_FileSystem_GetEntry_Fails_ForInvalidPath() throws Exception {
    // Prepare
    assert myFileSystem != null;
    assert myMockDevice != null;
    TestDevices.addNexus7Api23Commands(myMockDevice.getShellCommands());

    // Act/Assert
    thrown.expect(ExecutionException.class);
    thrown.expectCause(IsInstanceOf.instanceOf(IllegalArgumentException.class));
    /*DeviceFileEntry result = */
    waitForFuture(myFileSystem.getEntry("/data/invalid/path"));
  }

  @Test
  public void test_FileSystem_UploadLocalFile_Works() throws Exception {
    // Prepare
    assert myFileSystem != null;
    assert myMockDevice != null;
    TestDevices.addNexus7Api23Commands(myMockDevice.getShellCommands());
    DeviceFileEntry dataEntry = waitForFuture(myFileSystem.getEntry("/data/local/tmp"));
    Path tempFile = FileUtil.createTempFile("localFile", "tmp").toPath();
    Files.write(tempFile, new byte[1024]);


    // Act
    AtomicReference<Long> totalBytesRef = new AtomicReference<>();
    Void result = waitForFuture(dataEntry.uploadFile(tempFile, new FileTransferProgress() {
      @Override
      public void progress(long currentBytes, long totalBytes) {
        totalBytesRef.set(totalBytes);
      }

      @Override
      public boolean isCancelled() {
        return false;
      }
    }));
    // Ensure all progress callbacks have been executed
<<<<<<< HEAD
    ensureProgressCallbacksExecuted();
=======
    myCallbackExecutor.submit(EmptyRunnable.getInstance()).get(TIMEOUT_MILLISECONDS, TimeUnit.MILLISECONDS);
>>>>>>> 213d2092

    // Assert
    assertThat(result).isNull();
    assertThat(totalBytesRef.get()).isEqualTo(1024);
  }

  @Test
  public void test_FileSystem_DownloadRemoteFile_Works() throws Exception {
    // Prepare
    assert myFileSystem != null;
    assert myMockDevice != null;
    assert myCallbackExecutor != null;
    TestDevices.addNexus7Api23Commands(myMockDevice.getShellCommands());
    DeviceFileEntry deviceEntry = waitForFuture(myFileSystem.getEntry("/default.prop"));
    myMockDevice.addRemoteFile(deviceEntry.getFullPath(), deviceEntry.getSize());
    Path tempFile = FileUtil.createTempFile("localFile", "tmp").toPath();

    // Act
    AtomicReference<Long> totalBytesRef = new AtomicReference<>();
    Void result = waitForFuture(deviceEntry.downloadFile(tempFile, new FileTransferProgress() {
      @Override
      public void progress(long currentBytes, long totalBytes) {
        totalBytesRef.set(totalBytes);
      }

      @Override
      public boolean isCancelled() {
        return false;
      }
    }));
    // Ensure all progress callbacks have been executed
<<<<<<< HEAD
    ensureProgressCallbacksExecuted();
=======
    myCallbackExecutor.submit(EmptyRunnable.getInstance()).get(TIMEOUT_MILLISECONDS, TimeUnit.MILLISECONDS);
>>>>>>> 213d2092

    // Assert
    assertThat(result).isNull();
    assertThat(totalBytesRef.get()).isEqualTo(deviceEntry.getSize());
    assertThat(Files.exists(tempFile)).isTrue();
    assertThat(tempFile.toFile().length()).isEqualTo(deviceEntry.getSize());
  }

  @Test
  public void test_FileSystem_UploadSystemFile_ReturnsError() throws Exception {
    // Prepare
    assert myFileSystem != null;
    assert myMockDevice != null;
    TestDevices.addEmulatorApi25Commands(myMockDevice.getShellCommands());
    myMockDevice.addRemoteRestrictedAccessFile("/system/build.prop", 1_024);
    DeviceFileEntry dataEntry = waitForFuture(myFileSystem.getEntry("/system"));
    Path tempFile = FileUtil.createTempFile("localFile", "tmp").toPath();
    Files.write(tempFile, new byte[1024]);


    // Act
    AtomicReference<Long> totalBytesRef = new AtomicReference<>();
    Throwable error = waitForFutureException(dataEntry.uploadFile(tempFile, "build.prop", new FileTransferProgress() {
      @Override
      public void progress(long currentBytes, long totalBytes) {
        totalBytesRef.set(totalBytes);
      }

      @Override
      public boolean isCancelled() {
        return false;
      }
    }));
    // Ensure all progress callbacks have been executed
<<<<<<< HEAD
    ensureProgressCallbacksExecuted();
=======
    myCallbackExecutor.submit(EmptyRunnable.getInstance()).get(TIMEOUT_MILLISECONDS, TimeUnit.MILLISECONDS);
>>>>>>> 213d2092

    // Assert
    assertThat(error).isNotNull();
    assertThat(error).isInstanceOf(AdbShellCommandException.class);
    assertThat(error.getMessage()).isEqualTo("cp: /system/build.prop: Read-only file system");
  }

  @Test
  public void test_FileSystem_DownloadAccessibleSystemFile_Works() throws Exception {
    // Prepare
    assert myFileSystem != null;
    assert myMockDevice != null;
    assert myCallbackExecutor != null;
    TestDevices.addEmulatorApi25Commands(myMockDevice.getShellCommands());
    DeviceFileEntry deviceEntry = waitForFuture(myFileSystem.getEntry("/system/build.prop"));
    myMockDevice.addRemoteFile(deviceEntry.getFullPath(), deviceEntry.getSize());
    Path tempFile = FileUtil.createTempFile("localFile", "tmp").toPath();

    // Act
    AtomicReference<Long> totalBytesRef = new AtomicReference<>();
    Void result = waitForFuture(deviceEntry.downloadFile(tempFile, new FileTransferProgress() {
      @Override
      public void progress(long currentBytes, long totalBytes) {
        totalBytesRef.set(totalBytes);
      }

      @Override
      public boolean isCancelled() {
        return false;
      }
    }));
    // Ensure all progress callbacks have been executed
<<<<<<< HEAD
    ensureProgressCallbacksExecuted();
=======
    myCallbackExecutor.submit(EmptyRunnable.getInstance()).get(TIMEOUT_MILLISECONDS, TimeUnit.MILLISECONDS);
>>>>>>> 213d2092

    // Assert
    assertThat(result).isNull();
    assertThat(totalBytesRef.get()).isEqualTo(deviceEntry.getSize());
    assertThat(Files.exists(tempFile)).isTrue();
    assertThat(tempFile.toFile().length()).isEqualTo(deviceEntry.getSize());
  }

  @Test
  public void test_FileSystem_DownloadRestrictedSystemFile_RecoversFromPullError() throws Exception {
    // Prepare
    assert myFileSystem != null;
    assert myMockDevice != null;
    assert myCallbackExecutor != null;
    TestDevices.addEmulatorApi25Commands(myMockDevice.getShellCommands());
    DeviceFileEntry deviceEntry = waitForFuture(myFileSystem.getEntry("/system/build.prop"));
    myMockDevice.addRemoteRestrictedAccessFile(deviceEntry.getFullPath(), deviceEntry.getSize());
    myMockDevice.addRemoteFile("/data/local/tmp/temp0", deviceEntry.getSize());
    Path tempFile = FileUtil.createTempFile("localFile", "tmp").toPath();

    // Act
    AtomicReference<Long> totalBytesRef = new AtomicReference<>();
    Void result = waitForFuture(deviceEntry.downloadFile(tempFile, new FileTransferProgress() {
      @Override
      public void progress(long currentBytes, long totalBytes) {
        totalBytesRef.set(totalBytes);
      }

      @Override
      public boolean isCancelled() {
        return false;
      }
    }));
    // Ensure all progress callbacks have been executed
<<<<<<< HEAD
    ensureProgressCallbacksExecuted();
=======
    myCallbackExecutor.submit(EmptyRunnable.getInstance()).get(TIMEOUT_MILLISECONDS, TimeUnit.MILLISECONDS);
>>>>>>> 213d2092

    // Assert
    assertThat(result).isNull();
    assertThat(totalBytesRef.get()).isEqualTo(deviceEntry.getSize());
    assertThat(Files.exists(tempFile)).isTrue();
    assertThat(tempFile.toFile().length()).isEqualTo(deviceEntry.getSize());
  }

  private void ensureProgressCallbacksExecuted() throws InterruptedException, TimeoutException, ExecutionException {
    Future<?> future = myCallbackExecutor.submit(() -> { });
    future.get(TIMEOUT_MILLISECONDS, TimeUnit.MILLISECONDS);
  }
}<|MERGE_RESOLUTION|>--- conflicted
+++ resolved
@@ -60,17 +60,10 @@
   @Before
   public void setUp() throws Exception {
     myParentDisposable = Disposer.newDisposable();
-<<<<<<< HEAD
-    myCallbackExecutor = AppExecutorUtil.createBoundedApplicationPoolExecutor("EDT simulation thread",
-                                                 PooledThreadExecutor.INSTANCE,
-                                                 1,
-                                                 myParentDisposable);
-=======
     myCallbackExecutor = AppExecutorUtil.createBoundedApplicationPoolExecutor("EDT Simulation Thread",
                                                                               PooledThreadExecutor.INSTANCE,
                                                                               1,
                                                                               myParentDisposable);
->>>>>>> 213d2092
     ExecutorService taskExecutor = PooledThreadExecutor.INSTANCE;
     myMockDevice = new MockDdmlibDevice();
     Function<Void, File> adbRuntimeError = aVoid -> {
@@ -406,11 +399,7 @@
       }
     }));
     // Ensure all progress callbacks have been executed
-<<<<<<< HEAD
     ensureProgressCallbacksExecuted();
-=======
-    myCallbackExecutor.submit(EmptyRunnable.getInstance()).get(TIMEOUT_MILLISECONDS, TimeUnit.MILLISECONDS);
->>>>>>> 213d2092
 
     // Assert
     assertThat(result).isNull();
@@ -442,11 +431,7 @@
       }
     }));
     // Ensure all progress callbacks have been executed
-<<<<<<< HEAD
     ensureProgressCallbacksExecuted();
-=======
-    myCallbackExecutor.submit(EmptyRunnable.getInstance()).get(TIMEOUT_MILLISECONDS, TimeUnit.MILLISECONDS);
->>>>>>> 213d2092
 
     // Assert
     assertThat(result).isNull();
@@ -481,11 +466,7 @@
       }
     }));
     // Ensure all progress callbacks have been executed
-<<<<<<< HEAD
     ensureProgressCallbacksExecuted();
-=======
-    myCallbackExecutor.submit(EmptyRunnable.getInstance()).get(TIMEOUT_MILLISECONDS, TimeUnit.MILLISECONDS);
->>>>>>> 213d2092
 
     // Assert
     assertThat(error).isNotNull();
@@ -518,11 +499,7 @@
       }
     }));
     // Ensure all progress callbacks have been executed
-<<<<<<< HEAD
     ensureProgressCallbacksExecuted();
-=======
-    myCallbackExecutor.submit(EmptyRunnable.getInstance()).get(TIMEOUT_MILLISECONDS, TimeUnit.MILLISECONDS);
->>>>>>> 213d2092
 
     // Assert
     assertThat(result).isNull();
@@ -557,11 +534,7 @@
       }
     }));
     // Ensure all progress callbacks have been executed
-<<<<<<< HEAD
     ensureProgressCallbacksExecuted();
-=======
-    myCallbackExecutor.submit(EmptyRunnable.getInstance()).get(TIMEOUT_MILLISECONDS, TimeUnit.MILLISECONDS);
->>>>>>> 213d2092
 
     // Assert
     assertThat(result).isNull();
