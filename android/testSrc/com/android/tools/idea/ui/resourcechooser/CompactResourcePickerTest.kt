--- conflicted
+++ resolved
@@ -174,10 +174,6 @@
     waitAndAssert<JList<in Any>>(panel) {
       it != null && it.model.size > 0
     }
-<<<<<<< HEAD
-    UIUtil.findComponentOfType(panel, JList::class.java)!!.setUI(HeadlessListUI())
-=======
->>>>>>> 4ae98eb0
     return panel
   }
 }