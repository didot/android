// Copyright (C) 2017 The Android Open Source Project
//
// Licensed under the Apache License, Version 2.0 (the "License");
// you may not use this file except in compliance with the License.
// You may obtain a copy of the License at
//
//      http://www.apache.org/licenses/LICENSE-2.0
//
// Unless required by applicable law or agreed to in writing, software
// distributed under the License is distributed on an "AS IS" BASIS,
// WITHOUT WARRANTIES OR CONDITIONS OF ANY KIND, either express or implied.
// See the License for the specific language governing permissions and
// limitations under the License.
package com.android.tools.idea.ui.resourcemanager.importer

import com.android.tools.idea.testing.AndroidProjectRule
import com.android.tools.idea.ui.resourcemanager.plugin.RasterResourceImporter
import com.android.tools.idea.ui.resourcemanager.plugin.ResourceImporter
import com.intellij.openapi.application.ApplicationManager
import org.junit.Rule
import org.junit.Test
import kotlin.test.assertNotNull
import kotlin.test.assertTrue

class ImportersProviderTest {
<<<<<<< HEAD

  @Suppress("unused") // Needed to initialize extension points
=======
>>>>>>> 227c4e19
  @get:Rule
  val projectRule = AndroidProjectRule.inMemory()

  @Test
  fun extensionPointExists() {
    assertNotNull(ApplicationManager.getApplication().extensionArea.getExtensionPoint<ResourceImporter>("com.android.resourceImporter"))
    assertTrue { ImportersProvider().importers.filterIsInstance<RasterResourceImporter>().any() }
  }

  @Test
  fun getSupportedFileTypes() {
    assertTrue(ImportersProvider().getImportersForExtension("png").any { it is RasterResourceImporter })
  }
}<|MERGE_RESOLUTION|>--- conflicted
+++ resolved
@@ -23,11 +23,6 @@
 import kotlin.test.assertTrue
 
 class ImportersProviderTest {
-<<<<<<< HEAD
-
-  @Suppress("unused") // Needed to initialize extension points
-=======
->>>>>>> 227c4e19
   @get:Rule
   val projectRule = AndroidProjectRule.inMemory()
 
