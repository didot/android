--- conflicted
+++ resolved
@@ -34,11 +34,6 @@
 import kotlin.test.assertTrue
 
 class SVGDesignAssetRendererTest {
-<<<<<<< HEAD
-
-  @Suppress("MemberVisibilityCanBePrivate")
-=======
->>>>>>> 227c4e19
   @get:Rule
   val projectRule = AndroidProjectRule.inMemory()
 
