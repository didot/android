--- conflicted
+++ resolved
@@ -15,87 +15,9 @@
  */
 package com.android.tools.idea.sdk;
 
-import static com.google.common.truth.Truth.assertThat;
-import static org.mockito.ArgumentMatchers.any;
-import static org.mockito.Mockito.doReturn;
-import static org.mockito.Mockito.spy;
-
-import com.android.tools.idea.gradle.project.sync.hyperlink.DownloadAndroidStudioHyperlink;
-import com.android.tools.idea.gradle.project.sync.hyperlink.DownloadJdk8Hyperlink;
-import com.android.tools.idea.gradle.project.sync.hyperlink.UseEmbeddedJdkHyperlink;
-import com.android.tools.idea.gradle.project.sync.hyperlink.UseJavaHomeAsJdkHyperlink;
-import com.android.tools.idea.gradle.util.EmbeddedDistributionPaths;
-import com.android.tools.idea.project.hyperlink.NotificationHyperlink;
-import com.android.tools.idea.testing.IdeComponents;
-import com.intellij.testFramework.LightPlatformTestCase;
-import java.util.List;
-import org.jetbrains.annotations.NotNull;
-
 /**
  * Tests for {@link Jdks}.
  */
-<<<<<<< HEAD
-public class JdksTest extends LightPlatformTestCase {
-  private IdeSdks mySpyIdeSdks;
-  private EmbeddedDistributionPaths mySpyEmbeddedDistributionPaths;
-
-  @Override
-  protected void setUp() throws Exception {
-    super.setUp();
-    IdeComponents ideComponents = new IdeComponents(getProject(), getTestRootDisposable());
-    mySpyIdeSdks = spy(IdeSdks.getInstance());
-    mySpyEmbeddedDistributionPaths = spy(EmbeddedDistributionPaths.getInstance());
-    ideComponents.replaceApplicationService(IdeSdks.class, mySpyIdeSdks);
-    ideComponents.replaceApplicationService(EmbeddedDistributionPaths.class, mySpyEmbeddedDistributionPaths);
-  }
-
-  /**
-   * Confirm {@link UseJavaHomeAsJdkHyperlink} is offered when JavaHome is not used
-   */
-  public void testGetWrongJdkQuickFixesNotUsingJavaHome() {
-    doReturn(false).when(mySpyIdeSdks).isUsingJavaHomeJdk();
-    verifyGetWrongJdkQuickFixes(UseJavaHomeAsJdkHyperlink.class);
-  }
-
-  /**
-   * Confirm {@link UseEmbeddedJdkHyperlink} is offered when JavaHome is not used but is not valid
-   */
-  public void testGetWrongJdkQuickFixesNotUsingJavaHomeInvalid() {
-    doReturn(false).when(mySpyIdeSdks).isUsingJavaHomeJdk();
-    doReturn(null).when(mySpyIdeSdks).validateJdkPath(any());
-    verifyGetWrongJdkQuickFixes(UseEmbeddedJdkHyperlink.class);
-  }
-
-  /**
-   * Confirm {@link UseEmbeddedJdkHyperlink} is offered when JavaHome is already in use
-   */
-  public void testGetWrongJdkQuickFixesUsingJavaHome() {
-    doReturn(true).when(mySpyIdeSdks).isUsingJavaHomeJdk();
-    verifyGetWrongJdkQuickFixes(UseEmbeddedJdkHyperlink.class);
-  }
-
-  /**
-   * Confirm {@link DownloadAndroidStudioHyperlink} is offered when JavaHome and Embedded jdk cannot be used
-   */
-  public void testGetWrongJdkQuickFixesUsingJavaHomeWithOutEmbedded() {
-    doReturn(true).when(mySpyIdeSdks).isUsingJavaHomeJdk();
-    doReturn(null).when(mySpyEmbeddedDistributionPaths).tryToGetEmbeddedJdkPath();
-    verifyGetWrongJdkQuickFixes(DownloadAndroidStudioHyperlink.class);
-  }
-
-  private void verifyGetWrongJdkQuickFixes(@NotNull Class<? extends NotificationHyperlink> hyperlinkClass) {
-    Jdks jdks = Jdks.getInstance();
-    List<NotificationHyperlink> quickFixes = jdks.getWrongJdkQuickFixes(getProject());
-    if (IdeSdks.getInstance().isAndroidStudio()) {
-      assertThat(quickFixes).hasSize(2);
-      assertThat(quickFixes.get(0)).isInstanceOf(hyperlinkClass);
-      assertThat(quickFixes.get(1)).isInstanceOf(DownloadJdk8Hyperlink.class);
-    } else {
-      // In Idea some quickfixes (e.g. DownloadAndroidStudioHyperlink) are not offered
-      assertThat(quickFixes).hasSize(1);
-      assertThat(quickFixes.get(0)).isInstanceOf(DownloadJdk8Hyperlink.class);
-    }
-=======
 public class JdksTest extends PlatformTestCase {
   // These tests verify that LanguageLevel#isAtLeast does what we think it does (this is IntelliJ code.) Leaving these tests here as a way
   // ensure that regressions are not introduced later.
@@ -109,6 +31,5 @@
 
   public void testHasMatchingLangLevelWithLangLevel1dot7AndJdk6() {
     assertFalse(Jdks.hasMatchingLangLevel(JavaSdkVersion.JDK_1_6, LanguageLevel.JDK_1_7));
->>>>>>> 7af60d2c
   }
 }