/*
 * Copyright (C) 2016 The Android Open Source Project
 *
 * Licensed under the Apache License, Version 2.0 (the "License");
 * you may not use this file except in compliance with the License.
 * You may obtain a copy of the License at
 *
 *      http://www.apache.org/licenses/LICENSE-2.0
 *
 * Unless required by applicable law or agreed to in writing, software
 * distributed under the License is distributed on an "AS IS" BASIS,
 * WITHOUT WARRANTIES OR CONDITIONS OF ANY KIND, either express or implied.
 * See the License for the specific language governing permissions and
 * limitations under the License.
 */
package com.android.tools.idea;

import com.android.testutils.JarTestSuiteRunner;
<<<<<<< HEAD
import com.android.testutils.OsType;
import com.android.testutils.TestUtils;
import com.intellij.openapi.vfs.newvfs.impl.VfsRootAccess;
import org.gradle.tooling.internal.consumer.DefaultGradleConnector;
import org.jetbrains.annotations.NotNull;
import org.junit.AfterClass;
=======
import com.android.tools.tests.GradleDaemonsRule;
import com.android.tools.tests.IdeaTestSuiteBase;
import com.android.tools.tests.LeakCheckerRule;
import org.junit.ClassRule;
>>>>>>> 7bd3f2d2
import org.junit.runner.RunWith;

import static com.android.testutils.TestUtils.getWorkspaceFile;

@RunWith(JarTestSuiteRunner.class)
@JarTestSuiteRunner.ExcludeClasses({
  com.android.tools.idea.IdeaTestSuite.class,  // a suite mustn't contain itself
  com.android.tools.idea.rendering.RenderSecurityManagerTest.class,  // calls System.setSecurityManager
  com.android.tools.idea.testing.TestProjectPathsGeneratorTest.class, // This is for a standalone, test-only application
  com.android.tools.idea.templates.TemplateTest.CoverageChecker.class, // Inner class is used to test TemplateTest covers all templates

  // The following classes had failures when run in Bazel.
  com.android.tools.idea.gradle.project.NonAndroidGradleProjectImportingTestSuite.class,
  com.android.tools.perf.idea.gradle.project.sync.GradleSyncPerfTest.class, // Sync performance test only runs on perf buildbot
<<<<<<< HEAD
  org.jetbrains.android.databinding.DataBindingScopeTest.class,
  org.jetbrains.android.databinding.GeneratedCodeMatchTest.class,

=======
>>>>>>> 7bd3f2d2
  // Require resources with spaces (HTML File template)
  // https://github.com/bazelbuild/bazel/issues/374
  com.android.tools.idea.actions.annotations.InferSupportAnnotationsTest.class,
  org.jetbrains.android.dom.CreateMissingClassFixTest.class,
<<<<<<< HEAD

  // Empty test in gradle-feature - http://b.android.com/230792
  com.android.tools.idea.editors.manifest.ManifestConflictTest.class,

  // http://b/35788260
  com.android.tools.idea.gradle.project.sync.errors.OldAndroidPluginErrorHandlerTest.class,
})
public class IdeaTestSuite {

  private static final String TMP_DIR = System.getProperty("java.io.tmpdir");
  private static final String HOST_DIR = OsType.getHostOs().getFolderName();

  // Initialize Idea specific environment
  static {
    setProperties();

    setUpOfflineMavenRepos();

    // Bazel tests are sandboxed so we disable VfsRoot checks.
    VfsRootAccess.allowRootAccess("/");

    symbolicLinkInTmpDir("tools/adt/idea/android/annotations");
    symbolicLinkInTmpDir("tools/adt/idea/artwork/resources/device-art-resources");
    symbolicLinkInTmpDir("tools/adt/idea/android/testData");
    symbolicLinkInTmpDir("tools/adt/idea/android/lib");
    symbolicLinkInTmpDir("tools/base/templates");
    symbolicLinkInTmpDir("tools/idea/java");
    symbolicLinkInTmpDir("prebuilts/studio/jdk");
    symbolicLinkInTmpDir("prebuilts/studio/layoutlib");
    symbolicLinkInTmpDir("prebuilts/studio/sdk/" + HOST_DIR + "/platforms/" + TestUtils.getLatestAndroidPlatform());

    provideRealJdkPathForGradle("prebuilts/studio/jdk");

    // Enable Kotlin plugin (see PluginManagerCore.PROPERTY_PLUGIN_PATH).
    System.setProperty("plugin.path", TestUtils.getWorkspaceFile("prebuilts/tools/common/kotlin-plugin/Kotlin").getAbsolutePath());
  }

  /**
   * Gradle cannot handle a JDK set up with symlinks. It gets confused
   * and in two consecutive executions it thinks that we are calling it
   * with two different JDKs. See
   * https://discuss.gradle.org/t/gradle-daemon-different-context/2146/3
   */
  private static void provideRealJdkPathForGradle(String dir) {
    try {
      File jdk = TestUtils.getWorkspaceFile(dir);
      File file = new File(jdk, "BUILD").toPath().toRealPath().toFile();
      System.setProperty("studio.dev.jdk", file.getParentFile().getAbsolutePath());
    }
    catch (IOException e) {
      // Ignore if we cannot resolve symlinks.
    }
  }

  private static void symbolicLinkInTmpDir(String target) {
    Path targetPath = TestUtils.getWorkspaceFile(target).toPath();
    Path linkName = Paths.get(TMP_DIR, target);
    try {
      Files.createDirectories(linkName.getParent());
      Files.createSymbolicLink(linkName, targetPath);
    }
    catch (IOException e) {
      throw new RuntimeException(e);
    }
  }
=======
>>>>>>> 7bd3f2d2

  // Empty test in gradle-feature - http://b.android.com/230792
  com.android.tools.idea.editors.manifest.ManifestConflictTest.class,

<<<<<<< HEAD
  private static Path createTmpDir(String p) {
    Path path = Paths.get(TMP_DIR, p);
    try {
      Files.createDirectories(path);
    }
    catch (IOException e) {
      throw new RuntimeException(e);
    }
    return path;
  }

  private static void setUpOfflineMavenRepos() {
    // Adds embedded Maven repo directory for tests, see EmbeddedDistributionPaths for details.
    symbolicLinkInTmpDir("prebuilts/tools/common/offline-m2");

    // If present, also adds the offline repo we built from the source tree.
    setUpOfflineRepo("tools/base/bazel/offline_repo_repo.zip", "out/studio/repo");

    // Parts of prebuilts/tools/common that we need.
    setUpOfflineRepo("tools/adt/idea/android/test_deps_repo.zip", "prebuilts/tools/common/m2/repository");
    setUpOfflineRepo("tools/adt/idea/android/android-gradle-1.5.0_repo_repo.zip", "prebuilts/tools/common/m2/repository");
  }

  private static void setUpOfflineRepo(@NotNull String repoZip, @NotNull String outputPath) {
    File offlineRepoZip = TestUtils.getWorkspaceFile(repoZip);
    try {
      InstallerUtil.unzip(
        offlineRepoZip,
        createTmpDir(outputPath).toFile(),
        FileOpUtils.create(),
        offlineRepoZip.length(),
        new FakeProgressIndicator());
    }
    catch (IOException e) {
      throw new RuntimeException(e);
    }
  }
=======
  // http://b/35788260
  com.android.tools.idea.gradle.project.sync.errors.OldAndroidPluginErrorHandlerTest.class,
})
public class IdeaTestSuite extends IdeaTestSuiteBase {

  @ClassRule public static LeakCheckerRule checker = new LeakCheckerRule();

  @ClassRule public static GradleDaemonsRule gradle = new GradleDaemonsRule();
>>>>>>> 7bd3f2d2

  static {
    symlinkToIdeaHome(
        "prebuilts/tools/common/offline-m2",
        "tools/adt/idea/adt-ui/lib/libwebp",
        "tools/adt/idea/android/annotations",
        "tools/adt/idea/artwork/resources/device-art-resources",
        "tools/adt/idea/android/testData",
        "tools/adt/idea/android/lib",
        "tools/base/templates",
        "tools/idea/java",
        "prebuilts/studio/jdk",
        "prebuilts/studio/layoutlib",
        "prebuilts/studio/sdk");

    setUpOfflineRepo("tools/base/build-system/studio_repo.zip", "out/studio/repo");
    setUpOfflineRepo("tools/adt/idea/android/test_deps.zip", "prebuilts/tools/common/m2/repository");
    setUpOfflineRepo("tools/adt/idea/android/android-gradle-1.5.0_repo.zip", "prebuilts/tools/common/m2/repository");
    setUpOfflineRepo("tools/data-binding/data_binding_runtime.zip", "prebuilts/tools/common/m2/repository");

    // Enable Kotlin plugin (see PluginManagerCore.PROPERTY_PLUGIN_PATH).
    System.setProperty("plugin.path", getWorkspaceFile("prebuilts/tools/common/kotlin-plugin/Kotlin").getAbsolutePath());

    // Run Kotlin in-process for easier control over its JVM args.
    System.setProperty("kotlin.compiler.execution.strategy", "in-process");
  }

  @AfterClass
  public static void killGradleDaemons() {
    DefaultGradleConnector.close();
  }
}<|MERGE_RESOLUTION|>--- conflicted
+++ resolved
@@ -16,19 +16,10 @@
 package com.android.tools.idea;
 
 import com.android.testutils.JarTestSuiteRunner;
-<<<<<<< HEAD
-import com.android.testutils.OsType;
-import com.android.testutils.TestUtils;
-import com.intellij.openapi.vfs.newvfs.impl.VfsRootAccess;
-import org.gradle.tooling.internal.consumer.DefaultGradleConnector;
-import org.jetbrains.annotations.NotNull;
-import org.junit.AfterClass;
-=======
 import com.android.tools.tests.GradleDaemonsRule;
 import com.android.tools.tests.IdeaTestSuiteBase;
 import com.android.tools.tests.LeakCheckerRule;
 import org.junit.ClassRule;
->>>>>>> 7bd3f2d2
 import org.junit.runner.RunWith;
 
 import static com.android.testutils.TestUtils.getWorkspaceFile;
@@ -43,127 +34,14 @@
   // The following classes had failures when run in Bazel.
   com.android.tools.idea.gradle.project.NonAndroidGradleProjectImportingTestSuite.class,
   com.android.tools.perf.idea.gradle.project.sync.GradleSyncPerfTest.class, // Sync performance test only runs on perf buildbot
-<<<<<<< HEAD
-  org.jetbrains.android.databinding.DataBindingScopeTest.class,
-  org.jetbrains.android.databinding.GeneratedCodeMatchTest.class,
-
-=======
->>>>>>> 7bd3f2d2
   // Require resources with spaces (HTML File template)
   // https://github.com/bazelbuild/bazel/issues/374
   com.android.tools.idea.actions.annotations.InferSupportAnnotationsTest.class,
   org.jetbrains.android.dom.CreateMissingClassFixTest.class,
-<<<<<<< HEAD
 
   // Empty test in gradle-feature - http://b.android.com/230792
   com.android.tools.idea.editors.manifest.ManifestConflictTest.class,
 
-  // http://b/35788260
-  com.android.tools.idea.gradle.project.sync.errors.OldAndroidPluginErrorHandlerTest.class,
-})
-public class IdeaTestSuite {
-
-  private static final String TMP_DIR = System.getProperty("java.io.tmpdir");
-  private static final String HOST_DIR = OsType.getHostOs().getFolderName();
-
-  // Initialize Idea specific environment
-  static {
-    setProperties();
-
-    setUpOfflineMavenRepos();
-
-    // Bazel tests are sandboxed so we disable VfsRoot checks.
-    VfsRootAccess.allowRootAccess("/");
-
-    symbolicLinkInTmpDir("tools/adt/idea/android/annotations");
-    symbolicLinkInTmpDir("tools/adt/idea/artwork/resources/device-art-resources");
-    symbolicLinkInTmpDir("tools/adt/idea/android/testData");
-    symbolicLinkInTmpDir("tools/adt/idea/android/lib");
-    symbolicLinkInTmpDir("tools/base/templates");
-    symbolicLinkInTmpDir("tools/idea/java");
-    symbolicLinkInTmpDir("prebuilts/studio/jdk");
-    symbolicLinkInTmpDir("prebuilts/studio/layoutlib");
-    symbolicLinkInTmpDir("prebuilts/studio/sdk/" + HOST_DIR + "/platforms/" + TestUtils.getLatestAndroidPlatform());
-
-    provideRealJdkPathForGradle("prebuilts/studio/jdk");
-
-    // Enable Kotlin plugin (see PluginManagerCore.PROPERTY_PLUGIN_PATH).
-    System.setProperty("plugin.path", TestUtils.getWorkspaceFile("prebuilts/tools/common/kotlin-plugin/Kotlin").getAbsolutePath());
-  }
-
-  /**
-   * Gradle cannot handle a JDK set up with symlinks. It gets confused
-   * and in two consecutive executions it thinks that we are calling it
-   * with two different JDKs. See
-   * https://discuss.gradle.org/t/gradle-daemon-different-context/2146/3
-   */
-  private static void provideRealJdkPathForGradle(String dir) {
-    try {
-      File jdk = TestUtils.getWorkspaceFile(dir);
-      File file = new File(jdk, "BUILD").toPath().toRealPath().toFile();
-      System.setProperty("studio.dev.jdk", file.getParentFile().getAbsolutePath());
-    }
-    catch (IOException e) {
-      // Ignore if we cannot resolve symlinks.
-    }
-  }
-
-  private static void symbolicLinkInTmpDir(String target) {
-    Path targetPath = TestUtils.getWorkspaceFile(target).toPath();
-    Path linkName = Paths.get(TMP_DIR, target);
-    try {
-      Files.createDirectories(linkName.getParent());
-      Files.createSymbolicLink(linkName, targetPath);
-    }
-    catch (IOException e) {
-      throw new RuntimeException(e);
-    }
-  }
-=======
->>>>>>> 7bd3f2d2
-
-  // Empty test in gradle-feature - http://b.android.com/230792
-  com.android.tools.idea.editors.manifest.ManifestConflictTest.class,
-
-<<<<<<< HEAD
-  private static Path createTmpDir(String p) {
-    Path path = Paths.get(TMP_DIR, p);
-    try {
-      Files.createDirectories(path);
-    }
-    catch (IOException e) {
-      throw new RuntimeException(e);
-    }
-    return path;
-  }
-
-  private static void setUpOfflineMavenRepos() {
-    // Adds embedded Maven repo directory for tests, see EmbeddedDistributionPaths for details.
-    symbolicLinkInTmpDir("prebuilts/tools/common/offline-m2");
-
-    // If present, also adds the offline repo we built from the source tree.
-    setUpOfflineRepo("tools/base/bazel/offline_repo_repo.zip", "out/studio/repo");
-
-    // Parts of prebuilts/tools/common that we need.
-    setUpOfflineRepo("tools/adt/idea/android/test_deps_repo.zip", "prebuilts/tools/common/m2/repository");
-    setUpOfflineRepo("tools/adt/idea/android/android-gradle-1.5.0_repo_repo.zip", "prebuilts/tools/common/m2/repository");
-  }
-
-  private static void setUpOfflineRepo(@NotNull String repoZip, @NotNull String outputPath) {
-    File offlineRepoZip = TestUtils.getWorkspaceFile(repoZip);
-    try {
-      InstallerUtil.unzip(
-        offlineRepoZip,
-        createTmpDir(outputPath).toFile(),
-        FileOpUtils.create(),
-        offlineRepoZip.length(),
-        new FakeProgressIndicator());
-    }
-    catch (IOException e) {
-      throw new RuntimeException(e);
-    }
-  }
-=======
   // http://b/35788260
   com.android.tools.idea.gradle.project.sync.errors.OldAndroidPluginErrorHandlerTest.class,
 })
@@ -172,7 +50,6 @@
   @ClassRule public static LeakCheckerRule checker = new LeakCheckerRule();
 
   @ClassRule public static GradleDaemonsRule gradle = new GradleDaemonsRule();
->>>>>>> 7bd3f2d2
 
   static {
     symlinkToIdeaHome(
@@ -199,9 +76,4 @@
     // Run Kotlin in-process for easier control over its JVM args.
     System.setProperty("kotlin.compiler.execution.strategy", "in-process");
   }
-
-  @AfterClass
-  public static void killGradleDaemons() {
-    DefaultGradleConnector.close();
-  }
 }