--- conflicted
+++ resolved
@@ -36,27 +36,18 @@
 import com.android.sdklib.repository.targets.SystemImage;
 import com.android.sdklib.repository.targets.SystemImageManager;
 import com.android.testutils.MockLog;
-<<<<<<< HEAD
-import com.android.tools.idea.avdmanager.emulatorcommand.EmulatorCommandBuilder;
-=======
 import com.android.testutils.NoErrorsOrWarningsLogger;
 import com.android.testutils.file.InMemoryFileSystems;
->>>>>>> 477885a9
+import com.android.tools.idea.avdmanager.emulatorcommand.EmulatorCommandBuilder;
 import com.android.utils.NullLogger;
 import com.google.common.collect.ImmutableList;
 import com.google.common.util.concurrent.MoreExecutors;
 import com.intellij.execution.configurations.GeneralCommandLine;
 import com.intellij.openapi.util.SystemInfo;
-<<<<<<< HEAD
-import java.io.File;
+import java.nio.file.Files;
 import java.nio.file.Path;
 import java.nio.file.Paths;
-import java.util.Collections;
-=======
-import java.nio.file.Files;
-import java.nio.file.Path;
 import java.util.Map;
->>>>>>> 477885a9
 import java.util.Objects;
 import java.util.concurrent.ExecutionException;
 import java.util.concurrent.TimeUnit;
@@ -352,11 +343,10 @@
     }
   }
 
-<<<<<<< HEAD
   public void testNewEmulatorCommandHasWorkingDirectory() {
     MockLog log = new MockLog();
     AvdInfo avd = mAvdManager.createAvd(
-      mFileOp.toPath(mAvdFolder),
+      mAvdFolder,
       getName(),
       mSystemImage,
       null,
@@ -378,18 +368,11 @@
     assertEquals("Emulator command should have a working directory. See IDEA-231313.", emulator.getParent().toFile(), command.getWorkDirectory());
   }
 
-  private static void recordGoogleApisSysImg23(MockFileOp fop) {
-    fop.recordExistingFile("/sdk/system-images/android-23/google_apis/x86_64/system.img");
-    fop.recordExistingFile("/sdk/system-images/android-23/google_apis/x86_64/"
-                           + AvdManager.USERDATA_IMG, "Some dummy info");
-    fop.recordExistingFile("/sdk/system-images/android-23/google_apis/x86_64/package.xml",
-=======
   private static void recordGoogleApisSysImg23(Path sdkRoot) {
     InMemoryFileSystems.recordExistingFile(sdkRoot.resolve("system-images/android-23/google_apis/x86_64/system.img"));
     InMemoryFileSystems.recordExistingFile(sdkRoot.resolve("system-images/android-23/google_apis/x86_64/" + AvdManager.USERDATA_IMG),
                                            "Some dummy info");
     InMemoryFileSystems.recordExistingFile(sdkRoot.resolve("system-images/android-23/google_apis/x86_64/package.xml"),
->>>>>>> 477885a9
                            "<?xml version=\"1.0\" encoding=\"UTF-8\" standalone=\"yes\"?>"
                            + "<ns3:sdk-sys-img "
                            + "xmlns:ns3=\"http://schemas.android.com/sdk/android/repo/sys-img2/01\">"
