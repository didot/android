/*
 * Copyright (C) 2013 The Android Open Source Project
 *
 * Licensed under the Apache License, Version 2.0 (the "License");
 * you may not use this file except in compliance with the License.
 * You may obtain a copy of the License at
 *
 *      http://www.apache.org/licenses/LICENSE-2.0
 *
 * Unless required by applicable law or agreed to in writing, software
 * distributed under the License is distributed on an "AS IS" BASIS,
 * WITHOUT WARRANTIES OR CONDITIONS OF ANY KIND, either express or implied.
 * See the License for the specific language governing permissions and
 * limitations under the License.
 */
package com.android.tools.idea.wizard;

import com.android.SdkConstants;
import com.android.tools.idea.templates.AndroidGradleTestCase;
import com.android.tools.idea.templates.Template;
import com.android.tools.idea.templates.TemplateUtils;
import com.intellij.openapi.project.Project;
<<<<<<< HEAD
import com.intellij.openapi.ui.DialogWrapper;
=======
import com.intellij.openapi.util.Disposer;
>>>>>>> 94691eb5
import com.intellij.openapi.util.io.FileUtil;

import java.io.File;

import static com.android.tools.idea.templates.TemplateMetadata.*;
import static com.android.tools.idea.wizard.NewProjectWizardState.ATTR_CREATE_ACTIVITY;
import static com.android.tools.idea.wizard.NewProjectWizardState.ATTR_PROJECT_LOCATION;
import static org.mockito.Mockito.*;

/**
 * Tests for the New Project Wizard.
 */
public class NewProjectWizardTest extends AndroidGradleTestCase {

  NewProjectWizard myWizard;
  NewProjectWizardState myWizardState;

  private static final String MODULE_NAME = "thisisamodulename";

  @Override
  protected boolean requireRecentSdk() {
    // Need valid SDK templates
    return true;
  }

  @Override
  public void setUp() throws Exception {
    super.setUp();
    myWizard = new NewProjectWizard();
    myWizardState = myWizard.myWizardState;
  }

  @Override
  public void tearDown() throws Exception {
    myWizard.close(DialogWrapper.OK_EXIT_CODE);
    super.tearDown();
  }

  public void testInit() throws Exception {
    // After construction
    assertNotNull(myWizardState);
    assertTrue(myWizardState.hasAttr(ATTR_GRADLE_VERSION));
    assertTrue(myWizardState.hasAttr(ATTR_GRADLE_PLUGIN_VERSION));

    assertTrue(myWizardState.hasAttr(ATTR_MIN_API));
    assertTrue(myWizardState.get(ATTR_MIN_API) instanceof String);

    assertTrue(myWizardState.hasAttr(ATTR_BUILD_API));
    assertTrue(myWizardState.get(ATTR_BUILD_API) instanceof Integer);
    assertTrue(myWizardState.hasAttr(ATTR_BUILD_API_STRING));
    assertTrue(myWizardState.get(ATTR_BUILD_API_STRING) instanceof String);

    assertTrue(myWizardState.hasAttr(ATTR_MIN_API_LEVEL));
    assertTrue(myWizardState.get(ATTR_MIN_API_LEVEL) instanceof Integer);

    assertTrue(myWizardState.hasAttr(ATTR_TARGET_API));
    assertTrue(myWizardState.get(ATTR_TARGET_API) instanceof Integer);
    assertTrue(myWizardState.hasAttr(ATTR_TARGET_API_STRING));
    assertTrue(myWizardState.get(ATTR_TARGET_API_STRING) instanceof String);

    assertEquals(4, myWizard.getStepCount());
    assertNotNull(myWizard.myAssetSetStep);
    assertNotNull(myWizard.myChooseActivityStep);
    assertNotNull(myWizard.myActivityParameterStep);

    assertTrue(myWizard.myInitializationComplete);
  }

  public void testUpdate() throws Exception {
    myWizardState.put(ATTR_CREATE_ICONS, true);
    myWizardState.put(ATTR_CREATE_ACTIVITY, true);

    myWizard.update();

    assertVisibilityMatchesParameter(myWizard.myAssetSetStep, ATTR_CREATE_ICONS);
    assertVisibilityMatchesParameter(myWizard.myChooseActivityStep, ATTR_CREATE_ACTIVITY);
    assertVisibilityMatchesParameter(myWizard.myActivityParameterStep, ATTR_CREATE_ACTIVITY);

    myWizardState.put(ATTR_CREATE_ICONS, false);
    myWizardState.put(ATTR_CREATE_ACTIVITY, false);

    myWizard.update();

    assertVisibilityMatchesParameter(myWizard.myAssetSetStep, ATTR_CREATE_ICONS);
    assertVisibilityMatchesParameter(myWizard.myChooseActivityStep, ATTR_CREATE_ACTIVITY);
    assertVisibilityMatchesParameter(myWizard.myActivityParameterStep, ATTR_CREATE_ACTIVITY);
  }

  private void assertVisibilityMatchesParameter(TemplateWizardStep step, String paramName) {
    assertEquals(myWizardState.getBoolean(paramName), step.isStepVisible());
  }


  /**
   * Sets up standard project/module creation
   */
  private void setUpStandardProjectCreation() throws Exception {
    File baseDir = new File(getProject().getBasePath());
    myWizardState.put(FormFactorUtils.ATTR_MODULE_NAME, MODULE_NAME);
    myWizardState.put(ATTR_PROJECT_LOCATION, baseDir.getPath());
    String projectName = "ThisIsAProjectName";
    myWizardState.put(ATTR_APP_TITLE, projectName);
    myWizardState.put(ATTR_PACKAGE_NAME, "com.test.package");
  }

  /**
   * Returns the module directory.
   */
  private File runCommonCreateProjectTest() throws Exception {
    File baseDir = new File(myWizardState.getString(ATTR_PROJECT_LOCATION));

    // Do the project creation
    myWizard.createProject();

    // Make sure we created the project-level files
    assertFilesExist(baseDir,
                     "build.gradle",
                     ".gitignore",
                     "settings.gradle",
                     "gradle.properties",
                     "local.properties");

    // Make sure we created the module files
    File moduleBase = new File(baseDir, myWizardState.getString(FormFactorUtils.ATTR_MODULE_NAME));
    assertFilesExist(moduleBase,
                     ".gitignore",
                     "build.gradle",
                     "proguard-rules.pro",
                     "src/main/res/values/strings.xml",
                     "src/main/AndroidManifest.xml");

    return moduleBase;
  }

  public void testCreateProjectNoActivityNoIconsLibrary() throws Exception {
    myWizardState.put(ATTR_CREATE_ACTIVITY, false);
    myWizardState.put(ATTR_CREATE_ICONS, false);
    myWizardState.put(ATTR_IS_LIBRARY_MODULE, true);

    setUpStandardProjectCreation();
    File moduleDir = runCommonCreateProjectTest();
    File gradleFile = new File(moduleDir, SdkConstants.FN_BUILD_GRADLE);

    String gradleContents = TemplateUtils.readTextFile(gradleFile);
    assertNotNull(gradleContents);
    assertTrue(gradleContents.contains("apply plugin: 'com.android.library'"));

    File manifestFile = new File(moduleDir, FileUtil.join("src", "main", SdkConstants.ANDROID_MANIFEST_XML));
    String manifestContents = TemplateUtils.readTextFile(manifestFile);
    assertNotNull(manifestContents);
    assertFalse(manifestContents.contains("android:theme"));

    assertFilesExist(moduleDir,
                     // Libraries no longer have launcher icons in them
                     "src/main/java/com/test/package");
  }

  public void testCreateProjectNoActivityNoIconsApplication() throws Exception {
    myWizardState.put(ATTR_CREATE_ACTIVITY, false);
    myWizardState.put(ATTR_CREATE_ICONS, false);
    myWizardState.put(ATTR_IS_LIBRARY_MODULE, false);

    setUpStandardProjectCreation();
    File moduleDir = runCommonCreateProjectTest();
    File gradleFile = new File(moduleDir, "build.gradle");

    String gradleContents = TemplateUtils.readTextFile(gradleFile);
    assertNotNull(gradleContents);
    assertTrue(gradleContents.contains("apply plugin: 'com.android.application'"));

    File manifestFile = new File(moduleDir, FileUtil.join("src", "main", SdkConstants.ANDROID_MANIFEST_XML));
    String manifestContents = TemplateUtils.readTextFile(manifestFile);
    assertNotNull(manifestContents);
    assertTrue(manifestContents.contains("android:theme"));

    assertFilesExist(moduleDir,
                     "src/main/res/values/styles.xml",
                     "src/main/java/com/test/package",
                     "src/main/res/mipmap-hdpi/ic_launcher.png",
                     "src/main/res/mipmap-mdpi/ic_launcher.png",
                     "src/main/res/mipmap-xhdpi/ic_launcher.png",
                     "src/main/res/mipmap-xxhdpi/ic_launcher.png");
  }

  public void testCreateProjectWithActivityWithIcons() throws Exception {
    myWizardState.put(ATTR_CREATE_ACTIVITY, true);
    myWizardState.put(ATTR_CREATE_ICONS, true);
    myWizardState.put(ATTR_IS_LIBRARY_MODULE, false);

    AssetStudioAssetGenerator launcherIconStateMock = mock(AssetStudioAssetGenerator.class);
    NewProjectWizardState spyState = spy(myWizardState);
    myWizard.myWizardState = spyState;
    myWizard.myAssetGenerator = launcherIconStateMock;

    TemplateWizardState activityStateMock = spy(myWizardState.getActivityTemplateState());
    Template activityTemplateMock = mock(Template.class);
    when(activityStateMock.getTemplate()).thenReturn(activityTemplateMock);
    when(spyState.getActivityTemplateState()).thenReturn(activityStateMock);

    setUpStandardProjectCreation();
    File moduleRoot = runCommonCreateProjectTest();

    verify(launcherIconStateMock).outputImagesIntoDefaultVariant(eq(moduleRoot));
<<<<<<< HEAD
    verify(activityTemplateMock).render(eq(moduleRoot), eq(moduleRoot),
                                        eq(myWizardState.myActivityTemplateState.myParameters), (Project)isNull());
=======
    verify(activityTemplateMock).render(eq(moduleRoot), eq(moduleRoot), eq(myWizardState.myActivityTemplateState.myParameters),
                                        (Project)isNull());
>>>>>>> 94691eb5
  }

  public void testCreateProjectNoActivityNoIcons() throws Exception {
    myWizardState.put(ATTR_CREATE_ACTIVITY, false);
    myWizardState.put(ATTR_CREATE_ICONS, false);
    myWizardState.put(ATTR_IS_LIBRARY_MODULE, false);

    AssetStudioAssetGenerator launcherIconStateMock = mock(AssetStudioAssetGenerator.class);
    NewProjectWizardState spyState = spy(myWizardState);
    myWizard.myWizardState = spyState;
    myWizard.myAssetGenerator = launcherIconStateMock;

    TemplateWizardState activityStateMock = spy(myWizardState.getActivityTemplateState());
    Template activityTemplateMock = mock(Template.class);
    when(activityStateMock.getTemplate()).thenReturn(activityTemplateMock);
    when(spyState.getActivityTemplateState()).thenReturn(activityStateMock);

    setUpStandardProjectCreation();
    runCommonCreateProjectTest();

    verifyZeroInteractions(activityStateMock, activityTemplateMock, launcherIconStateMock);
  }

  // TODO: The following tests check the support of strange path names, even though our project
  // wizard flow does not allow us to create them. It seems worth it, instead, to test that our
  // wizard logic prevents inserting these weird characters rather than asserting we can handle
  // them. Otherwise, we're wasting time testing (and maintaining) impossible test cases.

  public void testCreateProjectWithSingleQuoteInPathName() throws Exception {
    createProjectWithWeirdTextInPathName("'");
  }

  // This test doesn't work (the " breaks xml parsing) but our project creation flow doesn't allow users to enter quotes anyway
  // It's left here to document that it was once tested.
  @SuppressWarnings("unused")
  public void DISABLED_testCreateProjectWithDoubleQuoteInPathName() throws Exception {
    // " is reserved on a Windows system
    if (System.getProperty("os.name").startsWith("Windows")) {
      return;
    }

    createProjectWithWeirdTextInPathName("\"");
  }

  public void testCreateProjectWithUnicodeInPathName() throws Exception {
    // Unicode is reserved on a Windows system
    if (System.getProperty("os.name").startsWith("Windows")) {
      return;
    }

    createProjectWithWeirdTextInPathName("\uD83D\uDCA9");
  }

  // This test doesn't work (the < breaks xml parsing) but our project creation flow doesn't allow users to enter this character anyway.
  // It's left here to document that it was once tested.
  @SuppressWarnings("unused")
  public void DISABLED_testCreateProjectWithLessThanInPathName() throws Exception {
    // < is reserved on a Windows system
    if (System.getProperty("os.name").startsWith("Windows")) {
      return;
    }

    createProjectWithWeirdTextInPathName("<");
  }

  public void testCreateProjectWithGreaterThanInPathName() throws Exception {
    // > is reserved on a Windows system
    if (System.getProperty("os.name").startsWith("Windows")) {
      return;
    }

    createProjectWithWeirdTextInPathName(">");
  }

  private void createProjectWithWeirdTextInPathName(String problemText) throws Exception {
    myWizardState.put(ATTR_CREATE_ACTIVITY, false);
    myWizardState.put(ATTR_CREATE_ICONS, false);
    myWizardState.put(ATTR_IS_LIBRARY_MODULE, false);
    String projectName = "ThisIsAProjectName";
    myWizardState.put(ATTR_APP_TITLE, projectName);
    myWizardState.put(ATTR_PACKAGE_NAME, "com.test.package");
    myWizardState.put(FormFactorUtils.ATTR_MODULE_NAME, MODULE_NAME);

    File baseDir = new File(getProject().getBasePath(), "test" + problemText + "orama");
    myWizardState.put(ATTR_PROJECT_LOCATION, baseDir.getPath());
    runCommonCreateProjectTest();
  }
}<|MERGE_RESOLUTION|>--- conflicted
+++ resolved
@@ -20,11 +20,7 @@
 import com.android.tools.idea.templates.Template;
 import com.android.tools.idea.templates.TemplateUtils;
 import com.intellij.openapi.project.Project;
-<<<<<<< HEAD
 import com.intellij.openapi.ui.DialogWrapper;
-=======
-import com.intellij.openapi.util.Disposer;
->>>>>>> 94691eb5
 import com.intellij.openapi.util.io.FileUtil;
 
 import java.io.File;
@@ -228,13 +224,8 @@
     File moduleRoot = runCommonCreateProjectTest();
 
     verify(launcherIconStateMock).outputImagesIntoDefaultVariant(eq(moduleRoot));
-<<<<<<< HEAD
-    verify(activityTemplateMock).render(eq(moduleRoot), eq(moduleRoot),
-                                        eq(myWizardState.myActivityTemplateState.myParameters), (Project)isNull());
-=======
     verify(activityTemplateMock).render(eq(moduleRoot), eq(moduleRoot), eq(myWizardState.myActivityTemplateState.myParameters),
                                         (Project)isNull());
->>>>>>> 94691eb5
   }
 
   public void testCreateProjectNoActivityNoIcons() throws Exception {
