--- conflicted
+++ resolved
@@ -15,14 +15,6 @@
  */
 package com.android.tools.idea.run.configuration.execution
 
-<<<<<<< HEAD
-import com.android.ddmlib.IShellOutputReceiver
-import com.android.testutils.MockitoKt
-import com.android.tools.idea.run.configuration.AndroidWatchFaceConfiguration
-import com.android.tools.idea.run.configuration.AndroidWatchFaceConfigurationType
-import com.android.tools.idea.run.configuration.AndroidWearProgramRunner
-import com.google.common.truth.Truth.assertThat
-=======
 import com.android.ddmlib.AndroidDebugBridge
 import com.android.fakeadbserver.services.ServiceOutput
 import com.android.testutils.MockitoKt.any
@@ -37,20 +29,14 @@
 import com.intellij.debugger.DebuggerManager
 import com.intellij.debugger.DebuggerManagerEx
 import com.intellij.execution.ExecutionException
->>>>>>> ad5b6ee3
 import com.intellij.execution.Executor
 import com.intellij.execution.RunManager
 import com.intellij.execution.executors.DefaultDebugExecutor
 import com.intellij.execution.executors.DefaultRunExecutor
 import com.intellij.execution.runners.ExecutionEnvironment
-<<<<<<< HEAD
-import com.intellij.execution.ui.ConsoleView
-import org.mockito.ArgumentCaptor
-=======
 import com.intellij.testFramework.registerServiceInstance
 import com.intellij.util.ExceptionUtil
 import org.junit.Test
->>>>>>> ad5b6ee3
 import org.mockito.Mockito
 import java.util.concurrent.CountDownLatch
 import java.util.concurrent.TimeUnit
@@ -58,8 +44,6 @@
 import kotlin.test.fail
 
 class AndroidWatchFaceConfigurationExecutorTest : AndroidConfigurationExecutorBaseTest() {
-<<<<<<< HEAD
-=======
   // Expected commands am commands
   private val forceStop = "force-stop com.example.app"
   private val checkVersion = "broadcast -a com.google.android.wearable.app.DEBUG_SURFACE --es operation version"
@@ -69,51 +53,12 @@
   private val setDebugAppAm = "set-debug-app -w 'com.example.app'"
   private val clearDebugAppAm = "clear-debug-app"
   private val clearDebugAppBroadcast = "broadcast -a com.google.android.wearable.app.DEBUG_SURFACE --es operation 'clear-debug-app'"
->>>>>>> ad5b6ee3
 
   private fun getExecutionEnvironment(executorInstance: Executor): ExecutionEnvironment {
     val configSettings = RunManager.getInstance(project).createConfiguration(
       "run WatchFace", AndroidWatchFaceConfigurationType().configurationFactories.single())
-<<<<<<< HEAD
-    val androidWatchFaceConfiguration = configSettings.configuration as AndroidWatchFaceConfiguration
-    androidWatchFaceConfiguration.setModule(myModule)
-    androidWatchFaceConfiguration.componentName = componentName
-    // Use debug executor
-    return ExecutionEnvironment(executorInstance, AndroidWearProgramRunner(), configSettings, project)
-  }
-
-  fun testRun() {
-    // Use DefaultRunExecutor, equivalent of pressing run button.
-    val env = getExecutionEnvironment(DefaultRunExecutor.getRunExecutorInstance())
-
-    val executor = Mockito.spy(AndroidWatchFaceConfigurationExecutor(env))
-
-    val device = getMockDevice()
-    val app = createApp(device, appId, servicesName = listOf(componentName), activitiesName = emptyList())
-    val appInstaller = TestApplicationInstaller(appId, app)
-    // Mock app installation.
-    Mockito.doReturn(appInstaller).`when`(executor).getApplicationInstaller()
-
-    executor.doOnDevices(listOf(device))
-
-    // Verify commands sent to device.
-    val commandsCaptor = ArgumentCaptor.forClass(String::class.java)
-    Mockito.verify(device, Mockito.times(2)).executeShellCommand(
-      commandsCaptor.capture(),
-      MockitoKt.any(IShellOutputReceiver::class.java),
-      MockitoKt.any(),
-      MockitoKt.any()
-    )
-    val commands = commandsCaptor.allValues
-
-    // Set WatchFace.
-    assertThat(commands[0]).isEqualTo("am broadcast -a com.google.android.wearable.app.DEBUG_SURFACE --es operation set-watchface --ecn component com.example.app/com.example.app.Component")
-    // Showing WatchFace.
-    assertThat(commands[1]).isEqualTo("am broadcast -a com.google.android.wearable.app.DEBUG_SYSUI --es operation show-watchface")
-=======
     // Use debug executor
     return ExecutionEnvironment(executorInstance, AndroidConfigurationProgramRunner(), configSettings, project)
->>>>>>> ad5b6ee3
   }
 
   @Test
@@ -177,62 +122,6 @@
   fun testDebug() {
     // Use DefaultRunExecutor, equivalent of pressing debug button.
     val env = getExecutionEnvironment(DefaultDebugExecutor.getDebugExecutorInstance())
-<<<<<<< HEAD
-
-    // Executor we test.
-    val executor = Mockito.spy(AndroidWatchFaceConfigurationExecutor(env))
-
-    val device = getMockDevice()
-    val app = createApp(device, appId, servicesName = listOf(componentName), activitiesName = emptyList())
-    val appInstaller = TestApplicationInstaller(appId, app)
-    // Mock app installation.
-    Mockito.doReturn(appInstaller).`when`(executor).getApplicationInstaller()
-    // Mock debugSessionStarter.
-    Mockito.doReturn(Mockito.mock(DebugSessionStarter::class.java)).`when`(executor).getDebugSessionStarter()
-
-    executor.doOnDevices(listOf(device))
-
-    // Verify commands sent to device.
-    val commandsCaptor = ArgumentCaptor.forClass(String::class.java)
-    Mockito.verify(device, Mockito.times(3)).executeShellCommand(
-      commandsCaptor.capture(),
-      MockitoKt.any(IShellOutputReceiver::class.java),
-      MockitoKt.any(),
-      MockitoKt.any()
-    )
-    val commands = commandsCaptor.allValues
-
-    // Set debug app.
-    assertThat(commands[0]).isEqualTo("am set-debug-app -w 'com.example.app'")
-    // Set WatchFace.
-    assertThat(commands[1]).isEqualTo(
-      "am broadcast -a com.google.android.wearable.app.DEBUG_SURFACE --es operation set-watchface --ecn component com.example.app/com.example.app.Component")
-    // Showing WatchFace.
-    assertThat(commands[2]).isEqualTo("am broadcast -a com.google.android.wearable.app.DEBUG_SYSUI --es operation show-watchface")
-  }
-
-  fun testWatchFaceProcessHandler() {
-    val processHandler = WatchFaceProcessHandler(Mockito.mock(ConsoleView::class.java))
-    val device = getMockDevice()
-    processHandler.addDevice(device)
-
-    processHandler.startNotify()
-
-    processHandler.destroyProcess()
-
-    // Verify commands sent to device.
-    val commandsCaptor = ArgumentCaptor.forClass(String::class.java)
-    Mockito.verify(device, Mockito.times(1)).executeShellCommand(
-      commandsCaptor.capture(),
-      MockitoKt.any(IShellOutputReceiver::class.java),
-      MockitoKt.any(),
-      MockitoKt.any()
-    )
-    val commands = commandsCaptor.allValues
-
-    // Unset watch face
-    assertThat(commands[0]).isEqualTo("am broadcast -a com.google.android.wearable.app.DEBUG_SURFACE --es operation unset-watchface")
-=======
 
     val deviceState = fakeAdbRule.connectAndWaitForDevice()
     val receivedAmCommands = ArrayList<String>()
@@ -436,6 +325,5 @@
     if (!processTerminatedLatch.await(10, TimeUnit.SECONDS)) {
       fail("process is not terminated after debugger failed to connect")
     }
->>>>>>> ad5b6ee3
   }
 }