--- conflicted
+++ resolved
@@ -16,16 +16,6 @@
 package com.android.tools.idea.run.configuration.execution
 
 
-<<<<<<< HEAD
-import com.android.ddmlib.IShellOutputReceiver
-import com.android.ddmlib.MultiLineReceiver
-import com.android.testutils.MockitoKt
-import com.android.tools.deployer.model.component.AppComponent
-import com.android.tools.idea.run.configuration.AndroidTileConfiguration
-import com.android.tools.idea.run.configuration.AndroidTileConfigurationType
-import com.android.tools.idea.run.configuration.AndroidWearProgramRunner
-import com.google.common.truth.Truth.assertThat
-=======
 import com.android.ddmlib.AndroidDebugBridge
 import com.android.fakeadbserver.services.ServiceOutput
 import com.android.testutils.MockitoKt.any
@@ -39,22 +29,16 @@
 import com.android.tools.idea.run.configuration.AppRunSettings
 import com.google.common.truth.Truth.assertThat
 import com.intellij.execution.ExecutionException
->>>>>>> ad5b6ee3
 import com.intellij.execution.Executor
 import com.intellij.execution.RunManager
 import com.intellij.execution.executors.DefaultDebugExecutor
 import com.intellij.execution.executors.DefaultRunExecutor
 import com.intellij.execution.impl.ConsoleViewImpl
 import com.intellij.execution.runners.ExecutionEnvironment
-<<<<<<< HEAD
-import com.intellij.execution.ui.ConsoleView
-import org.mockito.ArgumentCaptor
-=======
 import com.intellij.openapi.application.invokeLater
 import com.intellij.util.ExceptionUtil
 import io.ktor.util.reflect.instanceOf
 import org.junit.Test
->>>>>>> ad5b6ee3
 import org.mockito.Mockito
 import java.util.concurrent.CompletableFuture
 import java.util.concurrent.CountDownLatch
@@ -63,8 +47,6 @@
 import kotlin.test.fail
 
 class AndroidTileConfigurationExecutorTest : AndroidConfigurationExecutorBaseTest() {
-<<<<<<< HEAD
-=======
 
   //Expected am commands
   private val forceStop = "force-stop com.example.app"
@@ -76,47 +58,18 @@
   private val removeTile = "broadcast -a com.google.android.wearable.app.DEBUG_SURFACE --es operation remove-tile --ecn component com.example.app/com.example.app.Component"
   private val clearDebugAppAm = "clear-debug-app"
   private val clearDebugAppBroadcast = "broadcast -a com.google.android.wearable.app.DEBUG_SURFACE --es operation 'clear-debug-app'"
->>>>>>> ad5b6ee3
 
   private fun getExecutionEnvironment(executorInstance: Executor): ExecutionEnvironment {
     val configSettings = RunManager.getInstance(project).createConfiguration(
       "run Tile", AndroidTileConfigurationType().configurationFactories.single())
-<<<<<<< HEAD
-    val androidTileConfiguration = configSettings.configuration as AndroidTileConfiguration
-    androidTileConfiguration.setModule(myModule)
-    androidTileConfiguration.componentName = componentName
-    // Use debug executor
-    return ExecutionEnvironment(executorInstance, AndroidWearProgramRunner(), configSettings, project)
-  }
-
-=======
     return ExecutionEnvironment(executorInstance, AndroidConfigurationProgramRunner(), configSettings, project)
   }
 
   @Test
->>>>>>> ad5b6ee3
   fun testRun() {
     // Use DefaultRunExecutor, equivalent of pressing run button.
     val env = getExecutionEnvironment(DefaultRunExecutor.getRunExecutorInstance())
 
-<<<<<<< HEAD
-    val executor = Mockito.spy(AndroidTileConfigurationExecutor(env))
-
-    val device = getMockDevice()
-
-    Mockito.doAnswer { invocation: InvocationOnMock ->
-      // get the 4th arg (the receiver to feed it the lines).
-      val receiver = invocation.getArgument<MultiLineReceiver>(1)
-      // Test TileIndexReceiver.
-      receiver.processNewLines(arrayOf("Index=[1]"))
-    }.`when`(device)
-      // Test that we call activateComponent with right params.
-      .executeShellCommand(MockitoKt.eq(
-        "am broadcast -a com.google.android.wearable.app.DEBUG_SURFACE --es operation 'add-tile' --ecn component com.example.app/com.example.app.Component"),
-                           MockitoKt.any(IShellOutputReceiver::class.java),
-                           MockitoKt.any(),
-                           MockitoKt.any())
-=======
     val deviceState = fakeAdbRule.connectAndWaitForDevice()
     val receivedAmCommands = ArrayList<String>()
 
@@ -152,32 +105,10 @@
 
     val executor = Mockito.spy(
       AndroidTileConfigurationExecutor(env, deployTarget, settings, TestApplicationIdProvider(appId), TestApksProvider(appId)))
->>>>>>> ad5b6ee3
 
     val app = createApp(device, appId, servicesName = listOf(componentName), activitiesName = emptyList())
     val appInstaller = TestApplicationInstaller(appId, app)
     // Mock app installation.
-<<<<<<< HEAD
-    Mockito.doReturn(appInstaller).`when`(executor).getApplicationInstaller()
-
-    executor.doOnDevices(listOf(device))
-
-    // Verify commands sent to device.
-    val commandsCaptor = ArgumentCaptor.forClass(String::class.java)
-    Mockito.verify(device, Mockito.times(2)).executeShellCommand(
-      commandsCaptor.capture(),
-      MockitoKt.any(IShellOutputReceiver::class.java),
-      MockitoKt.any(),
-      MockitoKt.any()
-    )
-    val commands = commandsCaptor.allValues
-
-    // Set Tile.
-    assertThat(commands[0]).isEqualTo(
-      "am broadcast -a com.google.android.wearable.app.DEBUG_SURFACE --es operation 'add-tile' --ecn component com.example.app/com.example.app.Component")
-    // Showing Tile.
-    assertThat(commands[1]).isEqualTo("am broadcast -a com.google.android.wearable.app.DEBUG_SYSUI --es operation show-tile --ei index 1")
-=======
     Mockito.doReturn(appInstaller).whenever(executor).getApplicationInstaller(any())
 
     val runContentDescriptor = executor.run().blockingGet(10, TimeUnit.SECONDS)!!
@@ -302,7 +233,6 @@
     }
 
     assertThat(e).hasMessageThat().contains("Error while setting the tile, message: $failedResponse")
->>>>>>> ad5b6ee3
   }
 
   @Test
@@ -310,76 +240,6 @@
     // Use DefaultRunExecutor, equivalent of pressing debug button.
     val env = getExecutionEnvironment(DefaultDebugExecutor.getDebugExecutorInstance())
 
-<<<<<<< HEAD
-    // Executor we test.
-    val executor = Mockito.spy(AndroidTileConfigurationExecutor(env))
-
-    val device = getMockDevice()
-
-    Mockito.doAnswer { invocation: InvocationOnMock ->
-      // get the 4th arg (the receiver to feed it the lines).
-      val receiver = invocation.getArgument<MultiLineReceiver>(1)
-      // Test TileIndexReceiver.
-      receiver.processNewLines(arrayOf("Index=[101]"))
-    }.`when`(device)
-      // Test that we call activateComponent with right params.
-      .executeShellCommand(MockitoKt.eq(
-        "am broadcast -a com.google.android.wearable.app.DEBUG_SURFACE --es operation 'add-tile' --ecn component com.example.app/com.example.app.Component"),
-                           MockitoKt.any(IShellOutputReceiver::class.java),
-                           MockitoKt.any(),
-                           MockitoKt.any())
-    val app = createApp(device, appId, servicesName = listOf(componentName), activitiesName = emptyList())
-    val appInstaller = TestApplicationInstaller(appId, app)
-    // Mock app installation.
-    Mockito.doReturn(appInstaller).`when`(executor).getApplicationInstaller()
-    // Mock debugSessionStarter.
-    Mockito.doReturn(Mockito.mock(DebugSessionStarter::class.java)).`when`(executor).getDebugSessionStarter()
-
-    executor.doOnDevices(listOf(device))
-
-    // Verify commands sent to device.
-    val commandsCaptor = ArgumentCaptor.forClass(String::class.java)
-    Mockito.verify(device, Mockito.times(3)).executeShellCommand(
-      commandsCaptor.capture(),
-      MockitoKt.any(IShellOutputReceiver::class.java),
-      MockitoKt.any(),
-      MockitoKt.any()
-    )
-    val commands = commandsCaptor.allValues
-
-    // Set debug app.
-    assertThat(commands[0]).isEqualTo("am set-debug-app -w 'com.example.app'")
-    // Set Tile.
-    assertThat(commands[1]).isEqualTo(
-      "am broadcast -a com.google.android.wearable.app.DEBUG_SURFACE --es operation 'add-tile' --ecn component com.example.app/com.example.app.Component")
-    // Showing Tile.
-    assertThat(commands[2]).isEqualTo("am broadcast -a com.google.android.wearable.app.DEBUG_SYSUI --es operation show-tile --ei index 101")
-  }
-
-  fun testTileProcessHandler() {
-    val processHandler = TileProcessHandler(AppComponent.getFQEscapedName(appId, componentName),
-                                            Mockito.mock(ConsoleView::class.java))
-    val device = getMockDevice()
-    processHandler.addDevice(device)
-
-    processHandler.startNotify()
-
-    processHandler.destroyProcess()
-
-    // Verify commands sent to device.
-    val commandsCaptor = ArgumentCaptor.forClass(String::class.java)
-    Mockito.verify(device, Mockito.times(1)).executeShellCommand(
-      commandsCaptor.capture(),
-      MockitoKt.any(IShellOutputReceiver::class.java),
-      MockitoKt.any(),
-      MockitoKt.any()
-    )
-    val commands = commandsCaptor.allValues
-
-    // Unset tile
-    assertThat(commands[0]).isEqualTo(
-      "am broadcast -a com.google.android.wearable.app.DEBUG_SURFACE --es operation remove-tile --ecn component com.example.app/com.example.app.Component")
-=======
     val processTerminatedLatch = CountDownLatch(2)
 
     val deviceState = fakeAdbRule.connectAndWaitForDevice()
@@ -454,6 +314,5 @@
     // Clear debug app
     assertThat(receivedAmCommands[7]).isEqualTo(clearDebugAppBroadcast)
     assertThat(receivedAmCommands[8]).isEqualTo(clearDebugAppAm)
->>>>>>> ad5b6ee3
   }
 }