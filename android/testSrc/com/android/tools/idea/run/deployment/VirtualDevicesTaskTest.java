/*
 * Copyright (C) 2018 The Android Open Source Project
 *
 * Licensed under the Apache License, Version 2.0 (the "License");
 * you may not use this file except in compliance with the License.
 * You may obtain a copy of the License at
 *
 *      http://www.apache.org/licenses/LICENSE-2.0
 *
 * Unless required by applicable law or agreed to in writing, software
 * distributed under the License is distributed on an "AS IS" BASIS,
 * WITHOUT WARRANTIES OR CONDITIONS OF ANY KIND, either express or implied.
 * See the License for the specific language governing permissions and
 * limitations under the License.
 */
package com.android.tools.idea.run.deployment;

import static org.junit.Assert.assertEquals;
import static org.junit.Assert.assertNull;

import com.android.emulator.snapshot.SnapshotOuterClass;
import com.android.emulator.snapshot.SnapshotOuterClass.Image;
import com.android.prefs.AndroidLocationsException;
import com.android.prefs.AndroidLocationsProvider;
import com.android.prefs.FakeAndroidLocationsProvider;
import com.android.sdklib.internal.avd.AvdInfo;
import com.android.testutils.file.InMemoryFileSystems;
import com.android.tools.idea.run.AndroidDevice;
import com.android.tools.idea.run.deployment.Device.Type;
import com.google.common.util.concurrent.MoreExecutors;
import java.nio.file.FileSystem;
import java.nio.file.Files;
import java.nio.file.Path;
import java.util.Collection;
import java.util.Collections;
import java.util.concurrent.Future;
import org.jetbrains.annotations.NotNull;
import org.junit.Test;
import org.junit.runner.RunWith;
import org.junit.runners.JUnit4;
import org.mockito.Mockito;

@RunWith(JUnit4.class)
public final class VirtualDevicesTaskTest {
  private final FileSystem myFileSystem = InMemoryFileSystems.createInMemoryFileSystem();

  private final AndroidLocationsProvider myProvider = new FakeAndroidLocationsProvider(myFileSystem);
  private final AndroidDevice myAndroidDevice = Mockito.mock(AndroidDevice.class);

  @Test
  public void getSnapshotIsntNull() throws Exception {
    // Arrange
    Path path = myProvider.getAvdLocation().resolve("Pixel_4_API_30.avd");
    Collection<AvdInfo> avds = Collections.singletonList(mockAvd("Pixel 4 API 30", path, "Pixel_4_API_30"));

    Files.createDirectories(path.resolve(myFileSystem.getPath("snapshots", "default_boot")));

    AsyncSupplier<Collection<VirtualDevice>> task = new VirtualDevicesTask.Builder()
      .setExecutorService(MoreExecutors.newDirectExecutorService())
      .setGetAvds(() -> avds)
      .setNewLaunchableAndroidDevice(avd -> myAndroidDevice)
      .build();

    // Act
    Future<Collection<VirtualDevice>> future = task.get();

    // Assert
    Object device = new VirtualDevice.Builder()
      .setName("Pixel 4 API 30")
      .setType(Type.PHONE)
      .setKey(new VirtualDevicePath(path.toString()))
      .setAndroidDevice(myAndroidDevice)
      .setNameKey(new VirtualDeviceName("Pixel_4_API_30"))
      .build();

    assertEquals(Collections.singletonList(device), future.get());
  }

  private @NotNull AvdInfo mockAvd(@NotNull @SuppressWarnings("SameParameterValue") String displayName,
<<<<<<< HEAD
                                   @NotNull @SuppressWarnings("SameParameterValue") String path,
=======
                                   @NotNull @SuppressWarnings("SameParameterValue") Path path,
>>>>>>> ad5b6ee3
                                   @NotNull @SuppressWarnings("SameParameterValue") String name) {
    AvdInfo avd = Mockito.mock(AvdInfo.class);

    Mockito.when(avd.getDisplayName()).thenReturn(displayName);
    Mockito.when(avd.getDataFolderPath()).thenReturn(myFileSystem.getPath(path));
    Mockito.when(avd.getName()).thenReturn(name);

    return avd;
  }

  @Test
  @SuppressWarnings("RedundantThrows")
  public void getSnapshotSnapshotProtocolBufferDoesntExist() throws AndroidLocationsException {
    // Arrange
    VirtualDevicesTask task = new VirtualDevicesTask.Builder()
      .setExecutorService(MoreExecutors.newDirectExecutorService())
      .setGetAvds(Collections::emptyList)
      .setNewLaunchableAndroidDevice(avd -> myAndroidDevice)
      .build();

    Path directory = myProvider.getAvdLocation().resolve(myFileSystem.getPath("Pixel_2_XL_API_28.avd", "snapshots", "default_boot"));

    // Act
    Object snapshot = task.getSnapshot(directory);

    // Assert
    assertEquals(new Snapshot(directory), snapshot);
  }

  @Test
  public void getSnapshotImageCountEqualsZero() {
    // Arrange
    VirtualDevicesTask task = new VirtualDevicesTask.Builder()
      .setExecutorService(MoreExecutors.newDirectExecutorService())
      .setGetAvds(Collections::emptyList)
      .setNewLaunchableAndroidDevice(avd -> myAndroidDevice)
      .build();

    SnapshotOuterClass.Snapshot protocolBufferSnapshot = SnapshotOuterClass.Snapshot.getDefaultInstance();
    Path directory = myFileSystem.getPath("");

    // Act
    Object snapshot = task.getSnapshot(protocolBufferSnapshot, directory);

    // Assert
    assertNull(snapshot);
  }

  @Test
  @SuppressWarnings("RedundantThrows")
  public void getSnapshotLogicalNameIsEmpty() throws AndroidLocationsException {
    // Arrange
    VirtualDevicesTask task = new VirtualDevicesTask.Builder()
      .setExecutorService(MoreExecutors.newDirectExecutorService())
      .setGetAvds(Collections::emptyList)
      .setNewLaunchableAndroidDevice(avd -> myAndroidDevice)
      .build();

    SnapshotOuterClass.Snapshot protocolBufferSnapshot = SnapshotOuterClass.Snapshot.newBuilder()
      .addImages(Image.getDefaultInstance())
      .build();

    Path directory = myProvider.getAvdLocation().resolve(myFileSystem.getPath("Pixel_2_XL_API_28.avd", "snapshots", "default_boot"));

    // Act
    Object snapshot = task.getSnapshot(protocolBufferSnapshot, directory);

    // Assert
    assertEquals(new Snapshot(directory), snapshot);
  }

  @Test
  public void getSnapshot() {
    // Arrange
    VirtualDevicesTask task = new VirtualDevicesTask.Builder()
      .setExecutorService(MoreExecutors.newDirectExecutorService())
      .setGetAvds(Collections::emptyList)
      .setNewLaunchableAndroidDevice(avd -> myAndroidDevice)
      .build();

    SnapshotOuterClass.Snapshot protocolBufferSnapshot = SnapshotOuterClass.Snapshot.newBuilder()
      .addImages(Image.getDefaultInstance())
      .setLogicalName("My Snapshot")
      .build();

    Path directory = myFileSystem.getPath("");

    // Act
    Object snapshot = task.getSnapshot(protocolBufferSnapshot, directory);

    // Assert
    assertEquals(new Snapshot(directory, "My Snapshot"), snapshot);
  }
}<|MERGE_RESOLUTION|>--- conflicted
+++ resolved
@@ -77,16 +77,12 @@
   }
 
   private @NotNull AvdInfo mockAvd(@NotNull @SuppressWarnings("SameParameterValue") String displayName,
-<<<<<<< HEAD
-                                   @NotNull @SuppressWarnings("SameParameterValue") String path,
-=======
                                    @NotNull @SuppressWarnings("SameParameterValue") Path path,
->>>>>>> ad5b6ee3
                                    @NotNull @SuppressWarnings("SameParameterValue") String name) {
     AvdInfo avd = Mockito.mock(AvdInfo.class);
 
     Mockito.when(avd.getDisplayName()).thenReturn(displayName);
-    Mockito.when(avd.getDataFolderPath()).thenReturn(myFileSystem.getPath(path));
+    Mockito.when(avd.getDataFolderPath()).thenReturn(path);
     Mockito.when(avd.getName()).thenReturn(name);
 
     return avd;
