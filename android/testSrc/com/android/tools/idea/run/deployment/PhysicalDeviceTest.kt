/*
 * Copyright (C) 2021 The Android Open Source Project
 *
 * Licensed under the Apache License, Version 2.0 (the "License");
 * you may not use this file except in compliance with the License.
 * You may obtain a copy of the License at
 *
 *      http://www.apache.org/licenses/LICENSE-2.0
 *
 * Unless required by applicable law or agreed to in writing, software
 * distributed under the License is distributed on an "AS IS" BASIS,
 * WITHOUT WARRANTIES OR CONDITIONS OF ANY KIND, either express or implied.
 * See the License for the specific language governing permissions and
 * limitations under the License.
 */
package com.android.tools.idea.run.deployment

import com.android.testutils.ImageDiffUtil.assertImageSimilar
import com.android.tools.idea.run.AndroidDevice
import com.android.tools.idea.run.LaunchCompatibility
import com.intellij.execution.runners.ExecutionUtil
import com.intellij.icons.AllIcons.General.WarningDecorator
import com.intellij.openapi.util.IconLoader
import com.intellij.ui.IconManager
import com.intellij.ui.LayeredIcon
import com.intellij.ui.scale.ScaleContext
import com.intellij.util.IconUtil
import com.intellij.util.ui.ImageUtil
import icons.StudioIcons.Common.ERROR_DECORATOR
import icons.StudioIcons.DeviceExplorer.PHYSICAL_DEVICE_PHONE
import icons.StudioIcons.DeviceExplorer.PHYSICAL_DEVICE_TV
import icons.StudioIcons.DeviceExplorer.PHYSICAL_DEVICE_WEAR
import org.junit.After
import org.junit.Before
import org.junit.Test
import org.junit.runner.RunWith
import org.junit.runners.JUnit4
import org.mockito.Mockito
import javax.swing.Icon

@RunWith(JUnit4::class)
class PhysicalDeviceTest {

  private fun assertIconSimilar(expectedIcon: Icon, actualIcon: Icon) {
    val expectedIconImage = ImageUtil.toBufferedImage(IconUtil.toImage(expectedIcon, ScaleContext.createIdentity()))
    val actualIconImage = ImageUtil.toBufferedImage(IconUtil.toImage(actualIcon, ScaleContext.createIdentity()))
    assertImageSimilar("icon", expectedIconImage, actualIconImage, 0.0)
  }

  @Before
  fun activateIconLoader() {
<<<<<<< HEAD
    //IconManager.activate() // fixme-ank6
=======
    IconManager.activate(null)
>>>>>>> 477885a9
    IconLoader.activate()
  }

  @After
  fun deactivateIconLoader() {
    //IconManager.deactivate()
    IconLoader.deactivate()
  }

  @Test
  fun testGetPhoneWithoutErrorOrWarningIcon() {
    val phoneWithoutErrorOrWarning = PhysicalDevice.Builder()
      .setName("Pixel 4 API 30")
      .setKey(SerialNumber("86UX00F4R"))
      .setType(Device.Type.PHONE)
      .setAndroidDevice(Mockito.mock(AndroidDevice::class.java))
      .build()

    assertIconSimilar(ExecutionUtil.getLiveIndicator(PHYSICAL_DEVICE_PHONE), phoneWithoutErrorOrWarning.icon)
  }

  @Test
  fun testGetWearWithErrorIcon() {
    val wearWithError = PhysicalDevice.Builder()
      .setName("Wear API 30")
      .setKey(SerialNumber("86UX00F4R"))
      .setAndroidDevice(Mockito.mock(AndroidDevice::class.java))
      .setType(Device.Type.WEAR)
      .setLaunchCompatibility(LaunchCompatibility(LaunchCompatibility.State.ERROR, "error"))
      .build()

    assertIconSimilar(LayeredIcon(ExecutionUtil.getLiveIndicator(PHYSICAL_DEVICE_WEAR), ERROR_DECORATOR), wearWithError.icon)
  }

  @Test
  fun testGetTvWithWarningIcon() {
    val tvWithWarning = PhysicalDevice.Builder()
      .setName("TV API 30")
      .setKey(SerialNumber("86UX00F4R"))
      .setAndroidDevice(Mockito.mock(AndroidDevice::class.java))
      .setType(Device.Type.TV)
      .setLaunchCompatibility(LaunchCompatibility(LaunchCompatibility.State.WARNING, "warning"))
      .build()

    assertIconSimilar(LayeredIcon(ExecutionUtil.getLiveIndicator(PHYSICAL_DEVICE_TV), WarningDecorator), tvWithWarning.icon)
  }
}<|MERGE_RESOLUTION|>--- conflicted
+++ resolved
@@ -49,18 +49,15 @@
 
   @Before
   fun activateIconLoader() {
-<<<<<<< HEAD
-    //IconManager.activate() // fixme-ank6
-=======
     IconManager.activate(null)
->>>>>>> 477885a9
     IconLoader.activate()
   }
 
   @After
   fun deactivateIconLoader() {
-    //IconManager.deactivate()
+    IconManager.deactivate()
     IconLoader.deactivate()
+    IconLoader.clearCacheInTests()
   }
 
   @Test
