--- conflicted
+++ resolved
@@ -21,13 +21,7 @@
 import com.android.tools.idea.npw.model.JavaToKotlinHandler;
 import com.intellij.testFramework.HeavyPlatformTestCase;
 
-<<<<<<< HEAD
-public class ConvertJavaToKotlinTest extends PlatformTestCase {
-=======
-import static com.google.common.truth.Truth.assertWithMessage;
-
 public class ConvertJavaToKotlinTest extends HeavyPlatformTestCase {
->>>>>>> a016edfc
 
   public void testKotlinVersionConsistentWithOtherTests() {
     // Conversion code should get its Kotlin version from the Kotlin IDE plugin, while most tests (including gradle integration tests) read
