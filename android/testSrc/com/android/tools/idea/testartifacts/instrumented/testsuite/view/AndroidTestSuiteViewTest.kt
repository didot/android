--- conflicted
+++ resolved
@@ -563,11 +563,7 @@
   }
 
   @Test
-<<<<<<< HEAD
-  fun deviceSelectorAndTestStatusColumnAreHiddenWhenSingleDevice() {
-=======
   fun deviceSelectorIsHiddenWhenSingleDevice() {
->>>>>>> 4d90afa2
     val view = AndroidTestSuiteView(disposableRule.disposable, projectRule.project, null, myClock=mockClock)
 
     view.onTestSuiteScheduled(device("deviceId1", "deviceName1"))
