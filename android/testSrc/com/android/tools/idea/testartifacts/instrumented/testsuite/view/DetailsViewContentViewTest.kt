/*
 * Copyright (C) 2020 The Android Open Source Project
 *
 * Licensed under the Apache License, Version 2.0 (the "License");
 * you may not use this file except in compliance with the License.
 * You may obtain a copy of the License at
 *
 *      http://www.apache.org/licenses/LICENSE-2.0
 *
 * Unless required by applicable law or agreed to in writing, software
 * distributed under the License is distributed on an "AS IS" BASIS,
 * WITHOUT WARRANTIES OR CONDITIONS OF ANY KIND, either express or implied.
 * See the License for the specific language governing permissions and
 * limitations under the License.
 */
package com.android.tools.idea.testartifacts.instrumented.testsuite.view

import com.android.sdklib.AndroidVersion
import com.android.tools.idea.testartifacts.instrumented.testsuite.model.benchmark.BenchmarkOutput
import com.android.tools.idea.testartifacts.instrumented.testsuite.logging.AndroidTestSuiteLogger
import com.android.tools.idea.testartifacts.instrumented.testsuite.model.AndroidDevice
import com.android.tools.idea.testartifacts.instrumented.testsuite.model.AndroidDeviceType
import com.android.tools.idea.testartifacts.instrumented.testsuite.model.AndroidTestCaseResult
import com.google.common.truth.Truth.assertThat
import com.google.wireless.android.sdk.stats.ParallelAndroidTestReportUiEvent
import com.intellij.testFramework.DisposableRule
import com.intellij.testFramework.EdtRule
import com.intellij.testFramework.ProjectRule
import com.intellij.testFramework.RunsInEdt
import org.junit.Before
import org.junit.Rule
import org.junit.Test
import org.junit.rules.RuleChain
import org.junit.runner.RunWith
import org.junit.runners.JUnit4
import org.mockito.Mock
import org.mockito.Mockito.spy
import org.mockito.Mockito.times
import org.mockito.Mockito.verify
import org.mockito.MockitoAnnotations
import java.io.File

/**
 * Unit tests for [DetailsViewContentView].
 */
@RunWith(JUnit4::class)
@RunsInEdt
class DetailsViewContentViewTest {

  private val projectRule = ProjectRule()
  private val disposableRule = DisposableRule()
  @Mock lateinit var mockLogger: AndroidTestSuiteLogger

  @get:Rule val rules: RuleChain = RuleChain
    .outerRule(projectRule)
    .around(EdtRule())
    .around(disposableRule)

  @Before
  fun setup() {
    MockitoAnnotations.initMocks(this)
  }

  @Test
  fun testNoRetentionView() {
    val view = DetailsViewContentView(disposableRule.disposable, projectRule.project, mockLogger)
    view.setAndroidTestCaseResult(AndroidTestCaseResult.PASSED)
    view.setAndroidDevice(device("device id", "device name"))
    assertThat(view.myRetentionTab.isHidden).isTrue()
  }

  @Test
  fun testWithRetentionView() {
    val view = DetailsViewContentView(disposableRule.disposable, projectRule.project, mockLogger)
    view.setAndroidTestCaseResult(AndroidTestCaseResult.FAILED)
    view.setAndroidDevice(device("device id", "device name"))
    view.setRetentionSnapshot(File("foo"))
    assertThat(view.myRetentionTab.isHidden).isFalse()
  }

  @Test
  fun testResultLabelOnPassing() {
    val view = DetailsViewContentView(disposableRule.disposable, projectRule.project, mockLogger)
    view.setAndroidTestCaseResult(AndroidTestCaseResult.PASSED)
    view.setAndroidDevice(device("device id", "device name"))
    assertThat(view.myTestResultLabel.text)
      .isEqualTo("<html><font color='#6cad74'>Passed</font> on device name</html>")
  }

  @Test
  fun testResultLabelOnFailing() {
    val view = DetailsViewContentView(disposableRule.disposable, projectRule.project, mockLogger)
    view.setAndroidTestCaseResult(AndroidTestCaseResult.FAILED)
    view.setAndroidDevice(device("device id", "device name"))
    assertThat(view.myTestResultLabel.text).isEqualTo(
      "<html><font color='#b81708'>Failed</font> on device name</html>")
  }

  @Test
  fun testResultLabelOnFailingWithErrorStackTrace() {
    val view = DetailsViewContentView(disposableRule.disposable, projectRule.project, mockLogger)
    view.setAndroidTestCaseResult(AndroidTestCaseResult.FAILED)
    view.setAndroidDevice(device("device id", "device name"))
    view.setErrorStackTrace("ErrorStackTrace")
    assertThat(view.myTestResultLabel.text).isEqualTo(
      "<html><font size='+1'>ErrorStackTrace</font><br><font color='#b81708'>Failed</font> on device name</html>")
  }

  @Test
  fun testResultLabelHtmlEscaping() {
    val view = DetailsViewContentView(disposableRule.disposable, projectRule.project, mockLogger)
    view.setAndroidTestCaseResult(AndroidTestCaseResult.FAILED)
    view.setAndroidDevice(device("device id", "<device name>"))
    view.setErrorStackTrace("<ErrorStackTrace>")
    assertThat(view.myTestResultLabel.text).isEqualTo(
      "<html><font size='+1'>&lt;ErrorStackTrace&gt;</font><br><font color='#b81708'>Failed</font> on &lt;device name&gt;</html>")
  }

  @Test
  fun testResultLabelOnRunning() {
    val view = DetailsViewContentView(disposableRule.disposable, projectRule.project, mockLogger)
    view.setAndroidTestCaseResult(AndroidTestCaseResult.IN_PROGRESS)
    view.setAndroidDevice(device("device id", "device name"))
    assertThat(view.myTestResultLabel.text).isEqualTo("Running on device name")
  }

  @Test
  fun testResultLabelNoTestStatus() {
    val view = DetailsViewContentView(disposableRule.disposable, projectRule.project, mockLogger)
    view.setAndroidTestCaseResult(null)
    view.setAndroidDevice(device("device id", "device name"))
    assertThat(view.myTestResultLabel.text).isEqualTo("No test status available on device name")
  }

  @Test
  fun logsView() {
    val view = DetailsViewContentView(disposableRule.disposable, projectRule.project, mockLogger)

    view.setLogcat("test logcat message")
    view.myLogsView.waitAllRequests()
    assertThat(view.myLogsView.text).isEqualTo("test logcat message\n")
  }

  @Test
  fun logsViewWithErrorStackTrace() {
    val view = DetailsViewContentView(disposableRule.disposable, projectRule.project, mockLogger)

    view.setLogcat("test logcat message")
    view.setErrorStackTrace("error stack trace")
    view.myLogsView.waitAllRequests()
    assertThat(view.myLogsView.text).isEqualTo("test logcat message\nerror stack trace")
  }

  @Test
  fun logsViewWithNoLogsAndErrorStackTrace() {
    val view = DetailsViewContentView(disposableRule.disposable, projectRule.project, mockLogger)

    view.setLogcat("")
    view.setErrorStackTrace("error stack trace")
    view.myLogsView.waitAllRequests()
<<<<<<< HEAD
    assertThat(view.myLogsView.text).isEqualTo("\nerror stack trace")
=======
    assertThat(view.myLogsView.text).isEqualTo("error stack trace")
>>>>>>> 4d90afa2
  }

  @Test
  fun logsViewWithNoMessage() {
    val view = DetailsViewContentView(disposableRule.disposable, projectRule.project, mockLogger)

    view.setLogcat("")
    view.myLogsView.waitAllRequests()
    assertThat(view.myLogsView.text).isEqualTo("No logcat output for this device.")
  }

  @Test
  fun logsViewShouldClearPreviousMessage() {
    val view = DetailsViewContentView(disposableRule.disposable, projectRule.project, mockLogger)

    view.setLogcat("test logcat message")
    view.myLogsView.waitAllRequests()
    assertThat(view.myLogsView.text).isEqualTo("test logcat message\n")

    view.setLogcat("test logcat message 2")
    view.myLogsView.waitAllRequests()
    assertThat(view.myLogsView.text).isEqualTo("test logcat message 2\n")
  }

  @Test
  fun logsViewShouldShouldNotRefreshWhenMessageUnchanged() {
    val view = spy(DetailsViewContentView(disposableRule.disposable, projectRule.project, mockLogger))

    view.setLogcat("test logcat message")
    view.setLogcat("test logcat message")
    view.myLogsView.waitAllRequests()

    verify(view, times(1)).refreshLogsView()
    assertThat(view.myLogsView.text).isEqualTo("test logcat message\n")
  }

  @Test
  fun benchmarkTab() {
    val view = DetailsViewContentView(disposableRule.disposable, projectRule.project, mockLogger)

    view.setBenchmarkText(BenchmarkOutput("test benchmark message"))
    view.myBenchmarkView.waitAllRequests()

    assertThat(view.myBenchmarkView.text).isEqualTo("test benchmark message\n")
    assertThat(view.myBenchmarkTab.isHidden).isFalse()
  }

  @Test
  fun benchmarkTabIsHiddenIfNoOutput() {
    val view = DetailsViewContentView(disposableRule.disposable, projectRule.project, mockLogger)

    view.setBenchmarkText(BenchmarkOutput.Empty)
    view.myBenchmarkView.waitAllRequests()

    assertThat(view.myBenchmarkView.text).isEqualTo("")
    assertThat(view.myBenchmarkTab.isHidden).isTrue()
  }

  @Test
  fun logging() {
    val view = DetailsViewContentView(disposableRule.disposable, projectRule.project, mockLogger)
    verify(mockLogger).addImpressionWhenDisplayed(view.myLogsView,
                                                  ParallelAndroidTestReportUiEvent.UiElement.TEST_SUITE_LOG_VIEW)
    verify(mockLogger).addImpressionWhenDisplayed(view.myDeviceInfoTableView.getComponent(),
                                                  ParallelAndroidTestReportUiEvent.UiElement.TEST_SUITE_DEVICE_INFO_VIEW)
  }

  private fun device(id: String, name: String): AndroidDevice {
    return AndroidDevice(id, name, name, AndroidDeviceType.LOCAL_EMULATOR, AndroidVersion(29))
  }
}<|MERGE_RESOLUTION|>--- conflicted
+++ resolved
@@ -158,11 +158,7 @@
     view.setLogcat("")
     view.setErrorStackTrace("error stack trace")
     view.myLogsView.waitAllRequests()
-<<<<<<< HEAD
-    assertThat(view.myLogsView.text).isEqualTo("\nerror stack trace")
-=======
     assertThat(view.myLogsView.text).isEqualTo("error stack trace")
->>>>>>> 4d90afa2
   }
 
   @Test
