/*
 * Copyright (C) 2019 The Android Open Source Project
 *
 * Licensed under the Apache License, Version 2.0 (the "License");
 * you may not use this file except in compliance with the License.
 * You may obtain a copy of the License at
 *
 *      http://www.apache.org/licenses/LICENSE-2.0
 *
 * Unless required by applicable law or agreed to in writing, software
 * distributed under the License is distributed on an "AS IS" BASIS,
 * WITHOUT WARRANTIES OR CONDITIONS OF ANY KIND, either express or implied.
 * See the License for the specific language governing permissions and
 * limitations under the License.
 */
package com.android.tools.idea.testartifacts.instrumented.testsuite.adapter

import com.android.ddmlib.IDevice
import com.android.ddmlib.testrunner.IInstrumentationResultParser.StatusKeys.DDMLIB_LOGCAT
import com.android.ddmlib.testrunner.TestIdentifier
import com.android.sdklib.AndroidVersion
import com.android.testutils.MockitoKt.any
import com.android.testutils.MockitoKt.eq
import com.android.testutils.MockitoKt.mock
import com.android.tools.idea.testartifacts.instrumented.testsuite.adapter.DdmlibTestRunListenerAdapter.Companion.BENCHMARK_PATH_TEST_METRICS_KEY
import com.android.tools.idea.testartifacts.instrumented.testsuite.adapter.DdmlibTestRunListenerAdapter.Companion.BENCHMARK_TEST_METRICS_KEY
import com.android.tools.idea.testartifacts.instrumented.testsuite.adapter.DdmlibTestRunListenerAdapter.Companion.BENCHMARK_V2_TEST_METRICS_KEY
import com.android.tools.idea.testartifacts.instrumented.testsuite.api.AndroidTestResultListener
import com.android.tools.idea.testartifacts.instrumented.testsuite.model.AndroidDevice
import com.android.tools.idea.testartifacts.instrumented.testsuite.model.AndroidDeviceType
import com.android.tools.idea.testartifacts.instrumented.testsuite.model.AndroidTestCase
import com.android.tools.idea.testartifacts.instrumented.testsuite.model.AndroidTestCaseResult
import com.android.tools.idea.testartifacts.instrumented.testsuite.model.AndroidTestSuite
import com.android.tools.idea.testartifacts.instrumented.testsuite.model.AndroidTestSuiteResult
import com.google.common.truth.Truth.assertThat
import com.intellij.execution.process.ProcessEvent
import com.intellij.execution.process.ProcessHandler
import com.intellij.openapi.util.io.FileUtil
import com.intellij.testFramework.ProjectRule
import org.jetbrains.kotlin.konan.file.File
import org.junit.Before
import org.junit.Rule
import org.junit.Test
import org.mockito.ArgumentCaptor
import org.mockito.Mock
import org.mockito.Mockito.`when`
import org.mockito.Mockito.argThat
import org.mockito.Mockito.inOrder
import org.mockito.Mockito.times
import org.mockito.Mockito.verify
import org.mockito.junit.MockitoJUnit
import org.mockito.quality.Strictness

/**
 * Unit tests for [DdmlibTestRunListenerAdapter].
 */
class DdmlibTestRunListenerAdapterTest {

  @get:Rule
  val projectRule = ProjectRule()

  @get:Rule
  val mockitoJunitRule = MockitoJUnit.rule().strictness(Strictness.STRICT_STUBS)

  @Mock
  lateinit var mockDevice: IDevice
  @Mock
  lateinit var mockListener: AndroidTestResultListener

  @Before
  fun setup() {
    `when`(mockDevice.serialNumber).thenReturn("mockDeviceSerialNumber")
    `when`(mockDevice.avdName).thenReturn("mockDeviceAvdName")
    `when`(mockDevice.version).thenReturn(AndroidVersion(29))
    `when`(mockDevice.isEmulator).thenReturn(true)
  }

  private fun eq(arg: AndroidTestCase): AndroidTestCase {
    argThat<AndroidTestCase> {
      arg.copy(startTimestampMillis = 0, endTimestampMillis = 0) == it.copy(startTimestampMillis = 0, endTimestampMillis = 0)
    }
    return arg
  }

  private fun device(id: String = "mockDeviceSerialNumber",
                     name: String = "mockDeviceAvdName"): AndroidDevice {
    return AndroidDevice(id, name, name, AndroidDeviceType.LOCAL_EMULATOR, AndroidVersion(29))
  }

  @Test
  fun runSuccess() {
    val adapter = DdmlibTestRunListenerAdapter(mockDevice, mockListener)

    verify(mockListener).onTestSuiteScheduled(eq(device()))

    adapter.testRunStarted("exampleTestSuite", /*testCount=*/2)

    verify(mockListener).onTestSuiteStarted(eq(device()),
                                            eq(AndroidTestSuite("exampleTestSuite", "exampleTestSuite", 2)))

    adapter.testStarted(TestIdentifier("exampleTestClass", "exampleTest1", 1))

    verify(mockListener).onTestCaseStarted(eq(device()),
                                           eq(AndroidTestSuite("exampleTestSuite", "exampleTestSuite", 2)),
                                           eq(AndroidTestCase("exampleTestClass#exampleTest1 - 0",
                                                              "exampleTest1",
                                                              "exampleTestClass",
                                                              "",
                                                              AndroidTestCaseResult.IN_PROGRESS)))

    adapter.testEnded(TestIdentifier("exampleTestClass", "exampleTest1", 1), mutableMapOf())

    verify(mockListener).onTestCaseFinished(eq(device()),
<<<<<<< HEAD
                                           eq(AndroidTestSuite("exampleTestSuite", "exampleTestSuite", 2)),
                                           eq(AndroidTestCase("exampleTestClass#exampleTest1 - 0",
                                                              "exampleTest1",
                                                              "exampleTestClass",
                                                              "",
                                                              AndroidTestCaseResult.PASSED)))
=======
                                            eq(AndroidTestSuite("exampleTestSuite", "exampleTestSuite", 2)),
                                            eq(AndroidTestCase("exampleTestClass#exampleTest1 - 0",
                                                               "exampleTest1",
                                                               "exampleTestClass",
                                                               "",
                                                               AndroidTestCaseResult.PASSED)))
>>>>>>> 4d90afa2

    adapter.testStarted(TestIdentifier("exampleTestClass", "exampleTest2", 2))

    verify(mockListener).onTestCaseStarted(eq(device()),
                                           eq(AndroidTestSuite("exampleTestSuite", "exampleTestSuite", 2)),
                                           eq(AndroidTestCase("exampleTestClass#exampleTest2 - 0",
                                                              "exampleTest2",
                                                              "exampleTestClass",
                                                              "",
                                                              AndroidTestCaseResult.IN_PROGRESS)))

    adapter.testEnded(TestIdentifier("exampleTestClass", "exampleTest2", 2), mutableMapOf())

    verify(mockListener).onTestCaseFinished(eq(device()),
                                            eq(AndroidTestSuite("exampleTestSuite", "exampleTestSuite", 2)),
                                            eq(AndroidTestCase("exampleTestClass#exampleTest2 - 0",
                                                               "exampleTest2",
                                                               "exampleTestClass",
                                                               "",
                                                               AndroidTestCaseResult.PASSED)))

    adapter.testRunEnded(/*elapsedTime=*/1000, mutableMapOf())

    verify(mockListener).onTestSuiteFinished(eq(device()),
                                             eq(AndroidTestSuite("exampleTestSuite", "exampleTestSuite", 2, AndroidTestSuiteResult.PASSED)))
  }

  @Test
  fun runPartiallyFail() {
    val adapter = DdmlibTestRunListenerAdapter(mockDevice, mockListener)

    verify(mockListener).onTestSuiteScheduled(eq(device()))

    adapter.testRunStarted("exampleTestSuite", /*testCount=*/2)

    verify(mockListener).onTestSuiteStarted(eq(device()),
                                            eq(AndroidTestSuite("exampleTestSuite", "exampleTestSuite", 2)))

    adapter.testStarted(TestIdentifier("exampleTestClass", "exampleTest1", 1))

    verify(mockListener).onTestCaseStarted(eq(device()),
                                           eq(AndroidTestSuite("exampleTestSuite", "exampleTestSuite", 2)),
                                           eq(AndroidTestCase("exampleTestClass#exampleTest1 - 0",
                                                              "exampleTest1",
                                                              "exampleTestClass",
                                                              "",
                                                              AndroidTestCaseResult.IN_PROGRESS)))

    adapter.testFailed(TestIdentifier("exampleTestClass", "exampleTest1", 1), "")
    adapter.testEnded(TestIdentifier("exampleTestClass", "exampleTest1", 1), mutableMapOf())

    verify(mockListener).onTestCaseFinished(eq(device()),
                                            eq(AndroidTestSuite("exampleTestSuite", "exampleTestSuite", 2, AndroidTestSuiteResult.FAILED)),
                                            eq(AndroidTestCase("exampleTestClass#exampleTest1 - 0",
                                                               "exampleTest1",
                                                               "exampleTestClass",
                                                               "",
                                                               AndroidTestCaseResult.FAILED)))

    adapter.testStarted(TestIdentifier("exampleTestClass", "exampleTest2", 2))

    verify(mockListener).onTestCaseStarted(eq(device()),
                                           eq(AndroidTestSuite("exampleTestSuite", "exampleTestSuite", 2, AndroidTestSuiteResult.FAILED)),
                                           eq(AndroidTestCase("exampleTestClass#exampleTest2 - 0",
                                                              "exampleTest2",
                                                              "exampleTestClass",
                                                              "",
                                                              AndroidTestCaseResult.IN_PROGRESS)))

    adapter.testEnded(TestIdentifier("exampleTestClass", "exampleTest2", 2), mutableMapOf())

    verify(mockListener).onTestCaseFinished(eq(device()),
                                            eq(AndroidTestSuite("exampleTestSuite", "exampleTestSuite", 2, AndroidTestSuiteResult.FAILED)),
                                            eq(AndroidTestCase("exampleTestClass#exampleTest2 - 0",
                                                               "exampleTest2",
                                                               "exampleTestClass",
                                                               "",
                                                               AndroidTestCaseResult.PASSED)))

    adapter.testRunEnded(/*elapsedTime=*/1000, mutableMapOf())

    verify(mockListener).onTestSuiteFinished(eq(device()),
                                             eq(AndroidTestSuite("exampleTestSuite", "exampleTestSuite", 2, AndroidTestSuiteResult.FAILED)))
  }

  @Test
  fun runAssumptionFailure() {
    val suiteId = "exampleTestSuite"
    val testId = TestIdentifier("exampleTestClass", "exampleTest1", 1)
    DdmlibTestRunListenerAdapter(mockDevice, mockListener).apply {
      testRunStarted(suiteId, /*testCount=*/1)
      testStarted(testId)
      testAssumptionFailure(testId, "test assumption failed")
      testEnded(testId, mutableMapOf())
      testRunEnded(/*elapsedTime=*/1000, mutableMapOf())
    }

    verify(mockListener).onTestCaseFinished(eq(device()),
                                            eq(AndroidTestSuite(suiteId, suiteId, 1, AndroidTestSuiteResult.PASSED)),
                                            eq(AndroidTestCase("exampleTestClass#exampleTest1 - 0",
                                                               "exampleTest1", "exampleTestClass",
                                                               "",
                                                               AndroidTestCaseResult.SKIPPED,
                                                               errorStackTrace = "test assumption failed")))
    verify(mockListener).onTestSuiteFinished(eq(device()),
                                             eq(AndroidTestSuite(suiteId, suiteId, 1, AndroidTestSuiteResult.PASSED)))
  }

  @Test
  fun testResultIsUpdatedInPlace() {
    val adapter = DdmlibTestRunListenerAdapter(mockDevice, mockListener)

    adapter.testRunStarted("exampleTestSuite", /*testCount=*/1)

    val testSuite = ArgumentCaptor.forClass(AndroidTestSuite::class.java)
    verify(mockListener).onTestSuiteStarted(
      any(AndroidDevice::class.java),
      testSuite.capture() ?: AndroidTestSuite("", "", 0))  // Workaround for https://github.com/mockito/mockito/issues/1255

    adapter.testStarted(TestIdentifier("exampleTestClass", "exampleTest1", 1))

    val testCase = ArgumentCaptor.forClass(AndroidTestCase::class.java)
    verify(mockListener).onTestCaseStarted(
      any(AndroidDevice::class.java),
      any(AndroidTestSuite::class.java),
      testCase.capture() ?: AndroidTestCase("", "", "", ""))  // Workaround for https://github.com/mockito/mockito/issues/1255

    adapter.testEnded(TestIdentifier("exampleTestClass", "exampleTest1", 1),
                      mutableMapOf(
                        DDMLIB_LOGCAT to "test logcat message",
                        BENCHMARK_TEST_METRICS_KEY to "test benchmark output message"))
    adapter.testRunEnded(/*elapsedTime=*/1000, mutableMapOf())

    assertThat(testCase.value.result).isEqualTo(AndroidTestCaseResult.PASSED)
    assertThat(testCase.value.logcat).isEqualTo("test logcat message")
    assertThat(testCase.value.benchmark).isEqualTo("test benchmark output message")
    assertThat(testSuite.value.result).isEqualTo(AndroidTestSuiteResult.PASSED)
  }

  @Test
  fun testDualBenchmarkKeysUsesNewKey() {
    val adapter = DdmlibTestRunListenerAdapter(mockDevice, mockListener)

    adapter.testRunStarted("exampleTestSuite", /*testCount=*/1)

    val testSuite = ArgumentCaptor.forClass(AndroidTestSuite::class.java)
    verify(mockListener).onTestSuiteStarted(
      any(AndroidDevice::class.java),
      testSuite.capture() ?: AndroidTestSuite("", "", 0))  // Workaround for https://github.com/mockito/mockito/issues/1255

    adapter.testStarted(TestIdentifier("exampleTestClass", "exampleTest1", 1))

    val testCase = ArgumentCaptor.forClass(AndroidTestCase::class.java)
    verify(mockListener).onTestCaseStarted(
      any(AndroidDevice::class.java),
      any(AndroidTestSuite::class.java),
      testCase.capture() ?: AndroidTestCase("", "", "", ""))  // Workaround for https://github.com/mockito/mockito/issues/1255

    adapter.testEnded(TestIdentifier("exampleTestClass", "exampleTest1", 1),
                      mutableMapOf(
                        DDMLIB_LOGCAT to "test logcat message",
                        BENCHMARK_TEST_METRICS_KEY to "test benchmark output legacy message",
                        BENCHMARK_V2_TEST_METRICS_KEY to "new [linked](style/message) is used"))
    adapter.testRunEnded(/*elapsedTime=*/1000, mutableMapOf())

    assertThat(testCase.value.result).isEqualTo(AndroidTestCaseResult.PASSED)
    assertThat(testCase.value.logcat).isEqualTo("test logcat message")
    assertThat(testCase.value.benchmark).isEqualTo("new [linked](style/message) is used")
    assertThat(testSuite.value.result).isEqualTo(AndroidTestSuiteResult.PASSED)
  }

  @Test
  fun benchmarkPrefixIsStripped() {
    val benchmarkOutputFromAndroidX = """
      WARNING: Not using IsolationActivity via AndroidBenchmarkRunner
      benchmark:     AndroidBenchmarkRunner should be used to isolate benchmarks from interference
      benchmark:     from other visible apps. To fix this, add the following to your module-level
      benchmark:     build.gradle:
      benchmark:         android.defaultConfig.testInstrumentationRunner
      benchmark:             = "androidx.benchmark.junit4.AndroidBenchmarkRunner"
      benchmark:
      benchmark:    30,233,969 ns DEBUGGABLE_EMULATOR_UNLOCKED_ACTIVITY-MISSING_MyBenchmarkTest.benchmarkSomeWork
    """.trimIndent()
    val expectedBenchmarkText = """
      WARNING: Not using IsolationActivity via AndroidBenchmarkRunner
          AndroidBenchmarkRunner should be used to isolate benchmarks from interference
          from other visible apps. To fix this, add the following to your module-level
          build.gradle:
              android.defaultConfig.testInstrumentationRunner
                  = "androidx.benchmark.junit4.AndroidBenchmarkRunner"

         30,233,969 ns DEBUGGABLE_EMULATOR_UNLOCKED_ACTIVITY-MISSING_MyBenchmarkTest.benchmarkSomeWork
    """.trimIndent()

    val adapter = DdmlibTestRunListenerAdapter(mockDevice, mockListener)

    adapter.testRunStarted("exampleTestSuite", /*testCount=*/1)
    adapter.testStarted(TestIdentifier("exampleTestClass", "exampleTest1", 1))
    val testCase = ArgumentCaptor.forClass(AndroidTestCase::class.java)
    verify(mockListener).onTestCaseStarted(
      any(AndroidDevice::class.java),
      any(AndroidTestSuite::class.java),
      testCase.capture() ?: AndroidTestCase("", "", "", ""))
    adapter.testEnded(TestIdentifier("exampleTestClass", "exampleTest1", 1),
                      mutableMapOf(BENCHMARK_TEST_METRICS_KEY to benchmarkOutputFromAndroidX))
    adapter.testRunEnded(/*elapsedTime=*/1000, mutableMapOf())

    assertThat(testCase.value.benchmark).isEqualTo(expectedBenchmarkText)
  }

  @Test
  fun benchmarkFileLinkIsCopied() {
    val validTracePath = "path/to/valid/my.trace"
    val benchmarkOutputFromAndroidX = """
      Benchmark test ran in [32 ns](file://$validTracePath)
      However there was a bug in [this trace path](path/to/invalid.trace)
    """.trimIndent()
    val deviceRoot = "/device/root/path"
    val adapter = DdmlibTestRunListenerAdapter(mockDevice, mockListener)
    adapter.testRunStarted("exampleTestSuite", /*testCount=*/1)
    adapter.testStarted(TestIdentifier("exampleTestClass", "exampleTest1", 1))
    val testCase = ArgumentCaptor.forClass(AndroidTestCase::class.java)
    verify(mockListener).onTestCaseStarted(
      any(AndroidDevice::class.java),
      any(AndroidTestSuite::class.java),
      testCase.capture() ?: AndroidTestCase("", "", "", ""))
    adapter.testEnded(TestIdentifier("exampleTestClass", "exampleTest1", 1),
                      mutableMapOf(BENCHMARK_TEST_METRICS_KEY to benchmarkOutputFromAndroidX,
                                   BENCHMARK_PATH_TEST_METRICS_KEY to deviceRoot))
    adapter.testRunEnded(/*elapsedTime=*/1000, mutableMapOf())
    // Expect we attempt to copy the valid trace file, and we do not attempt to copy the invalid trace file.
    verify(mockDevice, times(1)).pullFile("${deviceRoot}/$validTracePath",
                                          "${FileUtil.getTempDirectory()}${File.separator}${validTracePath.replace("/", File.separator)}")
  }

  @Test
  fun testResultsShouldChangeToCancelledWhenTestProcessIsKilled() {
    val adapter = DdmlibTestRunListenerAdapter(mockDevice, mockListener)

    adapter.testRunStarted("exampleTestSuite", /*testCount=*/1)
    adapter.testStarted(TestIdentifier("exampleTestClass", "exampleTest1", 1))
    adapter.testRunEnded(/*elapsedTime=*/1000, mutableMapOf())

    val testCaseCaptor = ArgumentCaptor.forClass(AndroidTestCase::class.java)
    verify(mockListener).onTestCaseStarted(any(), any(), testCaseCaptor.capture() ?: AndroidTestCase("", "", "", ""))
    assertThat(testCaseCaptor.value.result).isEqualTo(AndroidTestCaseResult.CANCELLED)
    assertThat(testCaseCaptor.value.endTimestampMillis).isNotNull()

    val testSuiteCaptor = ArgumentCaptor.forClass(AndroidTestSuite::class.java)
    verify(mockListener).onTestSuiteFinished(any(), testSuiteCaptor.capture() ?: AndroidTestSuite("", "", 0))
    assertThat(testSuiteCaptor.value.result).isEqualTo(AndroidTestSuiteResult.CANCELLED)
  }

  @Test
  fun methodNameAndClassNameAndPackageNameIsExtractedCorrectly() {
    val adapter = DdmlibTestRunListenerAdapter(mockDevice, mockListener)

    adapter.testRunStarted("exampleTestSuite", /*testCount=*/1)
    adapter.testStarted(TestIdentifier("com.example.test.exampleTestClass", "exampleTest1", 1))

    verify(mockListener).onTestCaseStarted(any(), any(),
                                           eq(AndroidTestCase("com.example.test.exampleTestClass#exampleTest1 - 0",
                                                              "exampleTest1",
                                                              "exampleTestClass",
                                                              "com.example.test",
                                                              AndroidTestCaseResult.IN_PROGRESS)))
  }

  @Test
  fun methodNameAndClassNameAndPackageNameIsExtractedCorrectlyForNestedClass() {
    val adapter = DdmlibTestRunListenerAdapter(mockDevice, mockListener)

    adapter.testRunStarted("exampleTestSuite", /*testCount=*/1)
    adapter.testStarted(TestIdentifier("com.example.test.exampleTestClass\$NestedClassName", "exampleTest1", 1))

    verify(mockListener).onTestCaseStarted(any(), any(),
                                           eq(AndroidTestCase("com.example.test.exampleTestClass\$NestedClassName#exampleTest1 - 0",
                                                              "exampleTest1",
                                                              "exampleTestClass\$NestedClassName",
                                                              "com.example.test",
                                                              AndroidTestCaseResult.IN_PROGRESS)))
  }

  @Test
  fun timestamp() {
    lateinit var result: AndroidTestCase
    val adapter = DdmlibTestRunListenerAdapter(mockDevice, object : AndroidTestResultListener {
      override fun onTestSuiteScheduled(device: AndroidDevice) {}
      override fun onTestSuiteStarted(device: AndroidDevice, testSuite: AndroidTestSuite) {}
      override fun onTestCaseStarted(device: AndroidDevice, testSuite: AndroidTestSuite, testCase: AndroidTestCase) {
        result = testCase
      }

      override fun onTestCaseFinished(device: AndroidDevice, testSuite: AndroidTestSuite, testCase: AndroidTestCase) {}
      override fun onTestSuiteFinished(device: AndroidDevice, testSuite: AndroidTestSuite) {}
    })

    adapter.testRunStarted("exampleTestSuite", /*testCount=*/1)
    adapter.testStarted(TestIdentifier("exampleTestClass", "exampleTest1", 1))

    assertThat(result.startTimestampMillis).isNotNull()
    assertThat(result.endTimestampMillis).isNull()

    adapter.testEnded(TestIdentifier("exampleTestClass", "exampleTest1", 1), mutableMapOf())

    assertThat(result.startTimestampMillis).isNotNull()
    assertThat(result.endTimestampMillis).isNotNull()
  }

  @Test
  fun rerunOfSameTestShouldGetDifferentId() {
    val adapter = DdmlibTestRunListenerAdapter(mockDevice, mockListener)

    verify(mockListener).onTestSuiteScheduled(eq(device()))

    adapter.testRunStarted("exampleTestSuite", /*testCount=*/2)

    verify(mockListener).onTestSuiteStarted(eq(device()),
                                            eq(AndroidTestSuite("exampleTestSuite", "exampleTestSuite", 2)))

    adapter.testStarted(TestIdentifier("exampleTestClass", "exampleTest1", 1))

    verify(mockListener).onTestCaseStarted(eq(device()),
                                           eq(AndroidTestSuite("exampleTestSuite", "exampleTestSuite", 2)),
                                           eq(AndroidTestCase("exampleTestClass#exampleTest1 - 0",
                                                              "exampleTest1",
                                                              "exampleTestClass",
                                                              "",
                                                              AndroidTestCaseResult.IN_PROGRESS)))

    adapter.testEnded(TestIdentifier("exampleTestClass", "exampleTest1", 1), mutableMapOf())

    verify(mockListener).onTestCaseFinished(eq(device()),
                                            eq(AndroidTestSuite("exampleTestSuite", "exampleTestSuite", 2)),
                                            eq(AndroidTestCase("exampleTestClass#exampleTest1 - 0",
                                                               "exampleTest1",
                                                               "exampleTestClass",
                                                               "",
                                                               AndroidTestCaseResult.PASSED)))

    adapter.testStarted(TestIdentifier("exampleTestClass", "exampleTest1", 2))

    verify(mockListener).onTestCaseStarted(eq(device()),
                                           eq(AndroidTestSuite("exampleTestSuite", "exampleTestSuite", 2)),
                                           eq(AndroidTestCase("exampleTestClass#exampleTest1 - 1",
                                                              "exampleTest1",
                                                              "exampleTestClass",
                                                              "",
                                                              AndroidTestCaseResult.IN_PROGRESS)))

    adapter.testEnded(TestIdentifier("exampleTestClass", "exampleTest1", 2), mutableMapOf())

    verify(mockListener).onTestCaseFinished(eq(device()),
                                            eq(AndroidTestSuite("exampleTestSuite", "exampleTestSuite", 2)),
                                            eq(AndroidTestCase("exampleTestClass#exampleTest1 - 1",
                                                               "exampleTest1",
                                                               "exampleTestClass",
                                                               "",
                                                               AndroidTestCaseResult.PASSED)))

    adapter.testRunEnded(/*elapsedTime=*/1000, mutableMapOf())

    verify(mockListener).onTestSuiteFinished(eq(device()),
                                             eq(AndroidTestSuite("exampleTestSuite", "exampleTestSuite", 2, AndroidTestSuiteResult.PASSED)))
  }

<<<<<<< HEAD
  private fun device(id: String = "mockDeviceSerialNumber",
                     name: String = "mockDeviceAvdName"): AndroidDevice {
    return AndroidDevice(id, name, AndroidDeviceType.LOCAL_EMULATOR, AndroidVersion(29))
=======
  @Test
  fun runCancelledByProcessHandler() {
    val processHandler = mock<ProcessHandler>()
    val adapter = DdmlibTestRunListenerAdapter(mockDevice, mockListener).apply {
      processTerminated(ProcessEvent(processHandler))
    }

    inOrder(mockListener, processHandler).apply {
      verify(mockListener).onTestSuiteScheduled(eq(device()))
      verify(processHandler).removeProcessListener(eq(adapter))
      verify(mockListener).onTestSuiteFinished(
        eq(device()),
        eq(AndroidTestSuite("", "", 0, AndroidTestSuiteResult.CANCELLED)))
      verifyNoMoreInteractions()
    }
>>>>>>> 4d90afa2
  }
}<|MERGE_RESOLUTION|>--- conflicted
+++ resolved
@@ -111,21 +111,12 @@
     adapter.testEnded(TestIdentifier("exampleTestClass", "exampleTest1", 1), mutableMapOf())
 
     verify(mockListener).onTestCaseFinished(eq(device()),
-<<<<<<< HEAD
-                                           eq(AndroidTestSuite("exampleTestSuite", "exampleTestSuite", 2)),
-                                           eq(AndroidTestCase("exampleTestClass#exampleTest1 - 0",
-                                                              "exampleTest1",
-                                                              "exampleTestClass",
-                                                              "",
-                                                              AndroidTestCaseResult.PASSED)))
-=======
                                             eq(AndroidTestSuite("exampleTestSuite", "exampleTestSuite", 2)),
                                             eq(AndroidTestCase("exampleTestClass#exampleTest1 - 0",
                                                                "exampleTest1",
                                                                "exampleTestClass",
                                                                "",
                                                                AndroidTestCaseResult.PASSED)))
->>>>>>> 4d90afa2
 
     adapter.testStarted(TestIdentifier("exampleTestClass", "exampleTest2", 2))
 
@@ -492,11 +483,6 @@
                                              eq(AndroidTestSuite("exampleTestSuite", "exampleTestSuite", 2, AndroidTestSuiteResult.PASSED)))
   }
 
-<<<<<<< HEAD
-  private fun device(id: String = "mockDeviceSerialNumber",
-                     name: String = "mockDeviceAvdName"): AndroidDevice {
-    return AndroidDevice(id, name, AndroidDeviceType.LOCAL_EMULATOR, AndroidVersion(29))
-=======
   @Test
   fun runCancelledByProcessHandler() {
     val processHandler = mock<ProcessHandler>()
@@ -512,6 +498,5 @@
         eq(AndroidTestSuite("", "", 0, AndroidTestSuiteResult.CANCELLED)))
       verifyNoMoreInteractions()
     }
->>>>>>> 4d90afa2
   }
 }