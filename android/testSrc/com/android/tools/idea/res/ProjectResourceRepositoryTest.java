--- conflicted
+++ resolved
@@ -15,49 +15,25 @@
  */
 package com.android.tools.idea.res;
 
-<<<<<<< HEAD
-import com.android.annotations.NonNull;
-import com.android.annotations.Nullable;
-=======
->>>>>>> c8fa6d74
 import com.android.ide.common.rendering.api.ResourceValue;
 import com.android.ide.common.res2.ResourceItem;
 import com.android.resources.ResourceType;
 import com.android.tools.idea.gradle.TestProjects;
 import com.android.tools.idea.gradle.project.model.AndroidModuleModel;
-<<<<<<< HEAD
-import com.android.tools.idea.gradle.stubs.android.AndroidLibraryStub;
-import com.android.tools.idea.gradle.stubs.android.AndroidProjectStub;
-import com.android.tools.idea.gradle.stubs.android.VariantStub;
-import com.android.tools.idea.model.AndroidModel;
-import com.google.common.collect.ArrayListMultimap;
-import com.google.common.collect.ImmutableSet;
-import com.google.common.collect.ListMultimap;
-=======
 import com.android.tools.idea.gradle.project.model.ide.android.level2.IdeDependenciesFactory;
 import com.android.tools.idea.gradle.stubs.android.AndroidLibraryStub;
 import com.android.tools.idea.gradle.stubs.android.AndroidProjectStub;
 import com.android.tools.idea.gradle.stubs.android.VariantStub;
 import com.android.tools.idea.testing.Modules;
->>>>>>> c8fa6d74
 import com.google.common.collect.Lists;
 import com.intellij.openapi.application.ApplicationManager;
 import com.intellij.openapi.command.WriteCommandAction;
-import com.intellij.openapi.diagnostic.Logger;
 import com.intellij.openapi.editor.Document;
 import com.intellij.openapi.module.Module;
-<<<<<<< HEAD
-import com.intellij.openapi.module.ModuleManager;
-import com.intellij.openapi.module.ModuleWithNameAlreadyExists;
-import com.intellij.openapi.roots.ModifiableRootModel;
-import com.intellij.openapi.roots.ModuleRootManager;
-import com.intellij.openapi.roots.ModuleRootModificationUtil;
-=======
 import com.intellij.openapi.project.DumbService;
 import com.intellij.openapi.roots.*;
 import com.intellij.openapi.util.io.FileUtil;
 import com.intellij.openapi.vfs.LocalFileSystem;
->>>>>>> c8fa6d74
 import com.intellij.openapi.vfs.VfsUtil;
 import com.intellij.openapi.vfs.VirtualFile;
 import com.intellij.psi.PsiDocumentManager;
@@ -77,10 +53,6 @@
 import java.util.*;
 import java.util.stream.Collectors;
 
-<<<<<<< HEAD
-import static com.android.builder.model.AndroidProject.PROJECT_TYPE_APP;
-=======
->>>>>>> c8fa6d74
 import static com.android.builder.model.AndroidProject.PROJECT_TYPE_LIBRARY;
 import static com.android.tools.idea.res.ModuleResourceRepositoryTest.assertHasExactResourceTypes;
 import static com.android.tools.idea.res.ModuleResourceRepositoryTest.getFirstItem;
@@ -91,8 +63,6 @@
   private static final String VALUES_OVERLAY1 = "resourceRepository/valuesOverlay1.xml";
   private static final String VALUES_OVERLAY2 = "resourceRepository/valuesOverlay2.xml";
   private static final String VALUES_OVERLAY2_NO = "resourceRepository/valuesOverlay2No.xml";
-
-  private static final Logger logger = Logger.getInstance(ProjectResourceRepositoryTest.class);
 
   public void testStable() {
     assertSame(ProjectResourceRepository.getOrCreateInstance(myFacet), ProjectResourceRepository.getOrCreateInstance(myFacet));
@@ -183,54 +153,13 @@
     myFixture.copyFileToProject(LAYOUT, "res/layout/layout1.xml");
     addArchiveLibraries();
     List<VirtualFile> flavorDirs = Lists.newArrayList(myFacet.getAllResourceDirectories());
-    // For debugging: check that the IO File collection is consistent with the VirtualFile one.
-    Collection<File> ioFileFlavorDirs =
-      IdeaSourceProvider.getAllSourceProviders(myFacet)
-        .stream()
-        .flatMap(provider -> provider.getResDirectories().stream())
-        .collect(Collectors.toList());
     final ProjectResourceRepository repository = ProjectResourceRepository.create(myFacet);
     List<? extends LocalResourceRepository> originalChildren = repository.getChildren();
     // Should have a bunch repository directories from the various flavors.
     Set<VirtualFile> resourceDirs = repository.getResourceDirs();
-    String beforeState =
-      new DebugState("Before Removal", myFacet.getAndroidModel(), flavorDirs, ioFileFlavorDirs, resourceDirs, originalChildren).toString();
-    logger.warn("Test logging: " + beforeState);
-    if (resourceDirs.isEmpty()) {
-      logger.warn("Had empty resourceDirs: " + beforeState);
-      // Check if the IO files actually exist.
-      for (File ioDir : ioFileFlavorDirs) {
-        if (!ioDir.exists()) {
-          logger.warn("Dir doesn't exist: " + ioDir.getPath());
-        }
-      }
-      // See if a VFS refresh and root update will help.
-      WriteCommandAction.runWriteCommandAction(getProject(), () -> {
-        ioFileFlavorDirs.forEach(file -> {
-          VirtualFile virtualFile = VfsUtil.findFileByIoFile(file, true);
-          if (virtualFile == null) {
-            logger.warn("Still can't find the virtual file for " + file);
-          }
-        });
-        repository.updateRoots();
-      });
-      // Load up the dirs again, before trying the asserts a second time.
-      flavorDirs = Lists.newArrayList(myFacet.getAllResourceDirectories());
-      originalChildren = repository.getChildren();
-      resourceDirs = repository.getResourceDirs();
-      String refreshedState =
-        new DebugState("After hacky refresh", myFacet.getAndroidModel(), flavorDirs, ioFileFlavorDirs, resourceDirs, originalChildren)
-          .toString();
-      logger.warn("State after hacky refresh: " + refreshedState);
-      // If it's still empty, just disable the test. We'll look over the logs.
-      if (resourceDirs.isEmpty() || flavorDirs.isEmpty()) {
-        logger.warn("Still no resource directories! Test disabled.");
-        return;
-      }
-    }
-    assertFalse(beforeState, resourceDirs.isEmpty());
-    assertFalse(beforeState, flavorDirs.isEmpty());
-    assertSameElements(beforeState, resourceDirs, flavorDirs);
+    assertNotEmpty(resourceDirs);
+    assertNotEmpty(flavorDirs);
+    assertSameElements(resourceDirs, flavorDirs);
 
     // Now delete a directory, notify the folder manager and updateRoots.
     final VirtualFile firstFlavor = flavorDirs.remove(0);
@@ -250,85 +179,9 @@
     // The child repositories should be the same since the module structure didn't change.
     List<? extends LocalResourceRepository> newChildren = repository.getChildren();
     Set<VirtualFile> newResourceDirs = repository.getResourceDirs();
-<<<<<<< HEAD
-    String afterState =
-      new DebugState("After Removal", myFacet.getAndroidModel(), flavorDirs, ioFileFlavorDirs, newResourceDirs, newChildren).toString();
-    assertTrue(afterState, newChildren.equals(originalChildren));
-    // However, the resourceDirs should now be different, missing the first flavor directory.
-    assertSameElements(afterState, newResourceDirs, flavorDirs);
-  }
-
-  // For debugging failures to testGetResourceDirsAndUpdateRoots (temporary).
-  // See: https://code.google.com/p/android/issues/detail?id=227339
-  private static class DebugState {
-    private final String label;
-    private final AndroidModel androidModel;
-    private final Collection<VirtualFile> flavorResDirs;
-    private final Collection<File> ioFileFlavorResDirs;
-    private final Collection<VirtualFile> resDirs;
-    private final Collection<? extends LocalResourceRepository> repoChildren;
-
-    DebugState(String label,
-               AndroidModel androidModel,
-               Collection<VirtualFile> flavorResDirs,
-               Collection<File> ioFileFlavorResDirs,
-               Collection<VirtualFile> resDirs,
-               Collection<? extends LocalResourceRepository> repoChildren) {
-      this.label = label;
-      this.androidModel = androidModel;
-      this.flavorResDirs = flavorResDirs;
-      this.ioFileFlavorResDirs = ioFileFlavorResDirs;
-      this.resDirs = resDirs;
-      this.repoChildren = repoChildren;
-    }
-
-    @Override
-    public String toString() {
-      return String.format("%s: {\n\tmodel: %s\n\tflavorResDirs: %s\n\tioFileFlavorResDirs: %s\n\tresDirs: %s\n\trepoChildren: %s\n}",
-                           label,
-                           androidModel.toString(),
-                           String.format("|%d| %s",
-                                         flavorResDirs.size(),
-                                         String.join(", ", flavorResDirs.stream().map(VirtualFile::getPath).collect(Collectors.toList()))),
-                           String.format("|%d| %s",
-                                         ioFileFlavorResDirs.size(),
-                                         String.join(", ", ioFileFlavorResDirs.stream().map(File::getPath).collect(Collectors.toList()))),
-                           String.format("|%d| %s",
-                                         resDirs.size(),
-                                         String.join(", ", resDirs.stream().map(VirtualFile::getPath).collect(Collectors.toList()))),
-                           String.format("|%d| %s",
-                                         repoChildren.size(),
-                                         String.join(", ", repoChildren.stream().map(repo -> describeResourceRepository(repo, 1))
-                                           .collect(Collectors.toList())))
-      );
-    }
-
-    private static String describeResourceRepository(LocalResourceRepository repository, int tabLevel) {
-      String tabs = "";
-      for (int i = 0; i < tabLevel; ++i) {
-        tabs += "\t";
-      }
-      if (repository instanceof MultiResourceRepository) {
-        MultiResourceRepository multiRepo = (MultiResourceRepository)repository;
-        return String.format("%s%s w/ %d children {\n%s\n%s}",
-                             tabs,
-                             multiRepo.toString(),
-                             multiRepo.getChildCount(),
-                             String.join("\n",
-                                         multiRepo.getChildren().stream().map(child -> describeResourceRepository(child, tabLevel + 1))
-                                           .collect(
-                                             Collectors.toList())),
-                             tabs);
-      }
-      else {
-        return String.format("%s%s", tabs, repository.toString());
-      }
-    }
-=======
     assertTrue(newChildren.equals(originalChildren));
     // However, the resourceDirs should now be different, missing the first flavor directory.
     assertSameElements(newResourceDirs, flavorDirs);
->>>>>>> c8fa6d74
   }
 
   public void testRootChangeListener() {
@@ -387,12 +240,8 @@
     VariantStub variant = androidProject.getFirstVariant();
     assertNotNull(variant);
     File rootDir = androidProject.getRootDir();
-<<<<<<< HEAD
-    AndroidModuleModel androidModel = new AndroidModuleModel(androidProject.getName(), rootDir, androidProject, variant.getName());
-=======
     AndroidModuleModel androidModel =
       new AndroidModuleModel(androidProject.getName(), rootDir, androidProject, variant.getName(), new IdeDependenciesFactory());
->>>>>>> c8fa6d74
     myFacet.setAndroidModel(androidModel);
 
     File bundle = new File(rootDir, "bundle.aar");
@@ -424,13 +273,6 @@
     if (testName.equals("parents")) { // for unit test testDependencies
       addModuleWithAndroidFacet(projectBuilder, modules, "plib1", PROJECT_TYPE_LIBRARY);
       addModuleWithAndroidFacet(projectBuilder, modules, "plib2", PROJECT_TYPE_LIBRARY);
-<<<<<<< HEAD
-    } else if (testName.equals("dependencies")) { // for unit test testDependencies
-      addModuleWithAndroidFacet(projectBuilder, modules, "sharedlib", PROJECT_TYPE_LIBRARY);
-      addModuleWithAndroidFacet(projectBuilder, modules, "lib1", PROJECT_TYPE_LIBRARY);
-      addModuleWithAndroidFacet(projectBuilder, modules, "lib2", PROJECT_TYPE_LIBRARY);
-      addModuleWithAndroidFacet(projectBuilder, modules, "app", PROJECT_TYPE_APP);
-=======
     }
     else if (testName.equals("dependencies")) { // for unit test testDependencies
       addModuleWithAndroidFacet(projectBuilder, modules, "sharedlib", PROJECT_TYPE_LIBRARY);
@@ -440,7 +282,6 @@
     else if (testName.equals("rootChangeListener")) {
       addModuleWithAndroidFacet(projectBuilder, modules, "plib1", PROJECT_TYPE_LIBRARY);
       addModuleWithAndroidFacet(projectBuilder, modules, "plib2", PROJECT_TYPE_LIBRARY);
->>>>>>> c8fa6d74
     }
   }
 
@@ -448,44 +289,11 @@
   public void testDependencies() throws Exception {
     myFixture.copyFileToProject(LAYOUT, "res/layout/layout1.xml");
 
-<<<<<<< HEAD
-    Module lib1 = null;
-    Module lib2 = null;
-    Module sharedLib = null;
-    Module app = null;
-
-    for (Module module : ModuleManager.getInstance(getProject()).getModules()) {
-      if (module != myModule) {
-        VirtualFile[] contentRoots = ModuleRootManager.getInstance(module).getContentRoots();
-        assertEquals(1, contentRoots.length);
-
-        String name = contentRoots[0].getName();
-        switch (name) {
-          case "lib1":
-            lib1 = module;
-            break;
-          case "lib2":
-            lib2 = module;
-            break;
-          case "sharedlib":
-            sharedLib = module;
-            break;
-          case "app":
-            app = module;
-            break;
-          default:
-            fail(name);
-            break;
-        }
-      }
-    }
-=======
     Modules modules = new Modules(getProject());
     Module lib1 = modules.getModule("lib1");
     Module lib2 = modules.getModule("lib2");
     Module sharedLib = modules.getModule("sharedlib");
     Module app = modules.getAppModule();
->>>>>>> c8fa6d74
 
     assertNotNull(lib1);
     assertNotNull(lib2);
@@ -580,11 +388,6 @@
     ApplicationManager.getApplication().runWriteAction(model::commit);
   }
 
-<<<<<<< HEAD
-  private static void renameModule(Module from, String name) throws ModuleWithNameAlreadyExists {
-    final ModifiableModuleModel model = ModuleManager.getInstance(from.getProject()).getModifiableModel();
-    model.renameModule(from, name);
-=======
   private static void removeModuleDependency(Module from, String name) {
     boolean found = false;
     final ModifiableRootModel model = ModuleRootManager.getInstance(from).getModifiableModel();
@@ -599,7 +402,6 @@
       }
     }
     assertTrue(found);
->>>>>>> c8fa6d74
     ApplicationManager.getApplication().runWriteAction(model::commit);
   }
 
