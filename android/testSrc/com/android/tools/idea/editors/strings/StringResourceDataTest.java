/*
 * Copyright (C) 2014 The Android Open Source Project
 *
 * Licensed under the Apache License, Version 2.0 (the "License");
 * you may not use this file except in compliance with the License.
 * You may obtain a copy of the License at
 *
 *      http://www.apache.org/licenses/LICENSE-2.0
 *
 * Unless required by applicable law or agreed to in writing, software
 * distributed under the License is distributed on an "AS IS" BASIS,
 * WITHOUT WARRANTIES OR CONDITIONS OF ANY KIND, either express or implied.
 * See the License for the specific language governing permissions and
 * limitations under the License.
 */
package com.android.tools.idea.editors.strings;

import com.android.SdkConstants;
import com.android.builder.model.ClassField;
import com.android.tools.idea.rendering.Locale;
import com.android.tools.idea.res.DynamicResourceValueRepository;
import com.android.tools.idea.res.ModuleResourceRepository;
import com.android.tools.idea.res.MultiResourceRepository;
import com.android.tools.idea.res.ResourceNotificationManager;
import com.android.tools.idea.res.ResourceNotificationManager.ResourceChangeListener;
import com.google.common.collect.ImmutableSet;
import com.google.common.collect.Lists;
import com.intellij.openapi.util.Disposer;
import com.intellij.openapi.util.Ref;
import com.intellij.openapi.vfs.VirtualFile;
import com.intellij.psi.PsiFile;
import com.intellij.psi.PsiManager;
import com.intellij.psi.xml.XmlFile;
import com.intellij.psi.xml.XmlTag;
import com.intellij.util.ui.UIUtil;
import org.jetbrains.android.AndroidTestCase;
import org.jetbrains.annotations.NotNull;
import org.mockito.Mockito;

import java.util.Collection;
import java.util.Collections;
import java.util.List;
import java.util.stream.Collectors;

public class StringResourceDataTest extends AndroidTestCase {
  private VirtualFile resourceDirectory;
  private MultiResourceRepository myParent;
  private StringResourceData data;

  @Override
  protected void setUp() throws Exception {
    super.setUp();
    myFacet.getProperties().ALLOW_USER_CONFIGURATION = false;

    resourceDirectory = myFixture.copyDirectoryToProject("stringsEditor/base/res", "res");
    setUpData();
  }

  private void setUpData() {
    ClassField field = Mockito.mock(ClassField.class);

    Mockito.when(field.getType()).thenReturn("string");
    Mockito.when(field.getName()).thenReturn("dynamic_key1");
    Mockito.when(field.getValue()).thenReturn("L\\'Étranger");

    DynamicResourceValueRepository dynamicResourceValueRepository =
      DynamicResourceValueRepository.createForTest(myFacet, null, Collections.singletonMap("dynamic_key1", field));

    Disposer.register(myFacet, dynamicResourceValueRepository);

<<<<<<< HEAD
    myParent = ModuleResourceRepository.createForTest(myFacet,
                                                      Collections.singletonList(resourceDirectory), null,
                                                      dynamicResourceValueRepository);

    data = new StringResourceRepository(myParent).getData(myFacet);
=======
    LocalResourceRepository parent =
      ModuleResourceRepository.createForTest(myFacet, Collections.singletonList(resourceDirectory), null, dynamicResourceValueRepository);

    data = StringResourceRepository.create(parent).getData(myFacet);
>>>>>>> 7bd3f2d2
  }

  public void testSummarizeLocales() {
    assertEquals("", StringResourceData.summarizeLocales(Collections.emptySet()));

    List<Locale> locales = Lists.newArrayList(Locale.create("fr"), Locale.create("en"));
    assertEquals("English (en) and French (fr)", StringResourceData.summarizeLocales(locales));

    locales = Lists.newArrayList(Locale.create("en"), Locale.create("fr"), Locale.create("hi"));
    assertEquals("English (en), French (fr) and Hindi (hi)", StringResourceData.summarizeLocales(locales));

    locales = Lists.newArrayList(Locale.create("en"), Locale.create("fr"), Locale.create("hi"), Locale.create("no"));
    assertEquals("English (en), French (fr), Hindi (hi) and 1 more", StringResourceData.summarizeLocales(locales));

    locales = Lists.newArrayList(Locale.create("en"), Locale.create("fr"), Locale.create("hi"), Locale.create("no"), Locale.create("ta"),
                                 Locale.create("es"), Locale.create("ro"));
    assertEquals("English (en), French (fr), Hindi (hi) and 4 more", StringResourceData.summarizeLocales(locales));
  }

  public void testParser() {
    Object actual = data.getLocaleSet().stream()
      .map(Locale::toLocaleId)
      .collect(Collectors.toSet());

    assertEquals(ImmutableSet.of("en", "en-GB", "en-IN", "fr", "hi"), actual);

    assertNotNull(data.getStringResource(newStringResourceKey("key1")).getDefaultValueAsResourceItem());

    assertFalse(data.getStringResource(newStringResourceKey("key5")).isTranslatable());

    assertNull(data.getStringResource(newStringResourceKey("key1")).getTranslationAsResourceItem(Locale.create("hi")));
    assertEquals("Key 2 hi", data.getStringResource(newStringResourceKey("key2")).getTranslationAsString(Locale.create("hi")));
  }

  public void testResourceToStringPsi() {
    Locale locale = Locale.create("fr");

    assertEquals("L'Étranger", data.getStringResource(newStringResourceKey("key8")).getTranslationAsString(locale));
    assertEquals("<![CDATA[L'Étranger]]>", data.getStringResource(newStringResourceKey("key9")).getTranslationAsString(locale));
    assertEquals("<xliff:g>L'Étranger</xliff:g>", data.getStringResource(newStringResourceKey("key10")).getTranslationAsString(locale));
  }

  public void testResourceToStringDynamic() {
    assertEquals("L'Étranger", data.getStringResource(new StringResourceKey("dynamic_key1", null)).getDefaultValueAsString());
  }

  public void testValidation() {
    assertEquals("Key 'key1' has translations missing for locales French (fr) and Hindi (hi)",
                 data.validateKey(newStringResourceKey("key1")));

    assertNull(data.validateKey(newStringResourceKey("key2")));
    assertNull(data.validateKey(newStringResourceKey("key3")));
    assertEquals("Key 'key4' missing default value", data.validateKey(newStringResourceKey("key4")));
    assertNull(data.validateKey(newStringResourceKey("key5")));
<<<<<<< HEAD

    assertEquals("Key 'key6' is marked as non translatable, but is translated in locale French (fr)",
                 data.validateKey(newStringResourceKey("key6")));

    assertEquals("Key \"key1\" is missing its Hindi (hi) translation",
                 data.getStringResource(newStringResourceKey("key1")).validateTranslation(Locale.create("hi")));

=======

    assertEquals("Key 'key6' is marked as non translatable, but is translated in locale French (fr)",
                 data.validateKey(newStringResourceKey("key6")));

    assertEquals("Key \"key1\" is missing its Hindi (hi) translation",
                 data.getStringResource(newStringResourceKey("key1")).validateTranslation(Locale.create("hi")));

>>>>>>> 7bd3f2d2
    assertNull(data.getStringResource(newStringResourceKey("key2")).validateTranslation(Locale.create("hi")));

    assertEquals("Key \"key6\" is untranslatable and should not be translated to French (fr)",
                 data.getStringResource(newStringResourceKey("key6")).validateTranslation(Locale.create("fr")));

    assertNull(data.getStringResource(newStringResourceKey("key1")).validateDefaultValue());
    assertEquals("Key \"key4\" is missing its default value", data.getStringResource(newStringResourceKey("key4")).validateDefaultValue());
  }

  public void testGetMissingTranslations() {
    // @formatter:off
    Collection<Locale> expected = ImmutableSet.of(
      Locale.create("en"),
      Locale.create("en-rGB"),
      Locale.create("en-rIN"),
      Locale.create("fr"),
      Locale.create("hi"));
    // @formatter:on

    assertEquals(expected, data.getMissingTranslations(newStringResourceKey("key7")));
  }

  public void testIsTranslationMissing() {
    assertTrue(data.getStringResource(newStringResourceKey("key7")).isTranslationMissing(Locale.create("fr")));
  }

  public void testRegionQualifier() {
    Locale en_rGB = Locale.create("en-rGB");
    assertTrue(data.getStringResource(newStringResourceKey("key4")).isTranslationMissing(en_rGB));
    assertFalse(data.getStringResource(newStringResourceKey("key3")).isTranslationMissing(en_rGB));
    assertFalse(data.getStringResource(newStringResourceKey("key8")).isTranslationMissing(en_rGB));
  }

  public void testEditingDoNotTranslate() {
    VirtualFile stringsFile = resourceDirectory.findFileByRelativePath("values/strings.xml");
    assertNotNull(stringsFile);

    assertTrue(data.getStringResource(newStringResourceKey("key1")).isTranslatable());
    XmlTag tag = getNthXmlTag(stringsFile, 0);
    assertEquals("key1", tag.getAttributeValue(SdkConstants.ATTR_NAME));
    assertNull(tag.getAttributeValue(SdkConstants.ATTR_TRANSLATABLE));

    data.setTranslatable(newStringResourceKey("key1"), false);

    assertFalse(data.getStringResource(newStringResourceKey("key1")).isTranslatable());
    tag = getNthXmlTag(stringsFile, 0);
    assertEquals(SdkConstants.VALUE_FALSE, tag.getAttributeValue(SdkConstants.ATTR_TRANSLATABLE));

    assertFalse(data.getStringResource(newStringResourceKey("key5")).isTranslatable());
    tag = getNthXmlTag(stringsFile, 3);
    assertEquals("key5", tag.getAttributeValue(SdkConstants.ATTR_NAME));
    assertEquals(SdkConstants.VALUE_FALSE, tag.getAttributeValue(SdkConstants.ATTR_TRANSLATABLE));

    data.setTranslatable(newStringResourceKey("key5"), true);

    assertTrue(data.getStringResource(newStringResourceKey("key5")).isTranslatable());
    tag = getNthXmlTag(stringsFile, 3);
    assertNull(tag.getAttributeValue(SdkConstants.ATTR_TRANSLATABLE));
  }

  public void testEditingCdata() {
    String expected = "<![CDATA[\n" +
                      "        <b>Google I/O 2014</b><br>\n" +
                      "        Version %s<br><br>\n" +
                      "        <a href=\"http://www.google.com/policies/privacy/\">Privacy Policy</a>\n" +
                      "  ]]>";

    StringResource resource = data.getStringResource(newStringResourceKey("key1"));
    Locale locale = Locale.create("en-rIN");

    assertEquals(expected, resource.getTranslationAsString(locale));

    expected = "<![CDATA[\n" +
               "        <b>Google I/O 2014</b><br>\n" +
               "        Version %1$s<br><br>\n" +
               "        <a href=\"http://www.google.com/policies/privacy/\">Privacy Policy</a>\n" +
               "  ]]>";

    assertTrue(resource.putTranslation(locale, expected));
    assertEquals(expected, resource.getTranslationAsString(locale));

    VirtualFile file = resourceDirectory.findFileByRelativePath("values-en-rIN/strings.xml");
    assert file != null;

    XmlTag tag = getNthXmlTag(file, 0);

    assertEquals("key1", tag.getAttributeValue(SdkConstants.ATTR_NAME));
    assertEquals(expected, tag.getValue().getText());
  }

  public void testEditingXliff() {
    StringResource resource = data.getStringResource(newStringResourceKey("key3"));
    Locale locale = Locale.create("en-rIN");

    assertEquals("start <xliff:g>middle1</xliff:g>%s<xliff:g>middle3</xliff:g> end", resource.getTranslationAsString(locale));

    String expected = "start <xliff:g>middle1</xliff:g>%1$s<xliff:g>middle3</xliff:g> end";

    assertTrue(resource.putTranslation(locale, expected));
    assertEquals(expected, resource.getTranslationAsString(locale));

    VirtualFile file = resourceDirectory.findFileByRelativePath("values-en-rIN/strings.xml");
    assert file != null;

    XmlTag tag = getNthXmlTag(file, 2);

    assertEquals("key3", tag.getAttributeValue(SdkConstants.ATTR_NAME));
    assertEquals(expected, tag.getValue().getText());
  }

  public void testAddingTranslation() {
    StringResource resource = data.getStringResource(newStringResourceKey("key4"));
    Locale locale = Locale.create("en");

    assertNull(resource.getTranslationAsResourceItem(locale));
    assertTrue(resource.putTranslation(locale, "Hello"));
    assertEquals("Hello", resource.getTranslationAsString(locale));

    VirtualFile file = resourceDirectory.findFileByRelativePath("values-en/strings.xml");
    assert file != null;

    XmlTag tag = getNthXmlTag(file, 4);

    assertEquals("key4", tag.getAttributeValue(SdkConstants.ATTR_NAME));
    assertEquals("Hello", tag.getValue().getText());
  }
<<<<<<< HEAD

  public void testResourceChange() {
    // the resource change notification system is fundamentally broken as it only sends a notification
    // of a change if we have called PsiResourceItem.getResourceValue for that resource first
    // the very first time it will send the notification because the initialisation makes it think there is a change
    StringResource resource = data.getStringResource(newStringResourceKey("key1"));
    assertEquals("Key 1 default", resource.getDefaultValueAsString());

    Ref<Boolean> changeEventHappened = new Ref<>(false);

    ResourceChangeListener listener = reason -> {
      changeEventHappened.set(true);
      // simulate reloading the data on resource changed event
      data = new StringResourceRepository(myParent).getData(myFacet);
    };

    ResourceNotificationManager.getInstance(myFacet.getModule().getProject()).addListener(listener, myFacet, null, null);

    try {
      // the first time we test this it always works because the initialisation has caused the generation of the
      // resource to change from the initial value, to the value after we have added the listener.
      changeEventHappened.set(false);
      resource.setDefaultValue("new text");
      UIUtil.dispatchAllInvocationEvents();

      assertTrue(changeEventHappened.get());

      // and now we test that subsequent changes are also correctly causing a change event
      changeEventHappened.set(false);
      resource.setDefaultValue("new text again");
      UIUtil.dispatchAllInvocationEvents();

      assertTrue(changeEventHappened.get());
    }
    finally {
      ResourceNotificationManager.getInstance(myFacet.getModule().getProject()).removeListener(listener, myFacet, null, null);
    }
  }
=======
>>>>>>> 7bd3f2d2

  @NotNull
  private StringResourceKey newStringResourceKey(@NotNull String name) {
    return new StringResourceKey(name, resourceDirectory);
  }

  private XmlTag getNthXmlTag(@NotNull VirtualFile file, int index) {
    PsiFile psiFile = PsiManager.getInstance(myFacet.getModule().getProject()).findFile(file);
    assert psiFile != null;

    XmlTag rootTag = ((XmlFile)psiFile).getRootTag();
    assert rootTag != null;

    return rootTag.findSubTags("string")[index];
  }
}<|MERGE_RESOLUTION|>--- conflicted
+++ resolved
@@ -19,20 +19,16 @@
 import com.android.builder.model.ClassField;
 import com.android.tools.idea.rendering.Locale;
 import com.android.tools.idea.res.DynamicResourceValueRepository;
+import com.android.tools.idea.res.LocalResourceRepository;
 import com.android.tools.idea.res.ModuleResourceRepository;
-import com.android.tools.idea.res.MultiResourceRepository;
-import com.android.tools.idea.res.ResourceNotificationManager;
-import com.android.tools.idea.res.ResourceNotificationManager.ResourceChangeListener;
 import com.google.common.collect.ImmutableSet;
 import com.google.common.collect.Lists;
 import com.intellij.openapi.util.Disposer;
-import com.intellij.openapi.util.Ref;
 import com.intellij.openapi.vfs.VirtualFile;
 import com.intellij.psi.PsiFile;
 import com.intellij.psi.PsiManager;
 import com.intellij.psi.xml.XmlFile;
 import com.intellij.psi.xml.XmlTag;
-import com.intellij.util.ui.UIUtil;
 import org.jetbrains.android.AndroidTestCase;
 import org.jetbrains.annotations.NotNull;
 import org.mockito.Mockito;
@@ -44,7 +40,6 @@
 
 public class StringResourceDataTest extends AndroidTestCase {
   private VirtualFile resourceDirectory;
-  private MultiResourceRepository myParent;
   private StringResourceData data;
 
   @Override
@@ -68,18 +63,10 @@
 
     Disposer.register(myFacet, dynamicResourceValueRepository);
 
-<<<<<<< HEAD
-    myParent = ModuleResourceRepository.createForTest(myFacet,
-                                                      Collections.singletonList(resourceDirectory), null,
-                                                      dynamicResourceValueRepository);
-
-    data = new StringResourceRepository(myParent).getData(myFacet);
-=======
     LocalResourceRepository parent =
       ModuleResourceRepository.createForTest(myFacet, Collections.singletonList(resourceDirectory), null, dynamicResourceValueRepository);
 
     data = StringResourceRepository.create(parent).getData(myFacet);
->>>>>>> 7bd3f2d2
   }
 
   public void testSummarizeLocales() {
@@ -134,7 +121,6 @@
     assertNull(data.validateKey(newStringResourceKey("key3")));
     assertEquals("Key 'key4' missing default value", data.validateKey(newStringResourceKey("key4")));
     assertNull(data.validateKey(newStringResourceKey("key5")));
-<<<<<<< HEAD
 
     assertEquals("Key 'key6' is marked as non translatable, but is translated in locale French (fr)",
                  data.validateKey(newStringResourceKey("key6")));
@@ -142,15 +128,6 @@
     assertEquals("Key \"key1\" is missing its Hindi (hi) translation",
                  data.getStringResource(newStringResourceKey("key1")).validateTranslation(Locale.create("hi")));
 
-=======
-
-    assertEquals("Key 'key6' is marked as non translatable, but is translated in locale French (fr)",
-                 data.validateKey(newStringResourceKey("key6")));
-
-    assertEquals("Key \"key1\" is missing its Hindi (hi) translation",
-                 data.getStringResource(newStringResourceKey("key1")).validateTranslation(Locale.create("hi")));
-
->>>>>>> 7bd3f2d2
     assertNull(data.getStringResource(newStringResourceKey("key2")).validateTranslation(Locale.create("hi")));
 
     assertEquals("Key \"key6\" is untranslatable and should not be translated to French (fr)",
@@ -277,47 +254,6 @@
     assertEquals("key4", tag.getAttributeValue(SdkConstants.ATTR_NAME));
     assertEquals("Hello", tag.getValue().getText());
   }
-<<<<<<< HEAD
-
-  public void testResourceChange() {
-    // the resource change notification system is fundamentally broken as it only sends a notification
-    // of a change if we have called PsiResourceItem.getResourceValue for that resource first
-    // the very first time it will send the notification because the initialisation makes it think there is a change
-    StringResource resource = data.getStringResource(newStringResourceKey("key1"));
-    assertEquals("Key 1 default", resource.getDefaultValueAsString());
-
-    Ref<Boolean> changeEventHappened = new Ref<>(false);
-
-    ResourceChangeListener listener = reason -> {
-      changeEventHappened.set(true);
-      // simulate reloading the data on resource changed event
-      data = new StringResourceRepository(myParent).getData(myFacet);
-    };
-
-    ResourceNotificationManager.getInstance(myFacet.getModule().getProject()).addListener(listener, myFacet, null, null);
-
-    try {
-      // the first time we test this it always works because the initialisation has caused the generation of the
-      // resource to change from the initial value, to the value after we have added the listener.
-      changeEventHappened.set(false);
-      resource.setDefaultValue("new text");
-      UIUtil.dispatchAllInvocationEvents();
-
-      assertTrue(changeEventHappened.get());
-
-      // and now we test that subsequent changes are also correctly causing a change event
-      changeEventHappened.set(false);
-      resource.setDefaultValue("new text again");
-      UIUtil.dispatchAllInvocationEvents();
-
-      assertTrue(changeEventHappened.get());
-    }
-    finally {
-      ResourceNotificationManager.getInstance(myFacet.getModule().getProject()).removeListener(listener, myFacet, null, null);
-    }
-  }
-=======
->>>>>>> 7bd3f2d2
 
   @NotNull
   private StringResourceKey newStringResourceKey(@NotNull String name) {
