/*
 * Copyright (C) 2015 The Android Open Source Project
 *
 * Licensed under the Apache License, Version 2.0 (the "License");
 * you may not use this file except in compliance with the License.
 * You may obtain a copy of the License at
 *
 *      http://www.apache.org/licenses/LICENSE-2.0
 *
 * Unless required by applicable law or agreed to in writing, software
 * distributed under the License is distributed on an "AS IS" BASIS,
 * WITHOUT WARRANTIES OR CONDITIONS OF ANY KIND, either express or implied.
 * See the License for the specific language governing permissions and
 * limitations under the License.
 */
package com.android.tools.idea.editors.strings;

<<<<<<< HEAD
import com.android.tools.idea.editors.strings.table.StringResourceTable;
import com.android.tools.idea.editors.strings.table.StringResourceTableModel;
import com.android.tools.idea.editors.strings.table.StringsCellEditor;
=======
import com.android.tools.idea.editors.strings.table.NeedsTranslationsRowFilter;
import com.android.tools.idea.editors.strings.table.StringResourceTable;
import com.android.tools.idea.editors.strings.table.StringResourceTableModel;
import com.android.tools.idea.editors.strings.table.StringTableCellEditor;
>>>>>>> c8fa6d74
import com.android.tools.idea.res.ModuleResourceRepository;
import com.android.tools.idea.res.MultiResourceRepository;
import com.android.tools.adtui.TableUtils;
import com.intellij.openapi.Disposable;
import com.intellij.openapi.util.Disposer;
import com.intellij.openapi.vfs.VirtualFile;
import org.jetbrains.android.AndroidTestCase;
import org.jetbrains.annotations.NotNull;
import org.mockito.Mockito;

import javax.swing.*;
import java.awt.event.MouseEvent;
import java.util.Collections;

public final class StringResourceViewPanelTest extends AndroidTestCase {
  private Disposable myParentDisposable;
  private StringResourceViewPanel myPanel;
  private StringResourceTable myTable;

  @Override
  protected void setUp() throws Exception {
    super.setUp();

    myParentDisposable = Mockito.mock(Disposable.class);
    myPanel = new StringResourceViewPanel(myFacet, myParentDisposable);
    myTable = myPanel.getTable();

    VirtualFile resourceDirectory = myFixture.copyDirectoryToProject("stringsEditor/base/res", "res");
    MultiResourceRepository parent = ModuleResourceRepository.createForTest(myFacet, Collections.singletonList(resourceDirectory));

    myPanel.getTable().setModel(new StringResourceTableModel(new StringResourceRepository(parent).getData(myFacet)));

    myTable.getRowSorter().setSortKeys(Collections.singletonList(new RowSorter.SortKey(0, SortOrder.ASCENDING)));
  }

  @Override
  protected void tearDown() throws Exception {
    try {
      myTable = null;
      myPanel = null;
      Disposer.dispose(myParentDisposable);
    }
    finally {
      super.tearDown();
    }
  }

  public void testSetShowingOnlyKeysNeedingTranslations() {
    assertEquals(10, myTable.getRowCount());
<<<<<<< HEAD
    assertEquals("key1", myTable.getValueAt(0, 0));
    assertEquals("key10", myTable.getValueAt(1, 0));
    assertEquals("key2", myTable.getValueAt(2, 0));
    assertEquals("key3", myTable.getValueAt(3, 0));
    assertEquals("key4", myTable.getValueAt(4, 0));
    assertEquals("key5", myTable.getValueAt(5, 0));
    assertEquals("key6", myTable.getValueAt(6, 0));
    assertEquals("key7", myTable.getValueAt(7, 0));
    assertEquals("key8", myTable.getValueAt(8, 0));
    assertEquals("key9", myTable.getValueAt(9, 0));

    myTable.setShowingOnlyKeysNeedingTranslations(true);

    assertEquals(7, myTable.getRowCount());
    assertEquals("key1", myTable.getValueAt(0, 0));
    assertEquals("key10", myTable.getValueAt(1, 0));
    assertEquals("key3", myTable.getValueAt(2, 0));
    assertEquals("key4", myTable.getValueAt(3, 0));
    assertEquals("key7", myTable.getValueAt(4, 0));
    assertEquals("key8", myTable.getValueAt(5, 0));
    assertEquals("key9", myTable.getValueAt(6, 0));
  }

  public void testRefilteringAfterEditingUntranslatableCell() {
    myTable.setShowingOnlyKeysNeedingTranslations(true);
=======
    assertEquals("key1", getValueAt(0, 0));
    assertEquals("key10", getValueAt(1, 0));
    assertEquals("key2", getValueAt(2, 0));
    assertEquals("key3", getValueAt(3, 0));
    assertEquals("key4", getValueAt(4, 0));
    assertEquals("key5", getValueAt(5, 0));
    assertEquals("key6", getValueAt(6, 0));
    assertEquals("key7", getValueAt(7, 0));
    assertEquals("key8", getValueAt(8, 0));
    assertEquals("key9", getValueAt(9, 0));

    myTable.setRowFilter(new NeedsTranslationsRowFilter(false));

    assertEquals(7, myTable.getRowCount());
    assertEquals("key1", getValueAt(0, 0));
    assertEquals("key10", getValueAt(1, 0));
    assertEquals("key3", getValueAt(2, 0));
    assertEquals("key4", getValueAt(3, 0));
    assertEquals("key7", getValueAt(4, 0));
    assertEquals("key8", getValueAt(5, 0));
    assertEquals("key9", getValueAt(6, 0));
  }

  public void testRefilteringAfterEditingUntranslatableCell() {
    myTable.setRowFilter(new NeedsTranslationsRowFilter(false));
>>>>>>> c8fa6d74
    editCellAt(true, 0, StringResourceTableModel.UNTRANSLATABLE_COLUMN);

    assertEquals(6, myTable.getRowCount());
    assertEquals("key10", getValueAt(0, 0));
    assertEquals("key3", getValueAt(1, 0));
    assertEquals("key4", getValueAt(2, 0));
    assertEquals("key7", getValueAt(3, 0));
    assertEquals("key8", getValueAt(4, 0));
    assertEquals("key9", getValueAt(5, 0));
  }

  public void testRefilteringAfterEditingTranslationCells() {
<<<<<<< HEAD
    myTable.setShowingOnlyKeysNeedingTranslations(true);
    editCellAt("Key 3 en-rGB", 2, 4);
=======
    myTable.setRowFilter(new NeedsTranslationsRowFilter(false));
    editCellAt("Key 3 en-rGB", 2, 6);
>>>>>>> c8fa6d74

    assertEquals(6, myTable.getRowCount());
    assertEquals("key1", getValueAt(0, 0));
    assertEquals("key10", getValueAt(1, 0));
    assertEquals("key4", getValueAt(2, 0));
    assertEquals("key7", getValueAt(3, 0));
    assertEquals("key8", getValueAt(4, 0));
    assertEquals("key9", getValueAt(5, 0));
  }

  public void testSelectingCell() {
<<<<<<< HEAD
    myTable.setShowingOnlyKeysNeedingTranslations(true);
=======
    myTable.setRowFilter(new NeedsTranslationsRowFilter(false));
>>>>>>> c8fa6d74
    TableUtils.selectCellAt(myTable, 2, 1);

    assertEquals("Key 3 default", myPanel.myDefaultValueTextField.getTextField().getText());
  }

  private void editCellAt(@NotNull Object value, int viewRowIndex, int modelColumnIndex) {
    int viewColumnIndex = myTable.convertColumnIndexToView(modelColumnIndex);
    TableUtils.selectCellAt(myTable, viewRowIndex, viewColumnIndex);
    myTable.editCellAt(viewRowIndex, viewColumnIndex, new MouseEvent(myTable, 0, 0, 0, 0, 0, 2, false, MouseEvent.BUTTON1));

    CellEditor cellEditor = myTable.getCellEditor();

<<<<<<< HEAD
    if (column == StringResourceTableModel.UNTRANSLATABLE_COLUMN) {
=======
    if (modelColumnIndex == StringResourceTableModel.UNTRANSLATABLE_COLUMN) {
>>>>>>> c8fa6d74
      Object component = ((DefaultCellEditor)cellEditor).getComponent();
      ((AbstractButton)component).setSelected((Boolean)value);
    }
    else {
      ((StringTableCellEditor)cellEditor).setCellEditorValue(value);
    }

    cellEditor.stopCellEditing();
  }

  private Object getValueAt(int row, int column) {
    int fixed = myTable.getTotalColumnCount() - myTable.getColumnCount();
    if (column < fixed) {
      return myTable.getFixedColumnValueAt(row, column);
    }
    return myTable.getValueAt(row, column - fixed);
  }
}<|MERGE_RESOLUTION|>--- conflicted
+++ resolved
@@ -15,16 +15,10 @@
  */
 package com.android.tools.idea.editors.strings;
 
-<<<<<<< HEAD
-import com.android.tools.idea.editors.strings.table.StringResourceTable;
-import com.android.tools.idea.editors.strings.table.StringResourceTableModel;
-import com.android.tools.idea.editors.strings.table.StringsCellEditor;
-=======
 import com.android.tools.idea.editors.strings.table.NeedsTranslationsRowFilter;
 import com.android.tools.idea.editors.strings.table.StringResourceTable;
 import com.android.tools.idea.editors.strings.table.StringResourceTableModel;
 import com.android.tools.idea.editors.strings.table.StringTableCellEditor;
->>>>>>> c8fa6d74
 import com.android.tools.idea.res.ModuleResourceRepository;
 import com.android.tools.idea.res.MultiResourceRepository;
 import com.android.tools.adtui.TableUtils;
@@ -74,33 +68,6 @@
 
   public void testSetShowingOnlyKeysNeedingTranslations() {
     assertEquals(10, myTable.getRowCount());
-<<<<<<< HEAD
-    assertEquals("key1", myTable.getValueAt(0, 0));
-    assertEquals("key10", myTable.getValueAt(1, 0));
-    assertEquals("key2", myTable.getValueAt(2, 0));
-    assertEquals("key3", myTable.getValueAt(3, 0));
-    assertEquals("key4", myTable.getValueAt(4, 0));
-    assertEquals("key5", myTable.getValueAt(5, 0));
-    assertEquals("key6", myTable.getValueAt(6, 0));
-    assertEquals("key7", myTable.getValueAt(7, 0));
-    assertEquals("key8", myTable.getValueAt(8, 0));
-    assertEquals("key9", myTable.getValueAt(9, 0));
-
-    myTable.setShowingOnlyKeysNeedingTranslations(true);
-
-    assertEquals(7, myTable.getRowCount());
-    assertEquals("key1", myTable.getValueAt(0, 0));
-    assertEquals("key10", myTable.getValueAt(1, 0));
-    assertEquals("key3", myTable.getValueAt(2, 0));
-    assertEquals("key4", myTable.getValueAt(3, 0));
-    assertEquals("key7", myTable.getValueAt(4, 0));
-    assertEquals("key8", myTable.getValueAt(5, 0));
-    assertEquals("key9", myTable.getValueAt(6, 0));
-  }
-
-  public void testRefilteringAfterEditingUntranslatableCell() {
-    myTable.setShowingOnlyKeysNeedingTranslations(true);
-=======
     assertEquals("key1", getValueAt(0, 0));
     assertEquals("key10", getValueAt(1, 0));
     assertEquals("key2", getValueAt(2, 0));
@@ -126,7 +93,6 @@
 
   public void testRefilteringAfterEditingUntranslatableCell() {
     myTable.setRowFilter(new NeedsTranslationsRowFilter(false));
->>>>>>> c8fa6d74
     editCellAt(true, 0, StringResourceTableModel.UNTRANSLATABLE_COLUMN);
 
     assertEquals(6, myTable.getRowCount());
@@ -139,13 +105,8 @@
   }
 
   public void testRefilteringAfterEditingTranslationCells() {
-<<<<<<< HEAD
-    myTable.setShowingOnlyKeysNeedingTranslations(true);
-    editCellAt("Key 3 en-rGB", 2, 4);
-=======
     myTable.setRowFilter(new NeedsTranslationsRowFilter(false));
     editCellAt("Key 3 en-rGB", 2, 6);
->>>>>>> c8fa6d74
 
     assertEquals(6, myTable.getRowCount());
     assertEquals("key1", getValueAt(0, 0));
@@ -157,11 +118,7 @@
   }
 
   public void testSelectingCell() {
-<<<<<<< HEAD
-    myTable.setShowingOnlyKeysNeedingTranslations(true);
-=======
     myTable.setRowFilter(new NeedsTranslationsRowFilter(false));
->>>>>>> c8fa6d74
     TableUtils.selectCellAt(myTable, 2, 1);
 
     assertEquals("Key 3 default", myPanel.myDefaultValueTextField.getTextField().getText());
@@ -174,11 +131,7 @@
 
     CellEditor cellEditor = myTable.getCellEditor();
 
-<<<<<<< HEAD
-    if (column == StringResourceTableModel.UNTRANSLATABLE_COLUMN) {
-=======
     if (modelColumnIndex == StringResourceTableModel.UNTRANSLATABLE_COLUMN) {
->>>>>>> c8fa6d74
       Object component = ((DefaultCellEditor)cellEditor).getComponent();
       ((AbstractButton)component).setSelected((Boolean)value);
     }
