/*
 * Copyright (C) 2015 The Android Open Source Project
 *
 * Licensed under the Apache License, Version 2.0 (the "License");
 * you may not use this file except in compliance with the License.
 * You may obtain a copy of the License at
 *
 *      http://www.apache.org/licenses/LICENSE-2.0
 *
 * Unless required by applicable law or agreed to in writing, software
 * distributed under the License is distributed on an "AS IS" BASIS,
 * WITHOUT WARRANTIES OR CONDITIONS OF ANY KIND, either express or implied.
 * See the License for the specific language governing permissions and
 * limitations under the License.
 */
package com.android.tools.idea.editors.strings;

<<<<<<< HEAD
=======
import com.android.tools.adtui.TableUtils;
>>>>>>> 7bd3f2d2
import com.android.tools.idea.editors.strings.table.NeedsTranslationsRowFilter;
import com.android.tools.idea.editors.strings.table.StringResourceTable;
import com.android.tools.idea.editors.strings.table.StringResourceTableModel;
import com.android.tools.idea.editors.strings.table.StringTableCellEditor;
import com.android.tools.idea.res.ModuleResourceRepository;
import com.android.tools.idea.res.MultiResourceRepository;
<<<<<<< HEAD
import com.android.tools.adtui.TableUtils;
=======
>>>>>>> 7bd3f2d2
import com.intellij.openapi.Disposable;
import com.intellij.openapi.util.Disposer;
import com.intellij.openapi.vfs.VirtualFile;
import org.jetbrains.android.AndroidTestCase;
import org.jetbrains.annotations.NotNull;
import org.mockito.Mockito;

import javax.swing.*;
import java.awt.event.MouseEvent;
import java.util.Collections;

public final class StringResourceViewPanelTest extends AndroidTestCase {
  private Disposable myParentDisposable;
  private StringResourceViewPanel myPanel;
  private StringResourceTable myTable;

  @Override
  protected void setUp() throws Exception {
    super.setUp();

    myParentDisposable = Mockito.mock(Disposable.class);
    myPanel = new StringResourceViewPanel(myFacet, myParentDisposable);
    myTable = myPanel.getTable();

    VirtualFile resourceDirectory = myFixture.copyDirectoryToProject("stringsEditor/base/res", "res");
    MultiResourceRepository parent = ModuleResourceRepository.createForTest(myFacet, Collections.singletonList(resourceDirectory));

<<<<<<< HEAD
    myPanel.getTable().setModel(new StringResourceTableModel(new StringResourceRepository(parent).getData(myFacet)));
=======
    myPanel.getTable().setModel(new StringResourceTableModel(StringResourceRepository.create(parent), myFacet));
>>>>>>> 7bd3f2d2

    myTable.getRowSorter().setSortKeys(Collections.singletonList(new RowSorter.SortKey(0, SortOrder.ASCENDING)));
  }

  @Override
  protected void tearDown() throws Exception {
    try {
      myTable = null;
      myPanel = null;
      Disposer.dispose(myParentDisposable);
    }
    finally {
      super.tearDown();
    }
  }

  public void testSetShowingOnlyKeysNeedingTranslations() {
    assertEquals(10, myTable.getRowCount());
    assertEquals("key1", getValueAt(0, 0));
    assertEquals("key10", getValueAt(1, 0));
    assertEquals("key2", getValueAt(2, 0));
    assertEquals("key3", getValueAt(3, 0));
    assertEquals("key4", getValueAt(4, 0));
    assertEquals("key5", getValueAt(5, 0));
    assertEquals("key6", getValueAt(6, 0));
    assertEquals("key7", getValueAt(7, 0));
    assertEquals("key8", getValueAt(8, 0));
    assertEquals("key9", getValueAt(9, 0));

<<<<<<< HEAD
    myTable.setRowFilter(new NeedsTranslationsRowFilter(false));
=======
    myTable.setRowFilter(new NeedsTranslationsRowFilter());
>>>>>>> 7bd3f2d2

    assertEquals(7, myTable.getRowCount());
    assertEquals("key1", getValueAt(0, 0));
    assertEquals("key10", getValueAt(1, 0));
    assertEquals("key3", getValueAt(2, 0));
    assertEquals("key4", getValueAt(3, 0));
    assertEquals("key7", getValueAt(4, 0));
    assertEquals("key8", getValueAt(5, 0));
    assertEquals("key9", getValueAt(6, 0));
  }

<<<<<<< HEAD
  public void testRefilteringAfterEditingUntranslatableCell() {
    myTable.setRowFilter(new NeedsTranslationsRowFilter(false));
    editCellAt(true, 0, StringResourceTableModel.UNTRANSLATABLE_COLUMN);

    assertEquals(6, myTable.getRowCount());
    assertEquals("key10", getValueAt(0, 0));
    assertEquals("key3", getValueAt(1, 0));
    assertEquals("key4", getValueAt(2, 0));
    assertEquals("key7", getValueAt(3, 0));
    assertEquals("key8", getValueAt(4, 0));
    assertEquals("key9", getValueAt(5, 0));
  }

  public void testRefilteringAfterEditingTranslationCells() {
    myTable.setRowFilter(new NeedsTranslationsRowFilter(false));
    editCellAt("Key 3 en-rGB", 2, 6);

    assertEquals(6, myTable.getRowCount());
    assertEquals("key1", getValueAt(0, 0));
    assertEquals("key10", getValueAt(1, 0));
    assertEquals("key4", getValueAt(2, 0));
    assertEquals("key7", getValueAt(3, 0));
    assertEquals("key8", getValueAt(4, 0));
    assertEquals("key9", getValueAt(5, 0));
  }

  public void testSelectingCell() {
    myTable.setRowFilter(new NeedsTranslationsRowFilter(false));
=======
  public void testTableDoesntRefilterAfterEditingUntranslatableCell() {
    myTable.setRowFilter(new NeedsTranslationsRowFilter());
    editCellAt(true, 0, StringResourceTableModel.UNTRANSLATABLE_COLUMN);

    assertEquals(7, myTable.getRowCount());
    assertEquals("key1", getValueAt(0, 0));
    assertEquals("key10", getValueAt(1, 0));
    assertEquals("key3", getValueAt(2, 0));
    assertEquals("key4", getValueAt(3, 0));
    assertEquals("key7", getValueAt(4, 0));
    assertEquals("key8", getValueAt(5, 0));
    assertEquals("key9", getValueAt(6, 0));
  }

  public void testTableDoesntRefilterAfterEditingTranslationCell() {
    myTable.setRowFilter(new NeedsTranslationsRowFilter());
    editCellAt("Key 3 en-rGB", 2, 6);

    assertEquals(7, myTable.getRowCount());
    assertEquals("key1", getValueAt(0, 0));
    assertEquals("key10", getValueAt(1, 0));
    assertEquals("key3", getValueAt(2, 0));
    assertEquals("key4", getValueAt(3, 0));
    assertEquals("key7", getValueAt(4, 0));
    assertEquals("key8", getValueAt(5, 0));
    assertEquals("key9", getValueAt(6, 0));
  }

  public void testSelectingCell() {
    myTable.setRowFilter(new NeedsTranslationsRowFilter());
>>>>>>> 7bd3f2d2
    TableUtils.selectCellAt(myTable, 2, 1);

    assertEquals("Key 3 default", myPanel.myDefaultValueTextField.getTextField().getText());
  }

  private void editCellAt(@NotNull Object value, int viewRowIndex, int modelColumnIndex) {
    int viewColumnIndex = myTable.convertColumnIndexToView(modelColumnIndex);
    TableUtils.selectCellAt(myTable, viewRowIndex, viewColumnIndex);
    myTable.editCellAt(viewRowIndex, viewColumnIndex, new MouseEvent(myTable, 0, 0, 0, 0, 0, 2, false, MouseEvent.BUTTON1));

    CellEditor cellEditor = myTable.getCellEditor();

    if (modelColumnIndex == StringResourceTableModel.UNTRANSLATABLE_COLUMN) {
      Object component = ((DefaultCellEditor)cellEditor).getComponent();
      ((AbstractButton)component).setSelected((Boolean)value);
    }
    else {
      ((StringTableCellEditor)cellEditor).setCellEditorValue(value);
    }

    cellEditor.stopCellEditing();
  }

  private Object getValueAt(int row, int column) {
    int fixed = myTable.getTotalColumnCount() - myTable.getColumnCount();
    if (column < fixed) {
      return myTable.getFixedColumnValueAt(row, column);
    }
    return myTable.getValueAt(row, column - fixed);
  }
}<|MERGE_RESOLUTION|>--- conflicted
+++ resolved
@@ -15,20 +15,13 @@
  */
 package com.android.tools.idea.editors.strings;
 
-<<<<<<< HEAD
-=======
 import com.android.tools.adtui.TableUtils;
->>>>>>> 7bd3f2d2
 import com.android.tools.idea.editors.strings.table.NeedsTranslationsRowFilter;
 import com.android.tools.idea.editors.strings.table.StringResourceTable;
 import com.android.tools.idea.editors.strings.table.StringResourceTableModel;
 import com.android.tools.idea.editors.strings.table.StringTableCellEditor;
 import com.android.tools.idea.res.ModuleResourceRepository;
 import com.android.tools.idea.res.MultiResourceRepository;
-<<<<<<< HEAD
-import com.android.tools.adtui.TableUtils;
-=======
->>>>>>> 7bd3f2d2
 import com.intellij.openapi.Disposable;
 import com.intellij.openapi.util.Disposer;
 import com.intellij.openapi.vfs.VirtualFile;
@@ -56,11 +49,7 @@
     VirtualFile resourceDirectory = myFixture.copyDirectoryToProject("stringsEditor/base/res", "res");
     MultiResourceRepository parent = ModuleResourceRepository.createForTest(myFacet, Collections.singletonList(resourceDirectory));
 
-<<<<<<< HEAD
-    myPanel.getTable().setModel(new StringResourceTableModel(new StringResourceRepository(parent).getData(myFacet)));
-=======
     myPanel.getTable().setModel(new StringResourceTableModel(StringResourceRepository.create(parent), myFacet));
->>>>>>> 7bd3f2d2
 
     myTable.getRowSorter().setSortKeys(Collections.singletonList(new RowSorter.SortKey(0, SortOrder.ASCENDING)));
   }
@@ -90,11 +79,7 @@
     assertEquals("key8", getValueAt(8, 0));
     assertEquals("key9", getValueAt(9, 0));
 
-<<<<<<< HEAD
-    myTable.setRowFilter(new NeedsTranslationsRowFilter(false));
-=======
     myTable.setRowFilter(new NeedsTranslationsRowFilter());
->>>>>>> 7bd3f2d2
 
     assertEquals(7, myTable.getRowCount());
     assertEquals("key1", getValueAt(0, 0));
@@ -106,36 +91,6 @@
     assertEquals("key9", getValueAt(6, 0));
   }
 
-<<<<<<< HEAD
-  public void testRefilteringAfterEditingUntranslatableCell() {
-    myTable.setRowFilter(new NeedsTranslationsRowFilter(false));
-    editCellAt(true, 0, StringResourceTableModel.UNTRANSLATABLE_COLUMN);
-
-    assertEquals(6, myTable.getRowCount());
-    assertEquals("key10", getValueAt(0, 0));
-    assertEquals("key3", getValueAt(1, 0));
-    assertEquals("key4", getValueAt(2, 0));
-    assertEquals("key7", getValueAt(3, 0));
-    assertEquals("key8", getValueAt(4, 0));
-    assertEquals("key9", getValueAt(5, 0));
-  }
-
-  public void testRefilteringAfterEditingTranslationCells() {
-    myTable.setRowFilter(new NeedsTranslationsRowFilter(false));
-    editCellAt("Key 3 en-rGB", 2, 6);
-
-    assertEquals(6, myTable.getRowCount());
-    assertEquals("key1", getValueAt(0, 0));
-    assertEquals("key10", getValueAt(1, 0));
-    assertEquals("key4", getValueAt(2, 0));
-    assertEquals("key7", getValueAt(3, 0));
-    assertEquals("key8", getValueAt(4, 0));
-    assertEquals("key9", getValueAt(5, 0));
-  }
-
-  public void testSelectingCell() {
-    myTable.setRowFilter(new NeedsTranslationsRowFilter(false));
-=======
   public void testTableDoesntRefilterAfterEditingUntranslatableCell() {
     myTable.setRowFilter(new NeedsTranslationsRowFilter());
     editCellAt(true, 0, StringResourceTableModel.UNTRANSLATABLE_COLUMN);
@@ -166,7 +121,6 @@
 
   public void testSelectingCell() {
     myTable.setRowFilter(new NeedsTranslationsRowFilter());
->>>>>>> 7bd3f2d2
     TableUtils.selectCellAt(myTable, 2, 1);
 
     assertEquals("Key 3 default", myPanel.myDefaultValueTextField.getTextField().getText());
