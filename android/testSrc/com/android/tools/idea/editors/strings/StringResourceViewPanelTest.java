/*
 * Copyright (C) 2015 The Android Open Source Project
 *
 * Licensed under the Apache License, Version 2.0 (the "License");
 * you may not use this file except in compliance with the License.
 * You may obtain a copy of the License at
 *
 *      http://www.apache.org/licenses/LICENSE-2.0
 *
 * Unless required by applicable law or agreed to in writing, software
 * distributed under the License is distributed on an "AS IS" BASIS,
 * WITHOUT WARRANTIES OR CONDITIONS OF ANY KIND, either express or implied.
 * See the License for the specific language governing permissions and
 * limitations under the License.
 */
package com.android.tools.idea.editors.strings;

import com.android.tools.idea.editors.strings.table.StringsCellEditor;
import com.android.tools.idea.rendering.ModuleResourceRepository;
import com.android.tools.idea.ui.TableUtils;
import com.intellij.openapi.Disposable;
import com.intellij.openapi.util.Disposer;
import com.intellij.openapi.vfs.VirtualFile;
import org.jetbrains.android.AndroidTestCase;
import org.mockito.Mockito;

import javax.swing.*;
import java.awt.event.MouseEvent;
import java.util.Collections;

public final class StringResourceViewPanelTest extends AndroidTestCase {
  private Disposable myParentDisposable;
  private StringResourceViewPanel myPanel;
  private JTable myTable;

  @Override
  protected void setUp() throws Exception {
    super.setUp();

    myParentDisposable = Mockito.mock(Disposable.class);
    myPanel = new StringResourceViewPanel(myFacet, myParentDisposable);
    myTable = myPanel.getTable();

    VirtualFile resourceDirectory = myFixture.copyDirectoryToProject("stringsEditor/base/res", "res");
    myPanel.parse(ModuleResourceRepository.createForTest(myFacet, Collections.singletonList(resourceDirectory)));
  }

  @Override
<<<<<<< HEAD
  public void tearDown() throws Exception {
    Disposer.dispose(parentDisposable);
    super.tearDown();
=======
  protected void tearDown() throws Exception {
    try {
      Disposer.dispose(myParentDisposable);
    }
    finally {
      super.tearDown();
    }
>>>>>>> f1233fb2
  }

  public void testSetShowingOnlyKeysNeedingTranslations() {
    assertEquals(10, myTable.getRowCount());
    assertEquals("key1", myTable.getValueAt(0, 0));
    assertEquals("key10", myTable.getValueAt(1, 0));
    assertEquals("key2", myTable.getValueAt(2, 0));
    assertEquals("key3", myTable.getValueAt(3, 0));
    assertEquals("key4", myTable.getValueAt(4, 0));
    assertEquals("key5", myTable.getValueAt(5, 0));
    assertEquals("key6", myTable.getValueAt(6, 0));
    assertEquals("key7", myTable.getValueAt(7, 0));
    assertEquals("key8", myTable.getValueAt(8, 0));
    assertEquals("key9", myTable.getValueAt(9, 0));

    myPanel.setShowingOnlyKeysNeedingTranslations(true);

    assertEquals(7, myTable.getRowCount());
    assertEquals("key1", myTable.getValueAt(0, 0));
    assertEquals("key10", myTable.getValueAt(1, 0));
    assertEquals("key3", myTable.getValueAt(2, 0));
    assertEquals("key4", myTable.getValueAt(3, 0));
    assertEquals("key7", myTable.getValueAt(4, 0));
    assertEquals("key8", myTable.getValueAt(5, 0));
    assertEquals("key9", myTable.getValueAt(6, 0));
  }

  public void testOnTextFieldUpdate() {
    myPanel.setShowingOnlyKeysNeedingTranslations(true);

    TableUtils.selectCellAt(myTable, 2, 3);
    myPanel.myTranslation.setText("Key 4 en");
    myPanel.onTextFieldUpdate(myPanel.myTranslation);

    assertEquals("Key 4 en", myTable.getModel().getValueAt(3, 3));
  }

  public void testRefilteringAfterEditingUntranslatableCell() {
    myPanel.setShowingOnlyKeysNeedingTranslations(true);
    editCellAt(true, 0, 2);

    assertEquals(6, myTable.getRowCount());
    assertEquals("key10", myTable.getValueAt(0, 0));
    assertEquals("key3", myTable.getValueAt(1, 0));
    assertEquals("key4", myTable.getValueAt(2, 0));
    assertEquals("key7", myTable.getValueAt(3, 0));
    assertEquals("key8", myTable.getValueAt(4, 0));
    assertEquals("key9", myTable.getValueAt(5, 0));
  }

  public void testRefilteringAfterEditingTranslationCells() {
    myPanel.setShowingOnlyKeysNeedingTranslations(true);
    editCellAt("Key 3 en-rGB", 2, 4);

    assertEquals(6, myTable.getRowCount());
    assertEquals("key1", myTable.getValueAt(0, 0));
    assertEquals("key10", myTable.getValueAt(1, 0));
    assertEquals("key4", myTable.getValueAt(2, 0));
    assertEquals("key7", myTable.getValueAt(3, 0));
    assertEquals("key8", myTable.getValueAt(4, 0));
    assertEquals("key9", myTable.getValueAt(5, 0));
  }

  public void testSelectingCell() {
    myPanel.setShowingOnlyKeysNeedingTranslations(true);
    TableUtils.selectCellAt(myTable, 2, 1);

    assertEquals("Key 3 default", myPanel.myDefaultValue.getText());
  }

  private void editCellAt(Object value, int row, int column) {
    TableUtils.selectCellAt(myTable, row, column);
    myTable.editCellAt(row, column, new MouseEvent(myTable, 0, 0, 0, 0, 0, 2, false, MouseEvent.BUTTON1));

    CellEditor cellEditor = myTable.getCellEditor();

    if (column == 2) {
      Object component = ((DefaultCellEditor)cellEditor).getComponent();
      ((AbstractButton)component).setSelected((Boolean)value);
    }
    else {
      ((StringsCellEditor)cellEditor).setCellEditorValue(value);
    }

    cellEditor.stopCellEditing();
  }
}<|MERGE_RESOLUTION|>--- conflicted
+++ resolved
@@ -46,11 +46,6 @@
   }
 
   @Override
-<<<<<<< HEAD
-  public void tearDown() throws Exception {
-    Disposer.dispose(parentDisposable);
-    super.tearDown();
-=======
   protected void tearDown() throws Exception {
     try {
       Disposer.dispose(myParentDisposable);
@@ -58,7 +53,6 @@
     finally {
       super.tearDown();
     }
->>>>>>> f1233fb2
   }
 
   public void testSetShowingOnlyKeysNeedingTranslations() {
