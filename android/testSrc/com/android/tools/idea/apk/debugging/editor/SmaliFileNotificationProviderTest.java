/*
 * Copyright (C) 2017 The Android Open Source Project
 *
 * Licensed under the Apache License, Version 2.0 (the "License");
 * you may not use this file except in compliance with the License.
 * You may obtain a copy of the License at
 *
 *      http://www.apache.org/licenses/LICENSE-2.0
 *
 * Unless required by applicable law or agreed to in writing, software
 * distributed under the License is distributed on an "AS IS" BASIS,
 * WITHOUT WARRANTIES OR CONDITIONS OF ANY KIND, either express or implied.
 * See the License for the specific language governing permissions and
 * limitations under the License.
 */
package com.android.tools.idea.apk.debugging.editor;

import com.android.tools.idea.apk.debugging.DexSourceFiles;
import com.android.tools.idea.io.FilePaths;
import com.android.tools.idea.testing.FileSubject;
import com.intellij.openapi.application.ApplicationManager;
import com.intellij.openapi.fileEditor.FileEditor;
import com.intellij.openapi.module.ModifiableModuleModel;
import com.intellij.openapi.module.Module;
import com.intellij.openapi.module.ModuleManager;
import com.intellij.openapi.module.StdModuleTypes;
import com.intellij.openapi.project.Project;
import com.intellij.openapi.roots.ModifiableRootModel;
import com.intellij.openapi.roots.ModuleRootManager;
import com.intellij.openapi.vfs.VirtualFile;
import com.intellij.testFramework.JavaProjectTestCase;
import com.intellij.testFramework.PlatformTestUtil;
import com.intellij.ui.EditorNotificationPanel;
import org.jetbrains.annotations.NotNull;
import org.mockito.Mock;

import java.io.File;

import static com.android.tools.idea.Projects.getBaseDirPath;
import static com.android.tools.idea.testing.Facets.createAndAddApkFacet;
import static com.android.tools.idea.testing.TestProjectPaths.APK_SAN_ANGELES;
import static com.google.common.truth.Truth.assertAbout;
import static com.intellij.openapi.util.io.FileUtil.*;
import static com.intellij.openapi.vfs.VfsUtil.findFileByIoFile;
import static org.jetbrains.android.AndroidTestBase.getTestDataPath;
import static org.mockito.MockitoAnnotations.initMocks;

/**
 * Tests for {@link SmaliFileNotificationProvider}.
 */
public class SmaliFileNotificationProviderTest extends JavaProjectTestCase {
  @Mock private FileEditor myFileEditor;
  private SmaliFileNotificationProvider myNotificationProvider;

  @Override
  protected void setUp() throws Exception {
    super.setUp();
    initMocks(this);
    Project project = getProject();
    myNotificationProvider = new SmaliFileNotificationProvider(project, DexSourceFiles.getInstance(project));
  }

  @Override
  protected void tearDown() throws Exception {
    myNotificationProvider = null;
    super.tearDown();
  }

  public void testCreateNotificationPanelWithSmaliFile() throws Exception {
    loadProject(APK_SAN_ANGELES);

    File outputFolderPath = DexSourceFiles.getInstance(getProject()).getDefaultSmaliOutputFolderPath();
    File rSmaliFilePath = new File(outputFolderPath, join("com", "example", "SanAngeles", "R.smali"));
    assertAbout(FileSubject.file()).that(rSmaliFilePath).isFile();

    VirtualFile rSmaliFile = findFileByIoFile(rSmaliFilePath, true);
    assertNotNull(rSmaliFile);

    EditorNotificationPanel notificationPanel = myNotificationProvider.createNotificationPanel(rSmaliFile, myFileEditor);
    assertNotNull(notificationPanel);
  }

  public void testCreateNotificationPanelWithNonSmaliFile() throws Exception {
    loadProject(APK_SAN_ANGELES);
<<<<<<< HEAD
    EditorNotificationPanel notificationPanel = myNotificationProvider.createNotificationPanel(getProject().getBaseDir(), myFileEditor);
=======
    EditorNotificationPanel notificationPanel = myNotificationProvider.createNotificationPanel(
      PlatformTestUtil.getOrCreateProjectTestBaseDir(getProject()), myFileEditor, myProject);
>>>>>>> 471f95a7
    assertNull(notificationPanel);
  }

  private void loadProject(@NotNull String relativePath) throws Exception {
    Project project = getProject();

    File root = new File(getTestDataPath(), toSystemDependentName(relativePath));
    assertTrue(root.getPath(), root.exists());
    File projectRootPath = getBaseDirPath(project);
    copyDir(root, projectRootPath);

    Module rootModule = createRootModule(projectRootPath);
    addContentEntry(rootModule, projectRootPath);
    createAndAddApkFacet(rootModule);
  }

  @NotNull
  private Module createRootModule(@NotNull File projectRootPath) {
    ModifiableModuleModel modifiableModel = ModuleManager.getInstance(getProject()).getModifiableModel();
    Module rootModule = modifiableModel.newModule(projectRootPath.getPath(), StdModuleTypes.JAVA.getId());
    ApplicationManager.getApplication().runWriteAction(modifiableModel::commit);
    return rootModule;
  }

  private static void addContentEntry(@NotNull Module rootModule, @NotNull File projectRootPath) {
    ModifiableRootModel modifiableModel = ModuleRootManager.getInstance(rootModule).getModifiableModel();
    modifiableModel.addContentEntry(FilePaths.pathToIdeaUrl(projectRootPath));
    ApplicationManager.getApplication().runWriteAction(modifiableModel::commit);
  }
}<|MERGE_RESOLUTION|>--- conflicted
+++ resolved
@@ -82,12 +82,8 @@
 
   public void testCreateNotificationPanelWithNonSmaliFile() throws Exception {
     loadProject(APK_SAN_ANGELES);
-<<<<<<< HEAD
-    EditorNotificationPanel notificationPanel = myNotificationProvider.createNotificationPanel(getProject().getBaseDir(), myFileEditor);
-=======
     EditorNotificationPanel notificationPanel = myNotificationProvider.createNotificationPanel(
       PlatformTestUtil.getOrCreateProjectTestBaseDir(getProject()), myFileEditor, myProject);
->>>>>>> 471f95a7
     assertNull(notificationPanel);
   }
 
