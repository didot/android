--- conflicted
+++ resolved
@@ -57,11 +57,7 @@
 
   private lateinit var defaultTestDialog: TestDialog
 
-<<<<<<< HEAD
   private fun contextFor(project: PsProject) = object : PsContext {
-=======
-  private fun contextFor(project: PsProject) = object: PsContext {
->>>>>>> c07f5299
     override val analyzerDaemon: PsAnalyzerDaemon get() = throw UnsupportedOperationException()
     override val project: PsProject = project
     override val libraryUpdateCheckerDaemon: PsLibraryUpdateCheckerDaemon get() = throw UnsupportedOperationException()
@@ -80,11 +76,7 @@
 
   override fun setUp() {
     super.setUp()
-<<<<<<< HEAD
-    defaultTestDialog = Messages.setTestDialog(object : TestDialog {
-=======
     defaultTestDialog = Messages.setTestDialog(object: TestDialog {
->>>>>>> c07f5299
       override fun show(message: String): Int = Messages.YES
     })
 
@@ -103,7 +95,6 @@
 
     val rootNode = tableModel.root as DefaultMutableTreeNode
     assertThat(rootNode.childCount, equalTo(11))
-<<<<<<< HEAD
 
     val buildScriptNode = rootNode.getChildAt(0) as DefaultMutableTreeNode
     assertThat(tableModel.getValueAt(buildScriptNode, 0) as String, equalTo("testModuleNodeDisplay (build script)"))
@@ -111,15 +102,6 @@
     assertThat(buildScriptNode.childCount, not(0))
     assertThat(variablesTable.tree.isExpanded(TreePath(buildScriptNode.path)), equalTo(true))
 
-=======
-
-    val buildScriptNode = rootNode.getChildAt(0) as DefaultMutableTreeNode
-    assertThat(tableModel.getValueAt(buildScriptNode, 0) as String, equalTo("testModuleNodeDisplay (build script)"))
-    assertThat(tableModel.getValueAt(buildScriptNode, 1), equalTo<Any>(ParsedValue.NotSet))
-    assertThat(buildScriptNode.childCount, not(0))
-    assertThat(variablesTable.tree.isExpanded(TreePath(buildScriptNode.path)), equalTo(true))
-
->>>>>>> c07f5299
     val projectNode = rootNode.getChildAt(1) as DefaultMutableTreeNode
     assertThat(tableModel.getValueAt(projectNode, 0) as String, equalTo("testModuleNodeDisplay (project)"))
     assertThat(tableModel.getValueAt(projectNode, 1), equalTo<Any>(ParsedValue.NotSet))
