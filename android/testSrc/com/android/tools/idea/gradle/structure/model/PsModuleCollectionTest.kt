/*
 * Copyright (C) 2018 The Android Open Source Project
 *
 * Licensed under the Apache License, Version 2.0 (the "License");
 * you may not use this file except in compliance with the License.
 * You may obtain a copy of the License at
 *
 *      http://www.apache.org/licenses/LICENSE-2.0
 *
 * Unless required by applicable law or agreed to in writing, software
 * distributed under the License is distributed on an "AS IS" BASIS,
 * WITHOUT WARRANTIES OR CONDITIONS OF ANY KIND, either express or implied.
 * See the License for the specific language governing permissions and
 * limitations under the License.
 */
package com.android.tools.idea.gradle.structure.model

import com.android.tools.idea.gradle.dsl.api.GradleModelProvider
import com.android.tools.idea.gradle.dsl.api.ext.GradlePropertyModel.STRING_TYPE
import com.android.tools.idea.gradle.structure.model.android.DependencyTestCase
import com.android.tools.idea.gradle.structure.model.android.PsAndroidModule
import com.android.tools.idea.gradle.structure.model.android.asParsed
import com.android.tools.idea.gradle.structure.model.android.testResolve
import com.android.tools.idea.gradle.structure.model.java.PsJavaModule
import com.android.tools.idea.testing.AndroidGradleTests
import com.android.tools.idea.testing.TestProjectPaths
import com.android.utils.FileUtils
import com.google.common.truth.Truth.assertThat
import com.intellij.openapi.application.ApplicationManager
import com.intellij.openapi.vfs.VirtualFile
import com.intellij.psi.PsiDocumentManager
import com.intellij.testFramework.HeavyPlatformTestCase.synchronizeTempDirVfs
import com.intellij.testFramework.PlatformTestUtil
import org.jetbrains.kotlin.idea.util.application.runWriteAction
import java.io.File

/**
 * Tests for [PsModuleCollection].
 */
class PsModuleCollectionTest : DependencyTestCase() {
  private var patchProject: ((VirtualFile) -> Unit)? = null

<<<<<<< HEAD
  override fun patchPreparedProject(projectRoot: File, gradleVersion: String?, graldePluginVersion: String?, vararg localRepos: File) {
    AndroidGradleTests.defaultPatchPreparedProject(projectRoot, gradleVersion, graldePluginVersion, *localRepos)
    synchronizeTempDirVfs(PlatformTestUtil.getOrCreateProjectBaseDir(project))
=======
  override fun patchPreparedProject(projectRoot: File,
                                    gradleVersion: String?,
                                    graldePluginVersion: String?,
                                    kotlinVersion: String?,
                                    vararg localRepos: File) {
    AndroidGradleTests.defaultPatchPreparedProject(projectRoot, gradleVersion, graldePluginVersion, kotlinVersion, *localRepos)
    synchronizeTempDirVfs(project.baseDir)
>>>>>>> 4ae98eb0
    patchProject?.run {
      ApplicationManager.getApplication().runWriteAction {
        invoke(PlatformTestUtil.getOrCreateProjectBaseDir(project))
      }
      ApplicationManager.getApplication().saveAll()
    }
  }

  fun loadProject(path: String, patch: (VirtualFile) -> Unit) {
    patchProject = patch
    return try {
      super.loadProject(path)
    }
    finally {
      patchProject = null
    }
  }

  fun testNotSyncedModules() {
    loadProject(TestProjectPaths.PSD_SAMPLE_GROOVY) {
      it.findFileByRelativePath("settings.gradle")!!.let {
        it.setBinaryContent("include ':app', ':lib', ':dyn_feature' ".toByteArray(it.charset))
      }
    }

    val resolvedProject = myFixture.project
    var project = PsProjectImpl(resolvedProject)
    assertThat(project.findModuleByName("jav")).isNull()

    // Edit the settings file, but do not sync.
    val virtualFile = PlatformTestUtil.getOrCreateProjectBaseDir(this.project).findFileByRelativePath("settings.gradle")!!
    runWriteAction { virtualFile.setBinaryContent("include ':app', ':lib', ':jav' ".toByteArray()) }
    PsiDocumentManager.getInstance(this.project).commitAllDocuments()

    project = PsProjectImpl(resolvedProject)

    assertThat(moduleWithSyncedModel(project, "app").projectType).isEqualTo(PsModuleType.ANDROID_APP)
    assertThat(moduleWithSyncedModel(project, "lib").projectType).isEqualTo(PsModuleType.ANDROID_LIBRARY)
    assertThat(moduleWithSyncedModel(project, "jav").projectType).isEqualTo(PsModuleType.JAVA)
  }

  fun testNonAndroidGradlePluginFirst() {
    loadProject(TestProjectPaths.PSD_SAMPLE_GROOVY)

    // Edit the settings file, but do not sync.
    val virtualFile = PlatformTestUtil.getOrCreateProjectBaseDir(this.project).findFileByRelativePath("app/build.gradle")!!
    myFixture.openFileInEditor(virtualFile)
    myFixture.type("apply plugin: 'something' \n")
    PsiDocumentManager.getInstance(this.project).commitAllDocuments()


    val resolvedProject = myFixture.project
    // Make sure we have correctly patched the build file.
    assertThat(
        GradleModelProvider
            .getInstance()
            .getProjectModel(resolvedProject)
            .getModuleBuildModel(File(resolvedProject.basePath, "app"))
            ?.plugins()
            ?.firstOrNull()
            ?.name()
            ?.getValue(STRING_TYPE)
    ).isEqualTo("something")

    val project = PsProjectImpl(resolvedProject)
    assertThat(project.modules.map { it.gradlePath }).contains(":app")
  }

  fun testNestedModules() {
    loadProject(TestProjectPaths.PSD_SAMPLE_GROOVY)

    val resolvedProject = myFixture.project
    val project = PsProjectImpl(resolvedProject)
    val module = project.findModuleByGradlePath(":nested1:deep")
    assertThat(module).isNotNull()
    assertThat(module!!.parentModule).isSameAs(project.findModuleByGradlePath(":nested1")!!)
    assertThat(module.variables.getVariableScopes().map { it.name })
        .containsExactly("${project.name} (build script)", "${project.name} (project)", ":nested1", ":nested1:deep")
  }

  fun testRelocatedModules_withoutResolvedModels() {
    loadProject(TestProjectPaths.PSD_PROJECT_DIR)

    val resolvedProject = myFixture.project
    val project = PsProjectImpl(resolvedProject)
    val basePath = resolvedProject.basePath

    assertThat(project.modules.map { it.gradlePath }).containsExactly(":app", ":lib")
    (project.findModuleByGradlePath(":app") as PsAndroidModule).run {
      val root = parsedModel?.moduleRootDirectory
      assertThat(root).isEqualTo(File(FileUtils.toSystemDependentPath("$basePath/app")))
    }
    (project.findModuleByGradlePath(":lib") as PsAndroidModule).run {
      val root = parsedModel?.moduleRootDirectory
      assertThat(root).isEqualTo(File(FileUtils.toSystemDependentPath("$basePath/module/lib")))
    }
  }

  fun testRelocatedModules_withResolvedModel() {
    loadProject(TestProjectPaths.PSD_PROJECT_DIR)

    val resolvedProject = myFixture.project
    val project = PsProjectImpl(resolvedProject).also { it.testResolve() }

    assertThat(project.modules.map { it.gradlePath }).containsExactly(":app", ":lib", ":jav")

    // And make sure the build file is parsed.
    val javModule = project.findModuleByGradlePath(":jav") as? PsJavaModule
    assertThat(javModule?.dependencies?.findLibraryDependencies("junit", "junit")?.firstOrNull()?.version).isEqualTo("4.12".asParsed())
    javModule!!.run {
      // We can't work out where the module is from the project settings, but our implementation will assume that the module root
      // is where the build.gradle file is (which happens to be correct in this case)
      val root = parsedModel?.moduleRootDirectory
      assertThat(root).isEqualTo(File(FileUtils.toSystemDependentPath("${resolvedProject.basePath}/module/jav")))
    }
  }

  fun testEmptyParentsInNestedModules() {
    loadProject(TestProjectPaths.PSD_SAMPLE_GROOVY)

    val resolvedProject = myFixture.project
    val project = PsProjectImpl(resolvedProject)

    assertThat(project.modules.map { it.gradlePath }).containsExactly(
      ":app",
      ":lib",
      ":jav",
      ":nested1",
      ":nested2",
      ":nested1:deep",
      ":nested2:deep",
      ":nested2:trans",
      ":nested2:trans:deep2",
      ":dyn_feature")

    assertThat(project.findModuleByGradlePath(":nested2:trans")?.moduleKind).isEqualTo(ModuleKind.EMPTY)
  }

}

private fun moduleWithSyncedModel(project: PsProject, name: String): PsModule = project.findModuleByName(name) as PsModule<|MERGE_RESOLUTION|>--- conflicted
+++ resolved
@@ -40,19 +40,13 @@
 class PsModuleCollectionTest : DependencyTestCase() {
   private var patchProject: ((VirtualFile) -> Unit)? = null
 
-<<<<<<< HEAD
-  override fun patchPreparedProject(projectRoot: File, gradleVersion: String?, graldePluginVersion: String?, vararg localRepos: File) {
-    AndroidGradleTests.defaultPatchPreparedProject(projectRoot, gradleVersion, graldePluginVersion, *localRepos)
-    synchronizeTempDirVfs(PlatformTestUtil.getOrCreateProjectBaseDir(project))
-=======
   override fun patchPreparedProject(projectRoot: File,
                                     gradleVersion: String?,
                                     graldePluginVersion: String?,
                                     kotlinVersion: String?,
                                     vararg localRepos: File) {
     AndroidGradleTests.defaultPatchPreparedProject(projectRoot, gradleVersion, graldePluginVersion, kotlinVersion, *localRepos)
-    synchronizeTempDirVfs(project.baseDir)
->>>>>>> 4ae98eb0
+    synchronizeTempDirVfs(PlatformTestUtil.getOrCreateProjectBaseDir(project))
     patchProject?.run {
       ApplicationManager.getApplication().runWriteAction {
         invoke(PlatformTestUtil.getOrCreateProjectBaseDir(project))
