--- conflicted
+++ resolved
@@ -46,13 +46,8 @@
                                     kotlinVersion: String?,
                                     ndkVersion: String?,
                                     vararg localRepos: File) {
-<<<<<<< HEAD
-    AndroidGradleTests.defaultPatchPreparedProject(projectRoot, gradleVersion, graldePluginVersion, kotlinVersion, *localRepos)
+    AndroidGradleTests.defaultPatchPreparedProject(projectRoot, gradleVersion, graldePluginVersion, kotlinVersion, ndkVersion, *localRepos)
     synchronizeTempDirVfs(PlatformTestUtil.getOrCreateProjectBaseDir(project))
-=======
-    AndroidGradleTests.defaultPatchPreparedProject(projectRoot, gradleVersion, graldePluginVersion, kotlinVersion, ndkVersion, *localRepos)
-    synchronizeTempDirVfs(project.baseDir)
->>>>>>> ad5b6ee3
     patchProject?.run {
       ApplicationManager.getApplication().runWriteAction {
         invoke(PlatformTestUtil.getOrCreateProjectBaseDir(project))
