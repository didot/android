--- conflicted
+++ resolved
@@ -26,11 +26,7 @@
 import com.intellij.openapi.application.ApplicationManager
 import com.intellij.openapi.vfs.VirtualFile
 import com.intellij.psi.PsiDocumentManager
-<<<<<<< HEAD
-import com.intellij.testFramework.PlatformTestCase.synchronizeTempDirVfs
-=======
 import com.intellij.testFramework.HeavyPlatformTestCase.synchronizeTempDirVfs
->>>>>>> c07f5299
 import org.jetbrains.kotlin.idea.util.application.runWriteAction
 import java.io.File
 
@@ -42,10 +38,7 @@
   private var patchProject: ((VirtualFile) -> Unit)? = null
 
   override fun patchPreparedProject(projectRoot: File) {
-<<<<<<< HEAD
     defaultPatchPreparedProject(projectRoot)
-=======
->>>>>>> c07f5299
     synchronizeTempDirVfs(project.baseDir)
     patchProject?.run {
       ApplicationManager.getApplication().runWriteAction {
@@ -125,31 +118,6 @@
     assertThat(module!!.parentModule).isSameAs(project.findModuleByGradlePath(":nested1")!!)
     assertThat(module.variables.getVariableScopes().map { it.name })
         .containsExactly("${project.name} (build script)", "${project.name} (project)", "nested1", "nested1-deep")
-<<<<<<< HEAD
-=======
-  }
-
-  fun testRelocatedModules_withoutResolvedModels() {
-    loadProject(TestProjectPaths.PSD_PROJECT_DIR)
-
-    val resolvedProject = myFixture.project
-    val project = PsProjectImpl(resolvedProject)
-
-    assertThat(project.modules.map { it.gradlePath }).containsExactly(":app", ":lib")
-  }
-
-  fun testRelocatedModules_withResolvedModel() {
-    loadProject(TestProjectPaths.PSD_PROJECT_DIR)
-
-    val resolvedProject = myFixture.project
-    val project = PsProjectImpl(resolvedProject).also { it.testResolve() }
-
-    assertThat(project.modules.map { it.gradlePath }).containsExactly(":app", ":lib", ":jav")
-
-    // And make sure the build file is parsed.
-    val javModule = project.findModuleByGradlePath(":jav") as? PsJavaModule
-    assertThat(javModule?.dependencies?.findLibraryDependencies("junit", "junit")?.firstOrNull()?.version).isEqualTo("4.12".asParsed())
->>>>>>> c07f5299
   }
 
   fun testRelocatedModules_withoutResolvedModels() {
