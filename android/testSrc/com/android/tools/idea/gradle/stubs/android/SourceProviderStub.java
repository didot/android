--- conflicted
+++ resolved
@@ -23,29 +23,17 @@
 import java.util.HashSet;
 import java.util.Set;
 import org.jetbrains.annotations.NotNull;
-import org.jetbrains.annotations.Nullable;
 
 public class SourceProviderStub implements SourceProvider {
-<<<<<<< HEAD
   @NotNull private final Set<File> myAidlDirectories = new HashSet<File>();
   @NotNull private final Set<File> myAssetsDirectories = new HashSet<File>();
   @NotNull private final Set<File> myJavaDirectories = new HashSet<File>();
+  @NotNull private final Set<File> myKotlinDirectories = Sets.newHashSet();
   @NotNull private final Set<File> myCppDirectories = new HashSet<File>();
   @NotNull private final Set<File> myCDirectories = new HashSet<File>();
   @NotNull private final Set<File> myRenderscriptDirectories = new HashSet<File>();
   @NotNull private final Set<File> myResDirectories = new HashSet<File>();
   @NotNull private final Set<File> myResourcesDirectories = new HashSet<File>();
-=======
-  @NotNull private final Set<File> myAidlDirectories = Sets.newHashSet();
-  @NotNull private final Set<File> myAssetsDirectories = Sets.newHashSet();
-  @NotNull private final Set<File> myJavaDirectories = Sets.newHashSet();
-  @NotNull private final Set<File> myKotlinDirectories = Sets.newHashSet();
-  @NotNull private final Set<File> myCppDirectories = Sets.newHashSet();
-  @NotNull private final Set<File> myCDirectories = Sets.newHashSet();
-  @NotNull private final Set<File> myRenderscriptDirectories = Sets.newHashSet();
-  @NotNull private final Set<File> myResDirectories = Sets.newHashSet();
-  @NotNull private final Set<File> myResourcesDirectories = Sets.newHashSet();
->>>>>>> 4d90afa2
 
   @NotNull String myName = "test";
   @NotNull File myManifestFile;
