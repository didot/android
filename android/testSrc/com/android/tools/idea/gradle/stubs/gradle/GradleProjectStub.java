/*
 * Copyright (C) 2013 The Android Open Source Project
 *
 * Licensed under the Apache License, Version 2.0 (the "License");
 * you may not use this file except in compliance with the License.
 * You may obtain a copy of the License at
 *
 *      http://www.apache.org/licenses/LICENSE-2.0
 *
 * Unless required by applicable law or agreed to in writing, software
 * distributed under the License is distributed on an "AS IS" BASIS,
 * WITHOUT WARRANTIES OR CONDITIONS OF ANY KIND, either express or implied.
 * See the License for the specific language governing permissions and
 * limitations under the License.
 */
package com.android.tools.idea.gradle.stubs.gradle;

import com.google.common.collect.Lists;
import org.gradle.tooling.model.DomainObjectSet;
import org.gradle.tooling.model.GradleProject;
import org.gradle.tooling.model.GradleTask;
import org.gradle.tooling.model.gradle.GradleScript;
import org.gradle.tooling.model.internal.ImmutableDomainObjectSet;
import org.jetbrains.annotations.NotNull;
import org.jetbrains.annotations.Nullable;

import java.io.File;
import java.util.List;

public class GradleProjectStub implements GradleProject {
  @NotNull private final String myName;
  @NotNull private final String myPath;
  @NotNull private final GradleScriptStub myScript;
  @NotNull private final List<GradleTaskStub> myTasks;

  public GradleProjectStub(@NotNull String name, @NotNull String path, @Nullable File projectFile, @NotNull String...tasks) {
    myName = name;
    myPath = path;
    myScript = new GradleScriptStub(projectFile);
    myTasks = Lists.newArrayList();
    for (String taskName : tasks) {
      GradleTaskStub task = new GradleTaskStub(taskName, this);
      myTasks.add(task);
    }
  }

  @Override
  public DomainObjectSet<? extends GradleTask> getTasks() {
    return ImmutableDomainObjectSet.of(myTasks);
  }

  @Override
  @Nullable
  public GradleProject getParent() {
    return null;
  }

  @Override
  public DomainObjectSet<? extends GradleProject> getChildren() {
    throw new UnsupportedOperationException();
  }

  @Override
  @NotNull
  public String getPath() {
    return myPath;
  }

  @Override
  public GradleProject findByPath(String path) {
    throw new UnsupportedOperationException();
  }

  @Override
  @NotNull
  public String getName() {
    return myName;
  }

  @Override
  public String getDescription() {
    throw new UnsupportedOperationException();
  }

  @Override
  public GradleScriptStub getBuildScript() {
    return myScript;
  }

  @Override
  public File getBuildDirectory() {
<<<<<<< HEAD
    return null;
=======
    throw new UnsupportedOperationException();
>>>>>>> ff5b31aa
  }
}<|MERGE_RESOLUTION|>--- conflicted
+++ resolved
@@ -89,10 +89,6 @@
 
   @Override
   public File getBuildDirectory() {
-<<<<<<< HEAD
     return null;
-=======
-    throw new UnsupportedOperationException();
->>>>>>> ff5b31aa
   }
 }