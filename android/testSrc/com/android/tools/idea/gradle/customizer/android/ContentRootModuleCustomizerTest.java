/*
 * Copyright (C) 2013 The Android Open Source Project
 *
 * Licensed under the Apache License, Version 2.0 (the "License");
 * you may not use this file except in compliance with the License.
 * You may obtain a copy of the License at
 *
 *      http://www.apache.org/licenses/LICENSE-2.0
 *
 * Unless required by applicable law or agreed to in writing, software
 * distributed under the License is distributed on an "AS IS" BASIS,
 * WITHOUT WARRANTIES OR CONDITIONS OF ANY KIND, either express or implied.
 * See the License for the specific language governing permissions and
 * limitations under the License.
 */
package com.android.tools.idea.gradle.customizer.android;

import com.android.builder.model.Variant;
import com.android.tools.idea.gradle.AndroidGradleModel;
import com.android.tools.idea.gradle.ContentRootSourcePaths;
import com.android.tools.idea.gradle.stubs.android.AndroidProjectStub;
import com.google.common.collect.Lists;
import com.intellij.openapi.command.WriteCommandAction;
import com.intellij.openapi.externalSystem.model.project.ExternalSystemSourceType;
import com.intellij.openapi.externalSystem.service.project.IdeModifiableModelsProviderImpl;
import com.intellij.openapi.roots.*;
import com.intellij.openapi.vfs.VirtualFile;
import com.intellij.testFramework.IdeaTestCase;
import com.intellij.util.ExceptionUtil;
import org.jetbrains.plugins.gradle.util.GradleConstants;

import java.io.File;
import java.util.Collection;
import java.util.List;

import static com.android.builder.model.AndroidProject.ARTIFACT_ANDROID_TEST;
import static com.android.tools.idea.gradle.TestProjects.createBasicProject;
import static com.intellij.util.containers.ContainerUtil.getFirstItem;
import static java.util.Collections.sort;

/**
 * Tests for {@link ContentRootModuleCustomizer}.
 */
public class ContentRootModuleCustomizerTest extends IdeaTestCase {
  private AndroidProjectStub myAndroidProject;
  private AndroidGradleModel myAndroidModel;

  private ContentRootModuleCustomizer myCustomizer;

  @Override
  public void setUp() throws Exception {
    super.setUp();

    String basePath = myProject.getBasePath();
    assertNotNull(basePath);
    File baseDir = new File(basePath);
    myAndroidProject = createBasicProject(baseDir, myProject.getName());

    Collection<Variant> variants = myAndroidProject.getVariants();
    Variant selectedVariant = getFirstItem(variants);
    assertNotNull(selectedVariant);
    myAndroidModel = new AndroidGradleModel(GradleConstants.SYSTEM_ID, myAndroidProject.getName(), baseDir, myAndroidProject,
                                            selectedVariant.getName(), ARTIFACT_ANDROID_TEST);

    addContentEntry();
    myCustomizer = new ContentRootModuleCustomizer();
  }

  @Override
  protected void tearDown() throws Exception {
    if (myAndroidProject != null) {
      myAndroidProject.dispose();
    }
    super.tearDown();
  }

  private void addContentEntry() {
    VirtualFile moduleFile = myModule.getModuleFile();
    assertNotNull(moduleFile);
    final VirtualFile moduleDir = moduleFile.getParent();

    WriteCommandAction.runWriteCommandAction(null, new Runnable() {
      @Override
      public void run() {
        ModuleRootManager moduleRootManager = ModuleRootManager.getInstance(myModule);
        ModifiableRootModel model = moduleRootManager.getModifiableModel();
        model.addContentEntry(moduleDir);
        model.commit();
      }
    });
  }

  public void testCustomizeModule() throws Exception {

    final IdeModifiableModelsProviderImpl modelsProvider = new IdeModifiableModelsProviderImpl(myProject);
    try {
<<<<<<< HEAD
      myCustomizer.customizeModule(myProject, rootModel, myAndroidModel);
=======
      myCustomizer.customizeModule(myProject, myModule, modelsProvider, myIdeaAndroidProject);
      modelsProvider.commit();
>>>>>>> 25e6953b
    }
    catch (Throwable t) {
      modelsProvider.dispose();
      ExceptionUtil.rethrowAllAsUnchecked(t);
    }

    ModuleRootManager moduleRootManager = ModuleRootManager.getInstance(myModule);
    ContentEntry contentEntry = moduleRootManager.getContentEntries()[0];

    SourceFolder[] sourceFolders = contentEntry.getSourceFolders();
    List<String> sourcePaths = Lists.newArrayListWithExpectedSize(sourceFolders.length);

    for (SourceFolder folder : sourceFolders) {
      if (!folder.isTestSource()) {
        VirtualFile file = folder.getFile();
        assertNotNull(file);
        sourcePaths.add(file.getPath());
      }
    }

    ContentRootSourcePaths expectedPaths = new ContentRootSourcePaths();
    expectedPaths.storeExpectedSourcePaths(myAndroidProject);


    List<String> allExpectedPaths = Lists.newArrayList();
    allExpectedPaths.addAll(expectedPaths.getPaths(ExternalSystemSourceType.SOURCE));
    allExpectedPaths.addAll(expectedPaths.getPaths(ExternalSystemSourceType.SOURCE_GENERATED));
    allExpectedPaths.addAll(expectedPaths.getPaths(ExternalSystemSourceType.RESOURCE));
    sort(allExpectedPaths);

    sort(sourcePaths);

    assertEquals(allExpectedPaths, sourcePaths);
  }
}<|MERGE_RESOLUTION|>--- conflicted
+++ resolved
@@ -94,12 +94,8 @@
 
     final IdeModifiableModelsProviderImpl modelsProvider = new IdeModifiableModelsProviderImpl(myProject);
     try {
-<<<<<<< HEAD
-      myCustomizer.customizeModule(myProject, rootModel, myAndroidModel);
-=======
-      myCustomizer.customizeModule(myProject, myModule, modelsProvider, myIdeaAndroidProject);
+      myCustomizer.customizeModule(myProject, myModule, modelsProvider, myAndroidModel);
       modelsProvider.commit();
->>>>>>> 25e6953b
     }
     catch (Throwable t) {
       modelsProvider.dispose();
