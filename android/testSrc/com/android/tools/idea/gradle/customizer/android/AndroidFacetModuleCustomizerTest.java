/*
 * Copyright (C) 2013 The Android Open Source Project
 *
 * Licensed under the Apache License, Version 2.0 (the "License");
 * you may not use this file except in compliance with the License.
 * You may obtain a copy of the License at
 *
 *      http://www.apache.org/licenses/LICENSE-2.0
 *
 * Unless required by applicable law or agreed to in writing, software
 * distributed under the License is distributed on an "AS IS" BASIS,
 * WITHOUT WARRANTIES OR CONDITIONS OF ANY KIND, either express or implied.
 * See the License for the specific language governing permissions and
 * limitations under the License.
 */
package com.android.tools.idea.gradle.customizer.android;

import com.android.builder.model.AndroidProject;
import com.android.tools.idea.gradle.AndroidGradleModel;
import com.android.tools.idea.gradle.TestProjects;
import com.android.tools.idea.gradle.stubs.android.AndroidProjectStub;
import com.android.tools.idea.gradle.stubs.android.VariantStub;
import com.intellij.openapi.externalSystem.service.project.IdeModifiableModelsProviderImpl;
import com.intellij.openapi.util.io.FileUtil;
import com.intellij.testFramework.IdeaTestCase;
import com.intellij.util.ExceptionUtil;
import org.jetbrains.android.facet.AndroidFacet;
import org.jetbrains.jps.android.model.impl.JpsAndroidModuleProperties;
import org.jetbrains.plugins.gradle.util.GradleConstants;

import java.io.File;

/**
 * Tests for {@link com.android.tools.idea.gradle.customizer.android.AndroidFacetModuleCustomizer}.
 */
public class AndroidFacetModuleCustomizerTest extends IdeaTestCase {
  private AndroidProjectStub myAndroidProject;
  private AndroidFacetModuleCustomizer myCustomizer;

  @Override
  public void setUp() throws Exception {
    super.setUp();
    File rootDir = new File(FileUtil.toSystemDependentName(myProject.getBasePath()));
    myAndroidProject = TestProjects.createBasicProject(rootDir);
    myAndroidProject.setIsLibrary(true);
    myCustomizer = new AndroidFacetModuleCustomizer();
  }

  @Override
  protected void tearDown() throws Exception {
    if (myAndroidProject != null) {
      myAndroidProject.dispose();
    }
    super.tearDown();
  }

  public void testCustomizeModule() {
    File rootDir = myAndroidProject.getRootDir();
    VariantStub selectedVariant = myAndroidProject.getFirstVariant();
    assertNotNull(selectedVariant);
    String selectedVariantName = selectedVariant.getName();
<<<<<<< HEAD
    AndroidGradleModel
      androidModel = new AndroidGradleModel(GradleConstants.SYSTEM_ID, myAndroidProject.getName(), rootDir, myAndroidProject,
                                                             selectedVariantName, AndroidProject.ARTIFACT_ANDROID_TEST);
    ModuleRootManager moduleRootManager = ModuleRootManager.getInstance(myModule);
    ModifiableRootModel rootModel = moduleRootManager.getModifiableModel();
    try {
      myCustomizer.customizeModule(myProject, rootModel, androidModel);
=======
    IdeaAndroidProject project = new IdeaAndroidProject(GradleConstants.SYSTEM_ID, myAndroidProject.getName(), rootDir, myAndroidProject,
                                                        selectedVariantName, AndroidProject.ARTIFACT_ANDROID_TEST);
    final IdeModifiableModelsProviderImpl modelsProvider = new IdeModifiableModelsProviderImpl(myProject);
    try {
      myCustomizer.customizeModule(myProject, myModule, modelsProvider, project);
      modelsProvider.commit();
>>>>>>> 25e6953b
    }
    catch (Throwable t) {
      modelsProvider.dispose();
      ExceptionUtil.rethrowAllAsUnchecked(t);
    }

    // Verify that AndroidFacet was added and configured.
    AndroidFacet facet = AndroidFacet.getInstance(myModule);
    assertNotNull(facet);
    assertSame(androidModel, facet.getAndroidModel());

    JpsAndroidModuleProperties facetState = facet.getProperties();
    assertFalse(facetState.ALLOW_USER_CONFIGURATION);
  }
}<|MERGE_RESOLUTION|>--- conflicted
+++ resolved
@@ -59,22 +59,13 @@
     VariantStub selectedVariant = myAndroidProject.getFirstVariant();
     assertNotNull(selectedVariant);
     String selectedVariantName = selectedVariant.getName();
-<<<<<<< HEAD
-    AndroidGradleModel
-      androidModel = new AndroidGradleModel(GradleConstants.SYSTEM_ID, myAndroidProject.getName(), rootDir, myAndroidProject,
-                                                             selectedVariantName, AndroidProject.ARTIFACT_ANDROID_TEST);
-    ModuleRootManager moduleRootManager = ModuleRootManager.getInstance(myModule);
-    ModifiableRootModel rootModel = moduleRootManager.getModifiableModel();
-    try {
-      myCustomizer.customizeModule(myProject, rootModel, androidModel);
-=======
-    IdeaAndroidProject project = new IdeaAndroidProject(GradleConstants.SYSTEM_ID, myAndroidProject.getName(), rootDir, myAndroidProject,
+      AndroidGradleModel
+        androidModel = new AndroidGradleModel(GradleConstants.SYSTEM_ID, myAndroidProject.getName(), rootDir, myAndroidProject,
                                                         selectedVariantName, AndroidProject.ARTIFACT_ANDROID_TEST);
     final IdeModifiableModelsProviderImpl modelsProvider = new IdeModifiableModelsProviderImpl(myProject);
     try {
-      myCustomizer.customizeModule(myProject, myModule, modelsProvider, project);
+      myCustomizer.customizeModule(myProject, myModule, modelsProvider, androidModel);
       modelsProvider.commit();
->>>>>>> 25e6953b
     }
     catch (Throwable t) {
       modelsProvider.dispose();
