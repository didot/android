--- conflicted
+++ resolved
@@ -25,13 +25,7 @@
 import org.jetbrains.android.facet.AndroidFacet;
 import org.jetbrains.annotations.NotNull;
 
-<<<<<<< HEAD
-import java.util.List;
-
-import static org.easymock.EasyMock.*;
-=======
 import static org.easymock.classextension.EasyMock.*;
->>>>>>> 4870ec21
 
 /**
  * Tests for {@link PostProjectBuildTasksExecutor}.
@@ -62,14 +56,6 @@
     myExecutor = new PostProjectBuildTasksExecutor(myProject);
   }
 
-<<<<<<< HEAD
-  @Override
-  protected void checkForSettingsDamage(@NotNull List<Throwable> exceptions) {
-    // for this test we don't care for this check
-  }
-
-=======
->>>>>>> 4870ec21
   public void testGetMaxJavaLangLevel() {
     expect(myAndroidModel1.getDataBindingEnabled()).andStubReturn(false);
     expect(myAndroidModel2.getDataBindingEnabled()).andStubReturn(false);
