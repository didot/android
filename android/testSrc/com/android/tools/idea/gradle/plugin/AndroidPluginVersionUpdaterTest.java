--- conflicted
+++ resolved
@@ -27,13 +27,10 @@
 import com.android.tools.idea.gradle.plugin.AndroidPluginVersionUpdater.TextSearch;
 import com.android.tools.idea.gradle.project.sync.GradleSyncInvoker;
 import com.android.tools.idea.gradle.project.sync.GradleSyncState;
-<<<<<<< HEAD
 import com.google.wireless.android.sdk.stats.GradleSyncStats;
 import com.intellij.testFramework.PlatformTestCase;
-=======
 import com.intellij.testFramework.JavaProjectTestCase;
 import com.google.wireless.android.sdk.stats.GradleSyncStats;
->>>>>>> c07f5299
 import org.jetbrains.annotations.NotNull;
 import org.mockito.Mock;
 import org.mockito.verification.VerificationMode;
@@ -41,11 +38,7 @@
 /**
  * Tests for {@link AndroidPluginVersionUpdater}.
  */
-<<<<<<< HEAD
 public class AndroidPluginVersionUpdaterTest extends PlatformTestCase {
-=======
-public class AndroidPluginVersionUpdaterTest extends JavaProjectTestCase {
->>>>>>> c07f5299
   @Mock private GradleSyncState mySyncState;
   @Mock private GradleSyncInvoker mySyncInvoker;
   @Mock private TextSearch myTextSearch;
@@ -86,11 +79,7 @@
 
     myVersionUpdater.handleUpdateResult(result);
 
-<<<<<<< HEAD
     verifyLastSyncFailed(times(1));
-=======
-    verifyLastSyncInvalidated(times(1));
->>>>>>> c07f5299
     verifyProjectSyncRequested(never(), TRIGGER_TEST_REQUESTED);
     verifyTextSearch(times(1));
   }
@@ -101,11 +90,7 @@
 
     myVersionUpdater.handleUpdateResult(result);
 
-<<<<<<< HEAD
     verifyLastSyncFailed(times(1));
-=======
-    verifyLastSyncInvalidated(times(1));
->>>>>>> c07f5299
     verifyProjectSyncRequested(never(), TRIGGER_TEST_REQUESTED);
     verifyTextSearch(never());
   }
@@ -116,11 +101,7 @@
 
     myVersionUpdater.handleUpdateResult(result);
 
-<<<<<<< HEAD
     verifyLastSyncFailed(never());
-=======
-    verifyLastSyncInvalidated(never());
->>>>>>> c07f5299
     verifyProjectSyncRequested(times(1), TRIGGER_AGP_VERSION_UPDATED);
     verifyTextSearch(never());
   }
@@ -131,11 +112,7 @@
 
     myVersionUpdater.handleUpdateResult(result);
 
-<<<<<<< HEAD
     verifyLastSyncFailed(never());
-=======
-    verifyLastSyncInvalidated(never());
->>>>>>> c07f5299
     verifyProjectSyncRequested(times(1), TRIGGER_AGP_VERSION_UPDATED);
     verifyTextSearch(never());
   }
@@ -144,11 +121,7 @@
     AndroidPluginVersionUpdater.UpdateResult result = new AndroidPluginVersionUpdater.UpdateResult();
     myVersionUpdater.handleUpdateResult(result);
 
-<<<<<<< HEAD
     verifyLastSyncFailed(never());
-=======
-    verifyLastSyncInvalidated(never());
->>>>>>> c07f5299
     verifyProjectSyncRequested(never(), TRIGGER_TEST_REQUESTED);
     verifyTextSearch(never());
   }
