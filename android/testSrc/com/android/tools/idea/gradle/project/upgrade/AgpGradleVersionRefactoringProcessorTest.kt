--- conflicted
+++ resolved
@@ -116,8 +116,6 @@
   }
 
   @Test
-<<<<<<< HEAD
-=======
   fun testOldGradleVersion420() {
     writeToGradleWrapperPropertiesFile(TestFileName("AgpGradleVersion/OldGradleVersion"))
     val processor = AgpGradleVersionRefactoringProcessor(project, GradleVersion.parse("3.5.0"), GradleVersion.parse("4.2.0"))
@@ -129,7 +127,6 @@
   }
 
   @Test
->>>>>>> 4d90afa2
   fun testOldGradleVersionAll() {
     writeToGradleWrapperPropertiesFile(TestFileName("AgpGradleVersion/OldGradleVersionAll"))
     val processor = AgpGradleVersionRefactoringProcessor(project, GradleVersion.parse("3.5.0"), GradleVersion.parse("4.1.0"))
@@ -180,8 +177,6 @@
     processor.run()
 
     val expectedText = FileUtil.loadFile(TestFileName("AgpGradleVersion/OldGradleVersionFileExpected").toFile(testDataPath, ""))
-<<<<<<< HEAD
-=======
     val actualText = VfsUtilCore.loadText(wrapperSettingsFile)
     assertEquals(expectedText, actualText)
   }
@@ -193,7 +188,6 @@
     processor.run()
 
     val expectedText = FileUtil.loadFile(TestFileName("AgpGradleVersion/OldGradleVersion410Expected").toFile(testDataPath, ""))
->>>>>>> 4d90afa2
     val actualText = VfsUtilCore.loadText(wrapperSettingsFile)
     assertEquals(expectedText, actualText)
   }
@@ -230,8 +224,6 @@
   }
 
   @Test
-<<<<<<< HEAD
-=======
   fun testKotlinPluginVersionInDsl() {
     writeToBuildFile(TestFileName("AgpGradleVersion/KotlinPluginVersionInDsl"))
     val processor = AgpGradleVersionRefactoringProcessor(project, GradleVersion.parse("3.4.0"), GradleVersion.parse("4.1.0"))
@@ -241,7 +233,6 @@
   }
 
   @Test
->>>>>>> 4d90afa2
   fun testKotlinPluginNewEnoughVersionInLiteral() {
     writeToBuildFile(TestFileName("AgpGradleVersion/KotlinPluginNewEnoughVersionInLiteral"))
     val processor = AgpGradleVersionRefactoringProcessor(project, GradleVersion.parse("3.4.0"), GradleVersion.parse("4.1.0"))
@@ -250,8 +241,6 @@
   }
 
   @Test
-<<<<<<< HEAD
-=======
   fun testKotlinPluginNewEnoughVersionInDsl() {
     writeToBuildFile(TestFileName("AgpGradleVersion/KotlinPluginNewEnoughVersionInDsl"))
     val processor = AgpGradleVersionRefactoringProcessor(project, GradleVersion.parse("3.4.0"), GradleVersion.parse("4.1.0"))
@@ -260,7 +249,6 @@
   }
 
   @Test
->>>>>>> 4d90afa2
   fun testKotlinPluginVersionInInterpolatedVariable() {
     writeToBuildFile(TestFileName("AgpGradleVersion/KotlinPluginVersionInInterpolatedVariable"))
     val processor = AgpGradleVersionRefactoringProcessor(project, GradleVersion.parse("3.4.0"), GradleVersion.parse("4.1.0"))
@@ -295,8 +283,6 @@
   }
 
   @Test
-<<<<<<< HEAD
-=======
   fun testKotlinPluginVersionInLiteral70() {
     writeToBuildFile(TestFileName("AgpGradleVersion/KotlinPluginVersionInLiteral"))
     val processor = AgpGradleVersionRefactoringProcessor(project, GradleVersion.parse("3.4.0"), GradleVersion.parse("7.0.0"))
@@ -315,7 +301,6 @@
   }
 
   @Test
->>>>>>> 4d90afa2
   fun testSafeArgsVersionInLiteral() {
     writeToBuildFile(TestFileName("AgpGradleVersion/SafeArgsVersionInLiteral"))
     val processor = AgpGradleVersionRefactoringProcessor(project, GradleVersion.parse("3.4.0"), GradleVersion.parse("4.1.0"))
@@ -333,8 +318,6 @@
     verifyFileContents(buildFile, TestFileName("AgpGradleVersion/SafeArgsVersionInInterpolatedVariable"))
   }
 
-<<<<<<< HEAD
-=======
   @Test
   fun testSafeArgsVersionInDsl() {
     writeToBuildFile(TestFileName("AgpGradleVersion/SafeArgsVersionInDsl"))
@@ -452,7 +435,6 @@
     verifyFileContents(buildFile, TestFileName("AgpGradleVersion/GoogleOssLicensesVersionInDslTo700Expected"))
   }
 
->>>>>>> 4d90afa2
   // TODO(b/159420573): test that with a sufficiently new (>= GRADLE_MINIMUM_VERSION) declared version of gradle, this
   //  processor does nothing.  (Need to programmatically write the properties file so that it doesn't fail when
   //  GRADLE_MINIMUM_VERSION changes)
