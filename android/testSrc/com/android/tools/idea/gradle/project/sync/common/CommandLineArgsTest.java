/*
 * Copyright (C) 2016 The Android Open Source Project
 *
 * Licensed under the Apache License, Version 2.0 (the "License");
 * you may not use this file except in compliance with the License.
 * You may obtain a copy of the License at
 *
 *      http://www.apache.org/licenses/LICENSE-2.0
 *
 * Unless required by applicable law or agreed to in writing, software
 * distributed under the License is distributed on an "AS IS" BASIS,
 * WITHOUT WARRANTIES OR CONDITIONS OF ANY KIND, either express or implied.
 * See the License for the specific language governing permissions and
 * limitations under the License.
 */
package com.android.tools.idea.gradle.project.sync.common;

import static com.android.builder.model.AndroidProject.MODEL_LEVEL_3_VARIANT_OUTPUT_POST_BUILD;
import static com.android.builder.model.AndroidProject.PROPERTY_BUILD_MODEL_DISABLE_SRC_DOWNLOAD;
import static com.android.builder.model.AndroidProject.PROPERTY_BUILD_MODEL_ONLY;
import static com.android.builder.model.AndroidProject.PROPERTY_BUILD_MODEL_ONLY_ADVANCED;
import static com.android.builder.model.AndroidProject.PROPERTY_BUILD_MODEL_ONLY_VERSIONED;
import static com.android.builder.model.AndroidProject.PROPERTY_INVOKED_FROM_IDE;
import static com.android.builder.model.AndroidProject.PROPERTY_REFRESH_EXTERNAL_NATIVE_MODEL;
import static com.android.builder.model.AndroidProject.PROPERTY_STUDIO_VERSION;
import static com.android.tools.idea.gradle.actions.RefreshLinkedCppProjectsAction.REFRESH_EXTERNAL_NATIVE_MODELS_KEY;
import static com.android.tools.idea.gradle.project.sync.hyperlink.SyncProjectWithExtraCommandLineOptionsHyperlink.EXTRA_GRADLE_COMMAND_LINE_OPTIONS_KEY;
import static com.google.common.truth.Truth.assertThat;
<<<<<<< HEAD
=======
import static org.mockito.Mockito.never;
>>>>>>> c07f5299
import static org.mockito.Mockito.times;
import static org.mockito.Mockito.verify;
import static org.mockito.Mockito.when;
import static org.mockito.MockitoAnnotations.initMocks;

import com.android.tools.idea.IdeInfo;
import com.android.tools.idea.gradle.project.GradleExperimentalSettings;
import com.android.tools.idea.gradle.project.GradleProjectInfo;
import com.android.tools.idea.gradle.project.common.GradleInitScripts;
<<<<<<< HEAD
import com.android.tools.idea.testing.IdeComponents;
import com.intellij.openapi.application.ApplicationInfo;
import com.intellij.openapi.project.Project;
import com.intellij.testFramework.PlatformTestCase;
import java.util.List;
=======
import com.android.tools.idea.gradle.project.settings.AndroidStudioGradleIdeSettings;
import com.intellij.openapi.application.ApplicationInfo;
import com.intellij.openapi.project.Project;
import com.intellij.testFramework.ServiceContainerUtil;
import java.util.List;
import org.jetbrains.android.AndroidTestCase;
>>>>>>> c07f5299
import org.jetbrains.annotations.NotNull;
import org.mockito.Mock;

/**
 * Tests for {@link CommandLineArgs}.
 */
<<<<<<< HEAD
public class CommandLineArgsTest extends PlatformTestCase {
=======
public class CommandLineArgsTest extends AndroidTestCase {
>>>>>>> c07f5299
  @Mock private ApplicationInfo myApplicationInfo;
  @Mock private IdeInfo myIdeInfo;
  @Mock private GradleInitScripts myInitScripts;
  @Mock private GradleProjectInfo myGradleProjectInfo;

  private CommandLineArgs myArgs;

  @Override
  public void setUp() throws Exception {
    super.setUp();
    initMocks(this);
    ServiceContainerUtil
      .replaceService(getProject(), GradleProjectInfo.class, myGradleProjectInfo, getTestRootDisposable());

    myArgs = new CommandLineArgs(myApplicationInfo, myIdeInfo, myInitScripts);
  }

  public void testGetWithDefaultOptions() {
    List<String> args = myArgs.get(getProject());
    check(args);
    verify(myInitScripts, times(1)).addAndroidStudioToolingPluginInitScriptCommandLineArg(args);
  }

  public void testGetWhenIncludingLocalMavenRepo() {
    when(myGradleProjectInfo.isNewProject()).thenReturn(true);

    Project project = getProject();
    List<String> args = myArgs.get(project);
    check(args);
    verify(myInitScripts, times(1)).addAndroidStudioToolingPluginInitScriptCommandLineArg(args);
    verify(myInitScripts, times(1)).addLocalMavenRepoInitScriptCommandLineArg(args);
  }

  public void testGetWithAndroidStudio() {
    when(myIdeInfo.isAndroidStudio()).thenReturn(true);
    when(myApplicationInfo.getStrictVersion()).thenReturn("100");
    List<String> args = myArgs.get(getProject());
    check(args);
    assertThat(args).contains("-P" + PROPERTY_STUDIO_VERSION + "=100");
  }

  public void testGetWithAndroidStudioDevBuild() {
    when(myIdeInfo.isAndroidStudio()).thenReturn(true);
    when(myApplicationInfo.getStrictVersion()).thenReturn("0.0.0.0");
    List<String> args = myArgs.get(getProject());
    check(args);
    assertThat(args).doesNotContain("-P" + PROPERTY_STUDIO_VERSION + "=0.0.0.0");
  }

  public void testGetWithAndroidStudioDevBuild() {
    when(myIdeInfo.isAndroidStudio()).thenReturn(true);
    when(myApplicationInfo.getStrictVersion()).thenReturn("0.0.0.0");
    List<String> args = myArgs.get(getProject());
    check(args);
    assertThat(args).doesNotContain("-P" + PROPERTY_STUDIO_VERSION + "=0.0.0.0");
  }

  public void testGetWithIdeNotAndroidStudio() {
    when(myIdeInfo.isAndroidStudio()).thenReturn(false);
    when(myApplicationInfo.getStrictVersion()).thenReturn("100");
    List<String> args = myArgs.get(getProject());
    check(args);
    assertThat(args).doesNotContain("-P" + PROPERTY_STUDIO_VERSION + "=100");
  }

  public void testGetWithExtraCommandLineOptions() throws Exception {
    Project project = getProject();
    String[] options = {"-Doption1=true", "-Doption2=true"};
    project.putUserData(EXTRA_GRADLE_COMMAND_LINE_OPTIONS_KEY, options);

    List<String> args = myArgs.get(getProject());
    check(args);
    assertThat(args).contains("-Doption1=true");
    assertThat(args).contains("-Doption2=true");

    assertNull(project.getUserData(EXTRA_GRADLE_COMMAND_LINE_OPTIONS_KEY));
  }

  public void testGetWithRefreshExternalNativeModelsOption() throws Exception {
    Project project = getProject();
    project.putUserData(REFRESH_EXTERNAL_NATIVE_MODELS_KEY, true);

    List<String> args = myArgs.get(getProject());
    check(args);
    assertThat(args).contains("-P" + PROPERTY_REFRESH_EXTERNAL_NATIVE_MODEL + "=true");
  }

<<<<<<< HEAD
  public void testStacktraceArgumentApplied() {
    assertThat(myArgs.get(getProject())).contains("--stacktrace");
=======
  public void testGetWithSkipSrcDownload() {
    boolean originalDownloadFlag = GradleExperimentalSettings.getInstance().SKIP_SRC_AND_JAVADOC_DOWNLOAD_ON_SYNC;
    try {
      GradleExperimentalSettings.getInstance().SKIP_SRC_AND_JAVADOC_DOWNLOAD_ON_SYNC = true;
      List<String> args = myArgs.get(getProject());
      check(args);
      assertThat(args).contains("-P" + PROPERTY_BUILD_MODEL_DISABLE_SRC_DOWNLOAD + "=true");
    }
    finally {
      GradleExperimentalSettings.getInstance().SKIP_SRC_AND_JAVADOC_DOWNLOAD_ON_SYNC = originalDownloadFlag;
    }
  }

  public void testGetWithoutSkipSrcDownload() {
    boolean originalDownloadFlag = GradleExperimentalSettings.getInstance().SKIP_SRC_AND_JAVADOC_DOWNLOAD_ON_SYNC;
    try {
      GradleExperimentalSettings.getInstance().SKIP_SRC_AND_JAVADOC_DOWNLOAD_ON_SYNC = false;
      List<String> args = myArgs.get(getProject());
      check(args);
      assertThat(args).contains("-P" + PROPERTY_BUILD_MODEL_DISABLE_SRC_DOWNLOAD + "=false");
    }
    finally {
      GradleExperimentalSettings.getInstance().SKIP_SRC_AND_JAVADOC_DOWNLOAD_ON_SYNC = originalDownloadFlag;
    }
>>>>>>> c07f5299
  }

  private static void check(@NotNull List<String> args) {
    assertThat(args).contains("-P" + PROPERTY_BUILD_MODEL_ONLY + "=true");
    assertThat(args).contains("-P" + PROPERTY_BUILD_MODEL_ONLY_ADVANCED + "=true");
    assertThat(args).contains("-P" + PROPERTY_INVOKED_FROM_IDE + "=true");
    assertThat(args).contains("-P" + PROPERTY_BUILD_MODEL_ONLY_ADVANCED + "=true");
    assertThat(args).contains("-P" + PROPERTY_BUILD_MODEL_ONLY_VERSIONED + "=" + MODEL_LEVEL_3_VARIANT_OUTPUT_POST_BUILD);
    //noinspection deprecation Still needs to be injected for AGP 3.5.
    assertThat(args).contains("-P" + PROPERTY_BUILD_MODEL_DISABLE_SRC_DOWNLOAD + "=true");
  }
}<|MERGE_RESOLUTION|>--- conflicted
+++ resolved
@@ -26,44 +26,27 @@
 import static com.android.tools.idea.gradle.actions.RefreshLinkedCppProjectsAction.REFRESH_EXTERNAL_NATIVE_MODELS_KEY;
 import static com.android.tools.idea.gradle.project.sync.hyperlink.SyncProjectWithExtraCommandLineOptionsHyperlink.EXTRA_GRADLE_COMMAND_LINE_OPTIONS_KEY;
 import static com.google.common.truth.Truth.assertThat;
-<<<<<<< HEAD
-=======
-import static org.mockito.Mockito.never;
->>>>>>> c07f5299
 import static org.mockito.Mockito.times;
 import static org.mockito.Mockito.verify;
 import static org.mockito.Mockito.when;
 import static org.mockito.MockitoAnnotations.initMocks;
 
 import com.android.tools.idea.IdeInfo;
-import com.android.tools.idea.gradle.project.GradleExperimentalSettings;
 import com.android.tools.idea.gradle.project.GradleProjectInfo;
 import com.android.tools.idea.gradle.project.common.GradleInitScripts;
-<<<<<<< HEAD
 import com.android.tools.idea.testing.IdeComponents;
 import com.intellij.openapi.application.ApplicationInfo;
 import com.intellij.openapi.project.Project;
 import com.intellij.testFramework.PlatformTestCase;
 import java.util.List;
-=======
-import com.android.tools.idea.gradle.project.settings.AndroidStudioGradleIdeSettings;
-import com.intellij.openapi.application.ApplicationInfo;
-import com.intellij.openapi.project.Project;
-import com.intellij.testFramework.ServiceContainerUtil;
-import java.util.List;
 import org.jetbrains.android.AndroidTestCase;
->>>>>>> c07f5299
 import org.jetbrains.annotations.NotNull;
 import org.mockito.Mock;
 
 /**
  * Tests for {@link CommandLineArgs}.
  */
-<<<<<<< HEAD
 public class CommandLineArgsTest extends PlatformTestCase {
-=======
-public class CommandLineArgsTest extends AndroidTestCase {
->>>>>>> c07f5299
   @Mock private ApplicationInfo myApplicationInfo;
   @Mock private IdeInfo myIdeInfo;
   @Mock private GradleInitScripts myInitScripts;
@@ -75,8 +58,7 @@
   public void setUp() throws Exception {
     super.setUp();
     initMocks(this);
-    ServiceContainerUtil
-      .replaceService(getProject(), GradleProjectInfo.class, myGradleProjectInfo, getTestRootDisposable());
+    new IdeComponents(getProject(), getTestRootDisposable()).replaceProjectService(GradleProjectInfo.class, myGradleProjectInfo);
 
     myArgs = new CommandLineArgs(myApplicationInfo, myIdeInfo, myInitScripts);
   }
@@ -103,14 +85,6 @@
     List<String> args = myArgs.get(getProject());
     check(args);
     assertThat(args).contains("-P" + PROPERTY_STUDIO_VERSION + "=100");
-  }
-
-  public void testGetWithAndroidStudioDevBuild() {
-    when(myIdeInfo.isAndroidStudio()).thenReturn(true);
-    when(myApplicationInfo.getStrictVersion()).thenReturn("0.0.0.0");
-    List<String> args = myArgs.get(getProject());
-    check(args);
-    assertThat(args).doesNotContain("-P" + PROPERTY_STUDIO_VERSION + "=0.0.0.0");
   }
 
   public void testGetWithAndroidStudioDevBuild() {
@@ -151,35 +125,8 @@
     assertThat(args).contains("-P" + PROPERTY_REFRESH_EXTERNAL_NATIVE_MODEL + "=true");
   }
 
-<<<<<<< HEAD
   public void testStacktraceArgumentApplied() {
     assertThat(myArgs.get(getProject())).contains("--stacktrace");
-=======
-  public void testGetWithSkipSrcDownload() {
-    boolean originalDownloadFlag = GradleExperimentalSettings.getInstance().SKIP_SRC_AND_JAVADOC_DOWNLOAD_ON_SYNC;
-    try {
-      GradleExperimentalSettings.getInstance().SKIP_SRC_AND_JAVADOC_DOWNLOAD_ON_SYNC = true;
-      List<String> args = myArgs.get(getProject());
-      check(args);
-      assertThat(args).contains("-P" + PROPERTY_BUILD_MODEL_DISABLE_SRC_DOWNLOAD + "=true");
-    }
-    finally {
-      GradleExperimentalSettings.getInstance().SKIP_SRC_AND_JAVADOC_DOWNLOAD_ON_SYNC = originalDownloadFlag;
-    }
-  }
-
-  public void testGetWithoutSkipSrcDownload() {
-    boolean originalDownloadFlag = GradleExperimentalSettings.getInstance().SKIP_SRC_AND_JAVADOC_DOWNLOAD_ON_SYNC;
-    try {
-      GradleExperimentalSettings.getInstance().SKIP_SRC_AND_JAVADOC_DOWNLOAD_ON_SYNC = false;
-      List<String> args = myArgs.get(getProject());
-      check(args);
-      assertThat(args).contains("-P" + PROPERTY_BUILD_MODEL_DISABLE_SRC_DOWNLOAD + "=false");
-    }
-    finally {
-      GradleExperimentalSettings.getInstance().SKIP_SRC_AND_JAVADOC_DOWNLOAD_ON_SYNC = originalDownloadFlag;
-    }
->>>>>>> c07f5299
   }
 
   private static void check(@NotNull List<String> args) {
