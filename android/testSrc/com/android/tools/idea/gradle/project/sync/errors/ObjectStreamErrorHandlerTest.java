/*
 * Copyright (C) 2016 The Android Open Source Project
 *
 * Licensed under the Apache License, Version 2.0 (the "License");
 * you may not use this file except in compliance with the License.
 * You may obtain a copy of the License at
 *
 *      http://www.apache.org/licenses/LICENSE-2.0
 *
 * Unless required by applicable law or agreed to in writing, software
 * distributed under the License is distributed on an "AS IS" BASIS,
 * WITHOUT WARRANTIES OR CONDITIONS OF ANY KIND, either express or implied.
 * See the License for the specific language governing permissions and
 * limitations under the License.
 */
package com.android.tools.idea.gradle.project.sync.errors;

import com.android.tools.idea.gradle.project.sync.issues.TestSyncIssueUsageReporter;
import com.android.tools.idea.gradle.project.sync.messages.GradleSyncMessagesStub;
import com.android.tools.idea.gradle.project.sync.hyperlink.BuildProjectHyperlink;
import com.android.tools.idea.project.hyperlink.NotificationHyperlink;
import com.android.tools.idea.gradle.project.sync.hyperlink.OpenAndroidSdkManagerHyperlink;
import com.android.tools.idea.testing.AndroidGradleTestCase;

import com.google.common.collect.ImmutableList;
import java.util.List;

import static com.android.tools.idea.gradle.project.sync.SimulatedSyncErrors.registerSyncErrorToSimulate;
import static com.android.tools.idea.testing.TestProjectPaths.SIMPLE_APPLICATION;
import static com.google.common.truth.Truth.assertThat;
import static com.google.wireless.android.sdk.stats.AndroidStudioEvent.GradleSyncFailure.OBJECT_STREAM_ERROR;

/**
 * Tests for {@link ObjectStreamErrorHandler}.
 */
public class ObjectStreamErrorHandlerTest extends AndroidGradleTestCase {
  private GradleSyncMessagesStub mySyncMessagesStub;
  private TestSyncIssueUsageReporter myUsageReporter;

  @Override
  public void setUp() throws Exception {
    super.setUp();
<<<<<<< HEAD
    mySyncMessagesStub = GradleSyncMessagesStub.replaceSyncMessagesService(getProject());
    myUsageReporter = TestSyncIssueUsageReporter.replaceSyncMessagesService(getProject());
=======
    mySyncMessagesStub = GradleSyncMessagesStub.replaceSyncMessagesService(getProject(), getTestRootDisposable());
    myUsageReporter = TestSyncIssueUsageReporter.replaceSyncMessagesService(getProject(), getTestRootDisposable());
>>>>>>> c07f5299
  }

  public void testHandleErrorWithLocationInMessage() throws Exception {
    registerSyncErrorToSimulate("unexpected end of block data");
    loadProjectAndExpectSyncError(SIMPLE_APPLICATION);

    GradleSyncMessagesStub.NotificationUpdate notificationUpdate = mySyncMessagesStub.getNotificationUpdate();
/* b/137231583
    assertNotNull(notificationUpdate);
    assertThat(notificationUpdate.getText()).contains(
      "An unexpected I/O error occurred.\n" +
      "The error, \"unexpected end of block data\" usually happens on Linux when Build-tools or an Android platform being used in a project is not installed.\n");

    // Verify hyperlinks are correct.
    List<NotificationHyperlink> quickFixes = notificationUpdate.getFixes();
    assertThat(quickFixes).hasSize(2);
    assertThat(quickFixes.get(0)).isInstanceOf(BuildProjectHyperlink.class);
    assertThat(quickFixes.get(1)).isInstanceOf(OpenAndroidSdkManagerHyperlink.class);

    assertEquals(OBJECT_STREAM_ERROR, myUsageReporter.getCollectedFailure());
<<<<<<< HEAD
b/137231583 */
=======
>>>>>>> c07f5299
    assertEquals(ImmutableList.of(), myUsageReporter.getCollectedQuickFixes());
  }
}<|MERGE_RESOLUTION|>--- conflicted
+++ resolved
@@ -40,13 +40,8 @@
   @Override
   public void setUp() throws Exception {
     super.setUp();
-<<<<<<< HEAD
-    mySyncMessagesStub = GradleSyncMessagesStub.replaceSyncMessagesService(getProject());
-    myUsageReporter = TestSyncIssueUsageReporter.replaceSyncMessagesService(getProject());
-=======
     mySyncMessagesStub = GradleSyncMessagesStub.replaceSyncMessagesService(getProject(), getTestRootDisposable());
     myUsageReporter = TestSyncIssueUsageReporter.replaceSyncMessagesService(getProject(), getTestRootDisposable());
->>>>>>> c07f5299
   }
 
   public void testHandleErrorWithLocationInMessage() throws Exception {
@@ -67,10 +62,7 @@
     assertThat(quickFixes.get(1)).isInstanceOf(OpenAndroidSdkManagerHyperlink.class);
 
     assertEquals(OBJECT_STREAM_ERROR, myUsageReporter.getCollectedFailure());
-<<<<<<< HEAD
 b/137231583 */
-=======
->>>>>>> c07f5299
     assertEquals(ImmutableList.of(), myUsageReporter.getCollectedQuickFixes());
   }
 }