/*
 * Copyright (C) 2017 The Android Open Source Project
 *
 * Licensed under the Apache License, Version 2.0 (the "License");
 * you may not use this file except in compliance with the License.
 * You may obtain a copy of the License at
 *
 *      http://www.apache.org/licenses/LICENSE-2.0
 *
 * Unless required by applicable law or agreed to in writing, software
 * distributed under the License is distributed on an "AS IS" BASIS,
 * WITHOUT WARRANTIES OR CONDITIONS OF ANY KIND, either express or implied.
 * See the License for the specific language governing permissions and
 * limitations under the License.
 */
package com.android.tools.idea.gradle.project;

import static org.mockito.Mockito.any;
import static org.mockito.Mockito.never;
import static org.mockito.Mockito.same;
import static org.mockito.Mockito.times;
import static org.mockito.Mockito.verify;
import static org.mockito.Mockito.when;

import com.android.tools.idea.gradle.project.sync.GradleSyncInvoker;
import com.android.tools.idea.testing.IdeComponents;
import com.google.wireless.android.sdk.stats.GradleSyncStats;
import com.intellij.mock.MockModule;
import com.intellij.openapi.project.Project;
<<<<<<< HEAD
import com.intellij.testFramework.IdeaTestCase;
=======
import com.intellij.testFramework.JavaProjectTestCase;

>>>>>>> 471f95a7
import java.util.Collections;

/**
 * Tests for {@link AndroidGradleProjectStartupActivity}.
 */
public class AndroidGradleProjectStartupActivityTest extends JavaProjectTestCase {
  private GradleProjectInfo myGradleProjectInfo;
  private AndroidGradleProjectStartupActivity myStartupActivity;
  private GradleSyncInvoker mySyncInvoker;

  @Override
  protected void setUp() throws Exception {
    super.setUp();
    mySyncInvoker = IdeComponents.mockApplicationService(GradleSyncInvoker.class, getTestRootDisposable());
    myGradleProjectInfo = IdeComponents.mockProjectService(myProject, GradleProjectInfo.class, getTestRootDisposable());
    myStartupActivity = new AndroidGradleProjectStartupActivity();
  }

  @Override
  protected void tearDown() throws Exception {
    try {
      myGradleProjectInfo = null;
    }
    catch (Throwable e) {
      addSuppressedException(e);
    }
    finally {
      super.tearDown();
    }
  }

  public void testRunActivityWithImportedProject() {
    when(myGradleProjectInfo.isBuildWithGradle()).thenReturn(true);
    when(myGradleProjectInfo.isImportedProject()).thenReturn(true);

    Project project = getProject();
    myStartupActivity.runActivity(project);

    verify(mySyncInvoker, times(1)).requestProjectSync(same(project), any());
<<<<<<< HEAD
  }

  public void testRunActivityWithSkipStartupProject() {
    when(myGradleProjectInfo.isBuildWithGradle()).thenReturn(true);
    when(myGradleProjectInfo.isSkipStartupActivity()).thenReturn(true);

    Project project = getProject();
    myStartupActivity.runActivity(project);

    verify(mySyncInvoker, never()).requestProjectSync(same(project), any());
=======
>>>>>>> 471f95a7
  }

  public void testRunActivityWithExistingGradleProject() {
    when(myGradleProjectInfo.isBuildWithGradle()).thenReturn(true);
    when(myGradleProjectInfo.getAndroidModules()).thenReturn(Collections.singletonList(new MockModule(getTestRootDisposable())));

    Project project = getProject();
    myStartupActivity.runActivity(project);

    GradleSyncInvoker.Request request = new GradleSyncInvoker.Request(GradleSyncStats.Trigger.TRIGGER_PROJECT_REOPEN);
    request.useCachedGradleModels = true;

    verify(mySyncInvoker, times(1)).requestProjectSync(project, request);
  }


  public void testRunActivityWithNonGradleProject() {
    when(myGradleProjectInfo.isBuildWithGradle()).thenReturn(false);

    Project project = getProject();
    myStartupActivity.runActivity(project);

    verify(mySyncInvoker, never()).requestProjectSync(same(project), any());
  }
}<|MERGE_RESOLUTION|>--- conflicted
+++ resolved
@@ -27,12 +27,8 @@
 import com.google.wireless.android.sdk.stats.GradleSyncStats;
 import com.intellij.mock.MockModule;
 import com.intellij.openapi.project.Project;
-<<<<<<< HEAD
-import com.intellij.testFramework.IdeaTestCase;
-=======
 import com.intellij.testFramework.JavaProjectTestCase;
 
->>>>>>> 471f95a7
 import java.util.Collections;
 
 /**
@@ -72,7 +68,6 @@
     myStartupActivity.runActivity(project);
 
     verify(mySyncInvoker, times(1)).requestProjectSync(same(project), any());
-<<<<<<< HEAD
   }
 
   public void testRunActivityWithSkipStartupProject() {
@@ -82,9 +77,7 @@
     Project project = getProject();
     myStartupActivity.runActivity(project);
 
-    verify(mySyncInvoker, never()).requestProjectSync(same(project), any());
-=======
->>>>>>> 471f95a7
+    verify(mySyncInvoker, times(1)).requestProjectSync(same(project), any());
   }
 
   public void testRunActivityWithExistingGradleProject() {
