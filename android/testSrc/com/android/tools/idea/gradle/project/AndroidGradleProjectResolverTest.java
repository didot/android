--- conflicted
+++ resolved
@@ -97,17 +97,6 @@
     super.tearDown();
   }
 
-<<<<<<< HEAD
-  public void testCreateModule() throws IOException {
-    ProjectData project = myProjectResolver.createProject();
-    ModuleData module = myProjectResolver.createModule(myAndroidModule, project);
-    assertEquals(myAndroidModule.getName(), module.getExternalName());
-    assertEquals(StdModuleTypes.JAVA.getId(), module.getModuleTypeId());
-    assertEquals(ExternalSystemApiUtil.toCanonicalPath(myAndroidModule.getRootDir().getCanonicalPath()), module.getLinkedExternalProjectPath());
-  }
-
-=======
->>>>>>> fa2928df
   public void testCreateModuleWithOldModelVersion() {
     AndroidProject androidProject = createMock(AndroidProject.class);
     ProjectImportAction.AllModels allModels = new ProjectImportAction.AllModels(myIdeaProject);
