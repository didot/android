--- conflicted
+++ resolved
@@ -81,13 +81,8 @@
   @Test
   fun testAndroidGradlePluginErrors() {
     val buildListener = myBuildInvoker.createBuildTaskListener(myRequest, "")
-<<<<<<< HEAD
-    val file = createTempFile("styles.xml")
-    val absolutePath = StringUtil.escapeBackSlashes(file.absolutePath)
-=======
     val path = tempDir.newPath("styles.xml")
     val absolutePath = StringUtil.escapeBackSlashes(path.toAbsolutePath().toString())
->>>>>>> 4d90afa2
     val output = """Executing tasks: [clean, :app:assembleDebug]
                     > Task :clean UP-TO-DATE
                     > Task :app:clean
@@ -162,12 +157,8 @@
   @Test
   fun testXmlParsingError() {
     val buildListener = myBuildInvoker.createBuildTaskListener(myRequest, "")
-<<<<<<< HEAD
-    val file = createTempFile("AndroidManifest.xml")
-=======
     val file = tempDir.createVirtualFile("AndroidManifest.xml")
     val path = file.toNioPath()
->>>>>>> 4d90afa2
     val output = """Executing tasks: [clean, :app:assembleDebug]
                     > Configure project :app
                     > Task :clean UP-TO-DATE
