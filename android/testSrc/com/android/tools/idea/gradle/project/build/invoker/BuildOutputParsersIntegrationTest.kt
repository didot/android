/*
 * Copyright (C) 2019 The Android Open Source Project
 *
 * Licensed under the Apache License, Version 2.0 (the "License");
 * you may not use this file except in compliance with the License.
 * You may obtain a copy of the License at
 *
 *      http://www.apache.org/licenses/LICENSE-2.0
 *
 * Unless required by applicable law or agreed to in writing, software
 * distributed under the License is distributed on an "AS IS" BASIS,
 * WITHOUT WARRANTIES OR CONDITIONS OF ANY KIND, either express or implied.
 * See the License for the specific language governing permissions and
 * limitations under the License.
 */
package com.android.tools.idea.gradle.project.build.invoker

import com.android.testutils.VirtualTimeScheduler
import com.android.tools.analytics.TestUsageTracker
import com.android.tools.analytics.UsageTracker
import com.google.common.truth.Truth.assertThat
import com.google.wireless.android.sdk.stats.BuildErrorMessage
import com.intellij.openapi.externalSystem.model.task.ExternalSystemTaskId
import com.intellij.openapi.externalSystem.model.task.ExternalSystemTaskType
import com.intellij.openapi.fileEditor.FileDocumentManager
import com.intellij.openapi.util.text.StringUtil
import com.intellij.testFramework.PlatformTestCase
import org.jetbrains.plugins.gradle.util.GradleConstants
import org.junit.Test
import org.mockito.Mock
import org.mockito.MockitoAnnotations
import java.io.File

class BuildOutputParsersIntegrationTest : PlatformTestCase() {
  private lateinit var myTaskId: ExternalSystemTaskId

  private lateinit var myBuildInvoker: GradleBuildInvokerImpl
  private lateinit var scheduler: VirtualTimeScheduler
  private lateinit var myTracker: TestUsageTracker
  private lateinit var myRequest: GradleBuildInvoker.Request

  @Mock
  private lateinit var myFileDocumentManager: FileDocumentManager

  private val myTasksExecutor = FakeGradleTaskExecutor()

  @Mock
  private lateinit var myDebugSessionFinder: NativeDebugSessionFinder

  override fun setUp() {
    super.setUp()
    MockitoAnnotations.initMocks(this)
    scheduler = VirtualTimeScheduler()
    myTracker = TestUsageTracker(scheduler)
    UsageTracker.setWriterForTest(myTracker)

    myTaskId = ExternalSystemTaskId.create(GradleConstants.SYSTEM_ID, ExternalSystemTaskType.EXECUTE_TASK, myProject)

<<<<<<< HEAD
    myBuildInvoker = GradleBuildInvokerImpl(myProject,
                                            myFileDocumentManager,
                                            myTasksExecutor,
                                            myDebugSessionFinder)
    myRequest = GradleBuildInvoker.Request.builder(myProject, File(myProject.basePath)).setTaskId(myTaskId).build()
=======
    myBuildInvoker = GradleBuildInvoker(project, myFileDocumentManager,
                                        GradleBuildInvokerTest.GradleTasksExecutorFactoryStub(myTasksExecutor), myDebugSessionFinder)
    myRequest = GradleBuildInvoker.Request(project, File(project.basePath), emptyList(), myTaskId)
>>>>>>> 2dc52685
  }

  override fun tearDown() {
    myTracker.close()
    UsageTracker.cleanAfterTesting()
    super.tearDown()
  }

  private fun checkSentMetricsData(sentMetricsData: BuildErrorMessage,
                                   errorType: BuildErrorMessage.ErrorType,
                                   fileType: BuildErrorMessage.FileType,
                                   fileIncluded: Boolean,
                                   lineIncluded: Boolean) {
    assertThat(sentMetricsData).isNotNull()
    assertThat(sentMetricsData.errorShownType).isEquivalentAccordingToCompareTo(errorType)
    assertThat(sentMetricsData.fileIncludedType).isEquivalentAccordingToCompareTo(fileType)
    assertThat(sentMetricsData.fileLocationIncluded).isEqualTo(fileIncluded)
    assertThat(sentMetricsData.lineLocationIncluded).isEqualTo(lineIncluded)
  }

  @Test
  fun testAndroidGradlePluginErrors() {
    val buildListener = myBuildInvoker.temporaryCreateBuildTaskListenerForTests(myRequest, "")
    val path = tempDir.newPath("styles.xml")
    val absolutePath = StringUtil.escapeBackSlashes(path.toAbsolutePath().toString())
    val output = """
                    Executing tasks: [clean, :app:assembleDebug]
                    > Task :clean UP-TO-DATE
                    > Task :app:clean
                    > Task :app:preBuild UP-TO-DATE
                    > Task :app:extractProguardFiles
                    > Task :app:preDebugBuild
                    > Task :app:checkDebugManifest
                    > Task :app:generateDebugBuildConfig
                    > Task :app:mainApkListPersistenceDebug
                    > Task :app:generateDebugResValues
                    > Task :app:createDebugCompatibleScreenManifests
                    > Task :app:mergeDebugShaders
                    > Task :app:compileDebugShaders
                    > Task :app:compileDebugAidl NO-SOURCE
                    > Task :app:compileDebugRenderscript NO-SOURCE
                    > Task :app:generateDebugResources
                    > Task :app:processDebugManifest
                    > Task :app:generateDebugAssets
                    > Task :app:mergeDebugAssets
                    > Task :app:validateSigningDebug
                    > Task :app:signingConfigWriterDebug
                    > Task :app:mergeDebugResources

                    > Task :app:processDebugResources FAILED
                    AGPBI: {"kind":"error","text":"Android resource linking failed","sources":[{"file":"$absolutePath","position":{"startLine":3,"startColumn":4,"startOffset":54,"endLine":14,"endColumn":12,"endOffset":686}}],"original":"$absolutePath:4:5-15:13: AAPT: error: style attribute 'attr/colorPrfimary (aka com.example.myapplication:attr/colorPrfimary)' not found.\n    ","tool":"AAPT"}
                    AGPBI: {"kind":"error","text":"Android resource linking failed","sources":[{"file":"$absolutePath","position":{"startLine":3,"startColumn":4,"startOffset":54,"endLine":14,"endColumn":12,"endOffset":686}}],"original":"$absolutePath:4:5-15:13: AAPT: error: style attribute 'attr/colorPgfrimaryDark (aka com.example.myapplication:attr/colorPgfrimaryDark)' not found.\n    ","tool":"AAPT"}
                    AGPBI: {"kind":"error","text":"Android resource linking failed","sources":[{"file":"$absolutePath","position":{"startLine":3,"startColumn":4,"startOffset":54,"endLine":14,"endColumn":12,"endOffset":686}}],"original":"$absolutePath:4:5-15:13: AAPT: error: style attribute 'attr/dfg (aka com.example.myapplication:attr/dfg)' not found.\n    ","tool":"AAPT"}
                    AGPBI: {"kind":"error","text":"Android resource linking failed","sources":[{"file":"$absolutePath","position":{"startLine":3,"startColumn":4,"startOffset":54,"endLine":14,"endColumn":12,"endOffset":686}}],"original":"$absolutePath:4:5-15:13: AAPT: error: style attribute 'attr/colorEdfdrror (aka com.example.myapplication:attr/colorEdfdrror)' not found.\n    ","tool":"AAPT"}

                    FAILURE: Build failed with an exception.

                    * What went wrong:
                    Execution failed for task ':app:processDebugResources'.
                    > A failure occurred while executing com.android.build.gradle.internal.tasks.Workers.ActionFacade
                       > Android resource linking failed
                         $absolutePath:4:5-15:13: AAPT: error: style attribute 'attr/colorPrfimary (aka com.example.myapplication:attr/colorPrfimary)' not found.

                         $absolutePath:4:5-15:13: AAPT: error: style attribute 'attr/colorPgfrimaryDark (aka com.example.myapplication:attr/colorPgfrimaryDark)' not found.

                         $absolutePath:4:5-15:13: AAPT: error: style attribute 'attr/dfg (aka com.example.myapplication:attr/dfg)' not found.

                         $absolutePath:4:5-15:13: AAPT: error: style attribute 'attr/colorEdfdrror (aka com.example.myapplication:attr/colorEdfdrror)' not found.


                    * Try:
                    Run with --stacktrace option to get the stack trace. Run with --info or --debug option to get more log output. Run with --scan to get full insights.

                    * Get more help at https://help.gradle.org

                    BUILD FAILED in 5s
                    16 actionable tasks: 15 executed, 1 up-to-date""".trimIndent()

    buildListener.onTaskOutput(myTaskId, output, true)
    buildListener.onFailure(myTaskId, RuntimeException("test"))
    buildListener.onEnd(myTaskId)

    val buildOutputWindowEvents = myTracker.usages.filter {
      it.studioEvent.hasBuildOutputWindowStats()
    }

    assertThat(buildOutputWindowEvents).hasSize(1)

    val messages = buildOutputWindowEvents.first().studioEvent.buildOutputWindowStats.buildErrorMessagesList
    assertThat(messages).hasSize(4)

    messages.forEach {
      checkSentMetricsData(it, BuildErrorMessage.ErrorType.AAPT, BuildErrorMessage.FileType.PROJECT_FILE,
                           fileIncluded = true, lineIncluded = true)
    }
  }

  @Test
  fun testXmlParsingError() {
    val buildListener = myBuildInvoker.temporaryCreateBuildTaskListenerForTests(myRequest, "")
    val file = tempDir.createVirtualFile("AndroidManifest.xml")
    val path = file.toNioPath()
    val output = """Executing tasks: [clean, :app:assembleDebug]
                    > Configure project :app
                    > Task :clean UP-TO-DATE
                    > Task :app:clean
                    > Task :app:preBuild UP-TO-DATE
                    > Task :app:extractProguardFiles
                    > Task :app:preDebugBuild
                    > Task :app:checkDebugManifest
                    > Task :app:generateDebugBuildConfig FAILED

                    FAILURE: Build failed with an exception.

                    * What went wrong:
                    Execution failed for task ':app:generateDebugBuildConfig'.
                    > org.xml.sax.SAXParseException; systemId: file:${path.toAbsolutePath()}; lineNumber: 9; columnNumber: 1; Attribute name "sd" associated with an element type "Dsfsd" must be followed by the ' = ' character.

                    * Try:
                    Run with --stacktrace option to get the stack trace. Run with --info or --debug option to get more log output. Run with --scan to get full insights.

                    * Get more help at https://help.gradle.org

                    BUILD FAILED in 0s
                    5 actionable tasks: 4 executed, 1 up-to-date""".trimIndent()

    buildListener.onTaskOutput(myTaskId, output, true)
    buildListener.onFailure(myTaskId, RuntimeException("test"))
    buildListener.onEnd(myTaskId)

    val buildOutputWindowEvents = myTracker.usages.filter {
      it.studioEvent.hasBuildOutputWindowStats()
    }

    assertThat(buildOutputWindowEvents).hasSize(1)

    val messages = buildOutputWindowEvents.first().studioEvent.buildOutputWindowStats.buildErrorMessagesList
    assertThat(messages).isNotNull()
    assertThat(messages).hasSize(1)

    checkSentMetricsData(messages.first(), BuildErrorMessage.ErrorType.XML_PARSER, BuildErrorMessage.FileType.PROJECT_FILE,
                         fileIncluded = true, lineIncluded = true)

  }
}<|MERGE_RESOLUTION|>--- conflicted
+++ resolved
@@ -56,17 +56,11 @@
 
     myTaskId = ExternalSystemTaskId.create(GradleConstants.SYSTEM_ID, ExternalSystemTaskType.EXECUTE_TASK, myProject)
 
-<<<<<<< HEAD
-    myBuildInvoker = GradleBuildInvokerImpl(myProject,
+    myBuildInvoker = GradleBuildInvokerImpl(project,
                                             myFileDocumentManager,
                                             myTasksExecutor,
                                             myDebugSessionFinder)
-    myRequest = GradleBuildInvoker.Request.builder(myProject, File(myProject.basePath)).setTaskId(myTaskId).build()
-=======
-    myBuildInvoker = GradleBuildInvoker(project, myFileDocumentManager,
-                                        GradleBuildInvokerTest.GradleTasksExecutorFactoryStub(myTasksExecutor), myDebugSessionFinder)
-    myRequest = GradleBuildInvoker.Request(project, File(project.basePath), emptyList(), myTaskId)
->>>>>>> 2dc52685
+    myRequest = GradleBuildInvoker.Request.builder(project, File(project.basePath)).setTaskId(myTaskId).build()
   }
 
   override fun tearDown() {
