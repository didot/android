--- conflicted
+++ resolved
@@ -50,10 +50,7 @@
 import com.intellij.util.ui.UIUtil;
 import java.io.File;
 import java.io.IOException;
-<<<<<<< HEAD
-=======
 import java.util.concurrent.TimeUnit;
->>>>>>> c07f5299
 import java.util.List;
 import java.util.function.BiConsumer;
 import org.jetbrains.annotations.NotNull;
@@ -295,11 +292,7 @@
     boolean deleted = path.delete();
     assertTrue(deleted);
     assertTrue(getAppBuildFile().exists());
-<<<<<<< HEAD
-    myGradleFiles.getSyncListener().syncStarted(getProject());
-=======
-    myGradleFiles.getSyncListener().syncStarted(getProject(), false, false);
->>>>>>> c07f5299
+    myGradleFiles.getSyncListener().syncStarted(getProject());
     // syncStarted adds a transaction to update the file hashes, ensure this is run before verifying
     UIUtil.dispatchAllInvocationEvents();
     assertFalse(myGradleFiles.areGradleFilesModified());
