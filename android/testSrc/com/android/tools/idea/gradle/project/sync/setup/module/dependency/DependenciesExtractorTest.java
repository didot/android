--- conflicted
+++ resolved
@@ -46,13 +46,7 @@
 /**
  * Tests for {@link DependenciesExtractor}.
  */
-<<<<<<< HEAD
 public class DependenciesExtractorTest extends HeavyPlatformTestCase {
-  private AndroidProjectStub myAndroidProject;
-  private VariantStub myVariant;
-=======
-public class DependenciesExtractorTest extends PlatformTestCase {
->>>>>>> 7af60d2c
   private ModuleFinder myModuleFinder;
   private DependenciesExtractor myDependenciesExtractor;
 
