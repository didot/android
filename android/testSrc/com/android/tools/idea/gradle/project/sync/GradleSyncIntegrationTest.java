--- conflicted
+++ resolved
@@ -16,10 +16,6 @@
 package com.android.tools.idea.gradle.project.sync;
 
 import static com.android.SdkConstants.FN_SETTINGS_GRADLE;
-<<<<<<< HEAD
-=======
-import static com.android.tools.idea.Projects.getBaseDirPath;
->>>>>>> c07f5299
 import static com.android.tools.idea.gradle.dsl.api.dependencies.CommonConfigurationNames.COMPILE;
 import static com.android.tools.idea.gradle.project.sync.messages.SyncMessageSubject.syncMessage;
 import static com.android.tools.idea.gradle.util.ContentEntries.findChildContentEntries;
@@ -30,17 +26,11 @@
 import static com.android.tools.idea.testing.FileSubject.file;
 import static com.android.tools.idea.testing.TestProjectPaths.BASIC;
 import static com.android.tools.idea.testing.TestProjectPaths.CENTRAL_BUILD_DIRECTORY;
-<<<<<<< HEAD
+import static com.android.tools.idea.testing.TestProjectPaths.CUSTOM_BUILD_SCRIPT_DEPS;
 import static com.android.tools.idea.testing.TestProjectPaths.DEPENDENT_MODULES;
 import static com.android.tools.idea.testing.TestProjectPaths.HELLO_JNI;
 import static com.android.tools.idea.testing.TestProjectPaths.KOTLIN_GRADLE_DSL;
 import static com.android.tools.idea.testing.TestProjectPaths.KOTLIN_KAPT;
-=======
-import static com.android.tools.idea.testing.TestProjectPaths.CUSTOM_BUILD_SCRIPT_DEPS;
-import static com.android.tools.idea.testing.TestProjectPaths.DEPENDENT_MODULES;
-import static com.android.tools.idea.testing.TestProjectPaths.HELLO_JNI;
-import static com.android.tools.idea.testing.TestProjectPaths.KOTLIN_GRADLE_DSL;
->>>>>>> c07f5299
 import static com.android.tools.idea.testing.TestProjectPaths.NESTED_MODULE;
 import static com.android.tools.idea.testing.TestProjectPaths.PURE_JAVA_PROJECT;
 import static com.android.tools.idea.testing.TestProjectPaths.SIMPLE_APPLICATION;
@@ -65,11 +55,8 @@
 import static java.util.Collections.singletonList;
 import static java.util.stream.Collectors.toList;
 import static org.jetbrains.plugins.gradle.settings.DistributionType.DEFAULT_WRAPPED;
-<<<<<<< HEAD
 import static org.mockito.ArgumentMatchers.any;
 import static org.mockito.Mockito.atLeastOnce;
-=======
->>>>>>> c07f5299
 import static org.mockito.Mockito.mock;
 import static org.mockito.Mockito.reset;
 import static org.mockito.Mockito.spy;
@@ -93,13 +80,7 @@
 import com.android.tools.idea.gradle.project.model.NdkModuleModel;
 import com.android.tools.idea.gradle.project.sync.idea.data.DataNodeCaches;
 import com.android.tools.idea.gradle.project.sync.messages.GradleSyncMessagesStub;
-<<<<<<< HEAD
 import com.android.tools.idea.gradle.project.sync.precheck.PreSyncCheckResult;
-=======
-import com.android.tools.idea.gradle.project.sync.ng.caching.CachedProjectModels;
-import com.android.tools.idea.gradle.project.sync.precheck.PreSyncCheckResult;
-import com.android.tools.idea.gradle.task.AndroidGradleTaskManager;
->>>>>>> c07f5299
 import com.android.tools.idea.gradle.util.LocalProperties;
 import com.android.tools.idea.project.messages.MessageType;
 import com.android.tools.idea.project.messages.SyncMessage;
@@ -140,17 +121,11 @@
 import com.intellij.openapi.vfs.VirtualFile;
 import com.intellij.pom.java.LanguageLevel;
 import com.intellij.testFramework.LeakHunter;
-<<<<<<< HEAD
+import com.intellij.testFramework.ServiceContainerUtil;
 import java.io.File;
 import java.io.IOException;
 import java.lang.reflect.Proxy;
 import java.util.ArrayList;
-=======
-import com.intellij.testFramework.ServiceContainerUtil;
-import java.io.File;
-import java.io.IOException;
-import java.lang.reflect.Proxy;
->>>>>>> c07f5299
 import java.util.Arrays;
 import java.util.Collection;
 import java.util.List;
@@ -164,20 +139,21 @@
 import org.jetbrains.plugins.gradle.settings.GradleProjectSettings;
 import org.jetbrains.plugins.gradle.settings.GradleSettings;
 import org.jetbrains.plugins.gradle.util.GradleConstants;
-<<<<<<< HEAD
-=======
 import org.jetbrains.plugins.gradle.util.GradleUtil;
->>>>>>> c07f5299
 import org.mockito.ArgumentCaptor;
 
 /**
  * Integration tests for 'Gradle Sync'.
  */
 public class GradleSyncIntegrationTest extends GradleSyncIntegrationTestCase {
+  private IdeComponents myIdeComponents;
+
   @Override
   public void setUp() throws Exception {
     super.setUp();
     Project project = getProject();
+
+    myIdeComponents = new IdeComponents(project, getTestRootDisposable());
 
     GradleProjectSettings projectSettings = new GradleProjectSettings();
     projectSettings.setDistributionType(DEFAULT_WRAPPED);
@@ -193,37 +169,15 @@
       }
 
       // Regression test: check the model doesn't hold on to dynamic proxies for Gradle Tooling API classes.
-<<<<<<< HEAD
       Object model = DataNodeCaches.getInstance(getProject()).getCachedProjectData();
       if (model != null) {
         LeakHunter.checkLeak(model, Proxy.class, o -> Arrays.stream(
-          o.getClass().getInterfaces()).anyMatch(clazz -> clazz.getName().contains("gradle.tooling")));
-=======
-      Object model;
-      if (useNewSyncInfrastructure()) {
-        model = new CachedProjectModels.Loader().loadFromDisk(getProject());
-      }
-      else {
-        model = DataNodeCaches.getInstance(getProject()).getCachedProjectData();
-      }
-
-      if (model != null) {
-        LeakHunter.checkLeak(model, Proxy.class, o -> Arrays.stream(
                 o.getClass().getInterfaces()).anyMatch(clazz -> clazz.getName().contains("gradle.tooling")));
->>>>>>> c07f5299
       }
     }
     finally {
       super.tearDown();
     }
-<<<<<<< HEAD
-=======
-  }
-
-  @Override
-  protected boolean useNewSyncInfrastructure() {
-    return false;
->>>>>>> c07f5299
   }
 
   @Override
@@ -239,12 +193,7 @@
   // https://code.google.com/p/android/issues/detail?id=233038
   public void testLoadPlainJavaProject() throws Exception {
     prepareProjectForImport(PURE_JAVA_PROJECT);
-<<<<<<< HEAD
     importProject();
-=======
-    Project project = getProject();
-    importProject(project.getName(), getBaseDirPath(project));
->>>>>>> c07f5299
 
     Module[] modules = ModuleManager.getInstance(getProject()).getModules();
     for (Module module : modules) {
@@ -499,41 +448,12 @@
     File centralBuildParentDirPath = centralBuildDirPath.getParentFile();
     delete(centralBuildParentDirPath);
 
-<<<<<<< HEAD
     importProject();
-=======
-    Project project = getProject();
-    importProject(project.getName(), getBaseDirPath(project));
->>>>>>> c07f5299
     Module app = myModules.getAppModule();
 
     // Now we have to make sure that if project import was successful, the build folder (with custom path) is excluded in the IDE (to
     // prevent unnecessary file indexing, which decreases performance.)
     File[] sourceFolderPaths = ApplicationManager.getApplication().runReadAction(
-<<<<<<< HEAD
-      (Computable<File[]>)() -> {
-        ModuleRootManager moduleRootManager = ModuleRootManager.getInstance(app);
-        ModifiableRootModel rootModel = moduleRootManager.getModifiableModel();
-        try {
-          Collection<ContentEntry> contentEntries =
-            findChildContentEntries(centralBuildDirPath, Arrays.stream(rootModel.getContentEntries()));
-
-          List<File> paths = Lists.newArrayList();
-
-          for (SourceFolder source : contentEntries.stream().flatMap(contentEntry -> Arrays.stream(contentEntry.getSourceFolders()))
-            .collect(Collectors.toSet())) {
-            String path = urlToPath(source.getUrl());
-            if (isNotEmpty(path)) {
-              paths.add(toSystemDependentPath(path));
-            }
-          }
-          return paths.toArray(new File[paths.size()]);
-        }
-        finally {
-          rootModel.dispose();
-        }
-      });
-=======
             (Computable<File[]>)() -> {
               ModuleRootManager moduleRootManager = ModuleRootManager.getInstance(app);
               ModifiableRootModel rootModel = moduleRootManager.getModifiableModel();
@@ -556,13 +476,12 @@
                 rootModel.dispose();
               }
             });
->>>>>>> c07f5299
 
     assertThat(sourceFolderPaths).isNotEmpty();
   }
 
   public void testGradleSyncActionAfterFailedSync() {
-    IdeInfo ideInfo = IdeComponents.mockApplicationService(IdeInfo.class, getTestRootDisposable());
+    IdeInfo ideInfo = myIdeComponents.mockApplicationService(IdeInfo.class);
     when(ideInfo.isAndroidStudio()).thenReturn(true);
 
     SyncProjectAction action = new SyncProjectAction();
@@ -609,7 +528,6 @@
 
     // Verify sync issues are reported properly.
     List<NotificationData> messages = syncMessages.getNotifications();
-<<<<<<< HEAD
     List<NotificationData> relevantMessages = messages.stream()
       .filter(m -> m.getNotificationCategory().equals(ERROR) &&
                    m.getTitle().equals("Unresolved dependencies") &&
@@ -617,15 +535,6 @@
                      "Unable to resolve dependency for ':app@paidQa/compileClasspath': Could not resolve project :lib.\nAffected Modules:"))
       .collect(toList());
     assertThat(relevantMessages).isNotEmpty();
-=======
-    assertThat(messages).hasSize(4);
-    NotificationData message = messages.get(0);
-
-    assertEquals(ERROR, message.getNotificationCategory());
-    assertEquals("Unresolved dependencies", message.getTitle());
-    assertThat(message.getMessage())
-            .contains("Unable to resolve dependency for ':app@paidQa/compileClasspath': Could not resolve project :lib.\nAffected Modules:");
->>>>>>> c07f5299
   }
 
   public void testSyncWithAARDependencyAddsSources() throws Exception {
@@ -754,15 +663,9 @@
       // agpVersion is not available for Java modules.
       if (gradleFacet != null && androidFacet != null) {
         assertThat(gradleFacet.getConfiguration().LAST_SUCCESSFUL_SYNC_AGP_VERSION)
-<<<<<<< HEAD
-          .isEqualTo(BuildEnvironment.getInstance().getGradlePluginVersion());
-        assertThat(gradleFacet.getConfiguration().LAST_KNOWN_AGP_VERSION)
-          .isEqualTo(BuildEnvironment.getInstance().getGradlePluginVersion());
-=======
                 .isEqualTo(BuildEnvironment.getInstance().getGradlePluginVersion());
         assertThat(gradleFacet.getConfiguration().LAST_KNOWN_AGP_VERSION)
                 .isEqualTo(BuildEnvironment.getInstance().getGradlePluginVersion());
->>>>>>> c07f5299
       }
     }
   }
@@ -796,11 +699,7 @@
       if (gradleFacet != null && androidFacet != null) {
         assertThat(gradleFacet.getConfiguration().LAST_SUCCESSFUL_SYNC_AGP_VERSION).isNull();
         assertThat(gradleFacet.getConfiguration().LAST_KNOWN_AGP_VERSION)
-<<<<<<< HEAD
-          .isEqualTo(BuildEnvironment.getInstance().getGradlePluginVersion());
-=======
                 .isEqualTo(BuildEnvironment.getInstance().getGradlePluginVersion());
->>>>>>> c07f5299
       }
     }
   }
@@ -845,14 +744,9 @@
 /* b/137231583
     // Verify that the task "help" can be found and executed.
     assertTrue(new AndroidGradleTaskManager().executeTasks(taskId, singletonList("help"), project.getBasePath(), null, null,
-<<<<<<< HEAD
                                                            new ExternalSystemTaskNotificationListenerAdapter() {
                                                            }));
 b/137231583 */
-=======
-            new ExternalSystemTaskNotificationListenerAdapter() {
-            }));
->>>>>>> c07f5299
   }
 
   public void testNDKModelRefreshedWithModifiedCMakeLists() throws Exception {
@@ -877,30 +771,18 @@
     PreSyncCheckResult result = PreSyncCheckResult.failure(errorMessage);
     GradleSyncInvoker spyInvoker = spy(GradleSyncInvoker.getInstance());
     when(spyInvoker.runPreSyncChecks(project)).thenReturn(result);
-<<<<<<< HEAD
-    myIdeComponents.replaceApplicationService(GradleSyncInvoker.class, spyInvoker);
-
-    // Spy on SyncView manager to confirm it is displaying the error message
-    SyncViewManager spyViewManager = spy(ServiceManager.getService(project, SyncViewManager.class));
-    myIdeComponents.replaceProjectService(SyncViewManager.class, spyViewManager);
-=======
     ServiceContainerUtil.replaceService(ApplicationManager.getApplication(), GradleSyncInvoker.class, spyInvoker, getTestRootDisposable());
 
     // Spy on SyncView manager to confirm it is displaying the error message
     SyncViewManager spyViewManager = spy(ServiceManager.getService(project, SyncViewManager.class));
     ServiceContainerUtil.replaceService(project, SyncViewManager.class, spyViewManager, getTestRootDisposable());
->>>>>>> c07f5299
 
     String syncError = loadProjectAndExpectSyncError(SIMPLE_APPLICATION);
     assertEquals(errorMessage, syncError);
 
     // Make sure the error is processed in sync view
     ArgumentCaptor<BuildEvent> buildEventCaptor = ArgumentCaptor.forClass(BuildEvent.class);
-<<<<<<< HEAD
     verify(spyViewManager, times(2)).onEvent(any(Object.class), buildEventCaptor.capture());
-=======
-    verify(spyViewManager, times(2)).onEvent(buildEventCaptor.capture());
->>>>>>> c07f5299
     List<BuildEvent> buildEvents = buildEventCaptor.getAllValues();
     assertSize(2, buildEvents);
     assertThat(buildEvents.get(0)).isInstanceOf(StartBuildEvent.class);
@@ -910,7 +792,6 @@
     assertEquals(errorMessage, finishEvent.getMessage());
   }
 
-<<<<<<< HEAD
   public void testFinishBuildEventOnlyCreatedOnce() throws Exception {
     Project project = getProject();
     // Spy on SyncView manager to capture the build events.
@@ -948,8 +829,6 @@
     assertEquals(finishIdCaptor.getValue(), startIdCaptor.getValue());
   }
 
-=======
->>>>>>> c07f5299
   public void testContentRootDataNodeWithBuildSrcModule() throws Exception {
     loadSimpleApplication();
 
@@ -964,18 +843,13 @@
     // Verify that buildSrc modules exists.
     Module buildSrcModule = getModule("buildSrc");
     assertNotNull(buildSrcModule);
-<<<<<<< HEAD
-    DataNode<ModuleData> moduleData = ExternalSystemApiUtil.findModuleData(buildSrcModule, GradleConstants.SYSTEM_ID);
-=======
     DataNode<ModuleData> moduleData = GradleUtil.findGradleModuleData(buildSrcModule);
->>>>>>> c07f5299
     assertNotNull(moduleData);
 
     // Verify that ContentRootData DataNode is created for buildSrc module.
     Collection<DataNode<ContentRootData>> contentRootData = ExternalSystemApiUtil.findAll(moduleData, ProjectKeys.CONTENT_ROOT);
     assertThat(contentRootData).hasSize(1);
     assertThat(contentRootData.iterator().next().getData().getRootPath()).isEqualTo(buildSrcDir.getPath());
-<<<<<<< HEAD
   }
 
   public void testViewBindingOptionsAreCorrectlyVisibleFromIDE() throws Exception {
@@ -1015,8 +889,6 @@
 
     GradleModuleModel rootModel = GradleFacet.getInstance(getModule("lib")).getGradleModuleModel();
     assertFalse(rootModel.isKaptEnabled());
-=======
->>>>>>> c07f5299
   }
 
   @NotNull
