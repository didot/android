/*
 * Copyright (C) 2016 The Android Open Source Project
 *
 * Licensed under the Apache License, Version 2.0 (the "License");
 * you may not use this file except in compliance with the License.
 * You may obtain a copy of the License at
 *
 *      http://www.apache.org/licenses/LICENSE-2.0
 *
 * Unless required by applicable law or agreed to in writing, software
 * distributed under the License is distributed on an "AS IS" BASIS,
 * WITHOUT WARRANTIES OR CONDITIONS OF ANY KIND, either express or implied.
 * See the License for the specific language governing permissions and
 * limitations under the License.
 */
package com.android.tools.idea.gradle.project.common;

import com.intellij.testFramework.IdeaTestCase;
import org.mockito.Mock;

import java.io.File;
import java.util.Arrays;
import java.util.List;

import static org.mockito.Mockito.when;
import static org.mockito.MockitoAnnotations.initMocks;

/**
 * Tests for {@link com.android.tools.idea.gradle.project.common.GradleInitScripts.ContentCreator}.
 */
public class ContentCreatorTest extends IdeaTestCase {
  @Mock private GradleInitScripts.JavaLibraryPluginJars myJavaLibraryPluginJars;
  private GradleInitScripts.ContentCreator myContentCreator;

  @Override
  protected void setUp() throws Exception {
    super.setUp();
    initMocks(this);

    myContentCreator = new GradleInitScripts.ContentCreator(myJavaLibraryPluginJars);
  }

  public void testCreateLocalMavenRepoInitScriptContent() {
<<<<<<< HEAD
    List<File> repoPaths = Arrays.asList(new File("path1"), new File("path2"), new File("path3"));
=======
    List<String> repoPaths = Arrays.asList("path1", "path2", "path3");
>>>>>>> 7bd3f2d2
    String expected = "allprojects {\n" +
                      "  buildscript {\n" +
                      "    repositories {\n" +
                      "      maven { url 'path1'}\n" +
                      "      maven { url 'path2'}\n" +
                      "      maven { url 'path3'}\n" +
                      "    }\n" +
                      "  }\n" +
                      "  repositories {\n" +
                      "      maven { url 'path1'}\n" +
                      "      maven { url 'path2'}\n" +
                      "      maven { url 'path3'}\n" +
                      "  }\n" +
                      "}\n";

    String content = myContentCreator.createLocalMavenRepoInitScriptContent(repoPaths);
    assertEquals(expected, content);
  }

  public void testCreateApplyJavaLibraryPluginInitScriptContent() {
<<<<<<< HEAD
    List<String> jarPaths = Arrays.asList("path1", "path2");
=======
    List<String> jarPaths = Arrays.asList("/path/to/jar1", "/path/to/jar2");
>>>>>>> 7bd3f2d2
    when(myJavaLibraryPluginJars.getJarPaths()).thenReturn(jarPaths);

    String expected = "initscript {\n" +
                      "    dependencies {\n" +
<<<<<<< HEAD
                      "        classpath files(['path1', 'path2'])\n" +
=======
                      "        classpath files(['/path/to/jar1', '/path/to/jar2'])\n" +
                      "    }\n" +
                      "}\n" +
                      "allprojects {\n" +
                      "    apply plugin: com.android.java.model.builder.JavaLibraryPlugin\n" +
                      "}\n";

    String content = myContentCreator.createApplyJavaLibraryPluginInitScriptContent();
    assertEquals(expected, content);
  }

  public void testCreateApplyJavaLibraryPluginInitScriptContentWithBackSlash() {
    List<String> jarPaths = Arrays.asList("c:\\path\\to\\jar1", "c:\\path\\to\\jar2");
    when(myJavaLibraryPluginJars.getJarPaths()).thenReturn(jarPaths);

    String expected = "initscript {\n" +
                      "    dependencies {\n" +
                      "        classpath files(['c:\\\\path\\\\to\\\\jar1', 'c:\\\\path\\\\to\\\\jar2'])\n" +
>>>>>>> 7bd3f2d2
                      "    }\n" +
                      "}\n" +
                      "allprojects {\n" +
                      "    apply plugin: com.android.java.model.builder.JavaLibraryPlugin\n" +
                      "}\n";

    String content = myContentCreator.createApplyJavaLibraryPluginInitScriptContent();
    assertEquals(expected, content);
  }
}<|MERGE_RESOLUTION|>--- conflicted
+++ resolved
@@ -41,11 +41,7 @@
   }
 
   public void testCreateLocalMavenRepoInitScriptContent() {
-<<<<<<< HEAD
-    List<File> repoPaths = Arrays.asList(new File("path1"), new File("path2"), new File("path3"));
-=======
     List<String> repoPaths = Arrays.asList("path1", "path2", "path3");
->>>>>>> 7bd3f2d2
     String expected = "allprojects {\n" +
                       "  buildscript {\n" +
                       "    repositories {\n" +
@@ -66,18 +62,11 @@
   }
 
   public void testCreateApplyJavaLibraryPluginInitScriptContent() {
-<<<<<<< HEAD
-    List<String> jarPaths = Arrays.asList("path1", "path2");
-=======
     List<String> jarPaths = Arrays.asList("/path/to/jar1", "/path/to/jar2");
->>>>>>> 7bd3f2d2
     when(myJavaLibraryPluginJars.getJarPaths()).thenReturn(jarPaths);
 
     String expected = "initscript {\n" +
                       "    dependencies {\n" +
-<<<<<<< HEAD
-                      "        classpath files(['path1', 'path2'])\n" +
-=======
                       "        classpath files(['/path/to/jar1', '/path/to/jar2'])\n" +
                       "    }\n" +
                       "}\n" +
@@ -96,7 +85,6 @@
     String expected = "initscript {\n" +
                       "    dependencies {\n" +
                       "        classpath files(['c:\\\\path\\\\to\\\\jar1', 'c:\\\\path\\\\to\\\\jar2'])\n" +
->>>>>>> 7bd3f2d2
                       "    }\n" +
                       "}\n" +
                       "allprojects {\n" +
