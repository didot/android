--- conflicted
+++ resolved
@@ -46,12 +46,8 @@
   public void setUp() throws Exception {
     super.setUp();
     Project project = getProject();
-<<<<<<< HEAD
-    mySyncMessagesStub = GradleSyncMessagesStub.replaceSyncMessagesService(project);
-    myUsageReporter = TestSyncIssueUsageReporter.replaceSyncMessagesService(getProject());
-=======
     mySyncMessagesStub = GradleSyncMessagesStub.replaceSyncMessagesService(project, getTestRootDisposable());
->>>>>>> a016edfc
+    myUsageReporter = TestSyncIssueUsageReporter.replaceSyncMessagesService(getProject(), getTestRootDisposable());
   }
 
   public void testGetInstance() {
