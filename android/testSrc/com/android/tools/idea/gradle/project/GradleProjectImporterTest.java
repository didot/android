--- conflicted
+++ resolved
@@ -35,12 +35,8 @@
 import com.intellij.openapi.module.ModuleManager;
 import com.intellij.openapi.options.ConfigurationException;
 import com.intellij.openapi.project.Project;
-import com.intellij.project.ProjectKt;
 import com.intellij.testFramework.IdeaTestCase;
-<<<<<<< HEAD
-=======
 import com.intellij.util.PathUtil;
->>>>>>> 4870ec21
 import com.intellij.util.ui.UIUtil;
 import org.jetbrains.android.facet.AndroidFacet;
 import org.jetbrains.annotations.NotNull;
@@ -50,13 +46,9 @@
 
 import static com.android.tools.idea.gradle.AndroidProjectKeys.*;
 import static com.intellij.openapi.module.StdModuleTypes.JAVA;
-<<<<<<< HEAD
-import static org.easymock.EasyMock.createMock;
-=======
 import static org.easymock.EasyMock.expect;
 import static org.easymock.classextension.EasyMock.createMock;
 import static org.easymock.classextension.EasyMock.replay;
->>>>>>> 4870ec21
 
 /**
  * Tests for {@link GradleProjectImporter}.
@@ -193,21 +185,7 @@
 
   private static void commitModelChanges(final ModifiableFacetModel model) {
     // Committing the model in a write action as the test is not running in a write action.
-<<<<<<< HEAD
-    UIUtil.invokeAndWaitIfNeeded(new Runnable() {
-      @Override
-      public void run() {
-        ApplicationManager.getApplication().runWriteAction(new Runnable() {
-          @Override
-          public void run() {
-            model.commit();
-          }
-        });
-      }
-    });
-=======
     UIUtil.invokeAndWaitIfNeeded((Runnable)() -> ApplicationManager.getApplication().runWriteAction(model::commit));
->>>>>>> 4870ec21
   }
 
   private class MyGradleSyncListener extends GradleSyncListener.Adapter {
@@ -219,12 +197,8 @@
       assertEquals(PathUtil.toSystemIndependentName(myProjectRootDir.getPath()), project.getBasePath());
 
       // Verify that '.idea' directory was created.
-<<<<<<< HEAD
-      assertTrue(new File(ProjectKt.getStateStore(project).getDirectoryStorePath()).isDirectory());
-=======
       File ideaProjectDir = new File(myProjectRootDir, Project.DIRECTORY_STORE_FOLDER);
       assertTrue(ideaProjectDir.isDirectory());
->>>>>>> 4870ec21
     }
 
     @Override
