/*
 * Copyright (C) 2017 The Android Open Source Project
 *
 * Licensed under the Apache License, Version 2.0 (the "License");
 * you may not use this file except in compliance with the License.
 * You may obtain a copy of the License at
 *
 *      http://www.apache.org/licenses/LICENSE-2.0
 *
 * Unless required by applicable law or agreed to in writing, software
 * distributed under the License is distributed on an "AS IS" BASIS,
 * WITHOUT WARRANTIES OR CONDITIONS OF ANY KIND, either express or implied.
 * See the License for the specific language governing permissions and
 * limitations under the License.
 */
package com.android.tools.idea.gradle.project.build.invoker;

import static com.android.tools.idea.testing.AndroidGradleTestUtilsKt.injectBuildOutputDumpingBuildViewManager;

import com.android.tools.idea.gradle.util.BuildMode;
import com.android.tools.idea.testing.AndroidGradleTestCase;
import com.google.common.collect.ImmutableList;
import java.io.File;

/**
 * Tests for making sure that {@link org.gradle.tooling.BuildAction} is run when passed to {@link GradleBuildInvoker}.
 */
public class BuildActionInvokerTest extends AndroidGradleTestCase {
  public void testBuildWithBuildAction() throws Exception {
    loadSimpleApplication();

    GradleBuildInvokerImpl invoker = (GradleBuildInvokerImpl)GradleBuildInvoker.getInstance(getProject());
<<<<<<< HEAD
    invoker.add(result -> {
      Object resultModel = result.getModel();
      if (resultModel instanceof String) {
        model.set((String)resultModel);
      }
      latch.countDown();
    });
    injectBuildOutputDumpingBuildViewManager(getProject(), getProject());
    invoker.executeTasks(
      new GradleBuildInvoker.Request.Builder(
        getProject(),
        new File(getProject().getBasePath()),
        ImmutableList.of("assembleDebug")
      )
        .setMode(BuildMode.ASSEMBLE)
        .build(),
      new TestBuildAction()
    );

    latch.await();
=======
    injectBuildOutputDumpingBuildViewManager(getProject(), getProject());
    Object model = invoker
      .executeTasks(
        new GradleBuildInvoker.Request.Builder(
          getProject(),
          new File(getProject().getBasePath()),
          ImmutableList.of("assembleDebug")
        )
          .setMode(BuildMode.ASSEMBLE)
          .build(),
        new TestBuildAction()
      ).get().getModel();
>>>>>>> ad5b6ee3

    assertEquals("test", model);
  }
}<|MERGE_RESOLUTION|>--- conflicted
+++ resolved
@@ -30,28 +30,6 @@
     loadSimpleApplication();
 
     GradleBuildInvokerImpl invoker = (GradleBuildInvokerImpl)GradleBuildInvoker.getInstance(getProject());
-<<<<<<< HEAD
-    invoker.add(result -> {
-      Object resultModel = result.getModel();
-      if (resultModel instanceof String) {
-        model.set((String)resultModel);
-      }
-      latch.countDown();
-    });
-    injectBuildOutputDumpingBuildViewManager(getProject(), getProject());
-    invoker.executeTasks(
-      new GradleBuildInvoker.Request.Builder(
-        getProject(),
-        new File(getProject().getBasePath()),
-        ImmutableList.of("assembleDebug")
-      )
-        .setMode(BuildMode.ASSEMBLE)
-        .build(),
-      new TestBuildAction()
-    );
-
-    latch.await();
-=======
     injectBuildOutputDumpingBuildViewManager(getProject(), getProject());
     Object model = invoker
       .executeTasks(
@@ -64,7 +42,6 @@
           .build(),
         new TestBuildAction()
       ).get().getModel();
->>>>>>> ad5b6ee3
 
     assertEquals("test", model);
   }
