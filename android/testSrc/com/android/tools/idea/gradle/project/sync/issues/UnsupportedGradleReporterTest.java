/*
 * Copyright (C) 2016 The Android Open Source Project
 *
 * Licensed under the Apache License, Version 2.0 (the "License");
 * you may not use this file except in compliance with the License.
 * You may obtain a copy of the License at
 *
 *      http://www.apache.org/licenses/LICENSE-2.0
 *
 * Unless required by applicable law or agreed to in writing, software
 * distributed under the License is distributed on an "AS IS" BASIS,
 * WITHOUT WARRANTIES OR CONDITIONS OF ANY KIND, either express or implied.
 * See the License for the specific language governing permissions and
 * limitations under the License.
 */
package com.android.tools.idea.gradle.project.sync.issues;

import static com.android.tools.idea.gradle.project.sync.messages.SyncMessageSubject.syncMessage;
import static com.google.common.truth.Truth.assertAbout;
import static com.google.common.truth.Truth.assertThat;
import static org.mockito.Mockito.mock;
import static org.mockito.Mockito.when;

import com.android.ide.common.gradle.model.IdeSyncIssue;
import com.android.tools.idea.gradle.project.sync.hyperlink.FixGradleVersionInWrapperHyperlink;
import com.android.tools.idea.gradle.project.sync.hyperlink.OpenFileHyperlink;
import com.android.tools.idea.gradle.project.sync.hyperlink.OpenGradleSettingsHyperlink;
import com.android.tools.idea.gradle.project.sync.messages.GradleSyncMessagesStub;
import com.android.tools.idea.gradle.util.GradleWrapper;
import com.android.tools.idea.project.hyperlink.NotificationHyperlink;
import com.android.tools.idea.project.messages.SyncMessage;
import com.android.tools.idea.testing.AndroidGradleTestCase;
import com.android.tools.idea.testing.TestModuleUtil;
import com.android.utils.FileUtils;
import com.google.common.collect.ImmutableList;
import com.google.wireless.android.sdk.stats.AndroidStudioEvent;
import com.google.wireless.android.sdk.stats.GradleSyncIssue;
import com.intellij.openapi.module.Module;
import com.intellij.openapi.project.Project;
import java.util.List;
import org.jetbrains.annotations.NotNull;

/**
 * Tests for {@link UnsupportedGradleReporter}.
 */
public class UnsupportedGradleReporterTest extends AndroidGradleTestCase {
  private IdeSyncIssue mySyncIssue;
  private GradleSyncMessagesStub mySyncMessagesStub;
  private UnsupportedGradleReporter myReporter;
  private TestSyncIssueUsageReporter myUsageReporter;

  @Override
  public void setUp() throws Exception {
    super.setUp();
<<<<<<< HEAD
    mySyncIssue = mock(SyncIssue.class);
    mySyncMessagesStub = GradleSyncMessagesStub.replaceSyncMessagesService(getProject(), getTestRootDisposable());
=======
    mySyncIssue = mock(IdeSyncIssue.class);
    mySyncMessagesStub = GradleSyncMessagesStub.replaceSyncMessagesService(getProject());
>>>>>>> 4ae98eb0
    myReporter = new UnsupportedGradleReporter();
    myUsageReporter = new TestSyncIssueUsageReporter();
  }

  public void testGetSupportedIssueType() {
    assertEquals(IdeSyncIssue.TYPE_GRADLE_TOO_OLD, myReporter.getSupportedIssueType());
  }

  public void testReport() throws Exception {
    loadSimpleApplication();
    mySyncMessagesStub.removeAllMessages();

    Module appModule = TestModuleUtil.findAppModule(getProject());

    String expectedText = "Hello World!";
    when(mySyncIssue.getMessage()).thenReturn(expectedText);
    when(mySyncIssue.getData()).thenReturn("2.14.1");

    myReporter.report(mySyncIssue, appModule, null, myUsageReporter);

    SyncMessage message = mySyncMessagesStub.getFirstReportedMessage();
    assertNotNull(message);
    assertThat(message.getText()).hasLength(1);

    // @formatter:off
    assertAbout(syncMessage()).that(message).hasGroup("Gradle Sync Issues")
                                            .hasMessageLine(expectedText, 0);
    // @formatter:on

    List<NotificationHyperlink> quickFixes = message.getQuickFixes();
    assertThat(quickFixes).hasSize(3);

    NotificationHyperlink quickFix = quickFixes.get(0);
    assertThat(quickFix).isInstanceOf(FixGradleVersionInWrapperHyperlink.class);
    FixGradleVersionInWrapperHyperlink hyperlink = (FixGradleVersionInWrapperHyperlink)quickFix;
    assertEquals("2.14.1", hyperlink.getGradleVersion());

    verifyOpenGradleWrapperPropertiesFile(getProject(), quickFixes.get(1));

    quickFix = quickFixes.get(2);
    assertThat(quickFix).isInstanceOf(OpenGradleSettingsHyperlink.class);

    assertEquals(
      ImmutableList.of(
        GradleSyncIssue
          .newBuilder()
          .setType(AndroidStudioEvent.GradleSyncIssueType.UNKNOWN_GRADLE_SYNC_ISSUE_TYPE)
          .addOfferedQuickFixes(AndroidStudioEvent.GradleSyncQuickFix.FIX_GRADLE_VERSION_IN_WRAPPER_HYPERLINK)
          .addOfferedQuickFixes(AndroidStudioEvent.GradleSyncQuickFix.OPEN_FILE_HYPERLINK)
          .addOfferedQuickFixes(AndroidStudioEvent.GradleSyncQuickFix.OPEN_GRADLE_SETTINGS_HYPERLINK)
          .build()),
      myUsageReporter.getCollectedIssue());
  }

  private static void verifyOpenGradleWrapperPropertiesFile(@NotNull Project project, @NotNull NotificationHyperlink link) {
    assertThat(link).isInstanceOf(OpenFileHyperlink.class);
    OpenFileHyperlink openFileHyperlink = (OpenFileHyperlink)link;
    assertTrue(openFileHyperlink.toHtml().contains("Open Gradle wrapper properties"));
    assertThat(openFileHyperlink.getFilePath()).isEqualTo(
      FileUtils.toSystemIndependentPath(GradleWrapper.find(project).getPropertiesFilePath().getAbsolutePath()));
  }
}<|MERGE_RESOLUTION|>--- conflicted
+++ resolved
@@ -52,13 +52,8 @@
   @Override
   public void setUp() throws Exception {
     super.setUp();
-<<<<<<< HEAD
-    mySyncIssue = mock(SyncIssue.class);
+    mySyncIssue = mock(IdeSyncIssue.class);
     mySyncMessagesStub = GradleSyncMessagesStub.replaceSyncMessagesService(getProject(), getTestRootDisposable());
-=======
-    mySyncIssue = mock(IdeSyncIssue.class);
-    mySyncMessagesStub = GradleSyncMessagesStub.replaceSyncMessagesService(getProject());
->>>>>>> 4ae98eb0
     myReporter = new UnsupportedGradleReporter();
     myUsageReporter = new TestSyncIssueUsageReporter();
   }
