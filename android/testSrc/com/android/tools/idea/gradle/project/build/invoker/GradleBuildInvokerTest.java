--- conflicted
+++ resolved
@@ -18,7 +18,6 @@
 import static com.android.tools.idea.gradle.util.BuildMode.ASSEMBLE;
 import static com.android.tools.idea.gradle.util.BuildMode.CLEAN;
 import static com.android.tools.idea.gradle.util.BuildMode.COMPILE_JAVA;
-import static com.android.tools.idea.gradle.util.BuildMode.SOURCE_GEN;
 import static com.android.tools.idea.testing.AndroidGradleTestUtilsKt.gradleModule;
 import static com.android.tools.idea.testing.AndroidGradleTestUtilsKt.setupTestProjectFromAndroidModel;
 import static com.google.common.truth.Truth.assertThat;
@@ -43,12 +42,10 @@
 import com.intellij.openapi.ui.TestDialogManager;
 import com.intellij.testFramework.HeavyPlatformTestCase;
 import com.intellij.testFramework.PlatformTestUtil;
-import com.intellij.testFramework.ServiceContainerUtil;
 import com.intellij.xdebugger.XDebugSession;
 import java.io.File;
 import java.nio.file.Path;
 import java.nio.file.Paths;
-import java.util.Arrays;
 import java.util.List;
 import java.util.Objects;
 import java.util.concurrent.Semaphore;
@@ -65,10 +62,6 @@
   @Mock private NativeDebugSessionFinder myDebugSessionFinder;
 
   private Module[] myModules;
-<<<<<<< HEAD
-  @Mock private BuildSettings myBuildSettings;
-=======
->>>>>>> ad5b6ee3
   @Mock private GradleTaskFinder myTaskFinder;
 
   AutoCloseable myCloseable;
@@ -79,19 +72,8 @@
     myCloseable = MockitoAnnotations.openMocks(this);
   }
 
-  private GradleBuildInvoker createBuildInvoker(boolean isConfigured) {
+  private GradleBuildInvoker createBuildInvoker() {
     myModules = new Module[]{getModule()};
-<<<<<<< HEAD
-
-    // If the project is configured, don't mock the GradleTaskFinder.
-    if (!isConfigured) {
-      ServiceContainerUtil.replaceService(ApplicationManager.getApplication(), GradleTaskFinder.class, myTaskFinder,
-                                          getTestRootDisposable());
-    }
-    ServiceContainerUtil.replaceService(myProject, BuildSettings.class, myBuildSettings, getTestRootDisposable());
-
-=======
->>>>>>> ad5b6ee3
     return new GradleBuildInvokerImpl(myProject, myFileDocumentManager, myGradleTaskExecutor, myDebugSessionFinder);
   }
 
@@ -110,14 +92,10 @@
   }
 
   public void testCleanUp() {
-<<<<<<< HEAD
-    GradleBuildInvoker buildInvoker = createBuildInvoker(false);
-=======
-    setupTestProjectFromAndroidModel(myProject,
-                                     getTempDir().createDir().toFile(),
-                                     new AndroidModuleModelBuilder(":", "debug", new AndroidProjectBuilder()));
-    GradleBuildInvoker buildInvoker = createBuildInvoker();
->>>>>>> ad5b6ee3
+    setupTestProjectFromAndroidModel(myProject,
+                                     getTempDir().createDir().toFile(),
+                                     new AndroidModuleModelBuilder(":", "debug", new AndroidProjectBuilder()));
+    GradleBuildInvoker buildInvoker = createBuildInvoker();
     // Invoke method to test.
     buildInvoker.cleanProject();
     GradleBuildInvoker.Request request = myGradleTaskExecutor.getLastRequest();
@@ -129,15 +107,10 @@
   }
 
   public void testCleanupWithNativeDebugSessionAndUserTerminatesSession() {
-<<<<<<< HEAD
-    GradleBuildInvoker buildInvoker = createBuildInvoker(false);
-    setUpTasksForSourceGeneration();
-=======
-    setupTestProjectFromAndroidModel(myProject,
-                                     getTempDir().createDir().toFile(),
-                                     new AndroidModuleModelBuilder(":", "debug", new AndroidProjectBuilder()));
-    GradleBuildInvoker buildInvoker = createBuildInvoker();
->>>>>>> ad5b6ee3
+    setupTestProjectFromAndroidModel(myProject,
+                                     getTempDir().createDir().toFile(),
+                                     new AndroidModuleModelBuilder(":", "debug", new AndroidProjectBuilder()));
+    GradleBuildInvoker buildInvoker = createBuildInvoker();
 
     XDebugSession nativeDebugSession = mock(XDebugSession.class);
     when(myDebugSessionFinder.findNativeDebugSession()).thenReturn(nativeDebugSession);
@@ -150,15 +123,10 @@
   }
 
   public void testCleanupWithNativeDebugSessionAndUserDoesNotTerminateSession() {
-<<<<<<< HEAD
-    GradleBuildInvoker buildInvoker = createBuildInvoker(false);
-    setUpTasksForSourceGeneration();
-=======
-    setupTestProjectFromAndroidModel(myProject,
-                                     getTempDir().createDir().toFile(),
-                                     new AndroidModuleModelBuilder(":", "debug", new AndroidProjectBuilder()));
-    GradleBuildInvoker buildInvoker = createBuildInvoker();
->>>>>>> ad5b6ee3
+    setupTestProjectFromAndroidModel(myProject,
+                                     getTempDir().createDir().toFile(),
+                                     new AndroidModuleModelBuilder(":", "debug", new AndroidProjectBuilder()));
+    GradleBuildInvoker buildInvoker = createBuildInvoker();
 
     XDebugSession nativeDebugSession = mock(XDebugSession.class);
     when(myDebugSessionFinder.findNativeDebugSession()).thenReturn(nativeDebugSession);
@@ -171,15 +139,10 @@
   }
 
   public void testCleanupWithNativeDebugSessionAndUserCancelsBuild() {
-<<<<<<< HEAD
-    GradleBuildInvoker buildInvoker = createBuildInvoker(false);
-    setUpTasksForSourceGeneration();
-=======
-    setupTestProjectFromAndroidModel(myProject,
-                                     getTempDir().createDir().toFile(),
-                                     new AndroidModuleModelBuilder(":", "debug", new AndroidProjectBuilder()));
-    GradleBuildInvoker buildInvoker = createBuildInvoker();
->>>>>>> ad5b6ee3
+    setupTestProjectFromAndroidModel(myProject,
+                                     getTempDir().createDir().toFile(),
+                                     new AndroidModuleModelBuilder(":", "debug", new AndroidProjectBuilder()));
+    GradleBuildInvoker buildInvoker = createBuildInvoker();
 
     XDebugSession nativeDebugSession = mock(XDebugSession.class);
     when(myDebugSessionFinder.findNativeDebugSession()).thenReturn(nativeDebugSession);
@@ -198,14 +161,6 @@
     assertThat(myGradleTaskExecutor.getInvoked()).isEqualTo(0);
   }
 
-<<<<<<< HEAD
-  private void setUpTasksForSourceGeneration() {
-    List<String> tasks = Arrays.asList("sourceGenTask1", "sourceGenTask2");
-    when(myTaskFinder.findTasksToExecute(myModules, SOURCE_GEN, TestCompileType.NONE)).thenReturn(createTasksMap(tasks));
-  }
-
-=======
->>>>>>> ad5b6ee3
   public void testCompileJava() {
     setupTestProjectFromAndroidModel(myProject,
                                      getTempDir().createDir().toFile(),
@@ -213,11 +168,7 @@
                                      new AndroidModuleModelBuilder(":app", "debug", new AndroidProjectBuilder()),
                                      new AndroidModuleModelBuilder(":lib", "debug", new AndroidProjectBuilder()));
 
-<<<<<<< HEAD
-    GradleBuildInvoker buildInvoker = createBuildInvoker(true);
-=======
-    GradleBuildInvoker buildInvoker = createBuildInvoker();
->>>>>>> ad5b6ee3
+    GradleBuildInvoker buildInvoker = createBuildInvoker();
     buildInvoker.compileJava(
       ImmutableList.of(
         Objects.requireNonNull(gradleModule(myProject, ":app")),
@@ -247,11 +198,7 @@
                                      new AndroidModuleModelBuilder(":app", "debug", new AndroidProjectBuilder()),
                                      new AndroidModuleModelBuilder(":lib", "debug", new AndroidProjectBuilder()));
 
-<<<<<<< HEAD
-    GradleBuildInvoker buildInvoker = createBuildInvoker(true);
-=======
-    GradleBuildInvoker buildInvoker = createBuildInvoker();
->>>>>>> ad5b6ee3
+    GradleBuildInvoker buildInvoker = createBuildInvoker();
     ListenableFuture<AssembleInvocationResult> assembleResult = buildInvoker.assemble(
       ImmutableList.of(
         Objects.requireNonNull(gradleModule(myProject, ":app")),
@@ -275,11 +222,7 @@
                                      new AndroidModuleModelBuilder(":app", "debug", new AndroidProjectBuilder()),
                                      new AndroidModuleModelBuilder(":lib", "debug", new AndroidProjectBuilder()));
 
-<<<<<<< HEAD
-    GradleBuildInvoker buildInvoker = createBuildInvoker(true);
-=======
-    GradleBuildInvoker buildInvoker = createBuildInvoker();
->>>>>>> ad5b6ee3
+    GradleBuildInvoker buildInvoker = createBuildInvoker();
     ListenableFuture<AssembleInvocationResult> assembleResult = buildInvoker.assemble(
       ImmutableList.of(
         Objects.requireNonNull(gradleModule(myProject, ":app")),
@@ -303,11 +246,7 @@
                                      new AndroidModuleModelBuilder(":app", "debug", new AndroidProjectBuilder()),
                                      new AndroidModuleModelBuilder(":lib", "debug", new AndroidProjectBuilder()));
 
-<<<<<<< HEAD
-    GradleBuildInvoker buildInvoker = createBuildInvoker(true);
-=======
-    GradleBuildInvoker buildInvoker = createBuildInvoker();
->>>>>>> ad5b6ee3
+    GradleBuildInvoker buildInvoker = createBuildInvoker();
 
     GradleBuildInvoker.Request request = GradleBuildInvoker.Request.builder(
       myProject,
