/*
 * Copyright (C) 2016 The Android Open Source Project
 *
 * Licensed under the Apache License, Version 2.0 (the "License");
 * you may not use this file except in compliance with the License.
 * You may obtain a copy of the License at
 *
 *      http://www.apache.org/licenses/LICENSE-2.0
 *
 * Unless required by applicable law or agreed to in writing, software
 * distributed under the License is distributed on an "AS IS" BASIS,
 * WITHOUT WARRANTIES OR CONDITIONS OF ANY KIND, either express or implied.
 * See the License for the specific language governing permissions and
 * limitations under the License.
 */
package com.android.tools.idea.gradle.project.sync.errors;

import com.android.repository.Revision;
import com.android.repository.api.LocalPackage;
import com.android.repository.api.RemotePackage;
import com.android.repository.api.RepoManager;
import com.android.repository.impl.meta.RepositoryPackages;
import com.android.repository.testframework.FakePackage;
import com.android.repository.testframework.FakeRepoManager;
import com.android.tools.idea.gradle.project.sync.hyperlink.InstallCMakeHyperlink;
import com.android.tools.idea.gradle.project.sync.hyperlink.SetCmakeDirHyperlink;
import com.android.tools.idea.gradle.project.sync.issues.TestSyncIssueUsageReporter;
import com.android.tools.idea.gradle.project.sync.messages.GradleSyncMessagesStub;
import com.android.tools.idea.project.hyperlink.NotificationHyperlink;
import com.android.tools.idea.testing.AndroidGradleTestCase;
import com.google.common.collect.ImmutableList;
import com.intellij.openapi.externalSystem.model.ExternalSystemException;
import com.intellij.openapi.project.Project;
import java.io.File;
import java.io.IOException;
import org.jetbrains.annotations.NotNull;

import java.util.Arrays;
import java.util.Collections;
import java.util.List;
import java.util.stream.Collectors;
import org.jetbrains.annotations.Nullable;

import static com.android.tools.idea.gradle.project.sync.SimulatedSyncErrors.registerSyncErrorToSimulate;
import static com.android.tools.idea.testing.TestProjectPaths.SIMPLE_APPLICATION;
import static com.google.common.truth.Truth.assertThat;
import static com.google.wireless.android.sdk.stats.AndroidStudioEvent.GradleSyncFailure.MISSING_CMAKE;
import static com.google.wireless.android.sdk.stats.AndroidStudioEvent.GradleSyncQuickFix.INSTALL_C_MAKE_HYPERLINK;

/**
 * Tests for {@link MissingCMakeErrorHandler}.
 */
public class MissingCMakeErrorHandlerTest extends AndroidGradleTestCase {
  private GradleSyncMessagesStub mySyncMessagesStub;
  private TestSyncIssueUsageReporter myUsageReporter;

  @Override
  public void setUp() throws Exception {
    super.setUp();
<<<<<<< HEAD
    mySyncMessagesStub = GradleSyncMessagesStub.replaceSyncMessagesService(getProject());
    myUsageReporter = TestSyncIssueUsageReporter.replaceSyncMessagesService(getProject());
=======
    mySyncMessagesStub = GradleSyncMessagesStub.replaceSyncMessagesService(getProject(), getTestRootDisposable());
>>>>>>> 471f95a7
  }

  /**
   * @param cmakeVersion The CMake version to use for the created local package.
   * @return A fake local cmake package with the given version.
   */
  @NotNull
  private static LocalPackage createLocalPackage(@NotNull String cmakeVersion) {
    Revision revision = Revision.parseRevision(cmakeVersion);
    FakePackage.FakeLocalPackage pkg = new FakePackage.FakeLocalPackage("cmake;" + cmakeVersion);
    pkg.setRevision(revision);
    return pkg;
  }

  /**
   * @param cmakeVersion The CMake version to use for the created remote package.
   * @return A fake remote cmake package with the given version.
   */
  @NotNull
  private static RemotePackage createRemotePackage(@NotNull String cmakeVersion) {
    Revision revision = Revision.parseRevision(cmakeVersion);
    FakePackage.FakeRemotePackage pkg = new FakePackage.FakeRemotePackage("cmake;" + cmakeVersion);
    pkg.setRevision(revision);
    return pkg;
  }

  enum CMakeDirGetterResponse {
    FILE_PRESENT,
    FILE_ABSENT,
    THROW_IO_EXCEPTION
  }

  /**
   * @param localPackages  The local packages to install to the fake SDK.
   * @param remotePackages The remote packages to install to the fake SDK.
   * @param cmakeDirGetterResponse
   * @return An error handler with a fake SDK that contains the provided local and remote packages.
   */
  @NotNull
  private static MissingCMakeErrorHandler createHandler(
    @NotNull List<String> localPackages,
    @NotNull List<String> remotePackages,
    CMakeDirGetterResponse cmakeDirGetterResponse) {
    return new MissingCMakeErrorHandler() {
      @Override
      @NotNull
      public RepoManager getSdkManager() {
        return new FakeRepoManager(
          null,
          new RepositoryPackages(
            localPackages.stream().map(p -> createLocalPackage(p)).collect(Collectors.toList()),
            remotePackages.stream().map(p -> createRemotePackage(p)).collect(Collectors.toList()))
        );
      }

      @Nullable
      @Override
      protected File getLocalPropertiesCMakeDir(Project project) throws IOException {
        if (cmakeDirGetterResponse == CMakeDirGetterResponse.THROW_IO_EXCEPTION) {
          throw new IOException();
        }
        if (cmakeDirGetterResponse == CMakeDirGetterResponse.FILE_PRESENT) {
          return new File("path/to/cmake");
        }
        return null;
      }
    };
  }

  @NotNull
  MissingCMakeErrorHandler.RevisionOrHigher createRevision(String revision, boolean orHigher) {
    return new MissingCMakeErrorHandler.RevisionOrHigher(Revision.parseRevision(revision), orHigher);
  }

  public void testIntegration() throws Exception {
    // Verifies the integration of findErrorMessage and getQuickFixHyperlinks methods with gradle.
    String errMsg = "Failed to find CMake.";
    registerSyncErrorToSimulate(errMsg);
    loadProjectAndExpectSyncError(SIMPLE_APPLICATION);

    GradleSyncMessagesStub.NotificationUpdate notificationUpdate = mySyncMessagesStub.getNotificationUpdate();
    assertNotNull(notificationUpdate);

    assertThat(notificationUpdate.getText()).isEqualTo("Failed to find CMake.");

    assertEquals(MISSING_CMAKE, myUsageReporter.getCollectedFailure());
    assertEquals(ImmutableList.of(INSTALL_C_MAKE_HYPERLINK), myUsageReporter.getCollectedQuickFixes());
  }

  public void testFailedToInstallCMakeFailedLicenceCheck() {
    MissingCMakeErrorHandler handler = createHandler(Collections.emptyList(), Collections.emptyList(),
                                                     CMakeDirGetterResponse.FILE_ABSENT);
    String errMsg =
      "Failed to install the following Android SDK packages as some licences have not been accepted. blah blah CMake blah blah";
    assertEquals(
      errMsg,
      handler.findErrorMessage(
        new ExternalSystemException(errMsg), getProject()));
  }

  public void testFailedToInstallCMake() {
    MissingCMakeErrorHandler handler = createHandler(Collections.emptyList(), Collections.emptyList(),
                                                     CMakeDirGetterResponse.THROW_IO_EXCEPTION);
    String errMsg = "Failed to install the following SDK components: blah blah cmake blah blah";
    assertEquals(
      errMsg,
      handler.findErrorMessage(
        new ExternalSystemException(errMsg), getProject()));
  }

  public void testUnableToFindCMakeWithin321() {
    MissingCMakeErrorHandler handler = createHandler(Collections.emptyList(), Collections.emptyList(),
                                                     CMakeDirGetterResponse.THROW_IO_EXCEPTION);
    String errMsg = "Unable to find CMake with version: 3.10.2 within blah blah";
    assertEquals(
      errMsg,
      handler.findErrorMessage(
        new ExternalSystemException(errMsg), getProject()));
  }

  public void testFindErrorMessageFailedToFindCmake() {
    MissingCMakeErrorHandler handler = createHandler(Collections.emptyList(), Collections.emptyList(),
                                                     CMakeDirGetterResponse.THROW_IO_EXCEPTION);

    String expectedMsg = "Failed to find CMake.";
    assertEquals(
      expectedMsg,
      handler.findErrorMessage(
        new ExternalSystemException("Failed to find CMake."), getProject()));
  }

  public void testFindErrorMessageUnableToGetCmakeVersion() {
    MissingCMakeErrorHandler handler = createHandler(Collections.emptyList(), Collections.emptyList(),
                                                     CMakeDirGetterResponse.THROW_IO_EXCEPTION);

    String expectedMsg = "Failed to find CMake.";
    assertEquals(
      expectedMsg,
      handler.findErrorMessage(
        new ExternalSystemException("Unable to get the CMake version located at: /Users/alruiz/Library/Android/sdk/cmake/bin"),
        getProject()));
  }

  public void testFindErrorMessageWithCmakeVersion() {
    MissingCMakeErrorHandler handler = createHandler(Collections.emptyList(), Collections.emptyList(),
                                                     CMakeDirGetterResponse.THROW_IO_EXCEPTION);
    String msg = "CMake '1.2.3' was not found in PATH or by cmake.dir property\n" +
                 "- CMake '4.5.6' was found on PATH\n";
    assertEquals(msg, handler.findErrorMessage(new ExternalSystemException(msg), getProject()));
  }

  public void testDefaultInstall() {
    String errMsg = "Failed to find CMake";
    MissingCMakeErrorHandler handler = createHandler(
      Collections.emptyList(),
      Collections.emptyList(),
      CMakeDirGetterResponse.THROW_IO_EXCEPTION);

    List<NotificationHyperlink> quickFixes = handler.getQuickFixHyperlinks(getProject(), errMsg);
    assertThat(quickFixes).hasSize(1);
    assertThat(quickFixes.get(0)).isInstanceOf(InstallCMakeHyperlink.class);
    assertThat(((InstallCMakeHyperlink)quickFixes.get(0)).getCmakeVersion()).isEqualTo(null);
  }

  public void testCannotParseCmakeVersion() {
    String errMsg = "CMake 'x.y.z' was not found in PATH or by cmake.dir property.";
    MissingCMakeErrorHandler handler = createHandler(
      Collections.emptyList(),
      Collections.emptyList(),
      CMakeDirGetterResponse.THROW_IO_EXCEPTION);

    List<NotificationHyperlink> quickFixes = handler.getQuickFixHyperlinks(getProject(), errMsg);
    assertThat(quickFixes).hasSize(0);
  }

  public void testRemotePackageNotFound() {
    String errMsg = "CMake '3.7.0' was not found in PATH or by cmake.dir property.";
    MissingCMakeErrorHandler handler = createHandler(
      Collections.emptyList(),
      Collections.emptyList(),
      CMakeDirGetterResponse.THROW_IO_EXCEPTION);

    List<NotificationHyperlink> quickFixes = handler.getQuickFixHyperlinks(getProject(), errMsg);
    assertThat(quickFixes).hasSize(0);
  }

  public void testAlreadyInstalledRemote() {
    String errMsg = "CMake '3.10.2' was not found in PATH or by cmake.dir property.";
    MissingCMakeErrorHandler handler = createHandler(
      Collections.singletonList("3.10.2"),
      Collections.singletonList("3.10.2"),
      CMakeDirGetterResponse.FILE_ABSENT);

    List<NotificationHyperlink> quickFixes = handler.getQuickFixHyperlinks(getProject(), errMsg);
    assertThat(quickFixes).hasSize(1);
    assertThat(quickFixes.get(0)).isInstanceOf(SetCmakeDirHyperlink.class);
    assertThat(quickFixes.get(0).toString()).contains("Set cmake.dir in local.properties");
  }

  public void testAlreadyInstalledRemote321() {
    String errMsg = "Unable to find CMake with version: 3.10.2 within";
    MissingCMakeErrorHandler handler = createHandler(
      Collections.singletonList("3.10.2"),
      Collections.singletonList("3.10.2"),
      CMakeDirGetterResponse.FILE_ABSENT);

    List<NotificationHyperlink> quickFixes = handler.getQuickFixHyperlinks(getProject(), errMsg);
    assertThat(quickFixes).hasSize(1);
    assertThat(quickFixes.get(0)).isInstanceOf(SetCmakeDirHyperlink.class);
    assertThat(quickFixes.get(0).toString()).contains("Set cmake.dir in local.properties");
  }

  public void testAlreadyInstalledRemote321Malformed() {
    String errMsg = "Unable to find CMake with version: 3.10.2 ";
    MissingCMakeErrorHandler handler = createHandler(
      Collections.singletonList("3.10.2"),
      Collections.singletonList("3.10.2"),
      CMakeDirGetterResponse.THROW_IO_EXCEPTION);

    List<NotificationHyperlink> quickFixes = handler.getQuickFixHyperlinks(getProject(), errMsg);
    assertThat(quickFixes).hasSize(1);
    assertThat(quickFixes.get(0).toString()).contains("Install CMake");
  }

  public void testAlreadyInstalledRemoteReplaceInCMakeDir() {
    String errMsg = "CMake '3.10.2' was not found in PATH or by cmake.dir property.";
    MissingCMakeErrorHandler handler = createHandler(
      Collections.singletonList("3.10.2"),
      Collections.singletonList("3.10.2"),
      CMakeDirGetterResponse.FILE_PRESENT);

    List<NotificationHyperlink> quickFixes = handler.getQuickFixHyperlinks(getProject(), errMsg);
    assertThat(quickFixes).hasSize(1);
    assertThat(quickFixes.get(0)).isInstanceOf(SetCmakeDirHyperlink.class);
    assertThat(quickFixes.get(0).toString()).contains("Replace cmake.dir in local.properties");
  }

  public void testAlreadyInstalledRemoteCantAccessCMakeDir() {
    String errMsg = "CMake '3.10.2' was not found in PATH or by cmake.dir property.";
    MissingCMakeErrorHandler handler = createHandler(
      Collections.singletonList("3.10.2"),
      Collections.singletonList("3.10.2"),
      CMakeDirGetterResponse.THROW_IO_EXCEPTION);

    List<NotificationHyperlink> quickFixes = handler.getQuickFixHyperlinks(getProject(), errMsg);
    assertThat(quickFixes).hasSize(0);
  }

  public void testInstallFromRemote() {
    String errMsg = "CMake '3.10.2' was not found in PATH or by cmake.dir property.";

    MissingCMakeErrorHandler handler = createHandler(
      Collections.singletonList("3.8.2"),
      Collections.singletonList("3.10.2"),
      CMakeDirGetterResponse.THROW_IO_EXCEPTION);

    List<NotificationHyperlink> quickFixes = handler.getQuickFixHyperlinks(getProject(), errMsg);
    assertThat(quickFixes).hasSize(1);
    assertThat(quickFixes.get(0)).isInstanceOf(InstallCMakeHyperlink.class);
    assertThat(((InstallCMakeHyperlink)quickFixes.get(0)).getCmakeVersion()).isEqualTo(Revision.parseRevision("3.10.2"));
  }

  public void testFindBestMatchVersionNotFound() {
    assertNull(
      MissingCMakeErrorHandler.findBestMatch(
        Arrays.asList(createRemotePackage("3.6.2"), createRemotePackage("3.8.2")),
        createRevision("3.7.2", false)));
  }

  public void testFindBestMatchVersionMatch() {
    assertEquals(
      Revision.parseRevision("3.8.2"),
      MissingCMakeErrorHandler.findBestMatch(
        Collections.singletonList(createRemotePackage("3.8.2")),
        createRevision("3.8.2", false)));
  }

  public void testFindBestMatchHigherVersionDownstream() {
    assertEquals(
      Revision.parseRevision("3.8.4"),
      MissingCMakeErrorHandler.findBestMatch(
        Arrays.asList(createRemotePackage("3.8.2"), createRemotePackage("3.8.4")),
        createRevision("3.8.4", false)));
  }

  public void testFindBestMatchSelectsFirstMatch() {
    // Matches both available versions (preview version is ignored). The first match is selected.
    assertEquals(
      Revision.parseRevision("3.8.2-rc1"),
      MissingCMakeErrorHandler.findBestMatch(
        Arrays.asList(createRemotePackage("3.8.2-rc1"), createRemotePackage("3.10.2-rc2")),
        createRevision("3.8.2", false)));

    assertEquals(
      Revision.parseRevision("3.8.2-rc1"),
      MissingCMakeErrorHandler.findBestMatch(
        Arrays.asList(createRemotePackage("3.8.2-rc1"), createRemotePackage("3.10.2-rc2")),
        createRevision("3.8.2-rc3", false)));
  }

  public void testFindBestMatchRejectsPrefixMatch() {
    assertNull(
      MissingCMakeErrorHandler.findBestMatch(
        Collections.singletonList(createRemotePackage("3.8.2")),
        createRevision("3", false)));

    assertNull(
      MissingCMakeErrorHandler.findBestMatch(
        Collections.singletonList(createRemotePackage("3.8.2")),
        createRevision("3.8", false)));
  }

  public void testFindBestMatchWithPlusExactMatch() {
    assertEquals(
      Revision.parseRevision("3.8.2"),
      MissingCMakeErrorHandler.findBestMatch(
        Collections.singletonList(createRemotePackage("3.8.2")),
        createRevision("3.8.2", true)));
  }

  public void testFindBestMatchWithPlusMatchesHigherVersion() {
    assertEquals(
      Revision.parseRevision("3.8.2"),
      MissingCMakeErrorHandler.findBestMatch(
        Collections.singletonList(createRemotePackage("3.8.2")),
        createRevision("3.6.2", true)));
  }

  public void testFindBestMatchWithPlusSelectsFirstMatch() {
    // Plus matches both available versions (preview version is ignored). The first match is selected.
    assertEquals(
      Revision.parseRevision("3.8.2-rc1"),
      MissingCMakeErrorHandler.findBestMatch(
        Arrays.asList(createRemotePackage("3.8.2-rc1"), createRemotePackage("3.8.2-rc2")),
        createRevision("3.8.2", true)));
    assertEquals(
      Revision.parseRevision("3.8.2-rc1"),
      MissingCMakeErrorHandler.findBestMatch(
        Arrays.asList(createRemotePackage("3.8.2-rc1"), createRemotePackage("3.8.2-rc2")),
        createRevision("3.8.2-rc3", true)));
  }

  public void testFindBestMatchRejectForkVersionInput() {
    // We don't want the user to put "3.6.4111459" as input.
    assertNull(
      MissingCMakeErrorHandler.findBestMatch(
        Collections.singletonList(createRemotePackage("3.6.0")),
        createRevision("3.6.4111459", false)));
  }

  public void testFindBestMatchTranslateForkVersionFromSdk() {
    // If the SDK contains "3.6.4111459", then we translate it before matching.
    assertEquals(
      Revision.parseRevision("3.6.0"),
      MissingCMakeErrorHandler.findBestMatch(
        Collections.singletonList(createRemotePackage("3.6.4111459")),
        createRevision("3.6.0", false)));
  }

  public void testVersionSatisfiesExactMatch() {
    assertTrue(MissingCMakeErrorHandler.versionSatisfies(
      Revision.parseRevision("3.8.0"), createRevision("3.8.0", false)));
  }

  public void testVersionSatisfiesIgnoresPreview() {
    assertTrue(MissingCMakeErrorHandler.versionSatisfies(
      Revision.parseRevision("3.8.0-rc1"), createRevision("3.8.0", false)));
    assertTrue(MissingCMakeErrorHandler.versionSatisfies(
      Revision.parseRevision("3.8.0"), createRevision("3.8.0-rc2", false)));
    assertTrue(MissingCMakeErrorHandler.versionSatisfies(
      Revision.parseRevision("3.8.0-rc1"), createRevision("3.8.0-rc2", false)));
  }

  public void testVersionSatisfiesMismatch() {
    assertFalse(MissingCMakeErrorHandler.versionSatisfies(
      Revision.parseRevision("3.8.0"), createRevision("3.10.0", false)));
  }

  public void testVersionSatisfiesWithPlusExactMatch() {
    assertTrue(MissingCMakeErrorHandler.versionSatisfies(
      Revision.parseRevision("3.8.0"), createRevision("3.8.0", true)));
  }

  public void testVersionSatisfiesWithPlusMatchesHigherVersion() {
    assertTrue(MissingCMakeErrorHandler.versionSatisfies(
      Revision.parseRevision("3.10.0"), createRevision("3.8.0", true)));
  }

  public void testVersionSatisfiesWithPlusIgnoresPreview() {
    assertTrue(MissingCMakeErrorHandler.versionSatisfies(
      Revision.parseRevision("3.8.0-rc1"), createRevision("3.8.0", true)));
    assertTrue(MissingCMakeErrorHandler.versionSatisfies(
      Revision.parseRevision("3.8.0"), createRevision("3.8.0-rc2", true)));
    assertTrue(MissingCMakeErrorHandler.versionSatisfies(
      Revision.parseRevision("3.8.0-rc1"), createRevision("3.8.0-rc2", true)));
  }

  public void testVersionSatisfiesWithPlusMismatch() {
    assertFalse(MissingCMakeErrorHandler.versionSatisfies(
      Revision.parseRevision("3.8.0"), createRevision("3.10.0", true)));
  }

  private static MissingCMakeErrorHandler.RevisionOrHigher parseLine(String firstLine) {
    return MissingCMakeErrorHandler.parseRevisionOrHigher(
      MissingCMakeErrorHandler.extractCmakeVersionFromError(firstLine),
      firstLine);
  }

  public void testExtractCmakeVersionFromErrorValidInput() {
    MissingCMakeErrorHandler.RevisionOrHigher rev1 = parseLine("prefix '1.2.3' suffix");
    assertEquals("1.2.3", rev1.revision.toString());
    assertFalse(rev1.orHigher);

    MissingCMakeErrorHandler.RevisionOrHigher rev2 = parseLine("prefix'1.2.3'suffix");
    assertEquals("1.2.3", rev2.revision.toString());
    assertFalse(rev2.orHigher);

    MissingCMakeErrorHandler.RevisionOrHigher rev3 = parseLine("'1.2.3'");
    assertEquals("1.2.3", rev3.revision.toString());
    assertFalse(rev3.orHigher);

    MissingCMakeErrorHandler.RevisionOrHigher rev4 = parseLine("'1.2.3' or higher");
    assertEquals("1.2.3", rev4.revision.toString());
    assertTrue(rev4.orHigher);
  }

  public void testExtractCmakeVersionFromErrorInvalidInput() {
    assertNull(parseLine(""));
    assertNull(parseLine("does not have quoted substring"));
    assertNull(parseLine("missing matching ' single quote"));
    assertNull(parseLine("'"));
    assertNull(parseLine("'a.b.c'"));
  }
}<|MERGE_RESOLUTION|>--- conflicted
+++ resolved
@@ -57,12 +57,8 @@
   @Override
   public void setUp() throws Exception {
     super.setUp();
-<<<<<<< HEAD
-    mySyncMessagesStub = GradleSyncMessagesStub.replaceSyncMessagesService(getProject());
-    myUsageReporter = TestSyncIssueUsageReporter.replaceSyncMessagesService(getProject());
-=======
     mySyncMessagesStub = GradleSyncMessagesStub.replaceSyncMessagesService(getProject(), getTestRootDisposable());
->>>>>>> 471f95a7
+    myUsageReporter = TestSyncIssueUsageReporter.replaceSyncMessagesService(getProject(), getTestRootDisposable());
   }
 
   /**
