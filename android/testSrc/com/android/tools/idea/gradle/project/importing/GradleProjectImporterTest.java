--- conflicted
+++ resolved
@@ -31,12 +31,9 @@
 import com.android.tools.idea.gradle.project.sync.SdkSync;
 import com.intellij.openapi.project.Project;
 import com.intellij.pom.java.LanguageLevel;
-<<<<<<< HEAD
 import com.intellij.testFramework.PlatformTestCase;
-=======
 import com.intellij.testFramework.JavaProjectTestCase;
 import com.intellij.testFramework.ServiceContainerUtil;
->>>>>>> c07f5299
 import java.io.File;
 import java.io.IOException;
 import org.jetbrains.annotations.NotNull;
@@ -47,11 +44,7 @@
 /**
  * Tests for {@link GradleProjectImporter}.
  */
-<<<<<<< HEAD
 public class GradleProjectImporterTest extends PlatformTestCase {
-=======
-public class GradleProjectImporterTest extends JavaProjectTestCase {
->>>>>>> c07f5299
   @Mock private GradleSyncInvoker mySyncInvoker;
   @Mock private NewProjectSetup myProjectSetup;
   @Mock private ProjectFolder myProjectFolder;
@@ -86,63 +79,14 @@
 
     ServiceContainerUtil.registerServiceInstance(project, GradleProjectInfo.class, myGradleProjectInfo);
 
-<<<<<<< HEAD
     myProjectImporter = new GradleProjectImporter(sdkSync, myProjectSetup, projectFolderFactory);
-=======
-    myProjectImporter = new GradleProjectImporter(sdkSync, mySyncInvoker, myProjectSetup, projectFolderFactory);
-  }
-
-  public void testImportProjectWithDefaultSettings() throws Exception {
-    Project expectedNewProject = getProject();
-    when(myProjectSetup.createProject(myProjectName, myProjectFolderPath.getPath())).thenReturn(expectedNewProject);
-
-    Project newProject = myProjectImporter.importProjectNoSync(myProjectName, myProjectFolderPath, new GradleProjectImporter.Request());
-    assertSame(expectedNewProject, newProject);
-
-    // Verify project setup before syncing.
-    verifyProjectFilesCreation();
-    verifyProjectCreation(times(1));
-    verifyProjectPreparation(null);
-    verifyGradleVmOptionsCleanup(times(1));
-
-    // Verify sync.
-    GradleSyncListener syncListener = mock(GradleSyncListener.class);
-    mySyncInvoker.requestProjectSyncAndSourceGeneration(newProject, TRIGGER_PROJECT_NEW, syncListener);
-    verifyGradleSyncInvocation(syncListener);
-  }
-
-  public void testImportProjectWithNullProject() throws Exception {
-    GradleProjectImporter.Request importSettings = new GradleProjectImporter.Request();
-    importSettings.javaLanguageLevel = JDK_1_8;
-
-    Project expectedNewProject = getProject();
-    when(myProjectSetup.createProject(myProjectName, myProjectFolderPath.getPath())).thenReturn(expectedNewProject);
-
-    Project newProject = myProjectImporter.importProjectNoSync(myProjectName, myProjectFolderPath, importSettings);
-    assertSame(expectedNewProject, newProject);
-
-    // Verify project setup before syncing.
-    verifyProjectFilesCreation();
-    verifyProjectCreation(times(1));
-    verifyProjectPreparation(JDK_1_8);
-    verifyGradleVmOptionsCleanup(times(1));
-
-    // Verify sync.
-    GradleSyncListener syncListener = mock(GradleSyncListener.class);
-    mySyncInvoker.requestProjectSyncAndSourceGeneration(newProject, TRIGGER_PROJECT_NEW, syncListener);
-    verifyGradleSyncInvocation(syncListener);
->>>>>>> c07f5299
   }
 
   public void testImportProjectWithNonNullProject() throws Exception {
     GradleProjectImporter.Request importSettings = new GradleProjectImporter.Request(getProject());
     importSettings.javaLanguageLevel = JDK_1_8;
 
-<<<<<<< HEAD
     myProjectImporter.importProjectNoSync(importSettings);
-=======
-    Project newProject = myProjectImporter.importProjectNoSync(myProjectName, myProjectFolderPath, importSettings);
->>>>>>> c07f5299
 
     // Verify project setup before syncing.
     verifyProjectFilesCreation();
@@ -152,11 +96,7 @@
 
     // Verify sync.
     GradleSyncListener syncListener = mock(GradleSyncListener.class);
-<<<<<<< HEAD
     mySyncInvoker.requestProjectSync(getProject(), TRIGGER_PROJECT_NEW, syncListener);
-=======
-    mySyncInvoker.requestProjectSyncAndSourceGeneration(newProject, TRIGGER_PROJECT_NEW, syncListener);
->>>>>>> c07f5299
     verifyGradleSyncInvocation(syncListener);
   }
 
@@ -178,11 +118,7 @@
   }
 
   private void verifyGradleSyncInvocation(@Nullable GradleSyncListener syncListener) {
-<<<<<<< HEAD
     verify(mySyncInvoker, times(1)).requestProjectSync(getProject(), TRIGGER_PROJECT_NEW, syncListener);
-=======
-    verify(mySyncInvoker, times(1)).requestProjectSyncAndSourceGeneration(getProject(), TRIGGER_PROJECT_NEW, syncListener);
->>>>>>> c07f5299
     verifyProjectWasMarkedAsImported();
   }
 
