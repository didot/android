--- conflicted
+++ resolved
@@ -51,16 +51,11 @@
     MessageBus messageBus = mock(MessageBus.class);
     when(messageBus.syncPublisher(GRADLE_SYNC_TOPIC)).thenReturn(myGradleSyncListener);
 
-<<<<<<< HEAD
-    mySyncState = new GradleSyncState(project, AndroidProjectInfo.getInstance(project), GradleProjectInfo.getInstance(project), messageBus,
-                                      ProjectStructure.getInstance(project));
-=======
     mySyncState = new GradleSyncState(project, GradleFiles.getInstance(project), messageBus,
                                       ProjectStructure.getInstance(project),
                                       new GradleSyncState.StateChangeNotification(project),
                                       new GradleSyncSummary(project));
 
->>>>>>> 471f95a7
   }
 
   public void testInvalidateLastSync() throws Exception {
