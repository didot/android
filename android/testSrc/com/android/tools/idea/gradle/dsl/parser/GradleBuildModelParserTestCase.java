/*
 * Copyright (C) 2015 The Android Open Source Project
 *
 * Licensed under the Apache License, Version 2.0 (the "License");
 * you may not use this file except in compliance with the License.
 * You may obtain a copy of the License at
 *
 *      http://www.apache.org/licenses/LICENSE-2.0
 *
 * Unless required by applicable law or agreed to in writing, software
 * distributed under the License is distributed on an "AS IS" BASIS,
 * WITHOUT WARRANTIES OR CONDITIONS OF ANY KIND, either express or implied.
 * See the License for the specific language governing permissions and
 * limitations under the License.
 */
package com.android.tools.idea.gradle.dsl.parser;

import com.android.tools.idea.gradle.dsl.GradleBuildModel;
<<<<<<< HEAD
=======
import com.android.tools.idea.gradle.dsl.GradleSettingsModel;
import com.intellij.openapi.util.io.FileUtilRt;
import com.intellij.testFramework.CompositeException;
>>>>>>> 79bed3ea
import com.intellij.testFramework.PlatformTestCase;
import org.jetbrains.annotations.NotNull;

import java.io.File;
import java.io.IOException;
import java.util.List;

import static com.android.SdkConstants.FN_BUILD_GRADLE;
import static com.android.SdkConstants.FN_SETTINGS_GRADLE;
import static com.intellij.openapi.util.io.FileUtil.ensureCanCreateFile;
import static com.intellij.openapi.util.io.FileUtil.writeToFile;
import static org.fest.assertions.Assertions.assertThat;

public abstract class GradleBuildModelParserTestCase extends PlatformTestCase {
  protected File mySettingsFile;
  protected File myBuildFile;

  @Override
  protected void setUp() throws Exception {
    super.setUp();

    File projectBasePath = new File(myProject.getBasePath());
    assertThat(projectBasePath).isDirectory();
    mySettingsFile = new File(projectBasePath, FN_SETTINGS_GRADLE);
    assertThat(FileUtilRt.ensureCanCreateFile(mySettingsFile));

    File moduleFilePath = new File(myModule.getModuleFilePath());
    File moduleDirPath = moduleFilePath.getParentFile();
    assertThat(moduleDirPath).isDirectory();
    myBuildFile = new File(moduleDirPath, FN_BUILD_GRADLE);
    assertTrue(ensureCanCreateFile(myBuildFile));
  }

  @Override
  protected void checkForSettingsDamage(@NotNull List<Throwable> exceptions) {
    // for this test we don't care for this check
  }

  protected void writeToSettingsFile(@NotNull String text) throws IOException {
    writeToFile(mySettingsFile, text);
  }

  protected void writeToBuildFile(@NotNull String text) throws IOException {
    writeToFile(myBuildFile, text);
  }

  @NotNull
  protected GradleSettingsModel getGradleSettingsModel() {
    GradleSettingsModel settingsModel = GradleSettingsModel.get(myProject);
    assertNotNull(settingsModel);
    return settingsModel;
  }

  @NotNull
  protected GradleBuildModel getGradleBuildModel() {
    GradleBuildModel buildModel = GradleBuildModel.get(myModule);
    assertNotNull(buildModel);
    return buildModel;
  }
}<|MERGE_RESOLUTION|>--- conflicted
+++ resolved
@@ -16,12 +16,7 @@
 package com.android.tools.idea.gradle.dsl.parser;
 
 import com.android.tools.idea.gradle.dsl.GradleBuildModel;
-<<<<<<< HEAD
-=======
 import com.android.tools.idea.gradle.dsl.GradleSettingsModel;
-import com.intellij.openapi.util.io.FileUtilRt;
-import com.intellij.testFramework.CompositeException;
->>>>>>> 79bed3ea
 import com.intellij.testFramework.PlatformTestCase;
 import org.jetbrains.annotations.NotNull;
 
@@ -43,10 +38,12 @@
   protected void setUp() throws Exception {
     super.setUp();
 
-    File projectBasePath = new File(myProject.getBasePath());
+    String basePath = myProject.getBasePath();
+    assertNotNull(basePath);
+    File projectBasePath = new File(basePath);
     assertThat(projectBasePath).isDirectory();
     mySettingsFile = new File(projectBasePath, FN_SETTINGS_GRADLE);
-    assertThat(FileUtilRt.ensureCanCreateFile(mySettingsFile));
+    assertThat(ensureCanCreateFile(mySettingsFile));
 
     File moduleFilePath = new File(myModule.getModuleFilePath());
     File moduleDirPath = moduleFilePath.getParentFile();
