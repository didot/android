/*
 * Copyright (C) 2019 The Android Open Source Project
 *
 * Licensed under the Apache License, Version 2.0 (the "License");
 * you may not use this file except in compliance with the License.
 * You may obtain a copy of the License at
 *
 *      http://www.apache.org/licenses/LICENSE-2.0
 *
 * Unless required by applicable law or agreed to in writing, software
 * distributed under the License is distributed on an "AS IS" BASIS,
 * WITHOUT WARRANTIES OR CONDITIONS OF ANY KIND, either express or implied.
 * See the License for the specific language governing permissions and
 * limitations under the License.
 */
package com.android.tools.idea.gradle.actions;

import static com.intellij.notification.NotificationType.INFORMATION;
import static org.mockito.ArgumentMatchers.any;
import static org.mockito.ArgumentMatchers.anyBoolean;
import static org.mockito.Mockito.verify;
import static org.mockito.Mockito.when;

import com.android.tools.idea.gradle.project.build.invoker.AssembleInvocationResult;
import com.android.tools.idea.gradle.project.build.invoker.GradleInvocationResult;
import com.android.tools.idea.gradle.project.build.invoker.GradleMultiInvocationResult;
import com.android.tools.idea.gradle.util.BuildMode;
import com.android.tools.idea.project.AndroidNotification;
import com.android.tools.idea.testing.IdeComponents;
import com.google.common.collect.ImmutableList;
import com.google.common.util.concurrent.Futures;
import com.intellij.notification.NotificationType;
import com.intellij.openapi.module.Module;
import com.intellij.testFramework.PlatformTestCase;
import java.io.File;
import java.util.ArrayList;
import java.util.Collections;
import java.util.List;
import java.util.SortedMap;
import java.util.TreeMap;
import org.gradle.tooling.BuildCancelledException;
import org.jetbrains.annotations.NotNull;
import org.jetbrains.annotations.Nullable;
import org.mockito.Mock;
import org.mockito.MockitoAnnotations;

/**
 * Tests for {@link GoToApkLocationTask}.
 */
public class GoToApkLocationTaskForSignedApkTest extends PlatformTestCase {
  private static final String NOTIFICATION_TITLE = "Build APK";
  @Mock private AndroidNotification myMockNotification;
  private GoToApkLocationTask myTask;
  private boolean isRevealFileActionSupported;
  private SortedMap<String, File> buildsToPaths;
  private static final String buildVariant1 = "FreeDebug";
  private static final String buildVariant2 = "PaidDebug";

  @Override
  public void setUp() throws Exception {
    super.setUp();
    MockitoAnnotations.initMocks(this);
    isRevealFileActionSupported = true;
    List<Module> modules = Collections.singletonList(getModule());
    List<String> buildVariants = new ArrayList<>();
    buildVariants.add(buildVariant1);
    buildVariants.add(buildVariant2);
    File myApkPath1 = createTempDir(buildVariant1 + "apkLocation");
    File myApkPath2 = createTempDir(buildVariant2 + "apkLocation");
    // Simulate the paths of the APK for the module with one or more build variants.
    buildsToPaths = new TreeMap<>();
    buildsToPaths.put(buildVariant1, myApkPath1);
    buildsToPaths.put(buildVariant2, myApkPath2);
    IdeComponents ideComponents = new IdeComponents(getProject());
    BuildsToPathsMapper mockGenerator = ideComponents.mockProjectService(BuildsToPathsMapper.class);
    when(mockGenerator.getBuildsToPaths(any(), any(), any(), anyBoolean())).thenReturn(buildsToPaths);
    myTask = new GoToApkLocationTask(getProject(), modules, NOTIFICATION_TITLE, buildVariants) {
      @Override
      boolean isRevealFileActionSupported() {
        return isRevealFileActionSupported;  // Inject ability to simulate both behaviors.
      }
    };
    ideComponents.replaceProjectService(AndroidNotification.class, myMockNotification);
  }

  public void testExecuteWithCancelledBuild() {
    String message = "Build cancelled.";
    AssembleInvocationResult result = createBuildResult(new BuildCancelledException(message));
    myTask.executeWhenBuildFinished(Futures.immediateFuture(result));
    verify(myMockNotification).showBalloon(NOTIFICATION_TITLE, message, INFORMATION);
  }

  public void testExecuteWithFailedBuild() {
    String message = "Errors while building APK. You can find the errors in the 'Messages' view.";
    myTask.executeWhenBuildFinished(Futures.immediateFuture(createBuildResult(new Throwable("Unknown error with gradle build"))));
    verify(myMockNotification).showBalloon(NOTIFICATION_TITLE, message, NotificationType.ERROR);
  }

  public void testExecuteWithSuccessfulBuild() {
    Module module = getModule();
    myTask.executeWhenBuildFinished(Futures.immediateFuture(createBuildResult(null /* build successful - no errors */)));
    String moduleName = module.getName();
    String message = getExpectedModuleNotificationMessage(moduleName, buildVariant1, buildVariant2);
    verify(myMockNotification).showBalloon(NOTIFICATION_TITLE, message, INFORMATION,
                                           new GoToApkLocationTask.OpenFolderNotificationListener(buildsToPaths, myProject));
  }

<<<<<<< HEAD
  public void testExecuteWithSuccessfulBuildNoShowFilePathAction() {
    isShowFilePathActionSupported = false;
    myTask.executeWhenBuildFinished(Futures.immediateFuture(createBuildResult(null /* build successful - no errors */)));
    String message = getExpectedModuleNotificationMessageNoShowFilePathAction(getModule().getName());
=======
  public void testExecuteWithSuccessfulBuildNoRevealFileAction() {
    isRevealFileActionSupported = false;
    myTask.execute(createBuildResult(null /* build successful - no errors */));
    String message = getExpectedModuleNotificationMessageNoRevealFileAction(getModule().getName());
>>>>>>> 2dc52685
    verify(myMockNotification).showBalloon(NOTIFICATION_TITLE, message, INFORMATION,
                                           new GoToApkLocationTask.OpenEventLogHyperlink());
  }

  @NotNull
  private static String getExpectedModuleNotificationMessage(@NotNull String moduleName,
                                                             @Nullable String buildVariant1Name,
                                                             @Nullable String buildVariant2Name) {
    return "APK(s) generated successfully for module '" +
           moduleName +
           "' with 2 build variants:" +
           getExpectedModuleLineNotificationMessage(buildVariant1Name) +
           getExpectedModuleLineNotificationMessage(buildVariant2Name);
  }

  @NotNull
  private static String getExpectedModuleLineNotificationMessage(@NotNull String buildVariantName) {
    return "<br/>Build variant '" +
           buildVariantName +
           "': <a href=\"" +
           GoToApkLocationTask.MODULE +
           buildVariantName +
           "\">locate</a> or <a href=\"" +
           GoToApkLocationTask.ANALYZE +
           buildVariantName +
           "\">analyze</a> the APK.";
  }

  @NotNull
  private static String getExpectedModuleNotificationMessageNoRevealFileAction(@NotNull String moduleName) {
    return "APK(s) generated successfully for module '" + moduleName + "' with 2 build variants";
  }

  @NotNull
  private AssembleInvocationResult createBuildResult(@Nullable Throwable buildError) {
    return new AssembleInvocationResult(
      new GradleMultiInvocationResult(
        ImmutableList.of(
          new GradleInvocationResult(new File(getProject().getBasePath()), Collections.emptyList(), buildError)
        )),
      BuildMode.ASSEMBLE);
  }
}<|MERGE_RESOLUTION|>--- conflicted
+++ resolved
@@ -16,8 +16,8 @@
 package com.android.tools.idea.gradle.actions;
 
 import static com.intellij.notification.NotificationType.INFORMATION;
-import static org.mockito.ArgumentMatchers.any;
-import static org.mockito.ArgumentMatchers.anyBoolean;
+import static org.mockito.Mockito.any;
+import static org.mockito.Mockito.anyBoolean;
 import static org.mockito.Mockito.verify;
 import static org.mockito.Mockito.when;
 
@@ -51,7 +51,7 @@
   private static final String NOTIFICATION_TITLE = "Build APK";
   @Mock private AndroidNotification myMockNotification;
   private GoToApkLocationTask myTask;
-  private boolean isRevealFileActionSupported;
+  private boolean isShowFilePathActionSupported;
   private SortedMap<String, File> buildsToPaths;
   private static final String buildVariant1 = "FreeDebug";
   private static final String buildVariant2 = "PaidDebug";
@@ -60,7 +60,7 @@
   public void setUp() throws Exception {
     super.setUp();
     MockitoAnnotations.initMocks(this);
-    isRevealFileActionSupported = true;
+    isShowFilePathActionSupported = true;
     List<Module> modules = Collections.singletonList(getModule());
     List<String> buildVariants = new ArrayList<>();
     buildVariants.add(buildVariant1);
@@ -76,8 +76,8 @@
     when(mockGenerator.getBuildsToPaths(any(), any(), any(), anyBoolean())).thenReturn(buildsToPaths);
     myTask = new GoToApkLocationTask(getProject(), modules, NOTIFICATION_TITLE, buildVariants) {
       @Override
-      boolean isRevealFileActionSupported() {
-        return isRevealFileActionSupported;  // Inject ability to simulate both behaviors.
+      boolean isShowFilePathActionSupported() {
+        return isShowFilePathActionSupported;  // Inject ability to simulate both behaviors.
       }
     };
     ideComponents.replaceProjectService(AndroidNotification.class, myMockNotification);
@@ -105,17 +105,10 @@
                                            new GoToApkLocationTask.OpenFolderNotificationListener(buildsToPaths, myProject));
   }
 
-<<<<<<< HEAD
   public void testExecuteWithSuccessfulBuildNoShowFilePathAction() {
     isShowFilePathActionSupported = false;
     myTask.executeWhenBuildFinished(Futures.immediateFuture(createBuildResult(null /* build successful - no errors */)));
     String message = getExpectedModuleNotificationMessageNoShowFilePathAction(getModule().getName());
-=======
-  public void testExecuteWithSuccessfulBuildNoRevealFileAction() {
-    isRevealFileActionSupported = false;
-    myTask.execute(createBuildResult(null /* build successful - no errors */));
-    String message = getExpectedModuleNotificationMessageNoRevealFileAction(getModule().getName());
->>>>>>> 2dc52685
     verify(myMockNotification).showBalloon(NOTIFICATION_TITLE, message, INFORMATION,
                                            new GoToApkLocationTask.OpenEventLogHyperlink());
   }
@@ -145,7 +138,7 @@
   }
 
   @NotNull
-  private static String getExpectedModuleNotificationMessageNoRevealFileAction(@NotNull String moduleName) {
+  private static String getExpectedModuleNotificationMessageNoShowFilePathAction(@NotNull String moduleName) {
     return "APK(s) generated successfully for module '" + moduleName + "' with 2 build variants";
   }
 
