--- conflicted
+++ resolved
@@ -24,22 +24,16 @@
 import com.android.tools.idea.gradle.actions.GoToBundleLocationTask.OpenFolderNotificationListener;
 import com.android.tools.idea.gradle.project.build.invoker.GradleInvocationResult;
 import com.android.tools.idea.project.AndroidNotification;
-<<<<<<< HEAD
 import com.android.tools.idea.testing.IdeComponents;
-import com.intellij.notification.NotificationType;
-import com.intellij.openapi.module.Module;
-import com.intellij.testFramework.IdeaTestCase;
-import java.io.File;
-import java.util.Collections;
-import java.util.List;
-import java.util.Map;
-=======
 import com.intellij.ide.actions.RevealFileAction;
 import com.intellij.notification.NotificationType;
 import com.intellij.openapi.module.Module;
 import com.intellij.testFramework.JavaProjectTestCase;
 import com.intellij.testFramework.ServiceContainerUtil;
->>>>>>> a016edfc
+import java.io.File;
+import java.util.Collections;
+import java.util.List;
+import java.util.Map;
 import org.gradle.tooling.BuildCancelledException;
 import org.jetbrains.annotations.NotNull;
 import org.jetbrains.annotations.Nullable;
@@ -63,11 +57,10 @@
     List<Module> modules = Collections.singletonList(getModule());
     isShowFilePathActionSupported = true;
     // Simulate the path of the bundle file for the project's module.
-<<<<<<< HEAD
     File myBundleFilePath = createTempDir("bundleFileLocation");
     modulesToPaths = Collections.singletonMap(getModule().getName(), myBundleFilePath);
-    IdeComponents ideComponents = new IdeComponents(getProject());
-    BuildsToPathsMapper mockGenerator = ideComponents.mockProjectService(BuildsToPathsMapper.class);
+    IdeComponents ideComponents = new IdeComponents(getProject(), getTestRootDisposable());
+    BuildsToPathsMapper mockGenerator = ideComponents.mockProjectService(myProject, BuildsToPathsMapper.class, getTestRootDisposable());
     when(mockGenerator.getBuildsToPaths(any(), any(), any(), anyBoolean(), any())).thenReturn(modulesToPaths);
     myTask = new GoToBundleLocationTask(getProject(), modules, NOTIFICATION_TITLE) {
       @Override
@@ -75,15 +68,8 @@
         return isShowFilePathActionSupported;  // Inject ability to simulate both behaviors.
       }
     };
-    ideComponents.replaceProjectService(AndroidNotification.class, myMockNotification);
-=======
-    myBundleFilePath = createTempDir("bundleFileLocation");
-    Map<Module, File> modulesToPaths = Collections.singletonMap(getModule(), myBundleFilePath);
-
-    myTask = new GoToBundleLocationTask(getProject(), NOTIFICATION_TITLE, null, modulesToPaths, null);
     ServiceContainerUtil
-      .replaceService(myProject, AndroidNotification.class, myMockNotification, getTestRootDisposable());
->>>>>>> a016edfc
+            .replaceService(myProject, AndroidNotification.class, myMockNotification, getTestRootDisposable());
   }
 
   public void testExecuteWithCancelledBuild() {
@@ -104,24 +90,14 @@
     String moduleName = getModule().getName();
     String message = getExpectedModuleNotificationMessage(moduleName);
     verify(myMockNotification).showBalloon(NOTIFICATION_TITLE, message, INFORMATION,
-                                           new OpenFolderNotificationListener(myProject, modulesToPaths, null));
+            new OpenFolderNotificationListener(myProject, modulesToPaths, null));
   }
 
   public void testExecuteWithSuccessfulBuildNoShowFilePathAction() {
     isShowFilePathActionSupported = false;
     myTask.execute(createBuildResult(null /* build successful - no errors */));
-<<<<<<< HEAD
     String message = getExpectedModuleNotificationMessageNoShowFilePathAction();
     verify(myMockNotification).showBalloon(NOTIFICATION_TITLE, message, INFORMATION, new GoToBundleLocationTask.OpenEventLogHyperlink());
-=======
-    if (RevealFileAction.isSupported()) {
-      String moduleName = module.getName();
-      String message = getModuleNotificationMessage(moduleName);
-      Map<String, File> bundlePathsPerModule = Collections.singletonMap(moduleName, myBundleFilePath);
-      verify(myMockNotification).showBalloon(NOTIFICATION_TITLE, message, INFORMATION,
-                                             new OpenFolderNotificationListener(myProject, bundlePathsPerModule, null));
-    }
->>>>>>> a016edfc
   }
 
   @NotNull
@@ -133,15 +109,15 @@
   @NotNull
   private static String getExpectedModuleLineNotificationMessage(@NotNull String moduleName) {
     return "<br/>Module '" +
-           moduleName +
-           "': <a href=\"" +
-           GoToBundleLocationTask.LOCATE_URL_PREFIX +
-           moduleName +
-           "\">locate</a> or " +
-           "<a href=\"" +
-           GoToBundleLocationTask.ANALYZE_URL_PREFIX +
-           moduleName +
-           "\">analyze</a> the app bundle.";
+            moduleName +
+            "': <a href=\"" +
+            GoToBundleLocationTask.LOCATE_URL_PREFIX +
+            moduleName +
+            "\">locate</a> or " +
+            "<a href=\"" +
+            GoToBundleLocationTask.ANALYZE_URL_PREFIX +
+            moduleName +
+            "\">analyze</a> the app bundle.";
   }
 
   @NotNull
