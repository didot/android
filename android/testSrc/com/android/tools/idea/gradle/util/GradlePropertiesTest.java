--- conflicted
+++ resolved
@@ -38,17 +38,12 @@
   }
 
   @Override
-<<<<<<< HEAD
-  protected void checkForSettingsDamage(@NotNull List<Throwable> exceptions) {
-    // for this test we don't care for this check
-=======
   protected void tearDown() throws Exception {
     try {
       HttpConfigurable.getInstance().loadState(myOriginalIdeSettings);
     } finally {
       super.tearDown();
     }
->>>>>>> f1233fb2
   }
 
   public void testCopyProxySettingsFromIde() {
