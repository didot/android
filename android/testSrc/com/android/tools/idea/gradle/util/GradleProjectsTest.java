/*
 * Copyright (C) 2013 The Android Open Source Project
 *
 * Licensed under the Apache License, Version 2.0 (the "License");
 * you may not use this file except in compliance with the License.
 * You may obtain a copy of the License at
 *
 *      http://www.apache.org/licenses/LICENSE-2.0
 *
 * Unless required by applicable law or agreed to in writing, software
 * distributed under the License is distributed on an "AS IS" BASIS,
 * WITHOUT WARRANTIES OR CONDITIONS OF ANY KIND, either express or implied.
 * See the License for the specific language governing permissions and
 * limitations under the License.
 */
package com.android.tools.idea.gradle.util;

import static com.android.tools.idea.testing.AndroidGradleTestUtilsKt.gradleModule;
import static com.android.tools.idea.testing.AndroidGradleTestUtilsKt.openPreparedProject;
import static com.android.tools.idea.testing.AndroidGradleTestUtilsKt.prepareGradleProject;
import static com.android.tools.idea.testing.AndroidProjectRuleKt.onEdt;
<<<<<<< HEAD
import static com.android.tools.idea.testing.Facets.createAndAddAndroidFacet;
=======
>>>>>>> 477885a9

import com.android.tools.idea.flags.StudioFlags;
import com.android.tools.idea.project.AndroidProjectInfo;
import com.android.tools.idea.testing.AndroidModuleModelBuilder;
import com.android.tools.idea.testing.AndroidProjectBuilder;
import com.android.tools.idea.testing.AndroidProjectRule;
import com.android.tools.idea.testing.EdtAndroidProjectRule;
import com.android.tools.idea.testing.GradleIntegrationTest;
<<<<<<< HEAD
import com.android.tools.idea.testing.JavaModuleModelBuilder;
import com.android.tools.idea.testing.TestProjectPaths;
import com.google.common.truth.Expect;
import com.intellij.openapi.module.Module;
import com.intellij.openapi.project.Project;
import com.intellij.testFramework.RunsInEdt;
import java.io.File;
import java.util.Collection;
import java.util.Collections;
=======
import com.android.tools.idea.testing.TestProjectPaths;
import com.google.common.truth.Expect;
import com.intellij.openapi.module.Module;
import com.intellij.openapi.module.ModuleManager;
import com.intellij.openapi.project.Project;
import com.intellij.testFramework.RunsInEdt;
import java.io.File;
import java.util.Arrays;
import java.util.Collection;
import java.util.Collections;
import java.util.Comparator;
import java.util.List;
import java.util.stream.Collectors;
>>>>>>> 477885a9
import kotlin.Unit;
import org.jetbrains.android.facet.AndroidFacet;
import org.jetbrains.annotations.NotNull;
import org.jetbrains.annotations.SystemDependent;
import org.jetbrains.annotations.SystemIndependent;
import org.junit.Rule;
import org.junit.Test;
import org.junit.rules.TestName;
import org.junit.runner.RunWith;
import org.junit.runners.JUnit4;

/**
 * Tests for {@link GradleProjects}.
 */
@RunWith(JUnit4.class)
@RunsInEdt
public class GradleProjectsTest implements GradleIntegrationTest {
  @Rule
  public EdtAndroidProjectRule projectRule = onEdt(AndroidProjectRule.withAndroidModels());

  @Rule
  public Expect expect = Expect.createAndEnableStackTrace();

  @Rule
  public TestName testName = new TestName();

  @Test
  public void testIsGradleProjectWithRegularProject() {
    expect.that(AndroidProjectInfo.getInstance(projectRule.getProject()).requiresAndroidModel()).isFalse();
  }

  @Test
  public void testIsGradleProject() {
    projectRule.setupProjectFrom(new AndroidModuleModelBuilder(":", "debug", new AndroidProjectBuilder()));
    AndroidFacet facet = AndroidFacet.getInstance(gradleModule(projectRule.getProject(), ":"));

    expect.that(facet.getProperties().ALLOW_USER_CONFIGURATION).isFalse();
    expect.that(AndroidProjectInfo.getInstance(projectRule.getProject()).requiresAndroidModel()).isTrue();
  }

  @Test
  public void testCompositeGradlePaths() {
    prepareGradleProject(this, TestProjectPaths.COMPOSITE_BUILD, "project");
    openPreparedProject(this, "project", project -> {
      validateModuleGradlePath(project, ":");
      validateModuleGradlePath(project, ":app");
      validateModuleGradlePath(project, ":lib");
      validateModuleGradlePath(project, "TestCompositeLib1:app");
      validateModuleGradlePath(project, "TestCompositeLib1:lib");
      validateModuleGradlePath(project, "TestCompositeLib3:app");
      validateModuleGradlePath(project, "TestCompositeLib3:lib");
      validateModuleGradlePath(project, "composite2");
      validateModuleGradlePath(project, "composite4");
      return Unit.INSTANCE;
    });
  }

<<<<<<< HEAD
  private void validateModuleGradlePath(Project project, String s) {
    Module module = gradleModule(project, s);
    expect.that(module).isNotNull();
    //noinspection ConstantConditions
    if (module != null) {
      // Note: gradleModule is implemented via `getGradleModulePath` so it should fail on `isNotNull` rather than here.
      expect.that(GradleProjects.getGradleModulePath(module)).isEqualTo(s);
    }
  }

  @NotNull
  @Override
  public @SystemDependent String getBaseTestPath() {
    return projectRule.getFixture().getTempDirPath();
  }

  @NotNull
  @Override
  public @SystemIndependent String getTestDataDirectoryWorkspaceRelativePath() {
    return TestProjectPaths.TEST_DATA_PATH;
  }

  @NotNull
  @Override
  public Collection<File> getAdditionalRepos() {
    return Collections.emptyList();
  }

  @NotNull
  @Override
  public String getName() {
    return testName.getMethodName();
=======
  @Test
  public void testGradlePathWithModulePerSourceSet() {
    StudioFlags.USE_MODULE_PER_SOURCE_SET.override(   true);
    prepareGradleProject(this,  TestProjectPaths.SIMPLE_APPLICATION, "project");
    openPreparedProject(this, "project", project -> {
      List<Module> modules = Arrays.stream(ModuleManager.getInstance(project).getModules()).sorted(Comparator.comparing(Module::getName))
        .collect(Collectors.toList());
      expect.that(GradleProjects.getGradleModulePath(modules.get(0))).isEqualTo(":");
      expect.that(GradleProjects.getGradleModulePath(modules.get(1))).isEqualTo(":app"); // holder module
      expect.that(GradleProjects.getGradleModulePath(modules.get(2))).isEqualTo(":app"); // android test module
      expect.that(GradleProjects.getGradleModulePath(modules.get(3))).isEqualTo(":app"); // main module
      expect.that(GradleProjects.getGradleModulePath(modules.get(4))).isEqualTo(":app"); // unit test module
      return Unit.INSTANCE;
    });
    StudioFlags.USE_MODULE_PER_SOURCE_SET.clearOverride();
  }

  private void validateModuleGradlePath(Project project, String s) {
    Module module = gradleModule(project, s);
    expect.that(module).isNotNull();
    //noinspection ConstantConditions
    if (module != null) {
      // Note: gradleModule is implemented via `getGradleModulePath` so it should fail on `isNotNull` rather than here.
      expect.that(GradleProjects.getGradleModulePath(module)).isEqualTo(s);
    }
>>>>>>> 477885a9
  }

  @NotNull
  @Override
<<<<<<< HEAD
=======
  public @SystemDependent String getBaseTestPath() {
    return projectRule.getFixture().getTempDirPath();
  }

  @NotNull
  @Override
  public @SystemIndependent String getTestDataDirectoryWorkspaceRelativePath() {
    return TestProjectPaths.TEST_DATA_PATH;
  }

  @NotNull
  @Override
  public Collection<File> getAdditionalRepos() {
    return Collections.emptyList();
  }

  @NotNull
  @Override
  public String getName() {
    return testName.getMethodName();
  }

  @NotNull
  @Override
>>>>>>> 477885a9
  public File resolveTestDataPath(@NotNull @SystemIndependent String testDataPath) {
    return GradleIntegrationTest.super.resolveTestDataPath(testDataPath);
  }
}<|MERGE_RESOLUTION|>--- conflicted
+++ resolved
@@ -19,10 +19,6 @@
 import static com.android.tools.idea.testing.AndroidGradleTestUtilsKt.openPreparedProject;
 import static com.android.tools.idea.testing.AndroidGradleTestUtilsKt.prepareGradleProject;
 import static com.android.tools.idea.testing.AndroidProjectRuleKt.onEdt;
-<<<<<<< HEAD
-import static com.android.tools.idea.testing.Facets.createAndAddAndroidFacet;
-=======
->>>>>>> 477885a9
 
 import com.android.tools.idea.flags.StudioFlags;
 import com.android.tools.idea.project.AndroidProjectInfo;
@@ -31,17 +27,6 @@
 import com.android.tools.idea.testing.AndroidProjectRule;
 import com.android.tools.idea.testing.EdtAndroidProjectRule;
 import com.android.tools.idea.testing.GradleIntegrationTest;
-<<<<<<< HEAD
-import com.android.tools.idea.testing.JavaModuleModelBuilder;
-import com.android.tools.idea.testing.TestProjectPaths;
-import com.google.common.truth.Expect;
-import com.intellij.openapi.module.Module;
-import com.intellij.openapi.project.Project;
-import com.intellij.testFramework.RunsInEdt;
-import java.io.File;
-import java.util.Collection;
-import java.util.Collections;
-=======
 import com.android.tools.idea.testing.TestProjectPaths;
 import com.google.common.truth.Expect;
 import com.intellij.openapi.module.Module;
@@ -55,7 +40,6 @@
 import java.util.Comparator;
 import java.util.List;
 import java.util.stream.Collectors;
->>>>>>> 477885a9
 import kotlin.Unit;
 import org.jetbrains.android.facet.AndroidFacet;
 import org.jetbrains.annotations.NotNull;
@@ -113,7 +97,23 @@
     });
   }
 
-<<<<<<< HEAD
+  @Test
+  public void testGradlePathWithModulePerSourceSet() {
+    StudioFlags.USE_MODULE_PER_SOURCE_SET.override(   true);
+    prepareGradleProject(this,  TestProjectPaths.SIMPLE_APPLICATION, "project");
+    openPreparedProject(this, "project", project -> {
+      List<Module> modules = Arrays.stream(ModuleManager.getInstance(project).getModules()).sorted(Comparator.comparing(Module::getName))
+        .collect(Collectors.toList());
+      expect.that(GradleProjects.getGradleModulePath(modules.get(0))).isEqualTo(":");
+      expect.that(GradleProjects.getGradleModulePath(modules.get(1))).isEqualTo(":app"); // holder module
+      expect.that(GradleProjects.getGradleModulePath(modules.get(2))).isEqualTo(":app"); // android test module
+      expect.that(GradleProjects.getGradleModulePath(modules.get(3))).isEqualTo(":app"); // main module
+      expect.that(GradleProjects.getGradleModulePath(modules.get(4))).isEqualTo(":app"); // unit test module
+      return Unit.INSTANCE;
+    });
+    StudioFlags.USE_MODULE_PER_SOURCE_SET.clearOverride();
+  }
+
   private void validateModuleGradlePath(Project project, String s) {
     Module module = gradleModule(project, s);
     expect.that(module).isNotNull();
@@ -146,64 +146,10 @@
   @Override
   public String getName() {
     return testName.getMethodName();
-=======
-  @Test
-  public void testGradlePathWithModulePerSourceSet() {
-    StudioFlags.USE_MODULE_PER_SOURCE_SET.override(   true);
-    prepareGradleProject(this,  TestProjectPaths.SIMPLE_APPLICATION, "project");
-    openPreparedProject(this, "project", project -> {
-      List<Module> modules = Arrays.stream(ModuleManager.getInstance(project).getModules()).sorted(Comparator.comparing(Module::getName))
-        .collect(Collectors.toList());
-      expect.that(GradleProjects.getGradleModulePath(modules.get(0))).isEqualTo(":");
-      expect.that(GradleProjects.getGradleModulePath(modules.get(1))).isEqualTo(":app"); // holder module
-      expect.that(GradleProjects.getGradleModulePath(modules.get(2))).isEqualTo(":app"); // android test module
-      expect.that(GradleProjects.getGradleModulePath(modules.get(3))).isEqualTo(":app"); // main module
-      expect.that(GradleProjects.getGradleModulePath(modules.get(4))).isEqualTo(":app"); // unit test module
-      return Unit.INSTANCE;
-    });
-    StudioFlags.USE_MODULE_PER_SOURCE_SET.clearOverride();
-  }
-
-  private void validateModuleGradlePath(Project project, String s) {
-    Module module = gradleModule(project, s);
-    expect.that(module).isNotNull();
-    //noinspection ConstantConditions
-    if (module != null) {
-      // Note: gradleModule is implemented via `getGradleModulePath` so it should fail on `isNotNull` rather than here.
-      expect.that(GradleProjects.getGradleModulePath(module)).isEqualTo(s);
-    }
->>>>>>> 477885a9
   }
 
   @NotNull
   @Override
-<<<<<<< HEAD
-=======
-  public @SystemDependent String getBaseTestPath() {
-    return projectRule.getFixture().getTempDirPath();
-  }
-
-  @NotNull
-  @Override
-  public @SystemIndependent String getTestDataDirectoryWorkspaceRelativePath() {
-    return TestProjectPaths.TEST_DATA_PATH;
-  }
-
-  @NotNull
-  @Override
-  public Collection<File> getAdditionalRepos() {
-    return Collections.emptyList();
-  }
-
-  @NotNull
-  @Override
-  public String getName() {
-    return testName.getMethodName();
-  }
-
-  @NotNull
-  @Override
->>>>>>> 477885a9
   public File resolveTestDataPath(@NotNull @SystemIndependent String testDataPath) {
     return GradleIntegrationTest.super.resolveTestDataPath(testDataPath);
   }
