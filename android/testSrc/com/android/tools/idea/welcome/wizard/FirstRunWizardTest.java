/*
 * Copyright (C) 2014 The Android Open Source Project
 *
 * Licensed under the Apache License, Version 2.0 (the "License");
 * you may not use this file except in compliance with the License.
 * You may obtain a copy of the License at
 *
 *      http://www.apache.org/licenses/LICENSE-2.0
 *
 * Unless required by applicable law or agreed to in writing, software
 * distributed under the License is distributed on an "AS IS" BASIS,
 * WITHOUT WARRANTIES OR CONDITIONS OF ANY KIND, either express or implied.
 * See the License for the specific language governing permissions and
 * limitations under the License.
 */
package com.android.tools.idea.welcome.wizard;

<<<<<<< HEAD
import com.android.testutils.TestUtils;
=======
>>>>>>> 6b14e010
import com.android.tools.idea.welcome.config.FirstRunWizardMode;
import com.android.tools.idea.welcome.config.InstallerData;
import com.android.tools.idea.welcome.install.ComponentCategory;
import com.android.tools.idea.wizard.dynamic.DynamicWizard;
import com.android.tools.idea.wizard.dynamic.DynamicWizardStep;
import com.android.tools.idea.wizard.dynamic.ScopedStateStore;
import com.android.tools.idea.wizard.dynamic.ScopedStateStore.Key;
import com.android.tools.idea.wizard.dynamic.SingleStepPath;
import com.intellij.testFramework.fixtures.IdeaProjectTestFixture;
import com.intellij.testFramework.fixtures.IdeaTestFixtureFactory;
import com.intellij.testFramework.fixtures.JavaTestFixtureFactory;
import com.intellij.testFramework.fixtures.TestFixtureBuilder;
import org.jetbrains.android.AndroidTestBase;
import org.jetbrains.annotations.NotNull;
import org.jetbrains.annotations.Nullable;

import javax.swing.*;
import java.io.File;

public final class FirstRunWizardTest extends AndroidTestBase {
  public static final Key<Boolean> KEY_TRUE = ScopedStateStore.createKey("true", ScopedStateStore.Scope.WIZARD, Boolean.class);
  public static final Key<Boolean> KEY_FALSE = ScopedStateStore.createKey("false", ScopedStateStore.Scope.WIZARD, Boolean.class);
  public static final Key<Integer> KEY_INTEGER = ScopedStateStore.createKey("42", ScopedStateStore.Scope.WIZARD, Integer.class);

  private static <T> Key<T> createKey(Class<T> clazz) {
    return ScopedStateStore.createKey(clazz.getName(), ScopedStateStore.Scope.STEP, clazz);
  }

  private void assertPagesVisible(@Nullable InstallerData data, boolean isComponentsStepVisible, boolean hasAndroidSdkPath) {
    InstallerData.set(data);
    FirstRunWizardMode mode = data == null ? FirstRunWizardMode.NEW_INSTALL : FirstRunWizardMode.INSTALL_HANDOFF;
    assertVisible(new SdkComponentsStep(new ComponentCategory("test", "test"), KEY_TRUE, createKey(String.class), mode),
                  data, isComponentsStepVisible);

    if (data != null) {
      assertEquals(String.valueOf(data.toString()), hasAndroidSdkPath, data.hasValidSdkLocation());
    }
  }

  private void assertVisible(DynamicWizardStep step, @Nullable InstallerData data, boolean expected) {
    assertEquals(String.format("Step: %s, data: %s", step.getClass(), data), expected, isStepVisible(step));
  }

  public boolean isStepVisible(@NotNull DynamicWizardStep step) {
    SingleStepWizard wizard = new SingleStepWizard(step);
    disposeOnTearDown(wizard.getDisposable());
    wizard.init();
    return step.isStepVisible();
  }

  @Override
  public void setUp() throws Exception {
    super.setUp();
    final TestFixtureBuilder<IdeaProjectTestFixture> projectBuilder =
      IdeaTestFixtureFactory.getFixtureFactory().createFixtureBuilder(getName());
    myFixture = JavaTestFixtureFactory.getFixtureFactory().createCodeInsightFixture(projectBuilder.getFixture());
    myFixture.setUp();
    myFixture.setTestDataPath(getTestDataPath());
  }

  @Override
  protected void tearDown() throws Exception {
    try {
      myFixture.tearDown();
    }
    finally {
      super.tearDown();
    }
  }

  public void testStepsVisibility() {
    File wrongPath = new File("/$@@  \"\'should/not/exist");
    File androidHome = TestUtils.getSdk();

    assertPagesVisible(null, true, false);

<<<<<<< HEAD
    InstallerData correctData = new InstallerData(null, androidHome, true, "timestamp", "1234");
    assertPagesVisible(correctData, false, true);

    InstallerData noAndroidSdkData = new InstallerData(null, null, true, "timestamp", "1234");
    assertPagesVisible(noAndroidSdkData, true, false);

    InstallerData noJdkData = new InstallerData(null, androidHome, true, "timestamp", "1234");
    assertPagesVisible(noJdkData, false, true);

    InstallerData noInstallAndroidData = new InstallerData(androidHome, androidHome, true, "timestamp", "1234");
    assertPagesVisible(noInstallAndroidData, false, true);

    InstallerData bogusPathsData = new InstallerData(wrongPath, wrongPath, true, "timestamp", "1234");
    assertPagesVisible(bogusPathsData, true, false);
=======
    InstallerData correctData = new InstallerData(java7Home, null, androidHome, true, "timestamp", "1234");
    assertPagesVisible(correctData, false, false, true, true);

    InstallerData noAndroidSdkData = new InstallerData(java7Home, null, null, true, "timestamp", "1234");
    assertPagesVisible(noAndroidSdkData, false, true, true, false);

    InstallerData noJdkData = new InstallerData(null, null, androidHome, true, "timestamp", "1234");
    assertPagesVisible(noJdkData, true, false, false, true);

    InstallerData noInstallAndroidData = new InstallerData(java7Home, androidHome, androidHome, true, "timestamp", "1234");
    assertPagesVisible(noInstallAndroidData, false, false, true, true);

    InstallerData bogusPathsData = new InstallerData(wrongPath, wrongPath, wrongPath, true, "timestamp", "1234");
    assertPagesVisible(bogusPathsData, true, true, false, false);
>>>>>>> 6b14e010
  }

  /**
   * Wizard for testing a single step.
   */
  private static final class SingleStepWizard extends DynamicWizard {
    @NotNull private final DynamicWizardStep myStep;

    public SingleStepWizard(@NotNull DynamicWizardStep step) {
      super(null, null, "Single Step Wizard");
      myStep = step;
    }

    @Override
    public void init() {
      myState.put(KEY_TRUE, true);
      myState.put(KEY_FALSE, false);
      myState.put(KEY_INTEGER, 42);
      addPath(new SingleStepPath(myStep));
      // Need to have at least one visible step
      addPath(new SingleStepPath(new DynamicWizardStep() {
        private final JLabel myLabel = new JLabel();

        @Override
        public void init() {

        }

        @NotNull
        @Override
        public JComponent createStepBody() {
          return myLabel;
        }

        @Nullable
        @Override
        public JLabel getMessageLabel() {
          return myLabel;
        }

        @NotNull
        @Override
        public String getStepName() {
          return "Always visible wizard step";
        }

        @NotNull
        @Override
        protected String getStepTitle() {
          return "test step";
        }

        @Nullable
        @Override
        protected String getStepDescription() {
          return null;
        }

        @Override
        public JComponent getPreferredFocusedComponent() {
          return myLabel;
        }
      }));
      super.init();
    }

    @Override
    public void performFinishingActions() {
      // Nothing.
    }

    @Override
    protected String getProgressTitle() {
      return "test";
    }

    @Override
    protected String getWizardActionDescription() {
      return "Test Wizard";
    }
  }
}<|MERGE_RESOLUTION|>--- conflicted
+++ resolved
@@ -15,10 +15,7 @@
  */
 package com.android.tools.idea.welcome.wizard;
 
-<<<<<<< HEAD
 import com.android.testutils.TestUtils;
-=======
->>>>>>> 6b14e010
 import com.android.tools.idea.welcome.config.FirstRunWizardMode;
 import com.android.tools.idea.welcome.config.InstallerData;
 import com.android.tools.idea.welcome.install.ComponentCategory;
@@ -27,6 +24,7 @@
 import com.android.tools.idea.wizard.dynamic.ScopedStateStore;
 import com.android.tools.idea.wizard.dynamic.ScopedStateStore.Key;
 import com.android.tools.idea.wizard.dynamic.SingleStepPath;
+import com.intellij.openapi.util.SystemInfo;
 import com.intellij.testFramework.fixtures.IdeaProjectTestFixture;
 import com.intellij.testFramework.fixtures.IdeaTestFixtureFactory;
 import com.intellij.testFramework.fixtures.JavaTestFixtureFactory;
@@ -90,12 +88,16 @@
   }
 
   public void testStepsVisibility() {
+    if (SystemInfo.isWindows) {
+      // Do not run tests on Windows (see http://b.android.com/222904)
+      return;
+    }
+
     File wrongPath = new File("/$@@  \"\'should/not/exist");
     File androidHome = TestUtils.getSdk();
 
     assertPagesVisible(null, true, false);
 
-<<<<<<< HEAD
     InstallerData correctData = new InstallerData(null, androidHome, true, "timestamp", "1234");
     assertPagesVisible(correctData, false, true);
 
@@ -110,22 +112,6 @@
 
     InstallerData bogusPathsData = new InstallerData(wrongPath, wrongPath, true, "timestamp", "1234");
     assertPagesVisible(bogusPathsData, true, false);
-=======
-    InstallerData correctData = new InstallerData(java7Home, null, androidHome, true, "timestamp", "1234");
-    assertPagesVisible(correctData, false, false, true, true);
-
-    InstallerData noAndroidSdkData = new InstallerData(java7Home, null, null, true, "timestamp", "1234");
-    assertPagesVisible(noAndroidSdkData, false, true, true, false);
-
-    InstallerData noJdkData = new InstallerData(null, null, androidHome, true, "timestamp", "1234");
-    assertPagesVisible(noJdkData, true, false, false, true);
-
-    InstallerData noInstallAndroidData = new InstallerData(java7Home, androidHome, androidHome, true, "timestamp", "1234");
-    assertPagesVisible(noInstallAndroidData, false, false, true, true);
-
-    InstallerData bogusPathsData = new InstallerData(wrongPath, wrongPath, wrongPath, true, "timestamp", "1234");
-    assertPagesVisible(bogusPathsData, true, true, false, false);
->>>>>>> 6b14e010
   }
 
   /**
