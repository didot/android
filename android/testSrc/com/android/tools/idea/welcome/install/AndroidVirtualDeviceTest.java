--- conflicted
+++ resolved
@@ -39,7 +39,6 @@
 import com.android.tools.idea.sdk.AndroidSdks;
 import com.android.tools.idea.sdk.IdeSdks;
 import com.google.common.collect.ImmutableMap;
-import com.google.common.collect.Maps;
 import com.google.common.util.concurrent.MoreExecutors;
 import com.intellij.openapi.application.ApplicationManager;
 import com.intellij.openapi.util.Disposer;
@@ -133,7 +132,7 @@
     DetailsTypes.PlatformDetailsType platformDetailsType = factory.createPlatformDetailsType();
     platformDetailsType.setApiLevel(23);
     remotePlatform.setTypeDetails((TypeDetails)platformDetailsType);
-    Map<String, RemotePackage> remotes = Maps.newHashMap();
+    Map<String, RemotePackage> remotes = new HashMap<>();
     remotes.put("platforms;android-23", remotePlatform);
     AndroidVirtualDevice avd = new AndroidVirtualDevice(remotes, true);
     final AvdInfo avdInfo = createAvd(avd, sdkHandler);
@@ -148,10 +147,7 @@
     assertEquals(DEVICE_ID, skin.getName());
   }
 
-<<<<<<< HEAD
-=======
   @Test
->>>>>>> 477885a9
   public void testRequiredSysimgPath() {
 
     FakePackage.FakeRemotePackage remotePlatform = new FakePackage.FakeRemotePackage("platforms;android-23");
@@ -171,8 +167,6 @@
     assertEquals("system-images;android-23;google_apis;arm64-v8a", avd.getRequiredSysimgPath(true));
   }
 
-<<<<<<< HEAD
-=======
   @Test
   public void testSysimgWithExtensionLevel() {
     FakePackage.FakeRemotePackage remotePlatform = new FakePackage.FakeRemotePackage("platforms;android-30-ext3");
@@ -195,7 +189,6 @@
   }
 
   @Test
->>>>>>> 477885a9
   public void testSelectedByDefault() throws Exception {
 
     FakePackage.FakeRemotePackage remotePlatform = new FakePackage.FakeRemotePackage("platforms;android-23");
@@ -205,7 +198,7 @@
     platformDetailsType.setApiLevel(23);
     remotePlatform.setTypeDetails((TypeDetails)platformDetailsType);
 
-    Map<String, RemotePackage> remotes = Maps.newHashMap();
+    Map<String, RemotePackage> remotes = new HashMap<>();
 
     AndroidVirtualDevice avd = new AndroidVirtualDevice(remotes, true);
 
