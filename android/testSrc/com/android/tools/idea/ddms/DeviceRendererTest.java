/*
 * Copyright (C) 2014 The Android Open Source Project
 *
 * Licensed under the Apache License, Version 2.0 (the "License");
 * you may not use this file except in compliance with the License.
 * You may obtain a copy of the License at
 *
 *      http://www.apache.org/licenses/LICENSE-2.0
 *
 * Unless required by applicable law or agreed to in writing, software
 * distributed under the License is distributed on an "AS IS" BASIS,
 * WITHOUT WARRANTIES OR CONDITIONS OF ANY KIND, either express or implied.
 * See the License for the specific language governing permissions and
 * limitations under the License.
 */
package com.android.tools.idea.ddms;

import com.android.ddmlib.IDevice;
import com.intellij.openapi.util.text.StringUtil;
import com.intellij.ui.SimpleColoredText;
import org.easymock.EasyMock;
import org.junit.Test;

import static com.android.ddmlib.IDevice.*;
import static org.junit.Assert.*;

public final class DeviceRendererTest {
  private static IDevice createDevice(boolean isEmulator,
                                      String avdName,
                                      String manufacturer,
                                      String model,
                                      String buildVersion,
                                      String apiLevel,
                                      String serial,
                                      IDevice.DeviceState state) throws Exception {
    IDevice d = EasyMock.createMock(IDevice.class);
    EasyMock.expect(d.isEmulator()).andStubReturn(isEmulator);
    if (isEmulator) {
      EasyMock.expect(d.getAvdName()).andStubReturn(avdName);
    }
    else {
      EasyMock.expect(d.getProperty(PROP_DEVICE_MANUFACTURER)).andStubReturn(manufacturer);
      EasyMock.expect(d.getProperty(PROP_DEVICE_MODEL)).andStubReturn(model);
    }
    EasyMock.expect(d.getProperty(PROP_BUILD_VERSION)).andStubReturn(buildVersion);
    EasyMock.expect(d.getProperty(PROP_BUILD_API_LEVEL)).andStubReturn(apiLevel);
    EasyMock.expect(d.getSerialNumber()).andStubReturn(serial);
    EasyMock.expect(d.getState()).andStubReturn(state);
    EasyMock.expect(d.getName()).andStubReturn(manufacturer + model);
    EasyMock.replay(d);
    return d;
  }

  @Test
  public void deviceNameRendering1() throws Exception {
    String serial = "123";
    IDevice d = createDevice(false, null, "google", "nexus 4", "4.2", "17", serial, IDevice.DeviceState.ONLINE);
    SimpleColoredText target = new SimpleColoredText();
    DeviceRenderer.renderDeviceName(d, target);

    String name = target.toString();
<<<<<<< HEAD
    assertTrue(name, StringUtil.containsIgnoreCase(name, "Nexus 4 Android 4.2, API 17"));
=======

    assertEquals("Google Nexus 4 Android 4.2, API 17", name);
>>>>>>> f1233fb2
    // status should be shown only if !online
    assertFalse(StringUtil.containsIgnoreCase(name, IDevice.DeviceState.ONLINE.toString()));
    // serial should be shown only if !online
    assertFalse(StringUtil.containsIgnoreCase(name, serial));
  }

  @Test
  public void deviceNameRendering2() throws Exception {
    String serial = "123";
    IDevice d = createDevice(true, "Avdname", "google", "nexus 4", "4.2", "17", serial, IDevice.DeviceState.BOOTLOADER);
    SimpleColoredText target = new SimpleColoredText();
    DeviceRenderer.renderDeviceName(d, target);

    String name = target.toString();
    assertFalse(StringUtil.containsIgnoreCase(name, "Nexus 4"));
    assertTrue(StringUtil.containsIgnoreCase(name, "Avdname"));
    assertTrue(StringUtil.containsIgnoreCase(name, IDevice.DeviceState.BOOTLOADER.toString()));
    assertTrue(StringUtil.containsIgnoreCase(name, serial));
  }
}<|MERGE_RESOLUTION|>--- conflicted
+++ resolved
@@ -59,12 +59,8 @@
     DeviceRenderer.renderDeviceName(d, target);
 
     String name = target.toString();
-<<<<<<< HEAD
-    assertTrue(name, StringUtil.containsIgnoreCase(name, "Nexus 4 Android 4.2, API 17"));
-=======
 
     assertEquals("Google Nexus 4 Android 4.2, API 17", name);
->>>>>>> f1233fb2
     // status should be shown only if !online
     assertFalse(StringUtil.containsIgnoreCase(name, IDevice.DeviceState.ONLINE.toString()));
     // serial should be shown only if !online
