<?xml version="1.0" encoding="UTF-8"?>
<module relativePaths="true" type="JAVA_MODULE" version="4">
  <component name="NewModuleRootManager" inherit-compiler-output="true">
    <exclude-output />
    <content url="file://$MODULE_DIR$">
      <sourceFolder url="file://$MODULE_DIR$/resources" type="java-resource" />
      <sourceFolder url="file://$MODULE_DIR$/src" isTestSource="false" />
    </content>
    <orderEntry type="inheritedJdk" />
<<<<<<< HEAD
    <orderEntry type="sourceFolder" forTests="false" />
    <orderEntry type="module" module-name="intellij.java" />
    <orderEntry type="module" module-name="intellij.xml.dom" />
    <orderEntry type="module" module-name="intellij.java.execution.impl" />
    <orderEntry type="module" module-name="intellij.xml.dom.impl" />
    <orderEntry type="module" module-name="intellij.java.compiler.impl" />
    <orderEntry type="module" module-name="intellij.xml.impl" />
    <orderEntry type="module" module-name="intellij.java.debugger.impl" />
    <orderEntry type="module" module-name="intellij.platform.debugger.impl" />
    <orderEntry type="module" module-name="intellij.java.execution" />
    <orderEntry type="module" module-name="intellij.platform.smRunner" />
    <orderEntry type="module" module-name="intellij.platform.core" />
    <orderEntry type="module" module-name="intellij.junit" />
    <orderEntry type="module" module-name="intellij.java.ui" />
    <orderEntry type="module" module-name="intellij.json" />
    <orderEntry type="module" module-name="intellij.java.impl" />
    <orderEntry type="library" name="StreamEx" level="project" />
    <orderEntry type="module" module-name="intellij.platform.statistics" />
    <orderEntry type="module" module-name="intellij.properties" />
    <orderEntry type="module" module-name="intellij.testng" />
    <orderEntry type="module" module-name="intellij.android.buildCommon" exported="" />
    <orderEntry type="module" module-name="intellij.android.common" />
    <orderEntry type="module" module-name="intellij.java.indexing" />
    <orderEntry type="module" module-name="intellij.platform.jps.build" />
    <orderEntry type="module" module-name="intellij.spellchecker" />
=======
    <orderEntry type="library" name="studio-sdk" level="project" />
    <orderEntry type="library" name="studio-plugin-gradle" level="project" />
    <orderEntry type="sourceFolder" forTests="false" />
    <orderEntry type="module" module-name="analytics" />
    <orderEntry type="module" module-name="analytics-publisher" />
    <orderEntry type="module" module-name="intellij.android.buildCommon" exported="" />
    <orderEntry type="module" module-name="intellij.android.common" />
    <orderEntry type="module" module-name="intellij.android.rt" />
>>>>>>> 4d90afa2
    <orderEntry type="module" module-name="android.sdktools.draw9patch" />
    <orderEntry type="module" module-name="android.sdktools.manifest-merger" />
    <orderEntry type="module" module-name="android.sdktools.perflib" />
    <orderEntry type="module" module-name="intellij.android.adt.ui" />
    <orderEntry type="module" module-name="intellij.android.adt.ui.model" />
    <orderEntry type="module-library">
      <library>
        <CLASSES>
          <root url="jar://$MODULE_DIR$/lib/spantable.jar!/" />
        </CLASSES>
        <JAVADOC />
        <SOURCES>
          <root url="jar://$MODULE_DIR$/lib/src/spantable-src.jar!/" />
        </SOURCES>
      </library>
    </orderEntry>
    <orderEntry type="module-library">
      <library name="okio" type="repository">
        <properties maven-id="com.squareup.okio:okio:1.14.0" />
        <CLASSES>
          <root url="jar://$MAVEN_REPOSITORY$/com/squareup/okio/okio/1.14.0/okio-1.14.0.jar!/" />
        </CLASSES>
        <JAVADOC />
        <SOURCES />
      </library>
    </orderEntry>
    <orderEntry type="module-library">
      <library name="moshi" type="repository">
        <properties include-transitive-deps="false" maven-id="com.squareup.moshi:moshi:1.6.0" />
        <CLASSES>
          <root url="jar://$MAVEN_REPOSITORY$/com/squareup/moshi/moshi/1.6.0/moshi-1.6.0.jar!/" />
        </CLASSES>
        <JAVADOC />
        <SOURCES />
      </library>
    </orderEntry>
    <orderEntry type="module" module-name="android.sdktools.repository" />
    <orderEntry type="module" module-name="db-baseLibrary" />
    <orderEntry type="module" module-name="db-baseLibrarySupport" />
    <orderEntry type="module" module-name="db-compilerCommon" />
    <orderEntry type="module" module-name="db-compiler" />
    <orderEntry type="module" module-name="intellij.android.layoutlib-loader" />
    <orderEntry type="library" name="baksmali" level="project" />
    <orderEntry type="library" name="dexlib2" level="project" />
    <orderEntry type="module" module-name="android.sdktools.binary-resources" />
    <orderEntry type="module" module-name="android.sdktools.analyzer" />
    <orderEntry type="module" module-name="android.sdktools.pixelprobe" />
    <orderEntry type="module" module-name="analytics-tracker" />
    <orderEntry type="module" module-name="analytics-shared" />
    <orderEntry type="module" module-name="android.sdktools.common" />
    <orderEntry type="module" module-name="intellij.android.observable" />
    <orderEntry type="module" module-name="intellij.android.wizard" />
    <orderEntry type="module" module-name="intellij.android.wizard.model" />
    <orderEntry type="module" module-name="intellij.android.smali" />
    <orderEntry type="module" module-name="intellij.android.gradle-tooling.api" />
    <orderEntry type="module" module-name="intellij.android.gradle-tooling.impl" />
    <orderEntry type="module" module-name="android.sdktools.sdk-common" />
    <orderEntry type="module" module-name="android.sdktools.flags" />
    <orderEntry type="module" module-name="intellij.android.observable.ui" />
    <orderEntry type="module" module-name="intellij.android.artwork" />
    <orderEntry type="module" module-name="intellij.android.projectSystem" />
    <orderEntry type="module" module-name="intellij.android.apkanalyzer" />
    <orderEntry type="module" module-name="intellij.android.lang" />
    <orderEntry type="module" module-name="intellij.android.adb" />
    <orderEntry type="module-library">
      <library name="instantapps-api">
        <CLASSES>
          <root url="jar://$MODULE_DIR$/lib/instantapps-api-1.8.jar!/" />
        </CLASSES>
        <JAVADOC />
        <SOURCES />
      </library>
    </orderEntry>
    <orderEntry type="module" module-name="analytics-crash" />
    <orderEntry type="library" name="aapt-proto" level="project" />
    <orderEntry type="module-library">
      <library name="pepk">
        <CLASSES>
          <root url="jar://$MODULE_DIR$/lib/pepk.jar!/" />
        </CLASSES>
        <JAVADOC />
        <SOURCES />
      </library>
    </orderEntry>
    <orderEntry type="library" name="emulator-proto" level="project" />
    <orderEntry type="library" name="studio-analytics-proto" level="project" />
    <orderEntry type="module" module-name="intellij.android.deploy" />
    <orderEntry type="module" module-name="android.sdktools.deployer" />
<<<<<<< HEAD
    <orderEntry type="library" name="HdrHistogram" level="project" />
    <orderEntry type="module" module-name="intellij.kotlin.plugin.community.main" scope="PROVIDED" />
    <orderEntry type="library" name="kotlin-reflect" level="project" />
    <orderEntry type="library" name="Java Compatibility" level="project" />
=======
>>>>>>> 4d90afa2
    <orderEntry type="module" module-name="android.sdktools.tracer" />
    <orderEntry type="module" module-name="intellij.android.resources-base" />
    <orderEntry type="library" name="studio-proto" level="project" />
    <orderEntry type="library" name="perfetto-proto" level="project" />
<<<<<<< HEAD
    <orderEntry type="module-library" scope="PROVIDED">
      <library type="repository">
        <properties include-transitive-deps="false" maven-id="org.jetbrains.intellij.deps.android.tools.base:jb-layoutlib-native-jdk11:27.2.0.1" />
        <CLASSES>
          <root url="jar://$MAVEN_REPOSITORY$/org/jetbrains/intellij/deps/android/tools/base/jb-layoutlib-native-jdk11/27.2.0.1/jb-layoutlib-native-jdk11-27.2.0.1.jar!/" />
        </CLASSES>
        <JAVADOC />
        <SOURCES />
      </library>
    </orderEntry>
    <orderEntry type="module" module-name="intellij.platform.objectSerializer.annotations" />
=======
    <orderEntry type="library" scope="PROVIDED" name="layoutlib" level="project" />
>>>>>>> 4d90afa2
    <orderEntry type="module" module-name="intellij.android.wizardTemplate.plugin" />
    <orderEntry type="module" module-name="intellij.lint" />
    <orderEntry type="module" module-name="intellij.android.gradle.dsl" />
    <orderEntry type="module" module-name="intellij.android.dagger" />
    <orderEntry type="module-library">
<<<<<<< HEAD
      <library name="androidx-test-core-proto" type="repository">
        <properties maven-id="com.google.testing.platform:core-proto:0.0.8-alpha01" />
        <CLASSES>
          <root url="jar://$MAVEN_REPOSITORY$/com/google/testing/platform/core-proto/0.0.8-alpha01/core-proto-0.0.8-alpha01.jar!/" />
=======
      <library name="utp-core-proto" type="repository">
        <properties maven-id="com.google.testing.platform:core-proto:0.0.8-alpha04" />
        <CLASSES>
          <root url="jar://$MAVEN_REPOSITORY$/com/google/testing/platform/core-proto/0.0.8-alpha04/core-proto-0.0.8-alpha04.jar!/" />
>>>>>>> 4d90afa2
        </CLASSES>
        <JAVADOC />
        <SOURCES />
      </library>
    </orderEntry>
<<<<<<< HEAD
    <orderEntry type="module" module-name="intellij.webp" />
    <orderEntry type="library" name="ini4j" level="project" />
    <orderEntry type="module-library">
      <library name="android-core-proto" type="repository">
        <properties include-transitive-deps="false" maven-id="org.jetbrains.intellij.deps.android.tools.base:libandroid-core-proto:27.2.0.0" />
=======
    <orderEntry type="library" name="android-test-plugin-host-device-info-proto" level="project" />
    <orderEntry type="module-library">
      <library name="libandroid-core-proto">
>>>>>>> 4d90afa2
        <CLASSES>
          <root url="jar://$MAVEN_REPOSITORY$/org/jetbrains/intellij/deps/android/tools/base/libandroid-core-proto/27.2.0.0/libandroid-core-proto-27.2.0.0.jar!/" />
        </CLASSES>
        <JAVADOC />
        <SOURCES />
      </library>
    </orderEntry>
    <orderEntry type="module" module-name="android.sdktools.zipflinger" />
<<<<<<< HEAD
    <orderEntry type="module" module-name="intellij.platform.core.ui" />
    <orderEntry type="module" module-name="intellij.platform.codeStyle.impl" />
    <orderEntry type="module" module-name="intellij.platform.ide.util.io" />
    <orderEntry type="module" module-name="intellij.platform.util.classLoader" />
    <orderEntry type="module" module-name="intellij.properties.psi.impl" />
    <orderEntry type="library" name="Velocity" level="project" />
    <orderEntry type="library" name="ASM" level="project" />
    <orderEntry type="library" name="CGLIB" level="project" />
=======
    <orderEntry type="module" module-name="intellij.android.projectSystem.gradle.models" />
    <orderEntry type="module" module-name="intellij.android.projectSystem.gradle.sync" />
    <orderEntry type="module" module-name="intellij.android.compose-common" />
    <orderEntry type="module" module-name="intellij.android.server-flags" />
    <orderEntry type="library" name="studio-plugin-Kotlin" level="project" />
    <orderEntry type="library" name="studio-plugin-gradle-java" level="project" />
    <orderEntry type="library" name="studio-plugin-Groovy" level="project" />
    <orderEntry type="library" name="studio-plugin-properties" level="project" />
    <orderEntry type="library" name="studio-plugin-junit" level="project" />
    <orderEntry type="library" name="studio-plugin-platform-images" level="project" />
    <orderEntry type="library" name="studio-plugin-webp" level="project" />
    <orderEntry type="module-library">
      <library name="libstudio.android-test-plugin-host-retention-proto">
        <CLASSES>
          <root url="jar://$MODULE_DIR$/../../../../bazel-bin/tools/base/utp/android-test-plugin-host-retention-proto/libstudio.android-test-plugin-host-retention-proto.jar!/" />
        </CLASSES>
        <JAVADOC />
        <SOURCES />
      </library>
    </orderEntry>
    <orderEntry type="module" module-name="utp" />
    <orderEntry type="module" module-name="android.sdktools.sdklib" />
>>>>>>> 4d90afa2
  </component>
</module><|MERGE_RESOLUTION|>--- conflicted
+++ resolved
@@ -7,7 +7,6 @@
       <sourceFolder url="file://$MODULE_DIR$/src" isTestSource="false" />
     </content>
     <orderEntry type="inheritedJdk" />
-<<<<<<< HEAD
     <orderEntry type="sourceFolder" forTests="false" />
     <orderEntry type="module" module-name="intellij.java" />
     <orderEntry type="module" module-name="intellij.xml.dom" />
@@ -33,19 +32,22 @@
     <orderEntry type="module" module-name="intellij.java.indexing" />
     <orderEntry type="module" module-name="intellij.platform.jps.build" />
     <orderEntry type="module" module-name="intellij.spellchecker" />
-=======
-    <orderEntry type="library" name="studio-sdk" level="project" />
-    <orderEntry type="library" name="studio-plugin-gradle" level="project" />
-    <orderEntry type="sourceFolder" forTests="false" />
-    <orderEntry type="module" module-name="analytics" />
-    <orderEntry type="module" module-name="analytics-publisher" />
-    <orderEntry type="module" module-name="intellij.android.buildCommon" exported="" />
-    <orderEntry type="module" module-name="intellij.android.common" />
-    <orderEntry type="module" module-name="intellij.android.rt" />
->>>>>>> 4d90afa2
     <orderEntry type="module" module-name="android.sdktools.draw9patch" />
     <orderEntry type="module" module-name="android.sdktools.manifest-merger" />
+    <orderEntry type="module" module-name="intellij.platform.images" />
+    <orderEntry type="module" module-name="intellij.platform.ide" />
+    <orderEntry type="module" module-name="intellij.platform.serviceContainer" />
+    <orderEntry type="module" module-name="intellij.platform.externalSystem" />
+    <orderEntry type="library" name="gson" level="project" />
+    <orderEntry type="module" module-name="intellij.groovy" />
     <orderEntry type="module" module-name="android.sdktools.perflib" />
+    <orderEntry type="library" name="swingx" level="project" />
+    <orderEntry type="module" module-name="intellij.platform.util" />
+    <orderEntry type="library" name="Trove4j" level="project" />
+    <orderEntry type="library" name="fastutil-min" level="project" />
+    <orderEntry type="module" module-name="intellij.properties.psi" />
+    <orderEntry type="module" module-name="intellij.platform.bootstrap" />
+    <orderEntry type="library" name="jcip" level="project" />
     <orderEntry type="module" module-name="intellij.android.adt.ui" />
     <orderEntry type="module" module-name="intellij.android.adt.ui.model" />
     <orderEntry type="module-library">
@@ -80,10 +82,15 @@
       </library>
     </orderEntry>
     <orderEntry type="module" module-name="android.sdktools.repository" />
+    <orderEntry type="library" name="jna" level="project" />
     <orderEntry type="module" module-name="db-baseLibrary" />
     <orderEntry type="module" module-name="db-baseLibrarySupport" />
     <orderEntry type="module" module-name="db-compilerCommon" />
     <orderEntry type="module" module-name="db-compiler" />
+    <orderEntry type="module" module-name="intellij.platform.externalSystem.impl" />
+    <orderEntry type="library" name="Gradle" level="project" />
+    <orderEntry type="module" module-name="intellij.gradle" />
+    <orderEntry type="module" module-name="intellij.gradle.java" />
     <orderEntry type="module" module-name="intellij.android.layoutlib-loader" />
     <orderEntry type="library" name="baksmali" level="project" />
     <orderEntry type="library" name="dexlib2" level="project" />
@@ -94,13 +101,16 @@
     <orderEntry type="module" module-name="analytics-shared" />
     <orderEntry type="module" module-name="android.sdktools.common" />
     <orderEntry type="module" module-name="intellij.android.observable" />
+    <orderEntry type="module" module-name="intellij.gradle.toolingExtension.impl" />
     <orderEntry type="module" module-name="intellij.android.wizard" />
     <orderEntry type="module" module-name="intellij.android.wizard.model" />
+    <orderEntry type="library" name="commons-io" level="project" />
     <orderEntry type="module" module-name="intellij.android.smali" />
     <orderEntry type="module" module-name="intellij.android.gradle-tooling.api" />
     <orderEntry type="module" module-name="intellij.android.gradle-tooling.impl" />
     <orderEntry type="module" module-name="android.sdktools.sdk-common" />
     <orderEntry type="module" module-name="android.sdktools.flags" />
+    <orderEntry type="module" module-name="intellij.platform.lang" />
     <orderEntry type="module" module-name="intellij.android.observable.ui" />
     <orderEntry type="module" module-name="intellij.android.artwork" />
     <orderEntry type="module" module-name="intellij.android.projectSystem" />
@@ -116,6 +126,8 @@
         <SOURCES />
       </library>
     </orderEntry>
+    <orderEntry type="library" name="batik-transcoder" level="project" />
+    <orderEntry type="library" name="xml-apis-ext" level="project" />
     <orderEntry type="module" module-name="analytics-crash" />
     <orderEntry type="library" name="aapt-proto" level="project" />
     <orderEntry type="module-library">
@@ -128,76 +140,48 @@
       </library>
     </orderEntry>
     <orderEntry type="library" name="emulator-proto" level="project" />
+    <orderEntry type="library" name="protobuf" level="project" />
     <orderEntry type="library" name="studio-analytics-proto" level="project" />
     <orderEntry type="module" module-name="intellij.android.deploy" />
     <orderEntry type="module" module-name="android.sdktools.deployer" />
-<<<<<<< HEAD
     <orderEntry type="library" name="HdrHistogram" level="project" />
     <orderEntry type="module" module-name="intellij.kotlin.plugin.community.main" scope="PROVIDED" />
     <orderEntry type="library" name="kotlin-reflect" level="project" />
     <orderEntry type="library" name="Java Compatibility" level="project" />
-=======
->>>>>>> 4d90afa2
     <orderEntry type="module" module-name="android.sdktools.tracer" />
     <orderEntry type="module" module-name="intellij.android.resources-base" />
+    <orderEntry type="library" name="NanoXML" level="project" />
     <orderEntry type="library" name="studio-proto" level="project" />
     <orderEntry type="library" name="perfetto-proto" level="project" />
-<<<<<<< HEAD
-    <orderEntry type="module-library" scope="PROVIDED">
-      <library type="repository">
-        <properties include-transitive-deps="false" maven-id="org.jetbrains.intellij.deps.android.tools.base:jb-layoutlib-native-jdk11:27.2.0.1" />
-        <CLASSES>
-          <root url="jar://$MAVEN_REPOSITORY$/org/jetbrains/intellij/deps/android/tools/base/jb-layoutlib-native-jdk11/27.2.0.1/jb-layoutlib-native-jdk11-27.2.0.1.jar!/" />
-        </CLASSES>
-        <JAVADOC />
-        <SOURCES />
-      </library>
-    </orderEntry>
+    <orderEntry type="library" scope="PROVIDED" name="layoutlib" level="project" />
     <orderEntry type="module" module-name="intellij.platform.objectSerializer.annotations" />
-=======
-    <orderEntry type="library" scope="PROVIDED" name="layoutlib" level="project" />
->>>>>>> 4d90afa2
     <orderEntry type="module" module-name="intellij.android.wizardTemplate.plugin" />
+    <orderEntry type="module" module-name="intellij.terminal" />
     <orderEntry type="module" module-name="intellij.lint" />
     <orderEntry type="module" module-name="intellij.android.gradle.dsl" />
     <orderEntry type="module" module-name="intellij.android.dagger" />
     <orderEntry type="module-library">
-<<<<<<< HEAD
-      <library name="androidx-test-core-proto" type="repository">
-        <properties maven-id="com.google.testing.platform:core-proto:0.0.8-alpha01" />
-        <CLASSES>
-          <root url="jar://$MAVEN_REPOSITORY$/com/google/testing/platform/core-proto/0.0.8-alpha01/core-proto-0.0.8-alpha01.jar!/" />
-=======
       <library name="utp-core-proto" type="repository">
         <properties maven-id="com.google.testing.platform:core-proto:0.0.8-alpha04" />
         <CLASSES>
           <root url="jar://$MAVEN_REPOSITORY$/com/google/testing/platform/core-proto/0.0.8-alpha04/core-proto-0.0.8-alpha04.jar!/" />
->>>>>>> 4d90afa2
-        </CLASSES>
-        <JAVADOC />
-        <SOURCES />
-      </library>
-    </orderEntry>
-<<<<<<< HEAD
+        </CLASSES>
+        <JAVADOC />
+        <SOURCES />
+      </library>
+    </orderEntry>
     <orderEntry type="module" module-name="intellij.webp" />
     <orderEntry type="library" name="ini4j" level="project" />
     <orderEntry type="module-library">
-      <library name="android-core-proto" type="repository">
-        <properties include-transitive-deps="false" maven-id="org.jetbrains.intellij.deps.android.tools.base:libandroid-core-proto:27.2.0.0" />
-=======
-    <orderEntry type="library" name="android-test-plugin-host-device-info-proto" level="project" />
-    <orderEntry type="module-library">
       <library name="libandroid-core-proto">
->>>>>>> 4d90afa2
-        <CLASSES>
-          <root url="jar://$MAVEN_REPOSITORY$/org/jetbrains/intellij/deps/android/tools/base/libandroid-core-proto/27.2.0.0/libandroid-core-proto-27.2.0.0.jar!/" />
+        <CLASSES>
+          <root url="jar://$MODULE_DIR$/../../../../bazel-bin/tools/adt/idea/android/libandroid-core-proto.jar!/" />
         </CLASSES>
         <JAVADOC />
         <SOURCES />
       </library>
     </orderEntry>
     <orderEntry type="module" module-name="android.sdktools.zipflinger" />
-<<<<<<< HEAD
     <orderEntry type="module" module-name="intellij.platform.core.ui" />
     <orderEntry type="module" module-name="intellij.platform.codeStyle.impl" />
     <orderEntry type="module" module-name="intellij.platform.ide.util.io" />
@@ -206,7 +190,6 @@
     <orderEntry type="library" name="Velocity" level="project" />
     <orderEntry type="library" name="ASM" level="project" />
     <orderEntry type="library" name="CGLIB" level="project" />
-=======
     <orderEntry type="module" module-name="intellij.android.projectSystem.gradle.models" />
     <orderEntry type="module" module-name="intellij.android.projectSystem.gradle.sync" />
     <orderEntry type="module" module-name="intellij.android.compose-common" />
@@ -229,6 +212,5 @@
     </orderEntry>
     <orderEntry type="module" module-name="utp" />
     <orderEntry type="module" module-name="android.sdktools.sdklib" />
->>>>>>> 4d90afa2
   </component>
 </module>