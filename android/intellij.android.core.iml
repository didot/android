--- conflicted
+++ resolved
@@ -6,6 +6,10 @@
       <sourceFolder url="file://$MODULE_DIR$/resources" isTestSource="false" />
       <sourceFolder url="file://$MODULE_DIR$/src" isTestSource="false" />
       <sourceFolder url="file://$MODULE_DIR$/gen" isTestSource="false" generated="true" />
+    </content>
+    <content url="file://$MODULE_DIR$/../android-lang-databinding">
+      <sourceFolder url="file://$MODULE_DIR$/../android-lang-databinding/gen" isTestSource="false" />
+      <sourceFolder url="file://$MODULE_DIR$/../android-lang-databinding/src" isTestSource="false" />
     </content>
     <orderEntry type="inheritedJdk" />
     <orderEntry type="sourceFolder" forTests="false" />
@@ -32,18 +36,15 @@
     <orderEntry type="module" module-name="intellij.java.indexing" />
     <orderEntry type="module" module-name="intellij.platform.jps.build" />
     <orderEntry type="module" module-name="intellij.spellchecker" />
-<<<<<<< HEAD
     <orderEntry type="module" module-name="android.sdktools.draw9patch" />
     <orderEntry type="module" module-name="android.sdktools.manifest-merger" />
-    <orderEntry type="library" name="freemarker" level="project" />
-=======
->>>>>>> 471f95a7
     <orderEntry type="module" module-name="intellij.platform.images" />
     <orderEntry type="module" module-name="intellij.platform.ide" />
     <orderEntry type="module" module-name="intellij.eclipse" />
     <orderEntry type="module" module-name="intellij.platform.externalSystem" />
     <orderEntry type="library" name="gson" level="project" />
     <orderEntry type="module" module-name="intellij.groovy" />
+    <orderEntry type="module" module-name="android.sdktools.perflib" />
     <orderEntry type="library" name="swingx" level="project" />
     <orderEntry type="module" module-name="intellij.platform.util" />
     <orderEntry type="module" module-name="intellij.properties.psi" />
@@ -96,44 +97,31 @@
         <SOURCES />
       </library>
     </orderEntry>
-<<<<<<< HEAD
     <orderEntry type="module" module-name="android.sdktools.repository" />
-=======
->>>>>>> 471f95a7
     <orderEntry type="library" name="jna" level="project" />
-    <orderEntry type="module" module-name="db-baseLibrary" />
-    <orderEntry type="module" module-name="db-baseLibrarySupport" />
-    <orderEntry type="module" module-name="db-compilerCommon" />
-    <orderEntry type="module" module-name="db-compiler" />
     <orderEntry type="module" module-name="intellij.platform.externalSystem.impl" />
     <orderEntry type="library" name="Gradle" level="project" />
     <orderEntry type="module" module-name="intellij.gradle" />
     <orderEntry type="module" module-name="intellij.gradle.java" />
-    <orderEntry type="module" module-name="intellij.android.layoutlib-loader" />
+    <orderEntry type="module" module-name="intellij.android.layoutlibLoader" />
     <orderEntry type="library" name="baksmali" level="project" />
     <orderEntry type="library" name="dexlib2" level="project" />
-<<<<<<< HEAD
     <orderEntry type="module" module-name="android.sdktools.binary-resources" />
     <orderEntry type="module" module-name="android.sdktools.analyzer" />
     <orderEntry type="module" module-name="android.sdktools.pixelprobe" />
-    <orderEntry type="module" module-name="analytics-tracker" />
-    <orderEntry type="module" module-name="analytics-shared" />
+    <orderEntry type="module" module-name="android.sdktools.analytics-tracker" />
+    <orderEntry type="module" module-name="android.sdktools.analytics-shared" />
     <orderEntry type="module" module-name="android.sdktools.common" />
-=======
->>>>>>> 471f95a7
     <orderEntry type="module" module-name="intellij.android.observable" />
     <orderEntry type="module" module-name="intellij.gradle.toolingExtension.impl" />
     <orderEntry type="module" module-name="intellij.android.wizard" />
     <orderEntry type="module" module-name="intellij.android.wizard.model" />
     <orderEntry type="library" name="commons-io" level="project" />
     <orderEntry type="module" module-name="intellij.android.smali" />
-<<<<<<< HEAD
     <orderEntry type="module" module-name="android.sdktools.java-lib-model" />
     <orderEntry type="module" module-name="android.sdktools.java-lib-model-builder" />
     <orderEntry type="module" module-name="android.sdktools.sdk-common" />
     <orderEntry type="module" module-name="android.sdktools.flags" />
-=======
->>>>>>> 471f95a7
     <orderEntry type="module" module-name="intellij.platform.lang" />
     <orderEntry type="module" module-name="intellij.android.observable.ui" />
     <orderEntry type="module" module-name="intellij.android.artwork" />
@@ -151,7 +139,7 @@
       </library>
     </orderEntry>
     <orderEntry type="library" name="xml-apis-ext" level="project" />
-    <orderEntry type="module" module-name="analytics-crash" />
+    <orderEntry type="module" module-name="android.sdktools.analytics-crash" />
     <orderEntry type="library" name="aapt-proto" level="project" />
     <orderEntry type="module-library">
       <library name="pepk">
@@ -163,153 +151,22 @@
       </library>
     </orderEntry>
     <orderEntry type="library" name="protobuf" level="project" />
-    <orderEntry type="library" name="studio-analytics-proto" level="project" />
-    <orderEntry type="module-library">
-      <library name="nosyncbuilder-jarjar">
-        <CLASSES>
-          <root url="jar://$MODULE_DIR$/../../../../bazel-genfiles/tools/adt/idea/android/src/com/android/tools/idea/gradle/project/sync/ng/nosyncbuilder/proto/nosyncbuilder-jarjar.jar!/" />
-        </CLASSES>
-        <JAVADOC />
-        <SOURCES />
-      </library>
-    </orderEntry>
+    <orderEntry type="library" name="analytics-proto" level="project" />
+    <orderEntry type="library" name="nosyncbuilder" level="project" />
     <orderEntry type="module" module-name="intellij.android.deploy" />
     <orderEntry type="module" module-name="android.sdktools.deployer" />
     <orderEntry type="library" name="HdrHistogram" level="project" />
-    <orderEntry type="library" name="kotlin-plugin" level="project" />
+    <orderEntry type="library" scope="PROVIDED" name="kotlin-plugin-android-compile-deps" level="project" />
     <orderEntry type="library" name="kotlin-reflect" level="project" />
-<<<<<<< HEAD
     <orderEntry type="library" name="Java Compatibility" level="project" />
     <orderEntry type="library" name="kotlin-gradle-plugin-model" level="project" />
     <orderEntry type="module" module-name="android.sdktools.tracer" />
     <orderEntry type="module" module-name="intellij.android.layoutlib" />
-    <orderEntry type="module" module-name="intellij.android.resources-aar" />
+    <orderEntry type="module" module-name="intellij.android.resourcesAar" />
     <orderEntry type="library" name="NanoXML" level="project" />
-=======
-    <orderEntry type="module-library" scope="RUNTIME">
-      <library>
-        <CLASSES>
-          <root url="jar://$MODULE_DIR$/lib/android-extensions-ide.jar!/" />
-        </CLASSES>
-        <JAVADOC />
-        <SOURCES />
-      </library>
-    </orderEntry>
-    <orderEntry type="module-library" scope="RUNTIME">
-      <library>
-        <CLASSES>
-          <root url="jar://$MODULE_DIR$/lib/android-kotlin.jar!/" />
-        </CLASSES>
-        <JAVADOC />
-        <SOURCES />
-      </library>
-    </orderEntry>
-    <orderEntry type="module-library" scope="RUNTIME">
-      <library name="org.bouncycastle:bcpkix-jdk15on:1.56" type="repository">
-        <properties maven-id="org.bouncycastle:bcpkix-jdk15on:1.56" />
-        <CLASSES>
-          <root url="jar://$MAVEN_REPOSITORY$/org/bouncycastle/bcpkix-jdk15on/1.56/bcpkix-jdk15on-1.56.jar!/" />
-          <root url="jar://$MAVEN_REPOSITORY$/org/bouncycastle/bcprov-jdk15on/1.56/bcprov-jdk15on-1.56.jar!/" />
-        </CLASSES>
-        <JAVADOC />
-        <SOURCES />
-      </library>
-    </orderEntry>
-    <orderEntry type="library" name="com.android.tools.pixelprobe:pixelprobe" level="project" />
-    <orderEntry type="module-library">
-      <library name="com.android.tools:draw9patch" type="repository">
-        <properties include-transitive-deps="false" maven-id="com.android.tools:draw9patch:26.3.0" />
-        <CLASSES>
-          <root url="jar://$MAVEN_REPOSITORY$/com/android/tools/draw9patch/26.3.0/draw9patch-26.3.0.jar!/" />
-        </CLASSES>
-        <JAVADOC />
-        <SOURCES />
-      </library>
-    </orderEntry>
-    <orderEntry type="module-library">
-      <library name="com.android.java.tools.build:java-lib-model-builder" type="repository">
-        <properties include-transitive-deps="false" maven-id="com.android.java.tools.build:java-lib-model-builder:3.3.0" />
-        <CLASSES>
-          <root url="jar://$MAVEN_REPOSITORY$/com/android/java/tools/build/java-lib-model-builder/3.3.0/java-lib-model-builder-3.3.0.jar!/" />
-        </CLASSES>
-        <JAVADOC />
-        <SOURCES />
-      </library>
-    </orderEntry>
-    <orderEntry type="module-library" exported="">
-      <library name="com.android.java.tools.build:java-lib-model" type="repository">
-        <properties include-transitive-deps="false" maven-id="com.android.java.tools.build:java-lib-model:3.3.0" />
-        <CLASSES>
-          <root url="jar://$MAVEN_REPOSITORY$/com/android/java/tools/build/java-lib-model/3.3.0/java-lib-model-3.3.0.jar!/" />
-        </CLASSES>
-        <JAVADOC />
-        <SOURCES />
-      </library>
-    </orderEntry>
-    <orderEntry type="library" name="com.android.tools.apkparser:binary-resources" level="project" />
     <orderEntry type="library" name="batik-transcoder" level="project" />
-    <orderEntry type="module-library" scope="RUNTIME">
-      <library>
-        <CLASSES>
-          <root url="jar://$MODULE_DIR$/lib/aia-manifest-proto-1.0-jarjar.jar!/" />
-        </CLASSES>
-        <JAVADOC />
-        <SOURCES />
-      </library>
-    </orderEntry>
-    <orderEntry type="module" module-name="intellij.platform.util.ui" />
-    <orderEntry type="library" name="org.jetbrains.intellij.deps.android.tools:perflib" level="project" />
-    <orderEntry type="module-library" scope="RUNTIME">
-      <library>
-        <CLASSES>
-          <root url="jar://$MODULE_DIR$/lib/d8-master.jar!/" />
-        </CLASSES>
-        <JAVADOC />
-        <SOURCES />
-      </library>
-    </orderEntry>
-    <orderEntry type="module-library" scope="RUNTIME">
-      <library>
-        <CLASSES>
-          <root url="jar://$MODULE_DIR$/lib/libdeploy_java_proto.jar!/" />
-        </CLASSES>
-        <JAVADOC />
-        <SOURCES />
-      </library>
-    </orderEntry>
-    <orderEntry type="module-library" scope="RUNTIME">
-      <library>
-        <CLASSES>
-          <root url="jar://$MODULE_DIR$/lib/libjava_version.jar!/" />
-        </CLASSES>
-        <JAVADOC />
-        <SOURCES />
-      </library>
-    </orderEntry>
-    <orderEntry type="module-library">
-      <library name="org.jetbrains.intellij.deps.android.tools:instant-run-common" type="repository">
-        <properties include-transitive-deps="false" maven-id="org.jetbrains.intellij.deps.android.tools:instant-run-common:26.3.0" />
-        <CLASSES>
-          <root url="jar://$MAVEN_REPOSITORY$/org/jetbrains/intellij/deps/android/tools/instant-run-common/26.3.0/instant-run-common-26.3.0.jar!/" />
-        </CLASSES>
-        <JAVADOC />
-        <SOURCES>
-          <root url="jar://$MAVEN_REPOSITORY$/org/jetbrains/intellij/deps/android/tools/instant-run-common/26.3.0/instant-run-common-26.3.0-sources.jar!/" />
-        </SOURCES>
-      </library>
-    </orderEntry>
-    <orderEntry type="module-library" exported="">
-      <library name="org.jetbrains.intellij.deps.android.tools:instant-run-client" type="repository">
-        <properties include-transitive-deps="false" maven-id="org.jetbrains.intellij.deps.android.tools:instant-run-client:26.3.0" />
-        <CLASSES>
-          <root url="jar://$MAVEN_REPOSITORY$/org/jetbrains/intellij/deps/android/tools/instant-run-client/26.3.0/instant-run-client-26.3.0.jar!/" />
-        </CLASSES>
-        <JAVADOC />
-        <SOURCES>
-          <root url="jar://$MAVEN_REPOSITORY$/org/jetbrains/intellij/deps/android/tools/instant-run-client/26.3.0/instant-run-client-26.3.0-sources.jar!/" />
-        </SOURCES>
-      </library>
-    </orderEntry>
->>>>>>> 471f95a7
+    <orderEntry type="module" module-name="intellij.platform.serviceContainer" />
+    <orderEntry type="library" scope="RUNTIME" name="intellij.android.kotlin.idea" level="project" />
+    <orderEntry type="library" scope="RUNTIME" name="org.jetbrains.intellij.deps.android.tools:resources-aar" level="project" />
   </component>
 </module>