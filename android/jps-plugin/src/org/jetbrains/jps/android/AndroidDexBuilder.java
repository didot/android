/*
 * Copyright 2000-2012 JetBrains s.r.o.
 *
 * Licensed under the Apache License, Version 2.0 (the "License");
 * you may not use this file except in compliance with the License.
 * You may obtain a copy of the License at
 *
 * http://www.apache.org/licenses/LICENSE-2.0
 *
 * Unless required by applicable law or agreed to in writing, software
 * distributed under the License is distributed on an "AS IS" BASIS,
 * WITHOUT WARRANTIES OR CONDITIONS OF ANY KIND, either express or implied.
 * See the License for the specific language governing permissions and
 * limitations under the License.
 */
package org.jetbrains.jps.android;

import com.android.sdklib.BuildToolInfo;
import com.android.tools.idea.jps.AndroidTargetBuilder;
import com.intellij.openapi.diagnostic.Logger;
import com.intellij.openapi.util.Pair;
import com.intellij.openapi.util.io.FileUtil;
import com.intellij.openapi.util.io.FileUtilRt;
import com.intellij.util.ArrayUtil;
import com.intellij.util.Processor;
import com.intellij.util.containers.HashMap;
import com.intellij.util.containers.HashSet;
import com.intellij.util.execution.ParametersListUtil;
import org.jetbrains.android.compiler.tools.AndroidDxRunner;
import org.jetbrains.android.util.AndroidBuildTestingManager;
import org.jetbrains.android.util.AndroidCommonUtils;
import org.jetbrains.android.util.AndroidCompilerMessageKind;
import org.jetbrains.annotations.NonNls;
import org.jetbrains.annotations.NotNull;
import org.jetbrains.annotations.Nullable;
import org.jetbrains.jps.android.builder.AndroidDexBuildTarget;
import org.jetbrains.jps.android.builder.AndroidPreDexBuildTarget;
import org.jetbrains.jps.android.model.JpsAndroidDexCompilerConfiguration;
import org.jetbrains.jps.android.model.JpsAndroidExtensionService;
import org.jetbrains.jps.android.model.JpsAndroidModuleExtension;
import org.jetbrains.jps.android.model.JpsAndroidSdkProperties;
import org.jetbrains.jps.builders.BuildOutputConsumer;
import org.jetbrains.jps.builders.BuildRootDescriptor;
import org.jetbrains.jps.builders.DirtyFilesHolder;
import org.jetbrains.jps.cmdline.ClasspathBootstrap;
import org.jetbrains.jps.incremental.*;
import org.jetbrains.jps.incremental.messages.BuildMessage;
import org.jetbrains.jps.incremental.messages.CompilerMessage;
import org.jetbrains.jps.incremental.messages.ProgressMessage;
import org.jetbrains.jps.model.JpsProject;
import org.jetbrains.jps.model.JpsSimpleElement;
import org.jetbrains.jps.model.java.JpsJavaSdkType;
import org.jetbrains.jps.model.library.JpsLibrary;
import org.jetbrains.jps.model.library.sdk.JpsSdk;
import org.jetbrains.jps.model.module.JpsModule;

import java.io.File;
import java.io.IOException;
import java.util.*;

/**
 * @author Eugene.Kudelevsky
 */
public class AndroidDexBuilder extends AndroidTargetBuilder<BuildRootDescriptor, AndroidDexBuildTarget> {
  private static final Logger LOG = Logger.getInstance("#org.jetbrains.jps.android.AndroidDexBuilder");
  @NonNls private static final String DEX_BUILDER_NAME = "Android Dex";
  @NonNls private static final String PRO_GUARD_BUILDER_NAME = "ProGuard";

  public AndroidDexBuilder() {
    super(Collections.singletonList(AndroidDexBuildTarget.MyTargetType.INSTANCE));
  }

  @Override
  protected void buildTarget(@NotNull final AndroidDexBuildTarget buildTarget,
                             @NotNull DirtyFilesHolder<BuildRootDescriptor, AndroidDexBuildTarget> holder,
                             @NotNull BuildOutputConsumer outputConsumer,
                             @NotNull CompileContext context) throws ProjectBuildException, IOException {
    assert !AndroidJpsUtil.isLightBuild(context);

    try {
      if (!doDexBuild(buildTarget, context, holder.hasDirtyFiles() || holder.hasRemovedFiles(), outputConsumer)) {
        throw new StopBuildException();
      }
    }
    catch (ProjectBuildException e) {
      throw e;
    }
    catch (Exception e) {
      AndroidJpsUtil.handleException(context, e, DEX_BUILDER_NAME, LOG);
    }
  }

  private static boolean isPredexingInScope(@NotNull CompileContext context) {
    final JpsProject project = context.getProjectDescriptor().getProject();
    return context.getScope().isAffected(new AndroidPreDexBuildTarget(project));
  }

  private static boolean doDexBuild(@NotNull AndroidDexBuildTarget target,
                                    @NotNull CompileContext context,
                                    boolean hasDirtyFiles,
                                    @NotNull BuildOutputConsumer outputConsumer) throws IOException {
    final JpsModule module = target.getModule();

    final JpsAndroidModuleExtension extension = AndroidJpsUtil.getExtension(module);
    assert extension != null;
    assert !extension.isLibrary();

    final AndroidPlatform platform = AndroidJpsUtil.getAndroidPlatform(module, context, DEX_BUILDER_NAME);
    if (platform == null) {
      return false;
    }

    File dexOutputDir = AndroidJpsUtil.getDirectoryForIntermediateArtifacts(context, module);
    dexOutputDir = AndroidJpsUtil.createDirIfNotExist(dexOutputDir, context, DEX_BUILDER_NAME);
    if (dexOutputDir == null) {
      return false;
    }

    final ProGuardOptions proGuardOptions = AndroidJpsUtil.getProGuardConfigIfShouldRun(context, extension);

    if (proGuardOptions != null) {
      if (proGuardOptions.getCfgFile() == null) {
        context.processMessage(new CompilerMessage(DEX_BUILDER_NAME, BuildMessage.Kind.ERROR,
                                                   AndroidJpsBundle
                                                     .message("android.jps.errors.cannot.find.proguard.cfg", module.getName())));
        return false;
      }
    }
    final File proguardCfgOutputFile = new File(dexOutputDir, AndroidCommonUtils.PROGUARD_CFG_OUTPUT_FILE_NAME);

    final AndroidProGuardStateStorage proGuardOptionsStorage =
      context.getProjectDescriptor().dataManager.getStorage(target, AndroidProGuardOptionsStorageProvider.INSTANCE);

    final AndroidProGuardStateStorage.MyState oldProGuardState = proGuardOptionsStorage.read();

    final Set<String> fileSet;
    AndroidProGuardStateStorage.MyState newProGuardState = null;

    try {
      if (proGuardOptions != null) {
        final String[] proguardCfgFilePaths = new String[]{
          proGuardOptions.getCfgFile().getAbsolutePath(),
          proguardCfgOutputFile.getPath()};
        final String outputJarPath =
          FileUtil.toSystemDependentName(dexOutputDir.getPath() + '/' + AndroidCommonUtils.PROGUARD_OUTPUT_JAR_NAME);

        final Pair<Boolean, AndroidProGuardStateStorage.MyState> pair = runProguardIfNecessary(
          extension, target, platform, context, outputJarPath, proguardCfgFilePaths,
          proGuardOptions.isIncludeSystemCfgFile(), hasDirtyFiles, oldProGuardState);

        if (pair == null) {
          // error reported
          return false;
        }

        if (!pair.getFirst()) {
          // nothing changed
          return true;
        }
        newProGuardState = pair.getSecond();
        assert newProGuardState != null;
        fileSet = Collections.singleton(outputJarPath);
      }
      else {
        if (!hasDirtyFiles && oldProGuardState == null) {
          return true;
        }
        final List<BuildRootDescriptor> roots = context.getProjectDescriptor().getBuildRootIndex().getTargetRoots(target, context);
        fileSet = new HashSet<String>();
        final boolean predexingEnabled = extension.isPreDexingEnabled() && isPredexingInScope(context);

        for (BuildRootDescriptor root : roots) {
          final File rootFile = root.getRootFile();

          if (!rootFile.exists()) {
            continue;
          }

          if (root instanceof AndroidDexBuildTarget.MyClassesDirBuildRootDescriptor) {
            final AndroidDexBuildTarget.ClassesDirType type =
              ((AndroidDexBuildTarget.MyClassesDirBuildRootDescriptor)root).getClassesDirType();

            if (type == AndroidDexBuildTarget.ClassesDirType.JAVA) {
              fileSet.add(rootFile.getPath());
            }
            else if (type == AndroidDexBuildTarget.ClassesDirType.ANDROID_APP) {
              AndroidJpsUtil.addSubdirectories(rootFile, fileSet);
            }
          }
          else if (root instanceof AndroidDexBuildTarget.MyJarBuildRootDescriptor) {
            if (((AndroidDexBuildTarget.MyJarBuildRootDescriptor)root).isPreDexed() == predexingEnabled) {
              fileSet.add(rootFile.getPath());
            }
          }
        }
      }
      final boolean success;

      if (fileSet.size() > 0) {
        final String[] files = new String[fileSet.size()];
        int i = 0;
        for (String filePath : fileSet) {
          files[i++] = FileUtil.toSystemDependentName(filePath);
        }
        context.processMessage(new ProgressMessage(AndroidJpsBundle.message("android.jps.progress.dex", module.getName())));
        Arrays.sort(files);

        success = runDex(platform, dexOutputDir.getPath(), files, context, module, outputConsumer);
      }
      else {
        success = true;
      }

      if (success) {
        proGuardOptionsStorage.update(newProGuardState);
      }
      return success;
    }
    catch (IOException e) {
      AndroidJpsUtil.reportExceptionError(context, null, e, DEX_BUILDER_NAME);
      return false;
    }
  }

  @NotNull
  @Override
  public String getPresentableName() {
    return DEX_BUILDER_NAME;
  }

  private static boolean runDex(@NotNull AndroidPlatform platform,
                               @NotNull String outputDir,
                               @NotNull String[] compileTargets,
                               @NotNull CompileContext context,
                               @NotNull JpsModule module,
                               @NotNull BuildOutputConsumer outputConsumer) throws IOException {
    final String outFilePath = outputDir + File.separatorChar + AndroidCommonUtils.CLASSES_FILE_NAME;
    return runDex(platform, outFilePath, compileTargets, context, module.getProject(), outputConsumer,
                  DEX_BUILDER_NAME, module.getName());
  }

  public static boolean runDex(@NotNull AndroidPlatform platform,
                               @NotNull String outFilePath,
                               @NotNull String[] compileTargets,
                               @NotNull CompileContext context,
                               @NotNull JpsProject project, @NotNull BuildOutputConsumer outputConsumer,
                               @NotNull String builderName,
                               @NotNull String srcTargetName) throws IOException {
    BuildToolInfo buildToolInfo = platform.getTarget().getBuildToolInfo();
    if (buildToolInfo == null) {
      return false;
    }

    final String dxJarPath = FileUtil.toSystemDependentName(buildToolInfo.getPath(BuildToolInfo.PathId.DX_JAR));
    final AndroidBuildTestingManager testingManager = AndroidBuildTestingManager.getTestingManager();

    final File dxJar = new File(dxJarPath);
    if (testingManager == null && !dxJar.isFile()) {
      context.processMessage(
        new CompilerMessage(builderName, BuildMessage.Kind.ERROR, AndroidJpsBundle.message("android.jps.cannot.find.file", dxJarPath)));
      return false;
    }

    final List<String> programParamList = new ArrayList<String>();
    programParamList.add(dxJarPath);
    programParamList.add(outFilePath);

    final JpsAndroidDexCompilerConfiguration configuration =
      JpsAndroidExtensionService.getInstance().getDexCompilerConfiguration(project);
    final List<String> vmOptions;

    if (configuration != null) {
      vmOptions = new ArrayList<String>();
      vmOptions.addAll(ParametersListUtil.parse(configuration.getVmOptions()));

      if (!AndroidCommonUtils.hasXmxParam(vmOptions)) {
        vmOptions.add("-Xmx" + configuration.getMaxHeapSize() + "M");
      }
      programParamList.addAll(Arrays.asList("--optimize", Boolean.toString(configuration.isOptimize())));

      if (configuration.isForceJumbo()) {
        programParamList.addAll(Arrays.asList("--forceJumbo", Boolean.TRUE.toString()));
      }

      if (configuration.isCoreLibrary()) {
        programParamList.add("--coreLibrary");
      }
    }
    else {
      vmOptions = Collections.singletonList("-Xmx1024M");
    }
    programParamList.addAll(Arrays.asList(compileTargets));
    programParamList.add("--exclude");

    final List<String> classPath = new ArrayList<String>();
    classPath.add(ClasspathBootstrap.getResourcePath(AndroidDxRunner.class));
    classPath.add(ClasspathBootstrap.getResourcePath(FileUtilRt.class));

    final File outFile = new File(outFilePath);
    if (outFile.exists() && !outFile.delete()) {
      context.processMessage(new CompilerMessage(builderName, BuildMessage.Kind.WARNING,
                                                 AndroidJpsBundle.message("android.jps.cannot.delete.file", outFilePath)));
    }
    final String javaExecutable = getJavaExecutable(platform, context, builderName);

    if (javaExecutable == null) {
      return false;
    }
    final List<String> commandLine = ExternalProcessUtil
      .buildJavaCommandLine(javaExecutable, AndroidDxRunner.class.getName(),
                            Collections.<String>emptyList(), classPath, vmOptions, programParamList);

    LOG.info(AndroidCommonUtils.command2string(commandLine));

    final String[] commands = ArrayUtil.toStringArray(commandLine);
    final Process process;

    if (testingManager != null) {
      process = testingManager.getCommandExecutor().createProcess(
        commands, Collections.<String, String>emptyMap());
    }
    else {
      process = Runtime.getRuntime().exec(commands);
    }
    final HashMap<AndroidCompilerMessageKind, List<String>> messages = new HashMap<AndroidCompilerMessageKind, List<String>>(3);
    messages.put(AndroidCompilerMessageKind.ERROR, new ArrayList<String>());
    messages.put(AndroidCompilerMessageKind.WARNING, new ArrayList<String>());
    messages.put(AndroidCompilerMessageKind.INFORMATION, new ArrayList<String>());

    AndroidCommonUtils.handleDexCompilationResult(process, outFilePath, messages);

    AndroidJpsUtil.addMessages(context, messages, builderName, srcTargetName);
    final boolean success = messages.get(AndroidCompilerMessageKind.ERROR).size() == 0;

    if (success) {
      final List<String> srcFiles = new ArrayList<String>();

      for (String compileTargetPath : compileTargets) {
        final File compileTarget = new File(compileTargetPath);

        if (compileTarget.isFile()) {
          srcFiles.add(compileTargetPath);
        }
        else if(compileTarget.isDirectory()) {
          AndroidJpsUtil.processClassFilesAndJarsRecursively(compileTarget, new Processor<File>() {
            @Override
            public boolean process(File file) {
              if (file.isFile()) {
                srcFiles.add(file.getPath());
              }
              return true;
            }
          });
        }
      }
      outputConsumer.registerOutputFile(outFile, srcFiles);
    }
    return success;
  }

  @Nullable
<<<<<<< HEAD
=======
  private static String getJavaExecutable(@NotNull AndroidPlatform platform, @NotNull CompileContext context, @NotNull String builderName) {
    final JpsSdk<JpsSimpleElement<JpsAndroidSdkProperties>> sdk = platform.getSdk();
    final String jdkName = sdk.getSdkProperties().getData().getJdkName();
    final JpsLibrary javaSdk = context.getProjectDescriptor().getModel().getGlobal().getLibraryCollection().findLibrary(jdkName);
    if (javaSdk == null || !javaSdk.getType().equals(JpsJavaSdkType.INSTANCE)) {
      context.processMessage(new CompilerMessage(builderName, BuildMessage.Kind.ERROR,
                                                 AndroidJpsBundle.message("android.jps.errors.java.sdk.not.specified", jdkName)));
      return null;
    }
    return JpsJavaSdkType.getJavaExecutable((JpsSdk<?>)javaSdk.getProperties());
  }

>>>>>>> 03561446
  private static Pair<Boolean, AndroidProGuardStateStorage.MyState>
  runProguardIfNecessary(@NotNull JpsAndroidModuleExtension extension,
                         @NotNull AndroidDexBuildTarget target,
                         @NotNull AndroidPlatform platform,
                         @NotNull CompileContext context,
                         @NotNull String outputJarPath,
                         @NotNull String[] proguardCfgPaths,
                         boolean includeSystemProguardCfg,
                         boolean hasDirtyFiles,
                         @Nullable AndroidProGuardStateStorage.MyState oldState)
    throws IOException {
    final JpsModule module = extension.getModule();
    final File[] proguardCfgFiles = new File[proguardCfgPaths.length];

    for (int i = 0; i < proguardCfgFiles.length; i++) {
      proguardCfgFiles[i] = new File(proguardCfgPaths[i]);

      if (!proguardCfgFiles[i].exists()) {
        context.processMessage(new CompilerMessage(PRO_GUARD_BUILDER_NAME, BuildMessage.Kind.ERROR,
                                                   AndroidJpsBundle.message("android.jps.cannot.find.file", proguardCfgPaths[i])));
        return null;
      }
    }

    final File mainContentRoot = AndroidJpsUtil.getMainContentRoot(extension);
    if (mainContentRoot == null) {
      context.processMessage(new CompilerMessage(PRO_GUARD_BUILDER_NAME, BuildMessage.Kind.ERROR, AndroidJpsBundle
        .message("android.jps.errors.main.content.root.not.found", module.getName())));
      return null;
    }

    final String javaExecutable = getJavaExecutable(platform, context, PRO_GUARD_BUILDER_NAME);
    if (javaExecutable == null) {
      return null;
    }

    final String logsDirOsPath =
          FileUtil.toSystemDependentName(mainContentRoot.getPath() + '/' + AndroidCommonUtils.DIRECTORY_FOR_LOGS_NAME);
    final AndroidProGuardStateStorage.MyState newState = new AndroidProGuardStateStorage.MyState(
      proguardCfgFiles, includeSystemProguardCfg);

    if (!hasDirtyFiles && newState.equals(oldState)) {
      return Pair.create(false, null);
    }
    final List<String> classesDirs = new ArrayList<String>();
    final List<String> libClassesDirs = new ArrayList<String>();
    final List<String> externalJars = new ArrayList<String>();

    final List<BuildRootDescriptor> roots = context.getProjectDescriptor().getBuildRootIndex().getTargetRoots(target, context);

    for (BuildRootDescriptor root : roots) {
      final File rootFile = root.getRootFile();

      if (!rootFile.exists()) {
        continue;
      }

      if (root instanceof AndroidDexBuildTarget.MyClassesDirBuildRootDescriptor) {
        final AndroidDexBuildTarget.ClassesDirType type =
          ((AndroidDexBuildTarget.MyClassesDirBuildRootDescriptor)root).getClassesDirType();

        if (type == AndroidDexBuildTarget.ClassesDirType.JAVA ||
            type == AndroidDexBuildTarget.ClassesDirType.ANDROID_APP) {
          AndroidJpsUtil.addSubdirectories(rootFile, classesDirs);
        }
        else {
          AndroidJpsUtil.addSubdirectories(rootFile, libClassesDirs);
        }
      }
      else if (root instanceof AndroidDexBuildTarget.MyJarBuildRootDescriptor) {
        final AndroidDexBuildTarget.MyJarBuildRootDescriptor jarRoot =
          (AndroidDexBuildTarget.MyJarBuildRootDescriptor)root;
        if (!jarRoot.isLibPackage() && !jarRoot.isPreDexed()) {
          externalJars.add(rootFile.getPath());
        }
      }
    }
    final String[] classFilesDirOsPaths = ArrayUtil.toStringArray(classesDirs);
    final String[] libClassFilesDirOsPaths = ArrayUtil.toStringArray(libClassesDirs);
    final String[] externalJarOsPaths = ArrayUtil.toStringArray(externalJars);
    final String inputJarOsPath = AndroidCommonUtils.buildTempInputJar(classFilesDirOsPaths, libClassFilesDirOsPaths);

    final AndroidBuildTestingManager testingManager = AndroidBuildTestingManager.getTestingManager();

    if (testingManager != null) {
      testingManager.getCommandExecutor().checkJarContent("proguard_input_jar", inputJarOsPath);
    }

    final File logsDir = new File(logsDirOsPath);
    if (!logsDir.exists()) {
      if (!logsDir.mkdirs()) {
        context.processMessage(new CompilerMessage(PRO_GUARD_BUILDER_NAME, BuildMessage.Kind.ERROR,
                                                   AndroidJpsBundle.message("android.jps.cannot.create.directory", logsDirOsPath)));
        return null;
      }
    }
    final JpsAndroidDexCompilerConfiguration configuration =
      JpsAndroidExtensionService.getInstance().getDexCompilerConfiguration(module.getProject());
    String proguardVmOptions = configuration != null ? configuration.getProguardVmOptions() : null;
    if (proguardVmOptions == null) {
      proguardVmOptions = "";
    }
    context.processMessage(new ProgressMessage(AndroidJpsBundle.message("android.jps.progress.proguard", module.getName())));

    final Map<AndroidCompilerMessageKind, List<String>> messages =
      AndroidCommonUtils.launchProguard(platform.getTarget(), platform.getSdkToolsRevision(), platform.getSdk().getHomePath(),
                                        javaExecutable, proguardVmOptions, proguardCfgPaths, includeSystemProguardCfg, inputJarOsPath,
                                        externalJarOsPaths, outputJarPath, logsDirOsPath);
    AndroidJpsUtil.addMessages(context, messages, PRO_GUARD_BUILDER_NAME, module.getName());
    return messages.get(AndroidCompilerMessageKind.ERROR).isEmpty()
           ? Pair.create(true, newState) : null;
  }
}<|MERGE_RESOLUTION|>--- conflicted
+++ resolved
@@ -359,8 +359,6 @@
   }
 
   @Nullable
-<<<<<<< HEAD
-=======
   private static String getJavaExecutable(@NotNull AndroidPlatform platform, @NotNull CompileContext context, @NotNull String builderName) {
     final JpsSdk<JpsSimpleElement<JpsAndroidSdkProperties>> sdk = platform.getSdk();
     final String jdkName = sdk.getSdkProperties().getData().getJdkName();
@@ -373,7 +371,6 @@
     return JpsJavaSdkType.getJavaExecutable((JpsSdk<?>)javaSdk.getProperties());
   }
 
->>>>>>> 03561446
   private static Pair<Boolean, AndroidProGuardStateStorage.MyState>
   runProguardIfNecessary(@NotNull JpsAndroidModuleExtension extension,
                          @NotNull AndroidDexBuildTarget target,
