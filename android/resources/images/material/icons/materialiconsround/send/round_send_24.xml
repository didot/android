--- conflicted
+++ resolved
@@ -3,12 +3,8 @@
     android:height="24dp"
     android:viewportWidth="24"
     android:viewportHeight="24"
-<<<<<<< HEAD
-    android:tint="?attr/colorControlNormal">
-=======
     android:tint="?attr/colorControlNormal"
     android:autoMirrored="true">
->>>>>>> 7af60d2c
   <path
       android:fillColor="@android:color/white"
       android:pathData="M3.4,20.4l17.45,-7.48c0.81,-0.35 0.81,-1.49 0,-1.84L3.4,3.6c-0.66,-0.29 -1.39,0.2 -1.39,0.91L2,9.12c0,0.5 0.37,0.93 0.87,0.99L17,12 2.87,13.88c-0.5,0.07 -0.87,0.5 -0.87,1l0.01,4.61c0,0.71 0.73,1.2 1.39,0.91z"/>
