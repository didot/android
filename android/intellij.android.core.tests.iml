--- conflicted
+++ resolved
@@ -126,7 +126,6 @@
     <orderEntry type="module" module-name="intellij.lint" scope="TEST" />
     <orderEntry type="module" module-name="intellij.android.projectSystem.gradle.psd" />
     <orderEntry type="module" module-name="android.sdktools.builder-model" />
-<<<<<<< HEAD
     <orderEntry type="module" module-name="intellij.webp" scope="TEST" />
     <orderEntry type="module" module-name="intellij.android.gradle-tooling.impl" scope="TEST" />
     <orderEntry type="module" module-name="intellij.platform.core.ui" />
@@ -134,22 +133,6 @@
     <orderEntry type="module" module-name="intellij.android.gradle.dsl.impl" scope="TEST" />
     <orderEntry type="module" module-name="intellij.android.gradle.dsl.tests" scope="TEST" />
     <orderEntry type="library" scope="TEST" name="jaxb-api" level="project" />
-    <orderEntry type="library" scope="TEST" name="Trove4j" level="project" />
     <orderEntry type="module" module-name="intellij.platform.ide.util.io" scope="TEST" />
-=======
-    <orderEntry type="module-library">
-      <library name="androidx-test-core-proto" type="repository">
-        <properties maven-id="com.google.testing.platform:core-proto:0.0.8-alpha01" />
-        <CLASSES>
-          <root url="jar://$MAVEN_REPOSITORY$/com/google/testing/platform/core-proto/0.0.8-alpha01/core-proto-0.0.8-alpha01.jar!/" />
-        </CLASSES>
-        <JAVADOC />
-        <SOURCES />
-      </library>
-    </orderEntry>
-    <orderEntry type="library" name="jaxb-api" level="project" />
-    <orderEntry type="module" module-name="intellij.webp" scope="TEST" />
-    <orderEntry type="library" scope="TEST" name="ini4j" level="project" />
->>>>>>> 4ae98eb0
   </component>
 </module>