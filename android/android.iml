<?xml version="1.0" encoding="UTF-8"?>
<module relativePaths="true" type="JAVA_MODULE" version="4">
  <component name="NewModuleRootManager" inherit-compiler-output="true">
    <exclude-output />
    <content url="file://$MODULE_DIR$">
      <sourceFolder url="file://$MODULE_DIR$/resources" isTestSource="false" />
      <sourceFolder url="file://$MODULE_DIR$/src" isTestSource="false" />
      <sourceFolder url="file://$MODULE_DIR$/testSrc" isTestSource="true" />
      <sourceFolder url="file://$MODULE_DIR$/gen" isTestSource="false" generated="true" />
    </content>
    <orderEntry type="inheritedJdk" />
    <orderEntry type="sourceFolder" forTests="false" />
    <orderEntry type="module" module-name="openapi" />
    <orderEntry type="module" module-name="dom-openapi" />
    <orderEntry type="library" scope="TEST" name="JUnit3" level="project" />
    <orderEntry type="module" module-name="execution-impl" />
    <orderEntry type="module" module-name="dom-impl" />
    <orderEntry type="module" module-name="compiler-impl" />
    <orderEntry type="module" module-name="xml" />
    <orderEntry type="module" module-name="debugger-impl" />
    <orderEntry type="module" module-name="xdebugger-impl" />
    <orderEntry type="module" module-name="testFramework-java" scope="TEST" />
    <orderEntry type="module" module-name="execution-openapi" />
    <orderEntry type="module" module-name="smRunner" />
    <orderEntry type="module" module-name="junit" />
    <orderEntry type="module" module-name="idea-ui" />
    <orderEntry type="module" module-name="maven" />
    <orderEntry type="module" module-name="java-impl" />
    <orderEntry type="module" module-name="properties" />
    <orderEntry type="library" name="xpp3-1.1.4-min" level="project" />
    <orderEntry type="module" module-name="testng" />
    <orderEntry type="module" module-name="android-common" exported="" />
    <orderEntry type="module" module-name="android-rt" />
    <orderEntry type="module" module-name="java-indexing-api" />
    <orderEntry type="module" module-name="jps-builders" />
    <orderEntry type="module" module-name="lang-impl" scope="TEST" />
    <orderEntry type="module" module-name="spellchecker" />
    <orderEntry type="module" module-name="draw9patch" />
    <orderEntry type="module" module-name="manifest-merger" />
    <orderEntry type="library" name="freemarker-2.3.20" level="project" />
    <orderEntry type="module" module-name="images" />
    <orderEntry type="module" module-name="assetstudio" />
    <orderEntry type="module" module-name="platform-api" />
    <orderEntry type="module" module-name="eclipse" />
    <orderEntry type="module-library">
      <library>
        <CLASSES>
          <root url="jar://$MODULE_DIR$/lib/GoogleFeedback.jar!/" />
        </CLASSES>
        <JAVADOC />
        <SOURCES />
      </library>
    </orderEntry>
    <orderEntry type="module" module-name="external-system-api" />
    <orderEntry type="module" module-name="gradle" />
    <orderEntry type="module" module-name="external-system-impl" />
    <orderEntry type="library" name="gson" level="project" />
    <orderEntry type="module" module-name="jetgroovy" />
    <orderEntry type="module" module-name="perflib" />
    <orderEntry type="library" name="swingx" level="project" />
    <orderEntry type="module" module-name="util" />
    <orderEntry type="module" module-name="gradle-import" />
    <orderEntry type="module" module-name="ui-designer-core" />
    <orderEntry type="module-library" scope="TEST">
      <library>
        <CLASSES>
          <root url="jar://$MODULE_DIR$/lib/mockito-all-1.9.5.jar!/" />
        </CLASSES>
        <JAVADOC />
        <SOURCES>
          <root url="jar://$MODULE_DIR$/lib/mockito-all-1.9.5.jar!/" />
        </SOURCES>
      </library>
    </orderEntry>
    <orderEntry type="module" module-name="testutils" scope="TEST" />
    <orderEntry type="library" scope="TEST" name="Eclipse" level="project" />
<<<<<<< HEAD
    <orderEntry type="module" module-name="properties-psi-api" />
=======
    <orderEntry type="library" name="asm4" level="project" />
    <orderEntry type="library" scope="TEST" name="fest" level="project" />
>>>>>>> db44f378
  </component>
</module>
<|MERGE_RESOLUTION|>--- conflicted
+++ resolved
@@ -74,11 +74,8 @@
     </orderEntry>
     <orderEntry type="module" module-name="testutils" scope="TEST" />
     <orderEntry type="library" scope="TEST" name="Eclipse" level="project" />
-<<<<<<< HEAD
     <orderEntry type="module" module-name="properties-psi-api" />
-=======
-    <orderEntry type="library" name="asm4" level="project" />
+    <orderEntry type="library" name="asm5" level="project" />
     <orderEntry type="library" scope="TEST" name="fest" level="project" />
->>>>>>> db44f378
   </component>
 </module>
