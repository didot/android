--- conflicted
+++ resolved
@@ -25,13 +25,8 @@
 import com.android.tools.idea.tests.gui.framework.fixture.theme.ThemeEditorTableFixture;
 import org.fest.swing.data.TableCell;
 import org.fest.swing.fixture.*;
-<<<<<<< HEAD
-import org.jetbrains.annotations.NotNull;
-import org.junit.Ignore;
-=======
 import org.junit.Ignore;
 import org.junit.Rule;
->>>>>>> 4870ec21
 import org.junit.Test;
 import org.junit.runner.RunWith;
 
@@ -59,14 +54,9 @@
   @Ignore("go/studio-builder/builders/ubuntu-studio-master-dev-uitests/builds/257")
   @Test
   public void testRenameTheme() throws IOException {
-<<<<<<< HEAD
-    myProjectFrame = importSimpleApplication();
-    ThemeEditorFixture themeEditor = ThemeEditorGuiTestUtils.openThemeEditor(myProjectFrame);
-=======
     guiTest.importSimpleApplication();
     IdeFrameFixture ideFrame = guiTest.ideFrame();
     ThemeEditorFixture themeEditor = ThemeEditorGuiTestUtils.openThemeEditor(ideFrame);
->>>>>>> 4870ec21
 
     final JComboBoxFixture themesComboBox = themeEditor.getThemesComboBox();
     themesComboBox.selectItem("Rename AppTheme");
@@ -118,13 +108,8 @@
    */
   @Test
   public void testShowAllThemes() throws IOException {
-<<<<<<< HEAD
-    myProjectFrame = importSimpleApplication();
-    ThemeEditorFixture themeEditor = ThemeEditorGuiTestUtils.openThemeEditor(myProjectFrame);
-=======
     guiTest.importSimpleApplication();
     ThemeEditorFixture themeEditor = ThemeEditorGuiTestUtils.openThemeEditor(guiTest.ideFrame());
->>>>>>> 4870ec21
 
     JComboBoxFixture themesComboBox = themeEditor.getThemesComboBox();
     String selectedTheme = themesComboBox.selectedItem();
@@ -164,13 +149,8 @@
   @Ignore("go/studio-builder/builders/ubuntu-studio-master-dev-uitests/builds/273")
   @Test
   public void testCreateNewTheme() throws IOException {
-<<<<<<< HEAD
-    myProjectFrame = importSimpleApplication();
-    ThemeEditorFixture themeEditor = ThemeEditorGuiTestUtils.openThemeEditor(myProjectFrame);
-=======
     guiTest.importSimpleApplication();
     ThemeEditorFixture themeEditor = ThemeEditorGuiTestUtils.openThemeEditor(guiTest.ideFrame());
->>>>>>> 4870ec21
 
     JComboBoxFixture themesComboBox = themeEditor.getThemesComboBox();
     String selectedTheme = themesComboBox.selectedItem();
@@ -245,18 +225,10 @@
    * Tests that we can remove AppCompat and the themes update correctly.
    * Test that we can open the simple application and the theme editor opens correctly.
    */
-<<<<<<< HEAD
-  @Ignore("failed in http://go/aj/job/studio-ui-test/326 and from IDEA")
-  @Test @IdeGuiTest
+  @Test
   public void testRemoveAppCompat() throws IOException {
-    IdeFrameFixture projectFrame = importSimpleApplication();
-    ThemeEditorFixture themeEditor = ThemeEditorGuiTestUtils.openThemeEditor(projectFrame);
-=======
-  @Test
-  public void testRemoveAppCompat() throws IOException {
     guiTest.importSimpleApplication();
     ThemeEditorFixture themeEditor = ThemeEditorGuiTestUtils.openThemeEditor(guiTest.ideFrame());
->>>>>>> 4870ec21
     List<String> themeList = themeEditor.getThemesList();
     assertThat(themeList).contains("Theme.AppCompat.Light.NoActionBar");
 
@@ -273,11 +245,7 @@
       .waitForGradleProjectSyncToFinish();
 
     // Check AppCompat themes are gone
-<<<<<<< HEAD
-    themeEditor = ThemeEditorGuiTestUtils.openThemeEditor(projectFrame);
-=======
     themeEditor = ThemeEditorGuiTestUtils.openThemeEditor(guiTest.ideFrame());
->>>>>>> 4870ec21
     themeList = themeEditor.getThemesList();
     assertThat(themeList).doesNotContain("Theme.AppCompat.Light.NoActionBar");
     assertThat(themeList).contains("android:Theme.Material.NoActionBar");
