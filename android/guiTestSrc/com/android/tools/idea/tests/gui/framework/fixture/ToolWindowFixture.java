--- conflicted
+++ resolved
@@ -24,11 +24,6 @@
 import org.fest.swing.core.Robot;
 import org.fest.swing.edt.GuiQuery;
 import org.fest.swing.edt.GuiTask;
-<<<<<<< HEAD
-import org.fest.swing.timing.Condition;
-import org.fest.swing.timing.Timeout;
-=======
->>>>>>> 4870ec21
 import org.fest.swing.util.TextMatcher;
 import org.jetbrains.annotations.NotNull;
 import org.jetbrains.annotations.Nullable;
@@ -36,11 +31,6 @@
 import javax.swing.*;
 import java.util.concurrent.TimeUnit;
 
-<<<<<<< HEAD
-import static com.android.tools.idea.tests.gui.framework.GuiTests.SHORT_TIMEOUT;
-import static com.android.tools.idea.tests.gui.framework.GuiTests.THIRTY_SEC_TIMEOUT;
-=======
->>>>>>> 4870ec21
 import static org.fest.swing.edt.GuiActionRunner.execute;
 
 public abstract class ToolWindowFixture {
@@ -85,55 +75,13 @@
   }
 
   @Nullable
-  protected Content getContent(@NotNull final String displayName, @NotNull Timeout timeout) {
-    long now = System.currentTimeMillis();
-    long budget = timeout.duration();
-    activateAndWaitUntilIsVisible(Timeout.timeout(budget));
-    long revisedNow = System.currentTimeMillis();
-    budget -= (revisedNow - now);
-    final Ref<Content> contentRef = new Ref<Content>();
-    pause(new Condition("finding content with display name " + displayName) {
-      @Override
-      public boolean test() {
-        Content[] contents = getContents();
-        for (Content content : contents) {
-          if (displayName.equals(content.getDisplayName())) {
-            contentRef.set(content);
-            return true;
-          }
-        }
-        return false;
-      }
-    }, Timeout.timeout(budget));
-    return contentRef.get();
-  }
-
-  @Nullable
   protected Content getContent(@NotNull final TextMatcher displayNameMatcher) {
-<<<<<<< HEAD
-    return getContent(displayNameMatcher, SHORT_TIMEOUT);
-  }
-
-  @Nullable
-  protected Content getContent(@NotNull final TextMatcher displayNameMatcher, @NotNull Timeout timeout) {
-    long now = System.currentTimeMillis();
-    long budget = timeout.duration();
-    activateAndWaitUntilIsVisible(Timeout.timeout(budget));
-    long revisedNow = System.currentTimeMillis();
-    budget -= (revisedNow - now);
-    now = revisedNow;
-    final Ref<Content> contentRef = new Ref<Content>();
-    pause(new Condition("finding content matching " + displayNameMatcher.formattedValues()) {
-      @Override
-      public boolean test() {
-=======
     long startTime = System.currentTimeMillis();
     activateAndWaitUntilIsVisible(SECONDS_TO_WAIT);
     long secondsRemaining = SECONDS_TO_WAIT - TimeUnit.MILLISECONDS.toSeconds(System.currentTimeMillis() - startTime);
     final Ref<Content> contentRef = new Ref<>();
     Wait.seconds(secondsRemaining).expecting("content matching " + displayNameMatcher.formattedValues() + " to be found")
       .until(() -> {
->>>>>>> 4870ec21
         Content[] contents = getContents();
         for (Content content : contents) {
           String displayName = content.getDisplayName();
@@ -143,27 +91,11 @@
           }
         }
         return false;
-<<<<<<< HEAD
-      }
-    }, Timeout.timeout(budget));
-=======
       });
->>>>>>> 4870ec21
     return contentRef.get();
   }
 
   private void activateAndWaitUntilIsVisible() {
-<<<<<<< HEAD
-    activateAndWaitUntilIsVisible(SHORT_TIMEOUT);
-  }
-
-  private void activateAndWaitUntilIsVisible(@NotNull Timeout timeout) {
-    long now = System.currentTimeMillis();
-    long budget = timeout.duration();
-    activate();
-    budget -= System.currentTimeMillis() - now;
-    waitUntilIsVisible(Timeout.timeout(budget));
-=======
     activateAndWaitUntilIsVisible(SECONDS_TO_WAIT);
   }
 
@@ -172,7 +104,6 @@
     activate();
     long secondsRemaining = secondsToWait - TimeUnit.MILLISECONDS.toSeconds(System.currentTimeMillis() - startTime);
     waitUntilIsVisible(secondsRemaining);
->>>>>>> 4870ec21
   }
 
   @NotNull
@@ -206,32 +137,17 @@
   }
 
   protected void waitUntilIsVisible() {
-<<<<<<< HEAD
-    waitUntilIsVisible(THIRTY_SEC_TIMEOUT);
-  }
-
-  protected void waitUntilIsVisible(@NotNull Timeout timeout) {
-    pause(new Condition("Wait for ToolWindow '" + myToolWindowId + "' to be visible") {
-      @Override
-      public boolean test() {
-=======
     waitUntilIsVisible(30);
   }
 
   protected void waitUntilIsVisible(long secondsToWait) {
     Wait.seconds(secondsToWait).expecting("ToolWindow '" + myToolWindowId + "' to be visible")
       .until(() -> {
->>>>>>> 4870ec21
         if (!isActive()) {
           activate();
         }
         return isVisible();
-<<<<<<< HEAD
-      }
-    }, timeout);
-=======
       });
->>>>>>> 4870ec21
   }
 
   private boolean isVisible() {
