--- conflicted
+++ resolved
@@ -58,7 +58,6 @@
 import java.util.List;
 
 import static com.android.tools.idea.gradle.util.GradleUtil.createGradleWrapper;
-import static com.android.tools.idea.gradle.util.GradleUtil.createGradleWrapper;
 import static com.android.tools.idea.templates.AndroidGradleTestCase.updateGradleVersions;
 import static com.android.tools.idea.tests.gui.framework.GuiTestRunner.canRunGuiTests;
 import static com.android.tools.idea.tests.gui.framework.GuiTests.*;
@@ -421,7 +420,6 @@
 
     File projectPath = virtualToIoFile(projectDir);
     IdeFrameFixture projectFrame = findIdeFrame(projectPath);
-<<<<<<< HEAD
     if (expectSuccessfulSync) {
       projectFrame.waitForGradleProjectSyncToFinish();
     }
@@ -429,9 +427,6 @@
       projectFrame.waitForGradleProjectSyncToFail();
     }
 
-=======
-    projectFrame.waitForGradleProjectSyncToFinish();
->>>>>>> 7cfdf5bf
     return projectFrame;
   }
 
