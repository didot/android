/*
 * Copyright (C) 2014 The Android Open Source Project
 *
 * Licensed under the Apache License, Version 2.0 (the "License");
 * you may not use this file except in compliance with the License.
 * You may obtain a copy of the License at
 *
 *      http://www.apache.org/licenses/LICENSE-2.0
 *
 * Unless required by applicable law or agreed to in writing, software
 * distributed under the License is distributed on an "AS IS" BASIS,
 * WITHOUT WARRANTIES OR CONDITIONS OF ANY KIND, either express or implied.
 * See the License for the specific language governing permissions and
 * limitations under the License.
 */
package com.android.tools.idea.tests.gui.framework.fixture;

import com.android.tools.idea.tests.gui.framework.GuiTests;
import com.google.common.base.Strings;
import com.google.common.collect.Lists;
import com.intellij.ide.projectView.ProjectView;
import com.intellij.ide.projectView.ProjectViewNode;
import com.intellij.ide.projectView.impl.AbstractProjectViewPane;
import com.intellij.ide.projectView.impl.nodes.ExternalLibrariesNode;
import com.intellij.ide.projectView.impl.nodes.NamedLibraryElement;
import com.intellij.ide.projectView.impl.nodes.NamedLibraryElementNode;
import com.intellij.ide.projectView.impl.nodes.PsiDirectoryNode;
import com.intellij.ide.util.treeView.AbstractTreeStructure;
import com.intellij.openapi.project.Project;
import com.intellij.openapi.projectRoots.JavaSdk;
import com.intellij.openapi.projectRoots.Sdk;
import com.intellij.openapi.roots.JdkOrderEntry;
import com.intellij.openapi.roots.LibraryOrSdkOrderEntry;
import com.intellij.openapi.vfs.VirtualFile;
import com.intellij.util.ui.tree.TreeUtil;
import org.fest.swing.core.Robot;
import org.fest.swing.edt.GuiActionRunner;
import org.fest.swing.edt.GuiQuery;
import org.fest.swing.edt.GuiTask;
import org.fest.swing.timing.Condition;
<<<<<<< HEAD
import org.fest.swing.timing.Pause;
=======
>>>>>>> 94691eb5
import org.jetbrains.annotations.NotNull;
import org.jetbrains.annotations.Nullable;

import java.util.List;
import java.util.concurrent.atomic.AtomicReference;

import static com.android.tools.idea.tests.gui.framework.GuiTests.SHORT_TIMEOUT;
import static org.fest.assertions.Assertions.assertThat;
import static org.fest.reflect.core.Reflection.field;
<<<<<<< HEAD
=======
import static org.fest.swing.timing.Pause.pause;
>>>>>>> 94691eb5
import static org.junit.Assert.assertNotNull;

public class ProjectViewFixture extends ToolWindowFixture {
  ProjectViewFixture(@NotNull Project project, @NotNull Robot robot) {
    super("Project", project, robot);
  }

  @NotNull
  public PaneFixture selectProjectPane() {
    activate();
    final ProjectView projectView = ProjectView.getInstance(myProject);
<<<<<<< HEAD
    Pause.pause(new Condition("Project view is initialized") {
      @Override
      public boolean test() {
        return field("isInitialized").ofType(boolean.class).in(projectView).get();
      }
    }, GuiTests.SHORT_TIMEOUT);
=======
    pause(new Condition("Project view is initialized") {
      @Override
      public boolean test() {
        //noinspection ConstantConditions
        return field("isInitialized").ofType(boolean.class).in(projectView).get();
      }
    }, SHORT_TIMEOUT);
>>>>>>> 94691eb5

    final String id = "ProjectPane";
    GuiActionRunner.execute(new GuiTask() {
      @Override
      protected void executeInEDT() throws Throwable {
        projectView.changeView(id);
      }
    });
    return new PaneFixture(projectView.getProjectViewPaneById(id));
  }

  public static class PaneFixture {
    @NotNull private final AbstractProjectViewPane myPane;

    PaneFixture(@NotNull AbstractProjectViewPane pane) {
      myPane = pane;
    }

    @NotNull
    public PaneFixture expand() {
      GuiActionRunner.execute(new GuiTask() {
        @Override
        protected void executeInEDT() throws Throwable {
          TreeUtil.expandAll(myPane.getTree());
        }
      });
      return this;
    }

    @NotNull
    public NodeFixture findExternalLibrariesNode() {
      final AtomicReference<AbstractTreeStructure> treeStructureRef = new AtomicReference<AbstractTreeStructure>();
      pause(new Condition("Tree Structure to be built") {
        @Override
        public boolean test() {
          AbstractTreeStructure treeStructure = GuiActionRunner.execute(new GuiQuery<AbstractTreeStructure>() {
            @Override
            protected AbstractTreeStructure executeInEDT() throws Throwable {
              try {
                return myPane.getTreeBuilder().getTreeStructure();
              }
              catch (NullPointerException e) {
                // expected;
              }
              return null;
            }
          });
          treeStructureRef.set(treeStructure);
          return treeStructure != null;
        }
      }, SHORT_TIMEOUT);

      final AbstractTreeStructure treeStructure = treeStructureRef.get();

      ExternalLibrariesNode node = GuiActionRunner.execute(new GuiQuery<ExternalLibrariesNode>() {
        @Nullable
        @Override
        protected ExternalLibrariesNode executeInEDT() throws Throwable {
          Object[] childElements = treeStructure.getChildElements(treeStructure.getRootElement());
          for (Object child : childElements) {
            if (child instanceof ExternalLibrariesNode) {
              return (ExternalLibrariesNode)child;
            }
          }
          return null;
        }
      });
      if (node != null) {
        return new NodeFixture(node, treeStructure);
      }
      throw new AssertionError("Unable to find 'External Libraries' node");
    }
  }

  public static class NodeFixture {
    @NotNull private final ProjectViewNode<?> myNode;
    @NotNull private final AbstractTreeStructure myTreeStructure;

    NodeFixture(@NotNull ProjectViewNode<?> node, @NotNull AbstractTreeStructure treeStructure) {
      myNode = node;
      myTreeStructure = treeStructure;
    }

    @NotNull
    public List<NodeFixture> getChildren() {
      final List<NodeFixture> children = Lists.newArrayList();
      GuiActionRunner.execute(new GuiTask() {
        @Override
        protected void executeInEDT() throws Throwable {
          for (Object child : myTreeStructure.getChildElements(myNode)) {
            if (child instanceof ProjectViewNode) {
              children.add(new NodeFixture((ProjectViewNode<?>)child, myTreeStructure));
            }
          }
        }
      });
      return children;
    }

    public boolean isJdk() {
      if (myNode instanceof NamedLibraryElementNode) {
        NamedLibraryElement value = ((NamedLibraryElementNode)myNode).getValue();
        assertNotNull(value);
        LibraryOrSdkOrderEntry orderEntry = value.getOrderEntry();
        if (orderEntry instanceof JdkOrderEntry) {
          Sdk sdk = ((JdkOrderEntry)orderEntry).getJdk();
          return sdk.getSdkType() instanceof JavaSdk;
        }
      }
      return false;
    }

    @NotNull
    public NodeFixture requireDirectory(@NotNull String name) {
      assertThat(myNode).isInstanceOf(PsiDirectoryNode.class);
      VirtualFile file = myNode.getVirtualFile();
      assertNotNull(file);
      assertThat(file.getName()).isEqualTo(name);
      return this;
    }

    @Override
    public String toString() {
      return Strings.nullToEmpty(myNode.getName());
    }
  }
}<|MERGE_RESOLUTION|>--- conflicted
+++ resolved
@@ -15,7 +15,6 @@
  */
 package com.android.tools.idea.tests.gui.framework.fixture;
 
-import com.android.tools.idea.tests.gui.framework.GuiTests;
 import com.google.common.base.Strings;
 import com.google.common.collect.Lists;
 import com.intellij.ide.projectView.ProjectView;
@@ -38,10 +37,6 @@
 import org.fest.swing.edt.GuiQuery;
 import org.fest.swing.edt.GuiTask;
 import org.fest.swing.timing.Condition;
-<<<<<<< HEAD
-import org.fest.swing.timing.Pause;
-=======
->>>>>>> 94691eb5
 import org.jetbrains.annotations.NotNull;
 import org.jetbrains.annotations.Nullable;
 
@@ -51,10 +46,7 @@
 import static com.android.tools.idea.tests.gui.framework.GuiTests.SHORT_TIMEOUT;
 import static org.fest.assertions.Assertions.assertThat;
 import static org.fest.reflect.core.Reflection.field;
-<<<<<<< HEAD
-=======
 import static org.fest.swing.timing.Pause.pause;
->>>>>>> 94691eb5
 import static org.junit.Assert.assertNotNull;
 
 public class ProjectViewFixture extends ToolWindowFixture {
@@ -66,14 +58,6 @@
   public PaneFixture selectProjectPane() {
     activate();
     final ProjectView projectView = ProjectView.getInstance(myProject);
-<<<<<<< HEAD
-    Pause.pause(new Condition("Project view is initialized") {
-      @Override
-      public boolean test() {
-        return field("isInitialized").ofType(boolean.class).in(projectView).get();
-      }
-    }, GuiTests.SHORT_TIMEOUT);
-=======
     pause(new Condition("Project view is initialized") {
       @Override
       public boolean test() {
@@ -81,7 +65,6 @@
         return field("isInitialized").ofType(boolean.class).in(projectView).get();
       }
     }, SHORT_TIMEOUT);
->>>>>>> 94691eb5
 
     final String id = "ProjectPane";
     GuiActionRunner.execute(new GuiTask() {
