--- conflicted
+++ resolved
@@ -340,8 +340,6 @@
   public static final Flag<Boolean> NELE_CUSTOM_VIEW_PREVIEW = Flag.create(
     NELE, "show.custom.view.preview", "Show Custom View Preview",
     "Enable the feature which shows a graphical preview for Android custom View classes.",
-<<<<<<< HEAD
-=======
     false);
 
   public static final Flag<Boolean> NELE_DESIGN_SURFACE_ZOOM = Flag.create(
@@ -352,7 +350,6 @@
   public static final Flag<Boolean> NELE_VISUALIZATION = Flag.create(
     NELE, "visualisation", "Layout Visualisation Tool",
     "Enable Visualisation Tool to preview layout in multiple devices at the same time",
->>>>>>> 6f28001c
     false);
   //endregion
 
@@ -364,28 +361,6 @@
     true);
   //endregion
 
-<<<<<<< HEAD
-  public static final Flag<Boolean> NELE_DESIGN_SURFACE_ZOOM = Flag.create(
-    NELE, "design.surface.zoom", "Zoom panel in Design Surface",
-    "Enable zoom controls in the design surface, substitutes any zoom controls on the top toolbar of the editor.",
-    true);
-
-  public static final Flag<Boolean> NELE_VISUALIZATION = Flag.create(
-    NELE, "visualisation", "Layout Visualisation Tool",
-    "Enable Visualisation Tool to preview layout in multiple devices at the same time",
-    false);
-  //endregion
-
-  //region Navigation Editor
-  private static final FlagGroup NAV_EDITOR = new FlagGroup(FLAGS, "nav", "Navigation Editor");
-  public static final Flag<Boolean> NAV_NEW_PROPERTY_PANEL = Flag.create(
-    NAV_EDITOR, "new.property", "Enable the new Property Panel",
-    "Enable the new Property Panel",
-    true);
-  //endregion
-
-=======
->>>>>>> 6f28001c
   //region Run/Debug
   private static final FlagGroup RUNDEBUG = new FlagGroup(FLAGS, "rundebug", "Run/Debug");
   public static final Flag<Boolean> RUNDEBUG_LOGCAT_CONSOLE_OUTPUT_ENABLED = Flag.create(
@@ -674,9 +649,6 @@
   public static final Flag<Boolean> KOTLIN_INCORRECT_SCOPE_CHECK_IN_TESTS = Flag.create(
     TESTING, "kotlin.incorrect.scope.check", "Checks the scope of classes being used in kotlin test files",
     "If enabled, an inspection will run that shows an error when a class is used in a kotlin test file that is not is scope.",
-<<<<<<< HEAD
-    true
-=======
     false
   );
 
@@ -684,7 +656,6 @@
     TESTING, "nitrogen", "Enables Nitrogen test runner features",
     "If enabled, Nitrogen test runner configuration becomes available in addition to traditional test runner configurations.",
     false
->>>>>>> 6f28001c
   );
   //endregion
 
@@ -699,27 +670,6 @@
     true);
   //endregion
 
-<<<<<<< HEAD
-  public static final Flag<Boolean> NITROGEN = Flag.create(
-    TESTING, "nitrogen", "Enables Nitrogen test runner features",
-    "If enabled, Nitrogen test runner configuration becomes available in addition to traditional test runner configurations.",
-    false
-  );
-  //endregion
-
-  //region Translations Editor
-  private static final FlagGroup TRANSLATIONS_EDITOR = new FlagGroup(FLAGS, "translations.editor", "Translations Editor");
-
-  public static final Flag<Boolean> TRANSLATIONS_EDITOR_USE_LOGICAL_FONT = Flag.create(
-    TRANSLATIONS_EDITOR,
-    "translations.editor.use.logical.font",
-    "Use a logical font",
-    "Use a logical font to display translations. See https://docs.oracle.com/javase/tutorial/2d/text/fonts.html#logical-fonts",
-    true);
-  //endregion
-
-=======
->>>>>>> 6f28001c
   //region Memory
   private static final FlagGroup MEMORY_SETTINGS = new FlagGroup(FLAGS, "memory.settings", "Memory Settings");
   public static final Flag<Boolean> RECOMMENDATION_ENABLED = Flag.create(
