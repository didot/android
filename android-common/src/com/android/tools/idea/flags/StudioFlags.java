/*
 * Copyright (C) 2017 The Android Open Source Project
 *
 * Licensed under the Apache License, Version 2.0 (the "License");
 * you may not use this file except in compliance with the License.
 * You may obtain a copy of the License at
 *
 *      http://www.apache.org/licenses/LICENSE-2.0
 *
 * Unless required by applicable law or agreed to in writing, software
 * distributed under the License is distributed on an "AS IS" BASIS,
 * WITHOUT WARRANTIES OR CONDITIONS OF ANY KIND, either express or implied.
 * See the License for the specific language governing permissions and
 * limitations under the License.
 */
package com.android.tools.idea.flags;

import com.android.flags.Flag;
import com.android.flags.FlagGroup;
import com.android.flags.FlagOverrides;
import com.android.flags.Flags;
import com.android.flags.overrides.DefaultFlagOverrides;
import com.android.flags.overrides.PropertyOverrides;
import com.android.tools.idea.flags.overrides.ServerFlagOverrides;
import com.android.tools.idea.util.StudioPathManager;
import com.intellij.openapi.application.Application;
import com.intellij.openapi.application.ApplicationManager;
import com.intellij.openapi.application.ApplicationNamesInfo;
import org.jetbrains.annotations.NotNull;
import org.jetbrains.annotations.TestOnly;

/**
 * A collection of all feature flags used by Android Studio. These flags can be used to gate
 * features entirely or branch internal logic of features, e.g. for experimentation or easy
 * rollback.
 * <p>
 * For information on how to add your own flags, see the README.md file under
 * "//tools/base/flags".
 */
public final class StudioFlags {
  private static final Flags FLAGS = createFlags();

  @NotNull
  private static Flags createFlags() {
    Application app = ApplicationManager.getApplication();
    FlagOverrides userOverrides;
    if (app != null && !app.isUnitTestMode()) {
      userOverrides = StudioFlagSettings.getInstance();
    }
    else {
      userOverrides = new DefaultFlagOverrides();
    }
    return new Flags(userOverrides, new PropertyOverrides(), new ServerFlagOverrides());
  }

  @TestOnly
  public static void validate() {
      FLAGS.validate();
  }

  //region New Project Wizard
  private static final FlagGroup NPW = new FlagGroup(FLAGS, "npw", "New Project Wizard");

  public static final Flag<Boolean> NPW_FIRST_RUN_WIZARD = Flag.create(
    NPW, "first.run.wizard", "Show new Welcome Wizard",
    "Show new version of the Welcome Wizard when Studio starts",
    false);

  public static final Flag<Boolean> NPW_FIRST_RUN_SHOW = Flag.create(
    NPW, "first.run.wizard.show", "Show Welcome Wizard always",
    "Show the Welcome Wizard when Studio starts",
    false);

  public static final Flag<Boolean> NPW_SHOW_JDK_STEP = Flag.create(
    NPW, "first.run.jdk.step", "Show JDK setup step",
    "Show JDK Setup Step in Welcome Wizard",
    true);

  public static final Flag<Boolean> NPW_SHOW_FRAGMENT_GALLERY = Flag.create(
    NPW, "show.fragment.gallery", "Show fragment gallery",
    "Show fragment gallery which contains fragment based templates",
    true);

  public static final Flag<Boolean> NPW_SHOW_GRADLE_KTS_OPTION = Flag.create(
    NPW, "show.gradle.kts.option", "Show gradle kts option",
    "Shows an option on new Project/Module to allow the use of Kotlin script",
    false);

  public static final Flag<Boolean> NPW_NEW_NATIVE_MODULE = Flag.create(
    NPW, "new.native.module", "New Android Native Module",
    "Show template to create a new Android Native module in the new module wizard.",
    true);

  public static final Flag<Boolean> NPW_NEW_MACRO_BENCHMARK_MODULE = Flag.create(
    NPW, "new.macro.benchmark.module", "New Macro Benchmark Module",
    "Show template to create a new Macro Benchmark module in the new module wizard.",
    true);

  public static final Flag<Boolean> NPW_MATERIAL3_ENABLED = Flag.create(
    NPW, "new.material3.templates", "New Material3 Templates",
    "Enable the new material 3 templates.",
    true);
  //endregion

  //region Profiler
  private static final FlagGroup PROFILER = new FlagGroup(FLAGS, "profiler", "Android Profiler");

  public static final Flag<Boolean> PROFILER_UNIFIED_PIPELINE = Flag.create(
    PROFILER, "unified.pipeline", "Enables new event pipeline to be used for core components.",
    "Toggles usage of gRPC apis to fetch data from perfd and the datastore.",
    true);

  public static final Flag<Boolean> PROFILER_ENERGY_PROFILER_ENABLED = Flag.create(
    PROFILER, "energy", "Enable Energy profiling",
    "Enable the new energy profiler. It monitors battery usage of the selected app.", true);

  public static final Flag<Boolean> PROFILER_MEMORY_CSV_EXPORT = Flag.create(
    PROFILER, "memory.csv", "Allow exporting entries in memory profiler",
    "Allow exporting entries in the views for heap dump and native/JVM recordings in CSV format.",
    false);

  public static final Flag<Boolean> PROFILER_PERFORMANCE_MONITORING = Flag.create(
    PROFILER, "performance.monitoring", "Enable Profiler Performance Monitoring Options",
    "Toggles if profiler performance metrics options are enabled.",
    false
  );

  public static final Flag<Boolean> PROFILER_JANK_DETECTION_UI = Flag.create(
    PROFILER, "jank.ui", "Enable jank detection UI",
    "Add a track in the display group showing frame janks.",
    true
  );

  public static final Flag<Boolean> PROFILER_CUSTOM_EVENT_VISUALIZATION = Flag.create(
    PROFILER, "custom.event.visualization", "Enable Profiler Custom Event Visualization",
    "When enabled, profiler will track and display events defined through developer APIs",
    false);

  public static final Flag<Boolean> PROFILEABLE_BUILDS = Flag.create(
    PROFILER, "profileable.builds", "Support building profileable apps",
    "Allow users to build apps as profileable with a supported Gradle plugin version (>7.3.0)",
    false);
  //endregion

  //region ML
  private static final FlagGroup ML = new FlagGroup(FLAGS, "ml", "ML");
  public static final Flag<Boolean> ML_MODEL_BINDING = Flag.create(
    ML, "modelbinding", "Enable ML model binding",
    "When enabled, TFLite model file will be recognized and indexed. Please invalidates file caches after enabling " +
    "(File -> Invalidate Caches...) in order to reindex model files.",
    true);
  //endregion

  //region Asset Studio
  private static final FlagGroup ASSET = new FlagGroup(FLAGS, "asset", "Asset Studio");
  public static final Flag<Boolean> ASSET_COPY_MATERIAL_ICONS = Flag.create(
    ASSET, "copy.material.icons", "Allow copying icons to Sdk folder",
    "Allow the IconPickerDialog in Asset Studio to copy bundled material icons in to the Android/Sdk folder",
    true);
  public static final Flag<Boolean> ASSET_DOWNLOAD_MATERIAL_ICONS = Flag.create(
    ASSET, "download.material.icons", "Allow downloading icons to Sdk folder",
    "Allow the IconPickerDialog in Asset Studio to download any new material icons in to the Android/Sdk folder",
    true);
  //endregion

  //region Design Tools
  private static final FlagGroup DESIGN_TOOLS = new FlagGroup(FLAGS, "design.tools", "Design Tools");
  public static final Flag<Boolean> DESIGN_TOOLS_POWER_SAVE_MODE_SUPPORT = Flag.create(
    DESIGN_TOOLS, "power.save.support", "Enable previews support for PowerSave mode",
    "If enabled, the the Layout Editor and Compose Preview will respect the Power Save mode and avoid auto-refresh, reduce FPS, etc.",
    true);
<<<<<<< HEAD
=======
  public static final Flag<Boolean> USE_COMPONENT_TREE_TABLE = Flag.create(
    DESIGN_TOOLS, "design.component.tree.table", "Enable TreeTable implementation of component tree",
    "Use a TreeTable for displaying the component tree in the LayoutInspector and the Nav editor.", true);
>>>>>>> ad5b6ee3

  //region Layout Editor
  private static final FlagGroup NELE = new FlagGroup(FLAGS, "nele", "Layout Editor");
  public static final Flag<Boolean> NELE_ANIMATIONS_PREVIEW = Flag.create(
    NELE, "animated.preview", "Show preview animations toolbar",
    "Show an animations bar that allows playback of vector drawable animations.",
    true);
  public static final Flag<Boolean> NELE_ANIMATED_SELECTOR_PREVIEW = Flag.create(
    NELE, "animated.selector.preview", "Show preview animations toolbar for animated selector",
    "Show an animations bar that allows playback of transitions in animated selector.",
    true);
  public static final Flag<Boolean> NELE_ANIMATIONS_LIST_PREVIEW = Flag.create(
    NELE, "animated.list.preview", "Show preview animations toolbar for animation list",
    "Show an animations bar that allows playback of animation list files.",
    true);
  public static final Flag<Boolean> NELE_MOTION_AREA_GRAPH = Flag.create(
    NELE, "motion.area.graph", "Show area graph in Timeline panel",
    "Show area graph in Timeline panel for Motion Editor.",
    true);
<<<<<<< HEAD
  public static final Flag<Boolean> NELE_MOTION_AREA_GRAPH = Flag.create(
    NELE, "motion.area.graph", "Show area graph in Timeline panel",
    "Show area graph in Timeline panel for Motion Editor.",
    true);
  public static final Flag<Boolean> NELE_CONSTRAINT_SELECTOR = Flag.create(
    NELE, "constraint.selection", "Allow selection of Constraints",
    "Allow the selection of constraints.",
=======
  public static final Flag<Boolean> NELE_MOTION_SAVE_GIF = Flag.create(
    NELE, "motion.save.gif", "Enable save GIF feature",
    "Enable save a selected transition as a GIF file in Motion Editor.",
>>>>>>> ad5b6ee3
    true);
  public static final Flag<Boolean> NELE_MOTION_HORIZONTAL = Flag.create(
    NELE, "animated.motion.horizontal", "Display motion editor horizontally",
    "Controls the placement of the motion editor (horizontal versus vertical).",
    false);

  public static final Flag<Boolean> NELE_RENDER_DIAGNOSTICS = Flag.create(
    NELE, "diagnostics", "Enable rendering on-screen stats",
    "If enabled, the surface displays some debug information to diagnose performance",
    false);

  public static final Flag<Boolean> NELE_COLOR_RESOURCE_PICKER_FOR_FILE_EDITORS = Flag.create(
    NELE, "editor.color.picker", "Enable popup color resource picker for java and kotlin files.",
    "Show the popup color resource picker when clicking the gutter icon of color resource in java and kotlin files.",
    true);

  public static final Flag<Boolean> NELE_DRAWABLE_POPUP_PICKER = Flag.create(
    NELE, "show.drawable.popup.picker", "Enable drawable popup picker in Xml Editor.",
    "Show the resource popup picker for picking drawable resources from the Editor's gutter icon.",
    true);

  public static final Flag<Boolean> NELE_DRAWABLE_BACKGROUND_MENU = Flag.create(
    NELE, "show.drawable.background.menu", "Enable background option menu in drawable preview panel.",
    "Show the background option menu to switch the background when previewing drawable resources.",
    true);

  public static final Flag<Boolean> NELE_WEAR_DEVICE_FIXED_ORIENTATION = Flag.create(
    NELE, "wear.fixed.orientation", "Fixes the orientation of wear os devices.",
    "For wear device, force using the portrait for square and round devices and landscape for chin devices.",
    true);

  public static final Flag<Boolean> NELE_LOG_ANDROID_FRAMEWORK = Flag.create(
    NELE, "log.android.framework", "Log messages coming from Layoutlib Native.",
    "Log in the IDEA log the messages coming from Java and native code of Layoutlib Native.",
    false);

  private static final FlagGroup ASSISTANT = new FlagGroup(FLAGS, "assistant", "Assistants");

  public static final Flag<Boolean> NELE_CONSTRAINT_LAYOUT_ASSISTANT = Flag.create(
    ASSISTANT, "layout.editor.help.constraintlayout", "Display Help for Constraint Layout",
    "If enabled, the assistant panel will display helpful guide on using Constraint Layout.",
    true);

  public static final Flag<Boolean> NELE_MOTION_LAYOUT_ASSISTANT = Flag.create(
    ASSISTANT, "layout.editor.help.motionlayout", "Display Help for Motion Layout",
    "If enabled, the assistant panel will display helpful guide on using Motion Layout.",
    true);

  public static final Flag<Boolean> NELE_NAV_EDITOR_ASSISTANT = Flag.create(
    ASSISTANT, "layout.editor.help.naveditor", "Display Help for Navigation Editor",
    "If enabled, the assistant panel will display helpful guide on using the Navigation Editor.",
    true);

  public static final Flag<Boolean> NELE_DRAG_PLACEHOLDER = Flag.create(
    NELE, "drag.placeholder", "Dragging widgets with Placeholders",
    "New architecture for dragging widgets in Layout Editor",
    true);

  public static final Flag<Boolean> NELE_PROPERTY_PANEL_ACTIONBAR = Flag.create(
    NELE, "property.panel.actionbar", "Property Panel Actionbar",
    "Support Actionbar in property panel",
    false);

  public static final Flag<Boolean> NELE_NEW_DEVICE_MENU = Flag.create(
    NELE, "new.device.menu", "New Device Menu in Layout Editor",
    "Use the new designed device menu to support device classes",
    true);

  public static final Flag<Boolean> NELE_VISUALIZATION_WINDOW_SIZE_MODE = Flag.create(
    NELE, "visualization.window.sizes", "Use Window Sizes Category in Layout Validation Tool",
    "Use Window Sizes as default group and replace the pixel devices category with it in Layout Validation Tool",
    true);

  public static final Flag<Boolean> NELE_VISUALIZATION_LOCALE_MODE = Flag.create(
    NELE, "visualization.locale", "Locale Mode in Layout Validation Tool",
    "Enable locale mode in Layout Validation Tool to preview layout in project's locales",
    true);

  public static final Flag<Boolean> NELE_VISUALIZATION_APPLY_CONFIG_TO_LAYOUT_EDITOR = Flag.create(
    NELE, "visualization.apply.config", "Apply Selected Configuration in Validation Tool to Layout Editor",
    "Apply the configuration to Layout Editor by double clicking the preview in Validation Tool",
    true);

  public static final Flag<Boolean> NELE_VISUALIZATION_MULTIPLE_CUSTOM = Flag.create(
    NELE, "visualization.multiple.custom", "Multiple Custom Categories in Layout Validation Tool",
    "Allow to create or delete multiple custom categories in Layout Validation Tool",
<<<<<<< HEAD
    false);
=======
    true);
>>>>>>> ad5b6ee3

  public static final Flag<Boolean> NELE_SOURCE_CODE_EDITOR = Flag.create(
    NELE, "show.source.code.editor", "New Source Code Editor",
    "Enable new source code editor with preview(s) coming as a substitute to Compose and Custom View editors.",
    true);

  public static final Flag<Boolean> NELE_TOGGLE_TOOLS_ATTRIBUTES_IN_PREVIEW = Flag.create(
    NELE, "toggle.tools.attributes.preview", "New Toggle for Tools namespaces attributes",
    "Enable the new toggle in the Layout Editor. Allows toggling tools attributes in the Layout preview.",
    true);

  public static final Flag<Boolean> NELE_SHOW_RECYCLER_VIEW_SETUP_WIZARD = Flag.create(
    NELE, "recyclerview.setup.wizard", "Show setup wizard for recycler view",
    "When you right click recycler view in layout editor, you can now see \"Generate Adapter\" " +
    "that takes you through setup wizard",
    false);

  public static final Flag<Boolean> NELE_CUSTOM_SHORTCUT_KEYMAP = Flag.create(
    NELE, "custom.shortcut.keymap", "Design Tool Custom Shortcut",
    "Make the shortcuts of design tools configurable. The shortcut keymap can be changed in Preferences -> Keymap -> Android Design" +
    " Tools",
    true
  );

  public static final Flag<Boolean> NELE_LAYOUT_SCANNER_IN_EDITOR = Flag.create(
    NELE, "toggle.layout.editor.validator.a11y", "Toggle layout validator for layout editor.",
    "When the model changes, layout editor will run the series of layout validations and update lint output",
    true);

  public static final Flag<Boolean> NELE_LAYOUT_SCANNER_ADD_INCLUDE = Flag.create(
    NELE, "toggle.layout.editor.validator.a11y.include", "Toggle whether to show included layout or not.",
    "If the layout contains <include>, turning this flag on will run the scanner in the included layout.",
    false);

  public static final Flag<Boolean> NELE_LAYOUT_SCANNER_COMMON_ERROR_PANEL = Flag.create(
    NELE, "toggle.layout.editor.validator.a11y.common.panel", "Enable common error panel to display scanner results.",
    "If the xml layout contains atf results, it will be shown in the common error panel as well as issue panel.",
    false);

  public static final Flag<Boolean> NELE_USE_SHARED_ISSUE_PANEL_FOR_DESIGN_TOOLS = Flag.create(
    NELE, "use.shared.issue.panel.for.design.tools", "Enabled shared issue panels",
    "Use a shared issue panel to display the issue for all design tools",
    true);

  public static final Flag<Boolean> NELE_SHOW_VISUAL_LINT_ISSUE_IN_COMMON_PROBLEMS_PANEL = Flag.create(
    NELE, "show.issue.in.common.panel", "Enable showing issues in common problems panel.",
    "If the xml layout contains any visual lint issues, it will be shown in the common error panel as well as in laytout validation issue panel.",
    false);

  public static final Flag<Boolean> NELE_VISUAL_LINT_ALWAYS_RUN = Flag.create(
    NELE, "visual.lint.always.run", "Run visual lint in the background when the layout editor is opened",
    "Enable so that visual lint always runs in the background of the layout editor for select configurations. This is also known as the background linting",
    true);

  public static final Flag<Boolean> NELE_USE_CUSTOM_TRAFFIC_LIGHTS_FOR_RESOURCES = Flag.create(
    NELE, "use.custom.traffic.lights.for.resources", "Base traffic lights on the errors from the shared issue panel",
    "Use errors from the current file and qualifiers tab in the traffic light rendering for resource files.",
    true);

  public static final Flag<Boolean> NELE_TRANSFORM_PANEL = Flag.create(
    NELE, "toggle.layout.editor.transform.panel", "Toggle transform panel in layout editor and motion editor.",
    "Enable the new transform panel in the layout editor and motion editor",
    true);

  public static final Flag<Boolean> NELE_TRANSITION_PANEL = Flag.create(
    NELE, "toggle.layout.editor.transition.panel", "Toggle transition panel in motion editor.",
    "Enable the new transition panel in the motion editor",
    true);

  public static final Flag<Boolean> NELE_ON_SWIPE_PANEL = Flag.create(
    NELE, "toggle.layout.editor.on.swipe.panel", "Toggle on swipe panel in motion editor.",
    "Enable the new on swipe panel in the motion editor",
    true);

  public static final Flag<Boolean> NELE_OVERLAY_PROVIDER = Flag.create(
    NELE, "toggle.overlay.provider.extension.point", "Toggle overlay provider extension point.",
    "Enable the overlay provider extension point",
    true);

  public static final Flag<Boolean> NELE_CLASS_BINARY_CACHE = Flag.create(
    NELE, "toggle.layout.editor.class.binary.cache", "Enable binary cache",
    "Enable binary cache of classes used in preview",
    true);

  public static final Flag<Boolean> NELE_STATE_LIST_PICKER = Flag.create(
    NELE, "state.list.picker", "Enable State List Picker",
    "Enable state list picker for selector drawable.",
    true);

  public static final Flag<Boolean> NELE_ASSET_REPOSITORY_INCLUDE_AARS_THROUGH_PROJECT_SYSTEM = Flag.create(
    NELE, "asset.repository.include.aars.through.project.system", "Include AARs through project system",
    "Include resource directories from AARs found through project system.",
    false);

  public static final Flag<Boolean> NELE_VISUAL_LINT = Flag.create(
    NELE, "visual.lint", "Enable visual linting for layouts",
    "Enable all the various tools related to visual linting of layouts.",
    true);

  public static final Flag<Boolean> NELE_ATF_IN_VISUAL_LINT = Flag.create(
    NELE, "visual.lint.atf", "Enable ATF integration in visual linting for layouts",
    "Enable ATF integration in visual linting of layouts.",
    true);

  public static final Flag<Boolean> NELE_WARN_NEW_THREADS = Flag.create(
    NELE, "preview.warn.new.threads", "Enable new threads warning",
    "Display a warning if user code creates new threads in the preview",
    true);

  public static final Flag<Boolean> NELE_CLASS_PRELOADING_DIAGNOSTICS = Flag.create(
    NELE, "preview.class.preloading.diagnostics", "Enable class preloading overlay",
    "If enabled, the surface displays background class preloading progress",
    false);
  //endregion

  //region Navigation Editor
  private static final FlagGroup NAV_EDITOR = new FlagGroup(FLAGS, "nav", "Navigation Editor");
  public static final Flag<Boolean> NAV_SAFE_ARGS_SUPPORT = Flag.create(
    NAV_EDITOR, "safe.args.enabled", "Enable support for Safe Args",
    "Generate in-memory Safe Args classes if the current module is using the feature.",
    true);
  //endregion

  //region Resource Manager
  private static final FlagGroup RES_MANAGER = new FlagGroup(FLAGS, "res.manager", "Resource Manager");
  public static final Flag<Boolean> EXTENDED_TYPE_FILTERS = Flag.create(
    RES_MANAGER, "extended.filters", "Enable extended filters for resources",
    "Adds more filter options for resources based on the selected ResourceType. Includes options to filter by resource XML tag or "
    + "File extension.",
    true);

  public static final Flag<Boolean> NAVIGATION_PREVIEW = Flag.create(
    RES_MANAGER, "nav.preview", "Enable previews for Navigation resources",
    "Adds a visual preview to the Navigation resources in the Resource Manager. The preview corresponds to the start destination " +
    "of the graph.",
    true);
  //endregion

  //region Resource Repository
  private static final FlagGroup RESOURCE_REPOSITORY = new FlagGroup(FLAGS, "resource.repository", "Resource Repository");
  public static final Flag<Integer> RESOURCE_REPOSITORY_TRACE_SIZE = Flag.create(
    RESOURCE_REPOSITORY, "trace.size", "Maximum Size of Resource Repository Update Trace",
    "Size of the in-memory cyclic buffer used for tracing of resource repository updates",
    10000);
  //endregion

  //endregion

  //region Run/Debug
  private static final FlagGroup RUNDEBUG = new FlagGroup(FLAGS, "rundebug", "Run/Debug");
  public static final Flag<Boolean> RUNDEBUG_LOGCAT_CONSOLE_OUTPUT_ENABLED = Flag.create(
    RUNDEBUG, "logcat.console.output.enabled", "Show logcat process output in Run/Debug console window",
    "When running or debugging an Android process, output the logcat output of the process in the console window.",
    true);

  public static final Flag<Boolean> RUNDEBUG_ANDROID_BUILD_BUNDLE_ENABLED = Flag.create(
    RUNDEBUG, "android.bundle.build.enabled", "Enable the Build Bundle action",
    "If enabled, the \"Build Bundle(s)\" menu item is enabled. " +
    "Changing the value of this flag requires restarting " + ApplicationNamesInfo.getInstance().getFullProductName()+".",
    true);

  public static final Flag<Boolean> DELTA_INSTALL = Flag.create(
    RUNDEBUG,
    "deltainstall",
    "Delta install",
    "Upon installing, if application is already on device, only send parts of the apks which have changed (the delta).",
    true);

  public static final Flag<Boolean> APPLY_CHANGES_OPTIMISTIC_SWAP = Flag.create(
    RUNDEBUG,
    "applychanges.optimisticswap",
    "Use the 'Apply Changes 2.0' deployment pipeline",
    "Supports Install-without-Install, Speculative Diff and Structural Redefinition",
    true);

  public static final Flag<Boolean> APPLY_CHANGES_OPTIMISTIC_RESOURCE_SWAP = Flag.create(
    RUNDEBUG,
    "applychanges.optimisticresourceswap",
    "Use the 'Apply Changes 2.0' deployment pipeline for full Apply Changes",
    "Requires applychanges.optimisticswap to be true.",
    true);

  public static final Flag<Boolean> NEW_EXECUTION_FLOW_ENABLED = Flag.create(
    RUNDEBUG, "android.new.execution.flow.enabled", "Enable new Execution flow",
    "If enabled, AS executes Run Configuration via new.AndroidRunProfileState",
    false);

  public static final Flag<Boolean> ALLOW_RUN_WEAR_CONFIGURATIONS_FROM_GUTTER = Flag.create(
    RUNDEBUG, "run.wear.configuration.gutter.enabled", "Run Wear Configurations from gutter",
    "If enabled, allow to Run Wear Configurations from the gutter.",
    true);

  /**
   * The level of APK change that will be supported by the deployment pipeline's optimistic
   * "deploy-without-installing" path. Deploying changes that exceed the level of support
   * configured here will cause the deployment to install via the package manager.
   */
  public enum OptimisticInstallSupportLevel {
    /**
     * Always fall back to a package manager installation.
     */
    DISABLED,
    /**
     * Support deploying changes to dex files only.
     */
    DEX,
    /**
     * Support deploying changes to dex files and native libraries only.
     */
    DEX_AND_NATIVE,
    /**
     * Support deploying changes to dex files, native libraries, and resources.
     */
    DEX_AND_NATIVE_AND_RESOURCES,
  }

<<<<<<< HEAD
    public static final Flag<OptimisticInstallSupportLevel> OPTIMISTIC_INSTALL_SUPPORT_LEVEL =
            Flag.create(
                    RUNDEBUG,
                    "optimisticinstall.supportlevel",
                    "The amount of support for using the 'Apply Changes 2.0' pipeline on Run.",
                    "This can be \"DISABLED\" to always use a package manager installation; \"DEX\" to use the pipeline for dex-only changes; \"DEX_AND_NATIVE\" to use the pipeline for dex and native library-only changes; or \"DEX_AND_NATIVE_AND_RESOURCES\" to use the pipeline for changes to dex, native libraries, and/or resource/asset files. Deploying changes that exceed the level of support configured here will cause the deployment to install via the package manager.",
                    OptimisticInstallSupportLevel.DEX);
=======
  public static final Flag<OptimisticInstallSupportLevel> OPTIMISTIC_INSTALL_SUPPORT_LEVEL = Flag.create(
    RUNDEBUG,
    "optimisticinstall.supportlevel",
    "The amount of support for using the 'Apply Changes 2.0' pipeline on Run.",
    "This can be \"DISABLED\" to always use a package manager installation; \"DEX\" to use the pipeline for dex-only changes;" +
    " \"DEX_AND_NATIVE\" to use the pipeline for dex and native library-only changes;" +
    " or \"DEX_AND_NATIVE_AND_RESOURCES\" to use the pipeline for changes to dex, native libraries, and/or resource/asset files." +
    " Deploying changes that exceed the level of support configured here will cause the deployment to install via the package manager.",
    OptimisticInstallSupportLevel.DEX);
>>>>>>> ad5b6ee3

  public static final Flag<Boolean> APPLY_CHANGES_STRUCTURAL_DEFINITION = Flag.create(
    RUNDEBUG,
    "applychanges.structuralredefinition",
    "Use ART's new structural redefinition extension for Apply Changes.",
    "Requires applychanges.optimisticswap to be true.",
    true);

  public static final Flag<Boolean> APPLY_CHANGES_VARIABLE_REINITIALIZATION = Flag.create(
    RUNDEBUG,
    "applychanges.variablereinitialization",
    "Use ART's new variable reinitializaiton extension for Apply Changes.",
    "Requires applychanges.structuralredefinition to be true.",
    true);

  public static final Flag<Boolean> APPLY_CHANGES_FAST_RESTART_ON_SWAP_FAIL = Flag.create(
    RUNDEBUG,
    "applychanges.swap.fastrestartonswapfail",
    "Allow fast restart on swap failure.",
    "Eliminate the need to build again when auto re-run checkbox is turned on.",
    true);

  public static final Flag<Boolean> APPLY_CHANGES_KEEP_CONNECTION_ALIVE = Flag.create(
    RUNDEBUG,
    "applychanges.connection.keepalive",
    "Keep connection to device alive.",
    "Eliminate the cost of opening a connection and spawning a process when using Apply Changes.",
    true);

  public static final Flag<Boolean> SELECT_DEVICE_SNAPSHOT_COMBO_BOX_SNAPSHOTS_ENABLED = Flag.create(
    RUNDEBUG,
    "select.device.snapshot.combo.box.snapshots.enabled",
    "Enable Select Device/Snapshot combo box snapshots",
    "So the new Instant Run can use the combo box",
    true);

  public static final Flag<Boolean> ADB_CONNECTION_STATUS_WIDGET_ENABLED = Flag.create(
    RUNDEBUG,
    "adb.connection.status.widget.enabled",
    "Enable and Show ADB Connection Widget",
    "Enables and shows the ADB connection status widget in the status bar",
    false);

  public static final Flag<Boolean> ADB_WIRELESS_PAIRING_ENABLED = Flag.create(
    RUNDEBUG,
    "adb.wireless.enabled",
    "Enable pairing devices through ADB wireless",
    "Allow pairing new physical device through QR Code pairing via ADB wireless",
    true);

  public static final Flag<Boolean> ADB_SERVER_MANAGEMENT_MODE_SETTINGS_VISIBLE = Flag.create(
    RUNDEBUG,
    "adb.server.management.mode.settings.visible",
    "Show ADB server management mode settings",
    "To allow toggling between automatic or user managed ADB server mode.",
    false);

<<<<<<< HEAD
  public static final Flag<Boolean> ADBLIB_MIGRATION_DEVICE_EXPLORER = Flag.create(
    RUNDEBUG,
    "adblib.migration.device.explorer",
    "Use adblib in Device Explorer",
    "Use adblib instead of ddmlib for Device Explorer",
    false);

  public static final Flag<Boolean> ADBLIB_MIGRATION_WIFI_PAIRING = Flag.create(
    RUNDEBUG,
    "adblib.migration.wifi.pairing",
    "Use adblib in Pair Device over Wi-Fi",
    "Use adblib instead of ddmlib for Pair Device over Wi-Fi",
=======
  public static final Flag<Boolean> ADB_DEVICE_MONITOR_TOOL_WINDOW_ENABLED = Flag.create(
    RUNDEBUG,
    "adb.device.monitor.enable",
    "Enable the \"Device Monitor\" tool window",
    "Enable the \"Device Monitor\" tool window which shows the list of JDWP proceses of Android Devices.\n" +
    "Changing the value of this flag requires restarting Android Studio.",
>>>>>>> ad5b6ee3
    true);

  public static final Flag<Boolean> ADBLIB_MIGRATION_DEVICE_EXPLORER = Flag.create(
    RUNDEBUG,
    "adblib.migration.device.explorer",
    "Use adblib in Device Explorer",
    "Use adblib instead of ddmlib for Device Explorer",
    true);

  public static final Flag<Boolean> ADBLIB_MIGRATION_WIFI_PAIRING = Flag.create(
    RUNDEBUG,
    "adblib.migration.wifi.pairing",
    "Use adblib in Pair Device over Wi-Fi",
    "Use adblib instead of ddmlib for Pair Device over Wi-Fi",
    true);

  public static final Flag<Boolean> ADBLIB_MIGRATION_DDMLIB_CLIENT_MANAGER = Flag.create(
    RUNDEBUG,
    "adblib.migration.ddmlib.clientmanager",
    "Use adblib to track device processes (Client)",
    "Use adblib instead of ddmlib to track processes (Client) on devices and handle debug sessions. " +
    "Note: Changing the value of this flag requires restarting Android Studio.",
    false);

  public static final Flag<Boolean> SUPPORT_FEATURE_ON_FEATURE_DEPS = Flag.create(
    RUNDEBUG,
    "feature.on.feature",
    "Enable feature-on-feature dependencies",
    "Enables Studio to understand feature-on-feature dependencies when launching dynamic apps.",
    false
  );

  public static final Flag<Boolean> COROUTINE_DEBUGGER_ENABLE = Flag.create(
    RUNDEBUG,
    "coroutine.debugger.enable",
    "Enable Coroutine Debugger",
    "Enables the Coroutine Debugger, that shows up as a panel in the debugger when debugging an app that uses coroutines",
    false
  );

  public static final Flag<Boolean> DDMLIB_ABB_EXEC_INSTALL_ENABLE = Flag.create(
    RUNDEBUG,
    "ddmlib.abb.exec.install.enable",
    "Allow DDMLib to use ABB_EXEC on install when device supports it.",
    "Allow DDMLib to use ABB_EXEC on install instead of the 'legacy' EXEC/CMD or EXEC/PM combos. This only occurs if device and adb support abb_exec",
    true
  );

  //endregion

  //region Logcat
  private static final FlagGroup LOGCAT = new FlagGroup(FLAGS, "logcat", "Logcat");

  // Deprecated: Old logcat tool window
  public static final Flag<Boolean> LOGCAT_EXPRESSION_FILTER_ENABLE = Flag.create(
    LOGCAT,
    "logcat.expression.filter.enable",
    "Enable expression filter in Logcat (deprecated)",
    "Enables the expression filter in Logcat",
    false
  );

  // Deprecated: Old logcat tool window
  public static final Flag<Boolean> LOGCAT_SUPPRESSED_TAGS_ENABLE = Flag.create(
    LOGCAT,
    "logcat.suppressed.tags.enable",
    "Enable Suppressed Tags Dialog in Logcat (deprecated)",
    "Enables a dialog that allows the user to maintain a global set of tags to be suppressed in Logcat",
    false
  );

  public static final Flag<Boolean> LOGCAT_NAMED_FILTERS_ENABLE = Flag.create(
    LOGCAT,
    "logcat.named.filters.enable",
    "Enable Logcat named filters feature",
    "Enables the named filters feature in the Logcat tool window",
    false
  );

  public static final Flag<Boolean> LOGCAT_CUSTOM_FORMAT_ACTION = Flag.create(
    LOGCAT,
    "logcat.custom.format.action",
    "Enable Logcat custom format action",
    "Enables the custom format action in the Logcat tool window action bar",
    false
  );

  public static final Flag<Boolean> LOGCAT_CLICK_TO_ADD_FILTER = Flag.create(
    LOGCAT,
    "logcat.click.to.add.filter",
    "Enable Logcat click to add/remove filter feature",
    "Enable Logcat click to add/remove filter feature",
    true
  );

  public static final Flag<Boolean> LOGCAT_IS_FILTER = Flag.create(
    LOGCAT,
    "logcat.is.filter",
    "Enable Logcat 'is:...' filter",
    "Enables a Logcat filter using the 'is' keyword for example 'is:stacktrace'is:crash' etc",
    true
  );

  public static final Flag<Integer> LOGCAT_MAX_MESSAGES_PER_BATCH = Flag.create(
    LOGCAT,
    "logcat.max.messages.per.batch",
    "Set the max number of messages that are appended to the UI component",
    "Set the max number of messages that are appended to the UI component",
    1000
  );
  //endregion

  //region Gradle Project System
  private static final FlagGroup GRADLE_IDE = new FlagGroup(FLAGS, "gradle.ide", "Gradle Project System");
  public static final Flag<Boolean> FIX_ANDROID_RUN_CONFIGURATIONS_ENABLED = Flag.create(
    GRADLE_IDE, "gradle.run.configuration.fix.enabled",
    "Check Android Run Configurations contains the \"Gradle-aware Make\" task and fix them",
    "When a project is loaded, automatically add a \"Gradle-aware Make\" task to each Run Configuration if the task is missing",
    true);

  public static final Flag<Boolean> USE_DEVELOPMENT_OFFLINE_REPOS = Flag.create(
    GRADLE_IDE, "development.offline.repos", "Enable development offline repositories",
    "Makes Gradle use development offline repositories such as /out/repo", StudioPathManager.isRunningFromSources());
  public static final Flag<Boolean> BUILD_ANALYZER_JETIFIER_ENABLED = Flag.create(
    GRADLE_IDE, "build.analyzer.jetifier.warning", "Enable Jetifier usage analyzis",
    "Enable Jetifier usage analyzis is Build Analyzer.", true);
<<<<<<< HEAD
  public static final Flag<Boolean> DISABLE_FORCED_UPGRADES = Flag.create(
    GRADLE_IDE, "forced.agp.update", "Disable forced Android Gradle plugin upgrades",
    "This option is only respected when running "+ApplicationNamesInfo.getInstance().getFullProductName()+" internally.", false);
  public static final Flag<Boolean> USE_MODULE_PER_SOURCE_SET = Flag.create(
    GRADLE_IDE, "module.per.source.set", "Enables creating multiple modules per Gradle project",
    "This allows the IDE to more closely represent how the project is configured in Gradle.", true);
=======
  public static final Flag<Boolean> BUILD_ANALYZER_DOWNLOADS_ANALYSIS = Flag.create(
    GRADLE_IDE, "build.analyzer.downloads.analysis", "Enable Downloads analysis",
    "Enable Downloads analysis in Build Analyzer.", true);
  public static final Flag<Boolean> DISABLE_FORCED_UPGRADES = Flag.create(
    GRADLE_IDE, "forced.agp.update", "Disable forced Android Gradle plugin upgrades",
    "This option is only respected when running Android Studio internally.", false);
>>>>>>> ad5b6ee3

  public static final Flag<Boolean> GRADLE_SYNC_PARALLEL_SYNC_ENABLED = Flag.create(
    GRADLE_IDE, "gradle.sync.parallel.sync.enabled", "Enables parallel sync",
    "This allows the IDE to fetch models in parallel (if supported by Gradle and enabled via org.gradle.parallel=true).", true);

  public static final Flag<Boolean> GRADLE_SYNC_PARALLEL_SYNC_PREFETCH_VARIANTS = Flag.create(
    GRADLE_IDE, "gradle.sync.parallel.sync.prefetch.variants", "Enables speculative syncing of current variants",
    "This allows the IDE to pre-fetch models for the currently selected variants in parallel before resolving the " +
    "new variant selection (which is less parallelizable process).", false);

  public static final Flag<Boolean> GRADLE_SYNC_ENABLE_CACHED_VARIANTS = Flag.create(
    GRADLE_IDE, "gradle.sync.enable.cached.variants", "Enables caching of build variants",
    "Enables caching of build variant data so that the IDE does not always run Gradle when switching between build variants. " +
    "While faster this mode may be incompatible with some plugins.", true);

  public static final Flag<Boolean> ALLOW_DIFFERENT_JDK_VERSION = Flag.create(
    GRADLE_IDE, "jdk.allow.different", "Allow different Gradle JDK", "Allow usage of a different JDK version when running Gradle.", true);

  public static final Flag<Boolean> GRADLE_SYNC_USE_V2_MODEL = Flag.create(
    GRADLE_IDE, "gradle.sync.use.v2", "Use V2 Builder models", "Enable fetching V2 builder models from AGP when syncing.", true);

  public static final Flag<Boolean> GRADLE_SYNC_RECREATE_JDK = Flag.create(
    GRADLE_IDE, "gradle.sync.recreate.jdk", "Recreate JDK on sync", "Recreate Gradle JDK when syncing if there are changed roots.", true);

  public static final Flag<Boolean> GRADLE_DSL_TOML_SUPPORT = Flag.create(
    GRADLE_IDE, "gradle.dsl.toml", "Parse TOML files", "Parse TOML files to support use of Version Catalogs.", true);

  public static final Flag<Boolean> GRADLE_DSL_TOML_WRITE_SUPPORT = Flag.create(
    GRADLE_IDE, "gradle.dsl.toml.write", "Write TOML files", "Write changes to TOML Version Catalog files.", true);

  public static final Flag<Boolean> GRADLE_SAVE_LOG_TO_FILE = Flag.create(
    GRADLE_IDE, "save.log.to.file", "Save log to file", "Appends the build log to the given file", false);

  //endregion

  //region Database Inspector
  private static final FlagGroup DATABASE_INSPECTOR = new FlagGroup(FLAGS, "database.inspector", "Database Inspector");
  public static final Flag<Boolean> DATABASE_INSPECTOR_OPEN_FILES_ENABLED = Flag.create(
    DATABASE_INSPECTOR,
    "open.files.enabled",
    "Enable support for opening SQLite files in Database Inspector",
    "If enabled, the Database Inspector tool will be able to open SQLite files." +
    "eg. SQLite files opened from the Device Explorer will open in the inspector.",
    false
  );
  //endregion

  //region Layout Inspector
  private static final FlagGroup LAYOUT_INSPECTOR = new FlagGroup(FLAGS, "layout.inspector", "Layout Inspector");
  public static final Flag<Boolean> DYNAMIC_LAYOUT_INSPECTOR_USE_DEVBUILD_SKIA_SERVER = Flag.create(
    LAYOUT_INSPECTOR, "dynamic.layout.inspector.devbuild.skia", "Use the locally-built skia rendering server",
    "If enabled and this is a locally-built studio instance, use the locally-built skia server instead of one from the SDK.", false);
<<<<<<< HEAD
  public static final Flag<Boolean> DYNAMIC_LAYOUT_INSPECTOR_SHOW_SEMANTICS = Flag.create(
    LAYOUT_INSPECTOR, "dynamic.layout.inspector.show.semantics", "Show semantics",
    "If enabled, display semantic information found in the agent.", true);
  public static final Flag<Boolean> DYNAMIC_LAYOUT_INSPECTOR_ENABLE_SNAPSHOTS = Flag.create(
    LAYOUT_INSPECTOR, "dynamic.layout.inspector.enable.snapshots", "Enable snapshots",
    "Enable saving and loading snapshots in the layout inspector.", true);

=======
  public static final Flag<Boolean> DYNAMIC_LAYOUT_INSPECTOR_ENABLE_RECOMPOSITION_COUNTS = Flag.create(
    LAYOUT_INSPECTOR, "dynamic.layout.inspector.enable.recomposition.counts", "Enable recomposition counts",
    "Enable gathering and display of recomposition counts in the layout inspector.", true);
  public static final Flag<Boolean> DYNAMIC_LAYOUT_INSPECTOR_ENABLE_RECOMPOSITION_HIGHLIGHTS = Flag.create(
    LAYOUT_INSPECTOR, "dynamic.layout.inspector.enable.recomposition.highlights", "Enable recomposition highlights",
    "Enable recomposition highlights on the image in the layout inspector.", true);

  public static final Flag<Boolean> DYNAMIC_LAYOUT_INSPECTOR_AUTO_CONNECT_TO_FOREGROUND_PROCESS_ENABLED = Flag.create(
    LAYOUT_INSPECTOR, "dynamic.layout.inspector.enable.auto.connect.foreground", "Enable automatically connecting to foreground process",
    "When this flag is enabled, LayoutInspector will automatically connect to whatever debuggable process is in the foreground on the phone.",
    false);
>>>>>>> ad5b6ee3
  //endregion

  //region Embedded Emulator
  private static final FlagGroup EMBEDDED_EMULATOR = new FlagGroup(FLAGS, "embedded.emulator", "Embedded Emulator");
  public static final Flag<Boolean> EMBEDDED_EMULATOR_SCREENSHOT_STATISTICS = Flag.create(
    EMBEDDED_EMULATOR, "screenshot.statistics", "Enable Collection of Screenshot Statistics",
    "Captures statistics of received Emulator screenshots",
    false);
  public static final Flag<Integer> EMBEDDED_EMULATOR_STATISTICS_INTERVAL_SECONDS = Flag.create(
    EMBEDDED_EMULATOR, "screenshot.statistics.interval", "Aggregation Interval for Screenshot Statistics",
    "Aggregation interval in seconds for statistics of received Emulator screenshots",
    120);
  public static final Flag<Boolean> EMBEDDED_EMULATOR_TRACE_GRPC_CALLS = Flag.create(
    EMBEDDED_EMULATOR, "trace.grpc.calls", "Enable Emulator gRPC Tracing",
    "Enables tracing of most Emulator gRPC calls",
    false);
  public static final Flag<Boolean> EMBEDDED_EMULATOR_TRACE_HIGH_VOLUME_GRPC_CALLS = Flag.create(
    EMBEDDED_EMULATOR, "trace.high.volume.grpc.calls", "Enable High Volume Emulator gRPC Tracing",
    "Enables tracing of high volume Emulator gRPC calls",
    false);
  public static final Flag<Boolean> EMBEDDED_EMULATOR_TRACE_SCREENSHOTS = Flag.create(
    EMBEDDED_EMULATOR, "trace.screenshots", "Enable Emulator Screenshot Tracing",
    "Enables tracing of received Emulator screenshots",
    false);
  public static final Flag<Boolean> EMBEDDED_EMULATOR_TRACE_NOTIFICATIONS = Flag.create(
    EMBEDDED_EMULATOR, "trace.notifications", "Enable Emulator Notification Tracing",
    "Enables tracing of received Emulator notifications",
    false);
  public static final Flag<Boolean> EMBEDDED_EMULATOR_TRACE_DISCOVERY = Flag.create(
    EMBEDDED_EMULATOR, "trace.discovery", "Enable Tracing of Emulator Discovery",
    "Enables tracing of Emulator discovery",
    false);
  //endregion

  //region Device Mirroring
  private static final FlagGroup DEVICE_MIRRORING = new FlagGroup(FLAGS, "device.mirroring", "Device Mirroring");
  public static final Flag<Boolean> DEVICE_MIRRORING_ENABLED_BY_DEFAULT = Flag.create(
    DEVICE_MIRRORING, "enabled", "Enable Mirroring of Physical Devices by Default",
    "Mirrors displays of connected physical devices",
    false);
  public static final Flag<Boolean> DEVICE_MIRRORING_STANDALONE_EMULATORS = Flag.create(
    DEVICE_MIRRORING, "allow.standalone.emulators", "Allow Mirroring of Standalone Emulators",
    "Treats standalone emulators the same as physical devices for the purpose of display mirroring",
    false);
  public static final Flag<Boolean> DEVICE_CLIPBOARD_SYNCHRONIZATION_ENABLED = Flag.create(
    DEVICE_MIRRORING, "clipboard.synchronization.enabled", "Enable Clipboard Synchronization with Mirrored Physical Devices",
    "Synchronizes clipboard contents between the host computer and the mirrored physical devices",
    true);
  public static final Flag<String> DEVICE_MIRRORING_AGENT_LOG_LEVEL = Flag.create(
    DEVICE_MIRRORING, "agent.log.level", "On Device Logging Level for Mirroring",
    "The log level used by the screen sharing agent, one of \"verbose\", \"debug\", \"info\", \"warn\" or \"error\"",
    "debug");
  public static final Flag<String> DEVICE_MIRRORING_VIDEO_CODEC = Flag.create(
    DEVICE_MIRRORING, "video.codec", "Video Codec Used for Mirroring of Physical Devices",
    "The name of a video codec, e.g. \"vp8\" or \"vp9\"",
    "vp8");
  //endregion

  //region Refactorings
  private static final FlagGroup REFACTORINGS = new FlagGroup(FLAGS, "refactor", "Refactor menu");

  public static final Flag<Boolean> MIGRATE_TO_RESOURCE_NAMESPACES_REFACTORING_ENABLED = Flag.create(
    REFACTORINGS, "migrateto.resourcenamespaces.enabled", "Enable the Migrate to Resource Namespaces refactoring",
    "If enabled, show the action in the refactoring menu", false);

  public static final Flag<Boolean> MIGRATE_TO_NON_TRANSITIVE_R_CLASSES_REFACTORING_ENABLED = Flag.create(
    REFACTORINGS, "migrateto.nontransitiverclasses.enabled", "Enable the Migrate to non-transitive R classes refactoring",
    "If enabled, show the action in the refactoring menu", true);

<<<<<<< HEAD
=======
  public static final Flag<Boolean> INFER_ANNOTATIONS_REFACTORING_ENABLED = Flag.create(
    REFACTORINGS, "infer.annotations.enabled", "Enable the Infer Annotations refactoring",
    "If enabled, show the action in the refactoring menu", false);
  //endregion

>>>>>>> ad5b6ee3
  //region NDK
  private static final FlagGroup NDK = new FlagGroup(FLAGS, "ndk", "Native code features");
  public static final Flag<Boolean> CMAKE_ENABLE_FEATURES_FROM_CLION = Flag.create(
    NDK, "cmakeclionfeatures", "Enable CMake language support from CLion",
    "If enabled, language support features (e.g. syntax highlighting) currently present in CLion will be turned on.", true);

  public static final Flag<Boolean> APK_DEBUG_BUILD_ID_CHECK = Flag.create(
    NDK, "apkdebugbuildidcheck", "Enable build ID check in APK debugging",
    "If enabled, the build ID of user-provided symbol files are compared against the binaries inside the APK.", true);

  public static final Flag<Boolean> APK_DEBUG_RELOAD = Flag.create(
    NDK, "apkdebugreload", "Enable APK reloading feature",
    "If enabled, the user will be provided with an option to reload the APK inside an APK debugging project", true);

  private static final FlagGroup NDK_SIDE_BY_SIDE = new FlagGroup(FLAGS, "ndk.sxs", "NDK Side by Side");
  public static final Flag<Boolean> NDK_SIDE_BY_SIDE_ENABLED = Flag.create(
    NDK_SIDE_BY_SIDE, "ndk.sxs.enabled", "Enable side by side NDK support",
    "If enabled, C/C++ projects will have NDK side by side support",
    true);

  public static final Flag<Boolean> USE_CONTENT_ROOTS_FOR_NATIVE_PROJECT_VIEW = Flag.create(
    NDK, "use.content.roots.for.native.project.view", "Use content roots for native project view",
    "If enabled, the C/C++ content roots are displayed in Android View and Project View. Otherwise, each individual native target " +
    "is displayed.",
    true);

  public static final Flag<Boolean> ENABLE_SHOW_FILES_UNKNOWN_TO_CMAKE = Flag.create(
    NDK, "ndk.projectview.showfilessunknowntocmake", "Enable option to show files unknown to CMake",
    "If enabled, for projects using CMake, Android project view menu would show an option to `Show Files Unknown To CMake`.",
    true
  );

  // b/202709703: Disable jb_formatters (which is used to pull Natvis) temporarily, because
  // the latest changes in cidr-debugger cause the jb_formatters to conflict with the
  // built-in lldb formatters.
  public static final Flag<Boolean> ENABLE_LLDB_NATVIS = Flag.create(
    NDK, "lldb.natvis", "Use NatVis visualizers in native debugger",
    "If enabled, native debugger formats variables using NatVis files found in the project.",
    false
  );
  //endregion

  //region Editor
  private static final FlagGroup EDITOR = new FlagGroup(FLAGS, "editor", "Editor features");

  public static final Flag<Boolean> COLLAPSE_ANDROID_NAMESPACE = Flag.create(
    EDITOR,
    "collapse.android.namespace",
    "Collapse the android namespace in XML code completion",
    "If enabled, XML code completion doesn't include resources from the android namespace. Instead a fake completion item " +
    "is used to offer just the namespace prefix.", true);

  public static final Flag<Boolean> AGSL_LANGUAGE_SUPPORT = Flag.create(
    EDITOR, "agsl.support.enabled",
    "Enable editor support for AGSL (Android Graphics Shading Language)",
    "If enabled, it offers basic editor support (syntax highlighting and basic validation) for AGSL",
    true
  );

  public static final Flag<Boolean> ADVANCED_JNI_ASSISTANCE = Flag.create(
    EDITOR, "advanced.jni.assistance",
    "Enable advanced JNI assistance",
    "If enabled, additional inspection, completion, and refactoring supports are provided related to JNI. If disabled, some " +
    "inspections related to JNI may stop working.",
    true
  );

  public static final Flag<Boolean> TWEAK_COLOR_SCHEME = Flag.create(
    EDITOR, "tweak.color.scheme",
    "Change the default color scheme",
    "If enabled, we modify the default color scheme slightly.",
    true
  );

  public static final Flag<Boolean> SAMPLES_SUPPORT_ENABLED = Flag.create(
    EDITOR, "samples.support.enabled",
    "Enable supports of samples (tag inside KDoc) that are used in quick documentation",
    "Enable supports of samples (tag inside KDoc) that are used in quick documentation",
    false
  );

  public static final Flag<Boolean> DAGGER_SUPPORT_ENABLED = Flag.create(
    EDITOR, "dagger.support.enabled",
    "Enable editor support for Dagger",
    "If enabled adds Dagger specific find usages, gutter icons and new parsing for Dagger errors",
    true
  );

  //endregion

  //region Unified App Bundle
  private static final FlagGroup UAB = new FlagGroup(FLAGS, "uab", "Unified App Bundle");

  public static final Flag<Boolean> UAB_ENABLE_NEW_INSTANT_APP_RUN_CONFIGURATIONS = Flag.create(
    UAB, "enable.ia.run.configs", "Enable new instant app run configuration options",
    "If enabled, shows the new instant app deploy checkbox in the run configuration dialog and allows new instant app deploy workflow.",
    true
  );
  //endregion

  //region Testing
  private static final FlagGroup TESTING = new FlagGroup(FLAGS, "testing", "Testing support");

  public static final Flag<Boolean> PRINT_INSTRUMENTATION_STATUS = Flag.create(
    TESTING, "print.instrumentation.status", "Print instrumentation status information when testing",
    "If enabled, instrumentation output keys (from calling Instrumentation#sendStatus) that begin with 'android.studio.display.' "
    + "will have their values printed after a test has finished running.",
    true
  );

  public static final Flag<Boolean> UTP_TEST_RESULT_SUPPORT = Flag.create(
    TESTING, "utp.instrumentation.tests", "Allow importing UTP test results.",
    "If enabled, you can import UTP test results and display them in test result panel.",
    true
  );

  public static final Flag<Boolean> UTP_INSTRUMENTATION_TESTING = Flag.create(
    TESTING, "utp.instrumentation.testing", "Run instrumentation tests via UTP",
    "If enabled, a checkbox to opt-in to running instrumentation tests via UTP feature is displayed in the settings.",
    true
  );
  //endregion

  //region Memory
  private static final FlagGroup MEMORY_SETTINGS = new FlagGroup(FLAGS, "memory.settings", "Memory Settings");
  public static final Flag<Boolean> LOW_IDE_XMX_CAP = Flag.create(
    MEMORY_SETTINGS, "low.ide.xmx.cap", "Set low IDE Xmx cap in memory settings",
    "If set, IDE Xmx is capped at 4GB in the configuration dialog. Otherwise, the cap is 8GB",
    true);
  //endregion

  //region System Health
  private static final FlagGroup SYSTEM_HEALTH = new FlagGroup(FLAGS, "system.health", "System Health");
  public static final Flag<Boolean> WINDOWS_UCRT_CHECK_ENABLED = Flag.create(
    SYSTEM_HEALTH, "windows.ucrt.check.enabled", "Enable Universal C Runtime system health check",
    "If enabled, a notification will be shown if the Universal C Runtime in Windows is not installed",
    false);

  public static final Flag<Boolean> ANTIVIRUS_NOTIFICATION_ENABLED = Flag.create(
    SYSTEM_HEALTH, "antivirus.notification.enabled", "Enable antivirus system health check",
    "If enabled, a notification will be shown if antivirus realtime scanning is enabled and directories relevant to build performance aren't excluded",
    true);

  public static final Flag<Boolean> ANTIVIRUS_METRICS_ENABLED = Flag.create(
    SYSTEM_HEALTH, "antivirus.metrics.enabled", "Enable antivirus metrics collection",
    "If enabled, metrics about the status of antivirus realtime scanning and excluded directories will be collected",
    true);

  public static final Flag<Boolean> ANTIVIRUS_CHECK_USE_REGISTRY = Flag.create(
    SYSTEM_HEALTH, "antivirus.check.registry", "Use registry instead of PowerShell for checking antivirus status",
    "If enabled, the antivirus status checker will use the Windows registry instead of PowerShell commands",
    true);

  //endregion

  //region Compose
  private static final FlagGroup COMPOSE = new FlagGroup(FLAGS, "compose", "Compose");
<<<<<<< HEAD

  public static final Flag<Boolean> COMPOSE_PREVIEW_ONLY_KOTLIN_BUILD = Flag.create(
    COMPOSE, "preview.fast.build.enabled", "Enable the use of \"compileDebugKotlin\" for the preview refresh",
    "If enabled, the refresh button will only trigger the \"compileDebugKotlin\" task as opposed to others like" +
    "\"generateDebugSources\" or \"compileJava\".",
    true);

  public static final Flag<Boolean> COMPOSE_PREVIEW_RUN_CONFIGURATION = Flag.create(
    COMPOSE, "preview.run.configuration", "Enable running Compose Previews on device/emulator",
    "If enabled, it will be possible to create run configurations that launch a Compose Preview directly to the device/emulator.",
    true);
=======
>>>>>>> ad5b6ee3

  public static final Flag<Boolean> COMPOSE_PREVIEW_DOUBLE_RENDER = Flag.create(
    COMPOSE, "preview.double.render", "Enable the Compose double render mode",
    "If enabled, preview components will be rendered twice so components depending on a recompose (like tableDecoration) " +
    "render correctly.",
    false);

  public static final Flag<Boolean> COMPOSE_PREVIEW_SCROLL_ON_CARET_MOVE = Flag.create(
    COMPOSE, "preview.scroll.on.caret.move", "Enable the Compose Preview scrolling when the caret moves",
    "If enabled, when moving the caret in the text editor, the Preview will show the preview currently under the cursor.",
    true);

  public static final Flag<Boolean> COMPOSE_PREVIEW_INTERRUPTIBLE = Flag.create(
    COMPOSE, "preview.interruptible", "Allows the Compose Preview to interrupt rendering calls",
    "If enabled, if a render takes too long, the preview will be able to interrupt the execution.",
    true);

  public static final Flag<Boolean> COMPOSE_EDITOR_SUPPORT = Flag.create(
    COMPOSE, "editor",
    "Compose-specific support in the code editor",
    "Controls whether Compose-specific editor features, like completion tweaks, are enabled. This flag has priority over " +
    "all flags in the `compose.editor.*` namespace.",
    true
  );

  public static final Flag<Boolean> COMPOSE_COMPLETION_PRESENTATION = Flag.create(
    COMPOSE, "editor.completion.presentation",
    "Custom presentation for code completion items for composable functions",
    "If enabled, code completion items for composable functions use a custom presentation (icon, text).",
    true
  );

  public static final Flag<Boolean> COMPOSE_COMPLETION_WEIGHER = Flag.create(
    COMPOSE, "editor.completion.weigher",
    "Custom weigher for Compose",
    "If enabled, code completion puts composable functions above other completion suggestions.",
    true
  );

  public static final Flag<Boolean> COMPOSE_COMPLETION_INSERT_HANDLER = Flag.create(
    COMPOSE, "editor.completion.insert.handler",
    "Custom insert handler for composable functions",
    "If enabled, code completion for composable functions uses a custom InsertHandler that inserts required parameter names.",
    true
  );

  public static final Flag<Boolean> COMPOSE_CONSTRAINTLAYOUT_COMPLETION = Flag.create(
    COMPOSE, "editor.completion.constraintlayout.json",
    "Completion for ConstraintLayout JSON syntax",
    "If enabled, code completion will be abailable for the JSON syntax of Compose ConstraintLayout.",
    true
  );

  public static final Flag<Boolean> COMPOSE_AUTO_DOCUMENTATION = Flag.create(
    COMPOSE, "editor.auto.documentation",
    "Show quick documentation automatically for Compose",
    "If enabled, during code completion popup with documentation shows automatically",
    true
  );

  public static final Flag<Boolean> COMPOSE_RENDER_SAMPLE_IN_DOCUMENTATION = Flag.create(
    COMPOSE, "editor.render.sample",
    "Render samples of compose elements inside documentation",
    "If enabled, adds rendered image of sample for compose element if such exists",
    false
  );

  public static final Flag<Boolean> COMPOSE_RENDER_SAMPLE_IN_DOCUMENTATION_SLOW = Flag.create(
    COMPOSE, "editor.render.sample.slow",
    "Slow down rendering of samples of compose elements inside documentation",
    "If enabled, slow down rendering of samples of compose elements inside documentation, this flag is used for demonstration of non-blocking behavior",
    false
  );

  public static final Flag<Boolean> COMPOSE_FUNCTION_EXTRACTION = Flag.create(
    COMPOSE, "editor.function.extraction",
    "Enables extracting @Composable function from other composables",
    "If enabled, function extracted from @Composable function will annotated @Composable",
    true
  );

  public static final Flag<Boolean> COMPOSE_WIZARD_TEMPLATES = Flag.create(
    COMPOSE, "wizard.templates",
    "Show Compose Wizards",
    "If enabled, allows adding new Compose Projects/Modules/Activities through the wizards",
    true
  );

  public static final Flag<Boolean> COMPOSE_DEPLOY_LIVE_EDIT = Flag.create(
    COMPOSE, "deploy.live.edit.deploy",
    "Enable live edit deploy",
    "If enabled, Live Edit will be visible and available",
    true
  );

  public static final Flag<Boolean> COMPOSE_DEPLOY_LIVE_EDIT_ADVANCED_SETTINGS_MENU = Flag.create(
    COMPOSE, "deploy.live.edit.deploy.advanced.settings",
    "Enable live edit deploy settings menu",
    "If enabled, advanced Live Edit settings menu will be visible",
    false
  );

  public static final Flag<Integer> COMPOSE_LIVE_LITERALS_UPDATE_RATE = Flag.create(
    COMPOSE, "deploy.live.literals.updaterate",
    "Update rate of live literals edits",
    "The rate of which live literals are updated in milliseconds",
    50
  );

  public static final Flag<Boolean> COMPOSE_DEBUG_BOUNDS = Flag.create(
    COMPOSE, "preview.debug.bounds",
    "Enable the debug bounds switch controls",
    "If enabled, the user can enable/disable the painting of debug bounds",
    false
  );

  public static final Flag<Boolean> COMPOSE_PREVIEW_ELEMENT_PICKER = Flag.create(
    COMPOSE, "preview.element.picker.enable",
    "Enable @Preview picker",
    "If enabled, the picker for @Preview elements will be available",
    false
  );

  public static final Flag<Boolean> COMPOSE_PREVIEW_DEVICESPEC_INJECTOR = Flag.create(
    COMPOSE, "preview.element.injector.enable",
    "Enable injecting DeviceSpec Language",
    "If enabled, the DeviceSpec Language will be injected in @Preview.device string values",
    true
  );

  public static final Flag<Boolean> COMPOSE_SPRING_PICKER = Flag.create(
    COMPOSE, "preview.spring.picker",
    "Enable the SpringSpec picker",
    "If enabled, a picker will be available in SpringSpec calls on the Editor gutter",
    false
  );

  public static final Flag<Boolean> COMPOSE_BLUEPRINT_MODE = Flag.create(
    COMPOSE, "preview.blueprint",
    "Enable the blueprint mode for Compose previews",
    "If enabled, the user can change the mode of Compose previews, between design and blueprint mode",
    false
  );

  public static final Flag<Boolean> COMPOSE_COLORBLIND_MODE = Flag.create(
    COMPOSE, "preview.colorblind",
    "Enable the colorblind mode for Compose previews",
    "If enabled, the user can change the mode of Compose previews, between different types of colorblind modes",
    true
  );

  public static final Flag<Boolean> COMPOSE_PIN_PREVIEW = Flag.create(
    COMPOSE, "preview.pin.enable",
    "Enable pinning compose previews",
    "If enabled, a user can pin a preview",
    false
  );

  public static final Flag<Boolean> COMPOSE_CONSTRAINT_VISUALIZATION = Flag.create(
    COMPOSE, "constraint.visualization",
    "Enable ConstraintLayout visualization in Compose previews",
    "If enabled, constraints from a ConstraintLayout composable will be shown in the preview",
    true
  );

  public static final Flag<Boolean> COMPOSE_INDIVIDUAL_PIN_PREVIEW = Flag.create(
    COMPOSE, "preview.individual.pin.enable",
    "Enable pinning of individual compose previews",
    "If enabled, a user can pin a single preview within a file",
    false
  );

  public static final Flag<Integer> COMPOSE_INTERACTIVE_FPS_LIMIT = Flag.create(
    COMPOSE, "preview.interactive.fps.limit",
    "Interactive Preview FPS limit",
    "Controls the maximum number of frames per second in Compose Interactive Preview",
    30
  );

  public static final Flag<Boolean> COMPOSE_CLASSLOADERS_PRELOADING = Flag.create(
    COMPOSE, "preview.classloaders.preloading",
    "Enable background classes preloading",
    "If enabled, a background classes preloading will happen to speed-up preview ClassLoader warm-up",
    true
  );

  public static final Flag<Boolean> COMPOSE_STATE_OBJECT_CUSTOM_RENDERER = Flag.create(
    COMPOSE, "custom.renderer.for.compose.state.objects",
    "Enable custom renderers for compose state objects",
    "If enabled, a given compose 'StateObject' type object will be rendered by the corresponding custom renderer",
    true
  );

  public static final Flag<Boolean> COMPOSE_INTERACTIVE_ANIMATION_CURVES = Flag.create(
    COMPOSE, "preview.animation.curves",
    "Enable animation curves in Animation Inspector",
    "If enabled, animation curves will be rendered in Animation Inspector timeline.",
    true
  );

  public static final Flag<Boolean> COMPOSE_ANIMATION_PREVIEW_COORDINATION_DRAG = Flag.create(
    COMPOSE, "preview.animation.coordination.drag",
    "Enable animation dragging in timeline for Animation Inspector",
    "If enabled, animation dragging will be available in Animation Inspector timeline.",
    false
  );

  public static final Flag<Boolean> COMPOSE_FAST_PREVIEW = Flag.create(
    COMPOSE, "preview.fast.reload.enabled", "Enable the Compose fast-reload preview",
    "If enabled, the preview enabled the fast-reload feature.",
    true);

  public static final Flag<Boolean> COMPOSE_FAST_PREVIEW_DAEMON_DEBUG = Flag.create(
    COMPOSE, "preview.fast.reload.debug.daemon", "Starts the Live Edit daemon in debug mode",
    "If enabled, the compiler daemon will wait for a debugger to be attached.",
    false);

<<<<<<< HEAD
=======
  public static final Flag<Boolean> COMPOSE_MULTIPREVIEW = Flag.create(
    COMPOSE, "preview.multipreview.enabled", "Enable Compose Multipreview",
    "If enabled, annotation classes annotated with Preview, and its usages, will be considered when finding Previews in a file",
    true);

  public static final Flag<Boolean> COMPOSE_PROJECT_USES_COMPOSE_OVERRIDE = Flag.create(
    COMPOSE, "project.uses.compose.override", "Forces the Compose project detection",
    "If enabled, the project will be treated as a Compose project, showing Previews if available and enhancing the Compose editing",
    false);
  //endregion

>>>>>>> ad5b6ee3
  // region App Inspection
  private static final FlagGroup APP_INSPECTION = new FlagGroup(FLAGS, "appinspection", "App Inspection");
  public static final Flag<Boolean> ENABLE_APP_INSPECTION_TOOL_WINDOW = Flag.create(
    APP_INSPECTION, "enable.tool.window", "Enable App Inspection Tool Window",
    "Enables the top-level App Inspection tool window, which will contain tabs to various feature inspectors",
    true
  );

  public static final Flag<Boolean> APP_INSPECTION_USE_DEV_JAR = Flag.create(
    APP_INSPECTION, "use.dev.jar", "Use a precompiled, prebuilt inspector jar",
    "If enabled, grab inspector jars from prebuilt locations, skipping over version checking and dynamic resolving of " +
    "inspector artifacts from maven. This is useful for devs who want to load locally built inspectors.",
    false
  );

  public static final Flag<Boolean> APP_INSPECTION_USE_SNAPSHOT_JAR = Flag.create(
    APP_INSPECTION, "use.snapshot.jar", "Always extract latest inspector jar from library",
    "If enabled, override normal inspector resolution logic, instead searching the IDE cache directly. This allows finding " +
    "inspectors bundled in local, snapshot builds of Android libraries, as opposed to those released through the normal process on maven.",
    false
  );

  public static final Flag<Boolean> COMPOSE_USE_LOADER_WITH_AFFINITY = Flag.create(
    COMPOSE, "preview.loader.affinity", "Enable the class loading affinity.",
    "If enabled, the class loading will cache which class loaders are more likely to have the class.",
    true);
  // endregion

  // region WorkManager Inspector
  private static final FlagGroup WORK_MANAGER_INSPECTOR = new FlagGroup(FLAGS, "work.inspector", "WorkManager Inspector");
  public static final Flag<Boolean> ENABLE_WORK_MANAGER_INSPECTOR_TAB = Flag.create(
    WORK_MANAGER_INSPECTOR, "enable.tab", "Enable WorkManager Inspector Tab",
    "Enables a WorkManager Inspector Tab in the App Inspection tool window",
    true
  );

  public static final Flag<Boolean> ENABLE_WORK_MANAGER_GRAPH_VIEW = Flag.create(
    WORK_MANAGER_INSPECTOR, "enable.graph.view", "Enable WorkManager Graph View",
    "Enables a Graph View for visualizing work dependencies in the WorkManager Inspector Tab",
    true
  );
  // endregion

  // region Network Inspector
  private static final FlagGroup NETWORK_INSPECTOR = new FlagGroup(FLAGS, "network.inspector", "Network Inspector");
  public static final Flag<Boolean> ENABLE_NETWORK_MANAGER_INSPECTOR_TAB = Flag.create(
    NETWORK_INSPECTOR, "enable.network.inspector.tab", "Enable Network Inspector Tab",
    "Enables a Network Inspector Tab in the App Inspection tool window",
    true
  );
  public static final Flag<Boolean> ENABLE_NETWORK_INTERCEPTION = Flag.create(
    NETWORK_INSPECTOR, "enable.network.interception", "Enable Network Interception",
    "Enables interceptions on network requests and responses",
    true
  );
  // endregion

  // region BackgroundTask Inspector
  private static final FlagGroup BACKGROUND_TASK_INSPECTOR =
    new FlagGroup(FLAGS, "backgroundtask.inspector", "BackgroundTask Inspector");
  public static final Flag<Boolean> ENABLE_BACKGROUND_TASK_INSPECTOR_TAB = Flag.create(
    BACKGROUND_TASK_INSPECTOR, "enable.backgroundtask.inspector.tab", "Enable BackgroundTask Inspector Tab",
    "Enables a BackgroundTask Inspector Tab in the App Inspection tool window",
    true
  );
  // endregion

  //region Device Manager
  private static final FlagGroup DEVICE_MANAGER = new FlagGroup(FLAGS, "device.manager", "Device Manager");

  public static final Flag<Boolean> WEAR_OS_VIRTUAL_DEVICE_PAIRING_ASSISTANT_ENABLED = Flag.create(
    DEVICE_MANAGER,
    "wear.os.virtual.device.pairing.assistant.enabled",
    "Enable the Wear OS virtual device pairing assistant",
    "Enable the Wear OS virtual device pairing assistant",
<<<<<<< HEAD
    false);
=======
    true);
>>>>>>> ad5b6ee3

  public static final Flag<Boolean> PAIRED_DEVICES_TAB_ENABLED = Flag.create(
    DEVICE_MANAGER,
    "paired.devices.tab.enabled",
    "Enable the Paired devices tab",
    "Enable the Paired devices tab in the details panel",
<<<<<<< HEAD
    false);
=======
    true);
>>>>>>> ad5b6ee3
  // endregion

  //region DDMLIB
  private static final FlagGroup DDMLIB = new FlagGroup(FLAGS, "ddmlib", "DDMLIB");
  public static final Flag<Boolean> ENABLE_JDWP_PROXY_SERVICE = Flag.create(
    DDMLIB, "enable.jdwp.proxy.service", "Enable jdwp proxy service",
    "Creates a proxy service within DDMLIB to allow shared device client connections.",
    false
  );
  public static final Flag<Boolean> ENABLE_DDMLIB_COMMAND_SERVICE = Flag.create(
    DDMLIB, "enable.ddmlib.command.service", "Enable ddmlib command service",
    "Creates a service within DDMLIB to allow external processes to issue commands to ddmlib.",
    false
  );
  // endregion DDMLIB

  //region SERVER_FLAGS
  private static final FlagGroup SERVER_FLAGS = new FlagGroup(FLAGS, "serverflags", "Server Flags");
  public static final Flag<Boolean> TEST_SERVER_FLAG = Flag.create(
    SERVER_FLAGS, "test", "Test Server Enabled Flag",
    "Creates a sample studio flag that can be set using a server flag",
    false
  );
  // endregion SERVER_FLAGS

  //region METRICS
  private static final FlagGroup METRICS = new FlagGroup(FLAGS, "metrics", "Metrics");
  public static final Flag<Boolean> NEW_CONSENT_DIALOG = Flag.create(
    METRICS, "new.consent.dialog", "New consent dialog",
    "Enable the new consent dialog for opting into metrics",
    true
  );
  // endregion SERVER_FLAGS
<<<<<<< HEAD
=======

  // region App Insights
  private static final FlagGroup APP_INSIGHTS = new FlagGroup(FLAGS, "appinsights", "App Insights");
  public static final Flag<Boolean> APP_INSIGHTS_ENABLED =
    Flag.create(
      APP_INSIGHTS,
      "enabled",
      "Enabled",
      "Enable App Insights tool window and highlighting support.",
      true);

  public static final Flag<Boolean> APP_INSIGHTS_GUTTER_SUPPORT =
    Flag.create(
      APP_INSIGHTS,
      "insights.gutter",
      "Gutter Support",
      "Use gutter icons rather than code highlight to display insights in the editor",
      true);

  public static final Flag<Boolean> NEW_CRASHLYTICS_API_ENABLED =
    Flag.create(
      APP_INSIGHTS,
      "enable.new.crashlytics.api",
      "Enable new Crashlytics API",
      "If enabled, new Crashlytics API is adopted.",
      true);

  public static final Flag<String> CRASHLYTICS_GRPC_SERVER =
    Flag.create(
      APP_INSIGHTS,
      "crashlytics.grpc.server",
      "Set Crashlytics gRpc server address",
      "Set Crashlytics gRpc server address, mainly used for testing purposes.",
      "firebasecrashlytics.googleapis.com");

  public static final Flag<Boolean> CRASHLYTICS_GRPC_USE_TRANSPORT_SECURITY =
    Flag.create(
      APP_INSIGHTS,
      "crashlytics.grpc.use.transport.security",
      "Use transport security",
      "Set Crashlytics gRpc channel to use transport security",
      true);
  // endregion App Insights

  // region App Links Assistant
  private static final FlagGroup APP_LINKS_ASSISTANT = new FlagGroup(FLAGS, "app.links.assistant", "App Links Assistant");
  public static final Flag<Boolean> KOTLIN_INTENT_HANDLING =
    Flag.create(APP_LINKS_ASSISTANT, "kotlin.intent.handling", "Kotlin Intent Handling",
                "Support adding logic for intent handling in Kotlin.", true);
  public static final Flag<Boolean> APP_LINKS_ASSISTANT_V2 =
    Flag.create(APP_LINKS_ASSISTANT, "v2", "App Links Assistant V2",
                "Revamped App Links Assistant (new surfaces and navigation between surfaces).", false);
  public static final Flag<Boolean> WEBSITE_ASSOCIATION_GENERATOR_V2 =
    Flag.create(APP_LINKS_ASSISTANT, "website.association.generator.v2", "Website Association Generator V2",
                "Improvements to Website Association Generator.", false);
  // endregion App Links Assistant

  // region GOOGLE_PLAY_SDK_INDEX
  private static final FlagGroup GOOGLE_PLAY_SDK_INDEX = new FlagGroup(FLAGS, "google.play.sdk.index", "Google Play SDK Index");
  public static final Flag<Boolean> SHOW_SDK_INDEX_MESSAGES = Flag.create(
    GOOGLE_PLAY_SDK_INDEX, "show.sdk.index.messages", "Show SDK Index messages",
    "Show messages related to Google Play SDK Index",
    true
  );
  public static final Flag<Boolean> INCLUDE_LINKS_TO_SDK_INDEX = Flag.create(
    GOOGLE_PLAY_SDK_INDEX, "include.links.to.sdk.index", "Include links to SDK Index",
    "Whether or not links to Google Play SDK Index should be included in the SDK Index messages",
    true
  );
  public static final Flag<Boolean> SHOW_SDK_INDEX_CRITICAL_ISSUES = Flag.create(
    GOOGLE_PLAY_SDK_INDEX, "show.sdk.critical.issues", "Show SDK Index critical issues",
    "Whether or not critical issues from library authors should be shown",
    true
  );
  public static final Flag<Boolean> SHOW_SDK_INDEX_POLICY_ISSUES = Flag.create(
    GOOGLE_PLAY_SDK_INDEX, "show.sdk.policy.issues", "Show SDK Index policy issues",
    "Whether or not show issues when libraries are not policy complaint",
    false
  );

  // endregion GOOGLE_PLAY_SDK_INDEX
>>>>>>> ad5b6ee3
  private StudioFlags() { }
}<|MERGE_RESOLUTION|>--- conflicted
+++ resolved
@@ -169,12 +169,9 @@
     DESIGN_TOOLS, "power.save.support", "Enable previews support for PowerSave mode",
     "If enabled, the the Layout Editor and Compose Preview will respect the Power Save mode and avoid auto-refresh, reduce FPS, etc.",
     true);
-<<<<<<< HEAD
-=======
   public static final Flag<Boolean> USE_COMPONENT_TREE_TABLE = Flag.create(
     DESIGN_TOOLS, "design.component.tree.table", "Enable TreeTable implementation of component tree",
     "Use a TreeTable for displaying the component tree in the LayoutInspector and the Nav editor.", true);
->>>>>>> ad5b6ee3
 
   //region Layout Editor
   private static final FlagGroup NELE = new FlagGroup(FLAGS, "nele", "Layout Editor");
@@ -194,19 +191,9 @@
     NELE, "motion.area.graph", "Show area graph in Timeline panel",
     "Show area graph in Timeline panel for Motion Editor.",
     true);
-<<<<<<< HEAD
-  public static final Flag<Boolean> NELE_MOTION_AREA_GRAPH = Flag.create(
-    NELE, "motion.area.graph", "Show area graph in Timeline panel",
-    "Show area graph in Timeline panel for Motion Editor.",
-    true);
-  public static final Flag<Boolean> NELE_CONSTRAINT_SELECTOR = Flag.create(
-    NELE, "constraint.selection", "Allow selection of Constraints",
-    "Allow the selection of constraints.",
-=======
   public static final Flag<Boolean> NELE_MOTION_SAVE_GIF = Flag.create(
     NELE, "motion.save.gif", "Enable save GIF feature",
     "Enable save a selected transition as a GIF file in Motion Editor.",
->>>>>>> ad5b6ee3
     true);
   public static final Flag<Boolean> NELE_MOTION_HORIZONTAL = Flag.create(
     NELE, "animated.motion.horizontal", "Display motion editor horizontally",
@@ -293,11 +280,7 @@
   public static final Flag<Boolean> NELE_VISUALIZATION_MULTIPLE_CUSTOM = Flag.create(
     NELE, "visualization.multiple.custom", "Multiple Custom Categories in Layout Validation Tool",
     "Allow to create or delete multiple custom categories in Layout Validation Tool",
-<<<<<<< HEAD
-    false);
-=======
-    true);
->>>>>>> ad5b6ee3
+    true);
 
   public static final Flag<Boolean> NELE_SOURCE_CODE_EDITOR = Flag.create(
     NELE, "show.source.code.editor", "New Source Code Editor",
@@ -442,8 +425,6 @@
     RESOURCE_REPOSITORY, "trace.size", "Maximum Size of Resource Repository Update Trace",
     "Size of the in-memory cyclic buffer used for tracing of resource repository updates",
     10000);
-  //endregion
-
   //endregion
 
   //region Run/Debug
@@ -514,15 +495,6 @@
     DEX_AND_NATIVE_AND_RESOURCES,
   }
 
-<<<<<<< HEAD
-    public static final Flag<OptimisticInstallSupportLevel> OPTIMISTIC_INSTALL_SUPPORT_LEVEL =
-            Flag.create(
-                    RUNDEBUG,
-                    "optimisticinstall.supportlevel",
-                    "The amount of support for using the 'Apply Changes 2.0' pipeline on Run.",
-                    "This can be \"DISABLED\" to always use a package manager installation; \"DEX\" to use the pipeline for dex-only changes; \"DEX_AND_NATIVE\" to use the pipeline for dex and native library-only changes; or \"DEX_AND_NATIVE_AND_RESOURCES\" to use the pipeline for changes to dex, native libraries, and/or resource/asset files. Deploying changes that exceed the level of support configured here will cause the deployment to install via the package manager.",
-                    OptimisticInstallSupportLevel.DEX);
-=======
   public static final Flag<OptimisticInstallSupportLevel> OPTIMISTIC_INSTALL_SUPPORT_LEVEL = Flag.create(
     RUNDEBUG,
     "optimisticinstall.supportlevel",
@@ -532,7 +504,6 @@
     " or \"DEX_AND_NATIVE_AND_RESOURCES\" to use the pipeline for changes to dex, native libraries, and/or resource/asset files." +
     " Deploying changes that exceed the level of support configured here will cause the deployment to install via the package manager.",
     OptimisticInstallSupportLevel.DEX);
->>>>>>> ad5b6ee3
 
   public static final Flag<Boolean> APPLY_CHANGES_STRUCTURAL_DEFINITION = Flag.create(
     RUNDEBUG,
@@ -590,27 +561,12 @@
     "To allow toggling between automatic or user managed ADB server mode.",
     false);
 
-<<<<<<< HEAD
-  public static final Flag<Boolean> ADBLIB_MIGRATION_DEVICE_EXPLORER = Flag.create(
-    RUNDEBUG,
-    "adblib.migration.device.explorer",
-    "Use adblib in Device Explorer",
-    "Use adblib instead of ddmlib for Device Explorer",
-    false);
-
-  public static final Flag<Boolean> ADBLIB_MIGRATION_WIFI_PAIRING = Flag.create(
-    RUNDEBUG,
-    "adblib.migration.wifi.pairing",
-    "Use adblib in Pair Device over Wi-Fi",
-    "Use adblib instead of ddmlib for Pair Device over Wi-Fi",
-=======
   public static final Flag<Boolean> ADB_DEVICE_MONITOR_TOOL_WINDOW_ENABLED = Flag.create(
     RUNDEBUG,
     "adb.device.monitor.enable",
     "Enable the \"Device Monitor\" tool window",
     "Enable the \"Device Monitor\" tool window which shows the list of JDWP proceses of Android Devices.\n" +
     "Changing the value of this flag requires restarting Android Studio.",
->>>>>>> ad5b6ee3
     true);
 
   public static final Flag<Boolean> ADBLIB_MIGRATION_DEVICE_EXPLORER = Flag.create(
@@ -737,21 +693,12 @@
   public static final Flag<Boolean> BUILD_ANALYZER_JETIFIER_ENABLED = Flag.create(
     GRADLE_IDE, "build.analyzer.jetifier.warning", "Enable Jetifier usage analyzis",
     "Enable Jetifier usage analyzis is Build Analyzer.", true);
-<<<<<<< HEAD
-  public static final Flag<Boolean> DISABLE_FORCED_UPGRADES = Flag.create(
-    GRADLE_IDE, "forced.agp.update", "Disable forced Android Gradle plugin upgrades",
-    "This option is only respected when running "+ApplicationNamesInfo.getInstance().getFullProductName()+" internally.", false);
-  public static final Flag<Boolean> USE_MODULE_PER_SOURCE_SET = Flag.create(
-    GRADLE_IDE, "module.per.source.set", "Enables creating multiple modules per Gradle project",
-    "This allows the IDE to more closely represent how the project is configured in Gradle.", true);
-=======
   public static final Flag<Boolean> BUILD_ANALYZER_DOWNLOADS_ANALYSIS = Flag.create(
     GRADLE_IDE, "build.analyzer.downloads.analysis", "Enable Downloads analysis",
     "Enable Downloads analysis in Build Analyzer.", true);
   public static final Flag<Boolean> DISABLE_FORCED_UPGRADES = Flag.create(
     GRADLE_IDE, "forced.agp.update", "Disable forced Android Gradle plugin upgrades",
-    "This option is only respected when running Android Studio internally.", false);
->>>>>>> ad5b6ee3
+    "This option is only respected when running "+ApplicationNamesInfo.getInstance().getFullProductName()+" internally.", false);
 
   public static final Flag<Boolean> GRADLE_SYNC_PARALLEL_SYNC_ENABLED = Flag.create(
     GRADLE_IDE, "gradle.sync.parallel.sync.enabled", "Enables parallel sync",
@@ -804,15 +751,6 @@
   public static final Flag<Boolean> DYNAMIC_LAYOUT_INSPECTOR_USE_DEVBUILD_SKIA_SERVER = Flag.create(
     LAYOUT_INSPECTOR, "dynamic.layout.inspector.devbuild.skia", "Use the locally-built skia rendering server",
     "If enabled and this is a locally-built studio instance, use the locally-built skia server instead of one from the SDK.", false);
-<<<<<<< HEAD
-  public static final Flag<Boolean> DYNAMIC_LAYOUT_INSPECTOR_SHOW_SEMANTICS = Flag.create(
-    LAYOUT_INSPECTOR, "dynamic.layout.inspector.show.semantics", "Show semantics",
-    "If enabled, display semantic information found in the agent.", true);
-  public static final Flag<Boolean> DYNAMIC_LAYOUT_INSPECTOR_ENABLE_SNAPSHOTS = Flag.create(
-    LAYOUT_INSPECTOR, "dynamic.layout.inspector.enable.snapshots", "Enable snapshots",
-    "Enable saving and loading snapshots in the layout inspector.", true);
-
-=======
   public static final Flag<Boolean> DYNAMIC_LAYOUT_INSPECTOR_ENABLE_RECOMPOSITION_COUNTS = Flag.create(
     LAYOUT_INSPECTOR, "dynamic.layout.inspector.enable.recomposition.counts", "Enable recomposition counts",
     "Enable gathering and display of recomposition counts in the layout inspector.", true);
@@ -824,7 +762,6 @@
     LAYOUT_INSPECTOR, "dynamic.layout.inspector.enable.auto.connect.foreground", "Enable automatically connecting to foreground process",
     "When this flag is enabled, LayoutInspector will automatically connect to whatever debuggable process is in the foreground on the phone.",
     false);
->>>>>>> ad5b6ee3
   //endregion
 
   //region Embedded Emulator
@@ -894,14 +831,11 @@
     REFACTORINGS, "migrateto.nontransitiverclasses.enabled", "Enable the Migrate to non-transitive R classes refactoring",
     "If enabled, show the action in the refactoring menu", true);
 
-<<<<<<< HEAD
-=======
   public static final Flag<Boolean> INFER_ANNOTATIONS_REFACTORING_ENABLED = Flag.create(
     REFACTORINGS, "infer.annotations.enabled", "Enable the Infer Annotations refactoring",
     "If enabled, show the action in the refactoring menu", false);
   //endregion
 
->>>>>>> ad5b6ee3
   //region NDK
   private static final FlagGroup NDK = new FlagGroup(FLAGS, "ndk", "Native code features");
   public static final Flag<Boolean> CMAKE_ENABLE_FEATURES_FROM_CLION = Flag.create(
@@ -1059,20 +993,6 @@
 
   //region Compose
   private static final FlagGroup COMPOSE = new FlagGroup(FLAGS, "compose", "Compose");
-<<<<<<< HEAD
-
-  public static final Flag<Boolean> COMPOSE_PREVIEW_ONLY_KOTLIN_BUILD = Flag.create(
-    COMPOSE, "preview.fast.build.enabled", "Enable the use of \"compileDebugKotlin\" for the preview refresh",
-    "If enabled, the refresh button will only trigger the \"compileDebugKotlin\" task as opposed to others like" +
-    "\"generateDebugSources\" or \"compileJava\".",
-    true);
-
-  public static final Flag<Boolean> COMPOSE_PREVIEW_RUN_CONFIGURATION = Flag.create(
-    COMPOSE, "preview.run.configuration", "Enable running Compose Previews on device/emulator",
-    "If enabled, it will be possible to create run configurations that launch a Compose Preview directly to the device/emulator.",
-    true);
-=======
->>>>>>> ad5b6ee3
 
   public static final Flag<Boolean> COMPOSE_PREVIEW_DOUBLE_RENDER = Flag.create(
     COMPOSE, "preview.double.render", "Enable the Compose double render mode",
@@ -1193,7 +1113,7 @@
     COMPOSE, "preview.element.picker.enable",
     "Enable @Preview picker",
     "If enabled, the picker for @Preview elements will be available",
-    false
+    true
   );
 
   public static final Flag<Boolean> COMPOSE_PREVIEW_DEVICESPEC_INJECTOR = Flag.create(
@@ -1290,8 +1210,6 @@
     "If enabled, the compiler daemon will wait for a debugger to be attached.",
     false);
 
-<<<<<<< HEAD
-=======
   public static final Flag<Boolean> COMPOSE_MULTIPREVIEW = Flag.create(
     COMPOSE, "preview.multipreview.enabled", "Enable Compose Multipreview",
     "If enabled, annotation classes annotated with Preview, and its usages, will be considered when finding Previews in a file",
@@ -1303,7 +1221,6 @@
     false);
   //endregion
 
->>>>>>> ad5b6ee3
   // region App Inspection
   private static final FlagGroup APP_INSPECTION = new FlagGroup(FLAGS, "appinspection", "App Inspection");
   public static final Flag<Boolean> ENABLE_APP_INSPECTION_TOOL_WINDOW = Flag.create(
@@ -1379,22 +1296,14 @@
     "wear.os.virtual.device.pairing.assistant.enabled",
     "Enable the Wear OS virtual device pairing assistant",
     "Enable the Wear OS virtual device pairing assistant",
-<<<<<<< HEAD
-    false);
-=======
-    true);
->>>>>>> ad5b6ee3
+    true);
 
   public static final Flag<Boolean> PAIRED_DEVICES_TAB_ENABLED = Flag.create(
     DEVICE_MANAGER,
     "paired.devices.tab.enabled",
     "Enable the Paired devices tab",
     "Enable the Paired devices tab in the details panel",
-<<<<<<< HEAD
-    false);
-=======
-    true);
->>>>>>> ad5b6ee3
+    true);
   // endregion
 
   //region DDMLIB
@@ -1428,8 +1337,6 @@
     true
   );
   // endregion SERVER_FLAGS
-<<<<<<< HEAD
-=======
 
   // region App Insights
   private static final FlagGroup APP_INSIGHTS = new FlagGroup(FLAGS, "appinsights", "App Insights");
@@ -1511,6 +1418,5 @@
   );
 
   // endregion GOOGLE_PLAY_SDK_INDEX
->>>>>>> ad5b6ee3
   private StudioFlags() { }
 }