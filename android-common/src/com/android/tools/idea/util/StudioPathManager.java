--- conflicted
+++ resolved
@@ -3,19 +3,10 @@
 import com.intellij.ide.plugins.PluginManagerCore;
 import com.intellij.openapi.application.PathManager;
 import com.intellij.openapi.util.SystemInfo;
-import com.intellij.openapi.util.io.FileUtil;
 import com.intellij.util.PathUtil;
-<<<<<<< HEAD
-import java.nio.file.Files;
-import java.nio.file.Path;
-import java.nio.file.Paths;
-import java.util.HashMap;
-import java.util.Map;
-=======
 import java.nio.file.Path;
 import java.nio.file.Paths;
 import org.jetbrains.annotations.NotNull;
->>>>>>> ad5b6ee3
 
 /**
  * Code inside Android Studio (as opposed to code inside studio-sdk), should use the methods in this class
@@ -61,14 +52,6 @@
   }
 
   /**
-<<<<<<< HEAD
-   * @return returns the root of the Android repo when running from sources. This method
-   * should be called only when {@link #isRunningFromSources()} returns true.
-   * @deprecated Any attempt to access a file relative to WORKSPACE ROOT does not work in IDEA.
-   *             Use `resolveDevPath("relative/path")` instead, so IDEA can override path resolution logic
-   */
-  @Deprecated
-=======
    * This method should be called only when {@link #isRunningFromSources()} returns true.
    *
    * @return file path resolved relative to the root of the Android repo.
@@ -83,7 +66,6 @@
    */
   @Deprecated
   @NotNull
->>>>>>> ad5b6ee3
   public static String getSourcesRoot() {
     return getSourcesRootInternal();
   }
@@ -117,16 +99,9 @@
   /**
    * @return returns the root of the tree of bazel-built binaries. This method
    * should be called only when {@link #isRunningFromSources()} returns true.
-   * @deprecated Any attempt to access a file relative to WORKSPACE ROOT does not work in IDEA.
-   *             Use `resolveDevPath("relative/path")` instead, so IDEA can override path resolution logic
    */
-  @Deprecated
   public static String getBinariesRoot() {
-<<<<<<< HEAD
-    return resolveDevPath(isRunningInBazelTest() ? "" : "/bazel-bin");
-=======
     return isRunningInBazelTest() ? "" : getSourcesRootInternal() + "/bazel-bin";
->>>>>>> ad5b6ee3
   }
 
   /**
@@ -162,31 +137,4 @@
     }
     return Paths.get(PathManager.getHomePath(), relative).normalize().toString();
   }
-
-  public static String resolveDevPath(String relativePath) {
-    assert isRunningFromSources();
-
-    Path resolved = Paths.get(getSourcesRoot(), relativePath);
-    if (Files.exists(resolved)) return resolved.toString();
-
-    return resolveIjPath(relativePath, resolved.toString());
-  }
-
-  private static String resolveIjPath(String relativePath, String defaultPath) {
-    relativePath = FileUtil.normalize(relativePath);
-    Map<String, String> pathMappings = new HashMap<>();
-    pathMappings.put("tools/adt/idea", PathManager.getCommunityHomePath() + "/android");
-    pathMappings.put("prebuilts/tools/common/kotlin-plugin/Kotlin", PathManager.getHomePath() + "/out/artifacts/KotlinPlugin");
-
-    for (Map.Entry<String, String> entry : pathMappings.entrySet()) {
-      String aospPathPrefix = entry.getKey();
-      String ijPathPrefix = entry.getValue();
-      if (relativePath.startsWith(aospPathPrefix)) {
-        String ijFile = ijPathPrefix + relativePath.substring(aospPathPrefix.length());
-        return Paths.get(ijFile).toString();
-      }
-    }
-
-    return defaultPath;
-  }
 }