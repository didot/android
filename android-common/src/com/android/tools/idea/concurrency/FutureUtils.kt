/*
 * Copyright (C) 2019 The Android Open Source Project
 *
 * Licensed under the Apache License, Version 2.0 (the "License");
 * you may not use this file except in compliance with the License.
 * You may obtain a copy of the License at
 *
 *      http://www.apache.org/licenses/LICENSE-2.0
 *
 * Unless required by applicable law or agreed to in writing, software
 * distributed under the License is distributed on an "AS IS" BASIS,
 * WITHOUT WARRANTIES OR CONDITIONS OF ANY KIND, either express or implied.
 * See the License for the specific language governing permissions and
 * limitations under the License.
 */
@file:JvmName("FutureUtils")
package com.android.tools.idea.concurrency

import com.google.common.base.Function
import com.google.common.util.concurrent.AsyncFunction
import com.google.common.util.concurrent.FutureCallback
import com.google.common.util.concurrent.Futures
import com.google.common.util.concurrent.JdkFutureAdapters
import com.google.common.util.concurrent.ListenableFuture
import com.google.common.util.concurrent.ListenableFutureTask
import com.google.common.util.concurrent.MoreExecutors
import com.google.common.util.concurrent.MoreExecutors.directExecutor
import com.google.common.util.concurrent.SettableFuture
import com.intellij.ide.IdeEventQueue
import com.intellij.openapi.Disposable
import com.intellij.openapi.application.ApplicationManager
import com.intellij.openapi.application.ModalityState
import com.intellij.openapi.application.ReadAction
import com.intellij.openapi.util.Disposer
import com.intellij.util.Alarm
import com.intellij.util.Alarm.ThreadToUse
import com.intellij.util.IncorrectOperationException
import com.intellij.util.concurrency.AppExecutorUtil
import java.awt.EventQueue.isDispatchThread
import java.awt.Toolkit
import java.util.concurrent.Callable
import java.util.concurrent.CancellationException
import java.util.concurrent.CompletionStage
import java.util.concurrent.ExecutionException
import java.util.concurrent.Executor
import java.util.concurrent.Future
import java.util.concurrent.TimeUnit
import java.util.concurrent.TimeoutException

/**
 * @see Futures.transform
 */
fun <I: Any, O> ListenableFuture<I>.transform(executor: Executor, func: (I) -> O): ListenableFuture<O> {
  return Futures.transform(this, Function<I, O> { i -> func(i!!) }, executor)
}

/**
 * @see Futures.transform
 *
 * This function is useful for interoperability between Java and Kotlin
 * When in Java the future is ListenableFuture<Void> we set a `null` value to complete the future, if that future is used
 * from Kotlin with the [transform] defined above it throws exception because we are assigning null to a non-nullable variable (I)
 */
fun <I, O> ListenableFuture<I>.transformNullable(executor: Executor, func: (I?) -> O): ListenableFuture<O> {
  return Futures.transform(this, Function<I, O> { i -> func(i) }, executor)
}

/**
 * @see Futures.transformAsync
 */
fun <I, O> ListenableFuture<I>.transformAsync(executor: Executor, func: (I) -> ListenableFuture<O>): ListenableFuture<O> {
  return Futures.transformAsync(this, AsyncFunction { i -> func(i!!) }, executor)
}

/**
 * @see Futures.transformAsync
 *
 * This function is useful for interoperability between Java and Kotlin
 * When in Java the future is ListenableFuture<Void> we set a `null` value to complete the future, if that future is used
 * from Kotlin with the [transformAsync] defined above it throws exception because we are assigning null to a non-nullable variable (I)
 */
fun <I, O> ListenableFuture<I>.transformAsyncNullable(executor: Executor, func: (I?) -> ListenableFuture<O>): ListenableFuture<O> {
  return Futures.transformAsync(this, AsyncFunction { i -> func(i) }, executor)
}

/**
 * Transforms a [ListenableFuture] by throwing out the result.
 */
<<<<<<< HEAD
fun ListenableFuture<*>.ignoreResult(): ListenableFuture<Unit> = transformNullable(directExecutor()) {}
=======
fun ListenableFuture<*>.ignoreResult(): ListenableFuture<Unit> = transform(directExecutor()) { }
>>>>>>> ad5b6ee3

/**
 * Wrapper function to convert Future to ListenableFuture
 */
fun <I> Future<I>.listenInPoolThread(executor: Executor): ListenableFuture<I> {
  return JdkFutureAdapters.listenInPoolThread(this, executor)
}

fun <I> List<Future<I>>.listenInPoolThread(executor: Executor): List<ListenableFuture<I>> {
  return this.map { future: Future<I> -> future.listenInPoolThread(executor) }
}

fun <I> List<ListenableFuture<I>>.whenAllComplete(): Futures.FutureCombiner<I?> {
  return Futures.whenAllComplete(this)
}

/**
 * Wrapper function to add callback for a ListenableFuture
 */
fun <I> ListenableFuture<I>.addCallback(executor: Executor, success: (I?) -> Unit, failure: (Throwable?) -> Unit) {
  addCallback(executor, object : FutureCallback<I> {
    override fun onFailure(t: Throwable?) {
      failure(t)
    }

    override fun onSuccess(result: I?) {
      success(result)
    }
  })
}

/**
 * Wrapper function to add callback for a ListenableFuture
 */
fun <I> ListenableFuture<I>.addCallback(executor: Executor, futureCallback: FutureCallback<I>) {
  Futures.addCallback(this, futureCallback, executor)
}

fun <T> executeOnPooledThread(action: () -> T): ListenableFuture<T> {
  val futureTask = ListenableFutureTask.create(action)
  ApplicationManager.getApplication().executeOnPooledThread(futureTask)
  return futureTask
}

/**
 * Converts a [ListenableFuture] to a [CompletionStage].
 */
fun <T> ListenableFuture<T>.toCompletionStage(): CompletionStage<T> = ListenableFutureToCompletionStageAdapter(this)

fun <T> readOnPooledThread(function: () -> T): ListenableFuture<T> {
  return MoreExecutors.listeningDecorator(AppExecutorUtil.getAppExecutorService()).submit<T> { ReadAction.compute<T, Throwable>(function) }
}

private val MyAlarm by lazy {
  Alarm(ThreadToUse.POOLED_THREAD, ApplicationManager.getApplication())
}

fun <V> delayedValue(value: V, delayMillis: Int): ListenableFuture<V> {
  val result = SettableFuture.create<V>()
  MyAlarm.addRequest({ result.set(value) }, delayMillis)
  return result
}

fun <V> delayedOperation(callable: Callable<V>, delayMillis: Int): ListenableFuture<V> {
  val result = SettableFuture.create<V>()
  MyAlarm.addRequest(
    Runnable {
      try {
        result.set(callable.call())
      }
      catch (t: Throwable) {
        result.setException(t)
      }
    },
    delayMillis
  )
  return result
}

fun <V> delayedError(t: Throwable, delayMillis: Int): ListenableFuture<V> {
  val result = SettableFuture.create<V>()
  MyAlarm.addRequest({ result.setException(t) }, delayMillis)
  return result
}

/**
 * Waits on the dispatch thread for a [Future] to complete.
 * Calling this method instead of [Future.get] is required for
 * [Future] that have callbacks executing on the
 * [com.intellij.util.concurrency.EdtExecutorService].
 */
@Throws(ExecutionException::class, InterruptedException::class, TimeoutException::class)
fun <V> pumpEventsAndWaitForFuture(future: Future<V>, timeout: Long, unit: TimeUnit): V {

  assert(Toolkit.getDefaultToolkit().systemEventQueue is IdeEventQueue)
  assert(isDispatchThread())

  val nano = unit.toNanos(timeout)
  val startNano = System.nanoTime()
  val endNano = startNano + nano

  while (System.nanoTime() <= endNano) {
    IdeEventQueue.getInstance().flushQueue()
    ApplicationManager.getApplication().invokeAndWait(
      Runnable {
        try {
          future.get(50, TimeUnit.MILLISECONDS)
        }
        catch (e: InterruptedException) {
          // Ignore exceptions since we will retry (or rethrow) later on
        }
        catch (e: ExecutionException) {
        }
        catch (e: TimeoutException) {
        }
        catch (e: CancellationException) {
        }
      },
      ModalityState.any()
    )

    if (future.isDone) {
      return future.get()
    }
  }

  throw TimeoutException()
}

/**
 * Similar to [transform], but executes [finallyBlock] in both success and error completion.
 * The returned future fails if:
 * 1. The original future fails.
 * 2. The [finallyBlock] fails.
 *
 * If they both fail, the Throwable from the original future is returned,
 * with the error from [finallyBlock] available through [Throwable.getSuppressed].
 */
fun <I> ListenableFuture<I>.finallySync(executor: Executor, finallyBlock: () -> Unit): ListenableFuture<I> {
  val futureResult = SettableFuture.create<I>()
  val inputFuture = this
  addCallback(executor, object : FutureCallback<I> {
    override fun onSuccess(result: I?) {
      try {
        finallyBlock()
        futureResult.set(result)
      }
      catch (finallyError: Throwable) {
        futureResult.setException(finallyError)
      }
    }

    override fun onFailure(t: Throwable) {
      try {
        finallyBlock()
      }
      catch (finallyThrowable: Throwable) {
        t.addSuppressed(finallyThrowable)
      }

      if (inputFuture.isCancelled) {
        // respect cancellation cause, though we swallow
        // finallyThrowable in this situation
        futureResult.setFuture(inputFuture)
        return
      }
      // propagate original exception with finallyThrowableSuppressed
      futureResult.setException(t)
    }
  })

  futureResult.addCallback(executor, {}) {
    if (futureResult.isCancelled) {
      inputFuture.cancel(true)
    }
  }
  return futureResult
}

/**
 * @see [Futures.catching]
 */
fun <V, X : Throwable> ListenableFuture<out V>.catching(
    executor: Executor, exceptionType: Class<X>, fallback: (X) -> V): ListenableFuture<V> {
  return Futures.catching(this, exceptionType, Function<X, V> { t -> fallback(t!!) }, executor)
}

/**
 * @see [Futures.catchingAsync]
 */
fun <V, X : Throwable> ListenableFuture<out V>.catchingAsync(
    executor: Executor, exceptionType: Class<X>, fallback: (X) -> ListenableFuture<V>): ListenableFuture<V> {
  return Futures.catchingAsync(this, exceptionType, { t -> fallback(t!!) }, executor)
}

/**
 * Submits a [function] in this executor queue, and returns a [ListenableFuture]
 * that completes with the [function] result or the exception thrown from the [function].
 */
fun <V> Executor.executeAsync(function: () -> V): ListenableFuture<V> {
  // Should be migrated to Futures.submit(), once guava will be updated to version >= 28.2
  return Futures.immediateFuture(Unit).transform(this) { function() }
}

/**
 * Cancels this future, when parent [Disposable] is disposed.
 *
 * @return this future to allow chaining
 */
fun <V> ListenableFuture<V>.cancelOnDispose(parent: Disposable): ListenableFuture<V> {
  // best effort but it doesn't guarantee that Disposer.register won't fail
  if (Disposer.isDisposed(parent)) {
    cancel(true)
    return this
  }
  val disposable = Disposable {
    // no-op if future is completed by now.
    cancel(true)
  }
  // on "directExecutor()" usage: disposable that we dispose in this listener is no-op
  // because it is completed by now, so it is relatively safe.
  // It isn't completely safe, because to access the tree Disposer grabs internal lock
  // and it is blocking operation
  addListener({
    if (!Disposer.isDisposed(disposable)) {
      // we need to remove disposable from the tree since we don't need it anymore
      // as well as we need to free future, so it can be gc-ed
      Disposer.dispose(disposable)
    }
  }, directExecutor())
  try {
    Disposer.register(parent, disposable)
  } catch (e: IncorrectOperationException) {
    // parent was disposed in meanwhile, so cancel future
    cancel(true)
  }
  return this
}

/**
 * Tries to get the result of the future without blocking. If result is not ready for any reason, return null.
 */
fun <V> Future<V>.getDoneOrNull(): V? {
  try {
    return Futures.getDone(this)
  }
  catch (e: Exception) {
    return null
  }
}<|MERGE_RESOLUTION|>--- conflicted
+++ resolved
@@ -86,11 +86,7 @@
 /**
  * Transforms a [ListenableFuture] by throwing out the result.
  */
-<<<<<<< HEAD
-fun ListenableFuture<*>.ignoreResult(): ListenableFuture<Unit> = transformNullable(directExecutor()) {}
-=======
-fun ListenableFuture<*>.ignoreResult(): ListenableFuture<Unit> = transform(directExecutor()) { }
->>>>>>> ad5b6ee3
+fun <I: Any> ListenableFuture<I>.ignoreResult(): ListenableFuture<Unit> = transform(directExecutor()) { }
 
 /**
  * Wrapper function to convert Future to ListenableFuture
