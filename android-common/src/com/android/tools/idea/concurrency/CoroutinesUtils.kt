--- conflicted
+++ resolved
@@ -78,13 +78,7 @@
   val ioThread: CoroutineDispatcher get() = AndroidExecutors.getInstance().ioThreadExecutor.asCoroutineDispatcher()
 }
 
-<<<<<<< HEAD
-object L {
-  val LOG: Logger get() = Logger.getInstance(L::class.java)
-}
-=======
 private val LOG: Logger get() = Logger.getInstance("CoroutinesUtils.kt")
->>>>>>> 4ae98eb0
 
 /**
  * Exception handler similar to IDEA's default behavior (see [com.intellij.idea.StartupUtil.installExceptionHandler]) that additionally
