--- conflicted
+++ resolved
@@ -375,9 +375,6 @@
     }
   }
   return@coroutineScope result.await()
-<<<<<<< HEAD
-}
-=======
 }
 
 /**
@@ -520,5 +517,4 @@
  * A [callbackFlow] that produces an element when the [project] moves into smart mode.
  */
 fun smartModeFlow(project: Project, parentDisposable: Disposable, logger: Logger? = null): Flow<Unit> =
-  smartModeFlow(project, parentDisposable, logger, null)
->>>>>>> ad5b6ee3
+  smartModeFlow(project, parentDisposable, logger, null)