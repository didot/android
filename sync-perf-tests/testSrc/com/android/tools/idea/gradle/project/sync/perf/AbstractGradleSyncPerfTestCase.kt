--- conflicted
+++ resolved
@@ -113,12 +113,6 @@
   @Throws(java.lang.Exception::class)
   @Test
   open fun testInitialization() {
-<<<<<<< HEAD
-    if (!useModelV2) {
-      StudioFlags.GRADLE_SYNC_USE_V2_MODEL.override(false)
-    }
-=======
->>>>>>> ad5b6ee3
     setWriterForTest(myUsageTracker!!) // Start logging data for performance dashboard
     loadProject(TestProjectPaths.SIMPLE_APPLICATION)
     val log: Logger = getLogger()
@@ -146,12 +140,6 @@
   @Throws(java.lang.Exception::class)
   @Test
   open fun testSyncTimes() {
-<<<<<<< HEAD
-    if (!useModelV2) {
-      StudioFlags.GRADLE_SYNC_USE_V2_MODEL.override(false)
-    }
-=======
->>>>>>> ad5b6ee3
     setWriterForTest(myUsageTracker!!) // Start logging data for performance dashboard
     val scenarioName = getScenarioName()
     val memoryThread = MemoryMeasurementThread(scenarioName)
