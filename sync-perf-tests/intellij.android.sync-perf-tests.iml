<?xml version="1.0" encoding="UTF-8"?>
<module type="JAVA_MODULE" version="4">
  <component name="NewModuleRootManager" inherit-compiler-output="true">
    <exclude-output />
    <content url="file://$MODULE_DIR$">
      <sourceFolder url="file://$MODULE_DIR$/testSrc" isTestSource="true" />
    </content>
    <orderEntry type="inheritedJdk" />
    <orderEntry type="sourceFolder" forTests="false" />
    <orderEntry type="module" module-name="intellij.android.adt.testutils" scope="TEST" />
    <orderEntry type="module" module-name="intellij.android.common" scope="TEST" />
    <orderEntry type="module" module-name="android.sdktools.flags" scope="TEST" />
    <orderEntry type="module" module-name="android.sdktools.testutils" scope="TEST" />
<<<<<<< HEAD
    <orderEntry type="library" scope="TEST" name="JUnit4" level="project" />
=======
    <orderEntry type="module-library" scope="TEST">
      <library name="JUnit4">
        <CLASSES>
          <root url="jar://$MODULE_DIR$/../../../../prebuilts/tools/common/m2/repository/junit/junit/4.12/junit-4.12.jar!/" />
          <root url="jar://$MODULE_DIR$/../../../../prebuilts/tools/common/m2/repository/org/hamcrest/hamcrest-core/1.3/hamcrest-core-1.3.jar!/" />
        </CLASSES>
        <JAVADOC />
        <SOURCES />
      </library>
    </orderEntry>
>>>>>>> ad5b6ee3
    <orderEntry type="module" module-name="intellij.android.core.tests" scope="TEST" />
    <orderEntry type="module" module-name="android.sdktools.analytics-testing" scope="TEST" />
    <orderEntry type="module" module-name="android.sdktools.analytics-tracker" scope="TEST" />
    <orderEntry type="module" module-name="android.sdktools.perf-logger" scope="TEST" />
    <orderEntry type="library" scope="TEST" name="studio-analytics-proto" level="project" />
    <orderEntry type="module" module-name="intellij.android.testFramework" scope="TEST" />
    <orderEntry type="module" module-name="intellij.android.core" scope="TEST" />
    <orderEntry type="library" name="kotlin-stdlib-jdk8" level="project" />
    <orderEntry type="library" scope="TEST" name="protobuf" level="project" />
    <orderEntry type="library" scope="TEST" name="org.codehaus.groovy:groovy" level="project" />
    <orderEntry type="module" module-name="intellij.platform.externalSystem" scope="TEST" />
    <orderEntry type="module" module-name="intellij.platform.projectModel" scope="TEST" />
    <orderEntry type="module" module-name="intellij.platform.core" scope="TEST" />
    <orderEntry type="module" module-name="intellij.platform.util.base" scope="TEST" />
    <orderEntry type="module" module-name="intellij.platform.extensions" scope="TEST" />
    <orderEntry type="module" module-name="intellij.gradle.common" scope="TEST" />
    <orderEntry type="module" module-name="intellij.platform.util.rt" scope="TEST" />
    <orderEntry type="module" module-name="intellij.platform.core.impl" scope="TEST" />
    <orderEntry type="module" module-name="intellij.platform.util" scope="TEST" />
    <orderEntry type="module" module-name="intellij.platform.testFramework" scope="TEST" />
  </component>
</module><|MERGE_RESOLUTION|>--- conflicted
+++ resolved
@@ -11,9 +11,6 @@
     <orderEntry type="module" module-name="intellij.android.common" scope="TEST" />
     <orderEntry type="module" module-name="android.sdktools.flags" scope="TEST" />
     <orderEntry type="module" module-name="android.sdktools.testutils" scope="TEST" />
-<<<<<<< HEAD
-    <orderEntry type="library" scope="TEST" name="JUnit4" level="project" />
-=======
     <orderEntry type="module-library" scope="TEST">
       <library name="JUnit4">
         <CLASSES>
@@ -24,26 +21,28 @@
         <SOURCES />
       </library>
     </orderEntry>
->>>>>>> ad5b6ee3
     <orderEntry type="module" module-name="intellij.android.core.tests" scope="TEST" />
     <orderEntry type="module" module-name="android.sdktools.analytics-testing" scope="TEST" />
-    <orderEntry type="module" module-name="android.sdktools.analytics-tracker" scope="TEST" />
-    <orderEntry type="module" module-name="android.sdktools.perf-logger" scope="TEST" />
+    <orderEntry type="module" module-name="analytics-tracker" scope="TEST" />
+    <orderEntry type="module" module-name="perf-logger" scope="TEST" />
     <orderEntry type="library" scope="TEST" name="studio-analytics-proto" level="project" />
     <orderEntry type="module" module-name="intellij.android.testFramework" scope="TEST" />
     <orderEntry type="module" module-name="intellij.android.core" scope="TEST" />
     <orderEntry type="library" name="kotlin-stdlib-jdk8" level="project" />
     <orderEntry type="library" scope="TEST" name="protobuf" level="project" />
     <orderEntry type="library" scope="TEST" name="org.codehaus.groovy:groovy" level="project" />
+    <orderEntry type="library" scope="TEST" name="JUnit4" level="project" />
     <orderEntry type="module" module-name="intellij.platform.externalSystem" scope="TEST" />
     <orderEntry type="module" module-name="intellij.platform.projectModel" scope="TEST" />
     <orderEntry type="module" module-name="intellij.platform.core" scope="TEST" />
     <orderEntry type="module" module-name="intellij.platform.util.base" scope="TEST" />
+    <orderEntry type="module" module-name="intellij.android.projectSystem.gradle" scope="TEST" />
+    <orderEntry type="module" module-name="intellij.gradle.common" scope="TEST" />
     <orderEntry type="module" module-name="intellij.platform.extensions" scope="TEST" />
-    <orderEntry type="module" module-name="intellij.gradle.common" scope="TEST" />
+    <orderEntry type="module" module-name="intellij.platform.ide.impl" scope="TEST" />
+    <orderEntry type="module" module-name="intellij.platform.util" scope="TEST" />
     <orderEntry type="module" module-name="intellij.platform.util.rt" scope="TEST" />
     <orderEntry type="module" module-name="intellij.platform.core.impl" scope="TEST" />
-    <orderEntry type="module" module-name="intellij.platform.util" scope="TEST" />
     <orderEntry type="module" module-name="intellij.platform.testFramework" scope="TEST" />
   </component>
 </module>