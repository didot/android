/*
 * Copyright (C) 2017 The Android Open Source Project
 *
 * Licensed under the Apache License, Version 2.0 (the "License");
 * you may not use this file except in compliance with the License.
 * You may obtain a copy of the License at
 *
 *      http://www.apache.org/licenses/LICENSE-2.0
 *
 * Unless required by applicable law or agreed to in writing, software
 * distributed under the License is distributed on an "AS IS" BASIS,
 * WITHOUT WARRANTIES OR CONDITIONS OF ANY KIND, either express or implied.
 * See the License for the specific language governing permissions and
 * limitations under the License.
 */
@file:JvmName("ModuleSystemUtil")

package com.android.tools.idea.projectsystem

import com.android.AndroidProjectTypes
import com.android.ide.common.repository.GradleCoordinate
import com.android.manifmerger.ManifestSystemProperty
import com.android.projectmodel.ExternalAndroidLibrary
import com.android.tools.idea.model.AndroidModel
import com.android.tools.idea.run.ApkProvisionException
import com.android.tools.idea.run.ApplicationIdProvider
import com.android.tools.idea.util.CommonAndroidUtil
import com.android.tools.idea.util.androidFacet
import com.google.wireless.android.sdk.stats.TestLibraries
import com.intellij.openapi.module.Module
import com.intellij.openapi.project.Project
import com.intellij.openapi.roots.TestSourcesFilter
import com.intellij.openapi.vfs.VirtualFile
import com.intellij.psi.search.GlobalSearchScope
import java.nio.file.Path

/**
 * Provides a build-system-agnostic interface to the build system. Instances of this interface
 * contain methods that apply to a specific [Module].
 */
interface AndroidModuleSystem: SampleDataDirectoryProvider, ModuleHierarchyProvider {

  enum class Type {
    TYPE_NON_ANDROID,
    TYPE_APP,
    TYPE_LIBRARY,
    TYPE_TEST,
    TYPE_ATOM,
    TYPE_INSTANTAPP,
    TYPE_FEATURE,
    TYPE_DYNAMIC_FEATURE

  }

  @JvmDefault
  val type: Type
    get() = when (module.androidFacet?.properties?.PROJECT_TYPE) {
      AndroidProjectTypes.PROJECT_TYPE_APP -> Type.TYPE_APP
      AndroidProjectTypes.PROJECT_TYPE_LIBRARY -> Type.TYPE_LIBRARY
      AndroidProjectTypes.PROJECT_TYPE_TEST -> Type.TYPE_TEST
      AndroidProjectTypes.PROJECT_TYPE_ATOM -> Type.TYPE_ATOM
      AndroidProjectTypes.PROJECT_TYPE_INSTANTAPP -> Type.TYPE_INSTANTAPP
      AndroidProjectTypes.PROJECT_TYPE_FEATURE -> Type.TYPE_FEATURE
      AndroidProjectTypes.PROJECT_TYPE_DYNAMIC_FEATURE -> Type.TYPE_DYNAMIC_FEATURE
      null -> Type.TYPE_NON_ANDROID
      else -> Type.TYPE_NON_ANDROID
    }

  /** [Module] that this [AndroidModuleSystem] handles. */
  val module: Module

  /** [ClassFileFinder] that uses this module as scope for the search. */
  val moduleClassFileFinder: ClassFileFinder

  /**
   * Optional method to implement by [AndroidModuleSystem] implementations that allows scoping the search to a specific
   * origin source file to allow for disambiguation.
   * If the given [sourceFile] is null, this method will return the [moduleClassFileFinder] for the [Module].
   */
  fun getClassFileFinderForSourceFile(sourceFile: VirtualFile?) = moduleClassFileFinder

  /**
   * Requests information about the folder layout for the module. This can be used to determine
   * where files of various types should be written.
   *
   * TODO: Figure out and document the rest of the contracts for this method, such as how targetDirectory is used,
   * what the source set names are used for, and why the result is a list
   *
   * @param targetDirectory to filter the relevant source providers from the android facet.
   * @return a list of templates created from each of the android facet's source providers.
   * In cases where the source provider returns multiple paths, we always take the first match.
   */
  fun getModuleTemplates(targetDirectory: VirtualFile?): List<NamedModuleTemplate>

  /**
   * Analyzes the compatibility of the [dependenciesToAdd] with the existing artifacts in the project.
   *
   * The version component of each of the coordinates in [dependenciesToAdd] are disregarded.
   * The result is a triplet consisting of:
   * <ul>
   *   <li>A list of coordinates including a valid version found in the repository</li>
   *   <li>A list of coordinates that were missing from the repository</li>
   *   <li>A warning string describing the compatibility issues that could not be resolved if any</li>
   * </ul>
   *
   * An incompatibility warning is either a compatibility with problem among the already existing artifacts,
   * or a compatibility problem with one of the [dependenciesToAdd]. In the latter case the coordinates in
   * the found coordinates are simply the latest version of the libraries, which may or may not cause build
   * errors if they are added to the project.
   * <p>
   * An empty warning value and an empty missing list of coordinates indicates a successful result.
   * <p>
   * **Note**: This function may cause the parsing of build files and as such should not be called from the UI thread.
   */
  fun analyzeDependencyCompatibility(dependenciesToAdd: List<GradleCoordinate>)
    : Triple<List<GradleCoordinate>, List<GradleCoordinate>, String>

  /**
   * Returns the dependency accessible to sources contained in this module referenced by its [GradleCoordinate] as registered with the
   * build system (e.g. build.gradle for Gradle, BUILD for bazel, etc). Build systems such as Gradle allow users to specify a dependency
   * such as x.y.+, which it will resolve to a specific version at sync time. This method returns the version registered in the build
   * script.
   * <p>
   * This method will find a dependency that matches the given query coordinate. For example:
   * Query coordinate a:b:+ will return a:b:+ if a:b:+ is registered with the build system.
   * Query coordinate a:b:+ will return a:b:123 if a:b:123 is registered with the build system.
   * Query coordinate a:b:456 will return null if a:b:456 is not registered, even if a:b:123 is.
   * Use [AndroidModuleSystem.getResolvedDependency] if you want the resolved dependency.
   * <p>
   * **Note**: This function may perform read actions and may cause the parsing of build files, as such should not be called from
   * the UI thread.
   */
  @Throws(DependencyManagementException::class)
  fun getRegisteredDependency(coordinate: GradleCoordinate): GradleCoordinate?

  /**
   * Returns the dependency accessible to sources contained in this module referenced by its [GradleCoordinate].
   * <p>
   * This method will resolve version information to what is resolved. For example:
   * Query coordinate a:b:+ will return a:b:123 if version 123 of that artifact is a resolved dependency.
   * Query coordinate a:b:123 will return a:b:123 if version 123 of that artifact is a resolved dependency.
   * Query coordinate a:b:456 will return null if version 123 is a resolved dependency but not version 456.
   * Use [AndroidModuleSystem.getRegisteredDependency] if you want the registered dependency.
   * <p>
   * **Note**: This function will not acquire any locks during it's operation.
   */
  @Throws(DependencyManagementException::class)
  @JvmDefault
  fun getResolvedDependency(coordinate: GradleCoordinate): GradleCoordinate? = getResolvedDependency(coordinate, DependencyScopeType.MAIN)

  @Throws(DependencyManagementException::class)
  fun getResolvedDependency(coordinate: GradleCoordinate, scope: DependencyScopeType): GradleCoordinate?

  /**
   * Returns the absolute path of the provided coordinate, if it is resolvable within the module.
   * <p>
   * Note the resulting path doesn't necessarily point to an archive file (ex: jar). It is determined
   * by the build system this method is implemented for.
   */
  fun getDependencyPath(coordinate: GradleCoordinate): Path?

  /** Whether this module system supports adding dependencies of the given type via [registerDependency] */
  fun canRegisterDependency(type: DependencyType = DependencyType.IMPLEMENTATION): CapabilityStatus

  /**
   * Register a requested dependency with the build system. Note that the requested dependency won't be available (a.k.a. resolved)
   * until the next sync. To ensure the dependency is resolved and available for use, sync the project after calling this function.
   * This method throws [DependencyManagementException] for any errors that occur when adding the dependency.
   * <p>
   * **Note**: This function will perform a write action.
   */
  @Throws(DependencyManagementException::class)
  fun registerDependency(coordinate: GradleCoordinate)

  /**
   * Like [registerDependency] where you can specify the type of dependency to add.
   * This method throws [DependencyManagementException] for any errors that occur when adding the dependency.
   */
  @Throws(DependencyManagementException::class)
  fun registerDependency(coordinate: GradleCoordinate, type: DependencyType)

  /**
   * Updates any coordinates to the versions specified in the [toVersions] list.
   * For example, if you pass it [com.android.support.constraint:constraint-layout:1.0.0-alpha2],
   * it will find any constraint layout occurrences of 1.0.0-alpha1 and replace them with 1.0.0-alpha2.
   */
  @Throws(DependencyManagementException::class)
  @JvmDefault
  fun updateLibrariesToVersion(toVersions: List<GradleCoordinate>) : Unit = throw UnsupportedOperationException()

  /**
   * Returns the resolved libraries that this module depends on.
   * <p>
   * **Note**: This function will not acquire read/write locks during it's operation.
   */
  fun getAndroidLibraryDependencies(scope: DependencyScopeType): Collection<ExternalAndroidLibrary>

  /**
   * Returns the Android modules that this module transitively depends on for resources.
   * As Android modules, each module in the returned list will have an associated AndroidFacet.
   *
   * Where supported, the modules will be returned in overlay order to help with resource resolution,
   * but this is only to support legacy callers. New callers should avoid making such assumptions and
   * instead determine the overlay order explicitly if necessary.
   *
   * TODO(b/118317486): Remove this API once resource module dependencies can accurately
   * be determined from order entries for all supported build systems.
   */
  fun getResourceModuleDependencies(): List<Module>

  /**
   * Returns the Android modules that this module's `androidTest` module depends on for resources.
   */
  @JvmDefault
  fun getAndroidTestDirectResourceModuleDependencies(): List<Module> = emptyList()

  /**
   * Returns the Android modules that directly depend on this module for resources.
   * As Android modules, each module in the returned list will have an associated AndroidFacet.
   *
   * TODO(b/118317486): Remove this API once resource module dependencies can accurately
   * be determined from order entries for all supported build systems.
   */
  fun getDirectResourceModuleDependents(): List<Module>

  /**
   * Determines whether or not the underlying build system is capable of generating a PNG
   * from vector graphics.
   */
  fun canGeneratePngFromVectorGraphics(): CapabilityStatus

  /**
   * Returns the overrides that the underlying build system applies when computing the module's
   * merged manifest.
   *
   * @see ManifestOverrides
   */
  fun getManifestOverrides(): ManifestOverrides

  /**
   * Returns the manifest placeholders that the underlying build system applies when computing the module's
   * merged manifest.
   *
   * This is a light version of [getManifestOverrides] and the returned value is supposed to be equal to
   * `getManifestOverrides().placeholders`.
   */
  @JvmDefault
  fun getManifestPlaceholders(): Map<String, String> = getManifestOverrides().placeholders

  /**
   * Returns a structure describing the manifest files contributing to the module's merged manifest.
   */
  @JvmDefault
  fun getMergedManifestContributors(): MergedManifestContributors = defaultGetMergedManifestContributors()

  /**
   * Returns the module's resource package name, or null if it could not be determined.
   *
   * The resource package name is equivalent to the "package" attribute of the module's
   * merged manifest once it has been built. Depending on the build system, however,
   * this method may be optimized to avoid the costs of merged manifest computation.
   *
   * The returned package name is guaranteed to reflect the latest contents of the Android
   * manifests including changes that haven't been saved yet but is NOT guaranteed to reflect
   * the latest contents of the build configuration if the project hasn't been re-synced with
   * the build configuration yet.
   */
  fun getPackageName(): String?

  /**
   * Returns the module's resource test package name, or null if it could not be determined.
   *
   * The returned package name is guaranteed to reflect the latest contents of the Android
   * manifests including changes that haven't been saved yet but is NOT guaranteed to reflect
   * the latest contents of the build configuration if the project hasn't been re-synced with
   * the build configuration yet.
   */
  @JvmDefault
  fun getTestPackageName(): String? = null

  /**
   * Returns the [ApplicationIdProvider] for the given module.
   *
   * Some project systems may be unable to retrieve the package name before the project has been successfully built.
   * The returned [ApplicationIdProvider] will throw [ApkProvisionException]'s or return a name derived from incomplete configuration
   * in this case.
   *
   * Some project system may allow multiple applications in one IDE module. The behavior in this case is defined by the specific project
   * system.
   */
  @JvmDefault
  fun getApplicationIdProvider(): ApplicationIdProvider = object : ApplicationIdProvider {
    val androidModel = AndroidModel.get(module)
    override fun getPackageName(): String =
      androidModel?.applicationId?.takeUnless { it == AndroidModel.UNINITIALIZED_APPLICATION_ID }
      ?: throw ApkProvisionException("The project system cannot obtain the package name at this moment.")

    override fun getTestPackageName(): String =
      throw ApkProvisionException("This (${this::class.java.simpleName}) project system cannot obtain the test package name.")
  }

  /**
   * Returns the [GlobalSearchScope] for a given module that should be used to resolving references.
   *
   * This is a seam for [Module.getModuleWithDependenciesAndLibrariesScope] that allows project systems that have not expressed their
   * module level dependencies accurately to IntelliJ (typically for performance reasons) to provide a different scope than what the
   * module itself would.
   */
  fun getResolveScope(scopeType: ScopeType): GlobalSearchScope

  /** Returns an [TestArtifactSearchScopes] instance for a given module, if multiple test types are supported. */
  @JvmDefault
  fun getTestArtifactSearchScopes(): TestArtifactSearchScopes? = null

  /** Whether the Jetpack Compose feature is enabled for this module. */
  @JvmDefault
  val usesCompose: Boolean get() = false

  /** Shrinker type in selected variant or null if minification is disabled or shrinker cannot be determined.**/
  @JvmDefault
  val codeShrinker: CodeShrinker? get() = null

  /**
   * Whether the R class generated for this module is transitive.
   *
   * If it is transitive it will contain all of the resources defined in its transitive dependencies alongside those defined in this
   * module. If non-transitive it will only contain the resources defined in this module.
   */
  @JvmDefault
  val isRClassTransitive: Boolean get() = true

  /**
   * Returns a list of dynamic feature modules for this module
   */
  fun getDynamicFeatureModules(): List<Module> = emptyList()

  /**
   * Returns the base feature module for this module, if it is a dynamic feature module.
   */
  fun getBaseFeatureModule(): Module? = null

  /** Whether the ML model binding feature is enabled for this module. */
  @JvmDefault
  val isMlModelBindingEnabled: Boolean get() = false

  /** Whether the view binding feature is enabled for this module. */
  @JvmDefault
  val isViewBindingEnabled: Boolean get() = false

  /** Whether KAPT is enabled for this module. */
  @JvmDefault
  val isKaptEnabled: Boolean get() = false

  /**
   * Whether the application is debuggable.
   */
  val isDebuggable:Boolean get() = AndroidModel.get(module)?.isDebuggable ?: false

  /**
   * Whether the R class in applications and dynamic features are constant.
   *
   * If they are constant they can be inlined by the java compiler and used in places that
   * require constants such as annotations and cases of switch statements.
   */
  @JvmDefault
  val applicationRClassConstantIds: Boolean get() = true

  /**
   * Whether the R class in instrumentation tests are constant.
   *
   * If they are constant they can be inlined by the java compiler and used in places that
   * require constants such as annotations and cases of switch statements.
   */
  @JvmDefault
  val testRClassConstantIds: Boolean get() = true

  @JvmDefault
  fun getTestLibrariesInUse(): TestLibraries? = null
}

/**
 * Overrides to be applied when computing the merged manifest, as determined by the build system.
 *
 * These overrides are divided into two categories: [directOverrides], known properties of the merged manifest
 * that are directly overridden (e.g. the application ID), and [placeholders], identifiers in the contributing
 * manifest which the build system replaces with arbitrary plain text during merged manifest computation.
 */
data class ManifestOverrides(
  val directOverrides: Map<ManifestSystemProperty, String> = mapOf(),
  val placeholders: Map<String, String> = mapOf()
) {
  companion object {
    private val PLACEHOLDER_REGEX = Regex("\\$\\{([^}]*)}") // e.g. matches "${placeholder}" and extracts "placeholder"
  }
  fun resolvePlaceholders(string: String) = string.replace(PLACEHOLDER_REGEX) { placeholders[it.groupValues[1]].orEmpty() }
}

/** Types of dependencies that [AndroidModuleSystem.registerDependency] can add */
enum class DependencyType {
  IMPLEMENTATION,
  DEBUG_IMPLEMENTATION,
  // TODO: Add "API," & support in build systems
  ANNOTATION_PROCESSOR
}

enum class DependencyScopeType {
  MAIN,
  UNIT_TEST,
  ANDROID_TEST,
  TEST_FIXTURES
}

/**
 * Describes the scope that should be used for resolving references in a given file or other context. Can be determined by calling
 * [getScopeType].
 *
 * In project systems that don't have the concept of separate test scopes, [ScopeType.ANDROID_TEST] is the only value used for test sources.
 */
enum class ScopeType {
  MAIN,
  ANDROID_TEST,
  UNIT_TEST,
  SHARED_TEST,
  TEST_FIXTURES,
  ;

  /** Converts this [ScopeType] to a [Boolean], so it can be used with APIs that don't distinguish between test types. */
  val isForTest
    get() = when (this) {
      MAIN, TEST_FIXTURES -> false
      ANDROID_TEST, UNIT_TEST, SHARED_TEST -> true
    }
}

fun AndroidModuleSystem.getScopeType(file: VirtualFile, project: Project): ScopeType {
  if (!TestSourcesFilter.isTestSources(file, project)) return ScopeType.MAIN
  val testScopes = getTestArtifactSearchScopes() ?: return ScopeType.ANDROID_TEST

  val inAndroidTest = testScopes.isAndroidTestSource(file)
  val inUnitTest = testScopes.isUnitTestSource(file)

  return when {
    inUnitTest && inAndroidTest -> ScopeType.SHARED_TEST
    inUnitTest && !inAndroidTest -> ScopeType.UNIT_TEST
    else -> ScopeType.ANDROID_TEST
  }
}

fun Module.getAllLinkedModules() : List<Module> = getUserData(CommonAndroidUtil.LINKED_ANDROID_MODULE_GROUP)?.getModules() ?: listOf(this)

fun Module.getHolderModule() : Module = getUserData(CommonAndroidUtil.LINKED_ANDROID_MODULE_GROUP)?.holder ?: this

fun Module.isHolderModule() : Boolean = getHolderModule() == this

fun Module.getMainModule() : Module = getUserData(CommonAndroidUtil.LINKED_ANDROID_MODULE_GROUP)?.main ?: this

fun Module.isMainModule() : Boolean = getMainModule() == this

fun Module.getUnitTestModule() : Module?  {
  val linkedGroup = getUserData(CommonAndroidUtil.LINKED_ANDROID_MODULE_GROUP) ?: return this
  return linkedGroup.unitTest
}

fun Module.isUnitTestModule() : Boolean = getUnitTestModule() == this

fun Module.getAndroidTestModule() : Module? {
  val linkedGroup = getUserData(CommonAndroidUtil.LINKED_ANDROID_MODULE_GROUP) ?: return this
  return linkedGroup.androidTest
}

fun Module.isAndroidTestModule() : Boolean = getAndroidTestModule() == this

<<<<<<< HEAD
fun Module.isUnitTestModule() = getUnitTestModule() == this

fun Module.getAndroidTestModule() = getUserData(CommonAndroidUtil.LINKED_ANDROID_MODULE_GROUP)?.androidTest ?: this
=======
fun Module.getTestFixturesModule() : Module? {
  val linkedGroup = getUserData(CommonAndroidUtil.LINKED_ANDROID_MODULE_GROUP) ?: return null
  return linkedGroup.testFixtures
}
>>>>>>> ad5b6ee3

fun Module.isAndroidTestModule() = getAndroidTestModule() == this

fun Module.getTestFixturesModule() = getUserData(CommonAndroidUtil.LINKED_ANDROID_MODULE_GROUP)?.testFixtures

/**
 * Utility method to find out if a module is derived from an Android Gradle project. This will return true
 * if the given module is the module representing any of the Android source sets (main/unitTest/androidTest) or the
 * holder module used as the parent of these source set modules.
 */
fun Module.isLinkedAndroidModule() = getUserData(CommonAndroidUtil.LINKED_ANDROID_MODULE_GROUP) != null

/**
 * Returns the type of Android project this module represents.
 */
fun Module.androidProjectType(): AndroidModuleSystem.Type = getModuleSystem().type<|MERGE_RESOLUTION|>--- conflicted
+++ resolved
@@ -470,20 +470,10 @@
 
 fun Module.isAndroidTestModule() : Boolean = getAndroidTestModule() == this
 
-<<<<<<< HEAD
-fun Module.isUnitTestModule() = getUnitTestModule() == this
-
-fun Module.getAndroidTestModule() = getUserData(CommonAndroidUtil.LINKED_ANDROID_MODULE_GROUP)?.androidTest ?: this
-=======
 fun Module.getTestFixturesModule() : Module? {
   val linkedGroup = getUserData(CommonAndroidUtil.LINKED_ANDROID_MODULE_GROUP) ?: return null
   return linkedGroup.testFixtures
 }
->>>>>>> ad5b6ee3
-
-fun Module.isAndroidTestModule() = getAndroidTestModule() == this
-
-fun Module.getTestFixturesModule() = getUserData(CommonAndroidUtil.LINKED_ANDROID_MODULE_GROUP)?.testFixtures
 
 /**
  * Utility method to find out if a module is derived from an Android Gradle project. This will return true
