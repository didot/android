--- conflicted
+++ resolved
@@ -107,11 +107,7 @@
         return Triple(found, missing, "")
       }
 
-<<<<<<< HEAD
-      override fun getResolvedLibraryDependencies(includeExportedTransitiveDeps: Boolean): Collection<Library> {
-=======
-      override fun getResolvedLibraryDependencies(): Collection<ExternalLibrary> {
->>>>>>> 4ae98eb0
+      override fun getResolvedLibraryDependencies(includeExportedTransitiveDeps: Boolean): Collection<ExternalLibrary> {
         return emptySet()
       }
 
