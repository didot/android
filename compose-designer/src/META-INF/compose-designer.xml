--- conflicted
+++ resolved
@@ -34,10 +34,6 @@
                      bundle="messages.ComposePreviewBundle"
                      language="kotlin"
                      enabledByDefault="true"
-<<<<<<< HEAD
-=======
-                     bundle="com.android.tools.idea.compose.preview.ComposePreviewBundle"
->>>>>>> 4d90afa2
                      groupKey="inspection.group.name"
                      key="inspection.no.parameters.name"
                      level="ERROR"/>
@@ -46,10 +42,6 @@
                      bundle="messages.ComposePreviewBundle"
                      language="kotlin"
                      enabledByDefault="true"
-<<<<<<< HEAD
-=======
-                     bundle="com.android.tools.idea.compose.preview.ComposePreviewBundle"
->>>>>>> 4d90afa2
                      groupKey="inspection.group.name"
                      key="inspection.no.composable.name"
                      level="ERROR"/>
@@ -58,10 +50,6 @@
                      bundle="messages.ComposePreviewBundle"
                      language="kotlin"
                      enabledByDefault="true"
-<<<<<<< HEAD
-=======
-                     bundle="com.android.tools.idea.compose.preview.ComposePreviewBundle"
->>>>>>> 4d90afa2
                      groupKey="inspection.group.name"
                      key="inspection.top.level.function"
                      level="ERROR"/>
@@ -70,10 +58,6 @@
                      bundle="messages.ComposePreviewBundle"
                      language="kotlin"
                      enabledByDefault="true"
-<<<<<<< HEAD
-=======
-                     bundle="com.android.tools.idea.compose.preview.ComposePreviewBundle"
->>>>>>> 4d90afa2
                      groupKey="inspection.group.name"
                      key="inspection.dimension.limit.name"
                      level="WARNING"/>
@@ -82,10 +66,6 @@
                      bundle="messages.ComposePreviewBundle"
                      language="kotlin"
                      enabledByDefault="true"
-<<<<<<< HEAD
-=======
-                     bundle="com.android.tools.idea.compose.preview.ComposePreviewBundle"
->>>>>>> 4d90afa2
                      groupKey="inspection.group.name"
                      key="inspection.no.multiple.preview.provider.description"
                      level="ERROR"/>
@@ -110,6 +90,8 @@
 
     <postStartupActivity implementation="com.android.tools.idea.compose.preview.runconfiguration.ComposePreviewRunConfigurationStartupActivity" />
     <configurationType implementation="com.android.tools.idea.compose.preview.runconfiguration.ComposePreviewRunConfigurationType"/>
+    <runConfigurationProducer
+        implementation="com.android.tools.idea.compose.preview.runconfiguration.ComposePreviewRunConfigurationProducer"/>
     <runLineMarkerContributor
         language="kotlin"
         implementationClass="com.android.tools.idea.compose.preview.runconfiguration.ComposePreviewRunLineMarkerContributor"/>
