/*
 * Copyright (C) 2019 The Android Open Source Project
 *
 * Licensed under the Apache License, Version 2.0 (the "License");
 * you may not use this file except in compliance with the License.
 * You may obtain a copy of the License at
 *
 *      http://www.apache.org/licenses/LICENSE-2.0
 *
 * Unless required by applicable law or agreed to in writing, software
 * distributed under the License is distributed on an "AS IS" BASIS,
 * WITHOUT WARRANTIES OR CONDITIONS OF ANY KIND, either express or implied.
 * See the License for the specific language governing permissions and
 * limitations under the License.
 */
package com.android.tools.idea.compose.preview.runconfiguration

import com.intellij.compiler.options.CompileStepBeforeRun
import com.intellij.execution.BeforeRunTask
import com.intellij.execution.configurations.SimpleConfigurationType
import com.intellij.openapi.project.Project
import com.intellij.openapi.util.Key
import com.intellij.openapi.util.NotNullLazyValue
import icons.StudioIcons

/** A type for run configurations that launch Compose Previews to a device/emulator. */
class ComposePreviewRunConfigurationType : SimpleConfigurationType("ComposePreviewRunConfiguration",
                                                                   "Compose Preview",
                                                                   "Compose Preview Run Configuration Type",
                                                                   NotNullLazyValue.lazy {
                                                                     StudioIcons.Compose.Toolbar.RUN_CONFIGURATION
                                                                   }) {
<<<<<<< HEAD
  init {
    if (!isComposeRunConfigurationEnabled()) {
      throw ExtensionNotApplicableException.create()
=======
  override fun createTemplateConfiguration(project: Project) = ComposePreviewRunConfiguration(project, this)

  override fun configureBeforeRunTaskDefaults(providerID: Key<out BeforeRunTask<*>?>, task: BeforeRunTask<*>) {
    // A specific build is executed as part of the ComposePreviewRunConfiguration logic,
    // and then the default build performed as BeforeRunTask should be disabled to avoid
    // executing two builds on each run.
    if (CompileStepBeforeRun.ID == providerID) {
      task.isEnabled = false
>>>>>>> ad5b6ee3
    }
  }
}<|MERGE_RESOLUTION|>--- conflicted
+++ resolved
@@ -30,11 +30,6 @@
                                                                    NotNullLazyValue.lazy {
                                                                      StudioIcons.Compose.Toolbar.RUN_CONFIGURATION
                                                                    }) {
-<<<<<<< HEAD
-  init {
-    if (!isComposeRunConfigurationEnabled()) {
-      throw ExtensionNotApplicableException.create()
-=======
   override fun createTemplateConfiguration(project: Project) = ComposePreviewRunConfiguration(project, this)
 
   override fun configureBeforeRunTaskDefaults(providerID: Key<out BeforeRunTask<*>?>, task: BeforeRunTask<*>) {
@@ -43,7 +38,6 @@
     // executing two builds on each run.
     if (CompileStepBeforeRun.ID == providerID) {
       task.isEnabled = false
->>>>>>> ad5b6ee3
     }
   }
 }