/*
 * Copyright (C) 2020 The Android Open Source Project
 *
 * Licensed under the Apache License, Version 2.0 (the "License");
 * you may not use this file except in compliance with the License.
 * You may obtain a copy of the License at
 *
 *      http://www.apache.org/licenses/LICENSE-2.0
 *
 * Unless required by applicable law or agreed to in writing, software
 * distributed under the License is distributed on an "AS IS" BASIS,
 * WITHOUT WARRANTIES OR CONDITIONS OF ANY KIND, either express or implied.
 * See the License for the specific language governing permissions and
 * limitations under the License.
 */
package com.android.tools.idea.compose.preview

import com.android.annotations.concurrency.Slow
import com.android.tools.idea.compose.preview.PreviewGroup.Companion.ALL_PREVIEW_GROUP
import com.android.tools.idea.compose.preview.util.ComposePreviewElement
import com.android.tools.idea.compose.preview.util.ComposePreviewElementInstance
import com.android.tools.idea.compose.preview.util.PreviewElementTemplateInstanceProvider
import com.android.tools.idea.preview.PreviewElementProvider
import com.intellij.openapi.diagnostic.Logger
import kotlin.properties.Delegates

class PreviewFilters(previewProvider: PreviewElementProvider<ComposePreviewElement>) : PreviewElementInstanceProvider {
  private val LOG = Logger.getInstance(PreviewFilters::class.java)

  /**
   * Filter to be applied for the group filtering. This allows multiple [ComposePreviewElement]s belonging to the same group
   */
  private val groupNameFilteredProvider = GroupNameFilteredPreviewProvider(previewProvider)

  /**
   * [PreviewElementProvider] that instantiates the templates and creates specific instances.
   */
  private val instantiatedElementProvider = PreviewElementTemplateInstanceProvider(groupNameFilteredProvider)

  /**
   * Filter to be applied for the preview to display a single [ComposePreviewElement]. Used in interactive mode to focus on a
   * single element.
   */
  private val singleElementFilteredProvider = SinglePreviewElementInstanceFilteredPreviewProvider(instantiatedElementProvider)

  /**
   * Name of the group to filter elements.
   */
  var groupNameFilter: PreviewGroup by Delegates.observable(ALL_PREVIEW_GROUP) { _, oldValue, newValue ->
    if (oldValue != newValue) {
      LOG.debug("New group preview element selection: $newValue")
      this.groupNameFilteredProvider.groupName = newValue.name
    }
  }

  /**
   * Returns a [Set] of all the available [PreviewGroup]s in this preview.
   */
  @Slow
  suspend fun allAvailableGroups(): Set<PreviewGroup> =
    groupNameFilteredProvider.allAvailableGroups().map {
      PreviewGroup.namedGroup(it)
    }.toSet()

  /**
   * [ComposePreviewElementInstance] to select or null if no instance should be selected. If the instance does not exist all instances are
   * returned.
   */
  var instanceFilter: ComposePreviewElementInstance?
    set(value) {
      singleElementFilteredProvider.instance = value
    }
    get() = singleElementFilteredProvider.instance

  /**
   * Clears the instance id filter.
   */
  fun clearInstanceIdFilter() {
    singleElementFilteredProvider.instance = null
  }

  @Slow
<<<<<<< HEAD
  override suspend fun previewElements(): Sequence<PreviewElementInstance> =
=======
  override suspend fun previewElements(): Sequence<ComposePreviewElementInstance> =
>>>>>>> ad5b6ee3
    singleElementFilteredProvider.previewElements()

}<|MERGE_RESOLUTION|>--- conflicted
+++ resolved
@@ -80,11 +80,7 @@
   }
 
   @Slow
-<<<<<<< HEAD
-  override suspend fun previewElements(): Sequence<PreviewElementInstance> =
-=======
   override suspend fun previewElements(): Sequence<ComposePreviewElementInstance> =
->>>>>>> ad5b6ee3
     singleElementFilteredProvider.previewElements()
 
 }