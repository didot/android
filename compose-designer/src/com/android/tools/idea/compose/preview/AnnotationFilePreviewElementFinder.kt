--- conflicted
+++ resolved
@@ -28,6 +28,7 @@
 import com.intellij.openapi.progress.ProgressManager
 import com.intellij.openapi.project.DumbService
 import com.intellij.openapi.project.Project
+import com.intellij.openapi.util.ModificationTracker
 import com.intellij.openapi.vfs.VirtualFile
 import com.intellij.psi.PsiElement
 import com.intellij.psi.PsiManager
@@ -54,7 +55,8 @@
   fun isFullNamePreviewAnnotation(annotation: KtAnnotationEntry) =
     // We use text() to avoid obtaining the FQN as that requires smart mode
     annotations.any { previewFqn ->
-      annotation.text.startsWith("@$previewFqn")
+      // In brackets annotations don't start with '@', but typical annotations do. Normalize them by removing it
+      annotation.text.removePrefix("@").startsWith("$previewFqn")
     }
 
   val psiFile = PsiManager.getInstance(project).findFile(vFile)
@@ -86,19 +88,12 @@
       return emptyList()
     }
 
-<<<<<<< HEAD
     val psiFile = AndroidPsiUtils.getPsiFileSafely(project, vFile)  ?: return emptyList()
     return CachedValuesManager.getManager(project).getCachedValue(psiFile) {
       val kotlinAnnotations: Sequence<PsiElement> = ReadAction.compute<Sequence<PsiElement>, Throwable> {
-        KotlinAnnotationsIndex.getInstance().get(COMPOSE_PREVIEW_ANNOTATION_NAME, project,
+        KotlinAnnotationsIndex.get(COMPOSE_PREVIEW_ANNOTATION_NAME, project,
                                                  GlobalSearchScope.fileScope(project, vFile)).asSequence()
       }
-=======
-    val kotlinAnnotations: Sequence<PsiElement> = ReadAction.compute<Sequence<PsiElement>, Throwable> {
-      KotlinAnnotationsIndex.get(COMPOSE_PREVIEW_ANNOTATION_NAME, project,
-                                               GlobalSearchScope.fileScope(project, vFile)).asSequence()
-    }
->>>>>>> 2dc52685
 
       val previewAnnotations = kotlinAnnotations
         .filterIsInstance<KtAnnotationEntry>()
@@ -133,20 +128,39 @@
    * Returns all the `@Composable` functions in the [vFile] that are also tagged with `@Preview`.
    */
   @Slow
-  override fun findPreviewMethods(project: Project, vFile: VirtualFile): Collection<PreviewElement> = if (DumbService.isDumb(project))
-    emptyList()
-  else
-    ReadAction
-      .nonBlocking(Callable<Collection<PreviewElement>> {
-        findAllPreviewAnnotations(project, vFile)
-          .mapNotNull {
-            ProgressManager.checkCanceled()
-            (it.psiOrParent.toUElementOfType() as? UAnnotation)?.toPreviewElement()
-          }
-          .distinct()
-      })
-      .inSmartMode(project)
-      .coalesceBy(project, vFile)
-      .submit(AppExecutorUtil.getAppExecutorService())
-      .get()
+  override fun findPreviewMethods(project: Project, vFile: VirtualFile): Collection<PreviewElement> {
+    if (DumbService.isDumb(project))
+      return emptyList()
+    else {
+      val psiFile = AndroidPsiUtils.getPsiFileSafely(project, vFile) ?: return emptyList()
+      return CachedValuesManager.getManager(project).getCachedValue(psiFile) {
+        // This code, retries the read action three times before giving up.
+        var result: Collection<PreviewElement>? = null
+        var retries = 3
+        while (result == null && retries > 0) {
+          retries--
+          result = ReadAction
+            .nonBlocking(Callable<Collection<PreviewElement>> {
+              findAllPreviewAnnotations(project, vFile)
+                .mapNotNull {
+                  ProgressManager.checkCanceled()
+                  (it.psiOrParent.toUElementOfType() as? UAnnotation)?.toPreviewElement()
+                }
+                .distinct()
+            })
+            .inSmartMode(project)
+            .coalesceBy(project, vFile)
+            .submit(AppExecutorUtil.getAppExecutorService())
+            .get() // get() will return null if the read action was canceled by a write action with priority
+        }
+        if (result != null) {
+          CachedValueProvider.Result.createSingleDependency(result, psiFile)
+        }
+        else {
+          // Do not cache the value since it might not be correct.
+          CachedValueProvider.Result.createSingleDependency(emptyList(), ModificationTracker.EVER_CHANGED)
+        }
+      }
+    }
+  }
 }