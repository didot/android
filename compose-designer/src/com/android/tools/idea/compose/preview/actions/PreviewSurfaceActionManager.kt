/*
 * Copyright (C) 2020 The Android Open Source Project
 *
 * Licensed under the Apache License, Version 2.0 (the "License");
 * you may not use this file except in compliance with the License.
 * You may obtain a copy of the License at
 *
 *      http://www.apache.org/licenses/LICENSE-2.0
 *
 * Unless required by applicable law or agreed to in writing, software
 * distributed under the License is distributed on an "AS IS" BASIS,
 * WITHOUT WARRANTIES OR CONDITIONS OF ANY KIND, either express or implied.
 * See the License for the specific language governing permissions and
 * limitations under the License.
 */
package com.android.tools.idea.compose.preview.actions

import com.android.flags.ifEnabled
import com.android.tools.idea.common.actions.CopyResultImageAction
import com.android.tools.idea.common.editor.ActionManager
import com.android.tools.idea.common.model.NlComponent
import com.android.tools.idea.common.surface.DesignSurface
import com.android.tools.idea.common.surface.SceneView
import com.android.tools.idea.compose.preview.ComposePreviewBundle.message
import com.android.tools.idea.flags.StudioFlags
import com.android.tools.idea.uibuilder.scene.LayoutlibSceneManager
import com.intellij.openapi.actionSystem.DefaultActionGroup
import com.intellij.openapi.actionSystem.IdeActions
import com.intellij.openapi.actionSystem.Separator
import com.intellij.openapi.actionSystem.ex.ActionManagerEx
import com.intellij.openapi.actionSystem.impl.ActionToolbarImpl
import com.intellij.util.ui.JBUI
import java.awt.BorderLayout
import javax.swing.JComponent
import javax.swing.JPanel

/**
 * [ActionManager] to be used by the Compose Preview.
 */
internal class PreviewSurfaceActionManager(private val surface: DesignSurface<LayoutlibSceneManager>) : ActionManager<DesignSurface<LayoutlibSceneManager>>(surface) {
  private val copyResultImageAction = CopyResultImageAction(
    {
      // Copy the model of the current selected object (if any)
      surface.selectionModel.primary?.model?.let {
        return@CopyResultImageAction surface.getSceneManager(it) as LayoutlibSceneManager
      }

      surface.sceneViewAtMousePosition?.sceneManager as? LayoutlibSceneManager
    },
    message("copy.result.image.action.title"),
    message("copy.result.image.action.done.text")
  )

  override fun registerActionsShortcuts(component: JComponent) {
    registerAction(copyResultImageAction, IdeActions.ACTION_COPY, component)
  }

  override fun getPopupMenuActions(leafComponent: NlComponent?): DefaultActionGroup = DefaultActionGroup().apply {
    add(copyResultImageAction)
  }

  override fun getToolbarActions(selection: MutableList<NlComponent>): DefaultActionGroup =
    DefaultActionGroup()

  override fun getSceneViewContextToolbar(sceneView: SceneView): JComponent =
    ActionManagerEx.getInstanceEx().createActionToolbar(
      "sceneView",
      DefaultActionGroup(
        listOf(Separator()) +
        listOfNotNull(
          StudioFlags.COMPOSE_PIN_PREVIEW.ifEnabled {
            StudioFlags.COMPOSE_INDIVIDUAL_PIN_PREVIEW.ifEnabled {
              PinPreviewElementAction { sceneView.scene.sceneManager.model.dataContext }
            }
          },
<<<<<<< HEAD
          StudioFlags.COMPOSE_ANIMATION_INSPECTOR.ifEnabled {
            AnimationInspectorAction { sceneView.scene.sceneManager.model.dataContext }.visibleOnlyInComposeStaticPreview()
          },
          StudioFlags.COMPOSE_ANIMATED_PREVIEW.ifEnabled {
            EnableInteractiveAction { sceneView.scene.sceneManager.model.dataContext }.visibleOnlyInComposeStaticPreview()
          },
          DeployToDeviceAction { sceneView.scene.sceneManager.model.dataContext }.visibleOnlyInComposeStaticPreview()
        )
=======
          AnimationInspectorAction { sceneView.scene.sceneManager.model.dataContext },
          EnableInteractiveAction { sceneView.scene.sceneManager.model.dataContext },
          DeployToDeviceAction { sceneView.scene.sceneManager.model.dataContext },
        ).disabledIfRefreshingOrRenderErrors(sceneView).visibleOnlyInComposeStaticPreview()
>>>>>>> ad5b6ee3
      ),
      true,
      false
    ).apply {
      // Do not allocate space for the "see more" chevron if not needed
      setReservePlaceAutoPopupIcon(false)
      setShowSeparatorTitles(true)
      targetComponent = sceneView.surface
    }.component.apply {
      isOpaque = false
      border = JBUI.Borders.empty()
    }

  override fun getSceneViewStatusIcon(sceneView: SceneView): JComponent {
    val component = ActionManagerEx.getInstanceEx().createActionToolbar(
      "sceneView",
      DefaultActionGroup(ComposePreviewStatusIconAction(sceneView).visibleOnlyInComposeStaticPreview()),
      true,
      false
    ).apply {
      targetComponent = sceneView.surface
      (this as? ActionToolbarImpl)?.setForceMinimumSize(true)
    }.component.apply {
      isOpaque = false
      border = JBUI.Borders.empty()
    }

    return JPanel(BorderLayout()).apply {
      border = JBUI.Borders.empty()
      isOpaque = false
      isVisible = true
      add(component, BorderLayout.LINE_END)

      // Make the size to be fixed, even when the no icon is visible
      minimumSize = component.minimumSize
      preferredSize = component.minimumSize
    }
  }
}<|MERGE_RESOLUTION|>--- conflicted
+++ resolved
@@ -73,21 +73,10 @@
               PinPreviewElementAction { sceneView.scene.sceneManager.model.dataContext }
             }
           },
-<<<<<<< HEAD
-          StudioFlags.COMPOSE_ANIMATION_INSPECTOR.ifEnabled {
-            AnimationInspectorAction { sceneView.scene.sceneManager.model.dataContext }.visibleOnlyInComposeStaticPreview()
-          },
-          StudioFlags.COMPOSE_ANIMATED_PREVIEW.ifEnabled {
-            EnableInteractiveAction { sceneView.scene.sceneManager.model.dataContext }.visibleOnlyInComposeStaticPreview()
-          },
-          DeployToDeviceAction { sceneView.scene.sceneManager.model.dataContext }.visibleOnlyInComposeStaticPreview()
-        )
-=======
           AnimationInspectorAction { sceneView.scene.sceneManager.model.dataContext },
           EnableInteractiveAction { sceneView.scene.sceneManager.model.dataContext },
           DeployToDeviceAction { sceneView.scene.sceneManager.model.dataContext },
         ).disabledIfRefreshingOrRenderErrors(sceneView).visibleOnlyInComposeStaticPreview()
->>>>>>> ad5b6ee3
       ),
       true,
       false
