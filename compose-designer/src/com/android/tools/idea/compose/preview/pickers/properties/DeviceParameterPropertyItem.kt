/*
 * Copyright (C) 2021 The Android Open Source Project
 *
 * Licensed under the Apache License, Version 2.0 (the "License");
 * you may not use this file except in compliance with the License.
 * You may obtain a copy of the License at
 *
 *      http://www.apache.org/licenses/LICENSE-2.0
 *
 * Unless required by applicable law or agreed to in writing, software
 * distributed under the License is distributed on an "AS IS" BASIS,
 * WITHOUT WARRANTIES OR CONDITIONS OF ANY KIND, either express or implied.
 * See the License for the specific language governing permissions and
 * limitations under the License.
 */
package com.android.tools.idea.compose.preview.pickers.properties

<<<<<<< HEAD
import com.android.sdklib.devices.DeviceManager
=======
>>>>>>> ad5b6ee3
import com.android.tools.adtui.model.stdui.EDITOR_NO_ERROR
import com.android.tools.adtui.model.stdui.EditingValidation
import com.android.tools.idea.compose.preview.PARAMETER_HARDWARE_CHIN_SIZE
import com.android.tools.idea.compose.preview.PARAMETER_HARDWARE_DENSITY
import com.android.tools.idea.compose.preview.PARAMETER_HARDWARE_DEVICE
import com.android.tools.idea.compose.preview.PARAMETER_HARDWARE_DIM_UNIT
import com.android.tools.idea.compose.preview.PARAMETER_HARDWARE_HEIGHT
import com.android.tools.idea.compose.preview.PARAMETER_HARDWARE_IS_ROUND
import com.android.tools.idea.compose.preview.PARAMETER_HARDWARE_ORIENTATION
import com.android.tools.idea.compose.preview.PARAMETER_HARDWARE_WIDTH
<<<<<<< HEAD
import com.android.tools.idea.compose.preview.pickers.properties.editingsupport.IntegerNormalValidator
import com.android.tools.idea.compose.preview.pickers.properties.editingsupport.IntegerStrictValidator
import com.android.tools.idea.compose.preview.pickers.properties.utils.findByIdOrName
import com.android.tools.idea.compose.preview.pickers.properties.utils.toDeviceConfig
import com.android.tools.idea.compose.preview.pickers.tracking.PickerTrackableValue
import com.android.tools.idea.compose.preview.pickers.tracking.PickerTrackerHelper
import com.android.tools.idea.compose.preview.util.enumValueOfOrNull
import com.android.tools.idea.configurations.ConfigurationManager
=======
import com.android.tools.idea.compose.preview.Preview.DeviceSpec.DEFAULT_DPI
import com.android.tools.idea.compose.preview.Preview.DeviceSpec.DEFAULT_HEIGHT_DP
import com.android.tools.idea.compose.preview.Preview.DeviceSpec.DEFAULT_SHAPE
import com.android.tools.idea.compose.preview.Preview.DeviceSpec.DEFAULT_UNIT
import com.android.tools.idea.compose.preview.Preview.DeviceSpec.DEFAULT_WIDTH_DP
import com.android.tools.idea.compose.preview.pickers.properties.editingsupport.BooleanValidator
import com.android.tools.idea.compose.preview.pickers.properties.editingsupport.DeviceSpecDimValidator
import com.android.tools.idea.compose.preview.pickers.properties.editingsupport.IntegerStrictValidator
import com.android.tools.idea.compose.preview.pickers.properties.utils.findByIdOrName
import com.android.tools.idea.compose.preview.pickers.properties.utils.getDefaultPreviewDevice
import com.android.tools.idea.compose.preview.pickers.properties.utils.toDeviceConfig
import com.android.tools.idea.compose.preview.pickers.tracking.PickerTrackerHelper
import com.android.tools.idea.configurations.ConfigurationManager
import com.android.tools.idea.kotlin.enumValueOfOrNull
import com.google.wireless.android.sdk.stats.EditorPickerEvent.EditorPickerAction.PreviewPickerModification.PreviewPickerValue
import com.intellij.openapi.application.ApplicationManager
>>>>>>> ad5b6ee3
import com.intellij.openapi.diagnostic.Logger
import com.intellij.openapi.project.Project
import org.jetbrains.android.facet.AndroidFacet
import org.jetbrains.android.sdk.AndroidSdkData
import org.jetbrains.kotlin.descriptors.ValueParameterDescriptor
import org.jetbrains.kotlin.psi.KtExpression
import org.jetbrains.kotlin.resolve.calls.model.ResolvedCall

/**
 * A [PsiPropertyItem] for the Device parameter. Contains internal properties used to modify the device hardware, those are not actual
 * parameters on file and are only kept on memory.
 */
internal class DeviceParameterPropertyItem(
  project: Project,
  model: PsiCallPropertyModel,
  resolvedCall: ResolvedCall<*>,
  descriptor: ValueParameterDescriptor,
  argumentExpression: KtExpression?,
  defaultValue: String?
) : PsiCallParameterPropertyItem(
  project,
  model,
  resolvedCall,
  descriptor,
  argumentExpression,
  defaultValue) {
  private val log = Logger.getInstance(this.javaClass)

<<<<<<< HEAD
  //TODO: Do this elsewhere, this is not the only place where it's done
  private val availableDevices = run {
    AndroidFacet.getInstance(model.module)?.let { facet ->
      AndroidSdkData.getSdkData(facet)?.deviceManager?.getDevices(DeviceManager.ALL_DEVICES)?.filter { !it.isDeprecated }?.toList()
    } ?: emptyList()
  }

  private val defaultDeviceValues: DeviceConfig =
    ConfigurationManager.findExistingInstance(model.module)?.defaultDevice?.toDeviceConfig() ?: DeviceConfig(
      shape = DEFAULT_SHAPE,
      width = DEFAULT_WIDTH,
      height = DEFAULT_HEIGHT,
      dimUnit = DEFAULT_UNIT,
      dpi = DEFAULT_DENSITY.dpiValue
=======
  private val defaultDeviceValues: DeviceConfig =
    ConfigurationManager.findExistingInstance(model.module)?.getDefaultPreviewDevice()?.toDeviceConfig() ?: DeviceConfig(
      shape = DEFAULT_SHAPE,
      width = DEFAULT_WIDTH_DP.toFloat(),
      height = DEFAULT_HEIGHT_DP.toFloat(),
      dimUnit = DEFAULT_UNIT,
      dpi = DEFAULT_DPI
>>>>>>> ad5b6ee3
    )

  override var name: String = PARAMETER_HARDWARE_DEVICE

  val innerProperties = listOf<MemoryParameterPropertyItem>(
    DevicePropertyItem(
      name = PARAMETER_HARDWARE_WIDTH,
<<<<<<< HEAD
      defaultValue = defaultDeviceValues.width.toString(),
      inputValidation = IntegerNormalValidator,
      getter = { it.width.toString() }) { config, newValue ->
      newValue.toIntOrNull()?.let {
        config.width = it
      }
      PickerTrackableValue.UNSUPPORTED_OR_OPEN_ENDED
    },
    DevicePropertyItem(
      name = PARAMETER_HARDWARE_HEIGHT,
      defaultValue = defaultDeviceValues.height.toString(),
      inputValidation = IntegerNormalValidator,
      getter = { it.height.toString() }) { config, newValue ->
      newValue.toIntOrNull()?.let {
        config.height = it
      }
      PickerTrackableValue.UNSUPPORTED_OR_OPEN_ENDED
=======
      defaultValue = defaultDeviceValues.widthString,
      inputValidation = DeviceSpecDimValidator(strictPositive = true),
      getter = { it.widthString }) { config, newValue ->
      newValue.toFloatOrNull()?.let {
        config.width = it
      }
      PreviewPickerValue.UNSUPPORTED_OR_OPEN_ENDED
    },
    DevicePropertyItem(
      name = PARAMETER_HARDWARE_HEIGHT,
      defaultValue = defaultDeviceValues.heightString,
      inputValidation = DeviceSpecDimValidator(strictPositive = true),
      getter = { it.heightString }) { config, newValue ->
      newValue.toFloatOrNull()?.let {
        config.height = it
      }
      PreviewPickerValue.UNSUPPORTED_OR_OPEN_ENDED
>>>>>>> ad5b6ee3
    },
    DevicePropertyItem(
      name = PARAMETER_HARDWARE_DIM_UNIT,
      defaultValue = defaultDeviceValues.dimUnit.name,
      getter = { it.dimUnit.name }) { config, newValue ->
      val newUnit = enumValueOfOrNull<DimUnit>(newValue)
      newUnit?.let {
        config.dimUnit = newUnit
        newUnit.trackableValue
<<<<<<< HEAD
      } ?: PickerTrackableValue.UNKNOWN
=======
      } ?: PreviewPickerValue.UNKNOWN_PREVIEW_PICKER_VALUE
>>>>>>> ad5b6ee3
    },
    DevicePropertyItem(
      name = PARAMETER_HARDWARE_DENSITY,
      defaultValue = defaultDeviceValues.dpi.toString(),
      inputValidation = IntegerStrictValidator,
      getter = { it.dpi.toString() }) { config, newValue ->
      val newDpi = newValue.toIntOrNull()
      newDpi?.let {
        config.dpi = newDpi
        PickerTrackerHelper.densityBucketOfDeviceConfig(config)
<<<<<<< HEAD
      } ?: PickerTrackableValue.UNKNOWN
=======
      } ?: PreviewPickerValue.UNKNOWN_PREVIEW_PICKER_VALUE
>>>>>>> ad5b6ee3
    },
    DevicePropertyItem(
      name = PARAMETER_HARDWARE_ORIENTATION,
      defaultValue = defaultDeviceValues.orientation.name,
      getter = { it.orientation.name }) { config, newValue ->
      val newOrientation = enumValueOfOrNull<Orientation>(newValue)
      newOrientation?.let {
        config.orientation = newOrientation
        newOrientation.trackableValue
<<<<<<< HEAD
      } ?: PickerTrackableValue.UNKNOWN
    },
  )

  private fun getCurrentDeviceConfig(): MutableDeviceConfig {
    return value?.let { currentValue ->
      DeviceConfig.toDeviceConfigOrNull(currentValue) ?: availableDevices.findByIdOrName(currentValue, log)?.toDeviceConfig()
    }?.toMutableConfig() ?: defaultDeviceValues.toMutableConfig()
=======
      } ?: PreviewPickerValue.UNKNOWN_PREVIEW_PICKER_VALUE
    },
    DevicePropertyItem(
      name = PARAMETER_HARDWARE_IS_ROUND,
      defaultValue = defaultDeviceValues.isRound.toString(),
      inputValidation = BooleanValidator,
      getter = { it.isRound.toString() }) { config, newValue ->
      val newIsRound = newValue.toBooleanStrictOrNull()
      newIsRound?.let {
        config.shape = if (it) Shape.Round else Shape.Normal
        PreviewPickerValue.UNKNOWN_PREVIEW_PICKER_VALUE // TODO(b/205184728): Update tracking values
      } ?: PreviewPickerValue.UNKNOWN_PREVIEW_PICKER_VALUE
    },
    DevicePropertyItem(
      name = PARAMETER_HARDWARE_CHIN_SIZE,
      defaultValue = defaultDeviceValues.chinSizeString,
      inputValidation = DeviceSpecDimValidator(strictPositive = false),
      getter = { it.chinSizeString }) { config, newValue ->
      val newChinSize = newValue.toFloatOrNull()
      newChinSize?.let {
        if (it > 0) {
          config.shape = Shape.Round
        }
        config.chinSize = newChinSize
        PreviewPickerValue.UNSUPPORTED_OR_OPEN_ENDED
      } ?: PreviewPickerValue.UNKNOWN_PREVIEW_PICKER_VALUE
    }
  )

  private var lastValueToDevice: Pair<String, DeviceConfig>? = null

  private fun getCurrentDeviceConfig(): MutableDeviceConfig {
    ApplicationManager.getApplication().assertIsDispatchThread()
    val currentValue = value ?: return defaultDeviceValues.toMutableConfig()
    val availableDevices = AvailableDevicesKey.getData(model) ?: emptyList()

    val lastValue = lastValueToDevice
    if (lastValue != null && currentValue == lastValue.first) {
      // No need to parse or find Device for repeated calls.
      return lastValue.second.toMutableConfig()
    }

    // Translate the current value, the value could either be a DeviceConfig string or a Device ID
    val resolvedDeviceConfig = DeviceConfig.toDeviceConfigOrNull(currentValue, availableDevices)
                               ?: availableDevices.findByIdOrName(currentValue, log)?.toDeviceConfig()
                               ?: defaultDeviceValues

    lastValueToDevice = Pair(currentValue, resolvedDeviceConfig)
    return resolvedDeviceConfig.toMutableConfig()
>>>>>>> ad5b6ee3
  }

  /**
   * PropertyItem for internal device parameters, so that they all read and write to one single source.
   */
  private inner class DevicePropertyItem(
    name: String,
    defaultValue: String?,
    inputValidation: EditingValidation = { EDITOR_NO_ERROR },
    private val getter: (MutableDeviceConfig) -> String,
<<<<<<< HEAD
    private val setter: (MutableDeviceConfig, String) -> PickerTrackableValue
=======
    private val setter: (MutableDeviceConfig, String) -> PreviewPickerValue
>>>>>>> ad5b6ee3
  ) : MemoryParameterPropertyItem(
    name, defaultValue, inputValidation
  ) {
    override var value: String?
      get() = getter(getCurrentDeviceConfig())
      set(newValue) {
        newValue?.let {
          val deviceConfig = getCurrentDeviceConfig()
          val trackableValue = setter(deviceConfig, newValue)
          writeNewValue(deviceConfig.deviceSpec(), false, trackableValue)
        }
      }
  }
}<|MERGE_RESOLUTION|>--- conflicted
+++ resolved
@@ -15,10 +15,6 @@
  */
 package com.android.tools.idea.compose.preview.pickers.properties
 
-<<<<<<< HEAD
-import com.android.sdklib.devices.DeviceManager
-=======
->>>>>>> ad5b6ee3
 import com.android.tools.adtui.model.stdui.EDITOR_NO_ERROR
 import com.android.tools.adtui.model.stdui.EditingValidation
 import com.android.tools.idea.compose.preview.PARAMETER_HARDWARE_CHIN_SIZE
@@ -29,16 +25,6 @@
 import com.android.tools.idea.compose.preview.PARAMETER_HARDWARE_IS_ROUND
 import com.android.tools.idea.compose.preview.PARAMETER_HARDWARE_ORIENTATION
 import com.android.tools.idea.compose.preview.PARAMETER_HARDWARE_WIDTH
-<<<<<<< HEAD
-import com.android.tools.idea.compose.preview.pickers.properties.editingsupport.IntegerNormalValidator
-import com.android.tools.idea.compose.preview.pickers.properties.editingsupport.IntegerStrictValidator
-import com.android.tools.idea.compose.preview.pickers.properties.utils.findByIdOrName
-import com.android.tools.idea.compose.preview.pickers.properties.utils.toDeviceConfig
-import com.android.tools.idea.compose.preview.pickers.tracking.PickerTrackableValue
-import com.android.tools.idea.compose.preview.pickers.tracking.PickerTrackerHelper
-import com.android.tools.idea.compose.preview.util.enumValueOfOrNull
-import com.android.tools.idea.configurations.ConfigurationManager
-=======
 import com.android.tools.idea.compose.preview.Preview.DeviceSpec.DEFAULT_DPI
 import com.android.tools.idea.compose.preview.Preview.DeviceSpec.DEFAULT_HEIGHT_DP
 import com.android.tools.idea.compose.preview.Preview.DeviceSpec.DEFAULT_SHAPE
@@ -55,11 +41,8 @@
 import com.android.tools.idea.kotlin.enumValueOfOrNull
 import com.google.wireless.android.sdk.stats.EditorPickerEvent.EditorPickerAction.PreviewPickerModification.PreviewPickerValue
 import com.intellij.openapi.application.ApplicationManager
->>>>>>> ad5b6ee3
 import com.intellij.openapi.diagnostic.Logger
 import com.intellij.openapi.project.Project
-import org.jetbrains.android.facet.AndroidFacet
-import org.jetbrains.android.sdk.AndroidSdkData
 import org.jetbrains.kotlin.descriptors.ValueParameterDescriptor
 import org.jetbrains.kotlin.psi.KtExpression
 import org.jetbrains.kotlin.resolve.calls.model.ResolvedCall
@@ -84,22 +67,6 @@
   defaultValue) {
   private val log = Logger.getInstance(this.javaClass)
 
-<<<<<<< HEAD
-  //TODO: Do this elsewhere, this is not the only place where it's done
-  private val availableDevices = run {
-    AndroidFacet.getInstance(model.module)?.let { facet ->
-      AndroidSdkData.getSdkData(facet)?.deviceManager?.getDevices(DeviceManager.ALL_DEVICES)?.filter { !it.isDeprecated }?.toList()
-    } ?: emptyList()
-  }
-
-  private val defaultDeviceValues: DeviceConfig =
-    ConfigurationManager.findExistingInstance(model.module)?.defaultDevice?.toDeviceConfig() ?: DeviceConfig(
-      shape = DEFAULT_SHAPE,
-      width = DEFAULT_WIDTH,
-      height = DEFAULT_HEIGHT,
-      dimUnit = DEFAULT_UNIT,
-      dpi = DEFAULT_DENSITY.dpiValue
-=======
   private val defaultDeviceValues: DeviceConfig =
     ConfigurationManager.findExistingInstance(model.module)?.getDefaultPreviewDevice()?.toDeviceConfig() ?: DeviceConfig(
       shape = DEFAULT_SHAPE,
@@ -107,7 +74,6 @@
       height = DEFAULT_HEIGHT_DP.toFloat(),
       dimUnit = DEFAULT_UNIT,
       dpi = DEFAULT_DPI
->>>>>>> ad5b6ee3
     )
 
   override var name: String = PARAMETER_HARDWARE_DEVICE
@@ -115,25 +81,6 @@
   val innerProperties = listOf<MemoryParameterPropertyItem>(
     DevicePropertyItem(
       name = PARAMETER_HARDWARE_WIDTH,
-<<<<<<< HEAD
-      defaultValue = defaultDeviceValues.width.toString(),
-      inputValidation = IntegerNormalValidator,
-      getter = { it.width.toString() }) { config, newValue ->
-      newValue.toIntOrNull()?.let {
-        config.width = it
-      }
-      PickerTrackableValue.UNSUPPORTED_OR_OPEN_ENDED
-    },
-    DevicePropertyItem(
-      name = PARAMETER_HARDWARE_HEIGHT,
-      defaultValue = defaultDeviceValues.height.toString(),
-      inputValidation = IntegerNormalValidator,
-      getter = { it.height.toString() }) { config, newValue ->
-      newValue.toIntOrNull()?.let {
-        config.height = it
-      }
-      PickerTrackableValue.UNSUPPORTED_OR_OPEN_ENDED
-=======
       defaultValue = defaultDeviceValues.widthString,
       inputValidation = DeviceSpecDimValidator(strictPositive = true),
       getter = { it.widthString }) { config, newValue ->
@@ -151,7 +98,6 @@
         config.height = it
       }
       PreviewPickerValue.UNSUPPORTED_OR_OPEN_ENDED
->>>>>>> ad5b6ee3
     },
     DevicePropertyItem(
       name = PARAMETER_HARDWARE_DIM_UNIT,
@@ -161,11 +107,7 @@
       newUnit?.let {
         config.dimUnit = newUnit
         newUnit.trackableValue
-<<<<<<< HEAD
-      } ?: PickerTrackableValue.UNKNOWN
-=======
-      } ?: PreviewPickerValue.UNKNOWN_PREVIEW_PICKER_VALUE
->>>>>>> ad5b6ee3
+      } ?: PreviewPickerValue.UNKNOWN_PREVIEW_PICKER_VALUE
     },
     DevicePropertyItem(
       name = PARAMETER_HARDWARE_DENSITY,
@@ -176,11 +118,7 @@
       newDpi?.let {
         config.dpi = newDpi
         PickerTrackerHelper.densityBucketOfDeviceConfig(config)
-<<<<<<< HEAD
-      } ?: PickerTrackableValue.UNKNOWN
-=======
-      } ?: PreviewPickerValue.UNKNOWN_PREVIEW_PICKER_VALUE
->>>>>>> ad5b6ee3
+      } ?: PreviewPickerValue.UNKNOWN_PREVIEW_PICKER_VALUE
     },
     DevicePropertyItem(
       name = PARAMETER_HARDWARE_ORIENTATION,
@@ -190,16 +128,6 @@
       newOrientation?.let {
         config.orientation = newOrientation
         newOrientation.trackableValue
-<<<<<<< HEAD
-      } ?: PickerTrackableValue.UNKNOWN
-    },
-  )
-
-  private fun getCurrentDeviceConfig(): MutableDeviceConfig {
-    return value?.let { currentValue ->
-      DeviceConfig.toDeviceConfigOrNull(currentValue) ?: availableDevices.findByIdOrName(currentValue, log)?.toDeviceConfig()
-    }?.toMutableConfig() ?: defaultDeviceValues.toMutableConfig()
-=======
       } ?: PreviewPickerValue.UNKNOWN_PREVIEW_PICKER_VALUE
     },
     DevicePropertyItem(
@@ -249,7 +177,6 @@
 
     lastValueToDevice = Pair(currentValue, resolvedDeviceConfig)
     return resolvedDeviceConfig.toMutableConfig()
->>>>>>> ad5b6ee3
   }
 
   /**
@@ -260,11 +187,7 @@
     defaultValue: String?,
     inputValidation: EditingValidation = { EDITOR_NO_ERROR },
     private val getter: (MutableDeviceConfig) -> String,
-<<<<<<< HEAD
-    private val setter: (MutableDeviceConfig, String) -> PickerTrackableValue
-=======
     private val setter: (MutableDeviceConfig, String) -> PreviewPickerValue
->>>>>>> ad5b6ee3
   ) : MemoryParameterPropertyItem(
     name, defaultValue, inputValidation
   ) {
