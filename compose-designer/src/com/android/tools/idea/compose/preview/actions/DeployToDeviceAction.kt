--- conflicted
+++ resolved
@@ -15,18 +15,9 @@
  */
 package com.android.tools.idea.compose.preview.actions
 
-<<<<<<< HEAD
-import com.android.tools.compose.findComposeToolingNamespace
-import com.android.tools.idea.common.actions.ActionButtonWithToolTipDescription
-import com.android.tools.idea.compose.preview.COMPOSE_PREVIEW_ELEMENT
-import com.android.tools.idea.compose.preview.COMPOSE_PREVIEW_MANAGER
-import com.android.tools.idea.compose.preview.ComposePreviewBundle.message
-import com.android.tools.idea.compose.preview.isAnyPreviewRefreshing
-=======
 import com.android.tools.compose.COMPOSE_PREVIEW_ACTIVITY_FQN
 import com.android.tools.idea.compose.preview.COMPOSE_PREVIEW_ELEMENT_INSTANCE
-import com.android.tools.idea.compose.preview.message
->>>>>>> ad5b6ee3
+import com.android.tools.idea.compose.preview.ComposePreviewBundle.message
 import com.android.tools.idea.compose.preview.runconfiguration.ComposePreviewRunConfiguration
 import com.android.tools.idea.compose.preview.runconfiguration.ComposePreviewRunConfigurationType
 import com.android.tools.idea.compose.preview.util.ComposePreviewElement
@@ -49,14 +40,9 @@
  *
  * @param dataContextProvider returns the [DataContext] containing the Compose Preview associated information.
  */
-<<<<<<< HEAD
-internal class DeployToDeviceAction(private val dataContextProvider: () -> DataContext)
-  : AnAction(message("action.run.title"), message("action.run.description"), RUN_ON_DEVICE), CustomComponentAction {
-=======
 internal class DeployToDeviceAction(private val dataContextProvider: () -> DataContext) : AnAction(message("action.run.title"),
                                                                                                    message("action.run.description"),
                                                                                                    RUN_ON_DEVICE) {
->>>>>>> ad5b6ee3
 
   override fun actionPerformed(e: AnActionEvent) {
     previewElement()?.let {
@@ -70,17 +56,11 @@
 
   override fun update(e: AnActionEvent) {
     super.update(e)
-<<<<<<< HEAD
-    val isNoLibraryAndroidModule = previewElement()?.previewBodyPsi?.element?.module?.isNonLibraryAndroidModule() == true
-    e.presentation.isVisible = isNoLibraryAndroidModule
-    e.presentation.isEnabled = isNoLibraryAndroidModule && !isAnyPreviewRefreshing(e.dataContext)
-=======
     val isTestFile = previewElement()?.previewBodyPsi?.let { isTestFile(it.project, it.virtualFile) } ?: false
     e.presentation.apply {
       isEnabled = !isTestFile
       description = if (isTestFile) message("action.run.description.test.files") else message("action.run.description")
     }
->>>>>>> ad5b6ee3
   }
 
   private fun runPreviewConfiguration(project: Project, module: Module, previewElement: ComposePreviewElement) {
