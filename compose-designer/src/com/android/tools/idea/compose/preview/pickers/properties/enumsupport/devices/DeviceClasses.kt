--- conflicted
+++ resolved
@@ -17,31 +17,22 @@
 
 import com.android.resources.ScreenOrientation
 import com.android.tools.idea.avdmanager.AvdScreenData
-import com.android.tools.idea.compose.preview.pickers.properties.DEFAULT_DENSITY
 import com.android.tools.idea.compose.preview.pickers.properties.DeviceConfig
 import com.android.tools.idea.compose.preview.pickers.properties.DimUnit
 import com.android.tools.idea.compose.preview.pickers.properties.Orientation
 import com.android.tools.idea.compose.preview.pickers.properties.Shape
-<<<<<<< HEAD
-import com.android.tools.idea.compose.preview.pickers.properties.enumsupport.DescriptionEnumValue
-import com.android.tools.idea.compose.preview.pickers.properties.utils.DEVICE_BY_ID_PREFIX
-=======
 import com.android.tools.idea.compose.preview.pickers.properties.enumsupport.PsiEnumValue
 import com.android.tools.idea.compose.preview.pickers.properties.utils.DEVICE_BY_ID_PREFIX
 import com.android.tools.idea.configurations.AdditionalDeviceService.Companion.DEVICE_CLASS_DESKTOP_ID
 import com.android.tools.idea.configurations.AdditionalDeviceService.Companion.DEVICE_CLASS_FOLDABLE_ID
 import com.android.tools.idea.configurations.AdditionalDeviceService.Companion.DEVICE_CLASS_PHONE_ID
 import com.android.tools.idea.configurations.AdditionalDeviceService.Companion.DEVICE_CLASS_TABLET_ID
->>>>>>> ad5b6ee3
 import com.android.tools.idea.configurations.DEVICE_CLASS_DESKTOP_TOOLTIP
 import com.android.tools.idea.configurations.DEVICE_CLASS_FOLDABLE_TOOLTIP
 import com.android.tools.idea.configurations.DEVICE_CLASS_PHONE_TOOLTIP
 import com.android.tools.idea.configurations.DEVICE_CLASS_TABLET_TOOLTIP
-<<<<<<< HEAD
-=======
 import com.android.tools.idea.configurations.PREDEFINED_WINDOW_SIZES_DEFINITIONS
 import com.android.tools.idea.configurations.WindowSizeData
->>>>>>> ad5b6ee3
 import com.android.tools.property.panel.api.EnumValue
 import com.google.wireless.android.sdk.stats.EditorPickerEvent.EditorPickerAction.PreviewPickerModification.PreviewPickerValue
 import icons.StudioIcons
@@ -49,19 +40,6 @@
 import kotlin.math.round
 import kotlin.math.sqrt
 
-<<<<<<< HEAD
-/** Default device configuration for Phones */
-internal val ReferencePhoneConfig = deviceConfigWithDpDimensions(width = 360, height = 640)
-
-/** Default device configuration for Foldables */
-internal val ReferenceFoldableConfig = deviceConfigWithDpDimensions(width = 673, height = 841)
-
-/** Default device configuration for Tablets */
-internal val ReferenceTabletConfig = deviceConfigWithDpDimensions(width = 1280, height = 800)
-
-/** Default device configuration for Desktops */
-internal val ReferenceDesktopConfig = deviceConfigWithDpDimensions(width = 1920, height = 1080)
-=======
 /**
  * Used for `Round Chin` devices. Or when DeviceConfig.shape == Shape.Chin
  */
@@ -86,7 +64,6 @@
 internal val ReferenceDesktopConfig: DeviceConfig by lazy {
   PREDEFINED_WINDOW_SIZES_DEFINITIONS.first { it.id == DEVICE_CLASS_DESKTOP_ID }.toDeviceConfigWithDpDimensions()
 }
->>>>>>> ad5b6ee3
 
 /**
  * The different types of devices that'll be available on the picker 'Device' DropDown.
@@ -121,17 +98,6 @@
     Pair(DeviceClass.Generic, mutableListOf())
   )
 
-<<<<<<< HEAD
-  fun addCanonical(
-    name: String,
-    description: String?,
-    immutableDeviceConfig: DeviceConfig
-  ): DeviceEnumValueBuilder = apply {
-    val deviceSpec = immutableDeviceConfig.deviceSpec()
-    deviceEnumValues[DeviceClass.Canonical]?.add(
-      DescriptionEnumValue(deviceSpec, name, description)
-    )
-=======
   private fun addCanonical(
     name: String,
     description: String?,
@@ -141,7 +107,6 @@
     val deviceSpec = immutableDeviceConfig.deviceSpec()
     val enumValue = PsiEnumValue.withTooltip(deviceSpec, name, description, trackableValue)
     deviceEnumValues[DeviceClass.Canonical]?.add(enumValue)
->>>>>>> ad5b6ee3
   }
 
   private fun addDevicePx(
@@ -157,9 +122,6 @@
       round(dpiCalc * 100) / 100.0
     }
     val density = AvdScreenData.getScreenDensity(null, true, dpi, heightPx)
-<<<<<<< HEAD
-    val deviceSpec = DeviceConfig(width = widthPx, height = heightPx, dimUnit = DimUnit.px, dpi = density.dpiValue).deviceSpec()
-=======
     val deviceSpec = DeviceConfig(
       width = widthPx.toFloat(),
       height = heightPx.toFloat(),
@@ -167,7 +129,6 @@
       dpi = density.dpiValue,
       orientation = orientation
     ).deviceSpec()
->>>>>>> ad5b6ee3
     val display = overrideDisplayName ?: "${round(diagonalIn * 100) / 100}\" ${type.name} ${heightPx}p"
     val enumValue = PsiEnumValue.indented(deviceSpec, display, PreviewPickerValue.DEVICE_REF_NONE)
     deviceEnumValues[type]?.add(enumValue)
@@ -179,10 +140,6 @@
     displayName: String
   ): DeviceEnumValueBuilder = apply {
     val density = AvdScreenData.getScreenDensity(null, false, 224.0, 300)
-<<<<<<< HEAD
-    val deviceSpec = DeviceConfig(width = 300, height = 300, dimUnit = DimUnit.px, dpi = density.dpiValue, shape = shape).deviceSpec()
-    deviceEnumValues[DeviceClass.Wear]?.add(EnumValue.indented(deviceSpec, shape.display))
-=======
     val shape = if (isRound) Shape.Round else Shape.Normal
     val deviceSpec = DeviceConfig(
       width = 300f,
@@ -194,7 +151,6 @@
     ).deviceSpec()
     val enumValue = PsiEnumValue.indented(deviceSpec, displayName, PreviewPickerValue.DEVICE_REF_NONE)
     deviceEnumValues[DeviceClass.Wear]?.add(enumValue)
->>>>>>> ad5b6ee3
   }
 
   fun addTvDevice(
@@ -202,40 +158,6 @@
     heightPx: Int,
     diagonalIn: Double
   ): DeviceEnumValueBuilder =
-<<<<<<< HEAD
-    addDevicePx(type = DeviceClass.Tv, widthPx = widthPx, heightPx = heightPx, diagonalIn = diagonalIn)
-
-  fun addAutoDevice(
-    widthPx: Int,
-    heightPx: Int,
-    diagonalIn: Double
-  ): DeviceEnumValueBuilder =
-    addDevicePx(type = DeviceClass.Auto, widthPx = widthPx, heightPx = heightPx, diagonalIn = diagonalIn)
-
-  fun addPhoneById(
-    displayName: String,
-    id: String,
-  ): DeviceEnumValueBuilder = addById(displayName, id, DeviceClass.Phone)
-
-  fun addTabletById(
-    displayName: String,
-    id: String,
-  ): DeviceEnumValueBuilder = addById(displayName, id, DeviceClass.Tablet)
-
-  fun addGenericById(
-    displayName: String,
-    id: String,
-  ): DeviceEnumValueBuilder = addById(displayName, id, DeviceClass.Generic)
-
-  fun addById(
-    displayName: String,
-    id: String,
-    type: DeviceClass
-  ): DeviceEnumValueBuilder = apply {
-    deviceEnumValues[type]?.add(EnumValue.indented("$DEVICE_BY_ID_PREFIX$id", displayName))
-  }
-
-=======
     addDevicePx(
       type = DeviceClass.Tv,
       widthPx = widthPx,
@@ -281,7 +203,6 @@
     deviceEnumValues[type]?.add(enumValue)
   }
 
->>>>>>> ad5b6ee3
   /**
    * The returned [EnumValue]s is guaranteed to contain a set of pre-defined device options.
    *
@@ -303,17 +224,6 @@
 
   private fun addDefaultsIfMissing() {
     if (!deviceEnumValues.contains(DeviceClass.Canonical) || deviceEnumValues[DeviceClass.Canonical]?.isEmpty() == true) {
-<<<<<<< HEAD
-      addCanonical("Phone", DEVICE_CLASS_PHONE_TOOLTIP, ReferencePhoneConfig)
-      addCanonical("Foldable", DEVICE_CLASS_FOLDABLE_TOOLTIP, ReferenceFoldableConfig)
-      addCanonical("Tablet", DEVICE_CLASS_TABLET_TOOLTIP, ReferenceTabletConfig)
-      addCanonical("Desktop", DEVICE_CLASS_DESKTOP_TOOLTIP, ReferenceDesktopConfig)
-    }
-    if (!deviceEnumValues.contains(DeviceClass.Wear) || deviceEnumValues[DeviceClass.Wear]?.isEmpty() == true) {
-      addWearDevice(Shape.Square)
-      addWearDevice(Shape.Round)
-      addWearDevice(Shape.Chin)
-=======
       addCanonical("Phone", DEVICE_CLASS_PHONE_TOOLTIP, ReferencePhoneConfig, PreviewPickerValue.DEVICE_REF_PHONE)
       addCanonical("Foldable", DEVICE_CLASS_FOLDABLE_TOOLTIP, ReferenceFoldableConfig, PreviewPickerValue.DEVICE_REF_FOLDABLE)
       addCanonical("Tablet", DEVICE_CLASS_TABLET_TOOLTIP, ReferenceTabletConfig, PreviewPickerValue.DEVICE_REF_TABLET)
@@ -323,28 +233,11 @@
       addWearDevice(isRound = false, chinSizePx = 0, displayName = "Square")
       addWearDevice(isRound = true, chinSizePx = 0, displayName = "Round")
       addWearDevice(isRound = true, chinSizePx = CHIN_SIZE_PX_FOR_ROUND_CHIN, displayName = "Round Chin")
->>>>>>> ad5b6ee3
     }
     if (!deviceEnumValues.contains(DeviceClass.Tv) || deviceEnumValues[DeviceClass.Tv]?.isEmpty() == true) {
       addTvDevice(widthPx = 3840, heightPx = 2160, diagonalIn = 55.0)
       addTvDevice(widthPx = 1920, heightPx = 1080, diagonalIn = 55.0)
       addTvDevice(widthPx = 1280, heightPx = 720, diagonalIn = 55.0)
-<<<<<<< HEAD
-    }
-    if (!deviceEnumValues.contains(DeviceClass.Auto) || deviceEnumValues[DeviceClass.Auto]?.isEmpty() == true) {
-      addAutoDevice(widthPx = 1024, heightPx = 768, diagonalIn = 8.4)
-    }
-  }
-}
-
-private fun deviceConfigWithDpDimensions(width: Int, height: Int) =
-  DeviceConfig(
-    width = width,
-    height = height,
-    dimUnit = DimUnit.dp,
-    dpi = DEFAULT_DENSITY.dpiValue,
-    shape = Shape.Normal
-=======
     }
     if (!deviceEnumValues.contains(DeviceClass.Auto) || deviceEnumValues[DeviceClass.Auto]?.isEmpty() == true) {
       addAutoDevice(widthPx = 1024, heightPx = 768, diagonalIn = 8.4)
@@ -363,5 +256,4 @@
       ScreenOrientation.LANDSCAPE -> Orientation.landscape
       else -> Orientation.portrait
     }
->>>>>>> ad5b6ee3
   )