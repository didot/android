--- conflicted
+++ resolved
@@ -15,12 +15,8 @@
  */
 package com.android.tools.idea.compose.preview
 
-<<<<<<< HEAD
 import com.android.tools.idea.compose.preview.ComposePreviewBundle.message
-import com.android.tools.idea.compose.preview.util.PreviewElementInstance
-=======
 import com.android.tools.idea.compose.preview.util.ComposePreviewElementInstance
->>>>>>> ad5b6ee3
 import com.intellij.openapi.Disposable
 import com.intellij.psi.PsiFile
 import org.jetbrains.annotations.ApiStatus
@@ -102,11 +98,7 @@
   /**
    * Mark the preview as stale, so that a refresh is enforced when the next successful build happens
    */
-<<<<<<< HEAD
-  val isBuildOnSaveEnabled: Boolean
-=======
   fun invalidateSavedBuildStatus()
->>>>>>> ad5b6ee3
 
   /**
    * List of available groups in this preview. The editor can contain multiple groups and only will be displayed at a given time.
@@ -121,11 +113,7 @@
   /**
    * Represents the [ComposePreviewElementInstance] open in the Interactive Preview. Null if no preview is in interactive mode.
    */
-<<<<<<< HEAD
-  val interactivePreviewElementInstance: PreviewElementInstance?
-=======
   val interactivePreviewElementInstance: ComposePreviewElementInstance?
->>>>>>> ad5b6ee3
 
   /**
    * Represents the [ComposePreviewElementInstance] open in the Animation Inspector. Null if no preview is being inspected.
@@ -151,19 +139,6 @@
   /**
    * Stops the interactive preview.
    */
-<<<<<<< HEAD
-  val previewedFile: PsiFile?
-
-  /**
-   * Starts the interactive preview focusing in the given [PreviewElementInstance] [instance].
-   */
-  suspend fun startInteractivePreview(instance: PreviewElementInstance)
-
-  /**
-   * Stops the interactive preview.
-   */
-=======
->>>>>>> ad5b6ee3
   fun stopInteractivePreview()
 }
 
