/*
 * Copyright (C) 2020 The Android Open Source Project
 *
 * Licensed under the Apache License, Version 2.0 (the "License");
 * you may not use this file except in compliance with the License.
 * You may obtain a copy of the License at
 *
 *      http://www.apache.org/licenses/LICENSE-2.0
 *
 * Unless required by applicable law or agreed to in writing, software
 * distributed under the License is distributed on an "AS IS" BASIS,
 * WITHOUT WARRANTIES OR CONDITIONS OF ANY KIND, either express or implied.
 * See the License for the specific language governing permissions and
 * limitations under the License.
 */
package com.android.tools.idea.compose.preview

import com.android.tools.idea.compose.preview.util.NopPsiFileChangeDetector
import com.android.tools.idea.compose.preview.util.PsiFileChangeDetector
import com.android.tools.idea.compose.preview.util.hasBeenBuiltSuccessfully
<<<<<<< HEAD
=======
import com.android.tools.idea.concurrency.AndroidCoroutineScope
import com.android.tools.idea.editors.literals.LiveLiteralsApplicationConfiguration
>>>>>>> 477885a9
import com.android.tools.idea.projectsystem.ProjectSystemBuildManager
import com.android.tools.idea.projectsystem.ProjectSystemService
import com.android.tools.idea.util.runWhenSmartAndSynced
import com.intellij.openapi.Disposable
import com.intellij.openapi.application.ApplicationManager
import com.intellij.openapi.diagnostic.Logger
import com.intellij.openapi.project.DumbService
import com.intellij.openapi.project.Project
import com.intellij.openapi.util.Disposer
import com.intellij.openapi.util.ModificationTracker
import com.intellij.psi.PsiElement
import com.intellij.psi.PsiFile
<<<<<<< HEAD
=======
import kotlinx.coroutines.CoroutineScope
import kotlinx.coroutines.launch
>>>>>>> 477885a9
import java.util.concurrent.atomic.AtomicBoolean

/**
 * This represents the build status of the project without taking into account any file modifications.
 */
private sealed class ProjectBuildStatus {
  /** The project is indexing or not synced yet */
  object NotReady : ProjectBuildStatus()
<<<<<<< HEAD

  /** The project has not been built */
  object NeedsBuild : ProjectBuildStatus()

  /** The project is compiled and up to date */
  object Built : ProjectBuildStatus()
}

/** The project status */
sealed class ProjectStatus {
  /** The project is indexing or not synced yet */
  object NotReady : ProjectStatus()

  /** The project needs to be built */
  object NeedsBuild : ProjectStatus()

  /** The project is compiled but one or more files are out of date **/
  object OutOfDate : ProjectStatus()

=======

  /** The project has not been built */
  object NeedsBuild : ProjectBuildStatus()

  /** The project is compiled and up to date */
  object Built : ProjectBuildStatus()
}

/** The project status */
sealed class ProjectStatus {
  /** The project is indexing or not synced yet */
  object NotReady : ProjectStatus()

  /** The project needs to be built */
  object NeedsBuild : ProjectStatus()

  /** The project is compiled but one or more files are out of date **/
  object OutOfDate : ProjectStatus()

>>>>>>> 477885a9
  /** The project is compiled and up to date */
  object Ready : ProjectStatus()
}

private val LOG = Logger.getInstance(ProjectStatus::class.java)

/**
 * A filter to be applied to the file change detection in [ProjectBuildStatusManager]. This allows to ignore some [PsiElement]s when
 * comparing two snapshots of a file, for example, ignore literals.
 * If the filtering set changes, the modification count MUST change.
<<<<<<< HEAD
 */
interface PsiFileSnapshotFilter : ModificationTracker {
  fun accepts(element: PsiElement): Boolean
}

/**
 * A [PsiFileSnapshotFilter] that does not do filtering.
 */
object NopPsiFileSnapshotFilter : PsiFileSnapshotFilter, ModificationTracker by ModificationTracker.NEVER_CHANGED {
  override fun accepts(element: PsiElement): Boolean = true
}

/**
 * Class managing the build status of a project and its state.
 *
 * @param parentDisposable [Disposable] to track for disposing this manager.
 * @param editorFile the file in the editor to track changes and the build status. If the project has not been
 *  built since it was open, this file is used to find if there are any existing .class files that indicate that has
 *  been built before.
 * @param psiFilter the filter to apply while detecting the changes in the [editorFile].
 */
class ProjectBuildStatusManager(parentDisposable: Disposable,
                                private val editorFile: PsiFile,
                                private val psiFilter: PsiFileSnapshotFilter = NopPsiFileSnapshotFilter) {
  private val project: Project = editorFile.project
  private val fileChangeDetector = PsiFileChangeDetector.getInstance { psiFilter.accepts(it) }
=======
 */
interface PsiFileSnapshotFilter : ModificationTracker {
  fun accepts(element: PsiElement): Boolean
}

/**
 * A [PsiFileSnapshotFilter] that does not do filtering.
 */
object NopPsiFileSnapshotFilter : PsiFileSnapshotFilter, ModificationTracker by ModificationTracker.NEVER_CHANGED {
  override fun accepts(element: PsiElement): Boolean = true
}

/**
 * Interface representing the current build status of the project.
 */
interface ProjectBuildStatusManager {
  /** True when the project is currently building. */
  val isBuilding: Boolean

  /** The current build [ProjectStatus]. */
  val status: ProjectStatus

  companion object {
    /**
     * Creates a new [ProjectBuildStatusManager].
     *
     * @param parentDisposable [Disposable] to track for disposing this manager.
     * @param editorFile the file in the editor to track changes and the build status. If the project has not been
     *  built since it was open, this file is used to find if there are any existing .class files that indicate that has
     *  been built before.
     * @param psiFilter the filter to apply while detecting the changes in the [editorFile].
     * @param scope [CoroutineScope] to run the execution of the initialization of this ProjectBuildStatusManager.
     */
    fun create(parentDisposable: Disposable,
               editorFile: PsiFile,
               psiFilter: PsiFileSnapshotFilter = NopPsiFileSnapshotFilter,
               scope: CoroutineScope = AndroidCoroutineScope(parentDisposable)): ProjectBuildStatusManager =
      ProjectBuildStatusManagerImpl(parentDisposable, editorFile, psiFilter, scope)
  }
}

private class ProjectBuildStatusManagerImpl(parentDisposable: Disposable,
                                            private val editorFile: PsiFile,
                                            private val psiFilter: PsiFileSnapshotFilter = NopPsiFileSnapshotFilter,
                                            scope: CoroutineScope = AndroidCoroutineScope(parentDisposable)) : ProjectBuildStatusManager {
  private val project: Project = editorFile.project
  private val fileChangeDetector =
    // If Live Literals is disabled or Live Edit is enabled, disable the PsiFileChangeDetector since
    // we are not looking for literal changes anymore.
    if (LiveLiteralsApplicationConfiguration.getInstance().isEnabled)
      PsiFileChangeDetector.getInstance { psiFilter.accepts(it) }
    else
      NopPsiFileChangeDetector
>>>>>>> 477885a9
  private val _isBuilding = AtomicBoolean(false)
  private var projectBuildStatus: ProjectBuildStatus = ProjectBuildStatus.NotReady
    set(value) {
      if (field != value) {
        LOG.debug("Status change old = $field, new = $value")
        field = value
      }
    }
  private var lastFilterModificationCount = psiFilter.modificationCount
<<<<<<< HEAD
  val status: ProjectStatus
=======
  override val status: ProjectStatus
>>>>>>> 477885a9
    get() {
      if (psiFilter.modificationCount != lastFilterModificationCount) {
        lastFilterModificationCount = psiFilter.modificationCount

        if (projectBuildStatus !is ProjectBuildStatus.NotReady) {
          fileChangeDetector.forceMarkFileAsUpToDate(editorFile)
        }
      }
      return when {
        projectBuildStatus == ProjectBuildStatus.NotReady -> ProjectStatus.NotReady
        isBuildOutOfDate() -> ProjectStatus.OutOfDate
        projectBuildStatus == ProjectBuildStatus.NeedsBuild -> ProjectStatus.NeedsBuild
        else -> ProjectStatus.Ready
      }
    }

<<<<<<< HEAD
  val isBuilding: Boolean get() = _isBuilding.get()
=======
  override val isBuilding: Boolean get() = _isBuilding.get()
>>>>>>> 477885a9

  init {
    Disposer.register(parentDisposable) {
      fileChangeDetector.clearMarks(editorFile)
    }
<<<<<<< HEAD
    ProjectSystemService.getInstance(project).projectSystem.getBuildManager().addBuildListener(parentDisposable, object : ProjectSystemBuildManager.BuildListener {
      override fun buildStarted(mode: ProjectSystemBuildManager.BuildMode) {
        _isBuilding.set(true)
        LOG.debug("buildStarted $mode")
        if (mode == ProjectSystemBuildManager.BuildMode.CLEAN) {
          projectBuildStatus = ProjectBuildStatus.NeedsBuild
        }
      }

      override fun buildCompleted(result: ProjectSystemBuildManager.BuildResult) {
        _isBuilding.set(false)
        LOG.debug("buildFinished $result")
        if (result.mode == ProjectSystemBuildManager.BuildMode.CLEAN) {
          fileChangeDetector.markFileAsUpToDate(editorFile)
          return
        }
        projectBuildStatus = if (result.status == ProjectSystemBuildManager.BuildStatus.SUCCESS) {
          fileChangeDetector.markFileAsUpToDate(editorFile)
          ProjectBuildStatus.Built
        }
        else {
          when (projectBuildStatus) {
            // If the project was ready before, we keep it as Ready since it was just the new build
            // that failed.
            ProjectBuildStatus.Built -> ProjectBuildStatus.Built
            // If the project was not ready, then it needs a build since this one failed.
            else -> ProjectBuildStatus.NeedsBuild
          }
        }
      }
    })
=======
    ProjectSystemService.getInstance(project).projectSystem.getBuildManager()
      .addBuildListener(parentDisposable,
                        object : ProjectSystemBuildManager.BuildListener {
                          override fun buildStarted(mode: ProjectSystemBuildManager.BuildMode) {
                            _isBuilding.set(true)
                            LOG.debug("buildStarted $mode")
                            if (mode == ProjectSystemBuildManager.BuildMode.CLEAN) {
                              projectBuildStatus = ProjectBuildStatus.NeedsBuild
                            }
                          }

                          override fun buildCompleted(result: ProjectSystemBuildManager.BuildResult) {
                            _isBuilding.set(false)
                            LOG.debug("buildFinished $result")
                            if (result.mode == ProjectSystemBuildManager.BuildMode.CLEAN) {
                              fileChangeDetector.markFileAsUpToDate(
                                editorFile)
                              return
                            }
                            projectBuildStatus = if (result.status == ProjectSystemBuildManager.BuildStatus.SUCCESS) {
                              fileChangeDetector.markFileAsUpToDate(
                                editorFile)
                              ProjectBuildStatus.Built
                            }
                            else {
                              when (projectBuildStatus) {
                                // If the project was ready before, we keep it as Ready since it was just the new build
                                // that failed.
                                ProjectBuildStatus.Built -> ProjectBuildStatus.Built
                                // If the project was not ready, then it needs a build since this one failed.
                                else -> ProjectBuildStatus.NeedsBuild
                              }
                            }
                          }
                        })
>>>>>>> 477885a9

    project.runWhenSmartAndSynced(parentDisposable, {
      ApplicationManager.getApplication().executeOnPooledThread {
        DumbService.getInstance(project).runReadActionInSmartMode {
          fileChangeDetector.markFileAsUpToDate(editorFile)

<<<<<<< HEAD
          if (projectBuildStatus === ProjectBuildStatus.NotReady) {
            // Set the initial state of the project and initialize the modification count.
            projectBuildStatus = if (hasBeenBuiltSuccessfully(project) { editorFile }) ProjectBuildStatus.Built
            else ProjectBuildStatus.NeedsBuild
=======
      if (projectBuildStatus === ProjectBuildStatus.NotReady) {
        // Check in the background the state of the build (hasBeenBuiltSuccessfully is a slow method).
        scope.launch {
          val newState = if (hasBeenBuiltSuccessfully(project) { editorFile }) ProjectBuildStatus.Built else ProjectBuildStatus.NeedsBuild
          // Only update the status if we are still in NotReady.
          if (projectBuildStatus === ProjectBuildStatus.NotReady) {
            // Set the initial state of the project and initialize the modification count.
            projectBuildStatus = newState
>>>>>>> 477885a9
          }
        }
      }
    }, runOnEdt = false)
  }

  private fun isBuildOutOfDate() = fileChangeDetector.hasFileChanged(editorFile)
}<|MERGE_RESOLUTION|>--- conflicted
+++ resolved
@@ -18,28 +18,20 @@
 import com.android.tools.idea.compose.preview.util.NopPsiFileChangeDetector
 import com.android.tools.idea.compose.preview.util.PsiFileChangeDetector
 import com.android.tools.idea.compose.preview.util.hasBeenBuiltSuccessfully
-<<<<<<< HEAD
-=======
 import com.android.tools.idea.concurrency.AndroidCoroutineScope
 import com.android.tools.idea.editors.literals.LiveLiteralsApplicationConfiguration
->>>>>>> 477885a9
 import com.android.tools.idea.projectsystem.ProjectSystemBuildManager
 import com.android.tools.idea.projectsystem.ProjectSystemService
-import com.android.tools.idea.util.runWhenSmartAndSynced
+import com.android.tools.idea.util.runWhenSmartAndSyncedOnEdt
 import com.intellij.openapi.Disposable
-import com.intellij.openapi.application.ApplicationManager
 import com.intellij.openapi.diagnostic.Logger
-import com.intellij.openapi.project.DumbService
 import com.intellij.openapi.project.Project
 import com.intellij.openapi.util.Disposer
 import com.intellij.openapi.util.ModificationTracker
 import com.intellij.psi.PsiElement
 import com.intellij.psi.PsiFile
-<<<<<<< HEAD
-=======
 import kotlinx.coroutines.CoroutineScope
 import kotlinx.coroutines.launch
->>>>>>> 477885a9
 import java.util.concurrent.atomic.AtomicBoolean
 
 /**
@@ -48,7 +40,6 @@
 private sealed class ProjectBuildStatus {
   /** The project is indexing or not synced yet */
   object NotReady : ProjectBuildStatus()
-<<<<<<< HEAD
 
   /** The project has not been built */
   object NeedsBuild : ProjectBuildStatus()
@@ -68,27 +59,6 @@
   /** The project is compiled but one or more files are out of date **/
   object OutOfDate : ProjectStatus()
 
-=======
-
-  /** The project has not been built */
-  object NeedsBuild : ProjectBuildStatus()
-
-  /** The project is compiled and up to date */
-  object Built : ProjectBuildStatus()
-}
-
-/** The project status */
-sealed class ProjectStatus {
-  /** The project is indexing or not synced yet */
-  object NotReady : ProjectStatus()
-
-  /** The project needs to be built */
-  object NeedsBuild : ProjectStatus()
-
-  /** The project is compiled but one or more files are out of date **/
-  object OutOfDate : ProjectStatus()
-
->>>>>>> 477885a9
   /** The project is compiled and up to date */
   object Ready : ProjectStatus()
 }
@@ -99,34 +69,6 @@
  * A filter to be applied to the file change detection in [ProjectBuildStatusManager]. This allows to ignore some [PsiElement]s when
  * comparing two snapshots of a file, for example, ignore literals.
  * If the filtering set changes, the modification count MUST change.
-<<<<<<< HEAD
- */
-interface PsiFileSnapshotFilter : ModificationTracker {
-  fun accepts(element: PsiElement): Boolean
-}
-
-/**
- * A [PsiFileSnapshotFilter] that does not do filtering.
- */
-object NopPsiFileSnapshotFilter : PsiFileSnapshotFilter, ModificationTracker by ModificationTracker.NEVER_CHANGED {
-  override fun accepts(element: PsiElement): Boolean = true
-}
-
-/**
- * Class managing the build status of a project and its state.
- *
- * @param parentDisposable [Disposable] to track for disposing this manager.
- * @param editorFile the file in the editor to track changes and the build status. If the project has not been
- *  built since it was open, this file is used to find if there are any existing .class files that indicate that has
- *  been built before.
- * @param psiFilter the filter to apply while detecting the changes in the [editorFile].
- */
-class ProjectBuildStatusManager(parentDisposable: Disposable,
-                                private val editorFile: PsiFile,
-                                private val psiFilter: PsiFileSnapshotFilter = NopPsiFileSnapshotFilter) {
-  private val project: Project = editorFile.project
-  private val fileChangeDetector = PsiFileChangeDetector.getInstance { psiFilter.accepts(it) }
-=======
  */
 interface PsiFileSnapshotFilter : ModificationTracker {
   fun accepts(element: PsiElement): Boolean
@@ -180,7 +122,6 @@
       PsiFileChangeDetector.getInstance { psiFilter.accepts(it) }
     else
       NopPsiFileChangeDetector
->>>>>>> 477885a9
   private val _isBuilding = AtomicBoolean(false)
   private var projectBuildStatus: ProjectBuildStatus = ProjectBuildStatus.NotReady
     set(value) {
@@ -190,11 +131,7 @@
       }
     }
   private var lastFilterModificationCount = psiFilter.modificationCount
-<<<<<<< HEAD
-  val status: ProjectStatus
-=======
   override val status: ProjectStatus
->>>>>>> 477885a9
     get() {
       if (psiFilter.modificationCount != lastFilterModificationCount) {
         lastFilterModificationCount = psiFilter.modificationCount
@@ -211,49 +148,12 @@
       }
     }
 
-<<<<<<< HEAD
-  val isBuilding: Boolean get() = _isBuilding.get()
-=======
   override val isBuilding: Boolean get() = _isBuilding.get()
->>>>>>> 477885a9
 
   init {
     Disposer.register(parentDisposable) {
       fileChangeDetector.clearMarks(editorFile)
     }
-<<<<<<< HEAD
-    ProjectSystemService.getInstance(project).projectSystem.getBuildManager().addBuildListener(parentDisposable, object : ProjectSystemBuildManager.BuildListener {
-      override fun buildStarted(mode: ProjectSystemBuildManager.BuildMode) {
-        _isBuilding.set(true)
-        LOG.debug("buildStarted $mode")
-        if (mode == ProjectSystemBuildManager.BuildMode.CLEAN) {
-          projectBuildStatus = ProjectBuildStatus.NeedsBuild
-        }
-      }
-
-      override fun buildCompleted(result: ProjectSystemBuildManager.BuildResult) {
-        _isBuilding.set(false)
-        LOG.debug("buildFinished $result")
-        if (result.mode == ProjectSystemBuildManager.BuildMode.CLEAN) {
-          fileChangeDetector.markFileAsUpToDate(editorFile)
-          return
-        }
-        projectBuildStatus = if (result.status == ProjectSystemBuildManager.BuildStatus.SUCCESS) {
-          fileChangeDetector.markFileAsUpToDate(editorFile)
-          ProjectBuildStatus.Built
-        }
-        else {
-          when (projectBuildStatus) {
-            // If the project was ready before, we keep it as Ready since it was just the new build
-            // that failed.
-            ProjectBuildStatus.Built -> ProjectBuildStatus.Built
-            // If the project was not ready, then it needs a build since this one failed.
-            else -> ProjectBuildStatus.NeedsBuild
-          }
-        }
-      }
-    })
-=======
     ProjectSystemService.getInstance(project).projectSystem.getBuildManager()
       .addBuildListener(parentDisposable,
                         object : ProjectSystemBuildManager.BuildListener {
@@ -289,19 +189,10 @@
                             }
                           }
                         })
->>>>>>> 477885a9
-
-    project.runWhenSmartAndSynced(parentDisposable, {
-      ApplicationManager.getApplication().executeOnPooledThread {
-        DumbService.getInstance(project).runReadActionInSmartMode {
-          fileChangeDetector.markFileAsUpToDate(editorFile)
-
-<<<<<<< HEAD
-          if (projectBuildStatus === ProjectBuildStatus.NotReady) {
-            // Set the initial state of the project and initialize the modification count.
-            projectBuildStatus = if (hasBeenBuiltSuccessfully(project) { editorFile }) ProjectBuildStatus.Built
-            else ProjectBuildStatus.NeedsBuild
-=======
+
+    project.runWhenSmartAndSyncedOnEdt(parentDisposable, {
+      fileChangeDetector.markFileAsUpToDate(editorFile)
+
       if (projectBuildStatus === ProjectBuildStatus.NotReady) {
         // Check in the background the state of the build (hasBeenBuiltSuccessfully is a slow method).
         scope.launch {
@@ -310,11 +201,10 @@
           if (projectBuildStatus === ProjectBuildStatus.NotReady) {
             // Set the initial state of the project and initialize the modification count.
             projectBuildStatus = newState
->>>>>>> 477885a9
           }
         }
       }
-    }, runOnEdt = false)
+    })
   }
 
   private fun isBuildOutOfDate() = fileChangeDetector.hasFileChanged(editorFile)
