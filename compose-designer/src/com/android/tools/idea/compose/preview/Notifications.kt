--- conflicted
+++ resolved
@@ -86,7 +86,6 @@
                        project)
   }
 
-<<<<<<< HEAD
   init {
     StartupManager.getInstance(project).runAfterOpened {
       projectOpened(project)
@@ -94,9 +93,6 @@
   }
 
   private fun projectOpened(project: Project) {
-=======
-  override fun projectOpened() {
->>>>>>> ad5b6ee3
     LOG.debug("projectOpened")
 
     PsiManager.getInstance(project).addPsiTreeChangeListener(object : PsiTreeChangeAdapter() {
@@ -132,80 +128,4 @@
       }
     }, project)
   }
-<<<<<<< HEAD
-}
-
-/**
- * [EditorNotifications.Provider] that displays the notification when the preview needs to be refreshed.
- */
-class ComposePreviewNotificationProvider : EditorNotifications.Provider<EditorNotificationPanel>() {
-  private val COMPONENT_KEY = Key.create<EditorNotificationPanel>("android.tools.compose.preview.notification")
-  private val LOG = Logger.getInstance(ComposePreviewNotificationProvider::class.java)
-
-  override fun createNotificationPanel(file: VirtualFile, fileEditor: FileEditor, project: Project): EditorNotificationPanel? {
-    LOG.debug("createNotificationsProvider")
-    if (!file.isKotlinFileType()) {
-      return null
-    }
-
-    val previewManager = fileEditor.getComposePreviewManager() ?: return null
-    val previewStatus = previewManager.status()
-    if (LOG.isDebugEnabled) {
-      LOG.debug(previewStatus.toString())
-    }
-
-    // Do not show the notification while the build is in progress but refresh is not.
-    if (previewStatus.isRefreshing) {
-      LOG.debug("Refreshing")
-      return when (previewStatus.interactiveMode) {
-        ComposePreviewManager.InteractiveMode.STARTING -> EditorNotificationPanel(fileEditor).apply {
-          text = message("notification.interactive.preview.starting")
-          icon(AnimatedIcon.Default())
-        }
-        ComposePreviewManager.InteractiveMode.STOPPING ->
-          // Don't show the notification when entering animation preview
-          if (previewManager.animationInspectionPreviewElementInstance != null) null
-          else
-            EditorNotificationPanel(fileEditor).apply {
-              text = message("notification.interactive.preview.stopping")
-              icon(AnimatedIcon.Default())
-            }
-        else -> null
-      }
-    }
-
-    val status = GradleBuildState.getInstance(project).lastFinishedBuildSummary?.status
-    // If there was no build or the project is loading, we won't have a status. We do not consider that as a build failure yet.
-    val lastBuildSuccessful = status == null || status.isBuildSuccessful
-
-    return when {
-      // Check if the project has compiled correctly
-      !lastBuildSuccessful -> createBuildNotificationPanel(
-        project,
-        file,
-        text = message("notification.needs.build.broken"),
-        color = LightColors.RED)
-
-      // If the preview is out of date and auto-build is not enabled, display the notification explaining the user they need to refresh.
-      previewStatus.isOutOfDate -> createBuildNotificationPanel(
-        project,
-        file,
-        text = message("notification.preview.out.of.date"),
-        buildActionLabel = "${message("notification.action.build.and.refresh")}${getBuildAndRefreshShortcut().asString()}")
-
-      // If the project has compiled, it could be that we are missing a class because we need to recompile.
-      // Check for errors from missing classes
-      previewStatus.hasErrors -> createBuildNotificationPanel(
-        project,
-        file,
-        text = if (previewStatus.hasSyntaxErrors) message("notification.syntax.errors") else message("notification.needs.build"),
-        color = LightColors.RED)
-
-      else -> null
-    }
-  }
-
-  override fun getKey(): Key<EditorNotificationPanel> = COMPONENT_KEY
-=======
->>>>>>> ad5b6ee3
 }