--- conflicted
+++ resolved
@@ -16,17 +16,12 @@
 package com.android.tools.idea.compose.preview
 
 import com.android.tools.idea.compose.preview.pickers.properties.DimUnit
-<<<<<<< HEAD
-import com.android.tools.idea.compose.preview.pickers.properties.Shape
-
-=======
 import com.android.tools.idea.compose.preview.pickers.properties.Orientation
 import com.android.tools.idea.compose.preview.pickers.properties.Shape
 import com.android.tools.idea.compose.preview.pickers.properties.enumsupport.devices.ReferencePhoneConfig
 import kotlin.math.roundToInt
 
 // region Preview
->>>>>>> ad5b6ee3
 internal const val PARAMETER_NAME = "name"
 internal const val PARAMETER_GROUP = "group"
 internal const val PARAMETER_API_LEVEL = "apiLevel"
@@ -50,8 +45,6 @@
 internal const val PARAMETER_HARDWARE_DIM_UNIT = "DimensionUnit"
 internal const val PARAMETER_HARDWARE_DENSITY = "Density"
 internal const val PARAMETER_HARDWARE_ORIENTATION = "Orientation"
-<<<<<<< HEAD
-=======
 internal const val PARAMETER_HARDWARE_CHIN_SIZE = "ChinSize"
 internal const val PARAMETER_HARDWARE_IS_ROUND = "IsRound"
 // endregion
@@ -65,7 +58,6 @@
 internal const val PARAMETER_THRESHOLD = "visibilityThreshold"
 // endregion
 
->>>>>>> ad5b6ee3
 
 object Preview {
   object DeviceSpec {
@@ -81,13 +73,6 @@
     internal const val PARAMETER_UNIT = "unit"
     internal const val PARAMETER_DPI = "dpi"
 
-<<<<<<< HEAD
-    internal const val DEFAULT_WIDTH_PX = 1080
-    internal const val DEFAULT_HEIGHT_PX = 1920
-    internal val DEFAULT_SHAPE = Shape.Normal
-    internal val DEFAULT_UNIT = DimUnit.px
-    internal const val DEFAULT_DPI = 480
-=======
     /**
      * Unused, may be used to define an `id` for user defined custom devices.
      *
@@ -123,6 +108,5 @@
       PARAMETER_CHIN_SIZE -> true
       else -> false
     }
->>>>>>> ad5b6ee3
   }
 }