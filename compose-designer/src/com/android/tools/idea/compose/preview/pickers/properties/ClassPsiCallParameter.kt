/*
 * Copyright (C) 2020 The Android Open Source Project
 *
 * Licensed under the Apache License, Version 2.0 (the "License");
 * you may not use this file except in compliance with the License.
 * You may obtain a copy of the License at
 *
 *      http://www.apache.org/licenses/LICENSE-2.0
 *
 * Unless required by applicable law or agreed to in writing, software
 * distributed under the License is distributed on an "AS IS" BASIS,
 * WITHOUT WARRANTIES OR CONDITIONS OF ANY KIND, either express or implied.
 * See the License for the specific language governing permissions and
 * limitations under the License.
 */
package com.android.tools.idea.compose.preview.pickers.properties

<<<<<<< HEAD
import com.android.tools.idea.compose.preview.pickers.tracking.PickerTrackableValue
=======
import com.google.wireless.android.sdk.stats.EditorPickerEvent.EditorPickerAction.PreviewPickerModification.PreviewPickerValue
>>>>>>> ad5b6ee3
import com.intellij.openapi.command.WriteCommandAction
import com.intellij.openapi.project.Project
import org.jetbrains.kotlin.descriptors.ValueParameterDescriptor
import org.jetbrains.kotlin.idea.caches.resolve.resolveImportReference
import org.jetbrains.kotlin.idea.util.ImportDescriptorResult
import org.jetbrains.kotlin.idea.util.ImportInsertHelper
import org.jetbrains.kotlin.name.FqName
import org.jetbrains.kotlin.psi.KtExpression
import org.jetbrains.kotlin.resolve.calls.model.ResolvedCall

/**
 * [PsiPropertyItem] for @Preview parameters that can take an Enum from the project. Can assign a fully qualified class to the value. It
 * while trying to import the class in to the parameter's file.
 */
internal class ClassPsiCallParameter(
  project: Project,
  model: PsiCallPropertyModel,
  resolvedCall: ResolvedCall<*>,
  descriptor: ValueParameterDescriptor,
  argumentExpression: KtExpression?,
  initialValue: String?
) : PsiCallParameterPropertyItem(
  project,
  model,
  resolvedCall,
  descriptor,
  argumentExpression,
  initialValue
) {

  /**
   * Imports the class defined by [fqClass], sets the property value from [newValue].
   *
   * [fqValue] is a fallback for [newValue] if the importing of [fqClass] fails. It's recommended for that string to include fully qualified
   * references of the desired imported class.
   *
   * [trackableValue] is the value reflected in usage tracking.
   *
   * E.g:
   *
   * fqClass -> android.content.res.Configuration
   *
   * newValue -> Configuration.UI_MODE_TYPE_NORMAL
   *
   * fqValue -> android.content.res.Configuration.UI_MODE_TYPE_NORMAL
   */
  fun importAndSetValue(fqClass: String, newValue: String, fqValue: String, trackableValue: PreviewPickerValue) {
    val importResult = importClass(fqClass)

    if (importResult != null && importResult != ImportDescriptorResult.FAIL) {
<<<<<<< HEAD
      writeNewValue(newValue, true, PickerTrackableValue.UNSUPPORTED_OR_OPEN_ENDED)
    }
    else {
      writeNewValue(fqValue, true, PickerTrackableValue.UNSUPPORTED_OR_OPEN_ENDED)
=======
      writeNewValue(newValue, true, trackableValue)
    }
    else {
      writeNewValue(fqValue, true, trackableValue)
>>>>>>> ad5b6ee3
    }
  }

  private fun importClass(fqClass: String) = model.ktFile.resolveImportReference(FqName(fqClass)).firstOrNull()?.let { importDescriptor ->
    WriteCommandAction.runWriteCommandAction<ImportDescriptorResult>(project) {
      ImportInsertHelper.getInstance(project).importDescriptor(model.ktFile, importDescriptor)
    }
  }
}<|MERGE_RESOLUTION|>--- conflicted
+++ resolved
@@ -15,11 +15,7 @@
  */
 package com.android.tools.idea.compose.preview.pickers.properties
 
-<<<<<<< HEAD
-import com.android.tools.idea.compose.preview.pickers.tracking.PickerTrackableValue
-=======
 import com.google.wireless.android.sdk.stats.EditorPickerEvent.EditorPickerAction.PreviewPickerModification.PreviewPickerValue
->>>>>>> ad5b6ee3
 import com.intellij.openapi.command.WriteCommandAction
 import com.intellij.openapi.project.Project
 import org.jetbrains.kotlin.descriptors.ValueParameterDescriptor
@@ -70,17 +66,10 @@
     val importResult = importClass(fqClass)
 
     if (importResult != null && importResult != ImportDescriptorResult.FAIL) {
-<<<<<<< HEAD
-      writeNewValue(newValue, true, PickerTrackableValue.UNSUPPORTED_OR_OPEN_ENDED)
-    }
-    else {
-      writeNewValue(fqValue, true, PickerTrackableValue.UNSUPPORTED_OR_OPEN_ENDED)
-=======
       writeNewValue(newValue, true, trackableValue)
     }
     else {
       writeNewValue(fqValue, true, trackableValue)
->>>>>>> ad5b6ee3
     }
   }
 
