/*
 * Copyright (C) 2022 The Android Open Source Project
 *
 * Licensed under the Apache License, Version 2.0 (the "License");
 * you may not use this file except in compliance with the License.
 * You may obtain a copy of the License at
 *
 *      http://www.apache.org/licenses/LICENSE-2.0
 *
 * Unless required by applicable law or agreed to in writing, software
 * distributed under the License is distributed on an "AS IS" BASIS,
 * WITHOUT WARRANTIES OR CONDITIONS OF ANY KIND, either express or implied.
 * See the License for the specific language governing permissions and
 * limitations under the License.
 */
package com.android.tools.idea.compose.preview.fast

import com.android.tools.idea.concurrency.AndroidExecutors
<<<<<<< HEAD
=======
import com.android.tools.idea.editors.liveedit.LiveEditAdvancedConfiguration
>>>>>>> 62443b48
import com.android.tools.idea.run.deployment.liveedit.AndroidLiveEditLanguageVersionSettings
import com.android.tools.idea.run.deployment.liveedit.runWithCompileLock
import com.intellij.openapi.application.ReadAction
import com.intellij.openapi.diagnostic.Logger
import com.intellij.openapi.module.Module
import com.intellij.openapi.progress.EmptyProgressIndicator
import com.intellij.openapi.progress.ProcessCanceledException
import com.intellij.openapi.progress.ProgressIndicator
import com.intellij.openapi.progress.ProgressManager
import com.intellij.openapi.progress.util.ProgressWrapper
import com.intellij.openapi.project.Project
import com.intellij.psi.PsiFile
import com.intellij.util.io.createFile
import kotlinx.coroutines.CompletableDeferred
import kotlinx.coroutines.coroutineScope
import kotlinx.coroutines.job
import kotlinx.coroutines.sync.Mutex
import org.jetbrains.annotations.VisibleForTesting
import org.jetbrains.kotlin.idea.project.languageVersionSettings
import org.jetbrains.kotlin.psi.KtFile
import java.nio.file.Files
import java.nio.file.Path

private val defaultRetryTimes = Integer.getInteger("fast.preview.224875189.retries", 3)

/**
 * Retries the [retryBlock] [retryTimes] or until it does not throw an exception. The block will be executed in a
 * read action with write priority.
 *
 * This method will also check [ProgressManager.checkCanceled] in between retries.
 *
 * Every retry will wait 50ms * number of retries with a maximum of 200ms per retry.
 */
@VisibleForTesting
fun <T> retryInNonBlockingReadAction(retryTimes: Int = defaultRetryTimes,
                                     indicator: ProgressIndicator = EmptyProgressIndicator(),
                                     retryBlock: () -> T): T {
  var lastException: Throwable? = null
  val result: CompletableDeferred<T> = CompletableDeferred()
  repeat(retryTimes) {
    indicator.checkCanceled()
    try {
      ReadAction.nonBlocking {
        result.complete(retryBlock())
      }
        .wrapProgress(indicator)
        .submit(AndroidExecutors.getInstance().workerThreadExecutor).get()
    }
    catch (t: ProcessCanceledException) {
      // ProcessCanceledException can not be logged
      lastException = t
    }
    catch (t: Throwable) {
      Logger.getInstance(EmbeddedCompilerClientImpl::class.java).warn("Retrying after error (retry $it)", t)
      lastException = t
    }
    if (result.isCompleted) return result.getCompleted()
    indicator.checkCanceled()
    Thread.sleep((50 * it).coerceAtMost(200).toLong())
  }
  lastException?.let { throw it } ?: throw ProcessCanceledException()
}

/**
 * Implementation of the [CompilerDaemonClient] that uses the embedded compiler in Android Studio. This allows
 * to compile fragments of code in-process similar to how Live Edit does for the emulator.
 */
<<<<<<< HEAD
class EmbeddedCompilerClientImpl(private val project: Project, private val log: Logger) : CompilerDaemonClient {
=======
class EmbeddedCompilerClientImpl(
  private val project: Project,
  private val log: Logger,
  private val useInlineAnalysis: () -> Boolean = { LiveEditAdvancedConfiguration.getInstance().useInlineAnalysis }) : CompilerDaemonClient {

  @TestOnly
  constructor(project: Project, log: Logger, useInlineAnalysis: Boolean): this(project, log, { useInlineAnalysis })

>>>>>>> 62443b48
  private val daemonLock = Mutex()
  override val isRunning: Boolean
    get() = daemonLock.holdsLock(this)


  private fun compileKtFiles(inputs: List<KtFile>, outputDirectory: Path, indicator: ProgressIndicator) {
    log.debug("compileKtFile($inputs, $outputDirectory)")

    // Retry is a temporary workaround for b/224875189
    val generationState = retryInNonBlockingReadAction(indicator = indicator) {
      runWithCompileLock {
        log.debug("fetchResolution")
        val resolution = fetchResolution(project, inputs)
        ProgressManager.checkCanceled()
        val languageVersionSettings = inputs.first().languageVersionSettings
        log.debug("analyze")
        val bindingContext = analyze(inputs, resolution)
        ProgressManager.checkCanceled()
        log.debug("backCodeGen")
        backendCodeGen(project, resolution, bindingContext, inputs,
                       AndroidLiveEditLanguageVersionSettings(languageVersionSettings))
      }
    }

    generationState.factory.asList().forEach {
      val path = outputDirectory.resolve(it.relativePath)
      path.createFile()
      Files.write(path, it.asByteArray())
    }
  }

  override suspend fun compileRequest(
    files: Collection<PsiFile>,
    module: Module,
    outputDirectory: Path,
    indicator: ProgressIndicator): CompilationResult = coroutineScope {
    daemonLock.lock(this)
    return@coroutineScope try {
      val inputs = files.filterIsInstance<KtFile>().toList()
      val result = CompletableDeferred<CompilationResult>()
      val compilationIndicator = ProgressWrapper.wrap(indicator)

      // When the coroutine completes, make sure we also stop or cancel the indicator
      // depending on what happened with the co-routine.
      coroutineContext.job.invokeOnCompletion {
        try {
          if (compilationIndicator.isRunning) {
            if (coroutineContext.job.isCancelled) compilationIndicator.cancel() else compilationIndicator.stop()
          }
        } catch (t: Throwable) {
          // stop might throw if the indicator is already stopped
          log.warn(t)
        }
      }

      try {
        compileKtFiles(inputs, outputDirectory = outputDirectory, compilationIndicator)
        result.complete(CompilationResult.Success)
      }
      catch (t: ProcessCanceledException) {
        result.complete(CompilationResult.CompilationAborted())
      }
      catch (t: Throwable) {
        result.complete(CompilationResult.RequestException(t))
      }

      result.await()
    }
    finally {
      daemonLock.unlock(this)
    }
  }

  override fun dispose() {}
}<|MERGE_RESOLUTION|>--- conflicted
+++ resolved
@@ -16,11 +16,9 @@
 package com.android.tools.idea.compose.preview.fast
 
 import com.android.tools.idea.concurrency.AndroidExecutors
-<<<<<<< HEAD
-=======
 import com.android.tools.idea.editors.liveedit.LiveEditAdvancedConfiguration
->>>>>>> 62443b48
 import com.android.tools.idea.run.deployment.liveedit.AndroidLiveEditLanguageVersionSettings
+import com.android.tools.idea.run.deployment.liveedit.LiveEditUpdateException
 import com.android.tools.idea.run.deployment.liveedit.runWithCompileLock
 import com.intellij.openapi.application.ReadAction
 import com.intellij.openapi.diagnostic.Logger
@@ -37,6 +35,7 @@
 import kotlinx.coroutines.coroutineScope
 import kotlinx.coroutines.job
 import kotlinx.coroutines.sync.Mutex
+import org.jetbrains.annotations.TestOnly
 import org.jetbrains.annotations.VisibleForTesting
 import org.jetbrains.kotlin.idea.project.languageVersionSettings
 import org.jetbrains.kotlin.psi.KtFile
@@ -86,10 +85,9 @@
 /**
  * Implementation of the [CompilerDaemonClient] that uses the embedded compiler in Android Studio. This allows
  * to compile fragments of code in-process similar to how Live Edit does for the emulator.
+ *
+ * [useInlineAnalysis] should return the value of the Live Edit inline analysis setting.
  */
-<<<<<<< HEAD
-class EmbeddedCompilerClientImpl(private val project: Project, private val log: Logger) : CompilerDaemonClient {
-=======
 class EmbeddedCompilerClientImpl(
   private val project: Project,
   private val log: Logger,
@@ -98,7 +96,6 @@
   @TestOnly
   constructor(project: Project, log: Logger, useInlineAnalysis: Boolean): this(project, log, { useInlineAnalysis })
 
->>>>>>> 62443b48
   private val daemonLock = Mutex()
   override val isRunning: Boolean
     get() = daemonLock.holdsLock(this)
@@ -118,8 +115,30 @@
         val bindingContext = analyze(inputs, resolution)
         ProgressManager.checkCanceled()
         log.debug("backCodeGen")
-        backendCodeGen(project, resolution, bindingContext, inputs,
-                       AndroidLiveEditLanguageVersionSettings(languageVersionSettings))
+        try {
+          backendCodeGen(project, resolution, bindingContext, inputs,
+                         AndroidLiveEditLanguageVersionSettings(languageVersionSettings))
+        }
+        catch (e: LiveEditUpdateException) {
+          if (e.error != LiveEditUpdateException.Error.UNABLE_TO_INLINE || !useInlineAnalysis()) {
+            throw e
+          }
+
+          // Add any extra source file this compilation need in order to support the input file calling an inline function
+          // from another source file then perform a compilation again.
+          val inputFilesWithInlines = inputs.flatMap {
+            performInlineSourceDependencyAnalysis(resolution, it, bindingContext)
+          }
+
+          // We need to perform the analysis once more with the new set of input files.
+          val newAnalysisResult = resolution.analyzeWithAllCompilerChecks(inputFilesWithInlines)
+
+          // We will need to start using the binding context from the new analysis for code gen.
+          val newBindingContext = newAnalysisResult.bindingContext
+
+          backendCodeGen(project, resolution, newBindingContext, inputFilesWithInlines,
+                         AndroidLiveEditLanguageVersionSettings(languageVersionSettings))
+        }
       }
     }
 
@@ -148,7 +167,8 @@
           if (compilationIndicator.isRunning) {
             if (coroutineContext.job.isCancelled) compilationIndicator.cancel() else compilationIndicator.stop()
           }
-        } catch (t: Throwable) {
+        }
+        catch (t: Throwable) {
           // stop might throw if the indicator is already stopped
           log.warn(t)
         }
