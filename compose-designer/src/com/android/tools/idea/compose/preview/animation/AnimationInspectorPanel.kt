--- conflicted
+++ resolved
@@ -24,18 +24,10 @@
 import com.android.tools.adtui.util.ActionToolbarUtil
 import com.android.tools.idea.common.surface.DesignSurface
 import com.android.tools.idea.common.util.ControllableTicker
-<<<<<<< HEAD
 import com.android.tools.idea.compose.preview.ComposePreviewBundle.message
-import com.android.tools.idea.compose.preview.actions.CloseAnimationInspectorAction
 import com.android.tools.idea.compose.preview.analytics.AnimationToolingEvent
 import com.android.tools.idea.compose.preview.analytics.AnimationToolingUsageTracker
 import com.android.tools.idea.compose.preview.animation.AnimationInspectorPanel.TransitionDurationTimeline
-=======
-import com.android.tools.idea.compose.preview.analytics.AnimationToolingEvent
-import com.android.tools.idea.compose.preview.analytics.AnimationToolingUsageTracker
-import com.android.tools.idea.compose.preview.animation.AnimationInspectorPanel.TransitionDurationTimeline
-import com.android.tools.idea.compose.preview.message
->>>>>>> 477885a9
 import com.android.tools.idea.compose.preview.util.layoutlibSceneManagers
 import com.android.tools.idea.flags.StudioFlags.COMPOSE_INTERACTIVE_ANIMATION_CURVES
 import com.google.common.annotations.VisibleForTesting
@@ -56,12 +48,6 @@
 import com.intellij.ui.tabs.TabInfo
 import com.intellij.ui.tabs.TabsListener
 import com.intellij.util.concurrency.AppExecutorUtil
-<<<<<<< HEAD
-import com.intellij.util.ui.HTMLEditorKitBuilder
-import com.intellij.util.ui.JBDimension
-import com.intellij.util.ui.JBUI
-=======
->>>>>>> 477885a9
 import com.intellij.util.ui.UIUtil
 import icons.StudioIcons
 import java.awt.BorderLayout
@@ -74,7 +60,8 @@
 import java.awt.event.MouseEvent
 import java.awt.geom.Path2D
 import java.time.Duration
-import java.util.*
+import java.util.Dictionary
+import java.util.Hashtable
 import java.util.concurrent.TimeUnit
 import javax.swing.JPanel
 import javax.swing.JSlider
@@ -225,28 +212,14 @@
    */
   fun updateTransitionStates(animation: ComposeAnimation, states: Set<Any>, callback: () -> Unit) {
     animationTabs[animation]?.let { tab ->
-<<<<<<< HEAD
-      tab.updateStateComboboxes(states.toTypedArray())
-=======
       tab.stateComboBox.updateStates(states)
->>>>>>> 477885a9
       val transition = animation.animationObject
       transition::class.java.methods.singleOrNull { it.name == "getCurrentState" }?.let {
         it.isAccessible = true
         it.invoke(transition)?.let { state ->
-<<<<<<< HEAD
-          tab.startStateComboBox.selectedItem = state
-        }
-      }
-      // Try to select an end state different than the start state.
-      if (tab.startStateComboBox.selectedIndex == tab.endStateComboBox.selectedIndex && tab.endStateComboBox.itemCount > 1) {
-        tab.endStateComboBox.selectedIndex = (tab.startStateComboBox.selectedIndex + 1) % tab.endStateComboBox.itemCount
-      }
-=======
           tab.stateComboBox.setStartState(state)
         }
       }
->>>>>>> 477885a9
 
       // Call updateAnimationStartAndEndStates directly here to set the initial animation states in PreviewAnimationClock
       updateAnimationStatesExecutor.execute {
@@ -416,24 +389,7 @@
    */
   private inner class AnimationTab(val animation: ComposeAnimation, val tabTitle: String) : JPanel(TabularLayout("Fit,*,Fit", "Fit,*")) {
 
-<<<<<<< HEAD
-    val startStateComboBox = ComboBox(DefaultComboBoxModel(arrayOf<Any>()))
-    val endStateComboBox = ComboBox(DefaultComboBoxModel(arrayOf<Any>()))
-
-    /**
-     * Flag to be used when the [SwapStartEndStatesAction] is triggered, in order to prevent the listener to be executed twice.
-     */
-    private var isSwappingStates = false
-
-    /**
-     * Displays the animated properties and their value at the current timeline time.
-     */
-    private val animatedPropertiesPanel = AnimatedPropertiesPanel()
-
-    private val timelinePanel = JPanel(BorderLayout())
-=======
     val stateComboBox: InspectorPainter.StateComboBox
->>>>>>> 477885a9
 
     private val timelinePanelWithCurves = JBScrollPane().apply {
       border = MatteBorder(1, 1, 0, 0, JBColor.border())
@@ -621,78 +577,6 @@
     }
 
     /**
-<<<<<<< HEAD
-     * HTML panel to display animated properties and their corresponding values at the time set in [TransitionDurationTimeline].
-     */
-    private inner class AnimatedPropertiesPanel : JEditorPane() {
-
-      init {
-        margin = JBUI.insets(5)
-        editorKit = HTMLEditorKitBuilder().build()
-        isEditable = false
-        text = createNoPropertiesPanel()
-        // If the caret updates, every time we change the animated properties panel content, the panel will be scrolled to the end.
-        (caret as DefaultCaret).updatePolicy = DefaultCaret.NEVER_UPDATE
-      }
-
-      private fun createNoPropertiesPanel() =
-        HtmlBuilder().openHtmlBody().add(message("animation.inspector.no.properties.message")).closeHtmlBody().html
-
-      /**
-       * Updates the properties panel content, displaying one property per line. Each line has the property label (default label color)
-       * followed by the corresponding value at current time (disabled label color).
-       */
-      fun updateProperties(animatedPropKeys: List<ComposeAnimatedProperty>) {
-        text = if (animatedPropKeys.isEmpty()) {
-          createNoPropertiesPanel()
-        }
-        else {
-          val htmlBuilder = HtmlBuilder().openHtmlBody().beginDiv("white-space: nowrap")
-          animatedPropKeys.forEachIndexed { index, property ->
-            if (index > 0) {
-              // Don't add line breaks before the first property, only to separate properties.
-              htmlBuilder.newline().newline()
-            }
-
-            htmlBuilder
-              .beginSpan("color: ${UIUtil.getLabelForeground().toCss()}")
-              .add(property.label)
-              .endSpan()
-              .newline()
-              .beginSpan("color: ${UIUtil.getLabelDisabledForeground().toCss()}")
-              .add(property.value.toString())
-              .endSpan()
-          }
-          htmlBuilder.endDiv().closeHtmlBody().html
-        }
-      }
-
-      private fun Color.toCss() = "rgb($red, $green, $blue)"
-    }
-
-    /**
-     * Swap start and end animation states in the corresponding combo boxes.
-     */
-    private inner class SwapStartEndStatesAction()
-      : AnActionButton(message("animation.inspector.action.swap.states"), StudioIcons.LayoutEditor.Motion.PLAY_YOYO) {
-      override fun actionPerformed(e: AnActionEvent) {
-        isSwappingStates = true
-        val startState = startStateComboBox.selectedItem
-        startStateComboBox.selectedItem = endStateComboBox.selectedItem
-        endStateComboBox.selectedItem = startState
-        isSwappingStates = false
-        logAnimationInspectorEvent(ComposeAnimationToolingEvent.ComposeAnimationToolingEventType.TRIGGER_SWAP_STATES_ACTION)
-      }
-
-      override fun updateButton(e: AnActionEvent) {
-        super.updateButton(e)
-        e.presentation.isEnabled = true
-      }
-    }
-
-    /**
-=======
->>>>>>> 477885a9
      * Snap the animation to the start state.
      */
     private inner class GoToStartAction
