/*
 * Copyright (C) 2020 The Android Open Source Project
 *
 * Licensed under the Apache License, Version 2.0 (the "License");
 * you may not use this file except in compliance with the License.
 * You may obtain a copy of the License at
 *
 *      http://www.apache.org/licenses/LICENSE-2.0
 *
 * Unless required by applicable law or agreed to in writing, software
 * distributed under the License is distributed on an "AS IS" BASIS,
 * WITHOUT WARRANTIES OR CONDITIONS OF ANY KIND, either express or implied.
 * See the License for the specific language governing permissions and
 * limitations under the License.
 */
package com.android.tools.idea.compose.preview.animation

import androidx.compose.animation.tooling.ComposeAnimatedProperty
import androidx.compose.animation.tooling.ComposeAnimation
import androidx.compose.animation.tooling.ComposeAnimationType
import androidx.compose.animation.tooling.TransitionInfo
import com.android.flags.ifEnabled
import com.android.tools.adtui.TabularLayout
import com.android.tools.adtui.actions.DropDownAction
import com.android.tools.idea.common.surface.DesignSurface
import com.android.tools.idea.common.util.ControllableTicker
import com.android.tools.idea.compose.preview.ComposePreviewBundle.message
import com.android.tools.idea.compose.preview.actions.CloseAnimationInspectorAction
import com.android.tools.idea.compose.preview.analytics.AnimationToolingEvent
import com.android.tools.idea.compose.preview.analytics.AnimationToolingUsageTracker
import com.android.tools.idea.compose.preview.animation.AnimationInspectorPanel.TransitionDurationTimeline
import com.android.tools.idea.compose.preview.util.layoutlibSceneManagers
import com.android.tools.idea.flags.StudioFlags.COMPOSE_INTERACTIVE_ANIMATION_SWITCH
import com.android.tools.idea.flags.StudioFlags.COMPOSE_INTERACTIVE_ANIMATION_CURVES
import com.android.utils.HtmlBuilder
import com.google.common.annotations.VisibleForTesting
import com.google.common.util.concurrent.MoreExecutors
import com.google.wireless.android.sdk.stats.ComposeAnimationToolingEvent
import com.intellij.openapi.Disposable
import com.intellij.openapi.actionSystem.ActionManager
import com.intellij.openapi.actionSystem.AnActionEvent
import com.intellij.openapi.actionSystem.DefaultActionGroup
import com.intellij.openapi.actionSystem.ToggleAction
import com.intellij.openapi.actionSystem.impl.ActionToolbarImpl
import com.intellij.openapi.application.ApplicationManager
import com.intellij.openapi.diagnostic.Logger
import com.intellij.openapi.ui.ComboBox
import com.intellij.openapi.wm.IdeFocusManager
import com.intellij.ui.AnActionButton
import com.intellij.ui.Gray
import com.intellij.ui.JBColor
import com.intellij.ui.JBSplitter
import com.intellij.ui.components.JBLabel
import com.intellij.ui.components.JBLoadingPanel
import com.intellij.ui.components.JBScrollPane
import com.intellij.ui.tabs.TabInfo
import com.intellij.ui.tabs.TabsListener
import com.intellij.ui.tabs.impl.JBEditorTabsBorder
import com.intellij.ui.tabs.impl.JBTabsImpl
import com.intellij.util.concurrency.AppExecutorUtil
import com.intellij.util.ui.HTMLEditorKitBuilder
import com.intellij.util.ui.JBDimension
import com.intellij.util.ui.JBUI
import com.intellij.util.ui.UIUtil
import icons.StudioIcons
import java.awt.BasicStroke
import java.awt.BorderLayout
import java.awt.Color
import java.awt.Dimension
import java.awt.Graphics
import java.awt.Graphics2D
import java.awt.event.ActionListener
import java.awt.event.MouseEvent
import java.time.Duration
import java.util.*
import java.util.concurrent.TimeUnit
import javax.swing.DefaultComboBoxModel
import javax.swing.JComponent
import javax.swing.JPanel
import javax.swing.JSlider
import javax.swing.border.MatteBorder
import javax.swing.plaf.basic.BasicSliderUI
import kotlin.math.ceil
import java.awt.event.ComponentAdapter
import java.awt.event.ComponentEvent
import java.awt.geom.Path2D
import javax.swing.JEditorPane
import javax.swing.text.DefaultCaret
import kotlin.math.max

private val LOG = Logger.getInstance(AnimationInspectorPanel::class.java)

/**
 * Height of the animation inspector timeline header, i.e. Transition Properties panel title and timeline labels.
 */
private const val TIMELINE_HEADER_HEIGHT = 25

/**
 * Height of the animation inspector footer.
 */
private const val TIMELINE_FOOTER_HEIGHT = 20

/**
 * Default max duration (ms) of the animation preview when it's not possible to get it from Compose.
 */
private const val DEFAULT_MAX_DURATION_MS = 10000L

/** Height of one row for animation. */
private const val TIMELINE_ROW_HEIGHT = 70

/** Offset between animation curves. */
private const val TIMELINE_CURVE_OFFSET = 45

/** Offset from the top of timeline to the first animation curve. */
private const val TIMELINE_TOP_OFFSET = 20

/** Offset between the curve and the label. */
private const val LABEL_OFFSET = 10

/** Number of ticks per label in the timeline. */
private const val TICKS_PER_LABEL = 5

//TODO(b/161344747) This value could be dynamic depending on the curve type.
/** Number of points for one curve. */
private const val DEFAULT_CURVE_POINTS_NUMBER = 200

/**
 * Displays details about animations belonging to a Compose Preview. Allows users to see all the properties (e.g. `ColorPropKeys`) being
 * animated grouped by animation (e.g. `TransitionAnimation`, `AnimatedValue`). In addition, [TransitionDurationTimeline] is a timeline view
 * that can be controlled by scrubbing or through a set of controllers, such as play/pause and jump to end. The [AnimationInspectorPanel]
 * therefore allows a detailed inspection of Compose animations.
 */
class AnimationInspectorPanel(internal val surface: DesignSurface) : JPanel(TabularLayout("Fit,*", "Fit,*")), Disposable {

  /**
   * Animation transition for selected from/to states.
   * @param properties - map of properties for this Animation, it maps the index of the property to an [AnimatedProperty].
   */
  class Transition(val properties: Map<Int, AnimatedProperty<Double>?> = mutableMapOf()) {
    private val numberOfSubcomponents by lazy {
      properties.map { it.value?.dimension }.filterNotNull().sum()
    }
    val transitionTimelineHeight by lazy {
      numberOfSubcomponents * TIMELINE_ROW_HEIGHT + TIMELINE_HEADER_HEIGHT + TIMELINE_FOOTER_HEIGHT
    }
  }

  /**
   * Tabs panel where each tab represents a single animation being inspected. All tabs share the same [TransitionDurationTimeline], but have
   * their own playback toolbar, from/to state combo boxes and animated properties panel.
   */
  @VisibleForTesting
  val tabbedPane = object : JBTabsImpl(surface.project, IdeFocusManager.getInstance(surface.project), this) {
    // By default, JBTabsImpl uses JBDefaultTabsBorder, which doesn't add a border if there is only one tab.
    override fun createTabBorder() = JBEditorTabsBorder(this)
  }.apply {
    addListener(object : TabsListener {
      override fun selectionChanged(oldSelection: TabInfo?, newSelection: TabInfo?) {
        super.selectionChanged(oldSelection, newSelection)
        val tab = newSelection?.component as? AnimationTab ?: return
        // Load animation when first tab was just created or transition has changed.
        tab.loadTransitionFromCacheOrLib()
        tab.updateProperties()
        // The following callbacks only need to be called when old selection is not null, which excludes the addition/selection of the first
        // tab. In that case, the logic will be handled by updateTransitionStates.
        if (oldSelection != null) {
          // Swing components cannot be placed into different containers, so we add the shared timeline to the active tab on tab change.
          tab.addTimeline()
          timeline.selectedTab = tab
          // Set the clock time when changing tabs to update the current tab's transition properties panel.
          timeline.setClockTime(timeline.cachedVal)
        }
      }
    })
  }

  /**
   * Maps animation objects to the [AnimationTab] that represents them.
   */
  private val animationTabs = HashMap<ComposeAnimation, AnimationTab>()

  /**
   * [tabbedPane]'s tab titles mapped to the amount of tabs using that title. The count is used to differentiate tabs when there are
   * multiple tabs with the same name. For example, we should have "tabTitle", "tabTitle (1)", "tabTitle (2)", etc., instead of multiple
   * "tabTitle" tabs.
   */
  private val tabNamesCount = HashMap<String, Int>()

  /**
   * Loading panel displayed when the preview has no animations subscribed.
   */
  private val noAnimationsPanel = JBLoadingPanel(BorderLayout(), this).apply {
    name = "Loading Animations Panel"
    setLoadingText(message("animation.inspector.loading.animations.panel.message"))
  }

  private val timeline = TransitionDurationTimeline()

  private val playPauseAction = PlayPauseAction()

  private val timelineSpeedAction = TimelineSpeedAction()

  private val timelineLoopAction = TimelineLoopAction()

  /**
   * Wrapper of the `PreviewAnimationClock` that animations inspected in this panel are subscribed to. Null when there are no animations.
   */
  internal var animationClock: AnimationClock? = null

  private var maxDurationPerIteration = DEFAULT_MAX_DURATION_MS

  /**
   * Executor responsible for updating animation states off EDT.
   */
  private val updateAnimationStatesExecutor =
    if (ApplicationManager.getApplication().isUnitTestMode)
      MoreExecutors.directExecutor()
    else
      AppExecutorUtil.createBoundedApplicationPoolExecutor("Animation States Updater", 1)

  init {
    name = "Animation Preview"
    border = MatteBorder(0, 0, 1, 0, JBColor.border())

    noAnimationsPanel.startLoading()

    COMPOSE_INTERACTIVE_ANIMATION_SWITCH.ifEnabled {
      add(createToolBar(), TabularLayout.Constraint(0, 0, 2))
    }
    add(noAnimationsPanel, TabularLayout.Constraint(1, 0, 2))
  }

  private fun createToolBar() = JPanel(BorderLayout()).apply {
    border = MatteBorder(0, 0, 1, 0, JBColor.border())
    isOpaque = false
    val animationsTitle = JBLabel(message("animation.inspector.title")).apply {
      border = JBUI.Borders.empty(5)
    }
    add(animationsTitle, BorderLayout.LINE_START)

    val rightSideActions = ActionManager.getInstance().createActionToolbar(
      "Animation Toolbar Actions",
      DefaultActionGroup(listOf(
        CloseAnimationInspectorAction { surface.sceneManagers.single().model.dataContext }
      )),
      true)
    rightSideActions.setMiniMode(true)
    add(rightSideActions.component, BorderLayout.LINE_END)
  }

  /**
   * Updates the `from` and `to` state combo boxes to display the states of the given animation, and resets the timeline. Invokes a given
   * callback once everything is populated.
   */
  fun updateTransitionStates(animation: ComposeAnimation, states: Set<Any>, callback: () -> Unit) {
    animationTabs[animation]?.let { tab ->
      tab.updateStateComboboxes(states.toTypedArray())
      val transition = animation.animationObject
      transition::class.java.methods.singleOrNull { it.name == "getCurrentState" }?.let {
        it.isAccessible = true
        it.invoke(transition)?.let { state ->
          tab.startStateComboBox.selectedItem = state
        }
      }
      // Try to select an end state different than the start state.
      if (tab.startStateComboBox.selectedIndex == tab.endStateComboBox.selectedIndex && tab.endStateComboBox.itemCount > 1) {
        tab.endStateComboBox.selectedIndex = (tab.startStateComboBox.selectedIndex + 1) % tab.endStateComboBox.itemCount
      }

      // Call updateAnimationStartAndEndStates directly here to set the initial animation states in PreviewAnimationClock
      updateAnimationStatesExecutor.execute {
        // Use a longer timeout the first time we're updating the start and end states. Since we're running off EDT, the UI will not freeze.
        // This is necessary here because it's the first time the animation mutable states will be written, when setting the clock, and
        // read, when getting its duration. These operations take longer than the default 30ms timeout the first time they're executed.
        tab.updateAnimationStartAndEndStates(longTimeout = true)
        // Set up the combo box listeners so further changes to the selected state will trigger a call to updateAnimationStartAndEndStates.
        // Note: this is called only once per tab, in this method, when creating the tab.
        tab.setupAnimationStatesComboBoxListeners()
        callback.invoke()
      }
    }
  }

  /**
   * Updates the combo box that displays the possible states of an `AnimatedVisibility` animation, and resets the timeline. Invokes a given
   * callback once the combo box is populated.
   */
  fun updateAnimatedVisibilityStates(animation: ComposeAnimation, callback: () -> Unit) {
    animationTabs[animation]?.let { tab ->
      tab.animatedVisibilityComboBox.model = DefaultComboBoxModel(animation.states.toTypedArray())

      updateAnimationStatesExecutor.execute {
        // Update the animated visibility combo box with the correct initial state, obtained from PreviewAnimationClock.
        var stateName: String? = null
        executeOnRenderThread(useLongTimeout = true) {
          val clock = animationClock ?: return@executeOnRenderThread
          // AnimatedVisibilityState is an inline class in Compose that maps to a String. Therefore, calling `getAnimatedVisibilityState`
          // via reflection will return a String rather than an AnimatedVisibilityState. To work around that, we select the initial combo
          // box item by checking the display value.
          stateName = clock.getAnimatedVisibilityStateFunction.invoke(clock.clock, animation) as? String
        }
        stateName?.let {
          for (i in 0 until tab.animatedVisibilityComboBox.itemCount) {
            val item = tab.animatedVisibilityComboBox.getItemAt(i)
            if (item.toString() == stateName) {
              tab.animatedVisibilityComboBox.selectedItem = item
            }
          }
        }

        // Use a longer timeout the first time we're updating the AnimatedVisiblity state. Since we're running off EDT, the UI will not
        // freeze. This is necessary here because it's the first time the animation mutable states will be written, when setting the clock,
        // and read, when getting its duration. These operations take longer than the default 30ms timeout the first time they're executed.
        tab.updateAnimatedVisibility(longTimeout = true)
        // Set up the combo box listener so further changes to the selected state will trigger a call to updateAnimatedVisibility.
        // Note: this is called only once per tab, in this method, when creating the tab.
        tab.animatedVisibilityComboBox.addActionListener {
          logAnimationInspectorEvent(ComposeAnimationToolingEvent.ComposeAnimationToolingEventType.CHANGE_END_STATE)
          tab.updateAnimatedVisibility()
          tab.loadTransitionFromCacheOrLib()
          tab.updateProperties()
        }
        callback.invoke()
      }
    }
  }

  /**
   * Update the timeline window size, which is usually the duration of the longest animation being tracked. However, repeatable animations
   * are handled differently because they can have a large number of iterations resulting in a unrealistic duration. In that case, we take
   * the longest iteration instead to represent the window size and set the timeline max loop count to be large enough to display all the
   * iterations.
   */
  fun updateTimelineWindowSize(longTimeout: Boolean = false) {
    val clock = animationClock ?: return

    if (!executeOnRenderThread(longTimeout) {
        maxDurationPerIteration = clock.getMaxDurationPerIteration.invoke(clock.clock) as Long
      }) return
    timeline.updateMaxDuration(maxDurationPerIteration)

    var maxDuration = DEFAULT_MAX_DURATION_MS
    if (!executeOnRenderThread(longTimeout) { maxDuration = clock.getMaxDurationFunction.invoke(clock.clock) as Long }) return

    timeline.maxLoopCount = if (maxDuration > maxDurationPerIteration) {
      // The max duration is longer than the max duration per iteration. This means that a repeatable animation has multiple iterations,
      // so we need to add as many loops to the timeline as necessary to display all the iterations.
      ceil(maxDuration / maxDurationPerIteration.toDouble()).toLong()
    }
    // Otherwise, the max duration fits the window, so we just need one loop that keeps repeating when loop mode is active.
    else 1
  }

  /**
   * Remove all tabs from [tabbedPane], replace it with [noAnimationsPanel], and clears the cached animations.
   */
  internal fun invalidatePanel() {
    tabbedPane.removeAll()
    animationTabs.clear()
    showNoAnimationsPanel()
  }

  /**
   * Replaces the [tabbedPane] with [noAnimationsPanel].
   */
  private fun showNoAnimationsPanel() {
    remove(tabbedPane.component)
    noAnimationsPanel.startLoading()
    add(noAnimationsPanel, TabularLayout.Constraint(1, 0, 2))
    // Reset tab names, so when new tabs are added they start as #1
    tabNamesCount.clear()
    timeline.cachedVal = -1 // Reset the timeline cached value, so when new tabs are added, any new value will trigger an update
    // The animation panel might not have the focus when the "No animations" panel is displayed, i.e. when a live literal is changed in the
    // editor and we need to refresh the animation preview so it displays the most up-to-date animations. For that reason, we need to make
    // sure the animation panel is repainted correctly.
    repaint()
    playPauseAction.pause()
  }

  /**
   * Adds an [AnimationTab] corresponding to the given [animation] to [tabbedPane].
   */
  internal fun addTab(animation: ComposeAnimation) {
    val animationTab = animationTabs[animation] ?: return

    val isAddingFirstTab = tabbedPane.tabCount == 0
    tabbedPane.addTab(TabInfo(animationTab).setText(animationTab.tabTitle), tabbedPane.tabCount)
    if (isAddingFirstTab) {
      // There are no tabs and we're about to add one. Replace the placeholder panel with the TabbedPane.
      noAnimationsPanel.stopLoading()
      remove(noAnimationsPanel)
      add(tabbedPane.component, TabularLayout.Constraint(1, 0, 2))
    }
  }

  /**
   * Creates an [AnimationTab] corresponding to the given [animation] and add it to the [animationTabs] map.
   * Note: this method does not add the tab to [tabbedPane]. For that, [addTab] should be used.
   */
  internal fun createTab(animation: ComposeAnimation) {
    val tabName = animation.label
                  ?: when (animation.type) {
                    ComposeAnimationType.ANIMATED_VALUE -> message("animation.inspector.tab.animated.value.default.title")
                    ComposeAnimationType.ANIMATED_VISIBILITY -> message("animation.inspector.tab.animated.visibility.default.title")
                    ComposeAnimationType.TRANSITION_ANIMATION -> message("animation.inspector.tab.transition.animation.default.title")
                    else -> message("animation.inspector.tab.default.title")
                  }
    val count = tabNamesCount.getOrDefault(tabName, 0)
    tabNamesCount[tabName] = count + 1
    val animationTab = AnimationTab(animation, "$tabName${if (count > 0) " ($count)" else ""}")
    if (animationTabs.isEmpty()) {
      // We need to make sure the timeline is added to a tab. Since there are no tabs yet, this will be the chosen one.
      animationTab.addTimeline()
      timeline.selectedTab = animationTab
    }
    animationTabs[animation] = animationTab
  }

  /**
   * Removes the [AnimationTab] corresponding to the given [animation] from [tabbedPane].
   */
  internal fun removeTab(animation: ComposeAnimation) {
    tabbedPane.tabs.find { (it.component as? AnimationTab)?.animation === animation }?.let { tabbedPane.removeTab(it) }
    animationTabs.remove(animation)

    if (tabbedPane.tabCount == 0) {
      // There are no more tabs. Replace the TabbedPane with the placeholder panel.
      showNoAnimationsPanel()
    }
  }

  override fun dispose() {
    playPauseAction.dispose()
    animationTabs.clear()
    tabNamesCount.clear()
  }

  private fun logAnimationInspectorEvent(type: ComposeAnimationToolingEvent.ComposeAnimationToolingEventType) {
    AnimationToolingUsageTracker.getInstance(surface).logEvent(AnimationToolingEvent(type))
  }

  /**
   * Content of a tab representing an animation. All the elements that aren't shared between tabs and need to be exposed should be defined
   * in this class, e.g. from/to state combo boxes.
   */
  private inner class AnimationTab(val animation: ComposeAnimation, val tabTitle: String) : JPanel(TabularLayout("Fit,*,Fit", "Fit,*")) {

    val startStateComboBox = ComboBox(DefaultComboBoxModel(arrayOf<Any>()))
    val endStateComboBox = ComboBox(DefaultComboBoxModel(arrayOf<Any>()))

    val animatedVisibilityComboBox = ComboBox(DefaultComboBoxModel(arrayOf<Any>()))

    /**
     * Flag to be used when the [SwapStartEndStatesAction] is triggered, in order to prevent the listener to be executed twice.
     */
    private var isSwappingStates = false

    /**
     * Displays the animated properties and their value at the current timeline time.
     */
    private val animatedPropertiesPanel = AnimatedPropertiesPanel()

    private val timelinePanelWithCurves = JBScrollPane()
    private val timelinePanelNoCurves = JPanel(BorderLayout())
    private val cachedTransitions: MutableMap<Int, Transition> = mutableMapOf()

    /**
     * Horizontal [JBSplitter] comprising of the animated properties panel and the animation timeline.
     */
    private val propertiesTimelineSplitter = JBSplitter(0.45f).apply {
      firstComponent = createAnimatedPropertiesPanel()
      secondComponent = timelinePanelNoCurves
      dividerWidth = 1
    }

    init {
      add(createPlaybackControllers(), TabularLayout.Constraint(0, 0))
      if (animation.type == ComposeAnimationType.TRANSITION_ANIMATION) {
        add(createAnimationStateComboboxes(), TabularLayout.Constraint(0, 2))
      }
      else if (animation.type == ComposeAnimationType.ANIMATED_VISIBILITY) {
        animatedVisibilityComboBox.model = DefaultComboBoxModel(
          arrayOf(message("animation.inspector.animated.visibility.combobox.placeholder.message"))
        )
        add(animatedVisibilityComboBox, TabularLayout.Constraint(0, 2))
      }
      val splitterWrapper = JPanel(BorderLayout()).apply {
        border = MatteBorder(1, 0, 0, 0, JBColor.border()) // Top border separating the splitter and the playback toolbar
      }
      if (COMPOSE_INTERACTIVE_ANIMATION_CURVES.get())
        splitterWrapper.add(timelinePanelWithCurves)
      else
        splitterWrapper.add(propertiesTimelineSplitter, BorderLayout.CENTER)
      add(splitterWrapper, TabularLayout.Constraint(1, 0, 3))
    }

    /**
     * Updates the actual animation in Compose to set its start and end states to the ones selected in the respective combo boxes.
     */
    fun updateAnimationStartAndEndStates(longTimeout: Boolean = false) {
      val clock = animationClock ?: return
      val startState = startStateComboBox.selectedItem
      val toState = endStateComboBox.selectedItem

      if (!executeOnRenderThread(longTimeout) {
          clock.updateFromAndToStatesFunction.invoke(clock.clock, animation, startState, toState)
        }) return
      resetTimelineAndUpdateWindowSize(longTimeout)
    }

    /**
     * Updates the actual animation in Compose to set its start and end states based on the selected value of [animatedVisibilityComboBox].
     */
    fun updateAnimatedVisibility(longTimeout: Boolean = false) {
      val clock = animationClock ?: return
      if (!executeOnRenderThread(longTimeout) {
          clock.updateAnimatedVisibilityStateFunction.invoke(clock.clock, animation, animatedVisibilityComboBox.selectedItem)
        }) return
      resetTimelineAndUpdateWindowSize(longTimeout)
    }

    private fun resetTimelineAndUpdateWindowSize(longTimeout: Boolean) {
      // Set the timeline to 0
      timeline.setClockTime(0, longTimeout)
      updateTimelineWindowSize(longTimeout)
      // Update the cached value manually to prevent the timeline to set the clock time to 0 using the short timeout.
      timeline.cachedVal = 0
      // Move the timeline slider to 0.
      UIUtil.invokeLaterIfNeeded { timeline.jumpToStart() }
    }

    /**
     * Load transition for current start and end state. If transition was loaded before, the cached result is used.
     */
    fun loadTransitionFromCacheOrLib(longTimeout: Boolean = false) {
      if (!COMPOSE_INTERACTIVE_ANIMATION_CURVES.get()) return

      val stateHash = when (animation.type) {
        ComposeAnimationType.TRANSITION_ANIMATION -> Pair(
          startStateComboBox.selectedItem?.hashCode(),
          endStateComboBox.selectedItem?.hashCode()).hashCode()
        ComposeAnimationType.ANIMATED_VISIBILITY -> animatedVisibilityComboBox.selectedItem.hashCode()
        ComposeAnimationType.ANIMATED_VALUE -> 0
      }

      cachedTransitions[stateHash]?.let {
        timeline.updateTransition(cachedTransitions[stateHash]!!)
        timelinePanelWithCurves.doLayout()
        return@loadTransitionFromCacheOrLib
      }

      val clock = animationClock ?: return

      executeOnRenderThread(longTimeout) {
        val transition = loadTransitionsFromLib(clock)
        cachedTransitions[stateHash] = transition
        timeline.updateTransition(transition)
        timelinePanelWithCurves.doLayout()
      }
    }

    private fun loadTransitionsFromLib(clock: AnimationClock): Transition {
      val builders: MutableMap<Int, AnimatedProperty.Builder> = mutableMapOf()
      val clockTimeMsStep = max(1, maxDurationPerIteration / DEFAULT_CURVE_POINTS_NUMBER)

      fun getTransitions() {
        val composeTransitions = clock.getTransitionsFunction?.invoke(clock.clock, animation, clockTimeMsStep) as List<TransitionInfo>
        for ((index, composeTransition) in composeTransitions.withIndex()) {
          val builder = AnimatedProperty.Builder()
            .setStartTimeMs(composeTransition.startTimeMillis.toInt())
            .setEndTimeMs(composeTransition.endTimeMillis.toInt())
          composeTransition.values.mapValues {
            ComposeUnit.parseValue(it.value)
          }.forEach { (ms, unit) ->
            unit?.let {
              builder.add(ms.toInt(), unit)
            }
          }
          builders[index] = builder
        }
      }

      fun getAnimatedProperties() {
        for (clockTimeMs in 0..maxDurationPerIteration step clockTimeMsStep) {
          clock.setClockTimeFunction.invoke(clock.clock, clockTimeMs)
          val properties = clock.getAnimatedPropertiesFunction.invoke(clock.clock, animation) as List<ComposeAnimatedProperty>
          for ((index, property) in properties.withIndex()) {
            ComposeUnit.parse(property)?.let { unit ->
              builders.getOrPut(index) { AnimatedProperty.Builder() }.add(clockTimeMs.toInt(), unit)
            }
          }
        }
      }

      try {
        if (clock.getTransitionsFunction != null) getTransitions()
        else getAnimatedProperties()

      }
      catch (e: Exception) {
        LOG.warn("Failed to load the Compose Animation properties", e)
      }

      builders.mapValues { it.value.build() }.let {
        return Transition(it)
      }
    }

    /**
     * Create a toolbar panel with actions to control the animation, e.g. play, pause and jump to start/end.
     *
     * TODO(b/157895086): Update action icons when we have the final Compose Animation tooling icons
     * TODO(b/157895086): Disable toolbar actions while build is in progress
     */
    private fun createPlaybackControllers(): JComponent = ActionManager.getInstance().createActionToolbar(
      "Animation Preview",
      DefaultActionGroup(listOf(
        timelineLoopAction,
        GoToStartAction(),
        playPauseAction,
        GoToEndAction(),
        timelineSpeedAction
      )),
      true).component

    /**
     * Creates a couple of comboboxes representing the start and end states of the animation.
     */
    private fun createAnimationStateComboboxes(): JComponent {
      val states = arrayOf(message("animation.inspector.states.combobox.placeholder.message"))
      val statesToolbar = JPanel(TabularLayout("Fit,Fit,Fit,Fit"))
      startStateComboBox.model = DefaultComboBoxModel(states)
      endStateComboBox.model = DefaultComboBoxModel(states)

      val swapStatesActionToolbar = object : ActionToolbarImpl("Swap States", DefaultActionGroup(SwapStartEndStatesAction()), true) {
        // From ActionToolbar#setMinimumButtonSize, all the toolbar buttons have 25x25 pixels by default. Set the preferred size of the
        // toolbar to be 5 pixels more in both height and width, so it fits exactly one button plus a margin
        override fun getPreferredSize() = JBUI.size(30, 30)
      }
      statesToolbar.add(swapStatesActionToolbar, TabularLayout.Constraint(0, 0))
      statesToolbar.add(startStateComboBox, TabularLayout.Constraint(0, 1))
      statesToolbar.add(JBLabel(message("animation.inspector.state.to.label")), TabularLayout.Constraint(0, 2))
      statesToolbar.add(endStateComboBox, TabularLayout.Constraint(0, 3))
      return statesToolbar
    }

    /**
     * Sets up change listeners for [startStateComboBox] and [endStateComboBox].
     */
    fun setupAnimationStatesComboBoxListeners() {
      startStateComboBox.addActionListener(ActionListener {
        if (isSwappingStates) {
          // The is no need to trigger the callback, since we're going to make a follow up call to update the end state.
          // Also, we only log start state changes if not swapping states, which has its own tracking. Therefore, we can early return here.
          return@ActionListener
        }
        logAnimationInspectorEvent(ComposeAnimationToolingEvent.ComposeAnimationToolingEventType.CHANGE_START_STATE)
        updateAnimationStartAndEndStates()
        loadTransitionFromCacheOrLib()
        updateProperties()
      })
      endStateComboBox.addActionListener(ActionListener {
        if (!isSwappingStates) {
          // Only log end state changes if not swapping states, which has its own tracking.
          logAnimationInspectorEvent(ComposeAnimationToolingEvent.ComposeAnimationToolingEventType.CHANGE_END_STATE)
        }
        updateAnimationStartAndEndStates()
        loadTransitionFromCacheOrLib()
        updateProperties()
      })
    }

    fun updateStateComboboxes(states: Array<Any>) {
      startStateComboBox.model = DefaultComboBoxModel(states)
      endStateComboBox.model = DefaultComboBoxModel(states)
    }

    private fun createAnimatedPropertiesPanel() = JPanel(TabularLayout("*", "${TIMELINE_HEADER_HEIGHT}px,*")).apply {
      preferredSize = JBDimension(200, 200)
      val propKeysTitlePanel = JPanel(TabularLayout("*", "*")).apply {
        // Bottom border separating this title header from the properties panel.
        border = MatteBorder(0, 0, 1, 0, JBColor.border())
        background = UIUtil.getTextFieldBackground()
        add(JBLabel(message("animation.inspector.transition.properties.panel.title")).apply {
          border = JBUI.Borders.empty(0, 5)
        }, TabularLayout.Constraint(0, 0))
      }
      add(propKeysTitlePanel, TabularLayout.Constraint(0, 0))
      add(JBScrollPane(animatedPropertiesPanel), TabularLayout.Constraint(1, 0))
    }

    /**
     * Adds [timeline] to this tab's [timelinePanel]. The timeline is shared across all tabs, and a Swing component can't be added as a
     * child of multiple components simultaneously. Therefore, this method needs to be called everytime we change tabs.
     */
    fun addTimeline() {
      if (COMPOSE_INTERACTIVE_ANIMATION_CURVES.get()) {
        timelinePanelWithCurves.setViewportView(timeline)
        timelinePanelWithCurves.doLayout()
      }
      else timelinePanelNoCurves.add(timeline)
    }

    fun updateProperties() {
      val animClock = animationClock ?: return
      try {
        val properties = animClock.getAnimatedPropertiesFunction.invoke(animClock.clock, animation) as List<ComposeAnimatedProperty>
        if (COMPOSE_INTERACTIVE_ANIMATION_CURVES.get())
          timeline.updateSelectedProperties(properties.map { ComposeUnit.TimelineUnit(it, ComposeUnit.parse(it)) })
        else animatedPropertiesPanel.updateProperties(properties)
      }
      catch (e: Exception) {
        LOG.warn("Failed to get the Compose Animation properties", e)
      }
    }

    /**
     * HTML panel to display animated properties and their corresponding values at the time set in [TransitionDurationTimeline].
     */
    private inner class AnimatedPropertiesPanel : JEditorPane() {

      init {
        margin = JBUI.insets(5)
        editorKit = HTMLEditorKitBuilder().build()
        isEditable = false
        text = createNoPropertiesPanel()
        // If the caret updates, every time we change the animated properties panel content, the panel will be scrolled to the end.
        (caret as DefaultCaret).updatePolicy = DefaultCaret.NEVER_UPDATE
      }

      private fun createNoPropertiesPanel() =
        HtmlBuilder().openHtmlBody().add(message("animation.inspector.no.properties.message")).closeHtmlBody().html

      /**
       * Updates the properties panel content, displaying one property per line. Each line has the property label (default label color)
       * followed by the corresponding value at current time (disabled label color).
       */
      fun updateProperties(animatedPropKeys: List<ComposeAnimatedProperty>) {
        text = if (animatedPropKeys.isEmpty()) {
          createNoPropertiesPanel()
        }
        else {
          val htmlBuilder = HtmlBuilder().openHtmlBody().beginDiv("white-space: nowrap")
          animatedPropKeys.forEachIndexed { index, property ->
            if (index > 0) {
              // Don't add line breaks before the first property, only to separate properties.
              htmlBuilder.newline().newline()
            }

            htmlBuilder
              .beginSpan("color: ${UIUtil.getLabelForeground().toCss()}")
              .add(property.label)
              .endSpan()
              .newline()
              .beginSpan("color: ${UIUtil.getLabelDisabledForeground().toCss()}")
              .add(property.value.toString())
              .endSpan()
          }
          htmlBuilder.endDiv().closeHtmlBody().html
        }
      }

      private fun Color.toCss() = "rgb($red, $green, $blue)"
    }

    /**
     * Swap start and end animation states in the corresponding combo boxes.
     */
    private inner class SwapStartEndStatesAction()
      : AnActionButton(message("animation.inspector.action.swap.states"), StudioIcons.LayoutEditor.Motion.PLAY_YOYO) {
      override fun actionPerformed(e: AnActionEvent) {
        isSwappingStates = true
        val startState = startStateComboBox.selectedItem
        startStateComboBox.selectedItem = endStateComboBox.selectedItem
        endStateComboBox.selectedItem = startState
        isSwappingStates = false
        logAnimationInspectorEvent(ComposeAnimationToolingEvent.ComposeAnimationToolingEventType.TRIGGER_SWAP_STATES_ACTION)
      }

      override fun updateButton(e: AnActionEvent) {
        super.updateButton(e)
        e.presentation.isEnabled = true
      }
    }

    /**
     * Snap the animation to the start state.
     */
    private inner class GoToStartAction
      : AnActionButton(message("animation.inspector.action.go.to.start"), StudioIcons.LayoutEditor.Motion.GO_TO_START) {
      override fun actionPerformed(e: AnActionEvent) {
        timeline.jumpToStart()
        logAnimationInspectorEvent(ComposeAnimationToolingEvent.ComposeAnimationToolingEventType.TRIGGER_JUMP_TO_START_ACTION)
      }

      override fun updateButton(e: AnActionEvent) {
        super.updateButton(e)
        e.presentation.isEnabled = !timeline.isAtStart()
      }
    }

    /**
     * Snap the animation to the end state.
     */
    private inner class GoToEndAction
      : AnActionButton(message("animation.inspector.action.go.to.end"), StudioIcons.LayoutEditor.Motion.GO_TO_END) {
      override fun actionPerformed(e: AnActionEvent) {
        timeline.jumpToEnd()
        logAnimationInspectorEvent(ComposeAnimationToolingEvent.ComposeAnimationToolingEventType.TRIGGER_JUMP_TO_END_ACTION)
      }

      override fun updateButton(e: AnActionEvent) {
        super.updateButton(e)
        e.presentation.isEnabled = !timeline.isAtEnd()
      }
    }
  }

  /**
   * Action to play and pause the animation. The icon and tooltip gets updated depending on the playing state.
   */
  private inner class PlayPauseAction : AnActionButton(message("animation.inspector.action.play"), StudioIcons.LayoutEditor.Motion.PLAY) {
    private val tickPeriod = Duration.ofMillis(30)

    /**
     *  Ticker that increment the animation timeline while it's playing.
     */
    private val ticker =
      ControllableTicker({
                           if (isPlaying) {
                             UIUtil.invokeLaterIfNeeded { timeline.incrementClockBy(tickPeriod.toMillis().toInt()) }
                             if (timeline.isAtEnd()) {
                               if (timeline.playInLoop) {
                                 handleLoopEnd()
                               }
                               else {
                                 pause()
                               }
                             }
                           }
                         }, tickPeriod)

    private var isPlaying = false

    override fun actionPerformed(e: AnActionEvent) = if (isPlaying) {
      pause()
      logAnimationInspectorEvent(ComposeAnimationToolingEvent.ComposeAnimationToolingEventType.TRIGGER_PAUSE_ACTION)
    }
    else {
      play()
      logAnimationInspectorEvent(ComposeAnimationToolingEvent.ComposeAnimationToolingEventType.TRIGGER_PLAY_ACTION)
    }

    override fun updateButton(e: AnActionEvent) {
      super.updateButton(e)
      e.presentation.isEnabled = true
      e.presentation.apply {
        if (isPlaying) {
          icon = StudioIcons.LayoutEditor.Motion.PAUSE
          text = message("animation.inspector.action.pause")
        }
        else {
          icon = StudioIcons.LayoutEditor.Motion.PLAY
          text = message("animation.inspector.action.play")
        }
      }
    }

    private fun play() {
      if (timeline.isAtEnd()) {
        // If playing after reaching the timeline end, we should go back to start so the animation can be actually played.
        timeline.jumpToStart()
      }
      isPlaying = true
      ticker.start()
    }

    fun pause() {
      isPlaying = false
      ticker.stop()
    }

    private fun handleLoopEnd() {
      UIUtil.invokeLaterIfNeeded { timeline.jumpToStart() }
      timeline.loopCount++
      if (timeline.loopCount == timeline.maxLoopCount) {
        timeline.loopCount = 0
      }
    }

    fun dispose() {
      ticker.dispose()
    }
  }

  private enum class TimelineSpeed(val speedMultiplier: Float, val displayText: String) {
    X_0_1(0.1f, "0.1x"),
    X_0_25(0.25f, "0.25x"),
    X_0_5(0.5f, "0.5x"),
    X_0_75(0.75f, "0.75x"),
    X_1(1f, "1x"),
    X_2(2f, "2x")
  }

  /**
   * Action to speed up or slow down the timeline. The clock runs faster/slower depending on the value selected.
   *
   * TODO(b/157895086): Add a proper icon for the action.
   */
  private inner class TimelineSpeedAction : DropDownAction(message("animation.inspector.action.speed"),
                                                           message("animation.inspector.action.speed"),
                                                           null) {

    init {
      enumValues<TimelineSpeed>().forEach { addAction(SpeedAction(it)) }
    }

    override fun update(e: AnActionEvent) {
      e.presentation.text = timeline.speed.displayText
    }

    override fun displayTextInToolbar() = true

    private inner class SpeedAction(private val speed: TimelineSpeed) : ToggleAction("${speed.displayText}", "${speed.displayText}", null) {
      override fun isSelected(e: AnActionEvent) = timeline.speed == speed

      override fun setSelected(e: AnActionEvent, state: Boolean) {
        timeline.speed = speed
        val changeSpeedEvent = AnimationToolingEvent(ComposeAnimationToolingEvent.ComposeAnimationToolingEventType.CHANGE_ANIMATION_SPEED)
          .withAnimationMultiplier(speed.speedMultiplier)
        AnimationToolingUsageTracker.getInstance(surface).logEvent(changeSpeedEvent)
      }
    }
  }

  /**
   * Action to keep the timeline playing in loop. When active, the timeline will keep playing indefinitely instead of stopping at the end.
   * When reaching the end of the window, the timeline will increment the loop count until it reaches its limit. When that happens, the
   * timelines jumps back to start.
   *
   * TODO(b/157895086): Add a proper icon for the action.
   */
  private inner class TimelineLoopAction : ToggleAction(message("animation.inspector.action.loop"),
                                                        message("animation.inspector.action.loop"),
                                                        StudioIcons.LayoutEditor.Motion.LOOP) {

    override fun isSelected(e: AnActionEvent) = timeline.playInLoop

    override fun setSelected(e: AnActionEvent, state: Boolean) {
      timeline.playInLoop = state
      if (!state) {
        // Reset the loop when leaving playInLoop mode.
        timeline.loopCount = 0
      }
      logAnimationInspectorEvent(
        if (state) ComposeAnimationToolingEvent.ComposeAnimationToolingEventType.ENABLE_LOOP_ACTION
        else ComposeAnimationToolingEvent.ComposeAnimationToolingEventType.DISABLE_LOOP_ACTION
      )
    }
  }

  /**
   *  Timeline panel ranging from 0 to the max duration (in ms) of the animations being inspected, listing all the animations and their
   *  corresponding range as well. The timeline should respond to mouse commands, allowing users to jump to specific points, scrub it, etc.
   */
  private inner class TransitionDurationTimeline : JPanel(BorderLayout()) {

    var selectedTab: AnimationTab? = null
    var cachedVal = -1

    /**
     * Speed multiplier of the timeline clock. [TimelineSpeed.X_1] by default (normal speed).
     */
    var speed: TimelineSpeed = TimelineSpeed.X_1

    /**
     * Whether the timeline should play in loop or stop when reaching the end.
     */
    var playInLoop = false

    /**
     * 0-based count representing the current loop the timeline is in. This should be used as a multiplier of the |windowSize| (slider
     * maximum) offset applied when setting the clock time.
     */
    var loopCount = 0L

    /**
     * The maximum amount of loops the timeline has. When [loopCount] reaches this value, it needs to be reset.
     */
    var maxLoopCount = 1L

    override fun getPreferredSize(): Dimension {
      return Dimension(width - 50, transition.transitionTimelineHeight)
    }


    private val slider = object : JSlider(0, DEFAULT_MAX_DURATION_MS.toInt(), 0) {
      private var cachedSliderWidth = 0
      private var cachedMax = 0
      override fun updateUI() {
        setUI(TimelineSliderUI())
        updateLabelUIs()
      }

      override fun setMaximum(maximum: Int) {
        super.setMaximum(maximum)
        updateMajorTicks()
      }

      fun updateMajorTicks() {
        if (width == cachedSliderWidth && maximum == cachedMax) return
        cachedSliderWidth = width
        cachedMax = maximum
        val tickIncrement = CurvePainter.Slider.getTickIncrement(this)
        // First, calculate where the labels are going to be painted, based on the maximum. We won't paint the major ticks themselves, as
        // minor ticks will be painted instead. The major ticks spacing is only set so the labels are painted in the right place.
        setMajorTickSpacing(tickIncrement)
        // Now, add the "ms" suffix to each label.
        labelTable = if (tickIncrement == 0) {
          // Handle the special case where maximum == 0 and we only have the "0ms" label.
          createMsLabelTable(labelTable)
        }
        else {
          createMsLabelTable(createStandardLabels(tickIncrement))
        }
      }

    }.apply {
      paintTicks = false
      paintLabels = true
      updateMajorTicks()
      setUI(TimelineSliderUI())
      addComponentListener(object : ComponentAdapter() {
        override fun componentResized(e: ComponentEvent?) = updateMajorTicks()
      })
    }

    init {
      add(slider, BorderLayout.CENTER)
      slider.addChangeListener {
        if (slider.value == cachedVal) return@addChangeListener // Ignore repeated values
        val newValue = slider.value
        cachedVal = newValue
        setClockTime(newValue)
      }
    }

    var transition = Transition()

    /**
     * List of [ComposeUnit.TimelineUnit] for the clockTime set in [AnimationClock].
     * Corresponds to the selected time in the timeline.
     */
    var selectedProperties: List<ComposeUnit.TimelineUnit> = mutableListOf()

    /**
     * Update currently selected transition.
     */
    fun updateTransition(newTransition: Transition) {
      transition = newTransition
      preferredSize = Dimension(width - 50, transition.transitionTimelineHeight)
      repaint()
    }

    /**
     * Update currently selected properties in the timeline.
     */
    fun updateSelectedProperties(animatedPropKeys: List<ComposeUnit.TimelineUnit>) {
      selectedProperties = animatedPropKeys
    }

    fun updateMaxDuration(durationMs: Long) {
      slider.maximum = durationMs.toInt()
    }

    fun setClockTime(newValue: Int, longTimeout: Boolean = false) {
      val clock = animationClock ?: return
      val tab = selectedTab ?: return

      var clockTimeMs = newValue.toLong()
      if (playInLoop) {
        // When playing in loop, we need to add an offset to slide the window and take repeatable animations into account when necessary
        clockTimeMs += slider.maximum * loopCount
      }

      if (!executeOnRenderThread(longTimeout) { clock.setClockTimeFunction.invoke(clock.clock, clockTimeMs) }) return
      tab.updateProperties()
    }

    /**
     * Increments the clock by the given value, taking the current [speed] into account.
     */
    fun incrementClockBy(increment: Int) {
      slider.value += (increment * speed.speedMultiplier).toInt()
    }

    fun jumpToStart() {
      slider.value = 0
    }

    fun jumpToEnd() {
      slider.value = slider.maximum
    }

    fun isAtStart() = slider.value == 0

    fun isAtEnd() = slider.value == slider.maximum

    /**
     * Rewrite the labels by adding a `ms` suffix indicating the values are in milliseconds.
     */
    private fun createMsLabelTable(table: Dictionary<*, *>): Hashtable<Any, JBLabel> {
      val keys = table.keys()
      val labelTable = Hashtable<Any, JBLabel>()
      while (keys.hasMoreElements()) {
        val key = keys.nextElement()
        labelTable[key] = object : JBLabel("$key ms") {
          // Setting the enabled property to false is not enough because BasicSliderUI will check if the slider itself is enabled when
          // painting the labels and set the label enable status to match the slider's. Thus, we force the label color to the disabled one.
          override fun getForeground() = UIUtil.getLabelDisabledForeground()
        }
      }
      return labelTable
    }

    /**
     * Modified [JSlider] UI to simulate a timeline-like view. In general lines, the following modifications are made:
     *   * The horizontal track is hidden, so only the vertical thumb is shown
     *   * The vertical thumb is a vertical line that matches the parent height
     *   * The tick lines also match the parent height
     */
    private inner class TimelineSliderUI : BasicSliderUI(slider) {

      private val labelVerticalMargin = 5
      private val trackBackground = JBColor(Gray._235, JBColor.background())
      private val tickColor = JBColor(Gray._223, Gray._50)

      fun createCurveInfo(animation: AnimatedProperty<Double>, componentId: Int, minY: Int, maxY: Int): CurvePainter.CurveInfo? =
        animation.components[componentId].let { component ->
          val curve: Path2D = Path2D.Double()
          val animationYMin = component.minValue
          val isZeroDuration = animation.endMs == animation.startMs
          val zeroDurationXOffset = if (isZeroDuration) 1 else 0
          val minX = xPositionForValue(animation.startMs)
          val maxX = xPositionForValue(animation.endMs)
          val stepY = (maxY - minY) / (component.maxValue - animationYMin)
          curve.moveTo(minX.toDouble() - zeroDurationXOffset, maxY.toDouble())
          if (isZeroDuration) {
            // If animation duration is zero, for example for snap animation - draw a vertical line,
            // It gives a visual feedback what animation is happened at that point and what graph is not missing where.
            curve.lineTo(minX.toDouble() - zeroDurationXOffset, minY.toDouble())
            curve.lineTo(maxX.toDouble() + zeroDurationXOffset, minY.toDouble())
          }
          else {
            component.points.forEach { (ms, value) ->
              curve.lineTo(xPositionForValue(ms).toDouble(), maxY - (value.toDouble() - animationYMin) * stepY)
            }
          }
          curve.lineTo(maxX.toDouble() + zeroDurationXOffset, maxY.toDouble())
          curve.lineTo(minX.toDouble() - zeroDurationXOffset, maxY.toDouble())

          return CurvePainter.CurveInfo(minX = minX, maxX = maxX, y = maxY, curve = curve, linkedToNextCurve = component.linkToNext)
        }

      override fun getThumbSize(): Dimension {
        val originalSize = super.getThumbSize()
        return if (slider.parent == null) originalSize else Dimension(originalSize.width, slider.parent.height - labelsAndTicksHeight())
      }

      override fun calculateTickRect() {
        // Make the vertical tick lines cover the entire panel.
        tickRect.x = thumbRect.x
        tickRect.y = thumbRect.y
        tickRect.width = thumbRect.width
        tickRect.height = thumbRect.height + labelsAndTicksHeight()
      }

      override fun calculateLabelRect() {
        super.calculateLabelRect()
        labelRect.y = labelVerticalMargin
      }

      override fun paintTrack(g: Graphics) {
        g as Graphics2D
        paintMajorTicks(g)
        // Leave the track empty if feature is not enabled
        if (!COMPOSE_INTERACTIVE_ANIMATION_CURVES.get()) return
        if (selectedProperties.isEmpty()) return
        var rowIndex = 0
        for ((index, animation) in transition.properties) {
          if (animation == null) continue
          for (componentId in 0 until animation.dimension) {
            val minY = TIMELINE_HEADER_HEIGHT - 1 + TIMELINE_ROW_HEIGHT * rowIndex + TIMELINE_TOP_OFFSET
            val maxY = minY + TIMELINE_ROW_HEIGHT
            val curveInfo = createCurveInfo(animation, componentId, minY, (maxY - TIMELINE_CURVE_OFFSET))
            if (curveInfo != null)
              CurvePainter.paintCurve(g, curveInfo, index, TIMELINE_ROW_HEIGHT)

            if (selectedProperties.size > index) {
              CurvePainter.BoxedLabel.paintBoxedLabel(g, selectedProperties[index], componentId, animation.grouped,
                                                      xPositionForValue(animation.startMs),
                                                      maxY - TIMELINE_CURVE_OFFSET + LABEL_OFFSET)
            }
            rowIndex++
          }
        }
        return
      }

      override fun paintFocus(g: Graphics?) {
        // BasicSliderUI paints a dashed rect around the slider when it's focused. We shouldn't paint anything.
      }

      override fun paintLabels(g: Graphics?) {
        super.paintLabels(g)
        // Draw the line border below the labels.
        g as Graphics2D
        g.color = JBColor.border()
        g.stroke = BasicStroke(1f)
        val borderHeight = TIMELINE_HEADER_HEIGHT - 1 // Subtract the stroke (1)
        g.drawLine(0, borderHeight, slider.width, borderHeight)
      }

      override fun paintThumb(g: Graphics) {
<<<<<<< HEAD
        CurvePainter.Thumb.paintThumbForHorizSlider(
          g as Graphics2D,
          x = thumbRect.x + thumbRect.width / 2,
          y = thumbRect.y + TIMELINE_HEADER_HEIGHT,
          height = thumbRect.height)
=======
        g as Graphics2D
        g.color = JBColor(0x4A81FF, 0xB4D7FF)
        g.stroke = BasicStroke(1f)
        val halfWidth = thumbRect.width / 2
        val x = thumbRect.x + halfWidth
        val y = thumbRect.y + TIMELINE_HEADER_HEIGHT
        g.drawLine(x, y, thumbRect.x + halfWidth, thumbRect.height + labelsAndTicksHeight())

        // The scrubber handle should have the following shape:
        //         ___
        //        |   |
        //         \ /
        // We add 5 points with the following coordinates:
        // (x, y): bottom of the scrubber handle
        // (x - halfWidth, y - halfHeight): where the scrubber angled part meets the vertical one (left side)
        // (x - halfWidth, y - Height): top-left point of the scrubber, where there is a right angle
        // (x + halfWidth, y - Height): top-right point of the scrubber, where there is a right angle
        // (x + halfWidth, y - halfHeight): where the scrubber angled part meets the vertical one (right side)
        val handleHeight = TIMELINE_HANDLE_HALF_HEIGHT * 2
        val xPoints = intArrayOf(
          x,
          x - TIMELINE_HANDLE_HALF_WIDTH,
          x - TIMELINE_HANDLE_HALF_WIDTH,
          x + TIMELINE_HANDLE_HALF_WIDTH,
          x + TIMELINE_HANDLE_HALF_WIDTH
        )
        val yPoints = intArrayOf(y, y - TIMELINE_HANDLE_HALF_HEIGHT, y - handleHeight, y - handleHeight, y - TIMELINE_HANDLE_HALF_HEIGHT)
        g.fillPolygon(xPoints, yPoints, xPoints.size)
      }
>>>>>>> 2dc52685

      }

      fun paintMajorTicks(g: Graphics2D) {
        g.color = trackBackground
        g.fillRect(0, TIMELINE_HEADER_HEIGHT, width, height - TIMELINE_HEADER_HEIGHT)
        g.color = tickColor
        val tickIncrement = max(1, slider.majorTickSpacing / TICKS_PER_LABEL)
        for (tick in 0..slider.maximum step tickIncrement) {
          val xPos = xPositionForValue(tick)
          g.drawLine(xPos, tickRect.y + TIMELINE_HEADER_HEIGHT, xPos, tickRect.height)
        }
      }

      override fun createTrackListener(slider: JSlider) = TimelineTrackListener()

      private fun labelsAndTicksHeight() = tickLength + heightOfTallestLabel

      /**
       * [Tracklistener] to allow setting [slider] value when clicking and scrubbing the timeline.
       */
      private inner class TimelineTrackListener : TrackListener() {

        private var isDragging = false

        override fun mousePressed(e: MouseEvent) {
          // We override the parent class behavior completely because it executes more operations than we need, being less performant than
          // this method. Since it recalculates the geometry of all components, the resulting UI on mouse press is not what we aim for.
          currentMouseX = e.getX()
          updateThumbLocationAndSliderValue()
          timeline.requestFocus() // Request focus to the timeline, so the selected tab actually gets the focus
        }

        override fun mouseDragged(e: MouseEvent) {
          super.mouseDragged(e)
          updateThumbLocationAndSliderValue()
          isDragging = true
        }

        override fun mouseReleased(e: MouseEvent?) {
          super.mouseReleased(e)
          logAnimationInspectorEvent(
            if (isDragging) ComposeAnimationToolingEvent.ComposeAnimationToolingEventType.DRAG_ANIMATION_INSPECTOR_TIMELINE
            else ComposeAnimationToolingEvent.ComposeAnimationToolingEventType.CLICK_ANIMATION_INSPECTOR_TIMELINE
          )
          isDragging = false
        }

        fun updateThumbLocationAndSliderValue() {
          val halfWidth = thumbRect.width / 2
          // Make sure the thumb X coordinate is within the slider's min and max. Also, subtract half of the width so the center is aligned.
          val thumbX = Math.min(Math.max(currentMouseX, xPositionForValue(slider.minimum)), xPositionForValue(slider.maximum)) - halfWidth
          setThumbLocation(thumbX, thumbRect.y)
          slider.value = valueForXPosition(currentMouseX)
        }
      }
    }
  }

  private fun executeOnRenderThread(useLongTimeout: Boolean, callback: () -> Unit): Boolean {
    val (time, timeUnit) = if (useLongTimeout) {
      // Make sure we don't block the UI thread when setting a large timeout
      ApplicationManager.getApplication().assertIsNonDispatchThread()
      5L to TimeUnit.SECONDS
    }
    else {
      30L to TimeUnit.MILLISECONDS
    }
    return surface.layoutlibSceneManagers.singleOrNull()?.executeCallbacksAndRequestRender(time, timeUnit) {
      callback()
    } ?: false
  }
}<|MERGE_RESOLUTION|>--- conflicted
+++ resolved
@@ -19,20 +19,17 @@
 import androidx.compose.animation.tooling.ComposeAnimation
 import androidx.compose.animation.tooling.ComposeAnimationType
 import androidx.compose.animation.tooling.TransitionInfo
-import com.android.flags.ifEnabled
 import com.android.tools.adtui.TabularLayout
 import com.android.tools.adtui.actions.DropDownAction
+import com.android.tools.adtui.util.ActionToolbarUtil
 import com.android.tools.idea.common.surface.DesignSurface
 import com.android.tools.idea.common.util.ControllableTicker
 import com.android.tools.idea.compose.preview.ComposePreviewBundle.message
-import com.android.tools.idea.compose.preview.actions.CloseAnimationInspectorAction
 import com.android.tools.idea.compose.preview.analytics.AnimationToolingEvent
 import com.android.tools.idea.compose.preview.analytics.AnimationToolingUsageTracker
 import com.android.tools.idea.compose.preview.animation.AnimationInspectorPanel.TransitionDurationTimeline
 import com.android.tools.idea.compose.preview.util.layoutlibSceneManagers
-import com.android.tools.idea.flags.StudioFlags.COMPOSE_INTERACTIVE_ANIMATION_SWITCH
 import com.android.tools.idea.flags.StudioFlags.COMPOSE_INTERACTIVE_ANIMATION_CURVES
-import com.android.utils.HtmlBuilder
 import com.google.common.annotations.VisibleForTesting
 import com.google.common.util.concurrent.MoreExecutors
 import com.google.wireless.android.sdk.stats.ComposeAnimationToolingEvent
@@ -41,51 +38,36 @@
 import com.intellij.openapi.actionSystem.AnActionEvent
 import com.intellij.openapi.actionSystem.DefaultActionGroup
 import com.intellij.openapi.actionSystem.ToggleAction
-import com.intellij.openapi.actionSystem.impl.ActionToolbarImpl
 import com.intellij.openapi.application.ApplicationManager
 import com.intellij.openapi.diagnostic.Logger
-import com.intellij.openapi.ui.ComboBox
-import com.intellij.openapi.wm.IdeFocusManager
 import com.intellij.ui.AnActionButton
-import com.intellij.ui.Gray
 import com.intellij.ui.JBColor
-import com.intellij.ui.JBSplitter
 import com.intellij.ui.components.JBLabel
 import com.intellij.ui.components.JBLoadingPanel
 import com.intellij.ui.components.JBScrollPane
 import com.intellij.ui.tabs.TabInfo
 import com.intellij.ui.tabs.TabsListener
-import com.intellij.ui.tabs.impl.JBEditorTabsBorder
-import com.intellij.ui.tabs.impl.JBTabsImpl
 import com.intellij.util.concurrency.AppExecutorUtil
-import com.intellij.util.ui.HTMLEditorKitBuilder
-import com.intellij.util.ui.JBDimension
-import com.intellij.util.ui.JBUI
 import com.intellij.util.ui.UIUtil
 import icons.StudioIcons
-import java.awt.BasicStroke
 import java.awt.BorderLayout
-import java.awt.Color
+import java.awt.Component
 import java.awt.Dimension
 import java.awt.Graphics
 import java.awt.Graphics2D
-import java.awt.event.ActionListener
+import java.awt.event.ComponentAdapter
+import java.awt.event.ComponentEvent
 import java.awt.event.MouseEvent
+import java.awt.geom.Path2D
 import java.time.Duration
-import java.util.*
+import java.util.Dictionary
+import java.util.Hashtable
 import java.util.concurrent.TimeUnit
-import javax.swing.DefaultComboBoxModel
-import javax.swing.JComponent
 import javax.swing.JPanel
 import javax.swing.JSlider
+import javax.swing.LayoutFocusTraversalPolicy
 import javax.swing.border.MatteBorder
-import javax.swing.plaf.basic.BasicSliderUI
 import kotlin.math.ceil
-import java.awt.event.ComponentAdapter
-import java.awt.event.ComponentEvent
-import java.awt.geom.Path2D
-import javax.swing.JEditorPane
-import javax.swing.text.DefaultCaret
 import kotlin.math.max
 
 private val LOG = Logger.getInstance(AnimationInspectorPanel::class.java)
@@ -117,8 +99,6 @@
 /** Offset between the curve and the label. */
 private const val LABEL_OFFSET = 10
 
-/** Number of ticks per label in the timeline. */
-private const val TICKS_PER_LABEL = 5
 
 //TODO(b/161344747) This value could be dynamic depending on the curve type.
 /** Number of points for one curve. */
@@ -145,33 +125,34 @@
     }
   }
 
+  val logger = { type: ComposeAnimationToolingEvent.ComposeAnimationToolingEventType -> logAnimationInspectorEvent(type) }
+
   /**
    * Tabs panel where each tab represents a single animation being inspected. All tabs share the same [TransitionDurationTimeline], but have
    * their own playback toolbar, from/to state combo boxes and animated properties panel.
    */
   @VisibleForTesting
-  val tabbedPane = object : JBTabsImpl(surface.project, IdeFocusManager.getInstance(surface.project), this) {
-    // By default, JBTabsImpl uses JBDefaultTabsBorder, which doesn't add a border if there is only one tab.
-    override fun createTabBorder() = JBEditorTabsBorder(this)
-  }.apply {
-    addListener(object : TabsListener {
-      override fun selectionChanged(oldSelection: TabInfo?, newSelection: TabInfo?) {
-        super.selectionChanged(oldSelection, newSelection)
-        val tab = newSelection?.component as? AnimationTab ?: return
-        // Load animation when first tab was just created or transition has changed.
-        tab.loadTransitionFromCacheOrLib()
-        tab.updateProperties()
-        // The following callbacks only need to be called when old selection is not null, which excludes the addition/selection of the first
-        // tab. In that case, the logic will be handled by updateTransitionStates.
-        if (oldSelection != null) {
-          // Swing components cannot be placed into different containers, so we add the shared timeline to the active tab on tab change.
-          tab.addTimeline()
-          timeline.selectedTab = tab
-          // Set the clock time when changing tabs to update the current tab's transition properties panel.
-          timeline.setClockTime(timeline.cachedVal)
-        }
-      }
-    })
+  val tabbedPane = AnimationTabs(surface).apply {
+    addListener(TabChangeListener())
+  }
+
+  private inner class TabChangeListener : TabsListener {
+    override fun selectionChanged(oldSelection: TabInfo?, newSelection: TabInfo?) {
+      val tab = tabbedPane.selectedInfo?.component as? AnimationTab ?: return
+      if (newSelection == oldSelection) return
+      // Load animation when first tab was just created or transition has changed.
+      tab.loadTransitionFromCacheOrLib()
+      tab.updateProperties()
+      // The following callbacks only need to be called when old selection is not null, which excludes the addition/selection of the first
+      // tab. In that case, the logic will be handled by updateTransitionStates.
+      if (oldSelection != null) {
+        // Swing components cannot be placed into different containers, so we add the shared timeline to the active tab on tab change.
+        tab.addTimeline()
+        timeline.selectedTab = tab
+        // Set the clock time when changing tabs to update the current tab's transition properties panel.
+        timeline.setClockTime(timeline.cachedVal)
+      }
+    }
   }
 
   /**
@@ -220,32 +201,9 @@
 
   init {
     name = "Animation Preview"
-    border = MatteBorder(0, 0, 1, 0, JBColor.border())
 
     noAnimationsPanel.startLoading()
-
-    COMPOSE_INTERACTIVE_ANIMATION_SWITCH.ifEnabled {
-      add(createToolBar(), TabularLayout.Constraint(0, 0, 2))
-    }
     add(noAnimationsPanel, TabularLayout.Constraint(1, 0, 2))
-  }
-
-  private fun createToolBar() = JPanel(BorderLayout()).apply {
-    border = MatteBorder(0, 0, 1, 0, JBColor.border())
-    isOpaque = false
-    val animationsTitle = JBLabel(message("animation.inspector.title")).apply {
-      border = JBUI.Borders.empty(5)
-    }
-    add(animationsTitle, BorderLayout.LINE_START)
-
-    val rightSideActions = ActionManager.getInstance().createActionToolbar(
-      "Animation Toolbar Actions",
-      DefaultActionGroup(listOf(
-        CloseAnimationInspectorAction { surface.sceneManagers.single().model.dataContext }
-      )),
-      true)
-    rightSideActions.setMiniMode(true)
-    add(rightSideActions.component, BorderLayout.LINE_END)
   }
 
   /**
@@ -254,17 +212,13 @@
    */
   fun updateTransitionStates(animation: ComposeAnimation, states: Set<Any>, callback: () -> Unit) {
     animationTabs[animation]?.let { tab ->
-      tab.updateStateComboboxes(states.toTypedArray())
+      tab.stateComboBox.updateStates(states)
       val transition = animation.animationObject
       transition::class.java.methods.singleOrNull { it.name == "getCurrentState" }?.let {
         it.isAccessible = true
         it.invoke(transition)?.let { state ->
-          tab.startStateComboBox.selectedItem = state
-        }
-      }
-      // Try to select an end state different than the start state.
-      if (tab.startStateComboBox.selectedIndex == tab.endStateComboBox.selectedIndex && tab.endStateComboBox.itemCount > 1) {
-        tab.endStateComboBox.selectedIndex = (tab.startStateComboBox.selectedIndex + 1) % tab.endStateComboBox.itemCount
+          tab.stateComboBox.setStartState(state)
+        }
       }
 
       // Call updateAnimationStartAndEndStates directly here to set the initial animation states in PreviewAnimationClock
@@ -275,7 +229,7 @@
         tab.updateAnimationStartAndEndStates(longTimeout = true)
         // Set up the combo box listeners so further changes to the selected state will trigger a call to updateAnimationStartAndEndStates.
         // Note: this is called only once per tab, in this method, when creating the tab.
-        tab.setupAnimationStatesComboBoxListeners()
+        tab.stateComboBox.setupListeners()
         callback.invoke()
       }
     }
@@ -287,26 +241,19 @@
    */
   fun updateAnimatedVisibilityStates(animation: ComposeAnimation, callback: () -> Unit) {
     animationTabs[animation]?.let { tab ->
-      tab.animatedVisibilityComboBox.model = DefaultComboBoxModel(animation.states.toTypedArray())
+      tab.stateComboBox.updateStates(animation.states)
 
       updateAnimationStatesExecutor.execute {
         // Update the animated visibility combo box with the correct initial state, obtained from PreviewAnimationClock.
-        var stateName: String? = null
+        var state: Any? = null
         executeOnRenderThread(useLongTimeout = true) {
           val clock = animationClock ?: return@executeOnRenderThread
           // AnimatedVisibilityState is an inline class in Compose that maps to a String. Therefore, calling `getAnimatedVisibilityState`
           // via reflection will return a String rather than an AnimatedVisibilityState. To work around that, we select the initial combo
           // box item by checking the display value.
-          stateName = clock.getAnimatedVisibilityStateFunction.invoke(clock.clock, animation) as? String
-        }
-        stateName?.let {
-          for (i in 0 until tab.animatedVisibilityComboBox.itemCount) {
-            val item = tab.animatedVisibilityComboBox.getItemAt(i)
-            if (item.toString() == stateName) {
-              tab.animatedVisibilityComboBox.selectedItem = item
-            }
-          }
-        }
+          state = clock.getAnimatedVisibilityStateFunction.invoke(clock.clock, animation)
+        }
+        tab.stateComboBox.setStartState(state)
 
         // Use a longer timeout the first time we're updating the AnimatedVisiblity state. Since we're running off EDT, the UI will not
         // freeze. This is necessary here because it's the first time the animation mutable states will be written, when setting the clock,
@@ -314,12 +261,7 @@
         tab.updateAnimatedVisibility(longTimeout = true)
         // Set up the combo box listener so further changes to the selected state will trigger a call to updateAnimatedVisibility.
         // Note: this is called only once per tab, in this method, when creating the tab.
-        tab.animatedVisibilityComboBox.addActionListener {
-          logAnimationInspectorEvent(ComposeAnimationToolingEvent.ComposeAnimationToolingEventType.CHANGE_END_STATE)
-          tab.updateAnimatedVisibility()
-          tab.loadTransitionFromCacheOrLib()
-          tab.updateProperties()
-        }
+        tab.stateComboBox.setupListeners()
         callback.invoke()
       }
     }
@@ -355,7 +297,7 @@
    * Remove all tabs from [tabbedPane], replace it with [noAnimationsPanel], and clears the cached animations.
    */
   internal fun invalidatePanel() {
-    tabbedPane.removeAll()
+    tabbedPane.removeAllTabs()
     animationTabs.clear()
     showNoAnimationsPanel()
   }
@@ -384,7 +326,9 @@
     val animationTab = animationTabs[animation] ?: return
 
     val isAddingFirstTab = tabbedPane.tabCount == 0
-    tabbedPane.addTab(TabInfo(animationTab).setText(animationTab.tabTitle), tabbedPane.tabCount)
+    tabbedPane.addTab(TabInfo(animationTab).apply {
+      text = animationTab.tabTitle
+    })
     if (isAddingFirstTab) {
       // There are no tabs and we're about to add one. Replace the placeholder panel with the TabbedPane.
       noAnimationsPanel.stopLoading()
@@ -445,53 +389,41 @@
    */
   private inner class AnimationTab(val animation: ComposeAnimation, val tabTitle: String) : JPanel(TabularLayout("Fit,*,Fit", "Fit,*")) {
 
-    val startStateComboBox = ComboBox(DefaultComboBoxModel(arrayOf<Any>()))
-    val endStateComboBox = ComboBox(DefaultComboBoxModel(arrayOf<Any>()))
-
-    val animatedVisibilityComboBox = ComboBox(DefaultComboBoxModel(arrayOf<Any>()))
-
-    /**
-     * Flag to be used when the [SwapStartEndStatesAction] is triggered, in order to prevent the listener to be executed twice.
-     */
-    private var isSwappingStates = false
-
-    /**
-     * Displays the animated properties and their value at the current timeline time.
-     */
-    private val animatedPropertiesPanel = AnimatedPropertiesPanel()
-
-    private val timelinePanelWithCurves = JBScrollPane()
+    val stateComboBox: InspectorPainter.StateComboBox
+
+    private val timelinePanelWithCurves = JBScrollPane().apply {
+      border = MatteBorder(1, 1, 0, 0, JBColor.border())
+    }
     private val timelinePanelNoCurves = JPanel(BorderLayout())
     private val cachedTransitions: MutableMap<Int, Transition> = mutableMapOf()
-
-    /**
-     * Horizontal [JBSplitter] comprising of the animated properties panel and the animation timeline.
-     */
-    private val propertiesTimelineSplitter = JBSplitter(0.45f).apply {
-      firstComponent = createAnimatedPropertiesPanel()
-      secondComponent = timelinePanelNoCurves
-      dividerWidth = 1
-    }
+    private val playbackControls = createPlaybackControllers()
+    private val playPauseComponent: Component?
+      get() = playbackControls.component?.components?.elementAtOrNull(2)
 
     init {
-      add(createPlaybackControllers(), TabularLayout.Constraint(0, 0))
-      if (animation.type == ComposeAnimationType.TRANSITION_ANIMATION) {
-        add(createAnimationStateComboboxes(), TabularLayout.Constraint(0, 2))
-      }
-      else if (animation.type == ComposeAnimationType.ANIMATED_VISIBILITY) {
-        animatedVisibilityComboBox.model = DefaultComboBoxModel(
-          arrayOf(message("animation.inspector.animated.visibility.combobox.placeholder.message"))
-        )
-        add(animatedVisibilityComboBox, TabularLayout.Constraint(0, 2))
-      }
-      val splitterWrapper = JPanel(BorderLayout()).apply {
-        border = MatteBorder(1, 0, 0, 0, JBColor.border()) // Top border separating the splitter and the playback toolbar
-      }
+      add(playbackControls.component, TabularLayout.Constraint(0, 0))
+      stateComboBox = when (animation.type) {
+        ComposeAnimationType.TRANSITION_ANIMATION -> InspectorPainter.StartEndComboBox(surface, logger) {
+          updateAnimationStartAndEndStates()
+          loadTransitionFromCacheOrLib()
+          updateProperties()
+        }
+        ComposeAnimationType.ANIMATED_VISIBILITY -> InspectorPainter.AnimatedVisibilityComboBox(logger) {
+          updateAnimatedVisibility()
+          loadTransitionFromCacheOrLib()
+          updateProperties()
+        }
+        ComposeAnimationType.ANIMATED_VALUE -> InspectorPainter.EmptyComboBox()
+      }
+      add(stateComboBox.component, TabularLayout.Constraint(0, 2))
+      val splitterWrapper = JPanel(BorderLayout())
       if (COMPOSE_INTERACTIVE_ANIMATION_CURVES.get())
         splitterWrapper.add(timelinePanelWithCurves)
       else
-        splitterWrapper.add(propertiesTimelineSplitter, BorderLayout.CENTER)
+        splitterWrapper.add(timelinePanelNoCurves, BorderLayout.CENTER)
       add(splitterWrapper, TabularLayout.Constraint(1, 0, 3))
+      isFocusable = false
+      focusTraversalPolicy = LayoutFocusTraversalPolicy()
     }
 
     /**
@@ -499,8 +431,8 @@
      */
     fun updateAnimationStartAndEndStates(longTimeout: Boolean = false) {
       val clock = animationClock ?: return
-      val startState = startStateComboBox.selectedItem
-      val toState = endStateComboBox.selectedItem
+      val startState = stateComboBox.getState(0)
+      val toState = stateComboBox.getState(1)
 
       if (!executeOnRenderThread(longTimeout) {
           clock.updateFromAndToStatesFunction.invoke(clock.clock, animation, startState, toState)
@@ -514,7 +446,7 @@
     fun updateAnimatedVisibility(longTimeout: Boolean = false) {
       val clock = animationClock ?: return
       if (!executeOnRenderThread(longTimeout) {
-          clock.updateAnimatedVisibilityStateFunction.invoke(clock.clock, animation, animatedVisibilityComboBox.selectedItem)
+          clock.updateAnimatedVisibilityStateFunction.invoke(clock.clock, animation, stateComboBox.getState())
         }) return
       resetTimelineAndUpdateWindowSize(longTimeout)
     }
@@ -535,13 +467,7 @@
     fun loadTransitionFromCacheOrLib(longTimeout: Boolean = false) {
       if (!COMPOSE_INTERACTIVE_ANIMATION_CURVES.get()) return
 
-      val stateHash = when (animation.type) {
-        ComposeAnimationType.TRANSITION_ANIMATION -> Pair(
-          startStateComboBox.selectedItem?.hashCode(),
-          endStateComboBox.selectedItem?.hashCode()).hashCode()
-        ComposeAnimationType.ANIMATED_VISIBILITY -> animatedVisibilityComboBox.selectedItem.hashCode()
-        ComposeAnimationType.ANIMATED_VALUE -> 0
-      }
+      val stateHash = stateComboBox.stateHashCode()
 
       cachedTransitions[stateHash]?.let {
         timeline.updateTransition(cachedTransitions[stateHash]!!)
@@ -612,7 +538,7 @@
      * TODO(b/157895086): Update action icons when we have the final Compose Animation tooling icons
      * TODO(b/157895086): Disable toolbar actions while build is in progress
      */
-    private fun createPlaybackControllers(): JComponent = ActionManager.getInstance().createActionToolbar(
+    private fun createPlaybackControllers() = ActionManager.getInstance().createActionToolbar(
       "Animation Preview",
       DefaultActionGroup(listOf(
         timelineLoopAction,
@@ -621,72 +547,9 @@
         GoToEndAction(),
         timelineSpeedAction
       )),
-      true).component
-
-    /**
-     * Creates a couple of comboboxes representing the start and end states of the animation.
-     */
-    private fun createAnimationStateComboboxes(): JComponent {
-      val states = arrayOf(message("animation.inspector.states.combobox.placeholder.message"))
-      val statesToolbar = JPanel(TabularLayout("Fit,Fit,Fit,Fit"))
-      startStateComboBox.model = DefaultComboBoxModel(states)
-      endStateComboBox.model = DefaultComboBoxModel(states)
-
-      val swapStatesActionToolbar = object : ActionToolbarImpl("Swap States", DefaultActionGroup(SwapStartEndStatesAction()), true) {
-        // From ActionToolbar#setMinimumButtonSize, all the toolbar buttons have 25x25 pixels by default. Set the preferred size of the
-        // toolbar to be 5 pixels more in both height and width, so it fits exactly one button plus a margin
-        override fun getPreferredSize() = JBUI.size(30, 30)
-      }
-      statesToolbar.add(swapStatesActionToolbar, TabularLayout.Constraint(0, 0))
-      statesToolbar.add(startStateComboBox, TabularLayout.Constraint(0, 1))
-      statesToolbar.add(JBLabel(message("animation.inspector.state.to.label")), TabularLayout.Constraint(0, 2))
-      statesToolbar.add(endStateComboBox, TabularLayout.Constraint(0, 3))
-      return statesToolbar
-    }
-
-    /**
-     * Sets up change listeners for [startStateComboBox] and [endStateComboBox].
-     */
-    fun setupAnimationStatesComboBoxListeners() {
-      startStateComboBox.addActionListener(ActionListener {
-        if (isSwappingStates) {
-          // The is no need to trigger the callback, since we're going to make a follow up call to update the end state.
-          // Also, we only log start state changes if not swapping states, which has its own tracking. Therefore, we can early return here.
-          return@ActionListener
-        }
-        logAnimationInspectorEvent(ComposeAnimationToolingEvent.ComposeAnimationToolingEventType.CHANGE_START_STATE)
-        updateAnimationStartAndEndStates()
-        loadTransitionFromCacheOrLib()
-        updateProperties()
-      })
-      endStateComboBox.addActionListener(ActionListener {
-        if (!isSwappingStates) {
-          // Only log end state changes if not swapping states, which has its own tracking.
-          logAnimationInspectorEvent(ComposeAnimationToolingEvent.ComposeAnimationToolingEventType.CHANGE_END_STATE)
-        }
-        updateAnimationStartAndEndStates()
-        loadTransitionFromCacheOrLib()
-        updateProperties()
-      })
-    }
-
-    fun updateStateComboboxes(states: Array<Any>) {
-      startStateComboBox.model = DefaultComboBoxModel(states)
-      endStateComboBox.model = DefaultComboBoxModel(states)
-    }
-
-    private fun createAnimatedPropertiesPanel() = JPanel(TabularLayout("*", "${TIMELINE_HEADER_HEIGHT}px,*")).apply {
-      preferredSize = JBDimension(200, 200)
-      val propKeysTitlePanel = JPanel(TabularLayout("*", "*")).apply {
-        // Bottom border separating this title header from the properties panel.
-        border = MatteBorder(0, 0, 1, 0, JBColor.border())
-        background = UIUtil.getTextFieldBackground()
-        add(JBLabel(message("animation.inspector.transition.properties.panel.title")).apply {
-          border = JBUI.Borders.empty(0, 5)
-        }, TabularLayout.Constraint(0, 0))
-      }
-      add(propKeysTitlePanel, TabularLayout.Constraint(0, 0))
-      add(JBScrollPane(animatedPropertiesPanel), TabularLayout.Constraint(1, 0))
+      true).apply {
+      setTargetComponent(surface)
+      ActionToolbarUtil.makeToolbarNavigable(this)
     }
 
     /**
@@ -703,83 +566,13 @@
 
     fun updateProperties() {
       val animClock = animationClock ?: return
+      if (!COMPOSE_INTERACTIVE_ANIMATION_CURVES.get()) return
       try {
         val properties = animClock.getAnimatedPropertiesFunction.invoke(animClock.clock, animation) as List<ComposeAnimatedProperty>
-        if (COMPOSE_INTERACTIVE_ANIMATION_CURVES.get())
-          timeline.updateSelectedProperties(properties.map { ComposeUnit.TimelineUnit(it, ComposeUnit.parse(it)) })
-        else animatedPropertiesPanel.updateProperties(properties)
+        timeline.updateSelectedProperties(properties.map { ComposeUnit.TimelineUnit(it, ComposeUnit.parse(it)) })
       }
       catch (e: Exception) {
         LOG.warn("Failed to get the Compose Animation properties", e)
-      }
-    }
-
-    /**
-     * HTML panel to display animated properties and their corresponding values at the time set in [TransitionDurationTimeline].
-     */
-    private inner class AnimatedPropertiesPanel : JEditorPane() {
-
-      init {
-        margin = JBUI.insets(5)
-        editorKit = HTMLEditorKitBuilder().build()
-        isEditable = false
-        text = createNoPropertiesPanel()
-        // If the caret updates, every time we change the animated properties panel content, the panel will be scrolled to the end.
-        (caret as DefaultCaret).updatePolicy = DefaultCaret.NEVER_UPDATE
-      }
-
-      private fun createNoPropertiesPanel() =
-        HtmlBuilder().openHtmlBody().add(message("animation.inspector.no.properties.message")).closeHtmlBody().html
-
-      /**
-       * Updates the properties panel content, displaying one property per line. Each line has the property label (default label color)
-       * followed by the corresponding value at current time (disabled label color).
-       */
-      fun updateProperties(animatedPropKeys: List<ComposeAnimatedProperty>) {
-        text = if (animatedPropKeys.isEmpty()) {
-          createNoPropertiesPanel()
-        }
-        else {
-          val htmlBuilder = HtmlBuilder().openHtmlBody().beginDiv("white-space: nowrap")
-          animatedPropKeys.forEachIndexed { index, property ->
-            if (index > 0) {
-              // Don't add line breaks before the first property, only to separate properties.
-              htmlBuilder.newline().newline()
-            }
-
-            htmlBuilder
-              .beginSpan("color: ${UIUtil.getLabelForeground().toCss()}")
-              .add(property.label)
-              .endSpan()
-              .newline()
-              .beginSpan("color: ${UIUtil.getLabelDisabledForeground().toCss()}")
-              .add(property.value.toString())
-              .endSpan()
-          }
-          htmlBuilder.endDiv().closeHtmlBody().html
-        }
-      }
-
-      private fun Color.toCss() = "rgb($red, $green, $blue)"
-    }
-
-    /**
-     * Swap start and end animation states in the corresponding combo boxes.
-     */
-    private inner class SwapStartEndStatesAction()
-      : AnActionButton(message("animation.inspector.action.swap.states"), StudioIcons.LayoutEditor.Motion.PLAY_YOYO) {
-      override fun actionPerformed(e: AnActionEvent) {
-        isSwappingStates = true
-        val startState = startStateComboBox.selectedItem
-        startStateComboBox.selectedItem = endStateComboBox.selectedItem
-        endStateComboBox.selectedItem = startState
-        isSwappingStates = false
-        logAnimationInspectorEvent(ComposeAnimationToolingEvent.ComposeAnimationToolingEventType.TRIGGER_SWAP_STATES_ACTION)
-      }
-
-      override fun updateButton(e: AnActionEvent) {
-        super.updateButton(e)
-        e.presentation.isEnabled = true
       }
     }
 
@@ -791,6 +584,10 @@
       override fun actionPerformed(e: AnActionEvent) {
         timeline.jumpToStart()
         logAnimationInspectorEvent(ComposeAnimationToolingEvent.ComposeAnimationToolingEventType.TRIGGER_JUMP_TO_START_ACTION)
+        // Switch focus to Play button if animation is not playing at the moment.
+        // If animation is playing - no need to switch focus as GoToStart button will be enabled again.
+        if (!playPauseAction.isPlaying)
+          playPauseComponent?.requestFocus()
       }
 
       override fun updateButton(e: AnActionEvent) {
@@ -807,6 +604,10 @@
       override fun actionPerformed(e: AnActionEvent) {
         timeline.jumpToEnd()
         logAnimationInspectorEvent(ComposeAnimationToolingEvent.ComposeAnimationToolingEventType.TRIGGER_JUMP_TO_END_ACTION)
+        // Switch focus to Play button if animation is not playing in the loop at the moment.
+        // If animation is playing in the loop - no need to switch focus as GoToEnd button will be enabled again.
+        if (!playPauseAction.isPlaying || !timeline.playInLoop)
+          playPauseComponent?.requestFocus()
       }
 
       override fun updateButton(e: AnActionEvent) {
@@ -840,7 +641,8 @@
                            }
                          }, tickPeriod)
 
-    private var isPlaying = false
+    var isPlaying = false
+      private set
 
     override fun actionPerformed(e: AnActionEvent) = if (isPlaying) {
       pause()
@@ -998,7 +800,7 @@
       private var cachedSliderWidth = 0
       private var cachedMax = 0
       override fun updateUI() {
-        setUI(TimelineSliderUI())
+        setUI(TimelineSliderUI(this))
         updateLabelUIs()
       }
 
@@ -1011,7 +813,7 @@
         if (width == cachedSliderWidth && maximum == cachedMax) return
         cachedSliderWidth = width
         cachedMax = maximum
-        val tickIncrement = CurvePainter.Slider.getTickIncrement(this)
+        val tickIncrement = InspectorPainter.Slider.getTickIncrement(this)
         // First, calculate where the labels are going to be painted, based on the maximum. We won't paint the major ticks themselves, as
         // minor ticks will be painted instead. The major ticks spacing is only set so the labels are painted in the right place.
         setMajorTickSpacing(tickIncrement)
@@ -1029,7 +831,7 @@
       paintTicks = false
       paintLabels = true
       updateMajorTicks()
-      setUI(TimelineSliderUI())
+      setUI(TimelineSliderUI(this))
       addComponentListener(object : ComponentAdapter() {
         override fun componentResized(e: ComponentEvent?) = updateMajorTicks()
       })
@@ -1129,13 +931,8 @@
      *   * The vertical thumb is a vertical line that matches the parent height
      *   * The tick lines also match the parent height
      */
-    private inner class TimelineSliderUI : BasicSliderUI(slider) {
-
-      private val labelVerticalMargin = 5
-      private val trackBackground = JBColor(Gray._235, JBColor.background())
-      private val tickColor = JBColor(Gray._223, Gray._50)
-
-      fun createCurveInfo(animation: AnimatedProperty<Double>, componentId: Int, minY: Int, maxY: Int): CurvePainter.CurveInfo? =
+    private inner class TimelineSliderUI(slider: JSlider) : TimelinePanel(slider) {
+      fun createCurveInfo(animation: AnimatedProperty<Double>, componentId: Int, minY: Int, maxY: Int): InspectorPainter.CurveInfo? =
         animation.components[componentId].let { component ->
           val curve: Path2D = Path2D.Double()
           val animationYMin = component.minValue
@@ -1159,30 +956,12 @@
           curve.lineTo(maxX.toDouble() + zeroDurationXOffset, maxY.toDouble())
           curve.lineTo(minX.toDouble() - zeroDurationXOffset, maxY.toDouble())
 
-          return CurvePainter.CurveInfo(minX = minX, maxX = maxX, y = maxY, curve = curve, linkedToNextCurve = component.linkToNext)
-        }
-
-      override fun getThumbSize(): Dimension {
-        val originalSize = super.getThumbSize()
-        return if (slider.parent == null) originalSize else Dimension(originalSize.width, slider.parent.height - labelsAndTicksHeight())
-      }
-
-      override fun calculateTickRect() {
-        // Make the vertical tick lines cover the entire panel.
-        tickRect.x = thumbRect.x
-        tickRect.y = thumbRect.y
-        tickRect.width = thumbRect.width
-        tickRect.height = thumbRect.height + labelsAndTicksHeight()
-      }
-
-      override fun calculateLabelRect() {
-        super.calculateLabelRect()
-        labelRect.y = labelVerticalMargin
-      }
+          return InspectorPainter.CurveInfo(minX = minX, maxX = maxX, y = maxY, curve = curve, linkedToNextCurve = component.linkToNext)
+        }
 
       override fun paintTrack(g: Graphics) {
+        super.paintTrack(g)
         g as Graphics2D
-        paintMajorTicks(g)
         // Leave the track empty if feature is not enabled
         if (!COMPOSE_INTERACTIVE_ANIMATION_CURVES.get()) return
         if (selectedProperties.isEmpty()) return
@@ -1194,12 +973,12 @@
             val maxY = minY + TIMELINE_ROW_HEIGHT
             val curveInfo = createCurveInfo(animation, componentId, minY, (maxY - TIMELINE_CURVE_OFFSET))
             if (curveInfo != null)
-              CurvePainter.paintCurve(g, curveInfo, index, TIMELINE_ROW_HEIGHT)
+              InspectorPainter.paintCurve(g, curveInfo, index, TIMELINE_ROW_HEIGHT)
 
             if (selectedProperties.size > index) {
-              CurvePainter.BoxedLabel.paintBoxedLabel(g, selectedProperties[index], componentId, animation.grouped,
-                                                      xPositionForValue(animation.startMs),
-                                                      maxY - TIMELINE_CURVE_OFFSET + LABEL_OFFSET)
+              InspectorPainter.BoxedLabel.paintBoxedLabel(g, selectedProperties[index], componentId, animation.grouped,
+                                                          xPositionForValue(animation.startMs),
+                                                          maxY - TIMELINE_CURVE_OFFSET + LABEL_OFFSET)
             }
             rowIndex++
           }
@@ -1207,75 +986,7 @@
         return
       }
 
-      override fun paintFocus(g: Graphics?) {
-        // BasicSliderUI paints a dashed rect around the slider when it's focused. We shouldn't paint anything.
-      }
-
-      override fun paintLabels(g: Graphics?) {
-        super.paintLabels(g)
-        // Draw the line border below the labels.
-        g as Graphics2D
-        g.color = JBColor.border()
-        g.stroke = BasicStroke(1f)
-        val borderHeight = TIMELINE_HEADER_HEIGHT - 1 // Subtract the stroke (1)
-        g.drawLine(0, borderHeight, slider.width, borderHeight)
-      }
-
-      override fun paintThumb(g: Graphics) {
-<<<<<<< HEAD
-        CurvePainter.Thumb.paintThumbForHorizSlider(
-          g as Graphics2D,
-          x = thumbRect.x + thumbRect.width / 2,
-          y = thumbRect.y + TIMELINE_HEADER_HEIGHT,
-          height = thumbRect.height)
-=======
-        g as Graphics2D
-        g.color = JBColor(0x4A81FF, 0xB4D7FF)
-        g.stroke = BasicStroke(1f)
-        val halfWidth = thumbRect.width / 2
-        val x = thumbRect.x + halfWidth
-        val y = thumbRect.y + TIMELINE_HEADER_HEIGHT
-        g.drawLine(x, y, thumbRect.x + halfWidth, thumbRect.height + labelsAndTicksHeight())
-
-        // The scrubber handle should have the following shape:
-        //         ___
-        //        |   |
-        //         \ /
-        // We add 5 points with the following coordinates:
-        // (x, y): bottom of the scrubber handle
-        // (x - halfWidth, y - halfHeight): where the scrubber angled part meets the vertical one (left side)
-        // (x - halfWidth, y - Height): top-left point of the scrubber, where there is a right angle
-        // (x + halfWidth, y - Height): top-right point of the scrubber, where there is a right angle
-        // (x + halfWidth, y - halfHeight): where the scrubber angled part meets the vertical one (right side)
-        val handleHeight = TIMELINE_HANDLE_HALF_HEIGHT * 2
-        val xPoints = intArrayOf(
-          x,
-          x - TIMELINE_HANDLE_HALF_WIDTH,
-          x - TIMELINE_HANDLE_HALF_WIDTH,
-          x + TIMELINE_HANDLE_HALF_WIDTH,
-          x + TIMELINE_HANDLE_HALF_WIDTH
-        )
-        val yPoints = intArrayOf(y, y - TIMELINE_HANDLE_HALF_HEIGHT, y - handleHeight, y - handleHeight, y - TIMELINE_HANDLE_HALF_HEIGHT)
-        g.fillPolygon(xPoints, yPoints, xPoints.size)
-      }
->>>>>>> 2dc52685
-
-      }
-
-      fun paintMajorTicks(g: Graphics2D) {
-        g.color = trackBackground
-        g.fillRect(0, TIMELINE_HEADER_HEIGHT, width, height - TIMELINE_HEADER_HEIGHT)
-        g.color = tickColor
-        val tickIncrement = max(1, slider.majorTickSpacing / TICKS_PER_LABEL)
-        for (tick in 0..slider.maximum step tickIncrement) {
-          val xPos = xPositionForValue(tick)
-          g.drawLine(xPos, tickRect.y + TIMELINE_HEADER_HEIGHT, xPos, tickRect.height)
-        }
-      }
-
       override fun createTrackListener(slider: JSlider) = TimelineTrackListener()
-
-      private fun labelsAndTicksHeight() = tickLength + heightOfTallestLabel
 
       /**
        * [Tracklistener] to allow setting [slider] value when clicking and scrubbing the timeline.
