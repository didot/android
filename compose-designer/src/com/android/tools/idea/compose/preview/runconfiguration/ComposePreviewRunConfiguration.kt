--- conflicted
+++ resolved
@@ -16,12 +16,8 @@
 package com.android.tools.idea.compose.preview.runconfiguration
 
 import com.android.tools.compose.PREVIEW_ANNOTATION_FQNS
-<<<<<<< HEAD
 import com.android.tools.idea.compose.preview.ComposePreviewBundle.message
-=======
-import com.android.tools.idea.compose.preview.message
 import com.android.tools.idea.gradle.project.build.invoker.TestCompileType
->>>>>>> 477885a9
 import com.android.tools.idea.run.AndroidRunConfiguration
 import com.android.tools.idea.run.AndroidRunConfigurationBase
 import com.android.tools.idea.run.ValidationError
@@ -45,8 +41,6 @@
   project: Project,
   factory: ConfigurationFactory,
   activityName: String = "androidx.compose.ui.tooling.PreviewActivity") : AndroidRunConfiguration(project, factory) {
-<<<<<<< HEAD
-=======
 
   /**
    * To be able to support deploying compose preview to devices for library projects, the android test artifact and .apk is used.
@@ -66,7 +60,6 @@
   override fun checkConfiguration(facet: AndroidFacet): List<ValidationError> {
     return emptyList()
   }
->>>>>>> 477885a9
 
   /**
    * Represents where this Run Configuration was triggered from.
