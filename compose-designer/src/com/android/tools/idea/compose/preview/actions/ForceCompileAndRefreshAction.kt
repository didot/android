--- conflicted
+++ resolved
@@ -49,13 +49,8 @@
   override fun actionPerformed(e: AnActionEvent) {
     if (!requestBuildForSurface(surface, true)) {
       // If there are no models in the surface, we can not infer which models we should trigger
-<<<<<<< HEAD
-      // the build for. The fallback is to find the module for the editor and trigger that.
-      e.getData(PlatformCoreDataKeys.MODULE)?.let {
-=======
       // the build for. The fallback is to find the virtual file for the editor and trigger that.
-      LangDataKeys.VIRTUAL_FILE.getData(e.dataContext)?.let {
->>>>>>> 477885a9
+      PlatformCoreDataKeys.VIRTUAL_FILE.getData(e.dataContext)?.let {
         requestBuild(surface.project, it, true)
       }
     }
