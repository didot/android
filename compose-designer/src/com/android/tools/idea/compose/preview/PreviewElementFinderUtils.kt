/*
 * Copyright (C) 2020 The Android Open Source Project
 *
 * Licensed under the Apache License, Version 2.0 (the "License");
 * you may not use this file except in compliance with the License.
 * You may obtain a copy of the License at
 *
 *      http://www.apache.org/licenses/LICENSE-2.0
 *
 * Unless required by applicable law or agreed to in writing, software
 * distributed under the License is distributed on an "AS IS" BASIS,
 * WITHOUT WARRANTIES OR CONDITIONS OF ANY KIND, either express or implied.
 * See the License for the specific language governing permissions and
 * limitations under the License.
 */
package com.android.tools.idea.compose.preview

import com.android.tools.compose.COMPOSABLE_FQ_NAMES
<<<<<<< HEAD
import com.android.tools.compose.COMPOSE_PREVIEW_ANNOTATION_NAME
import com.android.tools.compose.PREVIEW_ANNOTATION_FQNS
import com.android.tools.compose.PREVIEW_PARAMETER_FQNS
import com.android.tools.compose.findComposeToolingNamespace
import com.android.tools.idea.compose.preview.util.ParametrizedPreviewElementTemplate
=======
import com.android.tools.compose.COMPOSE_PREVIEW_ANNOTATION_FQN
import com.android.tools.compose.COMPOSE_PREVIEW_ANNOTATION_NAME
import com.android.tools.compose.COMPOSE_PREVIEW_PARAMETER_ANNOTATION_FQN
import com.android.tools.idea.annotations.getContainingUMethodAnnotatedWith
import com.android.tools.idea.annotations.isAnnotatedWith
import com.android.tools.idea.compose.preview.analytics.MultiPreviewNode
import com.android.tools.idea.compose.preview.analytics.MultiPreviewNodeImpl
import com.android.tools.idea.compose.preview.analytics.MultiPreviewNodeInfo
import com.android.tools.idea.compose.preview.util.ParametrizedComposePreviewElementTemplate
>>>>>>> ad5b6ee3
import com.android.tools.idea.compose.preview.util.PreviewConfiguration
import com.android.tools.idea.compose.preview.util.ComposePreviewElement
import com.android.tools.idea.compose.preview.util.PreviewParameter
import com.android.tools.idea.compose.preview.util.SingleComposePreviewElementInstance
import com.android.tools.idea.compose.preview.util.toSmartPsiPointer
import com.android.tools.idea.flags.StudioFlags
import com.android.tools.idea.kotlin.getQualifiedName
import com.android.tools.idea.preview.PreviewDisplaySettings
import com.android.tools.idea.preview.PreviewNode
import com.google.wireless.android.sdk.stats.ComposeMultiPreviewEvent
import com.intellij.openapi.application.ReadAction
<<<<<<< HEAD
import com.intellij.psi.PsiMethod
import com.intellij.psi.util.parentOfType
import com.intellij.util.text.nullize
import org.jetbrains.kotlin.asJava.classes.KtLightClass
import org.jetbrains.kotlin.asJava.elements.KtLightMethod
import org.jetbrains.kotlin.idea.base.util.module
=======
import com.intellij.openapi.application.runReadAction
import com.intellij.psi.PsiClass
import com.intellij.psi.PsiModifierListOwner
import com.intellij.util.containers.sequenceOfNotNull
import com.intellij.util.text.nullize
import org.jetbrains.kotlin.asJava.classes.KtLightClass
import org.jetbrains.kotlin.asJava.elements.KtLightMethod
>>>>>>> ad5b6ee3
import org.jetbrains.kotlin.psi.KtAnnotationEntry
import org.jetbrains.uast.UAnnotation
import org.jetbrains.uast.UClass
import org.jetbrains.uast.UClassLiteralExpression
import org.jetbrains.uast.UMethod
import org.jetbrains.uast.UParameter
import org.jetbrains.uast.evaluateString
<<<<<<< HEAD
import org.jetbrains.uast.getContainingUMethod
import org.jetbrains.uast.toUElement
=======
import org.jetbrains.uast.toUElementOfType
import org.jetbrains.uast.tryResolve
>>>>>>> ad5b6ee3

/**
 * In Multipreview, every annotation is traversed in the DFS for finding Previews.
 * This list is used as an optimization to avoid traversing annotations which fqcn
 * starts with any of these prefixes, as those annotations will never lead to a Preview.
 */
private val NON_MULTIPREVIEW_PREFIXES = listOf(
  "android.",
  "androidx.",
  "kotlin.",
  "kotlinx.",
  "java.",
)

/**
 * Returns true if the [KtAnnotationEntry] is a `@Preview` annotation.
 */
internal fun KtAnnotationEntry.isPreviewAnnotation() = ReadAction.compute<Boolean, Throwable> {
  // getQualifiedName is fairly expensive, so we check first that short name matches before calling it.
  shortName?.identifier == COMPOSE_PREVIEW_ANNOTATION_NAME &&
<<<<<<< HEAD
  PREVIEW_ANNOTATION_FQNS.contains(getQualifiedName())
=======
  COMPOSE_PREVIEW_ANNOTATION_FQN == getQualifiedName()
}

/**
 * Returns true if the Multipreview flag is enabled and this annotation fqcn
 * doesn't start with any of the prefixes of [NON_MULTIPREVIEW_PREFIXES]
 */
private fun UAnnotation.couldBeMultiPreviewAnnotation(): Boolean {
  return StudioFlags.COMPOSE_MULTIPREVIEW.get() && NON_MULTIPREVIEW_PREFIXES.all {
    (this.tryResolve() as? PsiClass)?.qualifiedName?.startsWith(it) == false
  }
>>>>>>> ad5b6ee3
}

/**
 * Returns true if the [UAnnotation] is a `@Preview` annotation.
 */
internal fun UAnnotation.isPreviewAnnotation() = ReadAction.compute<Boolean, Throwable> { COMPOSE_PREVIEW_ANNOTATION_FQN == qualifiedName }

/**
 * Returns true if the [uMethod] is annotated with a @Preview annotation, taking in consideration
 * indirect annotations with multipreview when the flag is enabled
 */
internal fun UMethod?.hasPreviewElements() = this?.let { getPreviewElements(it).firstOrNull() } != null

/**
 * Returns true if this is not a Preview annotation, but a MultiPreview annotation,
 * i.e. an annotation that is annotated with @Preview or with other MultiPreview.
 */
fun UAnnotation?.isMultiPreviewAnnotation() =
  this?.let { !it.isPreviewAnnotation() && it.getPreviewNodes(includeAllNodes = false).firstOrNull() != null } == true

/**
 * Given a Composable method, return a sequence of [ComposePreviewElement] corresponding to its Preview annotations
 */
internal fun getPreviewElements(uMethod: UMethod, overrideGroupName: String? = null) =
  getPreviewNodes(uMethod, overrideGroupName, false).mapNotNull { it as? ComposePreviewElement }

/**
 * Given a Composable method, return a sequence of [PreviewNode] that are part of the method's MultiPreview graph.
 * Notes:
 *  - The leaf nodes that correspond to Preview annotations will be not just a [PreviewNode], but specifically a [ComposePreviewElement].
 *  - When [includeAllNodes] is true, the returned sequence will also include nodes corresponding to the MultiPreview annotations
 *  and the root composable [uMethod]. These nodes, will be not just a [PreviewNode], but specifically a [MultiPreviewNode]
 */
internal fun getPreviewNodes(uMethod: UMethod, overrideGroupName: String? = null, includeAllNodes: Boolean) = runReadAction {
  if (uMethod.isComposable()) {
    val visitedAnnotationClasses = mutableMapOf<String, MultiPreviewNodeInfo?>()

    sequence {
      val nDirectPreviews = uMethod.uAnnotations.count { it.isPreviewAnnotation() }
      val nonPreviewTraversedChildrenFqcn = mutableListOf<String?>()
      // First, traverse over the whole MultiPreview graph for this Composable
      yield(uMethod.uAnnotations.asSequence().flatMap {
        if (it.shouldTraverse(visitedAnnotationClasses) && !it.isPreviewAnnotation()) {
          nonPreviewTraversedChildrenFqcn.add((it.tryResolve() as? PsiClass)?.qualifiedName)
        }
        it.getPreviewNodes(visitedAnnotationClasses, uMethod, it, overrideGroupName, includeAllNodes)
      })
      // Then, add this root composable node if wanted
      yield(
        if (includeAllNodes) {
          // Set the corresponding MultiPreviewNodeInfo
          val node = MultiPreviewNodeImpl(
            MultiPreviewNodeInfo(ComposeMultiPreviewEvent.ComposeMultiPreviewNodeInfo.NodeType.ROOT_COMPOSABLE_FUNCTION_NODE)
              .withChildNodes(nonPreviewTraversedChildrenFqcn.filterNotNull().map { visitedAnnotationClasses[it] }, nDirectPreviews)
              .withDepthLevel(0)
              .withComposableFqn(uMethod.qualifiedName)
          )
          sequenceOf(node)
        }
        else emptySequence()
      )
    }.flatten()
  }
  else emptySequence() // for non-composable methods, return an empty sequence
}

private fun UAnnotation.getPreviewNodes(visitedAnnotationClasses: MutableMap<String, MultiPreviewNodeInfo?> = mutableMapOf(),
                                        uMethod: UMethod? = getContainingComposableUMethod(),
                                        rootAnnotation: UAnnotation = this,
                                        overrideGroupName: String? = null,
                                        includeAllNodes: Boolean,
                                        depthLevel: Int = 1,
                                        parentAnnotationInfo: String? = null): Sequence<PreviewNode> = runReadAction {
  // MultiPreview nodes are always associated with a composable method
  if (!uMethod.isComposable() || !this.shouldTraverse(visitedAnnotationClasses)) return@runReadAction emptySequence()

  // Preview annotations are leaf nodes, just return the corresponding PreviewElement
  if (this.isPreviewAnnotation()) {
    return@runReadAction sequenceOfNotNull(this.toPreviewElement(uMethod, rootAnnotation, overrideGroupName, parentAnnotationInfo))
  }

  val annotationClassFqcn = (this.tryResolve() as PsiClass).qualifiedName!!
  visitedAnnotationClasses[annotationClassFqcn] = null // The MultiPreviewNodeInfo will be set later if needed
  val curAnnotationName = (this.tryResolve() as PsiClass).name
  val annotations = (this.tryResolve() as? PsiModifierListOwner)?.annotations
                      ?.mapNotNull { it.toUElementOfType() as? UAnnotation } ?: return@runReadAction emptySequence()

  val nDirectPreviews = annotations.count { it.isPreviewAnnotation() }
  var nxtDirectPreviewId = 1
  val nonPreviewTraversedChildrenFqcn = mutableListOf<String?>()

  sequence {
    // First, traverse over my children
    yield(annotations.asSequence().flatMap {
      if (it.isPreviewAnnotation()) {
        it.getPreviewNodes(visitedAnnotationClasses, uMethod, rootAnnotation, overrideGroupName, includeAllNodes, depthLevel + 1,
                           buildParentAnnotationInfo(curAnnotationName, nxtDirectPreviewId++, nDirectPreviews))
      }
      else if (it.shouldTraverse(visitedAnnotationClasses)) {
        nonPreviewTraversedChildrenFqcn.add((it.tryResolve() as? PsiClass)?.qualifiedName)
        it.getPreviewNodes(visitedAnnotationClasses, uMethod, rootAnnotation, overrideGroupName, includeAllNodes, depthLevel + 1)
      }
      else emptySequence()
    })

    // Then, add this non-preview node if wanted
    yield(
      if (includeAllNodes) {
        // Set the corresponding MultiPreviewNodeInfo
        val node = MultiPreviewNodeImpl(
          MultiPreviewNodeInfo(ComposeMultiPreviewEvent.ComposeMultiPreviewNodeInfo.NodeType.MULTIPREVIEW_NODE)
            .withChildNodes(nonPreviewTraversedChildrenFqcn.filterNotNull().map { visitedAnnotationClasses[it] }, nDirectPreviews)
            .withDepthLevel(depthLevel)
            .withComposableFqn(uMethod!!.qualifiedName)
        )
        visitedAnnotationClasses[annotationClassFqcn] = node.nodeInfo
        sequenceOf(node)
      }
      else emptySequence()
    )
  }.flatten()
}

/**
 * Returns true when [this] annotation is @Preview, or when it is a potential MultiPreview that
 * hasn't been traversed yet according to the data in [visitedAnnotationClasses].
 */
private fun UAnnotation.shouldTraverse(visitedAnnotationClasses: MutableMap<String, MultiPreviewNodeInfo?>): Boolean {
  val annotationClassFqcn = (this.tryResolve() as? PsiClass)?.qualifiedName
  return this.isPreviewAnnotation() ||
         (this.couldBeMultiPreviewAnnotation() && annotationClassFqcn != null && !visitedAnnotationClasses.contains(annotationClassFqcn))
}

private fun buildParentAnnotationInfo(name: String?, id: Int, maxRelatedId: Int) =
  "$name ${id.toString().padStart(maxRelatedId.toString().length, '0')}"

/**
 * Converts the [UAnnotation] to a [ComposePreviewElement] if the annotation is a `@Preview` annotation or returns null
 * if it's not.
 */
<<<<<<< HEAD
internal fun UAnnotation.toPreviewElement(overrideGroupName: String? = null): PreviewElement? = ReadAction.compute<PreviewElement?, Throwable> {
  if (isPreviewAnnotation()) {
    val uMethod = getContainingUMethod() ?: javaPsi?.parentOfType<PsiMethod>()?.toUElement(UMethod::class.java)
    uMethod?.let {
      // The method must also be annotated with @Composable
      if (it.uAnnotations.any { annotation -> COMPOSABLE_FQ_NAMES.contains(annotation.qualifiedName) }) {
        return@compute previewAnnotationToPreviewElement(this, it, overrideGroupName)
      }
    }
=======
internal fun UAnnotation.toPreviewElement(uMethod: UMethod? = getContainingComposableUMethod(),
                                          rootAnnotation: UAnnotation = this,
                                          overrideGroupName: String? = null,
                                          parentAnnotationInfo: String? = null) = runReadAction {
  if (this.isPreviewAnnotation()) {
    uMethod?.let { previewAnnotationToPreviewElement(this, it, rootAnnotation, overrideGroupName, parentAnnotationInfo) }
>>>>>>> ad5b6ee3
  }
  else null
}

/**
 * Returns the Composable [UMethod] annotated by this annotation, or null if it is not annotating
 * a method, or if the method is not also annotated with @Composable
 */
internal fun UAnnotation.getContainingComposableUMethod() = this.getContainingUMethodAnnotatedWith(COMPOSABLE_FQ_NAMES)

/**
 * Returns true when the UMethod is not null, and it is annotated with @Composable
 */
private fun UMethod?.isComposable() = this.isAnnotatedWith(COMPOSABLE_FQ_NAMES)

internal fun UAnnotation.findPreviewDefaultValues(): Map<String, String?> = (this.resolve() as KtLightClass).methods.map { psiMethod ->
  Pair(psiMethod.name, (psiMethod as KtLightMethod).defaultValue?.text?.trim('"')?.nullize())
}.toMap()

private fun UAnnotation.findAttributeIntValue(name: String) =
  findAttributeValue(name)?.evaluate() as? Int

private fun UAnnotation.findAttributeFloatValue(name: String) =
  findAttributeValue(name)?.evaluate() as? Float

private fun UAnnotation.findClassNameValue(name: String) =
  (findAttributeValue(name) as? UClassLiteralExpression)?.type?.canonicalText
<<<<<<< HEAD

/**
 * Looks up for annotation element using a set of annotation qualified names.
 *
 * @param fqName the qualified name to search
 * @return the first annotation element with the specified qualified name, or null if there is no annotation with such name.
 */
private fun UAnnotated.findAnnotation(fqName: Set<String>): UAnnotation? = uAnnotations.firstOrNull { fqName.contains(it.qualifiedName) }
=======
>>>>>>> ad5b6ee3

/**
 * Reads the `@Preview` annotation parameters and returns a [PreviewConfiguration] containing the values.
 */
private fun attributesToConfiguration(node: UAnnotation, defaultValues: Map<String, String?>): PreviewConfiguration {
  val apiLevel = node.getIntAttribute(PARAMETER_API_LEVEL, defaultValues)
  val theme = node.getStringAttribute(PARAMETER_THEME, defaultValues)
  // Both width and height have to support old ("width") and new ("widthDp") conventions
  val width = node.getIntAttribute(PARAMETER_WIDTH, defaultValues) ?: node.getIntAttribute(PARAMETER_WIDTH_DP, defaultValues)
  val height = node.getIntAttribute(PARAMETER_HEIGHT, defaultValues) ?: node.getIntAttribute(PARAMETER_HEIGHT_DP, defaultValues)
  val fontScale = node.getFloatAttribute(PARAMETER_FONT_SCALE, defaultValues)
  val uiMode = node.getIntAttribute(PARAMETER_UI_MODE, defaultValues)
  val device = node.getStringAttribute(PARAMETER_DEVICE, defaultValues)
  val locale = node.getStringAttribute(PARAMETER_LOCALE, defaultValues)

  return PreviewConfiguration.cleanAndGet(apiLevel, theme, width, height, locale, fontScale, uiMode, device)
}

private val UMethod.qualifiedName: String
  get() = "${(this.uastParent as UClass).qualifiedName}.${this.name}"

/**
 * Converts the given [previewAnnotation] to a [ComposePreviewElement].
 */
private fun previewAnnotationToPreviewElement(previewAnnotation: UAnnotation,
                                              annotatedMethod: UMethod,
<<<<<<< HEAD
                                              overrideGroupName: String? = null): PreviewElement {
  val uClass: UClass = annotatedMethod.uastParent as UClass
  val composableMethod = "${uClass.qualifiedName}.${annotatedMethod.name}"
  val previewName = previewAnnotation.findDeclaredAttributeValue(PARAMETER_NAME)?.evaluateString() ?: annotatedMethod.name
=======
                                              rootAnnotation: UAnnotation,
                                              overrideGroupName: String? = null,
                                              parentAnnotationInfo: String? = null): ComposePreviewElement? {
  fun getPreviewName(nameParameter: String?) = when {
    nameParameter != null -> "${annotatedMethod.name} - $nameParameter"
    parentAnnotationInfo != null -> "${annotatedMethod.name} - $parentAnnotationInfo"
    else -> annotatedMethod.name
  }

  val composableMethod = annotatedMethod.qualifiedName
  val previewName = getPreviewName(previewAnnotation.findDeclaredAttributeValue(PARAMETER_NAME)?.evaluateString())
>>>>>>> ad5b6ee3
  val defaultValues = previewAnnotation.findPreviewDefaultValues()

  fun getBooleanAttribute(attributeName: String) = previewAnnotation.findDeclaredAttributeValue(attributeName)?.evaluate() as? Boolean
                                                   ?: defaultValues[attributeName]?.toBoolean()

  val groupName = overrideGroupName ?: previewAnnotation.findDeclaredAttributeValue(PARAMETER_GROUP)?.evaluateString()
  val showDecorations = getBooleanAttribute(PARAMETER_SHOW_DECORATION) ?: (getBooleanAttribute(PARAMETER_SHOW_SYSTEM_UI)) ?: false
  val showBackground = getBooleanAttribute(PARAMETER_SHOW_BACKGROUND) ?: false
  // We don't use the library's default value for BackgroundColor and instead use a value defined here, see PreviewElement#toPreviewXml.
  val backgroundColor = previewAnnotation.findDeclaredAttributeValue(PARAMETER_BACKGROUND_COLOR)?.evaluate()
  val backgroundColorString = when (backgroundColor) {
    is Int -> backgroundColor.toString(16)
    is Long -> backgroundColor.toString(16)
    else -> null
  }?.let { "#$it" }

  // If the same composable functions is found multiple times, only keep the first one. This usually will happen during
  // copy & paste and both the compiler and Studio will flag it as an error.
  val displaySettings = PreviewDisplaySettings(previewName,
                                               groupName,
                                               showDecorations,
                                               showBackground,
                                               backgroundColorString)

  val parameters = getPreviewParameters(annotatedMethod.uastParameters)
  val basePreviewElement = SingleComposePreviewElementInstance(composableMethod,
                                                               displaySettings,
                                                               rootAnnotation.toSmartPsiPointer(),
                                                               annotatedMethod.uastBody.toSmartPsiPointer(),
                                                               attributesToConfiguration(previewAnnotation, defaultValues))
  return if (!parameters.isEmpty()) {
    ParametrizedComposePreviewElementTemplate(basePreviewElement, parameters)
  }
  else {
    basePreviewElement
  }
}

/**
 * Returns a list of [PreviewParameter] for the given [Collection<UParameter>]. If the parameters are annotated with
 * `PreviewParameter`, then they will be returned as part of the collection.
 */
private fun getPreviewParameters(parameters: Collection<UParameter>): Collection<PreviewParameter> =
  parameters.mapIndexedNotNull { index, parameter ->
    val annotation = parameter.uAnnotations.firstOrNull { COMPOSE_PREVIEW_PARAMETER_ANNOTATION_FQN == it.qualifiedName }
                     ?: return@mapIndexedNotNull null
    val providerClassFqn = (annotation.findClassNameValue("provider")) ?: return@mapIndexedNotNull null
    val limit = annotation.findAttributeIntValue("limit") ?: Int.MAX_VALUE
    PreviewParameter(parameter.name, index, providerClassFqn, limit)
  }

private fun UAnnotation.getIntAttribute(attributeName: String, defaultValues: Map<String, String?>) =
  this.findAttributeIntValue(attributeName) ?: defaultValues[attributeName]?.toInt()

private fun UAnnotation.getFloatAttribute(attributeName: String, defaultValues: Map<String, String?>) =
  this.findAttributeFloatValue(attributeName) ?: defaultValues[attributeName]?.toFloat()

private fun UAnnotation.getStringAttribute(attributeName: String, defaultValues: Map<String, String?>) =
  this.findAttributeValue(attributeName)?.evaluateString()?.nullize() ?: defaultValues[attributeName]<|MERGE_RESOLUTION|>--- conflicted
+++ resolved
@@ -16,13 +16,6 @@
 package com.android.tools.idea.compose.preview
 
 import com.android.tools.compose.COMPOSABLE_FQ_NAMES
-<<<<<<< HEAD
-import com.android.tools.compose.COMPOSE_PREVIEW_ANNOTATION_NAME
-import com.android.tools.compose.PREVIEW_ANNOTATION_FQNS
-import com.android.tools.compose.PREVIEW_PARAMETER_FQNS
-import com.android.tools.compose.findComposeToolingNamespace
-import com.android.tools.idea.compose.preview.util.ParametrizedPreviewElementTemplate
-=======
 import com.android.tools.compose.COMPOSE_PREVIEW_ANNOTATION_FQN
 import com.android.tools.compose.COMPOSE_PREVIEW_ANNOTATION_NAME
 import com.android.tools.compose.COMPOSE_PREVIEW_PARAMETER_ANNOTATION_FQN
@@ -32,7 +25,6 @@
 import com.android.tools.idea.compose.preview.analytics.MultiPreviewNodeImpl
 import com.android.tools.idea.compose.preview.analytics.MultiPreviewNodeInfo
 import com.android.tools.idea.compose.preview.util.ParametrizedComposePreviewElementTemplate
->>>>>>> ad5b6ee3
 import com.android.tools.idea.compose.preview.util.PreviewConfiguration
 import com.android.tools.idea.compose.preview.util.ComposePreviewElement
 import com.android.tools.idea.compose.preview.util.PreviewParameter
@@ -44,14 +36,6 @@
 import com.android.tools.idea.preview.PreviewNode
 import com.google.wireless.android.sdk.stats.ComposeMultiPreviewEvent
 import com.intellij.openapi.application.ReadAction
-<<<<<<< HEAD
-import com.intellij.psi.PsiMethod
-import com.intellij.psi.util.parentOfType
-import com.intellij.util.text.nullize
-import org.jetbrains.kotlin.asJava.classes.KtLightClass
-import org.jetbrains.kotlin.asJava.elements.KtLightMethod
-import org.jetbrains.kotlin.idea.base.util.module
-=======
 import com.intellij.openapi.application.runReadAction
 import com.intellij.psi.PsiClass
 import com.intellij.psi.PsiModifierListOwner
@@ -59,7 +43,6 @@
 import com.intellij.util.text.nullize
 import org.jetbrains.kotlin.asJava.classes.KtLightClass
 import org.jetbrains.kotlin.asJava.elements.KtLightMethod
->>>>>>> ad5b6ee3
 import org.jetbrains.kotlin.psi.KtAnnotationEntry
 import org.jetbrains.uast.UAnnotation
 import org.jetbrains.uast.UClass
@@ -67,13 +50,8 @@
 import org.jetbrains.uast.UMethod
 import org.jetbrains.uast.UParameter
 import org.jetbrains.uast.evaluateString
-<<<<<<< HEAD
-import org.jetbrains.uast.getContainingUMethod
-import org.jetbrains.uast.toUElement
-=======
 import org.jetbrains.uast.toUElementOfType
 import org.jetbrains.uast.tryResolve
->>>>>>> ad5b6ee3
 
 /**
  * In Multipreview, every annotation is traversed in the DFS for finding Previews.
@@ -94,9 +72,6 @@
 internal fun KtAnnotationEntry.isPreviewAnnotation() = ReadAction.compute<Boolean, Throwable> {
   // getQualifiedName is fairly expensive, so we check first that short name matches before calling it.
   shortName?.identifier == COMPOSE_PREVIEW_ANNOTATION_NAME &&
-<<<<<<< HEAD
-  PREVIEW_ANNOTATION_FQNS.contains(getQualifiedName())
-=======
   COMPOSE_PREVIEW_ANNOTATION_FQN == getQualifiedName()
 }
 
@@ -108,7 +83,6 @@
   return StudioFlags.COMPOSE_MULTIPREVIEW.get() && NON_MULTIPREVIEW_PREFIXES.all {
     (this.tryResolve() as? PsiClass)?.qualifiedName?.startsWith(it) == false
   }
->>>>>>> ad5b6ee3
 }
 
 /**
@@ -249,24 +223,12 @@
  * Converts the [UAnnotation] to a [ComposePreviewElement] if the annotation is a `@Preview` annotation or returns null
  * if it's not.
  */
-<<<<<<< HEAD
-internal fun UAnnotation.toPreviewElement(overrideGroupName: String? = null): PreviewElement? = ReadAction.compute<PreviewElement?, Throwable> {
-  if (isPreviewAnnotation()) {
-    val uMethod = getContainingUMethod() ?: javaPsi?.parentOfType<PsiMethod>()?.toUElement(UMethod::class.java)
-    uMethod?.let {
-      // The method must also be annotated with @Composable
-      if (it.uAnnotations.any { annotation -> COMPOSABLE_FQ_NAMES.contains(annotation.qualifiedName) }) {
-        return@compute previewAnnotationToPreviewElement(this, it, overrideGroupName)
-      }
-    }
-=======
 internal fun UAnnotation.toPreviewElement(uMethod: UMethod? = getContainingComposableUMethod(),
                                           rootAnnotation: UAnnotation = this,
                                           overrideGroupName: String? = null,
                                           parentAnnotationInfo: String? = null) = runReadAction {
   if (this.isPreviewAnnotation()) {
     uMethod?.let { previewAnnotationToPreviewElement(this, it, rootAnnotation, overrideGroupName, parentAnnotationInfo) }
->>>>>>> ad5b6ee3
   }
   else null
 }
@@ -294,17 +256,6 @@
 
 private fun UAnnotation.findClassNameValue(name: String) =
   (findAttributeValue(name) as? UClassLiteralExpression)?.type?.canonicalText
-<<<<<<< HEAD
-
-/**
- * Looks up for annotation element using a set of annotation qualified names.
- *
- * @param fqName the qualified name to search
- * @return the first annotation element with the specified qualified name, or null if there is no annotation with such name.
- */
-private fun UAnnotated.findAnnotation(fqName: Set<String>): UAnnotation? = uAnnotations.firstOrNull { fqName.contains(it.qualifiedName) }
-=======
->>>>>>> ad5b6ee3
 
 /**
  * Reads the `@Preview` annotation parameters and returns a [PreviewConfiguration] containing the values.
@@ -331,12 +282,6 @@
  */
 private fun previewAnnotationToPreviewElement(previewAnnotation: UAnnotation,
                                               annotatedMethod: UMethod,
-<<<<<<< HEAD
-                                              overrideGroupName: String? = null): PreviewElement {
-  val uClass: UClass = annotatedMethod.uastParent as UClass
-  val composableMethod = "${uClass.qualifiedName}.${annotatedMethod.name}"
-  val previewName = previewAnnotation.findDeclaredAttributeValue(PARAMETER_NAME)?.evaluateString() ?: annotatedMethod.name
-=======
                                               rootAnnotation: UAnnotation,
                                               overrideGroupName: String? = null,
                                               parentAnnotationInfo: String? = null): ComposePreviewElement? {
@@ -348,7 +293,6 @@
 
   val composableMethod = annotatedMethod.qualifiedName
   val previewName = getPreviewName(previewAnnotation.findDeclaredAttributeValue(PARAMETER_NAME)?.evaluateString())
->>>>>>> ad5b6ee3
   val defaultValues = previewAnnotation.findPreviewDefaultValues()
 
   fun getBooleanAttribute(attributeName: String) = previewAnnotation.findDeclaredAttributeValue(attributeName)?.evaluate() as? Boolean
