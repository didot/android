--- conflicted
+++ resolved
@@ -15,7 +15,6 @@
  */
 package com.android.tools.idea.compose.preview.runconfiguration
 
-import com.android.tools.compose.ComposeLibraryNamespace
 import com.android.tools.compose.PREVIEW_PARAMETER_FQNS
 import com.android.tools.compose.findComposeToolingNamespace
 import com.android.tools.idea.compose.preview.util.isValidComposePreview
@@ -53,13 +52,8 @@
                                                           context: ConfigurationContext,
                                                           sourceElement: Ref<PsiElement>): Boolean {
     if (!isComposeRunConfigurationEnabled()) return false
-    if (context.module?.isNonLibraryAndroidModule() != true) return false
 
-<<<<<<< HEAD
     configuration.setLaunchActivity(sourceElement.get()?.module.findComposeToolingNamespace().previewActivityName, true)
-=======
-    configuration.setLaunchActivity(sourceElement.get()?.module.findComposeToolingNamespace().previewActivityName)
->>>>>>> 2dc52685
     context.containingComposePreviewFunction()?.let {
       configuration.name = it.name!!
       configuration.composableMethodFqn = it.composePreviewFunctionFqn()
