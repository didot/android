/*
 * Copyright (C) 2019 The Android Open Source Project
 *
 * Licensed under the Apache License, Version 2.0 (the "License");
 * you may not use this file except in compliance with the License.
 * You may obtain a copy of the License at
 *
 *      http://www.apache.org/licenses/LICENSE-2.0
 *
 * Unless required by applicable law or agreed to in writing, software
 * distributed under the License is distributed on an "AS IS" BASIS,
 * WITHOUT WARRANTIES OR CONDITIONS OF ANY KIND, either express or implied.
 * See the License for the specific language governing permissions and
 * limitations under the License.
 */
package com.android.tools.idea.compose.preview.runconfiguration

<<<<<<< HEAD
import com.android.tools.compose.PREVIEW_PARAMETER_FQNS
import com.android.tools.compose.findComposeToolingNamespace
=======
import com.android.tools.compose.COMPOSE_PREVIEW_ACTIVITY_FQN
import com.android.tools.compose.COMPOSE_PREVIEW_PARAMETER_ANNOTATION_FQN
>>>>>>> ad5b6ee3
import com.android.tools.idea.compose.preview.util.isValidComposePreview
import com.android.tools.idea.kotlin.fqNameMatches
import com.android.tools.idea.kotlin.getClassName
import com.android.tools.idea.projectsystem.getHolderModule
import com.intellij.execution.actions.ConfigurationContext
import com.intellij.execution.actions.LazyRunConfigurationProducer
import com.intellij.execution.configurations.runConfigurationType
import com.intellij.openapi.actionSystem.PlatformCoreDataKeys
import com.intellij.openapi.editor.EditorGutter
import com.intellij.openapi.util.Ref
import com.intellij.psi.PsiElement
import org.jetbrains.kotlin.idea.caches.resolve.analyze
<<<<<<< HEAD
import org.jetbrains.kotlin.idea.base.util.module
=======
>>>>>>> ad5b6ee3
import org.jetbrains.kotlin.psi.KtAnnotationEntry
import org.jetbrains.kotlin.psi.KtNamedFunction
import org.jetbrains.kotlin.psi.psiUtil.getNonStrictParentOfType
import org.jetbrains.kotlin.resolve.BindingContext
import org.jetbrains.kotlin.resolve.constants.KClassValue
import org.jetbrains.kotlin.resolve.lazy.BodyResolveMode

/**
 * Producer of [ComposePreviewRunConfiguration] for `@Composable` functions annotated with [PREVIEW_ANNOTATION_FQN]. The configuration
 * created is initially named after the `@Composable` function, and its fully qualified name is properly set in the configuration.
 *
 * The [ConfigurationContext] where the [ComposePreviewRunConfiguration] is created from can be any descendant of the `@Composable` function
 * in the PSI tree, such as its annotations, function name or even the keyword "fun".
 */
open class ComposePreviewRunConfigurationProducer : LazyRunConfigurationProducer<ComposePreviewRunConfiguration>() {
  final override fun getConfigurationFactory() =
    runConfigurationType<ComposePreviewRunConfigurationType>().configurationFactories[0]

  public final override fun setupConfigurationFromContext(configuration: ComposePreviewRunConfiguration,
                                                          context: ConfigurationContext,
                                                          sourceElement: Ref<PsiElement>): Boolean {
<<<<<<< HEAD
    if (!isComposeRunConfigurationEnabled()) return false

    configuration.setLaunchActivity(sourceElement.get()?.module.findComposeToolingNamespace().previewActivityName, true)
=======
    configuration.setLaunchActivity(COMPOSE_PREVIEW_ACTIVITY_FQN, true)
>>>>>>> ad5b6ee3
    context.containingComposePreviewFunction()?.let {
      configuration.name = it.name!!
      configuration.composableMethodFqn = it.composePreviewFunctionFqn()
      // We don't want to be able to create a run configuration from individual source set modules so we use their container module instead
      configuration.setModule(context.module.getHolderModule())
      updateConfigurationTriggerToGutterIfNeeded(configuration, context)

      it.valueParameters.forEach { parameter ->
        parameter.annotationEntries.firstOrNull { annotation ->
          annotation.fqNameMatches(COMPOSE_PREVIEW_PARAMETER_ANNOTATION_FQN)
        }?.let { previewParameter ->
          previewParameter.providerClassName()?.let { providerClass ->
            configuration.providerClassFqn = providerClass
            return@forEach
          }
        }
      }
      return true
    }
    return false
  }

  final override fun isConfigurationFromContext(configuration: ComposePreviewRunConfiguration, context: ConfigurationContext): Boolean {
    context.containingComposePreviewFunction()?.let {
      val createdFromContext = configuration.composableMethodFqn == it.composePreviewFunctionFqn()
      if (createdFromContext) {
        // Handle configurations that already exist (e.g. that could have been created from the Preview toolbar).
        updateConfigurationTriggerToGutterIfNeeded(configuration, context)
      }
      return createdFromContext
    }
    return false
  }
}

/**
 * When producing the configuration from the gutter icon, update its [ComposePreviewRunConfiguration.TriggerSource] so we can keep track.
 */
private fun updateConfigurationTriggerToGutterIfNeeded(configuration: ComposePreviewRunConfiguration, context: ConfigurationContext) {
  if (PlatformCoreDataKeys.CONTEXT_COMPONENT.getData(context.dataContext) is EditorGutter) {
    configuration.triggerSource = ComposePreviewRunConfiguration.TriggerSource.GUTTER
  }
}

/**
 * Get the provider fully qualified class name of a `@PreviewParameter` annotated parameter.
 */
private fun KtAnnotationEntry.providerClassName(): String? {
  val annotationDescriptor = analyze(BodyResolveMode.PARTIAL).get(BindingContext.ANNOTATION, this) ?: return null
  val argument = annotationDescriptor.allValueArguments.entries.firstOrNull { it.key.asString() == "provider" }?.value ?: return null
  return (argument.value as? KClassValue.Value.NormalClass)?.classId?.asSingleFqName()?.asString()
}

private fun KtNamedFunction.composePreviewFunctionFqn() = "${getClassName()}.${name}"

private fun ConfigurationContext.containingComposePreviewFunction() =
  psiLocation?.let { location -> location.getNonStrictParentOfType<KtNamedFunction>()?.takeIf { it.isValidComposePreview() } }<|MERGE_RESOLUTION|>--- conflicted
+++ resolved
@@ -15,13 +15,8 @@
  */
 package com.android.tools.idea.compose.preview.runconfiguration
 
-<<<<<<< HEAD
-import com.android.tools.compose.PREVIEW_PARAMETER_FQNS
-import com.android.tools.compose.findComposeToolingNamespace
-=======
 import com.android.tools.compose.COMPOSE_PREVIEW_ACTIVITY_FQN
 import com.android.tools.compose.COMPOSE_PREVIEW_PARAMETER_ANNOTATION_FQN
->>>>>>> ad5b6ee3
 import com.android.tools.idea.compose.preview.util.isValidComposePreview
 import com.android.tools.idea.kotlin.fqNameMatches
 import com.android.tools.idea.kotlin.getClassName
@@ -34,10 +29,6 @@
 import com.intellij.openapi.util.Ref
 import com.intellij.psi.PsiElement
 import org.jetbrains.kotlin.idea.caches.resolve.analyze
-<<<<<<< HEAD
-import org.jetbrains.kotlin.idea.base.util.module
-=======
->>>>>>> ad5b6ee3
 import org.jetbrains.kotlin.psi.KtAnnotationEntry
 import org.jetbrains.kotlin.psi.KtNamedFunction
 import org.jetbrains.kotlin.psi.psiUtil.getNonStrictParentOfType
@@ -59,13 +50,7 @@
   public final override fun setupConfigurationFromContext(configuration: ComposePreviewRunConfiguration,
                                                           context: ConfigurationContext,
                                                           sourceElement: Ref<PsiElement>): Boolean {
-<<<<<<< HEAD
-    if (!isComposeRunConfigurationEnabled()) return false
-
-    configuration.setLaunchActivity(sourceElement.get()?.module.findComposeToolingNamespace().previewActivityName, true)
-=======
     configuration.setLaunchActivity(COMPOSE_PREVIEW_ACTIVITY_FQN, true)
->>>>>>> ad5b6ee3
     context.containingComposePreviewFunction()?.let {
       configuration.name = it.name!!
       configuration.composableMethodFqn = it.composePreviewFunctionFqn()
