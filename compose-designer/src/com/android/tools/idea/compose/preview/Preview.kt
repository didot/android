--- conflicted
+++ resolved
@@ -18,16 +18,11 @@
 import com.android.ide.common.rendering.api.Bridge
 import com.android.tools.adtui.workbench.WorkBench
 import com.android.tools.idea.common.model.NlModel
-<<<<<<< HEAD
-import com.android.tools.idea.common.scene.render
-=======
 import com.android.tools.idea.common.surface.DelegateInteractionHandler
 import com.android.tools.idea.common.surface.DesignSurface
 import com.android.tools.idea.common.surface.LayoutlibInteractionHandler
->>>>>>> ad5b6ee3
 import com.android.tools.idea.common.surface.handleLayoutlibNativeCrash
 import com.android.tools.idea.common.util.ControllableTicker
-import com.android.tools.idea.compose.ComposeExperimentalConfiguration
 import com.android.tools.idea.compose.preview.ComposePreviewBundle.message
 import com.android.tools.idea.compose.preview.PreviewGroup.Companion.ALL_PREVIEW_GROUP
 import com.android.tools.idea.compose.preview.actions.ForceCompileAndRefreshAction
@@ -44,11 +39,6 @@
 import com.android.tools.idea.compose.preview.util.FpsCalculator
 import com.android.tools.idea.compose.preview.util.containsOffset
 import com.android.tools.idea.compose.preview.util.isComposeErrorResult
-<<<<<<< HEAD
-import com.android.tools.idea.compose.preview.util.layoutlibSceneManagers
-import com.android.tools.idea.compose.preview.util.sortByDisplayAndSourcePosition
-=======
->>>>>>> ad5b6ee3
 import com.android.tools.idea.compose.preview.util.toDisplayString
 import com.android.tools.idea.concurrency.AndroidCoroutinesAware
 import com.android.tools.idea.concurrency.AndroidDispatchers.uiThread
@@ -68,10 +58,6 @@
 import com.android.tools.idea.editors.powersave.PreviewPowerSaveManager
 import com.android.tools.idea.editors.shortcuts.getBuildAndRefreshShortcut
 import com.android.tools.idea.flags.StudioFlags
-<<<<<<< HEAD
-import com.android.tools.idea.flags.StudioFlags.COMPOSE_LIVE_EDIT_PREVIEW
-import com.android.tools.idea.flags.StudioFlags.DESIGN_TOOLS_POWER_SAVE_MODE_SUPPORT
-=======
 import com.android.tools.idea.log.LoggerWithFixedInfo
 import com.android.tools.idea.preview.FilteredPreviewElementProvider
 import com.android.tools.idea.preview.MemoizedPreviewElementProvider
@@ -79,7 +65,6 @@
 import com.android.tools.idea.preview.PreviewElementProvider
 import com.android.tools.idea.preview.refreshExistingPreviewElements
 import com.android.tools.idea.preview.sortByDisplayAndSourcePosition
->>>>>>> ad5b6ee3
 import com.android.tools.idea.projectsystem.BuildListener
 import com.android.tools.idea.projectsystem.CodeOutOfDateTracker
 import com.android.tools.idea.projectsystem.setupBuildListener
@@ -92,7 +77,6 @@
 import com.android.tools.idea.uibuilder.editor.multirepresentation.PreviewRepresentationState
 import com.android.tools.idea.uibuilder.handlers.motion.editor.adapters.MEUI
 import com.android.tools.idea.uibuilder.scene.LayoutlibSceneManager
-import com.android.tools.idea.uibuilder.scene.executeCallbacks
 import com.android.tools.idea.uibuilder.surface.NlDesignSurface
 import com.android.tools.idea.uibuilder.surface.NlInteractionHandler
 import com.android.tools.idea.util.runWhenSmartAndSyncedOnEdt
@@ -103,14 +87,8 @@
 import com.intellij.notification.Notifications
 import com.intellij.openapi.actionSystem.CommonDataKeys
 import com.intellij.openapi.actionSystem.DataContext
-<<<<<<< HEAD
-import com.intellij.openapi.application.ApplicationManager
-import com.intellij.openapi.application.ReadAction
-import com.intellij.openapi.application.invokeLater
-=======
 import com.intellij.openapi.actionSystem.DataProvider
 import com.intellij.openapi.application.invokeAndWaitIfNeeded
->>>>>>> ad5b6ee3
 import com.intellij.openapi.application.runReadAction
 import com.intellij.openapi.diagnostic.Logger
 import com.intellij.openapi.editor.event.CaretEvent
@@ -127,19 +105,12 @@
 import com.intellij.problems.WolfTheProblemSolver
 import com.intellij.psi.PsiFile
 import com.intellij.psi.SmartPointerManager
-<<<<<<< HEAD
-import com.intellij.ui.EditorNotifications
-import org.jetbrains.annotations.VisibleForTesting
-import org.jetbrains.kotlin.idea.base.util.module
-import com.intellij.util.ui.UIUtil
-=======
 import kotlinx.coroutines.CancellationException
 import kotlinx.coroutines.CompletableDeferred
 import kotlinx.coroutines.CoroutineScope
 import kotlinx.coroutines.Deferred
 import kotlinx.coroutines.ExperimentalCoroutinesApi
 import kotlinx.coroutines.FlowPreview
->>>>>>> ad5b6ee3
 import kotlinx.coroutines.Job
 import kotlinx.coroutines.async
 import kotlinx.coroutines.flow.MutableSharedFlow
@@ -152,13 +123,10 @@
 import kotlinx.coroutines.flow.merge
 import kotlinx.coroutines.launch
 import kotlinx.coroutines.withContext
-<<<<<<< HEAD
-=======
 import org.jetbrains.android.uipreview.ModuleClassLoaderOverlays
 import org.jetbrains.annotations.TestOnly
 import org.jetbrains.annotations.VisibleForTesting
-import org.jetbrains.kotlin.idea.util.module
->>>>>>> ad5b6ee3
+import org.jetbrains.kotlin.idea.base.util.module
 import java.awt.Color
 import java.time.Duration
 import java.util.UUID
@@ -222,14 +190,7 @@
 fun configureLayoutlibSceneManager(sceneManager: LayoutlibSceneManager,
                                    showDecorations: Boolean,
                                    isInteractive: Boolean,
-<<<<<<< HEAD
-                                   requestPrivateClassLoader: Boolean,
-                                   isLiveLiteralsEnabled: Boolean,
-                                   onLiveLiteralsFound: () -> Unit,
-                                   resetLiveLiteralsFound: () -> Unit): LayoutlibSceneManager =
-=======
                                    requestPrivateClassLoader: Boolean): LayoutlibSceneManager =
->>>>>>> ad5b6ee3
   sceneManager.apply {
     val reinflate = changeRequiresReinflate(showDecorations, isInteractive, requestPrivateClassLoader)
     setTransparentRendering(!showDecorations)
@@ -240,13 +201,8 @@
       toClassTransform(
         { if (StudioFlags.COMPOSE_PREVIEW_INTERRUPTIBLE.get()) CooperativeInterruptTransform(it) else it },
       )
-<<<<<<< HEAD
-    }
-    setQuality(if (isInPowerSaveMode) 0.5f else 0.7f)
-=======
     )
     setQuality(if (PreviewPowerSaveManager.isInPowerSaveMode) 0.5f else 0.7f)
->>>>>>> ad5b6ee3
     setShowDecorations(showDecorations)
     // The Compose Preview has its own way to track out of date files so we ask the Layoutlib Scene Manager to not
     // report it via the regular log.
@@ -267,15 +223,6 @@
 private const val LAYOUT_KEY = "previewLayout"
 
 /**
-<<<<<<< HEAD
- * Same as [PowerSaveMode] but obeys to the [DESIGN_TOOLS_POWER_SAVE_MODE_SUPPORT] to allow disabling the functionality.
- */
-private val isInPowerSaveMode: Boolean
-  get() = DESIGN_TOOLS_POWER_SAVE_MODE_SUPPORT.get() && PowerSaveMode.isEnabled()
-
-/**
-=======
->>>>>>> ad5b6ee3
  * A [PreviewRepresentation] that provides a compose elements preview representation of the given `psiFile`.
  *
  * A [component] is implied to display previews for all declared `@Composable` functions that also use the `@Preview` (see
@@ -314,40 +261,11 @@
   private val module = runReadAction { psiFile.module }
   private val psiFilePointer = runReadAction { SmartPointerManager.createPointer(psiFile) }
 
-<<<<<<< HEAD
-  private val projectBuildStatusManager = ProjectBuildStatusManager.create(this, psiFile, LiveLiteralsPsiFileSnapshotFilter(this, psiFile))
+  private val projectBuildStatusManager = ProjectBuildStatusManager.create(this, psiFile)
 
   /**
    * Frames per second limit for interactive preview.
    */
-  private var fpsLimit = StudioFlags.COMPOSE_INTERACTIVE_FPS_LIMIT.get()
-
-  init {
-    val project = psiFile.project
-    project.messageBus.connect(this).subscribe(PowerSaveMode.TOPIC, PowerSaveMode.Listener {
-      fpsLimit = if (isInPowerSaveMode) {
-        StudioFlags.COMPOSE_INTERACTIVE_FPS_LIMIT.get() / 3
-      }
-      else {
-        StudioFlags.COMPOSE_INTERACTIVE_FPS_LIMIT.get()
-      }
-      fpsCounter.resetAndStart()
-
-      // When getting out of power save mode, request a refresh
-      if (!isInPowerSaveMode) refresh()
-    })
-  }
-=======
-  private val projectBuildStatusManager = ProjectBuildStatusManager.create(this, psiFile)
->>>>>>> ad5b6ee3
-
-  /**
-   * Frames per second limit for interactive preview.
-   */
-<<<<<<< HEAD
-  private val memoizedPinnedPreviewProvider = FilteredPreviewElementProvider(PinnedPreviewElementManager.getPreviewElementProvider(project)) {
-    !(it.previewBodyPsi?.containingFile?.isEquivalentTo(psiFilePointer.containingFile) ?: false)
-=======
   private var fpsLimit = StudioFlags.COMPOSE_INTERACTIVE_FPS_LIMIT.get()
 
   /**
@@ -369,24 +287,16 @@
       // When getting out of power save mode, request a refresh
       if (!PreviewPowerSaveManager.isInPowerSaveMode) requestRefresh()
     })
->>>>>>> ad5b6ee3
   }
 
   /**
    * Whether the preview needs a full refresh or not.
    */
-<<<<<<< HEAD
-  private val memoizedElementsProvider = MemoizedPreviewElementProvider(previewProvider) {
-    ReadAction.compute<Long, Throwable> {
-      psiFilePointer.element?.modificationStamp ?: -1
-    }
-=======
   private val invalidated = AtomicBoolean(true)
 
   private val previewFreshnessTracker = CodeOutOfDateTracker.create(module, this) {
     invalidate()
     requestRefresh()
->>>>>>> ad5b6ee3
   }
 
   /**
@@ -423,17 +333,10 @@
 
   private val fpsCounter = FpsCalculator { System.nanoTime() }
 
-<<<<<<< HEAD
-  override val interactivePreviewElementInstance: PreviewElementInstance?
-    get() = previewElementProvider.instanceFilter
-
-  override suspend fun startInteractivePreview(element: PreviewElementInstance) {
-=======
   override val interactivePreviewElementInstance: ComposePreviewElementInstance?
     get() = previewElementProvider.instanceFilter
 
   override suspend fun startInteractivePreview(element: ComposePreviewElementInstance) {
->>>>>>> ad5b6ee3
     if (interactiveMode.isStartingOrReady()) return
     LOG.debug("New single preview element focus: $element")
     val isFromAnimationInspection = animationInspection.get()
@@ -441,48 +344,6 @@
     // but we want to stop the loop first and then change the composable when disabled
     if (isFromAnimationInspection) {
       onAnimationInspectionStop()
-<<<<<<< HEAD
-    } else {
-      EditorNotifications.getInstance(project).updateNotifications(psiFilePointer.virtualFile!!)
-    }
-    interactiveMode = ComposePreviewManager.InteractiveMode.STARTING
-    val quickRefresh = shouldQuickRefresh() && !isFromAnimationInspection// We should call this before assigning newValue to instanceIdFilter
-    val peerPreviews = previewElementProvider.previewElements().count()
-    previewElementProvider.instanceFilter = element
-    composeWorkBench.hasComponentsOverlay = false
-    val startUpStart = System.currentTimeMillis()
-    forceRefresh(quickRefresh).invokeOnCompletion {
-      surface.layoutlibSceneManagers.forEach { it.resetTouchEventsCounter() }
-      if (!isFromAnimationInspection) { // Currently it will re-create classloader and will be slower that switch from static
-        InteractivePreviewUsageTracker.getInstance(surface).logStartupTime(
-          (System.currentTimeMillis() - startUpStart).toInt(), peerPreviews)
-      }
-      fpsCounter.resetAndStart()
-      ticker.start()
-      composeWorkBench.isInteractive = true
-
-      if (StudioFlags.COMPOSE_ANIMATED_PREVIEW_SHOW_CLICK.get()) {
-        // While in interactive mode, display a small ripple when clicking
-        surface.enableMouseClickDisplay()
-      }
-      surface.background = INTERACTIVE_BACKGROUND_COLOR
-      interactiveMode = ComposePreviewManager.InteractiveMode.READY
-      ActivityTracker.getInstance().inc()
-    }
-  }
-
-  override fun stopInteractivePreview() {
-    if (interactiveMode.isStoppingOrDisabled()) return
-
-    LOG.debug("Stopping interactive")
-    onInteractivePreviewStop()
-    EditorNotifications.getInstance(project).updateNotifications(psiFilePointer.virtualFile!!)
-    onStaticPreviewStart()
-    forceRefresh().invokeOnCompletion {
-      interactiveMode = ComposePreviewManager.InteractiveMode.DISABLED
-    }
-  }
-=======
     }
     else {
       composeWorkBench.updateVisibilityAndNotifications()
@@ -524,7 +385,6 @@
       interactiveMode = ComposePreviewManager.InteractiveMode.DISABLED
     }
   }
->>>>>>> ad5b6ee3
 
   private fun onStaticPreviewStart() {
     sceneComponentProvider.enabled = true
@@ -599,38 +459,6 @@
     previewElementProvider.instanceFilter = null
   }
 
-<<<<<<< HEAD
-  /**
-   * Counter used to generate unique push ids.
-   */
-  private val pushIdCounter = AtomicLong()
-  private val liveLiteralsManager = LiveLiteralsService.getInstance(project).apply {
-    addOnLiteralsChangedListener(this@ComposePreviewRepresentation) {
-      // We generate an id for the push of the new literals so it can be tracked by the metrics stats.
-      val pushId = pushIdCounter.getAndIncrement().toString(16)
-      LiveLiteralsService.getInstance(project).liveLiteralPushStarted(previewDeviceId, pushId)
-      surface.layoutlibSceneManagers.forEach { sceneManager ->
-        launch {
-          sceneManager.invalidateCompositions(forceLayout = animationInspection.get())
-          sceneManager.executeCallbacks()
-          sceneManager.render()
-          LiveLiteralsService.getInstance(project).liveLiteralPushed(previewDeviceId, pushId, listOf())
-        }
-      }
-    }
-  }
-
-  override var hasLiveLiterals: Boolean = false
-    private set(value) {
-      field = value
-      if (value) LiveLiteralsService.getInstance(project).liveLiteralsMonitorStarted(previewDeviceId, LiveLiteralsMonitorHandler.DeviceType.PREVIEW)
-    }
-
-  override val isLiveLiteralsEnabled: Boolean
-    get() = liveLiteralsManager.isAvailable
-
-=======
->>>>>>> ad5b6ee3
   override val hasDesignInfoProviders: Boolean
     get() = module?.let { hasDesignInfoProviders(it) } ?: false
 
@@ -831,39 +659,7 @@
         composeWorkBench.updateProgress(message("panel.building"))
         afterBuildStarted()
       }
-<<<<<<< HEAD
-    }, this, allowMultipleSubscriptionsPerProject = true)
-
-    if (COMPOSE_LIVE_EDIT_PREVIEW.get()) {
-      setupOnSaveListener(project, psiFile,
-                          {
-                            if (isBuildOnSaveEnabled
-                                && isActive.get()
-                                && !hasSyntaxErrors()) {
-                                  if (COMPOSE_LIVE_EDIT_PREVIEW.get()) {
-                                    SingleFileCompileAction.compile(this)
-                                  }
-                                  else {
-                                    requestBuildForSurface(surface, false)
-                                  }
-                            }
-                          }, this)
-    }
-
-    setupChangeListener(
-      project,
-      psiFile,
-      {
-        ApplicationManager.getApplication().invokeLater {
-          LOG.debug("changeListener triggered")
-          // Only refresh when in static and not in power save mode
-          if (!isInPowerSaveMode && interactiveMode.isStoppingOrDisabled() && !animationInspection.get()) refresh()
-        }
-      },
-      this)
-=======
     }, this)
->>>>>>> ad5b6ee3
 
     // When the preview is opened we must trigger an initial refresh. We wait for the project to be smart and synched to do it.
     project.runWhenSmartAndSyncedOnEdt(this, {
@@ -977,23 +773,8 @@
     }
   }
 
-<<<<<<< HEAD
-  /**
-   * This method will be called by [onDeactivate] after the deactivation timeout expires or the LRU queue is full.
-   */
-  private fun onDeactivationTimeout() {
-    activationLock.withLock {
-      // If the preview is still not active, deactivate the surface.
-      if (!isActive.get()) {
-        stopInteractivePreview()
-        LOG.debug("Delayed surface deactivation")
-        surface.deactivate()
-      }
-    }
-=======
   override fun onActivate() {
     lifecycleManager.activate()
->>>>>>> ad5b6ee3
   }
 
   private fun CoroutineScope.activate(resume: Boolean) {
@@ -1009,18 +790,8 @@
       onInit()
     }
 
-<<<<<<< HEAD
-      if  (isInPowerSaveMode) {
-        // When on power saving mode, deactivate immediately to free resources.
-        onDeactivationTimeout()
-      }
-      else {
-        project.getService(PreviewProjectService::class.java).deactivationQueue.addDelayedAction(this, this::onDeactivationTimeout)
-      }
-=======
     if (interactiveMode.isStartingOrReady()) {
       resumeInteractivePreview()
->>>>>>> ad5b6ee3
     }
   }
 
@@ -1030,11 +801,7 @@
   // endregion
 
   override fun onCaretPositionChanged(event: CaretEvent, isModificationTriggered: Boolean) {
-<<<<<<< HEAD
-    if (isInPowerSaveMode) return
-=======
     if (PreviewPowerSaveManager.isInPowerSaveMode) return
->>>>>>> ad5b6ee3
     if (isModificationTriggered) return // We do not move the preview while the user is typing
     if (!StudioFlags.COMPOSE_PREVIEW_SCROLL_ON_CARET_MOVE.get()) return
     if (interactiveMode.isStartingOrReady()) return
@@ -1042,19 +809,6 @@
     if (event.newPosition.line == event.oldPosition.line) return
     val offset = event.editor.logicalPositionToOffset(event.newPosition)
 
-<<<<<<< HEAD
-    launch(uiThread) {
-      val filePreviewElements = withContext(workerThread) {
-        memoizedElementsProvider.previewElements()
-      }
-
-      filePreviewElements.find { element ->
-        element.previewBodyPsi?.psiRange.containsOffset(offset) || element.previewElementDefinitionPsi?.psiRange.containsOffset(offset)
-      }?.let { selectedPreviewElement ->
-        surface.models.find { it.dataContext.getData(COMPOSE_PREVIEW_ELEMENT) == selectedPreviewElement }
-      }?.let {
-        surface.scrollToVisible(it, true)
-=======
     lifecycleManager.executeIfActive {
       launch(uiThread) {
         val filePreviewElements = withContext(workerThread) {
@@ -1071,7 +825,6 @@
             surface.scrollToVisible(it, true)
           }
         }
->>>>>>> ad5b6ee3
       }
     }
   }
@@ -1088,12 +841,6 @@
     animationInspectionPreviewElementInstance = null
   }
 
-<<<<<<< HEAD
-  override val isBuildOnSaveEnabled: Boolean
-    get() = COMPOSE_LIVE_EDIT_PREVIEW.get() && ComposeExperimentalConfiguration.getInstance().isBuildOnSaveEnabled
-
-=======
->>>>>>> ad5b6ee3
   private var lastPinsModificationCount = -1L
 
   private fun hasErrorsAndNeedsBuild(): Boolean =
@@ -1171,11 +918,7 @@
    * not get reinflated, this allows to save time for e.g. static to animated preview transition. A [ProgressIndicator] that runs while
    * refresh is in progress is given, and this method should return early if the indicator is cancelled.
    */
-<<<<<<< HEAD
-  private suspend fun doRefreshSync(filePreviewElements: List<PreviewElement>, quickRefresh: Boolean, progressIndicator: ProgressIndicator) {
-=======
   private suspend fun doRefreshSync(filePreviewElements: List<ComposePreviewElement>, quickRefresh: Boolean, progressIndicator: ProgressIndicator) {
->>>>>>> ad5b6ee3
     if (LOG.isDebugEnabled) LOG.debug("doRefresh of ${filePreviewElements.count()} elements.")
     val psiFile = runReadAction {
       val element = psiFilePointer.element
@@ -1258,48 +1001,19 @@
     val requestLogger = LoggerWithFixedInfo(LOG, mapOf("requestId" to refreshRequest.requestId))
     requestLogger.debug("Refresh triggered. quickRefresh: ${refreshRequest.quickRefresh}")
     val refreshTrigger: Throwable? = if (LOG.isDebugEnabled) Throwable() else null
-<<<<<<< HEAD
-=======
     val startTime = System.nanoTime()
->>>>>>> ad5b6ee3
     // Start a progress indicator so users are aware that a long task is running. Stop it by calling processFinish() if returning early.
     val refreshProgressIndicator = BackgroundableProcessIndicator(
       project,
       message("refresh.progress.indicator.title"),
-<<<<<<< HEAD
-      PerformInBackgroundOption.ALWAYS_BACKGROUND,
-=======
->>>>>>> ad5b6ee3
       "",
       "",
       true
     )
-<<<<<<< HEAD
-    Disposer.register(this@ComposePreviewRepresentation, refreshProgressIndicator)
-    val refreshJob = launch(uiThread) {
-      val startTime = System.nanoTime()
-
-      /**
-       * Check if `refreshProgressIndicator` is cancelled. If it is, stop it. Otherwise, update its text.
-       */
-      fun checkProgressIndicatorIsCancelledAndUpdateText(bundleStringEntry: String) =
-        if (refreshProgressIndicator.isCanceled) {
-          LOG.debug("Refresh cancelled")
-          refreshProgressIndicator.processFinish()
-          true
-        }
-        else {
-          refreshProgressIndicator.text = message(bundleStringEntry)
-          false
-        }
-
-      LOG.debug("Refresh triggered (inside uiThread scope)", refreshTrigger)
-=======
     if (!Disposer.tryRegister(this, refreshProgressIndicator)) return null
     // This is not launched in the activation scope to avoid cancelling the refresh mid-way when the user changes tabs.
     val refreshJob = launchWithProgress(refreshProgressIndicator, uiThread) {
       requestLogger.debug("Refresh triggered (inside launchWithProgress scope)", refreshTrigger)
->>>>>>> ad5b6ee3
 
       if (DumbService.isDumb(project)) {
         requestLogger.debug("Project is in dumb mode, not able to refresh")
@@ -1366,21 +1080,6 @@
       }
       finally {
         refreshCallsCount.decrementAndGet()
-<<<<<<< HEAD
-        composeWorkBench.updateVisibilityAndNotifications()
-        UIUtil.invokeLaterIfNeeded {
-          if (!composeWorkBench.isMessageBeingDisplayed) {
-            // Only notify the preview refresh time if there are previews to show.
-            val durationString = Duration.ofMillis((System.nanoTime() - startTime) / 1_000_000).toDisplayString()
-            val notification = Notification(
-              PREVIEW_NOTIFICATION_GROUP_ID,
-              message("event.log.refresh.title"),
-              message("event.log.refresh.total.elapsed.time", durationString),
-              NotificationType.INFORMATION
-            )
-            Notifications.Bus.notify(notification, project)
-          }
-=======
         // Force updating toolbar icons after refresh
         ActivityTracker.getInstance().inc()
       }
@@ -1405,18 +1104,9 @@
             NotificationType.INFORMATION
           )
           Notifications.Bus.notify(notification, project)
->>>>>>> ad5b6ee3
-        }
-      }
-    }
-<<<<<<< HEAD
-
-    refreshJob.invokeOnCompletion {
-      invokeLater { Disposer.dispose(refreshProgressIndicator) }
-    }
-
-=======
->>>>>>> ad5b6ee3
+        }
+      }
+    }
     return refreshJob
   }
 
@@ -1469,10 +1159,6 @@
    * We will only do quick refresh if there is a single preview.
    * When live literals is enabled, we want to try to preserve the same class loader as much as possible.
    */
-<<<<<<< HEAD
-  private fun shouldQuickRefresh() =
-    !isLiveLiteralsEnabled && StudioFlags.COMPOSE_QUICK_ANIMATED_PREVIEW.get() && previewElements.count() == 1
-=======
   private fun shouldQuickRefresh() = renderedElements.count() == 1
 
   private suspend fun requestFastPreviewRefresh(): CompilationResult? {
@@ -1549,5 +1235,4 @@
 
   override fun requestFastPreviewRefreshAsync(): Deferred<CompilationResult?> =
     lifecycleManager.executeIfActive { async { requestFastPreviewRefresh() } } ?: CompletableDeferred(null)
->>>>>>> ad5b6ee3
 }