--- conflicted
+++ resolved
@@ -15,7 +15,6 @@
  */
 package com.android.tools.idea.compose.preview
 
-import com.android.tools.idea.compose.preview.ComposePreviewBundle.message
 import com.android.annotations.concurrency.GuardedBy
 import com.android.ide.common.rendering.api.Bridge
 import com.android.tools.idea.common.model.NlModel
@@ -23,6 +22,7 @@
 import com.android.tools.idea.common.surface.handleLayoutlibNativeCrash
 import com.android.tools.idea.common.util.ControllableTicker
 import com.android.tools.idea.compose.ComposeExperimentalConfiguration
+import com.android.tools.idea.compose.preview.ComposePreviewBundle.message
 import com.android.tools.idea.compose.preview.PreviewGroup.Companion.ALL_PREVIEW_GROUP
 import com.android.tools.idea.compose.preview.actions.ForceCompileAndRefreshAction
 import com.android.tools.idea.compose.preview.actions.PinAllPreviewElementsAction
@@ -33,10 +33,7 @@
 import com.android.tools.idea.compose.preview.animation.ComposePreviewAnimationManager
 import com.android.tools.idea.compose.preview.designinfo.hasDesignInfoProviders
 import com.android.tools.idea.compose.preview.literals.LiveLiteralsPsiFileSnapshotFilter
-<<<<<<< HEAD
-=======
 import com.android.tools.idea.compose.preview.liveEdit.PreviewLiveEditManager
->>>>>>> 477885a9
 import com.android.tools.idea.compose.preview.navigation.PreviewNavigationHandler
 import com.android.tools.idea.compose.preview.util.FpsCalculator
 import com.android.tools.idea.compose.preview.util.PreviewElement
@@ -104,11 +101,7 @@
 import kotlinx.coroutines.Job
 import kotlinx.coroutines.launch
 import kotlinx.coroutines.withContext
-<<<<<<< HEAD
-import org.apache.commons.lang.time.DurationFormatUtils
-=======
 import org.jetbrains.annotations.VisibleForTesting
->>>>>>> 477885a9
 import org.jetbrains.kotlin.idea.util.module
 import java.awt.Color
 import java.time.Duration
@@ -227,14 +220,6 @@
 
 /**
  * Key for persisting the selected layout manager.
-<<<<<<< HEAD
- */
-private const val LAYOUT_KEY = "previewLayout"
-
-/**
- * Frames per second limit for interactive preview
-=======
->>>>>>> 477885a9
  */
 private const val LAYOUT_KEY = "previewLayout"
 
@@ -270,9 +255,6 @@
   private val module = psiFile.module
   private val psiFilePointer = SmartPointerManager.createPointer(psiFile)
 
-<<<<<<< HEAD
-  private val projectBuildStatusManager = ProjectBuildStatusManager(this, psiFile, LiveLiteralsPsiFileSnapshotFilter(this, psiFile))
-=======
   private val projectBuildStatusManager = ProjectBuildStatusManager.create(this, psiFile, LiveLiteralsPsiFileSnapshotFilter(this, psiFile))
 
   /**
@@ -295,7 +277,6 @@
       if (!isInPowerSaveMode) refresh()
     })
   }
->>>>>>> 477885a9
 
   /**
    * [PreviewElementProvider] containing the pinned previews.
@@ -368,29 +349,9 @@
       ticker.start()
       composeWorkBench.isInteractive = true
 
-<<<<<<< HEAD
-            if (StudioFlags.COMPOSE_ANIMATED_PREVIEW_SHOW_CLICK.get()) {
-              // While in interactive mode, display a small ripple when clicking
-              surface.enableMouseClickDisplay()
-            }
-            surface.background = INTERACTIVE_BACKGROUND_COLOR
-            interactiveMode = ComposePreviewManager.InteractiveMode.READY
-            ActivityTracker.getInstance().inc()
-          }
-        }
-        else { // Disable interactive
-          onInteractivePreviewStop()
-          EditorNotifications.getInstance(project).updateNotifications(psiFilePointer.virtualFile!!)
-          onStaticPreviewStart()
-          forceRefresh().invokeOnCompletion {
-            interactiveMode = ComposePreviewManager.InteractiveMode.DISABLED
-          }
-        }
-=======
       if (StudioFlags.COMPOSE_ANIMATED_PREVIEW_SHOW_CLICK.get()) {
         // While in interactive mode, display a small ripple when clicking
         surface.enableMouseClickDisplay()
->>>>>>> 477885a9
       }
       surface.background = INTERACTIVE_BACKGROUND_COLOR
       interactiveMode = ComposePreviewManager.InteractiveMode.READY
@@ -703,15 +664,8 @@
       {
         ApplicationManager.getApplication().invokeLater {
           LOG.debug("changeListener triggered")
-<<<<<<< HEAD
-          // When changes are made to the file, the animations become obsolete, so we invalidate the Animation Inspector and only display
-          // the new ones after a successful build.
-          ComposePreviewAnimationManager.invalidate()
-          refresh()
-=======
           // Only refresh when in static and not in power save mode
           if (!isInPowerSaveMode && interactiveMode.isStoppingOrDisabled() && !animationInspection.get()) refresh()
->>>>>>> 477885a9
         }
       },
       this)
@@ -1013,18 +967,6 @@
     Disposer.register(this@ComposePreviewRepresentation, refreshProgressIndicator)
     val refreshJob = launch(uiThread) {
       val startTime = System.nanoTime()
-<<<<<<< HEAD
-      // Start a progress indicator so users are aware that a long task is running. Stop it by calling processFinish() if returning early.
-      val refreshProgressIndicator = BackgroundableProcessIndicator(
-        project,
-        message("refresh.progress.indicator.title"),
-        PerformInBackgroundOption.ALWAYS_BACKGROUND,
-        "",
-        "",
-        true
-      )
-=======
->>>>>>> 477885a9
 
       /**
        * Check if `refreshProgressIndicator` is cancelled. If it is, stop it. Otherwise, update its text.
@@ -1122,20 +1064,11 @@
         UIUtil.invokeLaterIfNeeded {
           if (!composeWorkBench.isMessageBeingDisplayed) {
             // Only notify the preview refresh time if there are previews to show.
-<<<<<<< HEAD
-            val durationMs = (System.nanoTime() - startTime) / 1_000_000
-            val durationFormat = if (durationMs >= 60_000) "mm 'm' ss 's' SSS 'ms'" else "ss 's' SSS 'ms'"
-            val notification = Notification(
-              NOTIFICATION_GROUP_ID,
-              message("event.log.refresh.title"),
-              message("event.log.refresh.total.elapsed.time", DurationFormatUtils.formatDuration(durationMs, durationFormat, false)),
-=======
             val durationString = Duration.ofMillis((System.nanoTime() - startTime) / 1_000_000).toDisplayString()
             val notification = Notification(
               PREVIEW_NOTIFICATION_GROUP_ID,
               message("event.log.refresh.title"),
               message("event.log.refresh.total.elapsed.time", durationString),
->>>>>>> 477885a9
               NotificationType.INFORMATION
             )
             Notifications.Bus.notify(notification, project)
@@ -1152,14 +1085,6 @@
     return refreshJob
   }
 
-<<<<<<< HEAD
-  private fun getSelectedLayoutManager(): String? {
-    val layoutSwitcher = surface.sceneViewLayoutManager as LayoutManagerSwitcher
-    return PREVIEW_LAYOUT_MANAGER_OPTIONS.find { layoutSwitcher.isLayoutManagerSelected(it.layoutManager) }?.displayName
-  }
-
-=======
->>>>>>> 477885a9
   override fun getState(): PreviewRepresentationState {
     val selectedGroupName = previewElementProvider.groupNameFilter.name ?: ""
     val selectedLayoutName = PREVIEW_LAYOUT_MANAGER_OPTIONS.find {
@@ -1167,19 +1092,11 @@
     }?.displayName ?: ""
     return mapOf(
       SELECTED_GROUP_KEY to selectedGroupName,
-<<<<<<< HEAD
-      BUILD_ON_SAVE_KEY to isBuildOnSaveEnabled.toString(),
-=======
->>>>>>> 477885a9
       LAYOUT_KEY to selectedLayoutName)
   }
 
   override fun setState(state: PreviewRepresentationState) {
     val selectedGroupName = state[SELECTED_GROUP_KEY]
-<<<<<<< HEAD
-    val buildOnSave = state[BUILD_ON_SAVE_KEY]?.toBoolean()
-=======
->>>>>>> 477885a9
     val previewLayoutName = state[LAYOUT_KEY]
     onRestoreState = {
       if (!selectedGroupName.isNullOrEmpty()) {
@@ -1188,11 +1105,6 @@
         }
       }
 
-<<<<<<< HEAD
-      buildOnSave?.let { isBuildOnSaveEnabled = it }
-
-=======
->>>>>>> 477885a9
       PREVIEW_LAYOUT_MANAGER_OPTIONS.find { it.displayName == previewLayoutName }?.let {
         (surface.sceneViewLayoutManager as LayoutManagerSwitcher).setLayoutManager(it.layoutManager)
       }
