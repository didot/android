/*
 * Copyright (C) 2019 The Android Open Source Project
 *
 * Licensed under the Apache License, Version 2.0 (the "License");
 * you may not use this file except in compliance with the License.
 * You may obtain a copy of the License at
 *
 *      http://www.apache.org/licenses/LICENSE-2.0
 *
 * Unless required by applicable law or agreed to in writing, software
 * distributed under the License is distributed on an "AS IS" BASIS,
 * WITHOUT WARRANTIES OR CONDITIONS OF ANY KIND, either express or implied.
 * See the License for the specific language governing permissions and
 * limitations under the License.
 */
package com.android.tools.idea.compose.preview

import com.android.ide.common.resources.configuration.FolderConfiguration
import com.android.tools.adtui.workbench.WorkBench
import com.android.tools.idea.common.editor.ActionsToolbar
import com.android.tools.idea.common.error.IssuePanelSplitter
import com.android.tools.idea.common.model.DefaultModelUpdater
import com.android.tools.idea.common.model.NlModel
import com.android.tools.idea.common.model.NlModelBuilder
import com.android.tools.idea.common.model.NopSelectionModel
import com.android.tools.idea.common.model.updateFileContentBlocking
import com.android.tools.idea.common.surface.DelegateInteractionHandler
import com.android.tools.idea.common.surface.DesignSurface
import com.android.tools.idea.common.surface.LayoutlibInteractionHandler
import com.android.tools.idea.common.util.BuildListener
import com.android.tools.idea.common.util.ControllableTicker
import com.android.tools.idea.common.util.asLogString
import com.android.tools.idea.common.util.setupBuildListener
import com.android.tools.idea.common.util.setupChangeListener
import com.android.tools.idea.common.util.setupOnSaveListener
import com.android.tools.idea.compose.preview.PreviewGroup.Companion.ALL_PREVIEW_GROUP
import com.android.tools.idea.compose.preview.actions.ForceCompileAndRefreshAction
import com.android.tools.idea.compose.preview.actions.PreviewSurfaceActionManager
import com.android.tools.idea.compose.preview.actions.requestBuildForSurface
import com.android.tools.idea.compose.preview.analytics.InteractivePreviewUsageTracker
import com.android.tools.idea.compose.preview.animation.ComposePreviewAnimationManager
import com.android.tools.idea.compose.preview.navigation.PreviewNavigationHandler
import com.android.tools.idea.compose.preview.scene.ComposeSceneComponentProvider
import com.android.tools.idea.compose.preview.scene.ComposeSceneUpdateListener
import com.android.tools.idea.compose.preview.util.ComposeAdapterLightVirtualFile
import com.android.tools.idea.compose.preview.util.FpsCalculator
import com.android.tools.idea.compose.preview.util.PreviewElement
import com.android.tools.idea.compose.preview.util.PreviewElementInstance
import com.android.tools.idea.compose.preview.util.isComposeErrorResult
import com.android.tools.idea.compose.preview.util.layoutlibSceneManagers
import com.android.tools.idea.compose.preview.util.matchElementsToModels
import com.android.tools.idea.compose.preview.util.modelAffinity
import com.android.tools.idea.compose.preview.util.requestComposeRender
import com.android.tools.idea.compose.preview.util.sortBySourcePosition
import com.android.tools.idea.concurrency.AndroidCoroutinesAware
import com.android.tools.idea.concurrency.AndroidDispatchers.uiThread
import com.android.tools.idea.concurrency.AndroidDispatchers.workerThread
import com.android.tools.idea.concurrency.UniqueTaskCoroutineLauncher
import com.android.tools.idea.configurations.Configuration
import com.android.tools.idea.configurations.ConfigurationManager
import com.android.tools.idea.editors.notifications.NotificationPanel
import com.android.tools.idea.editors.shortcuts.getBuildAndRefreshShortcut
import com.android.tools.idea.flags.StudioFlags
import com.android.tools.idea.flags.StudioFlags.COMPOSE_PREVIEW_BUILD_ON_SAVE
import com.android.tools.idea.gradle.project.build.GradleBuildState
import com.android.tools.idea.rendering.RenderService
import com.android.tools.idea.run.util.StopWatch
import com.android.tools.idea.uibuilder.editor.multirepresentation.PreviewRepresentation
import com.android.tools.idea.uibuilder.editor.multirepresentation.PreviewRepresentationState
import com.android.tools.idea.uibuilder.scene.LayoutlibSceneManager
import com.android.tools.idea.uibuilder.surface.NlDesignSurface
import com.android.tools.idea.uibuilder.surface.NlInteractionHandler
import com.android.tools.idea.uibuilder.surface.SceneMode
import com.android.tools.idea.util.runWhenSmartAndSyncedOnEdt
import com.intellij.application.subscribe
import com.intellij.openapi.actionSystem.CommonDataKeys
import com.intellij.openapi.actionSystem.DataContext
import com.intellij.openapi.application.ApplicationManager
import com.intellij.openapi.application.ReadAction
import com.intellij.openapi.diagnostic.Logger
import com.intellij.openapi.extensions.ExtensionPointName
import com.intellij.openapi.fileEditor.FileEditor
import com.intellij.openapi.module.ModuleUtilCore
import com.intellij.openapi.project.DumbService
import com.intellij.openapi.project.Project
import com.intellij.openapi.util.Disposer
import com.intellij.openapi.util.ModificationTracker
import com.intellij.openapi.util.UserDataHolderBase
import com.intellij.openapi.util.UserDataHolderEx
import com.intellij.openapi.vfs.VirtualFile
import com.intellij.problems.WolfTheProblemSolver
import com.intellij.psi.PsiFile
import com.intellij.psi.SmartPointerManager
import com.intellij.psi.xml.XmlFile
import com.intellij.ui.EditorNotifications
import com.intellij.ui.JBColor
import com.intellij.ui.JBSplitter
import com.intellij.util.ui.UIUtil
import kotlinx.coroutines.Job
import kotlinx.coroutines.future.await
import kotlinx.coroutines.launch
import kotlinx.coroutines.withContext
import org.jetbrains.android.facet.AndroidFacet
import java.awt.BorderLayout
import java.awt.Color
import java.time.Duration
import java.util.concurrent.CompletableFuture
import java.util.concurrent.atomic.AtomicBoolean
import java.util.concurrent.atomic.AtomicInteger
import java.util.function.BiFunction
import java.util.function.Consumer
import javax.swing.JComponent
import javax.swing.JPanel
import javax.swing.OverlayLayout
import kotlin.properties.Delegates

/**
 * Background color for the surface while "Interactive" is enabled.
 */
private val INTERACTIVE_BACKGROUND_COLOR = JBColor(Color(203, 210, 217),
                                                   Color(70, 69, 77))

/**
 * [NlModel] associated preview data
 *
 * @param previewElement the [PreviewElement] associated to this model
 */
private class ModelDataContext(private val composePreviewManager: ComposePreviewManager,
                               private val previewElement: PreviewElement) : DataContext {
  override fun getData(dataId: String): Any? = when (dataId) {
    COMPOSE_PREVIEW_MANAGER.name -> composePreviewManager
    COMPOSE_PREVIEW_ELEMENT.name -> previewElement
    else -> null
  }
}

/**
 * Returns true if change of values of any [LayoutlibSceneManager] properties would require necessary re-inflation. Namely, if we change
 * [LayoutlibSceneManager.isShowingDecorations], [LayoutlibSceneManager.isUsePrivateClassLoader] or if we transition from interactive to
 * static preview mode (not the other way around though) we need to re-inflate in order to update the preview layout.
 */
fun LayoutlibSceneManager.changeRequiresReinflate(showDecorations: Boolean, isInteractive: Boolean, usePrivateClassLoader: Boolean) =
  (showDecorations != isShowingDecorations) ||
  (interactive && !isInteractive) || // transition from interactive to static
  (usePrivateClassLoader != isUsePrivateClassLoader)


/**
 * Sets up the given [sceneManager] with the right values to work on the Compose Preview. Currently, this
 * will configure if the preview elements will be displayed with "full device size" or simply containing the
 * previewed components (shrink mode).
 * @param showDecorations when true, the rendered content will be shown with the full device size specified in
 * the device configuration and with the frame decorations.
 * @param isInteractive whether the scene displays an interactive preview.
 * @param usePrivateClassLoader whether the scene manager should use a private ClassLoader.
 */
private fun configureLayoutlibSceneManager(sceneManager: LayoutlibSceneManager,
                                           showDecorations: Boolean,
                                           isInteractive: Boolean,
                                           usePrivateClassLoader: Boolean,
                                           forceReinflate: Boolean = true): LayoutlibSceneManager =
  sceneManager.apply {
    val reinflate = forceReinflate || changeRequiresReinflate(showDecorations, isInteractive, usePrivateClassLoader)
    setTransparentRendering(!showDecorations)
    setShrinkRendering(!showDecorations)
    setUseImagePool(false)
    interactive = isInteractive
    isUsePrivateClassLoader = usePrivateClassLoader
    setQuality(0.7f)
    setShowDecorations(showDecorations)
    if (reinflate) {
      forceReinflate()
    }
  }

/**
 * Key for the persistent group state for the Compose Preview.
 */
private const val SELECTED_GROUP_KEY = "selectedGroup"

/**
 * Key for the persistent build on save state for the Compose Preview.
 */
private const val BUILD_ON_SAVE_KEY = "buildOnSave"

/**
 * A [PreviewRepresentation] that provides a compose elements preview representation of the given `psiFile`.
 *
 * A [component] is implied to display previews for all declared `@Composable` functions that also use the `@Preview` (see
 * [com.android.tools.idea.compose.preview.util.PREVIEW_ANNOTATION_FQN]) annotation.
 * For every preview element a small XML is generated that allows Layoutlib to render a `@Composable` functions.
 *
 * @param psiFile [PsiFile] pointing to the Kotlin source containing the code to preview.
 * @param previewProvider [PreviewElementProvider] to obtain the [PreviewElement]s.
 */
class ComposePreviewRepresentation(psiFile: PsiFile,
                                   previewProvider: PreviewElementProvider) :
  PreviewRepresentation, ComposePreviewManagerEx, UserDataHolderEx by UserDataHolderBase(), AndroidCoroutinesAware {
  private val LOG = Logger.getInstance(ComposePreviewRepresentation::class.java)
  private val project = psiFile.project
  private val psiFilePointer = SmartPointerManager.createPointer(psiFile)

  private val projectBuildStatusManager = ProjectBuildStatusManager(this, psiFile)

  /**
   * [PreviewElementProvider] used to save the result of a call to `previewProvider`. Calls to `previewProvider` can potentially
   * be slow. This saves the last result and it is refreshed on demand when we know is not running on the UI thread.
   */
  private val memoizedElementsProvider = MemoizedPreviewElementProvider(previewProvider,
                                                                        ModificationTracker {
                                                                          ReadAction.compute<Long, Throwable> {
                                                                            psiFilePointer.element?.modificationStamp ?: -1
                                                                          }
                                                                        })
  private val previewElementProvider = PreviewFilters(memoizedElementsProvider)

  /**
   * A [UniqueTaskCoroutineLauncher] used to run the image rendering. This ensures that only one image rendering is running at time.
   */
  private val uniqueRefreshLauncher = UniqueTaskCoroutineLauncher(this, "Compose Preview refresh")

  override var groupFilter: PreviewGroup by Delegates.observable(ALL_PREVIEW_GROUP) { _, oldValue, newValue ->
    if (oldValue != newValue) {
      LOG.debug("New group preview element selection: $newValue")
      previewElementProvider.groupNameFilter = newValue
      // Force refresh to ensure the new preview elements are picked up
      forceRefresh()
    }
  }

  @Volatile
  override var availableGroups: Set<PreviewGroup> = emptySet()

  @Volatile
  private var interactiveMode = ComposePreviewManager.InteractiveMode.DISABLED
  private val navigationHandler = PreviewNavigationHandler()

  private val fpsCounter = FpsCalculator { System.nanoTime() }

  override fun setInteractivePreviewElementInstance(previewElement: PreviewElementInstance?) {
    if (previewElementProvider.instanceFilter != previewElement) {
      LOG.debug("New single preview element focus: $previewElement")
      val isInteractive = previewElement != null
      // The order matters because we first want to change the composable being previewed and then start interactive loop when enabled
      // but we want to stop the loop first and then change the composable when disabled
      if (isInteractive) { // Enable interactive
        interactiveMode = ComposePreviewManager.InteractiveMode.STARTING
        val quickRefresh = shouldQuickRefresh() // We should call this before assigning newValue to instanceIdFilter
        val peerPreviews = previewElementProvider.previewElements.count()
<<<<<<< HEAD
        previewElementProvider.instanceFilter = newValue
=======
        previewElementProvider.instanceFilter = previewElement
>>>>>>> b4abbedd
        sceneComponentProvider.enabled = false
        val startUpStart = System.currentTimeMillis()
        forceRefresh(quickRefresh).invokeOnCompletion {
          surface.layoutlibSceneManagers.forEach { it.resetTouchEventsCounter() }
          InteractivePreviewUsageTracker.getInstance(surface).logStartupTime(
            (System.currentTimeMillis() - startUpStart).toInt(), peerPreviews)
          fpsCounter.resetAndStart()
          ticker.start()
          delegateInteractionHandler.delegate = interactiveInteractionHandler

          if (StudioFlags.COMPOSE_ANIMATED_PREVIEW_SHOW_CLICK.get()) {
            // While in interactive mode, display a small ripple when clicking
            surface.enableMouseClickDisplay()
          }
          surface.background = INTERACTIVE_BACKGROUND_COLOR
          interactiveMode = ComposePreviewManager.InteractiveMode.READY
        }
      }
      else { // Disable interactive
        interactiveMode = ComposePreviewManager.InteractiveMode.STOPPING
        surface.background = defaultSurfaceBackground
        surface.disableMouseClickDisplay()
        delegateInteractionHandler.delegate = staticPreviewInteractionHandler
        ticker.stop()
        sceneComponentProvider.enabled = true
        previewElementProvider.clearInstanceIdFilter()
        logInteractiveSessionMetrics()
        forceRefresh().invokeOnCompletion {
          interactiveMode = ComposePreviewManager.InteractiveMode.DISABLED
        }
      }
    }
  }

  private val animationInspection = AtomicBoolean(false)

  override var animationInspectionPreviewElementInstance:
    PreviewElementInstance? by Delegates.observable(null as PreviewElementInstance?) { _, oldValue, newValue ->
    if (oldValue != newValue) {
      animationInspection.set(newValue != null)
      if (animationInspection.get()) {
        LOG.debug("Animation Inspector open for preview: $newValue")
        previewElementProvider.instanceFilter = newValue
        sceneComponentProvider.enabled = false
        // Open the animation inspection panel
        mainPanelSplitter.secondComponent = ComposePreviewAnimationManager.createAnimationInspectorPanel(surface, this) {
          // Close this inspection panel, making all the necessary UI changes (e.g. changing background and refreshing the preview) before
          // opening a new one.
          animationInspectionPreviewElementInstance = null
        }
        surface.background = INTERACTIVE_BACKGROUND_COLOR
      }
      else {
        // Close the animation inspection panel
        surface.background = defaultSurfaceBackground
        ComposePreviewAnimationManager.closeCurrentInspector()
        mainPanelSplitter.secondComponent = null
        sceneComponentProvider.enabled = true
        previewElementProvider.instanceFilter = null
      }
      forceRefresh()
    }
  }

  override var showDebugBoundaries: Boolean = false
    set(value) {
      field = value
      forceRefresh()
    }

  private val sceneComponentProvider = ComposeSceneComponentProvider()
  private val delegateInteractionHandler = DelegateInteractionHandler()
  private val surface = NlDesignSurface.builder(project, this)
    .setIsPreview(true)
    .showModelNames()
    .setNavigationHandler(navigationHandler)
    .setLayoutManager(DEFAULT_PREVIEW_LAYOUT_MANAGER)
    .setActionManagerProvider { surface -> PreviewSurfaceActionManager(surface) }
    .setInteractionHandlerProvider { delegateInteractionHandler }
    .setActionHandler { surface -> PreviewSurfaceActionHandler(surface) }
    .setSceneManagerProvider { surface, model ->
      LayoutlibSceneManager(model, surface, sceneComponentProvider, ComposeSceneUpdateListener())
    }
    .setEditable(true)
    .setDelegateDataProvider {
      return@setDelegateDataProvider when (it) {
        COMPOSE_PREVIEW_MANAGER.name -> this
        // The Compose preview NlModels do not point to the actual file but to a synthetic file
        // generated for Layoutlib. This ensures we return the right file.
        CommonDataKeys.VIRTUAL_FILE.name -> psiFilePointer.virtualFile
        else -> null
      }
    }
    .setSelectionModel(NopSelectionModel)
    .build()
    .apply {
      setScreenMode(SceneMode.COMPOSE, false)
      setMaxFitIntoZoomLevel(2.0) // Set fit into limit to 200%
    }
  private val staticPreviewInteractionHandler = NlInteractionHandler(surface)
  private val interactiveInteractionHandler by lazy { LayoutlibInteractionHandler(surface) }

  /**
   * Default background used by the surface. This is used to restore the state after disabling the interactive preview.
   */
  private val defaultSurfaceBackground: Color = surface.background

  private val modelUpdater: NlModel.NlModelUpdaterInterface = DefaultModelUpdater()

  /**
   * List of [PreviewElement] being rendered by this editor
   */
  var previewElements: List<PreviewElement> = emptyList()

  /**
   * Counts the current number of simultaneous executions of [refresh] method. Being inside the [refresh] indicates that the this preview
   * is being refreshed. Even though [uniqueRefreshLauncher] guarantees that only at most a single refresh happens at any point in time,
   * there might be several simultaneous calls to [refresh] method and therefore we need a counter instead of boolean flag.
   */
  private val refreshCallsCount = AtomicInteger(0)

  /**
   * This field will be false until the preview has rendered at least once. If the preview has not rendered once
   * we do not have enough information about errors and the rendering to show the preview. Once it has rendered,
   * even with errors, we can display additional information about the state of the preview.
   */
  private val hasRenderedAtLeastOnce = AtomicBoolean(false)

  /**
   * Callback first time after the preview has loaded the initial state and it's ready to restore
   * any saved state.
   */
  private var onRestoreState: (() -> Unit)? = null

  private val notificationsPanel = NotificationPanel(
    ExtensionPointName.create("com.android.tools.idea.compose.preview.composeEditorNotificationProvider"))

  private val actionsToolbar = ActionsToolbar(this@ComposePreviewRepresentation, surface)

  /**
   * Vertical splitter where the top component is the main Compose Preview panel and the bottom component, when visible, is an auxiliary
   * panel associated with the preview. For example, it can be an animation inspector that lists all the animations the preview has.
   */
  private val mainPanelSplitter = JBSplitter(true, 0.7f).apply { dividerWidth = 3 }

  /**
   * [WorkBench] used to contain all the preview elements.
   */
  private val workbench = WorkBench<DesignSurface>(project, "Compose Preview", null, this).apply {
    val contentPanel = JPanel(BorderLayout()).apply {
      add(actionsToolbar.toolbarComponent, BorderLayout.NORTH)

      val overlayPanel = object : JPanel() {
        // Since the overlay panel is transparent, we can not use optimized drawing or it will produce rendering artifacts.
        override fun isOptimizedDrawingEnabled(): Boolean = false
      }

      overlayPanel.apply {
        layout = OverlayLayout(this)

        add(notificationsPanel)
        add(surface)
      }

      mainPanelSplitter.firstComponent = overlayPanel
      add(mainPanelSplitter, BorderLayout.CENTER)
    }

    val issueErrorSplitter = IssuePanelSplitter(surface, contentPanel)

    init(issueErrorSplitter, surface, listOf(), false)
    showLoading(message("panel.building"))
  }

  private val ticker = ControllableTicker({
                                            if (!RenderService.isBusy()) {
                                              fpsCounter.incrementFrameCounter()
                                              surface.layoutlibSceneManagers.firstOrNull()?.executeCallbacksAndRequestRender(null)
                                            }
                                          }, Duration.ofMillis(5))

  /**
   * Tracks whether the preview has received an [onActivate] call before or not. This is used to decide whether
   * [onInit] must be called.
   */
  private val isFirstActivation = AtomicBoolean(true)

  init {
    Disposer.register(this, ticker)

    // Start handling events for the static preview.
    delegateInteractionHandler.delegate = staticPreviewInteractionHandler
  }

  override val component = workbench

  /**
   * Completes the initialization of the preview. This method is only called once after the first [onActivate]
   * happens.
   */
  private fun onInit() {
    LOG.debug("onInit")
    if (Disposer.isDisposed(this)) {
      LOG.info("Preview was closed before the initialization completed.")
    }
    val psiFile = psiFilePointer.element
    requireNotNull(psiFile) { "PsiFile was disposed before the preview initialization completed." }
    setupBuildListener(project, object : BuildListener {
      override fun buildSucceeded() {
        val file = psiFilePointer.element
        if (file == null) {
          LOG.debug("invalid PsiFile")
          return
        }

        EditorNotifications.getInstance(project).updateNotifications(file.virtualFile!!)
        forceRefresh()
      }

      override fun buildFailed() {
        LOG.debug("buildFailed")
        updateSurfaceVisibilityAndNotifications()
      }

      override fun buildStarted() {
        if (workbench.isMessageVisible) {
          workbench.showLoading(message("panel.building"))
          workbench.hideContent()
        }
        // When building, invalidate the Animation Inspector, since the animations are now obsolete and new ones will be subscribed once
        // build is complete and refresh is triggered.
        ComposePreviewAnimationManager.invalidate()
        EditorNotifications.getInstance(project).updateNotifications(psiFilePointer.virtualFile!!)
      }
    }, this)

    if (COMPOSE_PREVIEW_BUILD_ON_SAVE.get()) {
      setupOnSaveListener(project, psiFile,
                          {
                            if (isBuildOnSaveEnabled) requestBuildForSurface(surface)
                          }, this)
    }

    setupChangeListener(
      project,
      psiFile,
      {
        ApplicationManager.getApplication().invokeLater {
          // When changes are made to the file, the animations become obsolete, so we invalidate the Animation Inspector and only display
          // the new ones after a successful build.
          ComposePreviewAnimationManager.invalidate()
          refresh()
        }
      },
      this)

    // When the preview is opened we must trigger an initial refresh. We wait for the project to be smart and synched to do it.
    project.runWhenSmartAndSyncedOnEdt(this, Consumer {
      refresh()
    })

    DumbService.DUMB_MODE.subscribe(this, object : DumbService.DumbModeListener {
      override fun exitDumbMode() {
        refresh()
      }
    })
  }

  override fun onActivate() {
    LOG.debug("onActivate")
    if (isFirstActivation.getAndSet(false)) onInit()
  }

  private fun logInteractiveSessionMetrics() {
    val touchEvents = surface.layoutlibSceneManagers.map { it.touchEventsCount }.sum()
    InteractivePreviewUsageTracker.getInstance(surface).logInteractiveSession(fpsCounter.getFps(), fpsCounter.getDurationMs(), touchEvents)
  }

  override fun dispose() {
    if (interactiveMode == ComposePreviewManager.InteractiveMode.READY) {
      logInteractiveSessionMetrics()
    }
    animationInspectionPreviewElementInstance = null
  }

  override var isBuildOnSaveEnabled: Boolean = COMPOSE_PREVIEW_BUILD_ON_SAVE.get()
    get() = COMPOSE_PREVIEW_BUILD_ON_SAVE.get() && field

  private fun hasErrorsAndNeedsBuild(): Boolean = !hasRenderedAtLeastOnce.get() || surface.layoutlibSceneManagers
    .any { it.renderResult.isComposeErrorResult() }

  private fun hasSyntaxErrors(): Boolean = WolfTheProblemSolver.getInstance(project).isProblemFile(psiFilePointer.virtualFile)

  override fun status(): ComposePreviewManager.Status {
    val isRefreshing = (refreshCallsCount.get() > 0 ||
                        DumbService.isDumb(project) ||
                        GradleBuildState.getInstance(project).isBuildInProgress)

    // If we are refreshing, we avoid spending time checking other conditions like errors or if the preview
    // is out of date.
    return ComposePreviewManager.Status(
      !isRefreshing && hasErrorsAndNeedsBuild(),
      !isRefreshing && hasSyntaxErrors(),
      !isRefreshing && projectBuildStatusManager.status == OutOfDate,
      isRefreshing,
      interactiveMode)
  }

  /**
   * Hides the preview content and shows an error message on the surface.
   */
  private fun showModalErrorMessage(message: String) = UIUtil.invokeLaterIfNeeded {
    LOG.debug("showModelErrorMessage: $message")
    workbench.loadingStopped(message)
  }

  /**
   * Method called when the notifications of the [PreviewRepresentation] need to be updated. This is called by the
   * [ComposePreviewNotificationProvider] when the editor needs to refresh the notifications.
   */
  override fun updateNotifications(parentEditor: FileEditor) = UIUtil.invokeLaterIfNeeded {
    if (Disposer.isDisposed(this) || project.isDisposed || !parentEditor.isValid) return@invokeLaterIfNeeded

    notificationsPanel.updateNotifications(psiFilePointer.virtualFile, parentEditor, project)
  }

  private fun updateNotifications() = UIUtil.invokeLaterIfNeeded {
    // Make sure all notifications are cleared-up
    if (!project.isDisposed) {
      EditorNotifications.getInstance(project).updateNotifications(psiFilePointer.virtualFile)
    }
  }

  /**
   * Updates the surface visibility and displays the content or an error message depending on the build state. This method is called after
   * certain updates like a build or a preview refresh has happened.
   * Calling this method will also update the FileEditor notifications.
   */
  private fun updateSurfaceVisibilityAndNotifications() = UIUtil.invokeLaterIfNeeded {
      if (workbench.isMessageVisible && projectBuildStatusManager.status == NeedsBuild) {
        LOG.debug("Needs successful build")
        showModalErrorMessage(message("panel.needs.build"))
      }
      else {
        LOG.debug("Show content")
        workbench.hideLoading()
        workbench.showContent()
      }

      updateNotifications()
    }

  /**
   * Refresh the preview surfaces. This will retrieve all the Preview annotations and render those elements.
   * The call will block until all the given [PreviewElement]s have completed rendering. If [quickRefresh]
   * is true the preview surfaces for the same [PreviewElement]s do not get reinflated, this allows to save
   * time for e.g. static to animated preview transition.
   */
  private suspend fun doRefreshSync(filePreviewElements: List<PreviewElement>, quickRefresh: Boolean) {
    if (LOG.isDebugEnabled) LOG.debug("doRefresh of ${filePreviewElements.count()} elements.")
    val stopwatch = if (LOG.isDebugEnabled) StopWatch() else null
    val psiFile = ReadAction.compute<PsiFile?, Throwable> {
      val element = psiFilePointer.element

      return@compute if (element == null || !element.isValid) {
        LOG.warn("doRefresh with invalid PsiFile")
        null
      }
      else {
        element
      }
    } ?: return

    // Cache available groups
    availableGroups = previewElementProvider.allAvailableGroups

    // Restore
    onRestoreState?.invoke()
    onRestoreState = null

    val facet = AndroidFacet.getInstance(psiFile)!!
    val configurationManager = ConfigurationManager.getOrCreateInstance(facet)

    // Retrieve the models that were previously displayed so we can reuse them instead of creating new ones.
    val existingModels = surface.models.toMutableList()
    val previewElementsList = previewElementProvider.previewElements.toList()

    val modelIndices = matchElementsToModels(existingModels, previewElementsList)
    // Now we generate all the models (or reuse) for the PreviewElements.
    val models = previewElementsList
      .map {
        val xmlOutput = it.toPreviewXml()
          // Whether to paint the debug boundaries or not
          .toolsAttribute("paintBounds", showDebugBoundaries.toString())
          .apply {
            if (animationInspection.get()) {
              // If the animation inspection is active, start the PreviewAnimationClock with the current epoch time.
              toolsAttribute("animationClockStartTime", System.currentTimeMillis().toString())
            }
          }
          .buildString()

        Pair(it, xmlOutput)
      }
      .mapIndexed { idx, it ->
        val (previewElement, fileContents) = it

        if (LOG.isDebugEnabled) {
          LOG.debug("""Preview found at ${stopwatch?.duration?.toMillis()}ms
              displayName=${previewElement.displaySettings.name}
              methodName=${previewElement.composableMethodFqn}

              ${fileContents}
          """.trimIndent())
        }

        val model = if (modelIndices[idx] >= 0) {
          // If model index for this preview element >= 0 then an existing model that can be reused is found. See matchElementsToModels for
          // more details.
          val reusedModel = existingModels[modelIndices[idx]]
          val affinity = modelAffinity(reusedModel.dataContext, previewElement)
          // If the model is for the same element (affinity=0) and we know that it is not spoiled by previous actions (quickRefresh)
          // we can skip reinflate and therefore refresh much quicker
          val forceReinflate = !(affinity == 0 && quickRefresh)

          LOG.debug("Re-using model ${reusedModel.virtualFile.name}")
          reusedModel.updateFileContentBlocking(fileContents)
          // Reconfigure the model by setting the new display name and applying the configuration values
          reusedModel.modelDisplayName = previewElement.displaySettings.name
          reusedModel.dataContext = ModelDataContext(this, previewElement)
          // We call addModel even though the model might not be new. If we try to add an existing model,
          // this will trigger a new render which is exactly what we want.
          configureLayoutlibSceneManager(surface.addModelWithoutRender(reusedModel) as LayoutlibSceneManager,
                                         showDecorations = previewElement.displaySettings.showDecoration,
                                         isInteractive = interactiveMode.isStartingOrReady(),
                                         usePrivateClassLoader = usePrivateClassLoader(),
                                         forceReinflate = forceReinflate)
          reusedModel
        }
        else {
          val now = System.currentTimeMillis()
          LOG.debug("No models to reuse were found. New model $now.")
          val file = ComposeAdapterLightVirtualFile("compose-model-$now.xml", fileContents) { psiFilePointer.virtualFile }
          val configuration = Configuration.create(configurationManager, null, FolderConfiguration.createDefault())
          val newModel = NlModel.builder(facet, file, configuration)
            .withParentDisposable(this@ComposePreviewRepresentation)
            .withModelDisplayName(previewElement.displaySettings.name)
            .withModelUpdater(modelUpdater)
            .withComponentRegistrar(surface.componentRegistrar)
            .withDataContext(ModelDataContext(this, previewElement))
            .withXmlProvider(BiFunction<Project, VirtualFile, XmlFile> { project, virtualFile ->
              NlModelBuilder.getDefaultFile(project, virtualFile).also {
                it.putUserData(ModuleUtilCore.KEY_MODULE, facet.module)
              }
            })
            .build()
          configureLayoutlibSceneManager(surface.addModelWithoutRender(newModel) as LayoutlibSceneManager,
                                         showDecorations = previewElement.displaySettings.showDecoration,
                                         isInteractive = interactiveMode.isStartingOrReady(),
                                         usePrivateClassLoader = usePrivateClassLoader())
          newModel
        }

        val offset = ReadAction.compute<Int, Throwable> {
          previewElement.previewElementDefinitionPsi?.element?.textOffset ?: 0
        }

        navigationHandler.setDefaultLocation(model, psiFile, offset)

        previewElement.configuration.applyTo(model.configuration)

        model to previewElement
      }
      .toList()

    existingModels.removeAll(models.map { it.first })

    // Remove and dispose pre-existing models that were not used.
    // This will happen if the user removes one or more previews.
    if (LOG.isDebugEnabled) LOG.debug("Removing ${existingModels.size} model(s)")
    existingModels.forEach {
      surface.removeModel(it)
      Disposer.dispose(it)
    }
    val newSceneManagers = models
      .map {
        val (model, previewElement) = it
        surface.getSceneManager(model) as LayoutlibSceneManager
      }

    surface.repaint()
    if (newSceneManagers.isNotEmpty()) {
      CompletableFuture.allOf(*newSceneManagers
        .map { it.requestComposeRender() }
        .toTypedArray())
        .await()
      hasRenderedAtLeastOnce.set(true)
    }
    else {
      showModalErrorMessage(message("panel.no.previews.defined"))
    }

    if (LOG.isDebugEnabled) {
      LOG.debug("Render completed in ${stopwatch?.duration?.toMillis()}ms")

      // Log any rendering errors
      surface.layoutlibSceneManagers
        .forEach {
          val modelName = it.model.modelDisplayName
          it.renderResult?.let { result ->
            val logger = result.logger
            LOG.debug("""modelName="$modelName" result
                  | ${result}
                  | hasErrors=${logger.hasErrors()}
                  | missingClasses=${logger.missingClasses}
                  | messages=${logger.messages.asLogString()}
                  | exceptions=${logger.brokenClasses.values + logger.classesWithIncorrectFormat.values}
                """.trimMargin())
          }
        }
    }

    if (models.size >= filePreviewElements.size) {
      previewElements = filePreviewElements
    }
    else {
      // Some preview elements did not result in model creations. This could be because of failed PreviewElements instantiation.
      // TODO(b/160300892): Add better error handling for failed instantiations.
      LOG.warn("Some preview elements have failed")
    }

    withContext(uiThread) {
      surface.zoomToFit()
    }
  }

  /**
   * Requests a refresh the preview surfaces. This will retrieve all the Preview annotations and render those elements.
   * The refresh will only happen if the Preview elements have changed from the last render.
   */
  private fun refresh(quickRefresh: Boolean = false): Job {
    var refreshTrigger: Throwable? = if (LOG.isDebugEnabled) Throwable() else null
    return launch(uiThread) {
      LOG.debug("Refresh triggered", refreshTrigger)
      if (DumbService.isDumb(project)) {
        LOG.debug("Project is in dumb mode, not able to refresh")
        return@launch
      }

      refreshCallsCount.incrementAndGet()
      updateNotifications()
      try {
        val filePreviewElements = withContext(workerThread) {
          memoizedElementsProvider.previewElements
            .toList()
            .sortBySourcePosition()
        }

        if (filePreviewElements == previewElements) {
          LOG.debug("No updates on the PreviewElements, just refreshing the existing ones")
          // In this case, there are no new previews. We need to make sure that the surface is still correctly
          // configured and that we are showing the right size for components. For example, if the user switches on/off
          // decorations, that will not generate/remove new PreviewElements but will change the surface settings.
          uniqueRefreshLauncher.launch {
            surface.models
              .mapNotNull {
                val sceneManager = surface.getSceneManager(it) as? LayoutlibSceneManager ?: return@mapNotNull null
                val previewElement = it.dataContext.getData(COMPOSE_PREVIEW_ELEMENT) ?: return@mapNotNull null
                previewElement to sceneManager
              }
              .forEach {
                val (previewElement, sceneManager) = it
                // When showing decorations, show the full device size
                configureLayoutlibSceneManager(sceneManager,
                                               showDecorations = previewElement.displaySettings.showDecoration,
                                               isInteractive = interactiveMode.isStartingOrReady(),
                                               usePrivateClassLoader = usePrivateClassLoader(),
                                               forceReinflate = false)
                  .requestComposeRender()
                  .await()
              }
          }?.join()
        }
        else {
          uniqueRefreshLauncher.launch {
            doRefreshSync(filePreviewElements, quickRefresh)
          }?.join()
        }
      }
      catch (t: Throwable) {
        LOG.warn("Refresh request failed", t)
      }
      finally {
        refreshCallsCount.decrementAndGet()
        updateSurfaceVisibilityAndNotifications()
      }
    }
  }

  override fun getState(): PreviewRepresentationState? {
    val selectedGroupName = previewElementProvider.groupNameFilter.name ?: return null
    return mapOf(
      SELECTED_GROUP_KEY to selectedGroupName,
      BUILD_ON_SAVE_KEY to isBuildOnSaveEnabled.toString())
  }

  override fun setState(state: PreviewRepresentationState) {
    val selectedGroupName = state[SELECTED_GROUP_KEY]
    val buildOnSave = state[BUILD_ON_SAVE_KEY]?.toBoolean()
    onRestoreState = {
      if (selectedGroupName != null) {
        availableGroups.find { it.name == selectedGroupName }?.let {
          groupFilter = it
        }
      }

      buildOnSave?.let { isBuildOnSaveEnabled = it }
    }
  }

  /**
   * Whether the scene manager should use a private ClassLoader. Currently, that's done for interactive preview and animation inspector,
   * where it's crucial not to share the state (which includes the compose framework).
   */
  private fun usePrivateClassLoader() = interactiveMode.isStartingOrReady() || animationInspection.get() || shouldQuickRefresh()

  private fun forceRefresh(quickRefresh: Boolean = false): Job {
    previewElements = emptyList() // This will just force a refresh
    return refresh(quickRefresh)
  }

  override fun registerShortcuts(applicableTo: JComponent) {
    ForceCompileAndRefreshAction(surface).registerCustomShortcutSet(getBuildAndRefreshShortcut(), applicableTo, this)
  }

  /**
   * We will only do quick refresh if there is a single preview.
   */
  private fun shouldQuickRefresh() = StudioFlags.COMPOSE_QUICK_ANIMATED_PREVIEW.get() && previewElementProvider.previewElements.count() == 1
}<|MERGE_RESOLUTION|>--- conflicted
+++ resolved
@@ -247,11 +247,7 @@
         interactiveMode = ComposePreviewManager.InteractiveMode.STARTING
         val quickRefresh = shouldQuickRefresh() // We should call this before assigning newValue to instanceIdFilter
         val peerPreviews = previewElementProvider.previewElements.count()
-<<<<<<< HEAD
-        previewElementProvider.instanceFilter = newValue
-=======
         previewElementProvider.instanceFilter = previewElement
->>>>>>> b4abbedd
         sceneComponentProvider.enabled = false
         val startUpStart = System.currentTimeMillis()
         forceRefresh(quickRefresh).invokeOnCompletion {
