/*
 * Copyright (C) 2019 The Android Open Source Project
 *
 * Licensed under the Apache License, Version 2.0 (the "License");
 * you may not use this file except in compliance with the License.
 * You may obtain a copy of the License at
 *
 *      http://www.apache.org/licenses/LICENSE-2.0
 *
 * Unless required by applicable law or agreed to in writing, software
 * distributed under the License is distributed on an "AS IS" BASIS,
 * WITHOUT WARRANTIES OR CONDITIONS OF ANY KIND, either express or implied.
 * See the License for the specific language governing permissions and
 * limitations under the License.
 */
package com.android.tools.idea.compose.preview

import com.android.ide.common.resources.configuration.FolderConfiguration
import com.android.tools.adtui.actions.ZoomInAction
import com.android.tools.adtui.actions.ZoomLabelAction
import com.android.tools.adtui.actions.ZoomOutAction
import com.android.tools.adtui.actions.ZoomShortcut
import com.android.tools.adtui.actions.ZoomToFitAction
import com.android.tools.adtui.workbench.WorkBench
import com.android.tools.idea.common.actions.IssueNotificationAction
import com.android.tools.idea.common.editor.ActionsToolbar
import com.android.tools.idea.common.editor.DesignFileEditor
import com.android.tools.idea.common.editor.SmartAutoRefresher
import com.android.tools.idea.common.editor.SmartRefreshable
import com.android.tools.idea.common.editor.SourceCodeChangeListener
import com.android.tools.idea.common.editor.ToolbarActionGroups
import com.android.tools.idea.common.model.NlModel
import com.android.tools.idea.common.surface.DesignSurface
import com.android.tools.idea.common.type.DesignerEditorFileType
import com.android.tools.idea.common.type.DesignerTypeRegistrar
import com.android.tools.idea.compose.preview.ComposePreviewToolbar.ForceCompileAndRefreshAction
import com.android.tools.idea.configurations.Configuration
import com.android.tools.idea.configurations.ConfigurationManager
import com.android.tools.idea.flags.StudioFlags
import com.android.tools.idea.uibuilder.scene.LayoutlibSceneManager
import com.android.tools.idea.uibuilder.surface.NlDesignSurface
import com.android.tools.idea.uibuilder.surface.SceneMode
import com.intellij.icons.AllIcons
import com.intellij.openapi.actionSystem.ActionGroup
import com.intellij.openapi.actionSystem.AnAction
import com.intellij.openapi.actionSystem.AnActionEvent
import com.intellij.openapi.actionSystem.DefaultActionGroup
import com.intellij.openapi.diagnostic.Logger
import com.intellij.openapi.fileEditor.FileEditor
import com.intellij.openapi.fileEditor.FileEditorPolicy
import com.intellij.openapi.fileEditor.FileEditorProvider
import com.intellij.openapi.fileEditor.TextEditor
import com.intellij.openapi.fileEditor.TextEditorWithPreview
import com.intellij.openapi.fileEditor.impl.text.TextEditorProvider.getInstance
import com.intellij.openapi.project.DumbAware
import com.intellij.openapi.project.Project
import com.intellij.openapi.vfs.VfsUtil
import com.intellij.openapi.vfs.VirtualFile
import com.intellij.psi.PsiFile
import com.intellij.psi.PsiManager
<<<<<<< HEAD
import com.intellij.psi.util.PsiModificationTracker
=======
>>>>>>> 8f490d5e
import com.intellij.testFramework.LightVirtualFile
import com.intellij.ui.EditorNotifications
import com.intellij.util.ui.update.MergingUpdateQueue
import com.intellij.util.ui.update.Update
import org.jetbrains.android.facet.AndroidFacet
import org.jetbrains.kotlin.idea.KotlinFileType
import java.awt.BorderLayout
import java.util.concurrent.CompletableFuture
import javax.swing.JPanel
<<<<<<< HEAD
=======

private const val DEBUG = false
>>>>>>> 8f490d5e

/** Preview element name */
const val PREVIEW_NAME = "Preview"

/** Package containing the preview definitions */
const val PREVIEW_PACKAGE = "com.android.tools.preview"

/** Only composables with this annotation will be rendered to the surface */
const val PREVIEW_ANNOTATION_FQN = "$PREVIEW_PACKAGE.$PREVIEW_NAME"

const val COMPOSABLE_ANNOTATION_FQN = "androidx.compose.Composable"

/** View included in the runtime library that will wrap the @Composable element so it gets rendered by layoutlib */
const val COMPOSE_VIEW_ADAPTER = "$PREVIEW_PACKAGE.ComposeViewAdapter"

/** [COMPOSE_VIEW_ADAPTER] view attribute containing the FQN of the @Composable name to call */
const val COMPOSABLE_NAME_ATTR = "tools:composableName"

/**
 * Transforms a dimension given on the [PreviewConfiguration] into the string value. If the dimension is [UNDEFINED_DIMENSION], the value
 * is converted to `wrap_content`. Otherwise, the value is returned concatenated with `dp`.
 */
private fun dimensionToString(dimension: Int) = if (dimension == UNDEFINED_DIMENSION) {
  "wrap_content"
}
else {
  "${dimension}dp"
}

/**
 * Generates the XML string wrapper for one [PreviewElement]
 */
private fun PreviewElement.toPreviewXmlString() =
  """
      <$COMPOSE_VIEW_ADAPTER xmlns:android="http://schemas.android.com/apk/res/android"
        xmlns:tools="http://schemas.android.com/tools"
        android:layout_width="${dimensionToString(configuration.width)}"
        android:layout_height="${dimensionToString(configuration.height)}"
        android:padding="5dp"
        $COMPOSABLE_NAME_ATTR="$method"/>
  """.trimIndent()

val FAKE_LAYOUT_RES_DIR = LightVirtualFile("layout")

/**
 * A [LightVirtualFile] defined to allow quickly identifying the given file as an XML that is used as adapter
 * to be able to preview composable methods.
 * The contents of the file only reside in memory and contain some XML that will be passed to Layoutlib.
 */
private class ComposeAdapterLightVirtualFile(name: String, content: String) : LightVirtualFile(name, content) {
  override fun getParent() = FAKE_LAYOUT_RES_DIR
}

/**
 * Interface that provides access to the Compose Preview logic.
 */
interface ComposePreviewManager {
  /**
   * Returns whether the preview needs a re-build to work. We detect this by looking into the rendering errors
   * and checking if there are any classes missing.
   */
  fun needsBuild(): Boolean

  /**
   * Requests a preview refresh
   */
  fun refresh()
}

/**
 * A [FileEditor] that displays a preview of composable elements defined in the given [psiFile].
 *
 * The editor will display previews for all declared `@Composable` methods that also use the `@Preview` (see [PREVIEW_ANNOTATION_FQN])
 * annotation.
 * For every preview element a small XML is generated that allows Layoutlib to render a `@Composable` method.
 *
 * @param psiFile [PsiFile] pointing to the Kotlin source containing the code to preview.
 * @param previews a set of @Composable elements available for @Preview in the given [psiFile].
 */
private class PreviewEditor(private val psiFile: PsiFile,
<<<<<<< HEAD
                            private val previews: () -> Set<PreviewElement>) : SmartRefreshable, DesignFileEditor(psiFile.virtualFile!!) {
=======
                    private val previewProvider: PreviewElementFinder) : ComposePreviewManager, SmartRefreshable, DesignFileEditor(psiFile.virtualFile!!) {
>>>>>>> 8f490d5e
  private val project = psiFile.project

  private val surface = NlDesignSurface.builder(project, this)
    .setIsPreview(true)
    .showModelNames()
    .setSceneManagerProvider { surface, model ->
      NlDesignSurface.defaultSceneManagerProvider(surface, model).apply {
        enableTransparentRendering()
        enableShrinkRendering()
      }
    }
    .build()
    .apply {
      setScreenMode(SceneMode.SCREEN_COMPOSE_ONLY, true)
    }

  private val actionsToolbar = ActionsToolbar(this@PreviewEditor, surface)

  private val editorPanel = JPanel(BorderLayout()).apply {
    add(actionsToolbar.toolbarComponent, BorderLayout.NORTH)
    add(surface, BorderLayout.CENTER)
  }

  /**
   * [WorkBench] used to contain all the preview elements.
   */
  override val workbench = WorkBench<DesignSurface>(project, "Compose Preview", this).apply {
    isOpaque = true
    init(editorPanel, surface, listOf())
    showLoading("Waiting for build to finish...")
  }

  /**
   * Calls refresh method on the the successful gradle build
   */
  private val refresher = SmartAutoRefresher(psiFile, this, workbench)

  override fun needsBuild(): Boolean = surface.models.asSequence()
    .mapNotNull { surface.getSceneManager(it) }
    .filterIsInstance<LayoutlibSceneManager>()
    .mapNotNull { it.renderResult?.logger?.brokenClasses?.values }
    .flatten()
    .any {
      it is ReflectiveOperationException && it.stackTrace.any { ex -> COMPOSE_VIEW_ADAPTER == ex.className }
    }

  /**
   * Refresh the preview surfaces. This will retrieve all the Preview annotations and render those elements.
   */
  override fun refresh() {
<<<<<<< HEAD
    surface.models.forEach { surface.removeModel(it) }
    val renders = previews()
=======
    val newModels = previewProvider.findPreviewMethods(project, file)
      .onEach {
        if (DEBUG) {
          println("""
            Preview(name=${it.name}, method=${it.method}) =
              ${it.toPreviewXmlString()}
          """.trimIndent())
        }
      }
>>>>>>> 8f490d5e
      .map { Pair(it, ComposeAdapterLightVirtualFile("testFile.xml", it.toPreviewXmlString())) }
      .map {
        val (previewElement, file) = it
        val facet = AndroidFacet.getInstance(psiFile)!!
        val configurationManager = ConfigurationManager.getOrCreateInstance(facet)
        val configuration = Configuration.create(configurationManager, null, FolderConfiguration.createDefault())
        val model = NlModel.create(this@PreviewEditor,
                                   previewElement.name,
                                   facet,
                                   file,
                                   configuration,
                                   surface.componentRegistrar)

        Pair(previewElement, model)
      }
      .map {
        val (previewElement, model) = it

        previewElement.configuration.applyTo(model.configuration)

        model
      }
      .toList()

    // All models are now ready, remove the old ones and add the new ones
    surface.models.forEach { surface.removeModel(it) }
    val renders = newModels.map { surface.addModel(it) }

    CompletableFuture.allOf(*(renders.toTypedArray()))
      .whenComplete { _, ex ->
        if (needsBuild()) {
          workbench.loadingStopped("Some classes could not be found")
        }
        else {
          workbench.hideLoading()
        }
        if (ex != null) {
          Logger.getInstance(PreviewEditor::class.java).warn(ex)
        }

        // Make sure all notifications are cleared-up
        EditorNotifications.getInstance(project).updateNotifications(file)
      }

  }

  override fun getName(): String = "Compose Preview"
}

/**
 * Extension method that returns if the file is a Kotlin file. This method first checks for the extension to fail fast without having to
 * actually trigger the potentially costly [VirtualFile#fileType] call.
 */
private fun VirtualFile.isKotlinFileType(): Boolean =
  extension == KotlinFileType.INSTANCE.defaultExtension && fileType == KotlinFileType.INSTANCE

/**
 * [ToolbarActionGroups] that includes the [ForceCompileAndRefreshAction]
 */
private class ComposePreviewToolbar(private val surface: DesignSurface) : ToolbarActionGroups(surface) {
  /**
   * [AnAction] that triggers a compilation of the current module. The build will automatically trigger a refresh
   * of the surface.
   */
  private inner class ForceCompileAndRefreshAction :
    AnAction("Build & Refresh", null, AllIcons.Actions.ForceRefresh) {
    override fun actionPerformed(e: AnActionEvent) {
      val module = surface.model?.module ?: return
      requestBuild(surface.project, module)
    }
  }

  override fun getNorthGroup(): ActionGroup = DefaultActionGroup(listOf(
    ForceCompileAndRefreshAction()
  ))

  override fun getNorthEastGroup(): ActionGroup = DefaultActionGroup(listOf(
    ZoomShortcut.ZOOM_OUT.registerForAction(ZoomOutAction, mySurface, this),
    ZoomLabelAction,
    ZoomShortcut.ZOOM_IN.registerForAction(ZoomInAction, mySurface, this),
    ZoomShortcut.ZOOM_FIT.registerForAction(ZoomToFitAction, mySurface, this),
    IssueNotificationAction(surface)
  ))
}

private class ComposeTextEditorWithPreview constructor(editor: TextEditor, val preview: PreviewEditor) :
  TextEditorWithPreview(editor, preview, "Compose Editor")

/**
 * Returns the Compose [PreviewEditor] or null if this [FileEditor] is not a Compose preview.
 */
fun FileEditor.getComposePreviewManager(): ComposePreviewManager? = (this as? ComposeTextEditorWithPreview)?.preview

/**
 * Provider for Compose Preview editors.
 */
class ComposeFileEditorProvider : FileEditorProvider, DumbAware {
  init {
    if (StudioFlags.COMPOSE_PREVIEW.get()) {
      DesignerTypeRegistrar.register(object : DesignerEditorFileType {
        override fun isResourceTypeOf(file: PsiFile): Boolean =
          file.virtualFile is ComposeAdapterLightVirtualFile

        override fun getToolbarActionGroups(surface: DesignSurface): ToolbarActionGroups =
          ComposePreviewToolbar(surface)
      })
    }
  }

  override fun accept(project: Project, file: VirtualFile): Boolean {
    if (!StudioFlags.COMPOSE_PREVIEW.get() || !file.isKotlinFileType()) {
      return false
    }

    // Indexing might not be ready so we use this hack for now (looking for the import FQCN)
    return VfsUtil.loadText(file).contains(PREVIEW_ANNOTATION_FQN)

    // Ideally, we should look at the AST for the @Preview annotations. This currently triggers an IndexNotReadyException
    // dumb mode but we should be able to look at the AST without hitting that.
    //return findPreviewMethods(project, file).isNotEmpty()
  }

  override fun createEditor(project: Project, file: VirtualFile): FileEditor {
    val psiFile = PsiManager.getInstance(project).findFile(file)!!
    val textEditor = TextEditorProvider.getInstance().createEditor(project, file) as TextEditor

    val composeEditorWithPreview = ComposeTextEditorWithPreview(textEditor,
                                                                PreviewEditor(
                                                                  psiFile = psiFile) {
                                                                  AnnotationPreviewElementFinder.findPreviewMethods(project, file)
                                                                })

    // Queue to avoid refreshing notifications on every key stroke
    val modificationQueue = MergingUpdateQueue("Notifications Update queue",
                                               100,
                                               true,
                                               null,
                                               composeEditorWithPreview)
      .apply {
        setRestartTimerOnAdd(true)
      }
<<<<<<< HEAD
    val updateNotifications = object: Update(file) {
=======

    // Update that triggers a preview refresh. It does not trigger a recompile.
    val refreshPreview = object : Update("refreshPreview") {
      override fun run() {
        previewEditor.refresh()
      }
    }

    val updateNotifications = object : Update("updateNotifications") {
>>>>>>> 8f490d5e
      override fun run() {
        if (composeEditorWithPreview.isModified) {
          EditorNotifications.getInstance(project).updateNotifications(file)
        }
      }
    }

<<<<<<< HEAD
    project.messageBus.connect(composeEditorWithPreview).subscribe(PsiModificationTracker.TOPIC, PsiModificationTracker.Listener {
      modificationQueue.queue(updateNotifications)
    })
=======
    PsiManager.getInstance(project).addPsiTreeChangeListener(SourceCodeChangeListener(psiFile) { psiElement ->
      val isPreviewElementChange = previewProvider.elementBelongsToPreviewElement(psiElement)

      if (isPreviewElementChange) {
        // The change belongs to a PreviewElement declaration. No need to rebuild, we can just refresh
        modificationQueue.queue(refreshPreview)
      }
      else {
        // Source code was changed, trigger notification update
        modificationQueue.queue(updateNotifications)
      }
    }, composeEditorWithPreview)
>>>>>>> 8f490d5e

    return composeEditorWithPreview
  }

  override fun getEditorTypeId() = "ComposeEditor"

  override fun getPolicy() = FileEditorPolicy.HIDE_DEFAULT_EDITOR
}<|MERGE_RESOLUTION|>--- conflicted
+++ resolved
@@ -58,10 +58,6 @@
 import com.intellij.openapi.vfs.VirtualFile
 import com.intellij.psi.PsiFile
 import com.intellij.psi.PsiManager
-<<<<<<< HEAD
-import com.intellij.psi.util.PsiModificationTracker
-=======
->>>>>>> 8f490d5e
 import com.intellij.testFramework.LightVirtualFile
 import com.intellij.ui.EditorNotifications
 import com.intellij.util.ui.update.MergingUpdateQueue
@@ -71,11 +67,8 @@
 import java.awt.BorderLayout
 import java.util.concurrent.CompletableFuture
 import javax.swing.JPanel
-<<<<<<< HEAD
-=======
 
 private const val DEBUG = false
->>>>>>> 8f490d5e
 
 /** Preview element name */
 const val PREVIEW_NAME = "Preview"
@@ -153,14 +146,10 @@
  * For every preview element a small XML is generated that allows Layoutlib to render a `@Composable` method.
  *
  * @param psiFile [PsiFile] pointing to the Kotlin source containing the code to preview.
- * @param previews a set of @Composable elements available for @Preview in the given [psiFile].
+ * @param previewProvider [PreviewElementFinder] to obtain the [PreviewElement]s from the file.
  */
 private class PreviewEditor(private val psiFile: PsiFile,
-<<<<<<< HEAD
-                            private val previews: () -> Set<PreviewElement>) : SmartRefreshable, DesignFileEditor(psiFile.virtualFile!!) {
-=======
                     private val previewProvider: PreviewElementFinder) : ComposePreviewManager, SmartRefreshable, DesignFileEditor(psiFile.virtualFile!!) {
->>>>>>> 8f490d5e
   private val project = psiFile.project
 
   private val surface = NlDesignSurface.builder(project, this)
@@ -211,10 +200,6 @@
    * Refresh the preview surfaces. This will retrieve all the Preview annotations and render those elements.
    */
   override fun refresh() {
-<<<<<<< HEAD
-    surface.models.forEach { surface.removeModel(it) }
-    val renders = previews()
-=======
     val newModels = previewProvider.findPreviewMethods(project, file)
       .onEach {
         if (DEBUG) {
@@ -224,7 +209,6 @@
           """.trimIndent())
         }
       }
->>>>>>> 8f490d5e
       .map { Pair(it, ComposeAdapterLightVirtualFile("testFile.xml", it.toPreviewXmlString())) }
       .map {
         val (previewElement, file) = it
@@ -349,13 +333,10 @@
 
   override fun createEditor(project: Project, file: VirtualFile): FileEditor {
     val psiFile = PsiManager.getInstance(project).findFile(file)!!
-    val textEditor = TextEditorProvider.getInstance().createEditor(project, file) as TextEditor
-
-    val composeEditorWithPreview = ComposeTextEditorWithPreview(textEditor,
-                                                                PreviewEditor(
-                                                                  psiFile = psiFile) {
-                                                                  AnnotationPreviewElementFinder.findPreviewMethods(project, file)
-                                                                })
+    val textEditor = getInstance().createEditor(project, file) as TextEditor
+    val previewProvider = AnnotationPreviewElementFinder
+    val previewEditor = PreviewEditor(psiFile = psiFile, previewProvider = previewProvider)
+    val composeEditorWithPreview = ComposeTextEditorWithPreview(textEditor, previewEditor)
 
     // Queue to avoid refreshing notifications on every key stroke
     val modificationQueue = MergingUpdateQueue("Notifications Update queue",
@@ -366,9 +347,6 @@
       .apply {
         setRestartTimerOnAdd(true)
       }
-<<<<<<< HEAD
-    val updateNotifications = object: Update(file) {
-=======
 
     // Update that triggers a preview refresh. It does not trigger a recompile.
     val refreshPreview = object : Update("refreshPreview") {
@@ -378,7 +356,6 @@
     }
 
     val updateNotifications = object : Update("updateNotifications") {
->>>>>>> 8f490d5e
       override fun run() {
         if (composeEditorWithPreview.isModified) {
           EditorNotifications.getInstance(project).updateNotifications(file)
@@ -386,11 +363,6 @@
       }
     }
 
-<<<<<<< HEAD
-    project.messageBus.connect(composeEditorWithPreview).subscribe(PsiModificationTracker.TOPIC, PsiModificationTracker.Listener {
-      modificationQueue.queue(updateNotifications)
-    })
-=======
     PsiManager.getInstance(project).addPsiTreeChangeListener(SourceCodeChangeListener(psiFile) { psiElement ->
       val isPreviewElementChange = previewProvider.elementBelongsToPreviewElement(psiElement)
 
@@ -403,7 +375,6 @@
         modificationQueue.queue(updateNotifications)
       }
     }, composeEditorWithPreview)
->>>>>>> 8f490d5e
 
     return composeEditorWithPreview
   }
