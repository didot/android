--- conflicted
+++ resolved
@@ -8,6 +8,12 @@
     <orderEntry type="inheritedJdk" />
     <orderEntry type="sourceFolder" forTests="false" />
     <orderEntry type="module" module-name="intellij.android.core" />
+    <orderEntry type="module" module-name="intellij.platform.core" />
+    <orderEntry type="module" module-name="intellij.platform.editor" />
+    <orderEntry type="module" module-name="intellij.platform.ide" />
+    <orderEntry type="module" module-name="intellij.platform.lang.impl" />
+    <orderEntry type="module" module-name="intellij.platform.execution.impl" />
+    <orderEntry type="module" module-name="intellij.platform.lang" />
     <orderEntry type="module" module-name="intellij.android.designer" />
     <orderEntry type="module" module-name="intellij.android.adt.ui" />
     <orderEntry type="module" module-name="intellij.android.adt.ui.model" />
@@ -16,14 +22,13 @@
     <orderEntry type="module" module-name="intellij.android.projectSystem" />
     <orderEntry type="module" module-name="android.sdktools.flags" />
     <orderEntry type="module" module-name="intellij.android.common" />
-<<<<<<< HEAD
     <orderEntry type="module" module-name="intellij.xml.dom" />
     <orderEntry type="module" module-name="intellij.kotlin.plugin.community.main" scope="PROVIDED" />
-=======
->>>>>>> 4d90afa2
     <orderEntry type="module" module-name="intellij.android.layout-ui" />
     <orderEntry type="library" name="studio-analytics-proto" level="project" />
+    <orderEntry type="library" name="protobuf" level="project" />
     <orderEntry type="module" module-name="intellij.android.artwork" />
+    <orderEntry type="module" module-name="intellij.xml.psi" />
     <orderEntry type="module-library">
       <library name="ui-animation-tooling-internal">
         <CLASSES>
@@ -33,12 +38,9 @@
         <SOURCES />
       </library>
     </orderEntry>
-<<<<<<< HEAD
     <orderEntry type="library" name="ASM" level="project" />
     <orderEntry type="library" name="kotlinx-coroutines-jdk8" level="project" />
     <orderEntry type="module" module-name="intellij.platform.core.ui" />
-=======
     <orderEntry type="module" module-name="intellij.android.compose-common" />
->>>>>>> 4d90afa2
   </component>
 </module>