<?xml version="1.0" encoding="UTF-8"?>
<module version="4">
  <component name="NewModuleRootManager" inherit-compiler-output="true">
    <content url="file://$MODULE_DIR$">
      <sourceFolder url="file://$MODULE_DIR$/src" isTestSource="false" />
      <sourceFolder url="file://$MODULE_DIR$/resources" type="java-resource" />
    </content>
    <orderEntry type="inheritedJdk" />
    <orderEntry type="library" name="studio-sdk" level="project" />
    <orderEntry type="library" name="studio-plugin-Kotlin" level="project" />
    <orderEntry type="sourceFolder" forTests="false" />
    <orderEntry type="module" module-name="intellij.android.core" />
    <orderEntry type="module" module-name="intellij.platform.core" />
    <orderEntry type="module" module-name="intellij.platform.editor" />
    <orderEntry type="module" module-name="intellij.platform.ide" />
    <orderEntry type="module" module-name="intellij.platform.lang.impl" />
    <orderEntry type="module" module-name="intellij.platform.execution.impl" />
    <orderEntry type="module" module-name="intellij.platform.lang" />
    <orderEntry type="module" module-name="intellij.android.designer" />
    <orderEntry type="module" module-name="intellij.android.adt.ui" />
    <orderEntry type="module" module-name="intellij.android.projectSystem.gradle" />
    <orderEntry type="module" module-name="intellij.android.projectSystem" />
    <orderEntry type="module" module-name="android.sdktools.flags" />
    <orderEntry type="module" module-name="intellij.android.common" />
    <orderEntry type="module" module-name="intellij.xml.dom" />
    <orderEntry type="module" module-name="intellij.kotlin.plugin.community.main" scope="PROVIDED" />
    <orderEntry type="module" module-name="intellij.android.layout-ui" />
    <orderEntry type="library" name="studio-analytics-proto" level="project" />
    <orderEntry type="library" name="protobuf" level="project" />
    <orderEntry type="module" module-name="intellij.android.artwork" />
    <orderEntry type="module" module-name="intellij.xml.psi" />
<<<<<<< HEAD
    <orderEntry type="library" name="kotlinx-coroutines-jdk8" level="project" />
    <orderEntry type="module" module-name="intellij.platform.core.ui" />
=======
    <orderEntry type="module-library">
      <library name="ui-animation-tooling-internal">
        <CLASSES>
          <root url="jar://$MODULE_DIR$/lib/ui-animation-tooling-internal.jar!/" />
        </CLASSES>
        <JAVADOC />
        <SOURCES />
      </library>
    </orderEntry>
    <orderEntry type="library" name="ASM" level="project" />
>>>>>>> 4ae98eb0
  </component>
</module><|MERGE_RESOLUTION|>--- conflicted
+++ resolved
@@ -29,10 +29,6 @@
     <orderEntry type="library" name="protobuf" level="project" />
     <orderEntry type="module" module-name="intellij.android.artwork" />
     <orderEntry type="module" module-name="intellij.xml.psi" />
-<<<<<<< HEAD
-    <orderEntry type="library" name="kotlinx-coroutines-jdk8" level="project" />
-    <orderEntry type="module" module-name="intellij.platform.core.ui" />
-=======
     <orderEntry type="module-library">
       <library name="ui-animation-tooling-internal">
         <CLASSES>
@@ -43,6 +39,7 @@
       </library>
     </orderEntry>
     <orderEntry type="library" name="ASM" level="project" />
->>>>>>> 4ae98eb0
+    <orderEntry type="library" name="kotlinx-coroutines-jdk8" level="project" />
+    <orderEntry type="module" module-name="intellij.platform.core.ui" />
   </component>
 </module>