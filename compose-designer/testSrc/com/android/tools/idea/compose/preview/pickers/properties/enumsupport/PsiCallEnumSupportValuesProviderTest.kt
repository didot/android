--- conflicted
+++ resolved
@@ -110,11 +110,7 @@
     assertEquals("Normal", uiModeValues[6].display)
 
     val deviceValues = valuesProvider.getValuesProvider("Device")!!.invoke()
-<<<<<<< HEAD
-    assertEquals(15, deviceValues.size) // 4 headers + 11 devices (4 Reference, 3 Wear, 3 TV, 1 Auto)
-=======
     assertEquals(18, deviceValues.size) // 4 headers + 3 separators + 11 devices (4 Reference, 3 Wear, 3 TV, 1 Auto)
->>>>>>> ad5b6ee3
     // Generic devices are not shown since they are empty when running on test
     assertEquals("Reference Devices", (deviceValues[0] as HeaderEnumValue).header)
     assertEquals("Phone", deviceValues[1].display)
@@ -139,21 +135,6 @@
     assertTrue(deviceValues[13].value!!.startsWith("spec:"))
     assertTrue(deviceValues[14].value!!.startsWith("spec:"))
     assertTrue(deviceValues[17].value!!.startsWith("spec:"))
-
-    // Verify reference values
-    assertEquals(ReferencePhoneConfig.deviceSpec(), deviceValues[1].value)
-    assertEquals(ReferenceFoldableConfig.deviceSpec(), deviceValues[2].value)
-    assertEquals(ReferenceTabletConfig.deviceSpec(), deviceValues[3].value)
-    assertEquals(ReferenceDesktopConfig.deviceSpec(), deviceValues[4].value)
-
-    // Verify Wear, Tv and Auto are custom devices (start with "spec:")
-    assertTrue(deviceValues[6].value!!.startsWith("spec:"))
-    assertTrue(deviceValues[7].value!!.startsWith("spec:"))
-    assertTrue(deviceValues[8].value!!.startsWith("spec:"))
-    assertTrue(deviceValues[10].value!!.startsWith("spec:"))
-    assertTrue(deviceValues[11].value!!.startsWith("spec:"))
-    assertTrue(deviceValues[12].value!!.startsWith("spec:"))
-    assertTrue(deviceValues[14].value!!.startsWith("spec:"))
 
     val localeValues = valuesProvider.getValuesProvider("locale")!!.invoke()
     assertEquals(4, localeValues.size)
@@ -208,16 +189,6 @@
     val autoIndex = deviceEnumValues.indexOfFirst { it is HeaderEnumValue && it.header == "Auto" }
     assertTrue(deviceEnumValues[autoIndex + 1].value!!.startsWith("id:"))
 
-    // With Sdk verify that Wear, Tv and Auto have actual devices (their value start with "id:" instead of "spec:")
-    val wearIndex = deviceEnumValues.indexOfFirst { it is HeaderEnumValue && it.header == "Wear" }
-    assertTrue(deviceEnumValues[wearIndex + 1].value!!.startsWith("id:"))
-
-    val tvIndex = deviceEnumValues.indexOfFirst { it is HeaderEnumValue && it.header == "Tv" }
-    assertTrue(deviceEnumValues[tvIndex + 1].value!!.startsWith("id:"))
-
-    val autoIndex = deviceEnumValues.indexOfFirst { it is HeaderEnumValue && it.header == "Auto" }
-    assertTrue(deviceEnumValues[autoIndex + 1].value!!.startsWith("id:"))
-
     // For api, we just check that there's at least an element available
     val apiLevelValues = valuesProvider.getValuesProvider("apiLevel")!!.invoke()
     assertTrue(apiLevelValues.isNotEmpty())
