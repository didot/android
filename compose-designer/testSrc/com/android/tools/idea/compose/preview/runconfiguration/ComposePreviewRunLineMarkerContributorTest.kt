/*
 * Copyright (C) 2020 The Android Open Source Project
 *
 * Licensed under the Apache License, Version 2.0 (the "License");
 * you may not use this file except in compliance with the License.
 * You may obtain a copy of the License at
 *
 *      http://www.apache.org/licenses/LICENSE-2.0
 *
 * Unless required by applicable law or agreed to in writing, software
 * distributed under the License is distributed on an "AS IS" BASIS,
 * WITHOUT WARRANTIES OR CONDITIONS OF ANY KIND, either express or implied.
 * See the License for the specific language governing permissions and
 * limitations under the License.
 */
package com.android.tools.idea.compose.preview.runconfiguration

import com.android.AndroidProjectTypes
import com.android.tools.idea.flags.StudioFlags
import com.android.tools.idea.testing.addFileToProjectAndInvalidate
import com.intellij.psi.PsiElement
import com.intellij.psi.PsiFile
import com.intellij.psi.impl.source.tree.LeafPsiElement
import com.intellij.psi.util.PsiTreeUtil
import com.intellij.testFramework.fixtures.IdeaProjectTestFixture
import com.intellij.testFramework.fixtures.TestFixtureBuilder
import org.jetbrains.android.AndroidTestCase
import org.jetbrains.android.compose.stubComposableAnnotation
import org.jetbrains.android.compose.stubPreviewAnnotation
import org.jetbrains.kotlin.lexer.KtTokens
import org.jetbrains.kotlin.psi.KtNamedFunction

private fun PsiFile.findFunctionIdentifier(name: String): PsiElement {
  val function = PsiTreeUtil.findChildrenOfType(this, KtNamedFunction::class.java).first { it.name == name }
  return PsiTreeUtil.getChildrenOfType(function, LeafPsiElement::class.java)?.first { it.node.elementType == KtTokens.IDENTIFIER }!!
}

class ComposePreviewRunLineMarkerContributorTest : AndroidTestCase() {

  private val contributor = ComposePreviewRunLineMarkerContributor()

  override fun setUp() {
    super.setUp()
<<<<<<< HEAD
    StudioFlags.COMPOSE_PREVIEW_RUN_CONFIGURATION.override(true)
=======
    StudioFlags.COMPOSE_MULTIPREVIEW.override(true)
>>>>>>> ad5b6ee3
    myFixture.stubComposableAnnotation()
    myFixture.stubPreviewAnnotation()
  }

  override fun tearDown() {
    super.tearDown()
<<<<<<< HEAD
    StudioFlags.COMPOSE_PREVIEW_RUN_CONFIGURATION.clearOverride()
=======
    StudioFlags.COMPOSE_MULTIPREVIEW.clearOverride()
>>>>>>> ad5b6ee3
  }

  override fun configureAdditionalModules(projectBuilder: TestFixtureBuilder<IdeaProjectTestFixture>,
                                          modules: MutableList<MyAdditionalModuleData>) {
    super.configureAdditionalModules(projectBuilder, modules)
    addModuleWithAndroidFacet(projectBuilder, modules, "myLibrary", AndroidProjectTypes.PROJECT_TYPE_LIBRARY)
  }

  fun testGetInfo() {
    val file = myFixture.addFileToProjectAndInvalidate(
      "src/Test.kt",
      // language=kotlin
      """
        import androidx.compose.ui.tooling.preview.Preview
        import androidx.compose.Composable

        @Composable
        @Preview
        fun Preview1() {
        }
      """.trimIndent())

    val functionIdentifier = file.findFunctionIdentifier("Preview1")
    // a run line marker should be created since the function is a valid preview.
    assertNotNull(contributor.getInfo(functionIdentifier))
  }

  fun testGetInfoLibraryModule() {
    val modulePath = getAdditionalModulePath("myLibrary")

    val file = myFixture.addFileToProjectAndInvalidate(
      "$modulePath/src/main/java/com/example/mylibrary/TestLibraryFile.kt",
      // language=kotlin
      """
        import androidx.compose.ui.tooling.preview.Preview
        import androidx.compose.Composable

        @Composable
        @Preview
        fun Preview1() {
        }
      """.trimIndent())

    val functionIdentifier = file.findFunctionIdentifier("Preview1")
    // a run line marker should not be created since the function is located in a library module.
    assertNull(contributor.getInfo(functionIdentifier))
  }

  fun testGetInfoMultipreview() {
    val file = myFixture.addFileToProjectAndInvalidate(
      "src/Test.kt",
      // language=kotlin
      """
        import androidx.compose.ui.tooling.preview.Preview
        import androidx.compose.Composable

        @Preview
        annotation class MyAnnotation() {}

        @Composable
        @MyAnnotation
        fun Preview1() {
        }
      """.trimIndent())

    val functionIdentifier = file.findFunctionIdentifier("Preview1")
    // a run line marker should be created since the function is a valid preview.
    assertNotNull(contributor.getInfo(functionIdentifier))
  }

  fun testGetInfoEmptyMultipreview() {
    val file = myFixture.addFileToProjectAndInvalidate(
      "src/Test.kt",
      // language=kotlin
      """
        import androidx.compose.ui.tooling.preview.Preview
        import androidx.compose.Composable

        annotation class MyNotPreviewAnnotation() {}

        @Composable
        @MyNotPreviewAnnotation
        fun Preview1() {
        }
      """.trimIndent())

    val functionIdentifier = file.findFunctionIdentifier("Preview1")
    // a run line marker should not be created since the annotation class is not annotated with Preview.
    assertNull(contributor.getInfo(functionIdentifier))
  }

  fun testGetInfoInvalidComposePreview() {
    val file = myFixture.addFileToProjectAndInvalidate(
      "src/TestNotPreview.kt",
      // language=kotlin
      """
        import androidx.compose.Composable
        import androidx.compose.ui.tooling.preview.Preview

        @Preview
        @Composable
        fun Test() {
          fun NotAPreview() {
          }
        }

        @Preview
        @Composable
        fun Test() {
          @Preview
          @Composable
          fun NestedPreview() {
          }
        }
      """.trimIndent())

    val notPreview = file.findFunctionIdentifier("NotAPreview")
    // a run line marker should not be created since the function is not a valid preview.
    assertNull(contributor.getInfo(notPreview))

    val nestedPreview = file.findFunctionIdentifier("NestedPreview")
    // a run line marker should not be created since the function is not a valid preview.
    assertNull(contributor.getInfo(nestedPreview))
  }
}<|MERGE_RESOLUTION|>--- conflicted
+++ resolved
@@ -41,22 +41,14 @@
 
   override fun setUp() {
     super.setUp()
-<<<<<<< HEAD
-    StudioFlags.COMPOSE_PREVIEW_RUN_CONFIGURATION.override(true)
-=======
     StudioFlags.COMPOSE_MULTIPREVIEW.override(true)
->>>>>>> ad5b6ee3
     myFixture.stubComposableAnnotation()
     myFixture.stubPreviewAnnotation()
   }
 
   override fun tearDown() {
     super.tearDown()
-<<<<<<< HEAD
-    StudioFlags.COMPOSE_PREVIEW_RUN_CONFIGURATION.clearOverride()
-=======
     StudioFlags.COMPOSE_MULTIPREVIEW.clearOverride()
->>>>>>> ad5b6ee3
   }
 
   override fun configureAdditionalModules(projectBuilder: TestFixtureBuilder<IdeaProjectTestFixture>,
