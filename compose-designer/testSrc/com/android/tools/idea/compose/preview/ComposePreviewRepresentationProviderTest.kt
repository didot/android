--- conflicted
+++ resolved
@@ -16,21 +16,8 @@
 package com.android.tools.idea.compose.preview
 
 import com.android.tools.idea.compose.ComposeProjectRule
-<<<<<<< HEAD
-import com.android.tools.idea.concurrency.AndroidCoroutineScope
-import com.android.tools.idea.uibuilder.editor.multirepresentation.MultiRepresentationPreview
-import com.android.tools.idea.uibuilder.editor.multirepresentation.PreferredVisibility
-import com.android.tools.idea.uibuilder.editor.multirepresentation.PreviewRepresentation
-import com.intellij.openapi.application.ApplicationManager
-import com.intellij.openapi.application.runWriteAction
-import com.intellij.openapi.fileEditor.TextEditor
-import com.intellij.openapi.fileEditor.impl.text.TextEditorProvider
-import com.intellij.openapi.util.Disposer
-import com.intellij.psi.PsiFile
-=======
 import com.android.tools.idea.testing.addFileToProjectAndInvalidate
 import com.android.tools.idea.uibuilder.editor.multirepresentation.PreferredVisibility
->>>>>>> ad5b6ee3
 import kotlinx.coroutines.runBlocking
 import org.junit.Assert.assertEquals
 import org.junit.Assert.assertTrue
@@ -45,32 +32,6 @@
   private val fixture get() = projectRule.fixture
   private val previewProvider = ComposePreviewRepresentationProvider { AnnotationFilePreviewElementFinder }
 
-<<<<<<< HEAD
-  /**
-   * Simulates the initialization of an editor and returns the corresponding [PreviewRepresentation].
-   */
-  private fun getRepresentationForFile(file: PsiFile): PreviewRepresentation {
-    ApplicationManager.getApplication().invokeAndWait {
-      runWriteAction {
-        fixture.configureFromExistingVirtualFile(file.virtualFile)
-      }
-      val textEditor = TextEditorProvider.getInstance().createEditor(project, file.virtualFile) as TextEditor
-      Disposer.register(fixture.testRootDisposable, textEditor)
-    }
-
-    val multiRepresentationPreview = MultiRepresentationPreview(file, fixture.editor,
-                                                                listOf(previewProvider),
-                                                                AndroidCoroutineScope(fixture.testRootDisposable))
-    Disposer.register(fixture.testRootDisposable, multiRepresentationPreview)
-
-    runBlocking {
-      multiRepresentationPreview.onInit()
-    }
-    return multiRepresentationPreview.currentRepresentation!!
-  }
-
-=======
->>>>>>> ad5b6ee3
   @Test
   fun testDefaultLayout() {
     val previewFile = fixture.addFileToProjectAndInvalidate(
