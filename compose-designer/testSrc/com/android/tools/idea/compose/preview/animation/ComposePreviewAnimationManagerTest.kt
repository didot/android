--- conflicted
+++ resolved
@@ -439,18 +439,6 @@
   @Test
   @Throws(IOException::class, ClassNotFoundException::class)
   fun classLoaderRedirectsSubscriptionToAnimationManager() {
-<<<<<<< HEAD
-    class PreviewAnimationClockClassLoader : RenderClassLoader(this.javaClass.classLoader, toClassTransform({ PreviewAnimationClockMethodTransform(it) })) {
-      override fun getExternalJars(): List<URL> {
-        val basePath = resolveWorkspacePath("tools/adt/idea/compose-designer/testData/classloader").toString()
-        val jarSource = File(basePath, "composeanimation.jar")
-        return ImmutableList.of(jarSource.toURI().toURL())
-      }
-
-      fun loadPreviewAnimationClock(): Class<*> {
-        return loadClassFromNonProjectDependency("androidx.compose.ui.tooling.animation.PreviewAnimationClock")
-      }
-=======
     class PreviewAnimationClockClassLoader : DelegatingClassLoader(this.javaClass.classLoader,
                                                                    AsmTransformingLoader(
                                                                      toClassTransform({ PreviewAnimationClockMethodTransform(it) }),
@@ -465,7 +453,6 @@
                                                                    )) {
       fun loadPreviewAnimationClock(): Class<*> =
         loadClass("androidx.compose.ui.tooling.animation.PreviewAnimationClock")
->>>>>>> 477885a9
     }
     createAndOpenInspector()
 
