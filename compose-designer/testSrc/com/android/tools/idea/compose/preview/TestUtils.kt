--- conflicted
+++ resolved
@@ -77,16 +77,11 @@
     .filter { it.name == name }
     .singleOrNull()
 
-<<<<<<< HEAD
-internal class StaticPreviewProvider<P : PreviewElement>(private val collection: Collection<P>) : PreviewElementProvider<P> {
-  override suspend fun previewElements(): Sequence<P> = collection.asSequence()
-=======
 /**
  * Returns the [HighlightInfo] description adding the relative line number
  */
 internal fun HighlightInfo.descriptionWithLineNumber() = ReadAction.compute<String, Throwable> {
   "${StringUtil.offsetToLineNumber(highlighter!!.document.text, startOffset)}: ${description}"
->>>>>>> ad5b6ee3
 }
 
 /**
