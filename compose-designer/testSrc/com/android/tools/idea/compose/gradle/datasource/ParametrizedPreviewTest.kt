--- conflicted
+++ resolved
@@ -77,51 +77,30 @@
    * Checks the rendering of the default `@Preview` in the Compose template.
    */
   @Test
-<<<<<<< HEAD
-  fun testParametrizedPreview() = runBlocking {
-=======
   fun testParametrizedPreviews() = runBlocking {
->>>>>>> ad5b6ee3
     val project = projectRule.project
 
     val parametrizedPreviews = VfsUtil.findRelativeFile(SimpleComposeAppPaths.APP_PARAMETRIZED_PREVIEWS.path,
                                                         ProjectRootManager.getInstance(project).contentRoots[0])!!
 
-<<<<<<< HEAD
-    val elements = PreviewElementTemplateInstanceProvider(
-      StaticPreviewProvider(AnnotationFilePreviewElementFinder.findPreviewMethods(project, parametrizedPreviews)
-                              .filter { it.displaySettings.name == "TestWithProvider" }))
-      .previewElements()
-    assertEquals(3, elements.count())
-=======
     run {
       val elements = PreviewElementTemplateInstanceProvider(
         StaticPreviewProvider(AnnotationFilePreviewElementFinder.findPreviewMethods(project, parametrizedPreviews)
                                 .filter { it.displaySettings.name == "TestWithProvider" }))
         .previewElements()
       assertEquals(3, elements.count())
->>>>>>> ad5b6ee3
 
       elements.forEach {
         assertTrue(renderPreviewElementForResult(projectRule.androidFacet(":app"), it).get()?.renderResult?.isSuccess ?: false)
       }
     }
 
-<<<<<<< HEAD
-  /**
-   * Checks the rendering of the default `@Preview` in the Compose template.
-   */
-  @Test
-  fun testLoremIpsumInstance() = runBlocking {
-    val project = projectRule.project
-=======
     run {
       val elements = PreviewElementTemplateInstanceProvider(
         StaticPreviewProvider(AnnotationFilePreviewElementFinder.findPreviewMethods(project, parametrizedPreviews)
                                 .filter { it.displaySettings.name == "TestWithProviderInExpression" }))
         .previewElements()
       assertEquals(3, elements.count())
->>>>>>> ad5b6ee3
 
       elements.forEach {
         assertTrue(renderPreviewElementForResult(projectRule.androidFacet(":app"), it).get()?.renderResult?.isSuccess ?: false)
@@ -141,13 +120,6 @@
       }
     }
 
-<<<<<<< HEAD
-    val elements = PreviewElementTemplateInstanceProvider(
-      StaticPreviewProvider(AnnotationFilePreviewElementFinder.findPreviewMethods(project, parametrizedPreviews)
-                              .filter { it.displaySettings.name == "TestLorem" }))
-      .previewElements()
-    assertEquals(1, elements.count())
-=======
     // Test handling provider that throws an exception
     run {
       val elements = PreviewElementTemplateInstanceProvider(
@@ -155,7 +127,6 @@
                                 .filter { it.displaySettings.name == "TestFailingProvider" }))
         .previewElements()
       assertEquals(1, elements.count())
->>>>>>> ad5b6ee3
 
       elements.forEach {
         // Check that we create a SingleComposePreviewElementInstance that fails to render because we'll try to render a composable
