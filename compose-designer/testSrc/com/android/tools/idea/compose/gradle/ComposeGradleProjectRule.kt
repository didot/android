--- conflicted
+++ resolved
@@ -34,11 +34,7 @@
 /**
  * Default Kotlin version used for Compose projects using this rule.
  */
-<<<<<<< HEAD
-const val DEFAULT_KOTLIN_VERSION = "1.4.31"
-=======
 const val DEFAULT_KOTLIN_VERSION = "1.5.10"
->>>>>>> 4d90afa2
 
 /**
  * [TestRule] that implements the [before] and [after] setup specific for Compose rendering tests.
