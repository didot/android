/*
 * Copyright (C) 2020 The Android Open Source Project
 *
 * Licensed under the Apache License, Version 2.0 (the "License");
 * you may not use this file except in compliance with the License.
 * You may obtain a copy of the License at
 *
 *      http://www.apache.org/licenses/LICENSE-2.0
 *
 * Unless required by applicable law or agreed to in writing, software
 * distributed under the License is distributed on an "AS IS" BASIS,
 * WITHOUT WARRANTIES OR CONDITIONS OF ANY KIND, either express or implied.
 * See the License for the specific language governing permissions and
 * limitations under the License.
 */
package com.android.tools.idea.compose.gradle.renderer

import com.android.testutils.ImageDiffUtil.assertImageSimilar
import com.android.tools.idea.compose.gradle.ComposeGradleProjectRule
import com.android.tools.idea.compose.preview.SIMPLE_COMPOSE_PROJECT_PATH
import com.android.tools.idea.compose.preview.renderer.renderPreviewElement
import com.android.tools.idea.compose.preview.util.PreviewConfiguration
import com.android.tools.idea.compose.preview.util.SinglePreviewElementInstance
import org.junit.Assert.assertNull
import org.junit.Assert.assertTrue
import org.junit.Rule
import org.junit.Test
import java.nio.file.Paths

class SinglePreviewElementRendererTest {
  @get:Rule
  val projectRule = ComposeGradleProjectRule(SIMPLE_COMPOSE_PROJECT_PATH)

  /**
   * Checks that trying to render an non-existent preview returns a null image
   */
  @Test
  fun testInvalidPreview() {
    assertNull(
      renderPreviewElement(
        projectRule.androidFacet(":app"),
        SinglePreviewElementInstance.forTesting("google.simpleapplication.MainActivityKt.InvalidPreview")
      ).get()
    )
  }

  /**
   * Checks the rendering of the default `@Preview` in the Compose template.
   */
  @Test
  fun testDefaultPreviewRendering() {
    val defaultRender = renderPreviewElement(
      projectRule.androidFacet(":app"),
      SinglePreviewElementInstance.forTesting("google.simpleapplication.MainActivityKt.DefaultPreview")
    ).get()!!
    assertImageSimilar(
      Paths.get("${projectRule.fixture.testDataPath}/${SIMPLE_COMPOSE_PROJECT_PATH}/defaultRender.png"),
      defaultRender,
<<<<<<< HEAD
      0.0
=======
      0.1,
      1
>>>>>>> 477885a9
    )
  }

  /**
   * Checks the rendering of the default `@Preview` in the Compose template with a background
   */
  @Test
  fun testDefaultPreviewRenderingWithBackground() {
    val defaultRenderWithBackground = renderPreviewElement(
      projectRule.androidFacet(":app"),
      SinglePreviewElementInstance.forTesting(
        "google.simpleapplication.MainActivityKt.DefaultPreview",
        showBackground = true,
        backgroundColor = "#F00"
      )
    ).get()!!
    assertImageSimilar(
      Paths.get("${projectRule.fixture.testDataPath}/${SIMPLE_COMPOSE_PROJECT_PATH}/defaultRender-withBackground.png"),
      defaultRenderWithBackground,
<<<<<<< HEAD
      0.0
=======
      0.1,
      1
>>>>>>> 477885a9
    )
  }

  @Test
  fun testDefaultPreviewRenderingWithDifferentLocale() {
    val defaultRenderWithLocale = renderPreviewElement(
      projectRule.androidFacet(":app"),
      SinglePreviewElementInstance.forTesting(
        "google.simpleapplication.MainActivityKt.DefaultPreview",
        configuration = PreviewConfiguration.cleanAndGet(null, null, null, null, "en-rUS", null, null, null)
      )
    ).get()!!
    assertImageSimilar(
      Paths.get("${projectRule.fixture.testDataPath}/${SIMPLE_COMPOSE_PROJECT_PATH}/defaultRender-withEnUsLocale.png"),
      defaultRenderWithLocale,
<<<<<<< HEAD
      0.0
=======
      0.1,
      1
>>>>>>> 477885a9
    )
  }

  /**
   * Checks the rendering that rendering an empty preview does not throw an exception.
   * Regression test for b/144722608.
   */
  @Test
  fun testEmptyRender() {
    val defaultRender = renderPreviewElement(
      projectRule.androidFacet(":app"),
      SinglePreviewElementInstance.forTesting("google.simpleapplication.OtherPreviewsKt.EmptyPreview")).get()!!

    assertTrue(defaultRender.width > 0 && defaultRender.height > 0)
  }
}<|MERGE_RESOLUTION|>--- conflicted
+++ resolved
@@ -56,12 +56,8 @@
     assertImageSimilar(
       Paths.get("${projectRule.fixture.testDataPath}/${SIMPLE_COMPOSE_PROJECT_PATH}/defaultRender.png"),
       defaultRender,
-<<<<<<< HEAD
-      0.0
-=======
       0.1,
       1
->>>>>>> 477885a9
     )
   }
 
@@ -81,12 +77,8 @@
     assertImageSimilar(
       Paths.get("${projectRule.fixture.testDataPath}/${SIMPLE_COMPOSE_PROJECT_PATH}/defaultRender-withBackground.png"),
       defaultRenderWithBackground,
-<<<<<<< HEAD
-      0.0
-=======
       0.1,
       1
->>>>>>> 477885a9
     )
   }
 
@@ -102,12 +94,8 @@
     assertImageSimilar(
       Paths.get("${projectRule.fixture.testDataPath}/${SIMPLE_COMPOSE_PROJECT_PATH}/defaultRender-withEnUsLocale.png"),
       defaultRenderWithLocale,
-<<<<<<< HEAD
-      0.0
-=======
       0.1,
       1
->>>>>>> 477885a9
     )
   }
 
