load("//tools/base/bazel:bazel.bzl", "iml_module", "iml_test")
load("//tools/base/bazel:bazel.bzl", "iml_module")
load("//tools/base/bazel:maven.bzl", "maven_repository")

# managed by go/iml_to_build
iml_module(
    name = "intellij.android.compose-designer",
    # do not sort: must match IML order
    srcs = [
        "gen",
        "src",
    ],
    iml_files = ["intellij.android.compose-designer.iml"],
    lint_baseline = "lint_baseline.xml",
    visibility = ["//visibility:public"],
    # do not sort: must match IML order
    deps = [
        "//prebuilts/studio/intellij-sdk:studio-sdk",
        "//prebuilts/studio/intellij-sdk:studio-sdk-plugin-Kotlin",
        "//tools/adt/idea/android:intellij.android.core[module]",
        "//tools/adt/idea/designer:intellij.android.designer[module]",
        "//tools/adt/idea/adt-ui:intellij.android.adt.ui[module]",
        "//tools/adt/idea/adt-ui-model:intellij.android.adt.ui.model[module]",
        "//tools/adt/idea/project-system-gradle:intellij.android.projectSystem.gradle[module]",
        "//tools/adt/idea/project-system-gradle-models:intellij.android.projectSystem.gradle.models[module]",
        "//tools/adt/idea/project-system:intellij.android.projectSystem[module]",
        "//tools/base/flags:studio.android.sdktools.flags[module]",
        "//tools/adt/idea/android-common:intellij.android.common[module]",
        "//tools/adt/idea/layout-ui:intellij.android.layout-ui[module]",
        "//tools/analytics-library/tracker:analytics-tracker[module]",
        "//tools/adt/idea/.idea/libraries:studio-analytics-proto",
        "//tools/adt/idea/artwork:intellij.android.artwork[module]",
        "//tools/adt/idea/compose-designer:ui-animation-tooling-internal",
        "//tools/adt/idea/intellij.android.compose-common[module]",
    ],
)

# managed by go/iml_to_build
iml_module(
    name = "intellij.android.compose-designer.tests",
    iml_files = ["intellij.android.compose-designer.tests.iml"],
    resources = ["testSrc/META-INF"],
    split_test_targets = {
        "gradle": {
            "tags": ["cpu:3"],
            "shard_count": 7,
            "test_filter": "com.android.tools.idea.compose.gradle",
        },
        "non-gradle": {},
    },
    tags = ["no_test_windows"],
    test_class = "com.android.tools.idea.compose.preview.ComposePreviewTestSuite",
    test_data = [
        ":test_deps",
        "//prebuilts/studio/jdk",
        "//prebuilts/studio/layoutlib:build.prop",
        "//prebuilts/studio/layoutlib/data:framework_res.jar",
        "//prebuilts/studio/layoutlib/data:native_libs",
        "//prebuilts/studio/layoutlib/data/fonts",
        "//prebuilts/studio/layoutlib/data/icu",
        "//prebuilts/studio/sdk:build-tools/latest",
        "//prebuilts/studio/sdk:platforms/latest",
        "//tools/adt/idea/android/testData",
        "//tools/adt/idea/compose-designer/testData",
        "//tools/base/build-system:gradle-distrib",
<<<<<<< HEAD
        "//tools/base/build-system:studio_repo",
=======
        "//tools/base/build-system:android_gradle_plugin.zip",
        "//tools/base/build-system:android_gradle_plugin_runtime_dependencies",
>>>>>>> ad5b6ee3
        "//tools/adt/idea/compose-designer:kotlin-compiler-daemon-libs",
        "//tools/base/third_party/kotlin:kotlin-m2repository",
    ],
    test_friends = ["//tools/adt/idea/compose-designer:intellij.android.compose-designer"],
    test_jvm_flags = ["-Dcom.google.testing.junit.runner.shouldInstallTestSecurityManager=false"],
    test_resources = ["testData"],
    test_srcs = ["testSrc"],
    test_tags = [
        "block-network",
        "no_test_mac",  # b/72973198
    ],
    test_timeout = "long",
    visibility = ["//visibility:public"],
    # do not sort: must match IML order
    deps = [
        "//prebuilts/studio/intellij-sdk:studio-sdk",
        "//tools/adt/idea/.idea/libraries:kotlin-test[test]",
        "//prebuilts/studio/intellij-sdk:studio-sdk-plugin-gradle",
        "//prebuilts/studio/intellij-sdk:studio-sdk-plugin-Kotlin",
        "//tools/base/testutils:studio.android.sdktools.testutils[module, test]",
        "//tools/adt/idea/adt-testutils:intellij.android.adt.testutils[module, test]",
        "//tools/adt/idea/compose-designer:intellij.android.compose-designer[module, test]",
        "//tools/base/flags:studio.android.sdktools.flags[module, test]",
        "//tools/adt/idea/android-common:intellij.android.common[module, test]",
        "//tools/adt/idea/android-test-framework:intellij.android.testFramework[module, test]",
        "//tools/adt/idea/android:intellij.android.core.tests[module, test]",
        "//tools/adt/idea/android:intellij.android.core[module, test]",
        "//tools/adt/idea/adt-ui:intellij.android.adt.ui[module, test]",
        "//tools/adt/idea/adt-ui-model:intellij.android.adt.ui.model[module, test]",
        "//tools/adt/idea/deploy:intellij.android.deploy[module, test]",
        "//tools/adt/idea/.idea/libraries:mockito[test]",
        "//tools/adt/idea/project-system:intellij.android.projectSystem[module, test]",
        "//tools/adt/idea/designer:intellij.android.designer[module, test]",
        "//tools/adt/idea/layout-ui:intellij.android.layout-ui[module, test]",
        "//tools/adt/idea/compose-designer:ui-animation-tooling-internal[test]",
        "//tools/adt/idea/.idea/libraries:studio-analytics-proto",
        "//tools/adt/idea/intellij.android.compose-common[module]",
        "//tools/adt/idea/compose-ide-plugin:intellij.android.compose-ide-plugin[module, test]",
        "//tools/adt/idea/artwork:intellij.android.artwork[module, test]",
    ],
)

filegroup(
    name = "kotlin-compiler-daemon-libs",
<<<<<<< HEAD
    # We only include the 1.1.0 version as part of the distribution as it is the only one needed
    # for tests and canary.
    srcs = ["lib/kotlin-compiler-daemon-1.1.0-fallback.jar"],
    visibility = ["//visibility:public"],
)

=======
    # We only include the 1.2.0 version as part of the distribution as it is the only one needed
    # for tests and canary.
    srcs = ["lib/kotlin-compiler-daemon-1.2.0-fallback.jar"],
    visibility = ["//visibility:public"],
)

load("//tools/base/bazel:jvm_import.bzl", "jvm_import")

>>>>>>> ad5b6ee3
# managed by go/iml_to_build
jvm_import(
    name = "ui-animation-tooling-internal",
    jars = ["lib/ui-animation-tooling-internal.jar"],
    visibility = ["//visibility:public"],
)

maven_repository(
    name = "test_deps",
    # keep sorted: for buildifier
    artifacts = [
        "@maven//:androidx.annotation.annotation_1.2.0-beta01",
        "@maven//:androidx.appcompat.appcompat_1.3.0",
<<<<<<< HEAD
        "@maven//:androidx.compose.compiler.compiler_1.1.0-beta01",
        "@maven//:androidx.compose.ui.ui-tooling_1.1.0-beta01",
=======
        "@maven//:androidx.compose.compiler.compiler_1.2.0-beta01",
        "@maven//:androidx.compose.ui.ui-tooling_1.2.0-beta01",
>>>>>>> ad5b6ee3
        "@maven//:androidx.core.core_1.5.0-beta01",
        "@maven//:androidx.core.core_1.5.0-rc02",
        "@maven//:androidx.lifecycle.lifecycle-common-java8_2.4.0",
        "@maven//:androidx.lifecycle.lifecycle-common_2.4.0",
        "@maven//:androidx.savedstate.savedstate_1.1.0-rc01",
        "@maven//:com.google.auto.value.auto-value_1.6.2",
        "@maven//:com.google.errorprone.error_prone_annotations_2.3.2",
        "@maven//:com.google.jimfs.jimfs_1.1",
        "@maven//:com.sun.activation.javax.activation_1.2.0",
        "@maven//:commons-lang.commons-lang_2.4",
        "@maven//:javax.inject.javax.inject_1",
        "@maven//:junit.junit_4.12",
        "@maven//:org.codehaus.mojo.animal-sniffer-annotations_1.17",
        "@maven//:org.hamcrest.hamcrest-library_1.3",
<<<<<<< HEAD
        "@maven//:org.jetbrains.kotlin.kotlin-android-extensions-runtime_1.5.30",
        "@maven//:org.jetbrains.kotlin.kotlin-gradle-plugin_1.5.30",
        "@maven//:org.jetbrains.kotlin.kotlin-reflect_1.4.32",
        "@maven//:org.jetbrains.kotlin.kotlin-reflect_1.5.30",
        "@maven//:org.jetbrains.kotlin.kotlin-script-runtime_1.5.30",
        "@maven//:org.jetbrains.kotlin.kotlin-stdlib-jdk7_1.4.32",
        "@maven//:org.jetbrains.kotlin.kotlin-stdlib-jdk8_1.5.30",
=======
        "@maven//:org.jetbrains.kotlin.kotlin-gradle-plugin_1.6.21",
        "@maven//:org.jetbrains.kotlin.kotlin-reflect_1.4.32",
        "@maven//:org.jetbrains.kotlin.kotlin-reflect_1.6.21",
        "@maven//:org.jetbrains.kotlin.kotlin-script-runtime_1.6.21",
        "@maven//:org.jetbrains.kotlin.kotlin-stdlib-jdk7_1.4.32",
        "@maven//:org.jetbrains.kotlin.kotlin-stdlib-jdk8_1.6.21",
>>>>>>> ad5b6ee3
        "@maven//:xmlpull.xmlpull_1.1.3.1",
    ],
)

# managed by go/iml_to_build
iml_module(
    name = "intellij.android.compose-designer.integration",
    enable_tests = False,
    iml_files = ["intellij.android.compose-designer.integration.iml"],
    test_srcs = ["integrationTestSrc"],
    visibility = ["//visibility:public"],
    # do not sort: must match IML order
    deps = [
        "//prebuilts/studio/intellij-sdk:studio-sdk",
        "//prebuilts/studio/intellij-sdk:studio-sdk-plugin-Kotlin",
        "//prebuilts/studio/intellij-sdk:studio-sdk-plugin-junit",
        "//tools/adt/idea/android:intellij.android.core[module, test]",
        "//tools/adt/idea/as-driver:as-driver.utils[module, test]",
        "//tools/base/testutils:studio.android.sdktools.testutils[module, test]",
    ],
)

compose_preview_data = select({
    "@platforms//os:linux": [
        "//tools/adt/idea/studio:android-studio.linux.zip",
    ],
}) + [
    ":compose_preview_deps",
    "//prebuilts/studio/sdk:build-tools/latest",
    "//tools/adt/idea/compose-designer/testData:composepreview",
    "//tools/base/build-system:gradle-distrib-7.3.3",
]

maven_repository(
    name = "compose_preview_deps",
    # keep sorted: for buildifier
    artifacts = [
        "@maven//:androidx.activity.activity-compose_1.3.1",
        "@maven//:androidx.compose.compiler.compiler_1.2.0-beta01",
        "@maven//:androidx.compose.material.material_1.2.0-beta01",
        "@maven//:androidx.compose.ui.ui-test-manifest_1.2.0-beta01",
        "@maven//:androidx.compose.ui.ui-tooling-preview_1.2.0-beta01",
        "@maven//:androidx.compose.ui.ui-tooling_1.2.0-beta01",
        "@maven//:androidx.compose.ui.ui_1.2.0-beta01",
        "@maven//:androidx.core.core-ktx_1.7.0",
        "@maven//:androidx.lifecycle.lifecycle-common-java8_2.4.0",
        "@maven//:androidx.lifecycle.lifecycle-runtime-ktx_2.3.1",
        "@maven//:com.android.tools.build.aapt2_7.1.0-7984345",
        "@maven//:com.android.tools.build.aapt2_7.2.0-7984345",
        "@maven//:com.android.tools.build.gradle_7.2.0",
        "@maven//:org.jetbrains.kotlin.kotlin-gradle-plugin_1.6.21",
        "@maven//:org.jetbrains.kotlin.kotlin-stdlib-jdk8_1.6.21",
    ],
)

iml_test(
    name = "ComposePreviewKotlinTest",
    timeout = "long",
    data = compose_preview_data,
    module = ":intellij.android.compose-designer.integration",
    tags = [
        "block-network",
        "no_mac",  # Untested.
        "no_windows",  # Untested.
    ],
    test_class = "com.android.tools.idea.compose.ComposePreviewKotlin",
)

iml_test(
    name = "ComposePreviewXmlTest",
    timeout = "long",
    data = compose_preview_data,
    module = ":intellij.android.compose-designer.integration",
    tags = [
        "block-network",
        "no_mac",  # Untested.
        "no_windows",  # Untested.
    ],
    test_class = "com.android.tools.idea.compose.ComposePreviewXml",
)<|MERGE_RESOLUTION|>--- conflicted
+++ resolved
@@ -63,12 +63,8 @@
         "//tools/adt/idea/android/testData",
         "//tools/adt/idea/compose-designer/testData",
         "//tools/base/build-system:gradle-distrib",
-<<<<<<< HEAD
-        "//tools/base/build-system:studio_repo",
-=======
         "//tools/base/build-system:android_gradle_plugin.zip",
         "//tools/base/build-system:android_gradle_plugin_runtime_dependencies",
->>>>>>> ad5b6ee3
         "//tools/adt/idea/compose-designer:kotlin-compiler-daemon-libs",
         "//tools/base/third_party/kotlin:kotlin-m2repository",
     ],
@@ -113,14 +109,6 @@
 
 filegroup(
     name = "kotlin-compiler-daemon-libs",
-<<<<<<< HEAD
-    # We only include the 1.1.0 version as part of the distribution as it is the only one needed
-    # for tests and canary.
-    srcs = ["lib/kotlin-compiler-daemon-1.1.0-fallback.jar"],
-    visibility = ["//visibility:public"],
-)
-
-=======
     # We only include the 1.2.0 version as part of the distribution as it is the only one needed
     # for tests and canary.
     srcs = ["lib/kotlin-compiler-daemon-1.2.0-fallback.jar"],
@@ -129,7 +117,6 @@
 
 load("//tools/base/bazel:jvm_import.bzl", "jvm_import")
 
->>>>>>> ad5b6ee3
 # managed by go/iml_to_build
 jvm_import(
     name = "ui-animation-tooling-internal",
@@ -143,13 +130,8 @@
     artifacts = [
         "@maven//:androidx.annotation.annotation_1.2.0-beta01",
         "@maven//:androidx.appcompat.appcompat_1.3.0",
-<<<<<<< HEAD
-        "@maven//:androidx.compose.compiler.compiler_1.1.0-beta01",
-        "@maven//:androidx.compose.ui.ui-tooling_1.1.0-beta01",
-=======
         "@maven//:androidx.compose.compiler.compiler_1.2.0-beta01",
         "@maven//:androidx.compose.ui.ui-tooling_1.2.0-beta01",
->>>>>>> ad5b6ee3
         "@maven//:androidx.core.core_1.5.0-beta01",
         "@maven//:androidx.core.core_1.5.0-rc02",
         "@maven//:androidx.lifecycle.lifecycle-common-java8_2.4.0",
@@ -164,22 +146,12 @@
         "@maven//:junit.junit_4.12",
         "@maven//:org.codehaus.mojo.animal-sniffer-annotations_1.17",
         "@maven//:org.hamcrest.hamcrest-library_1.3",
-<<<<<<< HEAD
-        "@maven//:org.jetbrains.kotlin.kotlin-android-extensions-runtime_1.5.30",
-        "@maven//:org.jetbrains.kotlin.kotlin-gradle-plugin_1.5.30",
-        "@maven//:org.jetbrains.kotlin.kotlin-reflect_1.4.32",
-        "@maven//:org.jetbrains.kotlin.kotlin-reflect_1.5.30",
-        "@maven//:org.jetbrains.kotlin.kotlin-script-runtime_1.5.30",
-        "@maven//:org.jetbrains.kotlin.kotlin-stdlib-jdk7_1.4.32",
-        "@maven//:org.jetbrains.kotlin.kotlin-stdlib-jdk8_1.5.30",
-=======
         "@maven//:org.jetbrains.kotlin.kotlin-gradle-plugin_1.6.21",
         "@maven//:org.jetbrains.kotlin.kotlin-reflect_1.4.32",
         "@maven//:org.jetbrains.kotlin.kotlin-reflect_1.6.21",
         "@maven//:org.jetbrains.kotlin.kotlin-script-runtime_1.6.21",
         "@maven//:org.jetbrains.kotlin.kotlin-stdlib-jdk7_1.4.32",
         "@maven//:org.jetbrains.kotlin.kotlin-stdlib-jdk8_1.6.21",
->>>>>>> ad5b6ee3
         "@maven//:xmlpull.xmlpull_1.1.3.1",
     ],
 )
