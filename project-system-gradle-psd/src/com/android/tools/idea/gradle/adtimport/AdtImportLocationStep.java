// Copyright 2000-2021 JetBrains s.r.o. and contributors. Use of this source code is governed by the Apache 2.0 license.
package com.android.tools.idea.gradle.adtimport;

import com.intellij.ide.highlighter.ModuleFileType;
import com.intellij.ide.highlighter.ProjectFileType;
import com.intellij.ide.util.projectWizard.ProjectWizardUtil;
import com.intellij.ide.util.projectWizard.WizardContext;
import com.intellij.openapi.fileChooser.FileChooserDescriptor;
import com.intellij.openapi.fileChooser.FileChooserDescriptorFactory;
import com.intellij.openapi.options.ConfigurationException;
import com.intellij.openapi.ui.MessageDialogBuilder;
import com.intellij.openapi.ui.Messages;
import com.intellij.openapi.ui.TextBrowseFolderListener;
import com.intellij.openapi.ui.TextFieldWithBrowseButton;
import com.intellij.openapi.util.io.FileUtil;
import com.intellij.openapi.util.io.FileUtilRt;
import com.intellij.openapi.vfs.VirtualFile;
import com.intellij.projectImport.ProjectImportWizardStep;
import com.intellij.ui.components.JBLabel;
import com.intellij.util.ui.StartupUiUtil;
<<<<<<< HEAD
import java.awt.Font;
=======
import org.jetbrains.annotations.NotNull;

import javax.swing.*;
import java.awt.*;
>>>>>>> ad5b6ee3
import java.awt.event.ActionEvent;
import java.io.File;
import java.util.List;
import javax.swing.JComponent;
import javax.swing.JPanel;
import org.jetbrains.annotations.NotNull;

class AdtImportLocationStep extends ProjectImportWizardStep {
  private JPanel myPanel;
  private TextFieldWithBrowseButton myDestDirText;
  private JBLabel myDestinationLabel;
  private boolean myIsPathChangedByUser;
  private File mySourceProject;

  public AdtImportLocationStep(WizardContext context) {
    super(context);

    myDestinationLabel.setFont(StartupUiUtil.getLabelFont().deriveFont(Font.BOLD));


    String prev = context.getProjectFileDirectory();
    mySourceProject = new File(FileUtilRt.toSystemDependentName(prev));

    String name = new File(prev).getName();
    //noinspection ConstantConditions
    context.setProjectFileDirectory(null);
    String defaultDir = context.getProjectFileDirectory();
    int index = 0;
    File file;
    do {
      String suffix = index == 0 ? "" : Integer.toString(index);
      index++;
      file = new File(defaultDir, name + suffix);
    } while (file.exists());
    myDestDirText.setText(file.getPath());
    context.setProjectFileDirectory(prev);

    FileChooserDescriptor descriptor = FileChooserDescriptorFactory.createSingleFolderDescriptor();
    descriptor.setTitle("Choose Destination Directory");
    descriptor.setDescription("Pick a directory to import the given Eclipse Android project into");
    myDestDirText.addBrowseFolderListener(new TextBrowseFolderListener(descriptor) {
      @Override
      protected void onFileChosen(@NotNull VirtualFile chosenFile) {
        super.onFileChosen(chosenFile);
        myIsPathChangedByUser = true;
      }

      @Override
      public void actionPerformed(ActionEvent e) {
        super.actionPerformed(e);
        myIsPathChangedByUser = true;
      }
    });
  }

  @Override
  public JComponent getComponent() {
    return myPanel;
  }

  @Override
  public String getName() {
    return "ADT Import Location";
  }

  @Override
  public void updateDataModel() {
    WizardContext context = getWizardContext();
    context.setProjectFileDirectory(getProjectFileDirectory());

    AdtImportBuilder builder = (AdtImportBuilder)context.getProjectBuilder();
    if (builder != null) {
      builder.setSelectedProject(mySourceProject);
    }
  }

  public String getProjectFileDirectory() {
    return FileUtil.toSystemIndependentName(myDestDirText.getText().trim());
  }

  public String getProjectFilePath() {
    return getProjectFileDirectory() +
           (getWizardContext().getProject() == null ? ProjectFileType.DOT_DEFAULT_EXTENSION : ModuleFileType.DOT_DEFAULT_EXTENSION);
  }

  @Override
  public boolean validate() throws ConfigurationException {
    WizardContext context = getWizardContext();

    GradleImport importer = AdtImportProvider.getImporter(context);
    if (importer != null) {
      List<String> errors = importer.getErrors();
      if (!errors.isEmpty()) {
        throw new ConfigurationException(errors.get(0));
      }
    }

    // The following code is based on similar code in com.intellij.ide.util.newProjectWizard.ProjectNameStep

    String projectFileDirectory = getProjectFileDirectory();
    if (projectFileDirectory.isEmpty()) {
      throw new ConfigurationException(String.format("Enter %1$s file location", context.getPresentationName()));
    }

    boolean shouldPromptCreation = myIsPathChangedByUser;
    if (!ProjectWizardUtil.createDirectoryIfNotExists(String.format("The %1$s file directory\n", context.getPresentationName()),
                                  projectFileDirectory, shouldPromptCreation)) {
      return false;
    }

    boolean shouldContinue = true;

    File projectFile = new File(getProjectFileDirectory());
    String title = "New Project";
    if (projectFile.isFile()) {
      shouldContinue = false;
      String message = String.format("%s exists and is a file.\nPlease specify a different project location",
                                     projectFile.getAbsolutePath());
      Messages.showErrorDialog(message, title);
    }
    else if (projectFile.isDirectory()) {
      File[] files = projectFile.listFiles();
      if (files != null && files.length > 0) {
        String message = String.format("%1$s folder already exists and is not empty.\nIts content may be overwritten.\nContinue?",
                                       projectFile.getAbsolutePath());
        shouldContinue = MessageDialogBuilder.yesNo(title, message).show() == Messages.YES;
      }
    }
    return shouldContinue;
  }

  @Override
  public JComponent getPreferredFocusedComponent() {
    return myDestDirText.getTextField();
  }
}<|MERGE_RESOLUTION|>--- conflicted
+++ resolved
@@ -1,4 +1,18 @@
-// Copyright 2000-2021 JetBrains s.r.o. and contributors. Use of this source code is governed by the Apache 2.0 license.
+/*
+ * Copyright 2000-2013 JetBrains s.r.o.
+ *
+ * Licensed under the Apache License, Version 2.0 (the "License");
+ * you may not use this file except in compliance with the License.
+ * You may obtain a copy of the License at
+ *
+ * http://www.apache.org/licenses/LICENSE-2.0
+ *
+ * Unless required by applicable law or agreed to in writing, software
+ * distributed under the License is distributed on an "AS IS" BASIS,
+ * WITHOUT WARRANTIES OR CONDITIONS OF ANY KIND, either express or implied.
+ * See the License for the specific language governing permissions and
+ * limitations under the License.
+ */
 package com.android.tools.idea.gradle.adtimport;
 
 import com.intellij.ide.highlighter.ModuleFileType;
@@ -18,14 +32,7 @@
 import com.intellij.projectImport.ProjectImportWizardStep;
 import com.intellij.ui.components.JBLabel;
 import com.intellij.util.ui.StartupUiUtil;
-<<<<<<< HEAD
 import java.awt.Font;
-=======
-import org.jetbrains.annotations.NotNull;
-
-import javax.swing.*;
-import java.awt.*;
->>>>>>> ad5b6ee3
 import java.awt.event.ActionEvent;
 import java.io.File;
 import java.util.List;
