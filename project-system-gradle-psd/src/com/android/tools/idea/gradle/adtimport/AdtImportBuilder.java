/*
 * Copyright (C) 2013 The Android Open Source Project
 *
 * Licensed under the Apache License, Version 2.0 (the "License");
 * you may not use this file except in compliance with the License.
 * You may obtain a copy of the License at
 *
 *      http://www.apache.org/licenses/LICENSE-2.0
 *
 * Unless required by applicable law or agreed to in writing, software
 * distributed under the License is distributed on an "AS IS" BASIS,
 * WITHOUT WARRANTIES OR CONDITIONS OF ANY KIND, either express or implied.
 * See the License for the specific language governing permissions and
 * limitations under the License.
 */
package com.android.tools.idea.gradle.adtimport;

import static com.android.tools.idea.Projects.getBaseDirPath;
import static com.android.tools.idea.gradle.util.ImportUtil.IMPORT_SUMMARY_TXT;
import static com.android.tools.idea.util.ToolWindows.activateProjectView;
import static com.google.wireless.android.sdk.stats.GradleSyncStats.Trigger.TRIGGER_IMPORT_ADT_MODULE;

import com.android.tools.idea.gradle.project.importing.GradleProjectImporter;
import com.android.tools.idea.gradle.project.sync.GradleSyncInvoker;
import com.android.tools.idea.gradle.project.sync.GradleSyncListener;
import com.android.tools.idea.sdk.AndroidSdks;
import com.intellij.icons.AllIcons;
import com.intellij.ide.impl.OpenProjectTask;
import com.intellij.ide.util.projectWizard.WizardContext;
import com.intellij.openapi.application.ApplicationManager;
import com.intellij.openapi.diagnostic.Logger;
import com.intellij.openapi.module.ModifiableModuleModel;
import com.intellij.openapi.module.Module;
import com.intellij.openapi.progress.ProgressManager;
import com.intellij.openapi.project.Project;
import com.intellij.openapi.project.ProjectUtil;
import com.intellij.openapi.project.ex.ProjectManagerEx;
import com.intellij.openapi.roots.ui.configuration.ModulesProvider;
import com.intellij.openapi.ui.Messages;
import com.intellij.openapi.vfs.VirtualFile;
import com.intellij.packaging.artifacts.ModifiableArtifactModel;
import com.intellij.projectImport.ProjectImportBuilder;
import java.io.File;
import java.io.IOException;
import java.nio.file.Path;
import java.util.Collections;
import java.util.List;
import javax.swing.*;
import org.jetbrains.android.sdk.AndroidSdkData;
import org.jetbrains.android.uipreview.EditorUtil;
import org.jetbrains.annotations.NotNull;
import org.jetbrains.annotations.Nullable;

/**
 * Importer which can import an ADT project as a Gradle project (it will first
 * run the Eclipse importer, which generates a Gradle project, and then it will
 * delegate to {@link org.jetbrains.plugins.gradle.service.project.wizard.GradleProjectImportBuilder}
 * to perform the IntelliJ model import.
 */
public final class AdtImportBuilder extends ProjectImportBuilder<String> {
  private File mySelectedProject;
  private GradleImport myImporter;
  private final boolean myCreateProject;

  public AdtImportBuilder(boolean createProject) {
    myCreateProject = createProject;
  }

  @NotNull
  @Override
  public String getName() {
    return "ADT (Eclipse Android)";
  }

  public void setSelectedProject(@NotNull File selectedProject) {
    mySelectedProject = selectedProject;
    List<File> projects = Collections.singletonList(mySelectedProject);
    myImporter = createImporter(projects);
  }

  @NotNull
  private GradleImport createImporter(@NotNull List<File> projects) {
    GradleImport importer = new GradleImport();
    importer.setImportIntoExisting(!myCreateProject);

    if (myCreateProject) {
      importer.setCreateGradleWrapper(true);
      AndroidSdkData sdkData = AndroidSdks.getInstance().tryToChooseAndroidSdk();
      if (sdkData != null) {
        importer.setSdkLocation(sdkData.getLocationFile());
      }
    }
    importer.importProjects(projects);
    return importer;
  }

  @Nullable
  public GradleImport getImporter() {
    return myImporter;
  }

  @Override
  public Icon getIcon() {
    // TODO: Can we get the ADT bundle icon?
    return AllIcons.Providers.Eclipse;
  }

  @Override
  public boolean isMarked(String element) {
    return false;
  }

  @Override
  public void setOpenProjectSettingsAfter(boolean on) {
  }

  @Nullable
  @Override
  public List<Module> commit(Project project,
                             @Nullable ModifiableModuleModel model,
                             ModulesProvider modulesProvider,
                             @Nullable ModifiableArtifactModel artifactModel) {
    File destDir = getBaseDirPath(project);
    try {
      boolean isExportSuccessful = ProgressManager.getInstance().runProcessWithProgressSynchronously(
        () -> {
          if (!destDir.exists()) {
            boolean ok = destDir.mkdirs();
            if (!ok) {
              throw new IOException("Could not create destination directory");
            }
          }
          // Re-read the project here since one of the wizard steps can have modified the importer options,
          // and that affects the imported state (for example, if you enable/disable the replace-lib-with-dependency
          // options, the set of modules can change)
          readProjects();
          if (!myImporter.getErrors().isEmpty()) {
            return false;
          }

          myImporter.exportProject(destDir, true);
          VirtualFile projectDir = ProjectUtil.guessProjectDir(project);
          if (projectDir != null) {
            projectDir.refresh(false, true);
          }
          return true;
        },
        "Migrating project...", false, null
      );
      if (!isExportSuccessful) {
        return null;
      }
    }
    catch (IOException e) {
      Logger.getInstance(AdtImportBuilder.class).error(e);
      return null;
    }

    try {
      GradleSyncListener syncListener = new GradleSyncListener() {
        @Override
        public void syncSucceeded(@NotNull Project project) {
          ApplicationManager.getApplication().invokeLater(() -> {
            activateProjectView(project);
            openSummary(project);
          });
        }

        @Override
        public void syncFailed(@NotNull Project project, @NotNull String errorMessage) {
          ApplicationManager.getApplication().invokeLater(() -> openSummary(project));
        }
      };
      GradleProjectImporter importer = GradleProjectImporter.getInstance();
      if (myCreateProject) {
        GradleProjectImporter.Request request = new GradleProjectImporter.Request(project);
        request.isNewProject = true;
        importer.importProjectNoSync(request);
        Path projectDir = getBaseDirPath(request.project).getAbsoluteFile().toPath();
<<<<<<< HEAD
        OpenProjectTask options = OpenProjectTask.build().withProject(project).withForceOpenInNewFrame(true);
        ProjectManagerEx.getInstanceEx().openProject(projectDir, options);
=======
        ProjectManagerEx.getInstanceEx().openProject(projectDir, new OpenProjectTask(true, null, false, false, project, null, true, null, null, -1, -1, true, false, true, null, false, true, null, null, null));
>>>>>>> 477885a9
      }
      else {
        GradleSyncInvoker.getInstance().requestProjectSync(project, TRIGGER_IMPORT_ADT_MODULE, syncListener);
      }
    }
    catch (Throwable e) {
      Messages.showErrorDialog(project, e.getMessage(), "ADT Project Import");
    }

    return Collections.emptyList();
  }

  public void readProjects() {
    myImporter.importProjects(Collections.singletonList(mySelectedProject));
  }

  private static void openSummary(Project project) {
    VirtualFile summary = project.getBaseDir().findChild(IMPORT_SUMMARY_TXT);
    if (summary != null) {
      EditorUtil.openEditor(project, summary);
    }
  }

  @Nullable
  public static AdtImportBuilder getBuilder(@Nullable WizardContext context) {
    if (context != null) {
      return (AdtImportBuilder)context.getProjectBuilder();
    }

    return null;
  }

  @Override
  @Nullable
  public Project createProject(String name, String path) {
    return GradleProjectImporter.getInstance().createProject(name, new File(path));
  }
}<|MERGE_RESOLUTION|>--- conflicted
+++ resolved
@@ -45,7 +45,7 @@
 import java.nio.file.Path;
 import java.util.Collections;
 import java.util.List;
-import javax.swing.*;
+import javax.swing.Icon;
 import org.jetbrains.android.sdk.AndroidSdkData;
 import org.jetbrains.android.uipreview.EditorUtil;
 import org.jetbrains.annotations.NotNull;
@@ -57,7 +57,7 @@
  * delegate to {@link org.jetbrains.plugins.gradle.service.project.wizard.GradleProjectImportBuilder}
  * to perform the IntelliJ model import.
  */
-public final class AdtImportBuilder extends ProjectImportBuilder<String> {
+public class AdtImportBuilder extends ProjectImportBuilder<String> {
   private File mySelectedProject;
   private GradleImport myImporter;
   private final boolean myCreateProject;
@@ -106,8 +106,18 @@
   }
 
   @Override
+  @Nullable
+  public List<String> getList() {
+    return null;
+  }
+
+  @Override
   public boolean isMarked(String element) {
     return false;
+  }
+
+  @Override
+  public void setList(List<String> list) {
   }
 
   @Override
@@ -177,12 +187,8 @@
         request.isNewProject = true;
         importer.importProjectNoSync(request);
         Path projectDir = getBaseDirPath(request.project).getAbsoluteFile().toPath();
-<<<<<<< HEAD
         OpenProjectTask options = OpenProjectTask.build().withProject(project).withForceOpenInNewFrame(true);
         ProjectManagerEx.getInstanceEx().openProject(projectDir, options);
-=======
-        ProjectManagerEx.getInstanceEx().openProject(projectDir, new OpenProjectTask(true, null, false, false, project, null, true, null, null, -1, -1, true, false, true, null, false, true, null, null, null));
->>>>>>> 477885a9
       }
       else {
         GradleSyncInvoker.getInstance().requestProjectSync(project, TRIGGER_IMPORT_ADT_MODULE, syncListener);
