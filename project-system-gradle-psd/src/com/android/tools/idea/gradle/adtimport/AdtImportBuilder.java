/*
 * Copyright (C) 2013 The Android Open Source Project
 *
 * Licensed under the Apache License, Version 2.0 (the "License");
 * you may not use this file except in compliance with the License.
 * You may obtain a copy of the License at
 *
 *      http://www.apache.org/licenses/LICENSE-2.0
 *
 * Unless required by applicable law or agreed to in writing, software
 * distributed under the License is distributed on an "AS IS" BASIS,
 * WITHOUT WARRANTIES OR CONDITIONS OF ANY KIND, either express or implied.
 * See the License for the specific language governing permissions and
 * limitations under the License.
 */
package com.android.tools.idea.gradle.adtimport;

import static com.android.tools.idea.Projects.getBaseDirPath;
import static com.android.tools.idea.gradle.util.ImportUtil.IMPORT_SUMMARY_TXT;
import static com.android.tools.idea.util.ToolWindows.activateProjectView;
import static com.google.wireless.android.sdk.stats.GradleSyncStats.Trigger.TRIGGER_IMPORT_ADT_MODULE;

import com.android.tools.idea.gradle.project.importing.GradleProjectImporter;
import com.android.tools.idea.gradle.project.sync.GradleSyncInvoker;
import com.android.tools.idea.gradle.project.sync.GradleSyncListener;
import com.android.tools.idea.sdk.AndroidSdks;
import com.android.tools.idea.util.EditorUtil;
import com.intellij.icons.AllIcons;
import com.intellij.ide.impl.OpenProjectTask;
import com.intellij.ide.util.projectWizard.WizardContext;
import com.intellij.openapi.application.ApplicationManager;
import com.intellij.openapi.diagnostic.Logger;
import com.intellij.openapi.module.ModifiableModuleModel;
import com.intellij.openapi.module.Module;
import com.intellij.openapi.project.Project;
import com.intellij.openapi.project.ex.ProjectManagerEx;
import com.intellij.openapi.roots.ui.configuration.ModulesProvider;
import com.intellij.openapi.ui.Messages;
import com.intellij.openapi.vfs.VirtualFile;
import com.intellij.packaging.artifacts.ModifiableArtifactModel;
import com.intellij.projectImport.ProjectImportBuilder;
import java.io.File;
import java.io.IOException;
import java.nio.file.Path;
import java.util.Collections;
import java.util.List;
import javax.swing.*;
import org.jetbrains.android.sdk.AndroidSdkData;
import org.jetbrains.annotations.NotNull;
import org.jetbrains.annotations.Nullable;

/**
 * Importer which can import an ADT project as a Gradle project (it will first
 * run the Eclipse importer, which generates a Gradle project, and then it will
 * delegate to {@link org.jetbrains.plugins.gradle.service.project.wizard.GradleProjectImportBuilder}
 * to perform the IntelliJ model import.
 */
public final class AdtImportBuilder extends ProjectImportBuilder<String> {
  private File mySelectedProject;
  private GradleImport myImporter;
  private final boolean myCreateProject;

  public AdtImportBuilder(boolean createProject) {
    myCreateProject = createProject;
  }

  @NotNull
  @Override
  public String getName() {
    return "ADT (Eclipse Android)";
  }

  public void setSelectedProject(@NotNull File selectedProject) {
    mySelectedProject = selectedProject;
    List<File> projects = Collections.singletonList(mySelectedProject);
    myImporter = createImporter(projects);
  }

  @NotNull
  private GradleImport createImporter(@NotNull List<File> projects) {
    GradleImport importer = new GradleImport();
    importer.setImportIntoExisting(!myCreateProject);

    if (myCreateProject) {
      importer.setCreateGradleWrapper(true);
      AndroidSdkData sdkData = AndroidSdks.getInstance().tryToChooseAndroidSdk();
      if (sdkData != null) {
        importer.setSdkLocation(sdkData.getLocation());
      }
    }
    importer.importProjects(projects);
    return importer;
  }

  @Nullable
  public GradleImport getImporter() {
    return myImporter;
  }

  @Override
  public Icon getIcon() {
    // TODO: Can we get the ADT bundle icon?
    return AllIcons.Providers.Eclipse;
  }

  @Override
  public boolean isMarked(String element) {
    return false;
  }

  @Override
  public void setOpenProjectSettingsAfter(boolean on) {
  }

  @Nullable
  @Override
  public List<Module> commit(Project project,
                             @Nullable ModifiableModuleModel model,
                             ModulesProvider modulesProvider,
                             @Nullable ModifiableArtifactModel artifactModel) {
    File destDir = getBaseDirPath(project);
    try {
      if (!destDir.exists()) {
        boolean ok = destDir.mkdirs();
        if (!ok) {
          throw new IOException("Could not create destination directory");
        }
      }
      // Re-read the project here since one of the wizard steps can have modified the importer options,
      // and that affects the imported state (for example, if you enable/disable the replace-lib-with-dependency
      // options, the set of modules can change)
      readProjects();
      if (!myImporter.getErrors().isEmpty()) {
        return null;
      }
      myImporter.exportProject(destDir, true);
      project.getBaseDir().refresh(false, true);
    }
    catch (IOException e) {
      Logger.getInstance(AdtImportBuilder.class).error(e);
      return null;
    }

    try {
      GradleSyncListener syncListener = new GradleSyncListener() {
        @Override
        public void syncSucceeded(@NotNull Project project) {
          ApplicationManager.getApplication().invokeLater(() -> {
            activateProjectView(project);
            openSummary(project);
          });
        }

        @Override
        public void syncFailed(@NotNull Project project, @NotNull String errorMessage) {
          ApplicationManager.getApplication().invokeLater(() -> openSummary(project));
        }
      };
      GradleProjectImporter importer = GradleProjectImporter.getInstance();
      if (myCreateProject) {
        GradleProjectImporter.Request request = new GradleProjectImporter.Request(project);
        request.isNewProject = true;
        importer.importProjectNoSync(request);
        Path projectDir = getBaseDirPath(request.project).getAbsoluteFile().toPath();
<<<<<<< HEAD
        ProjectManagerEx.getInstanceEx().openProject(projectDir, new OpenProjectTask(true, null, false, false, project, null, true, null, null, -1, -1,
                                                                                     true, false, true, null, false, true, null, null, null));
=======
        PlatformProjectOpenProcessor.openExistingProject(projectDir, projectDir, new OpenProjectTask(true, null, false, false, project, null, true, null, null, -1, -1, true, false, true, null, false, false, null, null, null));
>>>>>>> 4ae98eb0
      }
      else {
        GradleSyncInvoker.getInstance().requestProjectSync(project, TRIGGER_IMPORT_ADT_MODULE, syncListener);
      }
    }
    catch (Throwable e) {
      Messages.showErrorDialog(project, e.getMessage(), "ADT Project Import");
    }

    return Collections.emptyList();
  }

  public void readProjects() {
    myImporter.importProjects(Collections.singletonList(mySelectedProject));
  }

  private static void openSummary(Project project) {
    VirtualFile summary = project.getBaseDir().findChild(IMPORT_SUMMARY_TXT);
    if (summary != null) {
      EditorUtil.openEditor(project, summary);
    }
  }

  @Nullable
  public static AdtImportBuilder getBuilder(@Nullable WizardContext context) {
    if (context != null) {
      return (AdtImportBuilder)context.getProjectBuilder();
    }

    return null;
  }

  @Override
  @Nullable
  public Project createProject(String name, String path) {
    return GradleProjectImporter.getInstance().createProject(name, new File(path));
  }
}<|MERGE_RESOLUTION|>--- conflicted
+++ resolved
@@ -38,6 +38,7 @@
 import com.intellij.openapi.ui.Messages;
 import com.intellij.openapi.vfs.VirtualFile;
 import com.intellij.packaging.artifacts.ModifiableArtifactModel;
+import com.intellij.platform.PlatformProjectOpenProcessor;
 import com.intellij.projectImport.ProjectImportBuilder;
 import java.io.File;
 import java.io.IOException;
@@ -162,12 +163,7 @@
         request.isNewProject = true;
         importer.importProjectNoSync(request);
         Path projectDir = getBaseDirPath(request.project).getAbsoluteFile().toPath();
-<<<<<<< HEAD
-        ProjectManagerEx.getInstanceEx().openProject(projectDir, new OpenProjectTask(true, null, false, false, project, null, true, null, null, -1, -1,
-                                                                                     true, false, true, null, false, true, null, null, null));
-=======
         PlatformProjectOpenProcessor.openExistingProject(projectDir, projectDir, new OpenProjectTask(true, null, false, false, project, null, true, null, null, -1, -1, true, false, true, null, false, false, null, null, null));
->>>>>>> 4ae98eb0
       }
       else {
         GradleSyncInvoker.getInstance().requestProjectSync(project, TRIGGER_IMPORT_ADT_MODULE, syncListener);
