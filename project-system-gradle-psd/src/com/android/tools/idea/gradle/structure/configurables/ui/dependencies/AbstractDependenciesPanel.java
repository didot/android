--- conflicted
+++ resolved
@@ -67,7 +67,8 @@
 import com.intellij.ui.navigation.Place;
 import com.intellij.util.IconUtil;
 import com.intellij.util.ui.JBUI;
-import java.awt.*;
+import java.awt.BorderLayout;
+import java.awt.Point;
 import java.awt.event.ActionEvent;
 import java.awt.event.ActionListener;
 import java.util.ArrayList;
@@ -75,16 +76,12 @@
 import java.util.Collections;
 import java.util.List;
 import java.util.function.Consumer;
-<<<<<<< HEAD
-import javax.swing.*;
-import org.jetbrains.android.util.AndroidBundle;
-=======
 import javax.swing.BoxLayout;
 import javax.swing.Icon;
 import javax.swing.JComponent;
 import javax.swing.JPanel;
 import javax.swing.JScrollPane;
->>>>>>> 477885a9
+import org.jetbrains.android.util.AndroidBundle;
 import org.jetbrains.annotations.NotNull;
 import org.jetbrains.annotations.Nullable;
 
@@ -204,7 +201,7 @@
                           IconUtil.getAddIcon()) {
       @Override
       public void actionPerformed(@NotNull AnActionEvent e) {
-        JBPopup popup = JBPopupFactory.getInstance().createListPopup(new BaseListPopupStep<AbstractPopupAction>(null, getPopupActions()) {
+        JBPopup popup = JBPopupFactory.getInstance().createListPopup(new BaseListPopupStep<>(null, getPopupActions()) {
           @Override
           public Icon getIconFor(AbstractPopupAction action) {
             return action.icon;
