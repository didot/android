--- conflicted
+++ resolved
@@ -6,24 +6,27 @@
       <sourceFolder url="file://$MODULE_DIR$/testSrc" isTestSource="true" />
     </content>
     <orderEntry type="inheritedJdk" />
-    <orderEntry type="library" name="studio-sdk" level="project" />
     <orderEntry type="sourceFolder" forTests="false" />
     <orderEntry type="module" module-name="intellij.android.projectSystem.gradle" scope="TEST" />
     <orderEntry type="module" module-name="intellij.android.projectSystem.gradle.models" scope="TEST" />
     <orderEntry type="module" module-name="intellij.android.projectSystem.gradle.repositorySearch" scope="TEST" />
     <orderEntry type="module" module-name="intellij.android.projectSystem.gradle.psd" scope="TEST" />
-    <orderEntry type="module" module-name="intellij.android.kotlin-dependencies" />
     <orderEntry type="library" scope="TEST" name="truth" level="project" />
-<<<<<<< HEAD
-    <orderEntry type="library" scope="TEST" name="JUnit3" level="project" />
-    <orderEntry type="library" scope="TEST" name="JUnit4" level="project" />
-=======
     <orderEntry type="module" module-name="intellij.android.core.tests" scope="TEST" />
     <orderEntry type="module" module-name="intellij.android.testFramework" scope="TEST" />
     <orderEntry type="module" module-name="android.sdktools.testutils" scope="TEST" />
     <orderEntry type="module" module-name="intellij.android.adt.testutils" scope="TEST" />
     <orderEntry type="module" module-name="intellij.android.gradle.dsl" scope="TEST" />
     <orderEntry type="module" module-name="intellij.android.core" scope="TEST" />
->>>>>>> 477885a9
+    <orderEntry type="library" name="kotlin-stdlib-jdk8" level="project" />
+    <orderEntry type="library" scope="TEST" name="Guava" level="project" />
+    <orderEntry type="library" scope="TEST" name="JUnit4" level="project" />
+    <orderEntry type="module" module-name="intellij.platform.core" scope="TEST" />
+    <orderEntry type="module" module-name="intellij.platform.extensions" scope="TEST" />
+    <orderEntry type="module" module-name="intellij.android.projectSystem" scope="TEST" />
+    <orderEntry type="module" module-name="intellij.platform.util" scope="TEST" />
+    <orderEntry type="module" module-name="intellij.platform.core.ui" scope="TEST" />
+    <orderEntry type="module" module-name="intellij.java.testFramework" scope="TEST" />
+    <orderEntry type="module" module-name="intellij.platform.testFramework" scope="TEST" />
   </component>
 </module>