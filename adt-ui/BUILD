load("//tools/base/bazel:bazel.bzl", "iml_module")

# managed by go/iml_to_build
iml_module(
    name = "intellij.android.adt.ui",
    srcs = ["src/main/java"],
    iml_files = ["intellij.android.adt.ui.iml"],
    javacopts_from_jps = [
        "--add-exports",
        "java.desktop/sun.swing=ALL-UNNAMED",
        "--add-exports",
        "java.desktop/java.awt.peer=ALL-UNNAMED",
        "--add-exports",
        "java.desktop/sun.awt=ALL-UNNAMED",
        "--add-exports",
        "java.desktop/sun.java2d.pipe=ALL-UNNAMED",
    ],
    lint_baseline = "lint_baseline.xml",
    resources = ["resources"],
    test_class = "com.android.tools.adtui.AdtUiTestSuite",
    test_data = [
        "//tools/adt/idea/artwork:device-art-resources",
    ],
    test_flaky = True,  # b/172521726
    test_resources = ["src/test/resources"],
    test_srcs = ["src/test/java"],
    visibility = ["//visibility:public"],
    # do not sort: must match IML order
    deps = [
        "//prebuilts/studio/intellij-sdk:studio-sdk",
        "//tools/adt/idea/.idea/libraries:kotlin-test[test]",
        "//prebuilts/studio/intellij-sdk:studio-sdk-plugin-platform-images[test]",
        "//prebuilts/studio/intellij-sdk:studio-sdk-plugin-webp[test]",
        "//tools/base/common:studio.android.sdktools.common[module]",
        "//tools/adt/idea/.idea/libraries:truth[test]",
        "//tools/base/testutils:studio.android.sdktools.testutils[module, test]",
        "//tools/adt/idea/.idea/libraries:mockito[test]",
        "//tools/adt/idea/adt-ui-model:intellij.android.adt.ui.model[module]",
        "//tools/adt/idea/observable:intellij.android.observable[module]",
        "//tools/adt/idea/adt-testutils:intellij.android.adt.testutils[module, test]",
        "//tools/adt/idea/artwork:intellij.android.artwork[module]",
        "//tools/base/layoutlib-api:studio.android.sdktools.layoutlib-api[module]",
        "//tools/base/sdklib:studio.android.sdktools.sdklib[module]",
        "//tools/base/ninepatch:studio.android.sdktools.ninepatch[module]",
        "//tools/adt/idea/android-common:intellij.android.common[module]",
        "//tools/adt/idea/.idea/libraries:jetbrains.kotlinx.coroutines.test[test]",
<<<<<<< HEAD
=======
        "//tools/base/sdk-common:studio.android.sdktools.sdk-common[module]",
>>>>>>> ad5b6ee3
    ],
)

java_binary(
    name = "baseline-images-generator",
    testonly = True,
    main_class = "com.android.tools.adtui.imagediff.BaselineImagesGenerator",
    runtime_deps = [":intellij.android.adt.ui_testlib"],
)<|MERGE_RESOLUTION|>--- conflicted
+++ resolved
@@ -44,10 +44,7 @@
         "//tools/base/ninepatch:studio.android.sdktools.ninepatch[module]",
         "//tools/adt/idea/android-common:intellij.android.common[module]",
         "//tools/adt/idea/.idea/libraries:jetbrains.kotlinx.coroutines.test[test]",
-<<<<<<< HEAD
-=======
         "//tools/base/sdk-common:studio.android.sdktools.sdk-common[module]",
->>>>>>> ad5b6ee3
     ],
 )
 
