--- conflicted
+++ resolved
@@ -18,8 +18,7 @@
     <orderEntry type="module" module-name="common" />
     <orderEntry type="library" scope="TEST" name="truth" level="project" />
     <orderEntry type="module" module-name="testutils" scope="TEST" />
-<<<<<<< HEAD
-    <orderEntry type="library" name="mockito" level="project" />
+    <orderEntry type="library" scope="TEST" name="mockito" level="project" />
     <orderEntry type="module" module-name="adt-ui-model" />
     <orderEntry type="module" module-name="testFramework" scope="TEST" />
     <orderEntry type="library" name="jcip" level="project" />
@@ -34,10 +33,5 @@
       </library>
     </orderEntry>
     <orderEntry type="module" module-name="adt-testutils" scope="TEST" />
-=======
-    <orderEntry type="library" scope="TEST" name="mockito" level="project" />
-    <orderEntry type="module" module-name="adt-ui-model" />
-    <orderEntry type="module" module-name="testFramework" scope="TEST" />
->>>>>>> 7f53ac16
   </component>
 </module>