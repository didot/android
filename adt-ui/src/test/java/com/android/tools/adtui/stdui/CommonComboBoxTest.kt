/*
 * Copyright (C) 2018 The Android Open Source Project
 *
 * Licensed under the Apache License, Version 2.0 (the "License");
 * you may not use this file except in compliance with the License.
 * You may obtain a copy of the License at
 *
 *      http://www.apache.org/licenses/LICENSE-2.0
 *
 * Unless required by applicable law or agreed to in writing, software
 * distributed under the License is distributed on an "AS IS" BASIS,
 * WITHOUT WARRANTIES OR CONDITIONS OF ANY KIND, either express or implied.
 * See the License for the specific language governing permissions and
 * limitations under the License.
 */
package com.android.tools.adtui.stdui

import com.android.tools.adtui.swing.FakeUi
import com.google.common.truth.Truth.assertThat
import com.intellij.ide.ui.laf.darcula.ui.DarculaComboBoxUI
import org.junit.Test
import org.junit.runner.RunWith
import org.junit.runners.JUnit4
<<<<<<< HEAD
=======
import org.mockito.Mockito
import java.awt.Component
import java.awt.KeyboardFocusManager
>>>>>>> 4d90afa2
import java.awt.event.KeyEvent
import javax.swing.JComboBox
import javax.swing.JList
import javax.swing.plaf.basic.BasicComboBoxUI

@RunWith(JUnit4::class)
class CommonComboBoxTest {
  private val model = TestCommonComboBoxModel("t", listOf("one", "two", "three", "four", "five", "six", "t"))
  private val comboBox = CommonComboBox(model)

  @Test
  fun valueChangesArePropagatedToEditor() {
    model.value = "Moonlight"
    assertThat(comboBox.editor.item).isEqualTo("Moonlight")
  }

  @Test
  fun selectionChangesArePropagatedToEditorAndList() {
    model.selectedItem = "six"
    assertThat(comboBox.editor.item).isEqualTo("six")
    assertThat(getList().selectedValuesList).containsExactly("six")
  }

  private fun getList(): JList<*> {
    val field = BasicComboBoxUI::class.java.getDeclaredField("listBox")
    field.isAccessible = true
    return field.get(comboBox.ui) as JList<*>
  }

  @Test
  fun testErrorStateIsSetAndResetOnComboBox() {
    // Only the Darcula UI supplies a ErrorBorderCapable border.
    comboBox.setUI(DarculaComboBoxUI())

    // Show outline based on the value when not editing:
    model.value = "Error"
    assertThat(comboBox.getClientProperty(OUTLINE_PROPERTY)).isEqualTo(ERROR_VALUE)
    model.value = "Warning"
    assertThat(comboBox.getClientProperty(OUTLINE_PROPERTY)).isEqualTo(WARNING_VALUE)
    model.value = "FixedValue"
    assertThat(comboBox.getClientProperty(OUTLINE_PROPERTY)).isNull()

    // Show outline based on the edited text when editing:
    val editor = comboBox.editor.editorComponent as CommonTextField<*>
<<<<<<< HEAD
    editor.text = "Error"
    assertThat(comboBox.getClientProperty(OUTLINE_PROPERTY)).isEqualTo(ERROR_VALUE)
    editor.text = "Warning"
    assertThat(comboBox.getClientProperty(OUTLINE_PROPERTY)).isEqualTo(WARNING_VALUE)
    editor.text = "FixedText"
    assertThat(comboBox.getClientProperty(OUTLINE_PROPERTY)).isNull()

    // Verify that the model value has not changed:
    assertThat(model.value).isEqualTo("FixedValue")
=======
    val oldManager = acquireFocus(editor)
    try {
      editor.text = "Error"
      assertThat(comboBox.getClientProperty(OUTLINE_PROPERTY)).isEqualTo(ERROR_VALUE)
      editor.text = "Warning"
      assertThat(comboBox.getClientProperty(OUTLINE_PROPERTY)).isEqualTo(WARNING_VALUE)
      editor.text = "FixedText"
      assertThat(comboBox.getClientProperty(OUTLINE_PROPERTY)).isNull()

      // Verify that the model value has not changed:
      assertThat(model.value).isEqualTo("FixedValue")
    }
    finally {
      KeyboardFocusManager.setCurrentKeyboardFocusManager(oldManager)
    }
>>>>>>> 4d90afa2
  }

  @Test
  fun testKeyboardNavigationWithAction() {
    var actionCount = 0
    comboBox.addActionListener { actionCount++ }
    comboBox.setUI(FakeComboBoxUI())
    comboBox.showPopup()
    val editor = comboBox.editor.editorComponent
    val ui = FakeUi(editor)
    ui.keyboard.setFocus(editor)
    ui.keyboard.pressAndRelease(KeyEvent.VK_DOWN)
    assertThat(comboBox.selectedIndex).isEqualTo(1)
    assertThat(actionCount).isEqualTo(1)
  }

  @Test
  fun testKeyboardNavigationWithoutAction() {
    var actionCount = 0
    comboBox.actionOnKeyNavigation = false
    comboBox.addActionListener { actionCount++ }
    comboBox.setUI(FakeComboBoxUI())
    comboBox.showPopup()
    val editor = comboBox.editor.editorComponent
    val ui = FakeUi(editor)
    ui.keyboard.setFocus(editor)
    ui.keyboard.pressAndRelease(KeyEvent.VK_DOWN)
    assertThat(comboBox.selectedIndex).isEqualTo(0)
    assertThat(comboBox.popup!!.list.selectedIndex).isEqualTo(1)
    assertThat(actionCount).isEqualTo(0)
  }

  @Test
  fun testTypingWillClosePopup() {
    comboBox.setUI(FakeComboBoxUI())
    comboBox.showPopup()
    val editor = comboBox.editor.editorComponent
    val ui = FakeUi(editor)
    ui.keyboard.setFocus(editor)
    ui.keyboard.type(KeyEvent.VK_A)
    assertThat(comboBox.isPopupVisible).isFalse()
  }

<<<<<<< HEAD
=======
  private fun acquireFocus(component: Component): KeyboardFocusManager {
    val oldManager = KeyboardFocusManager.getCurrentKeyboardFocusManager()
    val manager = Mockito.mock(KeyboardFocusManager::class.java)
    KeyboardFocusManager.setCurrentKeyboardFocusManager(manager)
    Mockito.`when`(manager.focusOwner).thenReturn(component)
    return oldManager
  }

>>>>>>> 4d90afa2
  private class FakeComboBoxUI : BasicComboBoxUI() {
    private var popupVisible = false

    override fun setPopupVisible(comboBox: JComboBox<*>?, visible: Boolean) {
      popupVisible = visible
    }

    override fun isPopupVisible(comboBox: JComboBox<*>?): Boolean = popupVisible
  }
}<|MERGE_RESOLUTION|>--- conflicted
+++ resolved
@@ -21,12 +21,9 @@
 import org.junit.Test
 import org.junit.runner.RunWith
 import org.junit.runners.JUnit4
-<<<<<<< HEAD
-=======
 import org.mockito.Mockito
 import java.awt.Component
 import java.awt.KeyboardFocusManager
->>>>>>> 4d90afa2
 import java.awt.event.KeyEvent
 import javax.swing.JComboBox
 import javax.swing.JList
@@ -71,17 +68,6 @@
 
     // Show outline based on the edited text when editing:
     val editor = comboBox.editor.editorComponent as CommonTextField<*>
-<<<<<<< HEAD
-    editor.text = "Error"
-    assertThat(comboBox.getClientProperty(OUTLINE_PROPERTY)).isEqualTo(ERROR_VALUE)
-    editor.text = "Warning"
-    assertThat(comboBox.getClientProperty(OUTLINE_PROPERTY)).isEqualTo(WARNING_VALUE)
-    editor.text = "FixedText"
-    assertThat(comboBox.getClientProperty(OUTLINE_PROPERTY)).isNull()
-
-    // Verify that the model value has not changed:
-    assertThat(model.value).isEqualTo("FixedValue")
-=======
     val oldManager = acquireFocus(editor)
     try {
       editor.text = "Error"
@@ -97,7 +83,6 @@
     finally {
       KeyboardFocusManager.setCurrentKeyboardFocusManager(oldManager)
     }
->>>>>>> 4d90afa2
   }
 
   @Test
@@ -141,8 +126,6 @@
     assertThat(comboBox.isPopupVisible).isFalse()
   }
 
-<<<<<<< HEAD
-=======
   private fun acquireFocus(component: Component): KeyboardFocusManager {
     val oldManager = KeyboardFocusManager.getCurrentKeyboardFocusManager()
     val manager = Mockito.mock(KeyboardFocusManager::class.java)
@@ -151,7 +134,6 @@
     return oldManager
   }
 
->>>>>>> 4d90afa2
   private class FakeComboBoxUI : BasicComboBoxUI() {
     private var popupVisible = false
 
