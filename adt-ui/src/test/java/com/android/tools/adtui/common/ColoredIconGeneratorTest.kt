/*
 * Copyright (C) 2020 The Android Open Source Project
 *
 * Licensed under the Apache License, Version 2.0 (the "License");
 * you may not use this file except in compliance with the License.
 * You may obtain a copy of the License at
 *
 *      http://www.apache.org/licenses/LICENSE-2.0
 *
 * Unless required by applicable law or agreed to in writing, software
 * distributed under the License is distributed on an "AS IS" BASIS,
 * WITHOUT WARRANTIES OR CONDITIONS OF ANY KIND, either express or implied.
 * See the License for the specific language governing permissions and
 * limitations under the License.
 */
package com.android.tools.adtui.common

import com.android.tools.adtui.common.ColoredIconGenerator.deEmphasize
import com.google.common.truth.Truth.assertThat
import com.intellij.openapi.util.IconLoader
import com.intellij.testFramework.EdtRule
import com.intellij.testFramework.RunsInEdt
import com.intellij.ui.IconManager
import com.intellij.ui.JBColor
import icons.StudioIcons
import org.junit.After
import org.junit.Before
import org.junit.Rule
import org.junit.Test
import java.awt.AlphaComposite
import java.awt.Color
import java.awt.Graphics2D
import java.awt.image.BufferedImage
import java.awt.image.BufferedImage.TYPE_INT_ARGB
import javax.swing.Icon

private const val LIGHT_COLOR = 0xF1F2F3
private const val DARK_COLOR = 0x010203

@RunsInEdt
class ColoredIconGeneratorTest {
  @get:Rule
  val edtRule = EdtRule()

  private var wasDarkMode = false // Restore dark mode after test runs

  @Before
  fun setUp() {
    wasDarkMode = !JBColor.isBright()
<<<<<<< HEAD
    DataVisualizationColors.doInitialize(FileInputStream(TestResources.getFile(javaClass, "/palette/data-colors.json")))
=======
>>>>>>> 477885a9
    IconManager.activate(null)
    IconLoader.activate()
  }

  @After
  fun tearDown() {
    // Reset dark mode.
    JBColor.setDark(wasDarkMode)
    IconLoader.setUseDarkIcons(wasDarkMode)
    IconManager.deactivate()
    IconLoader.deactivate()
    IconLoader.clearCacheInTests()
  }

  @Test
  fun testColoredIcon() {
    for (origIcon in listOf(StudioIcons.Common.ERROR, StudioIcons.Common.PROPERTY_UNBOUND_FOCUS_LARGE, StudioIcons.Cursors.GRAB)) {
      val coloredIcon = ColoredIconGenerator.generateColoredIcon(origIcon, JBColor(LIGHT_COLOR, DARK_COLOR))

      JBColor.setDark(false)
      IconLoader.setUseDarkIcons(false)

      val origImg = getImage(origIcon)
      val coloredImg = getImage(coloredIcon)

      compareColoredImages(origImg, coloredImg, LIGHT_COLOR)

      JBColor.setDark(true)
      IconLoader.setUseDarkIcons(true)
      val origImgDark = getImage(origIcon)
      val coloredImgDark = getImage(coloredIcon)

      compareColoredImages(origImgDark, coloredImgDark, DARK_COLOR)
    }
  }

  @Test
  fun testDeEmphasizedIcon() {
    for (origIcon in listOf(StudioIcons.Common.ERROR, StudioIcons.Common.PROPERTY_UNBOUND_FOCUS_LARGE, StudioIcons.Cursors.GRAB)) {
      val deEmphasizedIcon = ColoredIconGenerator.generateDeEmphasizedIcon(origIcon)

      JBColor.setDark(false)
      IconLoader.setUseDarkIcons(false)

      val origImg = getImage(origIcon)
      val deEmphasizedImg = getImage(deEmphasizedIcon)

      compareDeEmphasizedImages(origImg, deEmphasizedImg)

      JBColor.setDark(true)
      IconLoader.setUseDarkIcons(true)
      val origImgDark = getImage(origIcon)
      val deEmphasizedImgDark = getImage(deEmphasizedIcon)

      compareDeEmphasizedImages(origImgDark, deEmphasizedImgDark)
    }
  }

  @Test
  fun testDeEmphasize() {
    // Using this constructor from Java: public Color(int r, int g, int b, int a)
    assertThat(Color(0x12, 0x34, 0x56, 0xff).deEmphasize()).isEqualTo(Color(0x12, 0x34, 0x56, 0x80))
    assertThat(Color(0x12, 0x34, 0x56, 0x80).deEmphasize()).isEqualTo(Color(0x12, 0x34, 0x56, 0x40))
    assertThat(Color(0x40123456, true).deEmphasize()).isEqualTo(Color(0x20123456, true))
  }

  @Suppress("UndesirableClassUsage")
  private fun getImage(icon: Icon): BufferedImage {
    val img = BufferedImage(icon.iconWidth, icon.iconHeight, TYPE_INT_ARGB)
    val graphics = img.graphics as Graphics2D
    graphics.composite = AlphaComposite.Src

    icon.paintIcon(null, graphics, 0, 0)
    return img
  }

  private fun compareColoredImages(origImg: BufferedImage, coloredImg: BufferedImage, color: Int) {
    assertThat(origImg.width).isEqualTo(coloredImg.width)
    assertThat(origImg.height).isEqualTo(coloredImg.height)

    for ((origValue, coloredValue) in origImg.getRGB(0, 0, origImg.width, origImg.height, null, 0, origImg.width).zip(
      coloredImg.getRGB(0, 0, origImg.width, origImg.height, null, 0, origImg.width))) {
      if (coloredValue != 0 || origValue != 0) {
        assertThat(coloredValue and 0xffffff).isEqualTo(color and 0xffffff)
        assertThat(coloredValue shr 24).isEqualTo(origValue shr 24)
      }
    }
  }

  private fun compareDeEmphasizedImages(origImg: BufferedImage, deEmphasizedImage: BufferedImage) {
    assertThat(origImg.width).isEqualTo(deEmphasizedImage.width)
    assertThat(origImg.height).isEqualTo(deEmphasizedImage.height)

    for ((origValue, deEmphasizedValue) in origImg.getRGB(0, 0, origImg.width, origImg.height, null, 0, origImg.width).zip(
      deEmphasizedImage.getRGB(0, 0, origImg.width, origImg.height, null, 0, origImg.width))) {
      if (deEmphasizedValue != 0 || origValue != 0) {
        assertThat(deEmphasizedValue and 0xffffff).isEqualTo(origValue and 0xffffff)
        assertThat((deEmphasizedValue shr 24) and 0xff).isEqualTo((((origValue shr 24) and 0xff) + 1) / 2)
      }
    }
  }
}<|MERGE_RESOLUTION|>--- conflicted
+++ resolved
@@ -47,10 +47,6 @@
   @Before
   fun setUp() {
     wasDarkMode = !JBColor.isBright()
-<<<<<<< HEAD
-    DataVisualizationColors.doInitialize(FileInputStream(TestResources.getFile(javaClass, "/palette/data-colors.json")))
-=======
->>>>>>> 477885a9
     IconManager.activate(null)
     IconLoader.activate()
   }
