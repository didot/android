/*
 * Copyright (C) 2020 The Android Open Source Project
 *
 * Licensed under the Apache License, Version 2.0 (the "License");
 * you may not use this file except in compliance with the License.
 * You may obtain a copy of the License at
 *
 *      http://www.apache.org/licenses/LICENSE-2.0
 *
 * Unless required by applicable law or agreed to in writing, software
 * distributed under the License is distributed on an "AS IS" BASIS,
 * WITHOUT WARRANTIES OR CONDITIONS OF ANY KIND, either express or implied.
 * See the License for the specific language governing permissions and
 * limitations under the License.
 */
package com.android.tools.adtui.device;

import static com.android.tools.adtui.device.DeviceArtPainter.DeviceData;
import static com.android.tools.adtui.device.DeviceArtPainter.FrameData;
import static org.junit.Assert.assertEquals;
import static org.junit.Assert.assertNotNull;
import static org.junit.Assert.assertTrue;

import com.android.SdkConstants;
import com.android.dvlib.DeviceSchemaTest;
import com.android.resources.ScreenOrientation;
import com.android.sdklib.devices.Device;
import com.android.sdklib.devices.DeviceParser;
import com.android.tools.adtui.ImageUtils;
import com.android.tools.adtui.webp.WebpMetadata;
<<<<<<< HEAD
=======
import com.google.common.base.Charsets;
>>>>>>> ad5b6ee3
import com.google.common.io.Files;
import com.intellij.openapi.util.SystemInfo;
import java.awt.Color;
import java.awt.Dimension;
import java.awt.Graphics;
import java.awt.Graphics2D;
import java.awt.Point;
import java.awt.Rectangle;
import java.awt.image.BufferedImage;
import java.io.File;
import java.io.IOException;
import java.io.InputStream;
import java.nio.charset.StandardCharsets;
import java.util.Collection;
import java.util.List;
import java.util.function.Function;
import javax.imageio.ImageIO;
import org.jetbrains.annotations.NotNull;
import org.jetbrains.annotations.Nullable;
import org.junit.Before;
import org.junit.Ignore;
import org.junit.Rule;
import org.junit.Test;
import org.junit.rules.TemporaryFolder;

/**
 * If adding a new device (new device art), run the tests to generate crop data and insert
 * this into the device art descriptors for the new devices, then look at generateCropData
 * and remove the early exit to have that method generate new, updated (cropped) images
 * and adjusted device-art descriptors.
 */
public class DeviceArtPainterTest {

  @Rule
  public TemporaryFolder myTemporaryFolder = new TemporaryFolder();

  @Before
  public void setUp() {
    WebpMetadata.ensureWebpRegistered();
  }

  @Test
  public void testGenerateCropData() throws Exception {
    // TODO: Assert that the crop data is right
    generateCropData();
  }

  // This test is disabled but code is preserved here; this is handy for quickly checking rendering results when tweaking the code to
  // assemble composite images. (Make sure you also turn off the thumbnail cache first! Return null from DeviceArtPainter#getCachedImage.)
  @Test
  @Ignore
  public void testRendering() throws Exception {
    DeviceArtPainter framePainter = DeviceArtPainter.getInstance();
    for (DeviceArtDescriptor spec : framePainter.getDescriptors()) {
      if ("wear_round".equals(spec.getId())) {
        FrameData frameData = new DeviceData(null, spec).getFrameData(ScreenOrientation.LANDSCAPE, 320);
        BufferedImage image = frameData.getImage(true);
        @SuppressWarnings("SSBasedInspection")
        File file = File.createTempFile("test-rendering", "png");
        if (file.exists()) {
          boolean deleted = file.delete();
          assertTrue(deleted);
        }
        ImageIO.write(image, "PNG", file);
        if (file.exists() && SystemInfo.isMac) {
          Runtime.getRuntime().exec("/usr/bin/open " + file.getPath());
        }
      }
    }
  }

  @SuppressWarnings("UseJBColor")
  @Test
  public void testCroppedRendering() {
    File deviceArtPath = DeviceArtDescriptor.getBundledDescriptorsFolder();
    List<DeviceArtDescriptor> descriptors = DeviceArtDescriptor.getDescriptors(new File[]{deviceArtPath});

    DeviceArtDescriptor watch_square = findDescriptor(descriptors, "watch_square");
    DeviceArtDescriptor watch_round = findDescriptor(descriptors, "watch_round");

    assertNotNull(watch_square);
    assertNotNull(watch_round);

    Dimension size = watch_round.getScreenSize(ScreenOrientation.LANDSCAPE);
    BufferedImage sample = createSampleImage(size, Color.RED);

<<<<<<< HEAD
    BufferedImage framed = DeviceArtPainter.createFrame(sample, watch_round, true, false);
=======
    BufferedImage framed = DeviceArtPainter.createFrame(sample, watch_round);
>>>>>>> ad5b6ee3

    // make sure that a location outside the round frame is empty
    // (if the mask was not applied, this would be the same color as the source image)
    Point loc = watch_round.getScreenPos(ScreenOrientation.LANDSCAPE);
<<<<<<< HEAD
    int c = framed.getRGB(loc.x, loc.y);
    assertEquals(0x0, c);
=======
    assertEquals(0, framed.getRGB(loc.x, loc.y));
>>>>>>> ad5b6ee3

    // a point at the center should be the same as the source
    assertEquals(Color.RED.getRGB(), framed.getRGB(loc.x + size.width / 2, loc.y + size.height / 2));
  }

  @NotNull
  private static BufferedImage createSampleImage(Dimension size, Color color) {
    @SuppressWarnings("UndesirableClassUsage") // no need to support retina
    BufferedImage img = new BufferedImage(size.width, size.height, BufferedImage.TYPE_INT_ARGB);
    Graphics2D g2d = img.createGraphics();
    g2d.setColor(color);
    g2d.fillRect(0, 0, size.width, size.height);
    g2d.dispose();
    return img;
  }

  @Nullable
  private static DeviceArtDescriptor findDescriptor(@NotNull List<DeviceArtDescriptor> descriptors, @NotNull String id) {
    for (DeviceArtDescriptor desc : descriptors) {
      if (desc.getId().equals(id)) {
        return desc;
      }
    }

    return null;
  }

  private static void generateCropData() throws Exception {
    DeviceArtPainter framePainter = DeviceArtPainter.getInstance();
    Device device = newDevice();
    for (DeviceArtDescriptor spec : framePainter.getDescriptors()) {
      DeviceData data = new DeviceData(device, spec);
      if (spec.getName().startsWith("Generic ")) {
        // No crop data for generic nine patches since they are stretchable
        continue;
      }
      if (spec.getName().startsWith("Android TV") || spec.getName().startsWith("Automotive")) {
        // These images are already cropped
        continue;
      }
      Rectangle cropRect = spec.getCrop(ScreenOrientation.LANDSCAPE);
      if (cropRect != null && !cropRect.getSize().equals(spec.getScreenSize(ScreenOrientation.LANDSCAPE))) {
        // Already have crop data for this spec; skipping
        continue;
      }
      System.out.println("for spec " + spec.getName() + " -- " + spec.getId());
      FrameData landscapeData = data.getFrameData(ScreenOrientation.LANDSCAPE, Integer.MAX_VALUE);
      // Must use computeImage rather than getImage here since we want to get the
      // full size images, not the already cropped images

      BufferedImage effectsImage;
      Rectangle crop;
      ImageUtils.CropFilter filter = (bufferedImage, x, y) -> {
        int rgb = bufferedImage.getRGB(x, y);
        return ((rgb & 0xFF000000) >>> 24) < 2;
      };

      FrameData portraitData = data.getFrameData(ScreenOrientation.PORTRAIT, Integer.MAX_VALUE);
      try {
        effectsImage = portraitData.computeImage(true, 0, 0, portraitData.getFrameWidth(), portraitData.getFrameHeight());
      } catch (OutOfMemoryError oome) {
        // This test sometimes fails on the build server because it runs out of memory; it's a memory
        // hungry test which sometimes fails when run as part of thousands of other tests.
        // Ignore those types of failures.
        // Make sure it's not failing to allocate memory due to some crazy large bounds we didn't anticipate:
        assertTrue(portraitData.getFrameWidth() < 4000);
        assertTrue(portraitData.getFrameHeight() < 4000);
        return;
      }

      assertNotNull(effectsImage);
      crop = ImageUtils.getCropBounds(effectsImage, filter, null);
      assertNotNull(crop);
      System.out.print("      port crop=\"");
      System.out.print(crop.x);
      System.out.print(",");
      System.out.print(crop.y);
      System.out.print(",");
      System.out.print(crop.width);
      System.out.print(",");
      System.out.print(crop.height);
      System.out.println("\"");

      try {
        effectsImage = landscapeData.computeImage(true, 0, 0, landscapeData.getFrameWidth(), landscapeData.getFrameHeight());
      } catch (OutOfMemoryError oome) {
        // See portrait case above
        assertTrue(landscapeData.getFrameWidth() < 4000);
        assertTrue(landscapeData.getFrameHeight() < 4000);
        return;
      }
      assertNotNull(effectsImage);
      crop = ImageUtils.getCropBounds(effectsImage, filter, null);
      assertNotNull(crop);
      System.out.print("      landscape crop=\"");
      System.out.print(crop.x);
      System.out.print(",");
      System.out.print(crop.y);
      System.out.print(",");
      System.out.print(crop.width);
      System.out.print(",");
      System.out.print(crop.height);
      System.out.println("\"");
    }
  }

  @SuppressWarnings("IOResourceOpenedButNotSafelyClosed")
  private static Device newDevice() throws Exception {
    Collection<Device> devices;
    InputStream stream = null;
    try {
      stream = DeviceSchemaTest.class.getResourceAsStream("devices_minimal.xml");
      devices = DeviceParser.parse(stream).values();
    } finally {
      if (stream != null) {
        stream.close();
      }
    }
    assertTrue(!devices.isEmpty());
    return devices.iterator().next();
  }

  @Nullable
  private static BufferedImage getImage(@NotNull File srcDir, @Nullable File file) {
    if (file == null) {
      return null;
    }
    if (!file.isAbsolute()) {
      file = new File(srcDir, file.getPath());
    }

    if (file.exists()) {
      try {
        return ImageIO.read(file);
      }
      catch (IOException e) {
        // pass
      }
    }

    return null;
  }

  // This test no longer applies; it was used to convert assets with a lot of padding into more tightly cropped screenshots.
  // We're preserving the code since for future device releases we might get new artwork which includes padding.
  @Test
  @Ignore
  public void testCropData() throws Exception {

    // Apply crop
    DeviceArtPainter framePainter = DeviceArtPainter.getInstance();
    Device device = newDevice();

    File srcDir = DeviceArtDescriptor.getBundledDescriptorsFolder();
    File destDir = new File(myTemporaryFolder.newFolder(), "device-art");
    if (!destDir.exists()) {
      boolean ok = destDir.mkdirs();
      assertTrue(ok);
    }

    StringBuilder sb = new StringBuilder(1000);
    sb.append("<?xml version=\"1.0\" encoding=\"utf-8\"?>\n" +
              "<!-- Copyright (C) 2013 The Android Open Source Project\n" +
              "\n" +
              "     Licensed under the Apache License, Version 2.0 (the \"License\");\n" +
              "     you may not use this file except in compliance with the License.\n" +
              "     You may obtain a copy of the License at\n" +
              "\n" +
              "          http://www.apache.org/licenses/LICENSE-2.0\n" +
              "\n" +
              "     Unless required by applicable law or agreed to in writing, software\n" +
              "     distributed under the License is distributed on an \"AS IS\" BASIS,\n" +
              "     WITHOUT WARRANTIES OR CONDITIONS OF ANY KIND, either express or implied.\n" +
              "     See the License for the specific language governing permissions and\n" +
              "     limitations under the License.\n" +
              "-->\n" +
              "<devices>\n" +
              "\n");

    for (DeviceArtDescriptor spec : framePainter.getDescriptors()) {
      sb.append("  <device id=\"");
      sb.append(spec.getId());
      sb.append("\" name=\"");
      sb.append(spec.getName());
      sb.append("\">\n");
      DeviceData deviceData = new DeviceData(device, spec);
      for (ScreenOrientation orientation : ScreenOrientation.values()) {
        if (orientation == ScreenOrientation.SQUARE) {
          continue;
        }
        if (orientation != ScreenOrientation.LANDSCAPE && spec.getId().startsWith("tv_")) {
          // Android TV only uses landscape orientation
          continue;
        }

        Rectangle cropRect = spec.getCrop(orientation);

        sb.append("    <orientation name=\"");
        sb.append(orientation.getResourceValue());
        sb.append("\" ");

        DeviceArtDescriptor descriptor = deviceData.getDescriptor();

        if (spec.getName().startsWith("Generic ") || cropRect == null || spec.getName().startsWith("Android TV")) {
          System.out.println("Nothing to do for " + spec.getId() + " orientation " + orientation);
          cropRect = new Rectangle(0, 0, descriptor.getFrameSize(orientation).width, descriptor.getFrameSize(orientation).height);
        }

        sb.append("size=\"");
        sb.append(Integer.toString(cropRect.width));
        sb.append(",");
        sb.append(Integer.toString(cropRect.height));
        sb.append("\" screenPos=\"");

        sb.append(Integer.toString(descriptor.getScreenPos(orientation).x - cropRect.x));
        sb.append(",");
        sb.append(Integer.toString(descriptor.getScreenPos(orientation).y - cropRect.y));
        sb.append("\" screenSize=\"");
        sb.append(Integer.toString(descriptor.getScreenSize(orientation).width));
        sb.append(",");
        sb.append(Integer.toString(descriptor.getScreenSize(orientation).height));
        sb.append("\"");
        if (descriptor.getDropShadow(orientation) != null) {
          sb.append(" shadow=\"");
          //noinspection ConstantConditions
          sb.append(descriptor.getDropShadow(orientation).getName());
          sb.append("\"");
        }
        if (descriptor.getFrame(orientation) != null) {
          sb.append(" back=\"");
          //noinspection ConstantConditions
          sb.append(descriptor.getFrame(orientation).getName());
          sb.append("\"");
        }
        if (descriptor.getReflectionOverlay(orientation) != null) {
          sb.append(" lights=\"");
          //noinspection ConstantConditions
          sb.append(descriptor.getReflectionOverlay(orientation).getName());
          sb.append("\"");
        }
        if (descriptor.getMask(orientation) != null) {
          sb.append(" mask=\"");
          //noinspection ConstantConditions
          sb.append(descriptor.getMask(orientation).getName());
          sb.append("\"");
        }
        sb.append("/>\n");

        // Must use computeImage rather than getImage here since we want to get the
        // full size images, not the already cropped images

        writeCropped(srcDir, destDir, spec, cropRect, descriptor.getFrame(orientation));
        writeCropped(srcDir, destDir, spec, cropRect, descriptor.getDropShadow(orientation));
        writeCropped(srcDir, destDir, spec, cropRect, descriptor.getReflectionOverlay(orientation));
        writeCropped(srcDir, destDir, spec, cropRect, descriptor.getMask(orientation));
      }

      // (3) Rewrite emulator skin file
      File layoutFile = new File(srcDir, spec.getId() + File.separator + SdkConstants.FN_SKIN_LAYOUT);
      if (layoutFile.exists() && !spec.getId().startsWith("tv_")) { // no crop data in tv (and lack of portrait fails below)
        String layout = Files.toString(layoutFile, StandardCharsets.UTF_8);
        final Rectangle portraitCrop = spec.getCrop(ScreenOrientation.PORTRAIT);
        if (portraitCrop != null) {
          final Rectangle landscapeCrop = spec.getCrop(ScreenOrientation.LANDSCAPE);
          layout = replace(layout, new String[]{"layouts {", "portrait {", "width "}, input -> portraitCrop.width);
          layout = replace(layout, new String[]{"layouts {", "portrait {", "height "}, input -> portraitCrop.height);
          layout = replace(layout, new String[]{"layouts {", "portrait {", "part2 {", "x "}, input -> {
            //noinspection ConstantConditions
            return input - portraitCrop.x;
          });
          layout = replace(layout, new String[]{"layouts {", "portrait {", "part2 {", "y "}, input -> {
            //noinspection ConstantConditions
            return input - portraitCrop.y;
          });

          // landscape
          layout = replace(layout, new String[]{"layouts {", "landscape {", "width "}, input -> landscapeCrop.width);
          layout = replace(layout, new String[]{"layouts {", "landscape {", "height "}, input -> landscapeCrop.height);
          layout = replace(layout, new String[]{"layouts {", "landscape {", "part2 {", "x "}, input -> {
            //noinspection ConstantConditions
            return input - landscapeCrop.x;
          });
          layout = replace(layout, new String[]{"layouts {", "landscape {", "part2 {", "y "}, input -> {
            //noinspection ConstantConditions
            return input - landscapeCrop.y;
          });

          File outputLayoutFile = new File(destDir, spec.getId() + File.separator + SdkConstants.FN_SKIN_LAYOUT);
          if (!outputLayoutFile.getParentFile().exists()) {
            boolean mkdirs = outputLayoutFile.getParentFile().mkdirs();
            assertTrue(mkdirs);
          }
          Files.write(layout, outputLayoutFile, StandardCharsets.UTF_8);
        } // else: No crop data found; this device frame has already been cropped
      }

      sb.append("  </device>\n\n");
    }
    sb.append("\n</devices>\n");

    File deviceArt = new File(destDir, "device-art.xml");
    Files.write(sb.toString(), deviceArt, StandardCharsets.UTF_8);
    System.out.println("Wrote device art file " + deviceArt);
  }

  private static String replace(String file, String[] sections, Function<Integer, Integer> replace) {
    int index = 0;
    for (String section : sections) {
      index = file.indexOf(section, index);
      assert index != -1 : section + " not found";
      index += section.length();
    }

    // We're now pointing to a token
    int lineEnd = file.indexOf('\n', index);
    assert lineEnd != -1;
    String word = file.substring(index, lineEnd);
    int input = Integer.parseInt(word);
    @SuppressWarnings("ConstantConditions")
    int replaced = replace.apply(input);
    return file.substring(0, index) + Integer.toString(replaced) + file.substring(lineEnd);
  }

  private static void writeCropped(File srcDir, File destDir, DeviceArtDescriptor spec, Rectangle cropRect, @Nullable File imageFile)
      throws IOException {
    if (imageFile == null) {
      // This image doesn't apply
      return;
    }
    BufferedImage source = getImage(srcDir, imageFile);
    if (source == null) {
      return;
    }

    BufferedImage cropped = cropImage(source, cropRect);
    assertNotNull(cropped);

    File dir = new File(destDir, spec.getId());
    if (!dir.exists()) {
      boolean ok = dir.mkdir();
      assertTrue(dir.getPath(), ok);
    }
    ImageIO.write(cropped, "PNG", new File(dir, imageFile.getName()));
  }

  private static BufferedImage cropImage(@NotNull BufferedImage image, @NotNull Rectangle cropBounds) {
    int x1 = cropBounds.x;
    int y1 = cropBounds.y;
    int width = cropBounds.width;
    int height = cropBounds.height;
    int x2 = x1 + width;
    int y2 = y1 + height;

    // Now extract the sub-image
    @SuppressWarnings("UndesirableClassUsage")
    BufferedImage cropped = new BufferedImage(width, height, BufferedImage.TYPE_INT_ARGB);
    Graphics g = cropped.getGraphics();
    //noinspection UseJBColor
    g.setColor(new Color(0, true));
    g.fillRect(0, 0, width, height);
    g.drawImage(image, 0, 0, width, height, x1, y1, x2, y2, null);
    g.dispose();

    return cropped;
  }
}<|MERGE_RESOLUTION|>--- conflicted
+++ resolved
@@ -28,10 +28,6 @@
 import com.android.sdklib.devices.DeviceParser;
 import com.android.tools.adtui.ImageUtils;
 import com.android.tools.adtui.webp.WebpMetadata;
-<<<<<<< HEAD
-=======
-import com.google.common.base.Charsets;
->>>>>>> ad5b6ee3
 import com.google.common.io.Files;
 import com.intellij.openapi.util.SystemInfo;
 import java.awt.Color;
@@ -118,21 +114,12 @@
     Dimension size = watch_round.getScreenSize(ScreenOrientation.LANDSCAPE);
     BufferedImage sample = createSampleImage(size, Color.RED);
 
-<<<<<<< HEAD
-    BufferedImage framed = DeviceArtPainter.createFrame(sample, watch_round, true, false);
-=======
     BufferedImage framed = DeviceArtPainter.createFrame(sample, watch_round);
->>>>>>> ad5b6ee3
 
     // make sure that a location outside the round frame is empty
     // (if the mask was not applied, this would be the same color as the source image)
     Point loc = watch_round.getScreenPos(ScreenOrientation.LANDSCAPE);
-<<<<<<< HEAD
-    int c = framed.getRGB(loc.x, loc.y);
-    assertEquals(0x0, c);
-=======
     assertEquals(0, framed.getRGB(loc.x, loc.y));
->>>>>>> ad5b6ee3
 
     // a point at the center should be the same as the source
     assertEquals(Color.RED.getRGB(), framed.getRGB(loc.x + size.width / 2, loc.y + size.height / 2));
