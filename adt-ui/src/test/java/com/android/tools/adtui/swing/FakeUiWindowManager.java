/*
 * Copyright (C) 2021 The Android Open Source Project
 *
 * Licensed under the Apache License, Version 2.0 (the "License");
 * you may not use this file except in compliance with the License.
 * You may obtain a copy of the License at
 *
 *      http://www.apache.org/licenses/LICENSE-2.0
 *
 * Unless required by applicable law or agreed to in writing, software
 * distributed under the License is distributed on an "AS IS" BASIS,
 * WITHOUT WARRANTIES OR CONDITIONS OF ANY KIND, either express or implied.
 * See the License for the specific language governing permissions and
 * limitations under the License.
 */
package com.android.tools.adtui.swing;

import com.intellij.openapi.Disposable;
import com.intellij.openapi.progress.ProgressIndicator;
import com.intellij.openapi.progress.TaskInfo;
import com.intellij.openapi.project.Project;
import com.intellij.openapi.ui.MessageType;
import com.intellij.openapi.ui.popup.BalloonHandler;
import com.intellij.openapi.util.Disposer;
import com.intellij.openapi.util.Key;
import com.intellij.openapi.util.Pair;
import com.intellij.openapi.wm.IdeFrame;
import com.intellij.openapi.wm.StatusBar;
import com.intellij.openapi.wm.StatusBarCentralWidget;
import com.intellij.openapi.wm.StatusBarWidget;
import com.intellij.openapi.wm.ex.IdeFrameEx;
import com.intellij.openapi.wm.ex.ProgressIndicatorEx;
import com.intellij.openapi.wm.ex.StatusBarEx;
import com.intellij.openapi.wm.ex.WindowManagerEx;
import com.intellij.openapi.wm.impl.IdeFrameImpl;
import com.intellij.openapi.wm.impl.ProjectFrameHelper;
import java.awt.Color;
import java.awt.Component;
import java.awt.Dimension;
import java.awt.Rectangle;
import java.awt.Shape;
import java.awt.Window;
import java.awt.event.ComponentEvent;
import java.util.Collections;
import java.util.HashMap;
import java.util.List;
import java.util.Map;
import javax.swing.Icon;
import javax.swing.JComponent;
import javax.swing.JFrame;
import javax.swing.event.HyperlinkListener;
import org.jetbrains.annotations.NotNull;
import org.jetbrains.annotations.Nullable;

/**
 * Slightly modified copy of {@link com.intellij.openapi.wm.impl.TestWindowManager} that
 * returns null from the {@link #getFocusedComponent(Window)} method instead of throwing
 * an UnsupportedOperationException.
 */
public final class FakeUiWindowManager extends WindowManagerEx {
  private static final Key<StatusBar> STATUS_BAR = Key.create("STATUS_BAR");

  @Override
  public final void doNotSuggestAsParent(Window window) {}

  @Override
  public final Window suggestParentWindow(@Nullable Project project) {
    return null;
  }

  @Override
  public final StatusBar getStatusBar(@NotNull Project project) {
    synchronized (STATUS_BAR) {
      StatusBar statusBar = project.getUserData(STATUS_BAR);
      if (statusBar == null) {
        project.putUserData(STATUS_BAR, statusBar = new DummyStatusBar());
      }
      return statusBar;
    }
  }

  @Override
  public IdeFrame getIdeFrame(Project project) {
    return null;
  }

  @Override
  public @Nullable ProjectFrameHelper findFrameHelper(@Nullable Project project) {
    return null;
  }

  @Override
  public @Nullable ProjectFrameHelper getFrameHelper(@Nullable Project project) {
    return null;
  }

  @Override
  public Rectangle getScreenBounds(@NotNull Project project) {
    return null;
  }

  @Override
  public void setWindowMask(Window window, Shape mask) {}

  @Override
  public void resetWindow(Window window) {}

  @Override
  public ProjectFrameHelper @NotNull [] getAllProjectFrames() {
    return new ProjectFrameHelper[0];
  }

  @Override
  public JFrame findVisibleFrame() {
    return null;
  }

  @Override
  public final @Nullable IdeFrameImpl getFrame(Project project) {
    return null;
  }

  @Override
  public final Component getFocusedComponent(@NotNull Window window) {
    return null;
  }

  @Override
  public final Component getFocusedComponent(Project project) {
    return null;
  }

  @Override
  public final Window getMostRecentFocusedWindow() {
    return null;
  }

  @Override
  public IdeFrame findFrameFor(@Nullable Project project) {
    return null;
  }

  @Override
  public final void dispatchComponentEvent(ComponentEvent e) {
    throw new UnsupportedOperationException();
  }

  @Override
  public final @NotNull Rectangle getScreenBounds() {
    throw new UnsupportedOperationException();
  }

  @Override
  public final boolean isInsideScreenBounds(int x, int y, int width) {
    throw new UnsupportedOperationException();
  }

  @Override
  public final boolean isAlphaModeSupported() {
    return false;
  }

  @Override
  public final void setAlphaModeRatio(Window window, float ratio) {
    throw new UnsupportedOperationException();
  }

  @Override
  public final boolean isAlphaModeEnabled(Window window) {
    throw new UnsupportedOperationException();
  }

  @Override
  public final void setAlphaModeEnabled(Window window, boolean state) {
    throw new UnsupportedOperationException();
  }

  @Override
  public void setWindowShadow(Window window, WindowShadowMode mode) {
    throw new UnsupportedOperationException();
  }

  @Override
  public boolean isFullScreenSupportedInCurrentOS() {
    return false;
  }

  private static final class DummyStatusBar implements StatusBarEx {
    private final Map<String, StatusBarWidget> myWidgetMap = new HashMap<>();

    @Override
    public @Nullable Project getProject() {
      return null;
    }

    @Override
    public Dimension getSize() {
      return new Dimension(0, 0);
    }

    @Override
    public @Nullable StatusBar createChild(@NotNull IdeFrame frame) {
      return null;
    }

    @Override
    public IdeFrame getFrame() {
      return null;
    }

    @Override
    public StatusBar findChild(Component c) {
      return null;
    }

    @Override
    public void setInfo(@Nullable String s, @Nullable String requestor) {}

    @Override
    public boolean isVisible() {
      return false;
    }

    @Override
    public void addCustomIndicationComponent(@NotNull JComponent c) {}

    @Override
    public void removeCustomIndicationComponent(@NotNull JComponent c) {}

    @Override
    public void addProgress(@NotNull ProgressIndicatorEx indicator, @NotNull TaskInfo info) {}

    @Override
    public List<Pair<TaskInfo, ProgressIndicator>> getBackgroundProcesses() {
      return Collections.emptyList();
    }

    @Override
    public void addWidget(@NotNull StatusBarWidget widget) {
      myWidgetMap.put(widget.ID(), widget);
    }

    @Override
    public void addWidget(@NotNull StatusBarWidget widget, @NotNull String anchor) {
      addWidget(widget);
    }

    @Override
    public void addWidget(@NotNull StatusBarWidget widget, @NotNull Disposable parentDisposable) {
      Disposer.register(parentDisposable, widget);
      Disposer.register(widget, () -> myWidgetMap.remove(widget.ID()));
      addWidget(widget);
    }

    @Override
    public void addWidget(@NotNull StatusBarWidget widget, @NotNull String anchor, @NotNull Disposable parentDisposable) {
      addWidget(widget, parentDisposable);
    }

    @Override
<<<<<<< HEAD
    public void setCentralWidget(@NotNull StatusBarCentralWidget widget) {

    }
=======
    public void setCentralWidget(@NotNull StatusBarCentralWidget widget) {}
>>>>>>> ad5b6ee3

    @Override
    public void dispose() {}

    @Override
    public void updateWidget(@NotNull String id) {}

    @Override
    public StatusBarWidget getWidget(String id) {
      return myWidgetMap.get(id);
    }

    @Override
    public void removeWidget(@NotNull String id) {}

    @Override
    public void fireNotificationPopup(@NotNull JComponent content, Color backgroundColor) {}

    @Override
    public JComponent getComponent() {
      return null;
    }

    @Override
    public final String getInfo() {
      return null;
    }

    @Override
    public final void setInfo(String s) {}

    @Override
    public void startRefreshIndication(String tooltipText) {}

    @Override
    public void stopRefreshIndication() {}

    @Override
    public boolean isProcessWindowOpen() {
      return false;
    }

    @Override
    public void setProcessWindowOpen(boolean open) {}

    @Override
    public BalloonHandler notifyProgressByBalloon(@NotNull MessageType type, @NotNull String htmlBody) {
      return () -> {};
    }

    @Override
    public BalloonHandler notifyProgressByBalloon(@NotNull MessageType type,
                                                  @NotNull String htmlBody,
                                                  @Nullable Icon icon,
                                                  @Nullable HyperlinkListener listener) {
      return () -> {};
    }
  }

  @Override
  public void releaseFrame(@NotNull ProjectFrameHelper frameHelper) {
    frameHelper.getFrame().dispose();
  }

  @Override
  public @NotNull List<ProjectFrameHelper> getProjectFrameHelpers() {
    return Collections.emptyList();
  }

  @Override
  public @Nullable IdeFrameEx findFirstVisibleFrameHelper() {
    return null;
  }
}<|MERGE_RESOLUTION|>--- conflicted
+++ resolved
@@ -32,6 +32,7 @@
 import com.intellij.openapi.wm.ex.ProgressIndicatorEx;
 import com.intellij.openapi.wm.ex.StatusBarEx;
 import com.intellij.openapi.wm.ex.WindowManagerEx;
+import com.intellij.openapi.wm.impl.DesktopLayout;
 import com.intellij.openapi.wm.impl.IdeFrameImpl;
 import com.intellij.openapi.wm.impl.ProjectFrameHelper;
 import java.awt.Color;
@@ -59,6 +60,7 @@
  */
 public final class FakeUiWindowManager extends WindowManagerEx {
   private static final Key<StatusBar> STATUS_BAR = Key.create("STATUS_BAR");
+  private final DesktopLayout myLayout = new DesktopLayout();
 
   @Override
   public final void doNotSuggestAsParent(Window window) {}
@@ -258,13 +260,7 @@
     }
 
     @Override
-<<<<<<< HEAD
-    public void setCentralWidget(@NotNull StatusBarCentralWidget widget) {
-
-    }
-=======
     public void setCentralWidget(@NotNull StatusBarCentralWidget widget) {}
->>>>>>> ad5b6ee3
 
     @Override
     public void dispose() {}
