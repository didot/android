--- conflicted
+++ resolved
@@ -19,10 +19,7 @@
 import com.android.annotations.VisibleForTesting;
 import com.android.tools.adtui.AnimatedComponent;
 import com.android.tools.adtui.common.AdtUiUtils;
-<<<<<<< HEAD
-=======
 import com.android.tools.adtui.model.DefaultHNode;
->>>>>>> c8fa6d74
 import com.android.tools.adtui.model.HNode;
 import com.android.tools.adtui.model.Range;
 import org.jetbrains.annotations.NotNull;
@@ -35,46 +32,25 @@
 import java.util.*;
 import java.util.List;
 
-<<<<<<< HEAD
-public class HTreeChart<T> extends AnimatedComponent implements MouseWheelListener, MouseListener {
+public class HTreeChart<T> extends AnimatedComponent {
 
   private static final String NO_HTREE = "No data available.";
   private static final String NO_RANGE = "X range width is zero: Please use a wider range.";
-  ;
-  private static final int BORDER_PLUS_PADDING = 2;
-=======
-public class HTreeChart<T> extends AnimatedComponent {
-
-  private static final String NO_HTREE = "No data available.";
-  private static final String NO_RANGE = "X range width is zero: Please use a wider range.";
->>>>>>> c8fa6d74
   private static final int ZOOM_FACTOR = 20;
   private static final String ACTION_ZOOM_IN = "zoom in";
   private static final String ACTION_ZOOM_OUT = "zoom out";
   private static final String ACTION_MOVE_LEFT = "move left";
   private static final String ACTION_MOVE_RIGHT = "move right";
   private static final int ACTION_MOVEMENT_FACTOR = 5;
-<<<<<<< HEAD
-=======
   private static final int BORDER_PLUS_PADDING = 2;
 
   private final Orientation mOrientation;
->>>>>>> c8fa6d74
-
-  private Orientation mOrientation;
+
   @Nullable
   private HRenderer<T> mHRenderer;
-<<<<<<< HEAD
+
   @Nullable
   private HNode<T> mRoot;
-  @Nullable
-  private Range mXRange;
-  @NotNull
-  private Range mYRange;
-=======
-
-  @Nullable
-  private HNode<T> mRoot;
 
   @NotNull
   private final Range mXRange;
@@ -82,21 +58,9 @@
   @NotNull
   private final Range mYRange;
 
->>>>>>> c8fa6d74
   @NotNull
   private final List<Rectangle2D.Float> mRectangles;
 
-<<<<<<< HEAD
-  public HTreeChart() {
-    mRoot = new HNode<>();
-    mRect = new Rectangle2D.Float();
-    mYRange = new Range(0, 0);
-    addMouseWheelListener(this);
-    mOrientation = HTreeChart.Orientation.TOP_DOWN;
-    setFocusable(true);
-    addMouseListener(this);
-  }
-=======
   @NotNull
   private final List<HNode<T>> mNodes;
 
@@ -105,7 +69,6 @@
 
   @NotNull
   private final List<HNode<T>> mDrawnNodes;
->>>>>>> c8fa6d74
 
   @NotNull
   private final HTreeChartReducer<T> mReducer;
@@ -146,12 +109,6 @@
 
   @Override
   protected void draw(Graphics2D g, Dimension dim) {
-<<<<<<< HEAD
-
-    g.setRenderingHint(RenderingHints.KEY_ANTIALIASING, RenderingHints.VALUE_ANTIALIAS_ON);
-
-    if (mRoot == null || mRoot.getChildren().size() == 0) {
-=======
     long startTime = System.nanoTime();
     if (mRender) {
       render();
@@ -161,17 +118,12 @@
     g.setRenderingHint(RenderingHints.KEY_ANTIALIASING, RenderingHints.VALUE_ANTIALIAS_ON);
 
     if (mRoot == null || mRoot.getChildCount() == 0) {
->>>>>>> c8fa6d74
       g.drawString(NO_HTREE, dim.width / 2 - mDefaultFontMetrics.stringWidth(NO_HTREE),
                    dim.height / 2);
       return;
     }
 
-<<<<<<< HEAD
-    if (mXRange == null || mXRange.getLength() == 0) {
-=======
     if (mXRange.getLength() == 0) {
->>>>>>> c8fa6d74
       g.drawString(NO_RANGE, dim.width / 2 - mDefaultFontMetrics.stringWidth(NO_RANGE),
                    dim.height / 2);
       return;
@@ -241,10 +193,6 @@
       mRectangles.add(createRectangle(mRoot));
     }
 
-<<<<<<< HEAD
-    if (mOrientation == HTreeChart.Orientation.BOTTOM_UP) {
-      mRect.y = (float)(getHeight() - mRect.y - mRect.getHeight());
-=======
     int head = 0;
     while (head < mNodes.size()) {
       HNode<T> curNode = mNodes.get(head++);
@@ -256,7 +204,6 @@
           mRectangles.add(createRectangle(child));
         }
       }
->>>>>>> c8fa6d74
     }
   }
 
@@ -299,11 +246,6 @@
     return mXRange;
   }
 
-<<<<<<< HEAD
-  public void setXRange(Range XRange) {
-    mXRange = XRange;
-
-=======
   @Nullable
   public HNode<T> getNodeAt(Point point) {
     if (point != null) {
@@ -327,7 +269,6 @@
   }
 
   private void initializeInputMap() {
->>>>>>> c8fa6d74
     getInputMap().put(KeyStroke.getKeyStroke(KeyEvent.VK_UP, 0), ACTION_ZOOM_IN);
     getInputMap().put(KeyStroke.getKeyStroke(KeyEvent.VK_DOWN, 0), ACTION_ZOOM_OUT);
     getInputMap().put(KeyStroke.getKeyStroke(KeyEvent.VK_LEFT, 0), ACTION_MOVE_LEFT);
@@ -364,8 +305,6 @@
         mXRange.set(mXRange.getMin() + delta, mXRange.getMax() + delta);
       }
     });
-<<<<<<< HEAD
-=======
   }
 
   private void initializeMouseEvents() {
@@ -409,7 +348,6 @@
     addMouseWheelListener(adapter);
     addMouseListener(adapter);
     addMouseMotionListener(adapter);
->>>>>>> c8fa6d74
   }
 
   public Range getYRange() {
@@ -439,45 +377,5 @@
     return (mDefaultFontMetrics.getHeight() + BORDER_PLUS_PADDING) * maxDepth;
   }
 
-<<<<<<< HEAD
-  // TODO we probably want to extract/abstract this logic out later so the zooming behavior
-  // is consistent across components
-  @Override
-  public void mouseWheelMoved(MouseWheelEvent e) {
-    double cursorRange = positionToRange(e.getX());
-    double leftDelta = (cursorRange - getXRange().getMin()) / ZOOM_FACTOR * e
-      .getWheelRotation();
-    double rightDelta = (getXRange().getMax() - cursorRange) / ZOOM_FACTOR * e
-      .getWheelRotation();
-    getXRange().setMin(getXRange().getMin() - leftDelta);
-    getXRange().setMax(getXRange().getMax() + rightDelta);
-  }
-
-  @Override
-  public void mouseClicked(MouseEvent e) {
-    if (!hasFocus()) {
-      requestFocusInWindow();
-    }
-  }
-
-  @Override
-  public void mousePressed(MouseEvent e) {
-  }
-
-  @Override
-  public void mouseReleased(MouseEvent e) {
-  }
-
-  @Override
-  public void mouseEntered(MouseEvent e) {
-  }
-
-  @Override
-  public void mouseExited(MouseEvent e) {
-
-  }
-
-=======
->>>>>>> c8fa6d74
   public enum Orientation {TOP_DOWN, BOTTOM_UP}
 }