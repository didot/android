--- conflicted
+++ resolved
@@ -29,20 +29,11 @@
 import com.android.sdklib.devices.Screen;
 import com.android.tools.adtui.ImageUtils;
 import com.google.common.annotations.VisibleForTesting;
-<<<<<<< HEAD
-=======
-import com.google.common.collect.Maps;
->>>>>>> ad5b6ee3
 import com.intellij.openapi.application.PathManager;
 import com.intellij.openapi.util.io.FileUtil;
 import com.intellij.reference.SoftReference;
 import com.intellij.ui.Gray;
-<<<<<<< HEAD
 import com.intellij.util.ui.StartupUiUtil;
-=======
-import com.intellij.util.PathUtil;
-import com.intellij.util.ui.UIUtil;
->>>>>>> ad5b6ee3
 import java.awt.AlphaComposite;
 import java.awt.Color;
 import java.awt.Composite;
@@ -591,9 +582,9 @@
     private final FrameData myDouble;
 
     @SuppressWarnings("ConstantConditions")
-    @NotNull private SoftReference<BufferedImage> myPlainImage = new SoftReference<>(null);
+    @NotNull private SoftReference<BufferedImage> myPlainImage = new SoftReference<BufferedImage>(null);
     @SuppressWarnings("ConstantConditions")
-    @NotNull private SoftReference<BufferedImage> myEffectsImage = new SoftReference<>(null);
+    @NotNull private SoftReference<BufferedImage> myEffectsImage = new SoftReference<BufferedImage>(null);
 
     private boolean isPortrait() {
       return myOrientation == ScreenOrientation.PORTRAIT;
@@ -831,9 +822,9 @@
 
       if (image != null) {
         if (showEffects) {
-          myEffectsImage = new SoftReference<>(image);
+          myEffectsImage = new SoftReference<BufferedImage>(image);
         } else {
-          myPlainImage = new SoftReference<>(image);
+          myPlainImage = new SoftReference<BufferedImage>(image);
         }
       }
 
