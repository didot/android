/*
 * Copyright (C) 2018 The Android Open Source Project
 *
 * Licensed under the Apache License, Version 2.0 (the "License");
 * you may not use this file except in compliance with the License.
 * You may obtain a copy of the License at
 *
 *      http://www.apache.org/licenses/LICENSE-2.0
 *
 * Unless required by applicable law or agreed to in writing, software
 * distributed under the License is distributed on an "AS IS" BASIS,
 * WITHOUT WARRANTIES OR CONDITIONS OF ANY KIND, either express or implied.
 * See the License for the specific language governing permissions and
 * limitations under the License.
 */
package com.android.tools.adtui.stdui

import com.intellij.ide.DataManager
import com.intellij.openapi.actionSystem.ActionPlaces
import com.intellij.openapi.actionSystem.AnAction
import com.intellij.openapi.actionSystem.AnActionEvent
<<<<<<< HEAD
import com.intellij.openapi.actionSystem.ShortcutSet
import com.intellij.openapi.wm.impl.content.ToolWindowContentUi
=======
>>>>>>> a016edfc
import java.awt.event.ActionEvent
import java.awt.event.KeyEvent
import javax.swing.AbstractAction
import javax.swing.JComponent
import javax.swing.KeyStroke

fun JComponent.registerActionKey(action: () -> Unit,
                                 keyStroke: KeyStroke,
                                 name: String,
                                 enabled: () -> Boolean = { true },
                                 condition: Int = JComponent.WHEN_FOCUSED) {
  val actionObject = object : AbstractAction() {
    override fun actionPerformed(event: ActionEvent?) {
      action()
    }

    override fun isEnabled(): Boolean {
      return enabled()
    }
  }
  this.getInputMap(condition).put(keyStroke, name)
  this.actionMap.put(name, actionObject)
}

fun JComponent.registerAnActionKey(getAction: () -> AnAction?, keyStroke: KeyStroke, name: String,
                                   condition: Int = JComponent.WHEN_FOCUSED) {
  this.getInputMap(condition).put(keyStroke, name)
  this.actionMap.put(name, object : AbstractAction() {
    override fun actionPerformed(event: ActionEvent) {
<<<<<<< HEAD
      val dataContext = DataManager.getInstance().getDataContext(this@registerAnActionKey)
      val inputEvent = KeyEvent(this@registerAnActionKey, KeyEvent.KEY_PRESSED, event.`when`, keyStroke.modifiers, keyStroke.keyCode,
                                keyStroke.keyChar)
      val action = getAction()
      action?.actionPerformed(AnActionEvent.createFromAnAction(action, inputEvent, ToolWindowContentUi.POPUP_PLACE, dataContext))
    }

    override fun isEnabled(): Boolean {
      return getAction()?.templatePresentation?.isEnabledAndVisible ?: false
=======
      val dataContext = DataManager.getInstance().getDataContext(this@registerKeyAction)
      val inputEvent = event.source as? InputEvent
      action.actionPerformed(AnActionEvent.createFromAnAction(action, inputEvent, ActionPlaces.TOOLWINDOW_POPUP, dataContext))
>>>>>>> a016edfc
    }
  })
}

fun JComponent.registerActionShortCutSet(action: () -> Unit, shortCut: ShortcutSet) {
  val actionObject = object : AnAction() {
    override fun actionPerformed(event: AnActionEvent) {
      action()
    }
  }
  actionObject.registerCustomShortcutSet(shortCut, this)
}<|MERGE_RESOLUTION|>--- conflicted
+++ resolved
@@ -19,11 +19,8 @@
 import com.intellij.openapi.actionSystem.ActionPlaces
 import com.intellij.openapi.actionSystem.AnAction
 import com.intellij.openapi.actionSystem.AnActionEvent
-<<<<<<< HEAD
 import com.intellij.openapi.actionSystem.ShortcutSet
 import com.intellij.openapi.wm.impl.content.ToolWindowContentUi
-=======
->>>>>>> a016edfc
 import java.awt.event.ActionEvent
 import java.awt.event.KeyEvent
 import javax.swing.AbstractAction
@@ -53,21 +50,15 @@
   this.getInputMap(condition).put(keyStroke, name)
   this.actionMap.put(name, object : AbstractAction() {
     override fun actionPerformed(event: ActionEvent) {
-<<<<<<< HEAD
       val dataContext = DataManager.getInstance().getDataContext(this@registerAnActionKey)
       val inputEvent = KeyEvent(this@registerAnActionKey, KeyEvent.KEY_PRESSED, event.`when`, keyStroke.modifiers, keyStroke.keyCode,
                                 keyStroke.keyChar)
       val action = getAction()
-      action?.actionPerformed(AnActionEvent.createFromAnAction(action, inputEvent, ToolWindowContentUi.POPUP_PLACE, dataContext))
+      action?.actionPerformed(AnActionEvent.createFromAnAction(action, inputEvent, ActionPlaces.TOOLWINDOW_POPUP, dataContext))
     }
 
     override fun isEnabled(): Boolean {
       return getAction()?.templatePresentation?.isEnabledAndVisible ?: false
-=======
-      val dataContext = DataManager.getInstance().getDataContext(this@registerKeyAction)
-      val inputEvent = event.source as? InputEvent
-      action.actionPerformed(AnActionEvent.createFromAnAction(action, inputEvent, ActionPlaces.TOOLWINDOW_POPUP, dataContext))
->>>>>>> a016edfc
     }
   })
 }
