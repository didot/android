--- conflicted
+++ resolved
@@ -68,11 +68,7 @@
     // In the IDE distribution, this should be in plugins/android/resources/FN_BASE
     String base = FileUtil.join(PathManager.getHomePath(), "plugins", "android", "resources");
     if (StudioPathManager.isRunningFromSources()) {
-<<<<<<< HEAD
-      base = FileUtil.join(PathManager.getCommunityHomePath(), "android", "artwork", "resources");
-=======
       base = StudioPathManager.resolvePathFromSourcesRoot("tools/adt/idea/artwork/resources").toString();
->>>>>>> ad5b6ee3
     }
     File dir = new File(base, FN_BASE);
     if (dir.exists() && dir.isDirectory()) {
@@ -88,7 +84,7 @@
   }
 
   private static List<File> getDescriptorFiles(@Nullable File[] additionalRoots) {
-    Set<File> roots = new HashSet<>();
+    Set<File> roots = new HashSet<File>();
 
     File base = getBundledDescriptorsFolder();
     if (base != null) {
@@ -99,7 +95,7 @@
       Collections.addAll(roots, additionalRoots);
     }
 
-    List<File> files = new ArrayList<>(roots.size());
+    List<File> files = new ArrayList<File>(roots.size());
     for (File root : roots) {
       File file = getDescriptorFile(root);
       if (file != null) {
