--- conflicted
+++ resolved
@@ -18,24 +18,10 @@
 
 import com.android.annotations.VisibleForTesting;
 import com.android.tools.adtui.AnimatedComponent;
-<<<<<<< HEAD
-import com.android.tools.adtui.Choreographer;
-import com.android.tools.adtui.LegendRenderData;
-import com.android.tools.adtui.LineChartLegendRenderData;
-import com.android.tools.adtui.common.datareducer.DataReducer;
-import com.android.tools.adtui.common.formatter.BaseAxisFormatter;
-import com.android.tools.adtui.model.Range;
-import com.android.tools.adtui.model.RangedContinuousSeries;
-import com.android.tools.adtui.model.SeriesData;
-import com.intellij.util.containers.ImmutableList;
-import gnu.trove.TDoubleArrayList;
-=======
 import com.android.tools.adtui.model.LineChartModel;
 import com.android.tools.adtui.model.RangedContinuousSeries;
 import com.android.tools.adtui.model.SeriesData;
->>>>>>> c8fa6d74
 import org.jetbrains.annotations.NotNull;
-import org.jetbrains.annotations.TestOnly;
 
 import java.awt.*;
 import java.awt.geom.AffineTransform;
@@ -44,11 +30,6 @@
 import java.util.*;
 import java.util.List;
 import java.util.concurrent.TimeUnit;
-<<<<<<< HEAD
-
-public class LineChart extends AnimatedComponent {
-
-=======
 
 import static java.awt.BasicStroke.CAP_SQUARE;
 import static java.awt.BasicStroke.JOIN_MITER;
@@ -68,23 +49,40 @@
 
   @NotNull final LineChartModel myModel;
 
->>>>>>> c8fa6d74
   /**
    * Maps the series to their correspondent visual line configuration.
    * The keys insertion order is preserved.
    */
   @NotNull
   private final Map<RangedContinuousSeries, LineConfig> myLinesConfig = new LinkedHashMap<>();
-<<<<<<< HEAD
 
   @NotNull
   private final ArrayList<Path2D> myLinePaths;
 
   @NotNull
-  private final ArrayList<LineConfig> myLinePathConfigs;
+  private final ArrayList<RangedContinuousSeries> myLinePathSeries;
 
   @NotNull
   private final List<LineChartCustomRenderer> myCustomRenderers = new ArrayList<>();
+
+  @NotNull
+  private Color myMaxLineColor = Color.BLACK;
+
+  private int myMaxLineMargin;
+
+  private boolean myShowMaxLine;
+
+  /**
+   * The X coordinate translation offset for line path transformation.
+   */
+  private int myXOffset = 0;
+
+  /**
+   * The Y coordinate translation offset for line path transformation.
+   */
+  private int myYOffset = 0;
+
+  private int myTopPadding = 0;
 
   /**
    * The color of the next line to be inserted, if not specified, is picked from {@code COLORS}
@@ -92,108 +90,14 @@
    */
   private int mNextLineColorIndex;
 
-  @NotNull
-  private DataReducer myReducer;
-
-  /**
-   * During the first update, skip the y range interpolation and snap to the initial max value.
-   */
-  private boolean myFirstUpdate = true;
-
-  public LineChart() {
-    myLinePaths = new ArrayList<>();
-    myLinePathConfigs = new ArrayList<>();
-    // TODO: Replace with myReducer = new LineChartReducer
-    // Having a real reducer will be important for the final release, but we don't want to risk
-    // unintentional side effects to distract us as we prepare to meet an initial milestone.
-    // (For example, reducing points may make it harder to handle dealing with flickering when
-    // endpoints go off screen). Therefore, we just create a passthru reducer for now.
-    myReducer = (path, config) -> path;
-  }
-
-  @TestOnly
-  public LineChart(@NotNull DataReducer reducer) {
-    this();
-    myReducer = reducer;
-  }
-=======
-
-  @NotNull
-  private final ArrayList<Path2D> myLinePaths;
-
-  @NotNull
-  private final ArrayList<RangedContinuousSeries> myLinePathSeries;
-
-  @NotNull
-  private final List<LineChartCustomRenderer> myCustomRenderers = new ArrayList<>();
-
-  @NotNull
-  private Color myMaxLineColor = Color.BLACK;
-
-  private int myMaxLineMargin;
-
-  private boolean myShowMaxLine;
->>>>>>> c8fa6d74
-
-  /**
-   * The X coordinate translation offset for line path transformation.
-   */
-<<<<<<< HEAD
-  public LineChart(@NotNull List<RangedContinuousSeries> data) {
-    this();
-    addLines(data);
-  }
-
-  /**
-   * Add a line to the line chart.
-   * Note: The order of adding lines is important for stacked lines,
-   * i.e a stacked line is stacked on top of previous added stacked line.
-   *
-   * @param series data of the line to be inserted
-   * @param config configuration of the line to be inserted
-   */
-  public void addLine(@NotNull RangedContinuousSeries series, @NotNull LineConfig config) {
-    myLinesConfig.put(series, config);
-  }
-=======
-  private int myXOffset = 0;
-
-  /**
-   * The Y coordinate translation offset for line path transformation.
-   */
-  private int myYOffset = 0;
-
-  private int myTopPadding = 0;
->>>>>>> c8fa6d74
-
-  /**
-   * The color of the next line to be inserted, if not specified, is picked from {@code COLORS}
-   * array of {@link LineConfig}. This field holds the color index.
-   */
-<<<<<<< HEAD
-  public void addLine(@NotNull RangedContinuousSeries series) {
-    addLine(series, new LineConfig(LineConfig.getColor(mNextLineColorIndex++)));
-  }
-=======
-  private int mNextLineColorIndex;
-
   private boolean myRedraw;
->>>>>>> c8fa6d74
 
   /**
    * If true, extends the last available data point of each series all the way to the right to fill any remaining gap.
    */
   private boolean myFillEndGap;
 
-  public void addCustomRenderer(@NotNull LineChartCustomRenderer renderer) {
-    myCustomRenderers.add(renderer);
-  }
-
-  @NotNull
-<<<<<<< HEAD
-  public LineConfig getLineConfig(RangedContinuousSeries rangedContinuousSeries) {
-    return myLinesConfig.get(rangedContinuousSeries);
-=======
+  @NotNull
   private final LineChartReducer myReducer;
 
   // Debug draw counters. TODO: Move to a framework object
@@ -218,42 +122,11 @@
 
   public LineChart(@NotNull LineChartModel model) {
     this(model, new DefaultLineChartReducer());
->>>>>>> c8fa6d74
   }
 
   /**
    * Initialize a {@code LineChart} with a list of lines.
    */
-<<<<<<< HEAD
-  public void clearConfigs() {
-    myLinesConfig.clear();
-    myCustomRenderers.clear();
-  }
-
-  @NotNull
-  public List<RangedContinuousSeries> getRangedContinuousSeries() {
-    return new ArrayList<>(myLinesConfig.keySet());
-  }
-
-  @Override
-  protected void updateData() {
-    Map<Range, Double> max = new HashMap<>();
-    // TODO Handle stacked configs
-    for (RangedContinuousSeries ranged : myLinesConfig.keySet()) {
-      Range range = ranged.getYRange();
-      double yMax = Double.MIN_VALUE;
-
-      ImmutableList<SeriesData<Long>> seriesList = ranged.getSeries();
-      for (int i = 0; i < seriesList.size(); i++) {
-        double value = seriesList.get(i).value;
-        if (yMax < value) {
-          yMax = value;
-        }
-      }
-
-      Double m = max.get(range);
-      max.put(range, m == null ? yMax : Math.max(yMax, m));
-=======
   public LineChart(@NotNull List<RangedContinuousSeries> data) {
     this(new LineChartModel());
     myModel.addAll(data);
@@ -279,62 +152,13 @@
     if (config == null) {
       config = new LineConfig(LineConfig.getColor(mNextLineColorIndex++));
       configure(rangedContinuousSeries, config);
->>>>>>> c8fa6d74
     }
     return config;
   }
 
-<<<<<<< HEAD
-    for (Map.Entry<Range, Double> entry : max.entrySet()) {
-      Range range = entry.getKey();
-      // Prevent the LineChart to update the range below its current max.
-      if (range.getMax() < entry.getValue()) {
-        float fraction = myFirstUpdate ? 1f : DEFAULT_LERP_FRACTION;
-        range.setMax(Choreographer.lerp(range.getMax(), entry.getValue(), fraction, mFrameLength,
-                                        (float)(entry.getValue() * DEFAULT_LERP_THRESHOLD_PERCENTAGE)));
-      }
-    }
-
-    myFirstUpdate = false;
-  }
-
-  /**
-   * Creates a {@link LegendRenderData} instance. The configruation will be derived based on the {@link LineConfig} associated
-   * with the input series used in this {@link LineChart} instance. If the series is not part of the LineChart, defaults will be chosen.
-   *
-   * @param series    the RangedContinuousSeries which the legend will query data from.
-   * @param formatter the BaseAxisFormatter which will be used to format the data coming from the series.
-   *                  TODO revisit - this can be potentially moved inside RangedContinuousSeries.
-   * @range range     the range object which the legend will use to gather data. Note that this does not have to be the same as the
-   * the range inside RangedContinuousSeries (e.g. if the legend needs to show the most recent data, or some data at
-   * a particular point in time)
-   */
-  public LegendRenderData createLegendRenderData(@NotNull RangedContinuousSeries series,
-                                                 @NotNull BaseAxisFormatter formatter,
-                                                 @NotNull Range range) {
-    Color color;
-    LegendRenderData.IconType icon;
-    LineConfig config = myLinesConfig.get(series);
-    if (config != null) {
-      color = config.getColor();
-      icon = config.getLegendIconType();
-      // Use a default icon type for the line in case there is no icon set in line config.
-      // TODO: use LegendRenderData.IconType.DOTTED_LINE for dashed lines
-      if (icon == null) {
-        icon = config.isFilled() ? LegendRenderData.IconType.BOX : LegendRenderData.IconType.LINE;
-      }
-    }
-    else {
-      color = LineConfig.getColor(mNextLineColorIndex++);
-      icon = LegendRenderData.IconType.BOX;
-    }
-
-    return new LineChartLegendRenderData(icon, color, range, series, formatter);
-=======
   private void modelChanged() {
     myRedraw = true;
     opaqueRepaint();
->>>>>>> c8fa6d74
   }
 
   private void redraw(@NotNull Dimension dim) {
@@ -342,20 +166,6 @@
 
     // Store the last stacked series to use them to increment the Y values
     // of the current stacked series.
-<<<<<<< HEAD
-    TDoubleArrayList lastStackedSeriesY = null;
-
-    Deque<Path2D> orderedPaths = new ArrayDeque<>(myLinesConfig.size());
-    Deque<LineConfig> orderedConfigs = new ArrayDeque<>(myLinesConfig.size());
-
-    for (Map.Entry<RangedContinuousSeries, LineConfig> lineConfig : myLinesConfig.entrySet()) {
-      final RangedContinuousSeries ranged = lineConfig.getKey();
-      final LineConfig config = lineConfig.getValue();
-      // Stores the y coordinates of the current series in case it's used as a stacked series
-      final TDoubleArrayList currentSeriesY = new TDoubleArrayList();
-
-      Path2D path = new Path2D.Float();
-=======
     List<SeriesData<Long>> lastStackedSeries = null;
 
     Deque<Path2D> orderedPaths = new ArrayDeque<>(myLinesConfig.size());
@@ -386,44 +196,11 @@
           seriesList = lastStackedSeries;
         }
       }
->>>>>>> c8fa6d74
 
       Path2D path = new Path2D.Float();
       double xMin = ranged.getXRange().getMin();
       double xLength = ranged.getXRange().getLength();
       double yMin = ranged.getYRange().getMin();
-<<<<<<< HEAD
-      double yMax = ranged.getYRange().getMax();
-
-      // X coordinate of the first point
-      double firstXd = 0f;
-
-      List<SeriesData<Long>> seriesList = ranged.getSeries();
-      for (int i = 0; i < seriesList.size(); i++) {
-        // TODO: refactor to allow different types (e.g. double)
-        SeriesData<Long> seriesData = seriesList.get(i);
-        long currX = seriesData.x;
-        long currY = seriesData.value;
-        double xd = (currX - xMin) / (xMax - xMin);
-        double yd = (currY - yMin) / (yMax - yMin);
-
-        // If the current series is stacked, increment its yd by the yd of the last stacked
-        // series if it's not null.
-        // As the series are constantly populated, the current series might have one more
-        // point than the last stacked series (meaning that the last one was populated in a
-        // prior iteration). In this case, yd of the current series shouldn't change.
-        if (config.isStacked() && lastStackedSeriesY != null &&
-            i < lastStackedSeriesY.size()) {
-          yd += lastStackedSeriesY.get(i);
-        }
-        currentSeriesY.add(yd);
-        // Swing's (0, 0) coordinate is in top-left. As we use bottom-left (0, 0), we need to adjust the y coordinate.
-        float adjustedYd = 1 - (float)yd;
-
-        if (i == 0) {
-          path.moveTo(xd, adjustedYd);
-          firstXd = xd;
-=======
       double yLength = ranged.getYRange().getLength();
 
       // X coordinate of the first point
@@ -441,7 +218,6 @@
           path.moveTo(xd, yd);
           firstXd = xd;
           firstX = data.x;
->>>>>>> c8fa6d74
         }
         else {
           // If the chart is stepped, a horizontal line should be drawn from the current
@@ -451,21 +227,6 @@
             float y = (float)path.getCurrentPoint().getY();
             path.lineTo(xd, y);
           }
-<<<<<<< HEAD
-          path.lineTo(xd, adjustedYd);
-        }
-      }
-
-      if (config.isFilled() && path.getCurrentPoint() != null) {
-        // If the chart is filled, but not stacked, draw a line from the last point to X
-        // axis and another one from this new point to the first destination point.
-        path.lineTo(path.getCurrentPoint().getX(), 1f);
-        path.lineTo(firstXd, 1f);
-      }
-
-      if (config.isStacked()) {
-        lastStackedSeriesY = currentSeriesY;
-=======
           path.lineTo(xd, yd);
         }
       }
@@ -480,26 +241,17 @@
         // axis and another one from this new point to the first destination point.
         path.lineTo(path.getCurrentPoint().getX(), 1f);
         path.lineTo(firstXd, 1f);
->>>>>>> c8fa6d74
       }
 
       if (config.isFilled()) {
         // Draw the filled lines first, otherwise other lines won't be visible.
         // Also, to draw stacked and filled lines correctly, they need to be drawn in reverse order to their adding order.
         orderedPaths.addFirst(path);
-<<<<<<< HEAD
-        orderedConfigs.addFirst(config);
-      }
-      else {
-        orderedPaths.addLast(path);
-        orderedConfigs.addLast(config);
-=======
         orderedSeries.addFirst(ranged);
       }
       else {
         orderedPaths.addLast(path);
         orderedSeries.addLast(ranged);
->>>>>>> c8fa6d74
       }
 
       if (config.isDash() && config.isAdjustDash()) {
@@ -527,25 +279,14 @@
     myLinePaths.clear();
     myLinePaths.addAll(orderedPaths);
 
-<<<<<<< HEAD
-    myLinePathConfigs.clear();
-    myLinePathConfigs.addAll(orderedConfigs);
-=======
     myLinePathSeries.clear();
     myLinePathSeries.addAll(orderedSeries);
->>>>>>> c8fa6d74
 
     addDebugInfo("postAnimate time: %d ms", TimeUnit.NANOSECONDS.toMillis(System.nanoTime() - duration));
   }
 
   @Override
   protected void draw(Graphics2D g2d, Dimension dim) {
-<<<<<<< HEAD
-    if (myLinePaths.size() != myLinesConfig.size()) {
-      // Early return if the cached paths have not been sync'd with the configs.
-      // e.g. updateData/postAnimate has not been invoked before this draw call.
-      return;
-=======
     long now = System.nanoTime();
     long drawStartTime = now;
 
@@ -564,21 +305,11 @@
     }
     else {
       addDebugInfo("postAnimate time: 0 ms");
->>>>>>> c8fa6d74
     }
     addDebugInfo("Draws in the last second %d", myLastDraws);
     addDebugInfo("Redraws in the last second %d", myLastRedraws);
 
     g2d.setRenderingHint(RenderingHints.KEY_ANTIALIASING, RenderingHints.VALUE_ANTIALIAS_ON);
-<<<<<<< HEAD
-    AffineTransform scale = AffineTransform.getScaleInstance(dim.getWidth(), dim.getHeight());
-
-    // Cache the transformed line paths for reuse below.
-    List<Path2D> transformedPaths = new ArrayList<>(myLinePaths.size());
-    for (int i = 0; i < myLinePaths.size(); ++i) {
-      Path2D scaledPath = new Path2D.Float(myLinePaths.get(i), scale);
-      scaledPath = myReducer.reduce(scaledPath, myLinePathConfigs.get(i));
-=======
     AffineTransform scale = new AffineTransform(dim.getWidth(), 0, 0, dim.getHeight() - myTopPadding, myXOffset, myYOffset + myTopPadding);
 
     if (myShowMaxLine) {
@@ -596,7 +327,6 @@
       LineConfig config = getLineConfig(myLinePathSeries.get(i));
       configs.add(config);
       scaledPath = myReducer.reducePath(scaledPath, config);
->>>>>>> c8fa6d74
       transformedPaths.add(scaledPath);
 
       if (isDrawDebugInfo()) {
@@ -611,38 +341,6 @@
     }
 
     // 1st pass - draw all the lines in the background.
-<<<<<<< HEAD
-    drawLines(g2d, transformedPaths, myLinePathConfigs, false);
-
-    // 2nd pass - call each custom renderer instances to redraw any regions/lines as needed.
-    myCustomRenderers.forEach(renderer -> renderer.renderLines(this, g2d, transformedPaths, myLinePathConfigs));
-  }
-
-  public static void drawLines(Graphics2D g2d, List<Path2D> transformedPaths, List<LineConfig> configs, boolean grayScale) {
-    assert transformedPaths.size() == configs.size();
-
-    for (int i = 0; i < transformedPaths.size(); ++i) {
-      Path2D path = transformedPaths.get(i);
-      LineConfig config = configs.get(i);
-      Color lineColor = config.getColor();
-
-      if (grayScale) {
-        int gray = (lineColor.getBlue() + lineColor.getRed() + lineColor.getGreen()) / 3;
-        g2d.setColor(new Color(gray, gray, gray));
-      }
-      else {
-        g2d.setColor(lineColor);
-      }
-      g2d.setStroke(config.getStroke());
-
-      if (config.isFilled()) {
-        g2d.fill(path);
-      }
-      else {
-        g2d.draw(path);
-      }
-    }
-=======
     drawLines(g2d, transformedPaths, configs);
 
     // 2nd pass - call each custom renderer instances to redraw any regions/lines as needed.
@@ -803,6 +501,5 @@
 
   public void setFillEndGap(boolean fillEndGap) {
     myFillEndGap = fillEndGap;
->>>>>>> c8fa6d74
   }
 }