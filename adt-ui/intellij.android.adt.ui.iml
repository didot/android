--- conflicted
+++ resolved
@@ -9,13 +9,7 @@
       <sourceFolder url="file://$MODULE_DIR$/resources" type="java-resource" />
     </content>
     <orderEntry type="inheritedJdk" />
-<<<<<<< HEAD
-=======
-    <orderEntry type="library" name="studio-sdk" level="project" />
     <orderEntry type="library" scope="TEST" name="kotlin-test" level="project" />
-    <orderEntry type="library" scope="TEST" name="studio-plugin-platform-images" level="project" />
-    <orderEntry type="library" scope="TEST" name="studio-plugin-webp" level="project" />
->>>>>>> ad5b6ee3
     <orderEntry type="sourceFolder" forTests="false" />
     <orderEntry type="module" module-name="android.sdktools.common" />
     <orderEntry type="library" scope="TEST" name="truth" level="project" />
@@ -30,7 +24,7 @@
     <orderEntry type="module" module-name="android.sdktools.ninepatch" />
     <orderEntry type="module" module-name="intellij.android.common" />
     <orderEntry type="library" scope="TEST" name="jetbrains.kotlinx.coroutines.test" level="project" />
-<<<<<<< HEAD
+    <orderEntry type="module" module-name="android.sdktools.sdk-common" />
     <orderEntry type="library" name="Guava" level="project" />
     <orderEntry type="library" name="fastutil-min" level="project" />
     <orderEntry type="library" name="kotlinx-coroutines-jdk8" level="project" />
@@ -46,28 +40,24 @@
     <orderEntry type="module" module-name="intellij.platform.editor" />
     <orderEntry type="module" module-name="intellij.platform.analysis" />
     <orderEntry type="module" module-name="intellij.java.guiForms.rt" />
+    <orderEntry type="module" module-name="intellij.platform.core" />
     <orderEntry type="module" module-name="intellij.platform.ide" />
-    <orderEntry type="module" module-name="intellij.platform.core" />
     <orderEntry type="module" module-name="intellij.platform.extensions" />
     <orderEntry type="module" module-name="intellij.platform.ide.impl" />
     <orderEntry type="module" module-name="intellij.platform.util" />
+    <orderEntry type="module" module-name="intellij.platform.util.ex" />
     <orderEntry type="module" module-name="intellij.platform.core.ui" />
     <orderEntry type="module" module-name="intellij.platform.ide.core" />
+    <orderEntry type="module" module-name="intellij.platform.util.ui" />
     <orderEntry type="module" module-name="intellij.platform.concurrency" />
-    <orderEntry type="module" module-name="intellij.platform.util.ui" />
     <orderEntry type="library" scope="TEST" name="gson" level="project" />
-    <orderEntry type="library" scope="TEST" name="kotlin-test" level="project" />
     <orderEntry type="library" scope="TEST" name="JUnit4" level="project" />
     <orderEntry type="module" module-name="intellij.webp" scope="TEST" />
     <orderEntry type="module" module-name="intellij.platform.testFramework" scope="TEST" />
+    <orderEntry type="module" module-name="intellij.platform.ide.core.impl" scope="TEST" />
     <orderEntry type="module" module-name="intellij.platform.projectModel.impl" scope="TEST" />
-    <orderEntry type="module" module-name="intellij.platform.ide.core.impl" scope="TEST" />
     <orderEntry type="module" module-name="intellij.platform.serviceContainer" scope="TEST" />
     <orderEntry type="module" module-name="intellij.platform.core.impl" scope="TEST" />
-    <orderEntry type="module" module-name="intellij.platform.util.ex" scope="TEST" />
     <orderEntry type="module" module-name="intellij.java.testFramework" scope="TEST" />
-=======
-    <orderEntry type="module" module-name="android.sdktools.sdk-common" />
->>>>>>> ad5b6ee3
   </component>
 </module>