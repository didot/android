--- conflicted
+++ resolved
@@ -34,11 +34,7 @@
         when (event.cause) {
           FocusEvent.Cause.TRAVERSAL_FORWARD -> transferFocusToFirstEditor()
           FocusEvent.Cause.TRAVERSAL_BACKWARD -> transferFocusToLastEditor()
-<<<<<<< HEAD
-          else -> return  // avoid compilation warning
-=======
           else -> return  // keep focus on the table
->>>>>>> 477885a9
         }
       }
     })
