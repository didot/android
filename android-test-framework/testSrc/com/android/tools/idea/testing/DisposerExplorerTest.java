--- conflicted
+++ resolved
@@ -15,38 +15,25 @@
  */
 package com.android.tools.idea.testing;
 
-<<<<<<< HEAD
-=======
 import static com.google.common.truth.Truth.assertThat;
 import static com.google.common.truth.Truth.assertWithMessage;
 
->>>>>>> 7af60d2c
 import com.android.tools.idea.testing.DisposerExplorer.VisitResult;
 import com.android.tools.idea.testing.DisposerExplorer.Visitor;
 import com.intellij.openapi.Disposable;
 import com.intellij.openapi.util.Disposer;
-<<<<<<< HEAD
-=======
 import java.util.ArrayList;
 import java.util.LinkedHashSet;
 import java.util.List;
 import java.util.Set;
->>>>>>> 7af60d2c
 import org.jetbrains.annotations.NotNull;
 import org.junit.After;
 import org.junit.Test;
-
-import java.util.ArrayList;
-import java.util.List;
-
-import static com.google.common.truth.Truth.assertThat;
 
 /**
  * Tests for the {@link DisposerExplorer} class.
  */
 public class DisposerExplorerTest {
-<<<<<<< HEAD
-=======
   private final Set<Disposable> liveDisposables = new LinkedHashSet<>();
 
   @After
@@ -54,7 +41,6 @@
     // If this check fails, then there may be leftover disposables in the disposer tree which may affect other tests.
     assertWithMessage("Some test disposables were not disposed").that(liveDisposables).isEmpty();
   }
->>>>>>> 7af60d2c
 
   @Test
   public void testBasicMethods() {
@@ -77,54 +63,6 @@
     Disposer.dispose(c); // Dispose c to create an orphan root.
     TestDisposable notRegistered = new TestDisposable("not_registered");
 
-<<<<<<< HEAD
-    try {
-      assertThat(DisposerExplorer.isContainedInTree(b2)).isTrue();
-      assertThat(DisposerExplorer.isContainedInTree(root2)).isTrue();
-      assertThat(DisposerExplorer.isContainedInTree(notRegistered)).isFalse();
-
-      assertThat(DisposerExplorer.getTreeRoots()).containsExactly(root1, root2);
-
-      assertThat(DisposerExplorer.getChildren(a)).containsExactly(a1, a2);
-      assertThat(DisposerExplorer.hasChildren(a)).isTrue();
-      assertThat(DisposerExplorer.getChildren(root2)).isEmpty();
-      assertThat(DisposerExplorer.hasChildren(root2)).isFalse();
-      assertThat(DisposerExplorer.getChildren(notRegistered)).isEmpty();
-      assertThat(DisposerExplorer.hasChildren(notRegistered)).isFalse();
-
-      assertThat(DisposerExplorer.getParent(a1)).isSameAs(a);
-      assertThat(DisposerExplorer.getParent(root1)).isNull();
-      assertThat(DisposerExplorer.getParent(notRegistered)).isNull();
-
-      Collector v1 = new Collector();
-      DisposerExplorer.visitTree(v1);
-      assertThat(v1.visited).containsExactly(root1, a, a1, a2, b, b1, b2, root2);
-
-      Collector v2 = new Collector() {
-        @Override
-        @NotNull
-        public VisitResult visit(@NotNull Disposable disposable) {
-          super.visit(disposable);
-          return disposable == a ? VisitResult.SKIP_CHILDREN : disposable == b1 ? VisitResult.ABORT : VisitResult.CONTINUE;
-        }
-      };
-      DisposerExplorer.visitDescendants(root1, v2);
-      assertThat(v2.visited).containsExactly(a, b, b1).inOrder();
-
-      Collector v3 = new Collector();
-      DisposerExplorer.visitDescendants(root1, v3);
-      assertThat(v3.visited).containsExactly(a, a1, a2, b, b1, b2).inOrder();
-
-      assertThat(DisposerExplorer.findAll(d -> d.toString().endsWith("2"))).containsExactly(root2, a2, b2);
-
-      assertThat(DisposerExplorer.findFirst(d -> d.toString().endsWith("a"))).isSameAs(a);
-      assertThat(DisposerExplorer.findFirst(d -> d.toString().endsWith("x"))).isNull();
-    } finally {
-      // cleanup
-      Disposer.dispose(root1);
-      Disposer.dispose(root2);
-    }
-=======
     assertThat(DisposerExplorer.isContainedInTree(b2)).isTrue();
     assertThat(DisposerExplorer.isContainedInTree(root2)).isTrue();
     assertThat(DisposerExplorer.isContainedInTree(notRegistered)).isFalse();
@@ -170,7 +108,6 @@
     Disposer.dispose(root1);
     Disposer.dispose(root2);
     Disposer.dispose(notRegistered);
->>>>>>> 7af60d2c
   }
 
   private class TestDisposable implements Disposable {
