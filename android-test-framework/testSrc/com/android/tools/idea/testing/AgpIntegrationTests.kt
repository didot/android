/*
 * Copyright (C) 2021 The Android Open Source Project
 *
 * Licensed under the Apache License, Version 2.0 (the "License");
 * you may not use this file except in compliance with the License.
 * You may obtain a copy of the License at
 *
 *      http://www.apache.org/licenses/LICENSE-2.0
 *
 * Unless required by applicable law or agreed to in writing, software
 * distributed under the License is distributed on an "AS IS" BASIS,
 * WITHOUT WARRANTIES OR CONDITIONS OF ANY KIND, either express or implied.
 * See the License for the specific language governing permissions and
 * limitations under the License.
 */
package com.android.tools.idea.testing

import com.android.testutils.junit4.OldAgpSuite
<<<<<<< HEAD
=======
import com.android.tools.idea.flags.StudioFlags
>>>>>>> ad5b6ee3
import com.android.tools.idea.testing.AgpVersionSoftwareEnvironmentDescriptor.AGP_CURRENT

/**
 * An AGP Version definition to be used in AGP integration tests.
 */
enum class AgpVersionSoftwareEnvironmentDescriptor(
  /**
   * The version of the AG. `null` means the current `-dev` version.
   */
  val agpVersion: String?,

  /**
   * The version of Gradle to be used in integration tests for this AGP version. `null` means the latest/default version.
   */
  val gradleVersion: String?,

  /**
   * The version of the Gradle Kotlin plugin to be used in integration tests for this AGP version. `null` means the default version used by
   * Android Studio.
   */
  val kotlinVersion: String? = null,

  /**
   * Builder model version to query.
   */
  val modelVersion: ModelVersion = ModelVersion.V2
) {
  AGP_32("3.3.2", gradleVersion = "5.5", kotlinVersion = "1.4.32", modelVersion = ModelVersion.V1),
  AGP_35("3.5.0", gradleVersion = "5.5", kotlinVersion = "1.4.32", modelVersion = ModelVersion.V1),
  AGP_40("4.0.0", gradleVersion = "6.7.1", modelVersion = ModelVersion.V1),
  AGP_41("4.1.0", gradleVersion = "6.7.1", modelVersion = ModelVersion.V1),
  AGP_42("4.2.0", gradleVersion = "6.7.1", modelVersion = ModelVersion.V1),
  AGP_70("7.0.0", gradleVersion = "7.0.2", modelVersion = ModelVersion.V1),
  AGP_71("7.1.0", gradleVersion = "7.2", modelVersion = ModelVersion.V1),
  AGP_72_V1("7.2.0", gradleVersion = "7.3.3", modelVersion = ModelVersion.V1),
  AGP_72("7.2.0", gradleVersion = "7.3.3", modelVersion = ModelVersion.V2),
  // Must be last to represent the newest version.
  AGP_CURRENT_V1(null, gradleVersion = null, modelVersion = ModelVersion.V1),
  AGP_CURRENT(null, gradleVersion = null, modelVersion = ModelVersion.V2);

  override fun toString(): String {
    return "Agp($agpVersion, g=$gradleVersion, k=$kotlinVersion, m=$modelVersion)"
  }
}

enum class ModelVersion {
  V1,
  V2;

  companion object {
    val selected: ModelVersion get() = if (StudioFlags.GRADLE_SYNC_USE_V2_MODEL.get()) V2 else V1
  }
}

interface AgpIntegrationTestDefinition {
  val name: String
  val agpVersion: AgpVersionSoftwareEnvironmentDescriptor
  fun withAgpVersion(agpVersion: AgpVersionSoftwareEnvironmentDescriptor): AgpIntegrationTestDefinition
  fun displayName(): String = "$name${if (agpVersion != AGP_CURRENT) "-${agpVersion}" else ""}"
<<<<<<< HEAD
=======
  fun isCompatible(): Boolean = true
>>>>>>> ad5b6ee3
}

/**
 * Applies AGP versions selected for testing in the current test target to the list of test definitions.
 */
fun List<AgpIntegrationTestDefinition>.applySelectedAgpVersions(): List<AgpIntegrationTestDefinition> =
<<<<<<< HEAD
  AgpVersionSoftwareEnvironmentDescriptor.values()
    .filter {
      val pass = (OldAgpSuite.AGP_VERSION == null || (it.agpVersion ?: "LATEST") == OldAgpSuite.AGP_VERSION) &&
                 (OldAgpSuite.GRADLE_VERSION == null || (it.gradleVersion ?: "LATEST") == OldAgpSuite.GRADLE_VERSION)
      println("${it.name}($it) : $pass")
      pass
    }
=======
  applicableAgpVersions()
>>>>>>> ad5b6ee3
    .flatMap { version -> map { it.withAgpVersion(version) } }
    .filter { it.isCompatible() }
    .sortedWith(compareBy({ it.agpVersion.gradleVersion }, { it.agpVersion.agpVersion }))

fun applicableAgpVersions() = AgpVersionSoftwareEnvironmentDescriptor.values()
  .filter {
    val pass = (OldAgpSuite.AGP_VERSION == null || (it.agpVersion ?: "LATEST") == OldAgpSuite.AGP_VERSION) &&
      (OldAgpSuite.GRADLE_VERSION == null || (it.gradleVersion ?: "LATEST") == OldAgpSuite.GRADLE_VERSION)
    println("${it.name}($it) : $pass")
    pass
  }

/**
 * Prints a message describing the currently running test to the standard output.
 */
fun GradleIntegrationTest.outputCurrentlyRunningTest(testDefinition: AgpIntegrationTestDefinition) {
<<<<<<< HEAD
  println("Testing: ${this.javaClass.simpleName}.${this.getName()}[${testDefinition.displayName()}]")
=======
  println("Testing: ${this.javaClass.simpleName}[${testDefinition.displayName()}]")
>>>>>>> ad5b6ee3
}<|MERGE_RESOLUTION|>--- conflicted
+++ resolved
@@ -16,10 +16,7 @@
 package com.android.tools.idea.testing
 
 import com.android.testutils.junit4.OldAgpSuite
-<<<<<<< HEAD
-=======
 import com.android.tools.idea.flags.StudioFlags
->>>>>>> ad5b6ee3
 import com.android.tools.idea.testing.AgpVersionSoftwareEnvironmentDescriptor.AGP_CURRENT
 
 /**
@@ -79,27 +76,14 @@
   val agpVersion: AgpVersionSoftwareEnvironmentDescriptor
   fun withAgpVersion(agpVersion: AgpVersionSoftwareEnvironmentDescriptor): AgpIntegrationTestDefinition
   fun displayName(): String = "$name${if (agpVersion != AGP_CURRENT) "-${agpVersion}" else ""}"
-<<<<<<< HEAD
-=======
   fun isCompatible(): Boolean = true
->>>>>>> ad5b6ee3
 }
 
 /**
  * Applies AGP versions selected for testing in the current test target to the list of test definitions.
  */
 fun List<AgpIntegrationTestDefinition>.applySelectedAgpVersions(): List<AgpIntegrationTestDefinition> =
-<<<<<<< HEAD
-  AgpVersionSoftwareEnvironmentDescriptor.values()
-    .filter {
-      val pass = (OldAgpSuite.AGP_VERSION == null || (it.agpVersion ?: "LATEST") == OldAgpSuite.AGP_VERSION) &&
-                 (OldAgpSuite.GRADLE_VERSION == null || (it.gradleVersion ?: "LATEST") == OldAgpSuite.GRADLE_VERSION)
-      println("${it.name}($it) : $pass")
-      pass
-    }
-=======
   applicableAgpVersions()
->>>>>>> ad5b6ee3
     .flatMap { version -> map { it.withAgpVersion(version) } }
     .filter { it.isCompatible() }
     .sortedWith(compareBy({ it.agpVersion.gradleVersion }, { it.agpVersion.agpVersion }))
@@ -116,9 +100,5 @@
  * Prints a message describing the currently running test to the standard output.
  */
 fun GradleIntegrationTest.outputCurrentlyRunningTest(testDefinition: AgpIntegrationTestDefinition) {
-<<<<<<< HEAD
-  println("Testing: ${this.javaClass.simpleName}.${this.getName()}[${testDefinition.displayName()}]")
-=======
   println("Testing: ${this.javaClass.simpleName}[${testDefinition.displayName()}]")
->>>>>>> ad5b6ee3
 }