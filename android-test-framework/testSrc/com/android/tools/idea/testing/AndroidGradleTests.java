--- conflicted
+++ resolved
@@ -58,16 +58,11 @@
 import com.android.tools.idea.projectsystem.ModuleSystemUtil;
 import com.android.tools.idea.sdk.IdeSdks;
 import com.android.tools.idea.sdk.Jdks;
-<<<<<<< HEAD
-=======
 import com.android.tools.idea.util.StudioPathManager;
->>>>>>> ad5b6ee3
 import com.google.common.base.Strings;
 import com.google.common.collect.Iterables;
 import com.google.common.collect.Lists;
 import com.intellij.openapi.Disposable;
-import com.intellij.openapi.application.ApplicationManager;
-import com.intellij.openapi.application.ModalityState;
 import com.intellij.openapi.application.WriteAction;
 import com.intellij.openapi.diagnostic.Logger;
 import com.intellij.openapi.externalSystem.service.project.manage.SourceFolderManager;
@@ -87,15 +82,10 @@
 import com.intellij.util.ThrowableRunnable;
 import java.io.File;
 import java.io.IOException;
-<<<<<<< HEAD
-import java.nio.charset.StandardCharsets;
-import java.nio.file.Path;
-=======
 import java.nio.file.Files;
 import java.nio.file.NoSuchFileException;
 import java.nio.file.Path;
 import java.nio.file.attribute.BasicFileAttributes;
->>>>>>> ad5b6ee3
 import java.util.ArrayList;
 import java.util.Arrays;
 import java.util.Collection;
@@ -121,11 +111,8 @@
   /** Property name that allows adding multiple local repositories via JVM properties */
   private static final String ADDITIONAL_REPOSITORY_PROPERTY = "idea.test.gradle.additional.repositories";
   private static final long DEFAULT_TIMEOUT_MILLIS = 1000;
-<<<<<<< HEAD
+  private static final String NDK_VERSION_PLACEHOLDER = "// ndkVersion \"{placeholder}\"";
   @Nullable private static Boolean useRemoteRepositories = null;
-=======
-  private static final String NDK_VERSION_PLACEHOLDER = "// ndkVersion \"{placeholder}\"";
->>>>>>> ad5b6ee3
 
   public static void waitForSourceFolderManagerToProcessUpdates(@NotNull Project project) throws Exception {
     waitForSourceFolderManagerToProcessUpdates(project, null);
@@ -222,39 +209,14 @@
         internalUpdateToolingVersionsAndPaths(child, false, gradleVersion, gradlePluginVersion, kotlinVersion, ndkVersion, localRepos);
       }
     }
-<<<<<<< HEAD
-    else if (path.getPath().endsWith(DOT_GRADLE) && path.isFile()) {
-      String contentsOrig = Files.toString(path, StandardCharsets.UTF_8);
-      String contents = contentsOrig;
-      String localRepositories = getLocalRepositoriesForGroovy(localRepos);
-=======
     else if (fileAttributes.isRegularFile()) {
       if (path.getPath().endsWith(DOT_GRADLE)) {
         String contentsOrig = Files.readString(path.toPath());
         String contents = contentsOrig;
         String localRepositories = getLocalRepositoriesForGroovy(localRepos);
->>>>>>> ad5b6ee3
 
         BuildEnvironment buildEnvironment = BuildEnvironment.getInstance();
 
-<<<<<<< HEAD
-      String pluginVersion = gradlePluginVersion != null ? gradlePluginVersion : buildEnvironment.getGradlePluginVersion();
-      contents = replaceRegexGroup(contents, "classpath ['\"]com.android.tools.build:gradle:(.+)['\"]", pluginVersion);
-      contents = replaceRegexGroup(contents, "id ['\"]com\\.android\\..+['\"].*version ['\"](.+)['\"]", pluginVersion);
-
-      if (kotlinVersion == null) {
-        kotlinVersion = KOTLIN_VERSION_FOR_TESTS;
-      }
-      contents = replaceRegexGroup(contents, "ext.kotlin_version ?= ?['\"](.+)['\"]", kotlinVersion);
-      contents = replaceRegexGroup(contents, "id ['\"]org.jetbrains.kotlin..+['\"].*version ['\"](.+)['\"]", kotlinVersion);
-
-      // App compat version needs to match compile SDK
-      String appCompatMainVersion = BuildEnvironment.getInstance().getCompileSdkVersion();
-      // TODO(145548476): convert to androidx
-      try {
-        if (Integer.valueOf(appCompatMainVersion) < 29) {
-          contents = replaceRegexGroup(contents, "com.android.support:appcompat-v7:(\\+)", appCompatMainVersion + ".+");
-=======
         String pluginVersion = gradlePluginVersion != null ? gradlePluginVersion : buildEnvironment.getGradlePluginVersion();
         contents = replaceRegexGroup(contents, "classpath ['\"]com.android.tools.build:gradle:(.+)['\"]", pluginVersion);
         contents = replaceRegexGroup(contents, "id ['\"]com\\.android\\..+['\"].*version ['\"](.+)['\"]", pluginVersion);
@@ -277,7 +239,6 @@
         }
         catch (NumberFormatException e) {
           // ignore
->>>>>>> ad5b6ee3
         }
 
         contents = updateBuildToolsVersion(contents);
@@ -290,16 +251,6 @@
           contents = contents.replace(NDK_VERSION_PLACEHOLDER, String.format("ndkVersion=\"%s\"", ndkVersion));
         }
 
-<<<<<<< HEAD
-      if (!contents.equals(contentsOrig)) {
-        Files.write(contents, path, StandardCharsets.UTF_8);
-      }
-    }
-    else if (path.getPath().endsWith(EXT_GRADLE_KTS) && path.isFile()) {
-      String contentsOrig = Files.toString(path, StandardCharsets.UTF_8);
-      String contents = contentsOrig;
-      String localRepositories = getLocalRepositoriesForKotlin(localRepos);
-=======
         if (!contents.equals(contentsOrig)) {
           Files.writeString(path.toPath(), contents);
         }
@@ -308,7 +259,6 @@
         String contentsOrig = Files.readString(path.toPath());
         String contents = contentsOrig;
         String localRepositories = getLocalRepositoriesForKotlin(localRepos);
->>>>>>> ad5b6ee3
 
         BuildEnvironment buildEnvironment = BuildEnvironment.getInstance();
 
@@ -316,29 +266,6 @@
           kotlinVersion = KOTLIN_VERSION_FOR_TESTS;
         }
 
-<<<<<<< HEAD
-      String pluginVersion = gradlePluginVersion != null ? gradlePluginVersion : buildEnvironment.getGradlePluginVersion();
-      contents = replaceRegexGroup(contents, "classpath\\(['\"]com.android.tools.build:gradle:(.+)['\"]", pluginVersion);
-      contents = replaceRegexGroup(contents, "id ['\"]com\\.android\\..+['\"].*version ['\"](.+)['\"]", pluginVersion);
-
-      contents = replaceRegexGroup(contents, "[a-zA-Z]+\\s*\\(?\\s*['\"]org.jetbrains.kotlin:kotlin[a-zA-Z\\-]*:(.+)['\"]",
-                                   kotlinVersion);
-      // "implementation"(kotlin("stdlib", "1.3.61"))
-      contents =
-        replaceRegexGroup(contents, "\"[a-zA-Z]+\"\\s*\\(\\s*kotlin\\(\"[a-zA-Z\\-]+\",\\s*\"(.+)\"", kotlinVersion);
-      contents = replaceRegexGroup(contents, "id ['\"]org.jetbrains.kotlin..+['\"].*version ['\"](.+)['\"]", kotlinVersion);
-
-      contents = replaceRegexGroup(contents, "\\(\"com.android.application\"\\) version \"(.+)\"", pluginVersion);
-      contents = replaceRegexGroup(contents, "\\(\"com.android.library\"\\) version \"(.+)\"", pluginVersion);
-      contents = replaceRegexGroup(contents, "buildToolsVersion\\(\"(.+)\"\\)", buildEnvironment.getBuildToolsVersion());
-      contents = replaceRegexGroup(contents, "compileSdkVersion\\((.+)\\)", buildEnvironment.getCompileSdkVersion());
-      contents = replaceRegexGroup(contents, "targetSdkVersion\\((.+)\\)", buildEnvironment.getTargetSdkVersion());
-      contents = replaceRegexGroup(contents, "minSdkVersion\\((.*)\\)", buildEnvironment.getMinSdkVersion());
-      contents = updateLocalRepositories(contents, localRepositories);
-
-      if (!contents.equals(contentsOrig)) {
-        Files.write(contents, path, StandardCharsets.UTF_8);
-=======
         String pluginVersion = gradlePluginVersion != null ? gradlePluginVersion : buildEnvironment.getGradlePluginVersion();
         contents = replaceRegexGroup(contents, "classpath\\(['\"]com.android.tools.build:gradle:(.+)['\"]", pluginVersion);
         contents = replaceRegexGroup(contents, "id ['\"]com\\.android\\..+['\"].*version ['\"](.+)['\"]", pluginVersion);
@@ -366,7 +293,6 @@
         if (!contents.equals(contentsOrig)) {
           Files.writeString(path.toPath(), contents);
         }
->>>>>>> ad5b6ee3
       }
     }
   }
@@ -524,27 +450,18 @@
   @NotNull
   public static Collection<File> getLocalRepositoryDirectories() {
     List<File> repositories = new ArrayList<>();
-<<<<<<< HEAD
 
     if (IdeInfo.getInstance().isAndroidStudio()) {
-      if (TestUtils.runningFromBazel()) {
-        repositories.add(TestUtils.getPrebuiltOfflineMavenRepo().toFile());
-      }
-      else {
-        repositories.add(TestUtils.getPrebuiltOfflineMavenRepo().toFile());
-        repositories.add(TestUtils.resolveWorkspacePath("out/repo").toFile());
+      repositories.add(TestUtils.getPrebuiltOfflineMavenRepo().toFile());
+
+      if (!TestUtils.runningFromBazel()) {
+        Path repo = TestUtils.resolveWorkspacePath("out/repo");
+        if (Files.exists(repo)) {
+          repositories.add(repo.toFile());
+        }
       }
     } else {
       assert shouldUseRemoteRepositories(): "IDEA should use real remote repositories";
-=======
-    repositories.add(TestUtils.getPrebuiltOfflineMavenRepo().toFile());
-
-    if (!TestUtils.runningFromBazel()) {
-      Path repo = TestUtils.getWorkspaceRoot().resolve("out/repo");
-      if (Files.exists(repo)) {
-        repositories.add(repo.toFile());
-      }
->>>>>>> ad5b6ee3
     }
 
     // Read optional repositories passed as JVM property (see ADDITIONAL_REPOSITORY_PROPERTY)
@@ -848,28 +765,6 @@
     IdeSdks.getInstance().cleanJdkEnvVariableInitialization();
   }
 
-<<<<<<< HEAD
-=======
-  public static String getEmbeddedJdk8Path() throws IOException {
-    String jdkDevPath = System.getProperty("studio.dev.jdk", StudioPathManager.resolvePathFromSourcesRoot("prebuilts/studio/jdk").toString());
-    String relativePath = toSystemDependentName(jdkDevPath);
-    File jdkRootPath = new File(toCanonicalPath(relativePath));
-    if (SystemInfo.isWindows) {
-      // For JDK8 we have 32 and 64 bits versions on Windows
-      jdkRootPath = new File(jdkRootPath, "win64");
-    }
-    else if (SystemInfo.isLinux) {
-      jdkRootPath = new File(jdkRootPath, "linux");
-    }
-    else if (SystemInfo.isMac) {
-      jdkRootPath = new File(jdkRootPath, "mac");
-      jdkRootPath = new File(jdkRootPath, MAC_JDK_CONTENT_PATH);
-    }
-    return jdkRootPath.getCanonicalPath();
-  }
-
-
->>>>>>> ad5b6ee3
   /**
    * Returns the main module for the Java module under the given moduleName.
    *
