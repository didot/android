/*
 * Copyright (C) 2019 The Android Open Source Project
 *
 * Licensed under the Apache License, Version 2.0 (the "License");
 * you may not use this file except in compliance with the License.
 * You may obtain a copy of the License at
 *
 *      http://www.apache.org/licenses/LICENSE-2.0
 *
 * Unless required by applicable law or agreed to in writing, software
 * distributed under the License is distributed on an "AS IS" BASIS,
 * WITHOUT WARRANTIES OR CONDITIONS OF ANY KIND, either express or implied.
 * See the License for the specific language governing permissions and
 * limitations under the License.
 */
package com.android.tools.idea.testing

import com.android.testutils.TestUtils.resolveWorkspacePath
import com.google.common.truth.Truth.assertThat
import com.intellij.openapi.project.Project
import com.intellij.openapi.util.io.FileUtil.sanitizeFileName
import com.intellij.testFramework.UsefulTestCase
import org.jetbrains.android.AndroidTestBase
import java.io.File
import java.nio.file.Paths

/**
 * See implementing classes for usage examples.
 *
 * NOTE: It you made changes to sync or the test projects which make Snapshot tests fail in an expected way, you can re-run the tests:
 *       (1) from the IDE with -DUPDATE_TEST_SNAPSHOTS to update the files; or
 *       (2) from the command-line using Bazel with:

```
bazel test [target]  \
   --jvmopt="-DUPDATE_TEST_SNAPSHOTS=$(bazel info workspace)" \
   --sandbox_writable_path=$(bazel info workspace) \
<<<<<<< HEAD
   --spawn_strategy=local \
=======
   --test_strategy=standalone \
>>>>>>> ad5b6ee3
   --nocache_test_results \
   --test_timeout=6000
```

 *
 */
interface SnapshotComparisonTest {
  /**
   * The name of the property which should be set to activate "update snapshots" test execution mode.
   */
  @JvmDefault
  val updateSnapshotsJvmProperty: String get() = "UPDATE_TEST_SNAPSHOTS"

  /**
   * A testData subdirectory name where to look for snapshots.
   */
  val snapshotDirectoryWorkspaceRelativePath: String

  /**
   * The list of file name suffixes applicable to the currently running test.
   */
  @JvmDefault
  val snapshotSuffixes: List<String> get() = listOf("")

  /**
   * Assumed to be matched by [UsefulTestCase.getName].
   */
  fun getName(): String
}

fun SnapshotComparisonTest.assertIsEqualToSnapshot(text: String, snapshotTestSuffix: String = "") {
  val (_, expectedText) = getAndMaybeUpdateSnapshot(snapshotTestSuffix, text)
  assertThat(text).isEqualTo(expectedText)
}

fun SnapshotComparisonTest.assertAreEqualToSnapshots(vararg checks: Pair<String, String>) {
  val (actual, expected) =
    checks
      .map { (actual, suffix) ->
        val (fullName, expected) = getAndMaybeUpdateSnapshot(suffix, actual)
        val header = "\n####################### ${fullName} #######################\n"
        header + actual to header + expected
      }
      .unzip()
      .let {
        it.first.joinToString(separator = "\n") to it.second.joinToString(separator = "\n")
      }

  assertThat(actual).isEqualTo(expected)
}

fun SnapshotComparisonTest.getAndMaybeUpdateSnapshot(
  snapshotTestSuffix: String,
  text: String,
  doNotUpdate: Boolean = false
): Pair<String, String> {
  val fullSnapshotName = sanitizeFileName(UsefulTestCase.getTestName(getName(), true)) + snapshotTestSuffix
  val expectedText = getExpectedTextFor(fullSnapshotName)

  if (!doNotUpdate && System.getProperty(updateSnapshotsJvmProperty) != null) {
    updateSnapshotFile(fullSnapshotName, text)
  }
  return fullSnapshotName to expectedText
}

private fun SnapshotComparisonTest.getCandidateSnapshotFiles(project: String): List<File> {
  val configuredWorkspace =
    System.getProperty(updateSnapshotsJvmProperty)?.takeUnless { it.isEmpty() }
      ?.let { Paths.get(it).resolve(snapshotDirectoryWorkspaceRelativePath) }
    ?: resolveWorkspacePath(snapshotDirectoryWorkspaceRelativePath)
  return snapshotSuffixes
    .map { configuredWorkspace.resolve("${project.substringAfter("projects/")}$it.txt").toFile() }
}

private fun SnapshotComparisonTest.updateSnapshotFile(snapshotName: String, text: String) {
  getCandidateSnapshotFiles(snapshotName)
    .let { candidates -> candidates.firstOrNull { it.exists() } ?: candidates.last() }
    .run {
      println("Writing to: ${this.absolutePath}")
      writeText(text)
    }
}

private fun SnapshotComparisonTest.getExpectedTextFor(project: String): String =
  getCandidateSnapshotFiles(project)
    .let { candidateFiles ->
      candidateFiles
        .firstOrNull { it.exists() }
        ?.let {
          println("Comparing with: ${it.relativeTo(File(AndroidTestBase.getTestDataPath()))}")
          it.readText().trimIndent()
        }
      ?: candidateFiles
        .joinToString(separator = "\n", prefix = "No snapshot files found. Candidates considered:\n\n") {
          it.relativeTo(File(AndroidTestBase.getTestDataPath())).toString()
        }
    }

data class ProjectViewSettings(
  val hideEmptyPackages: Boolean = true,
  val flattenPackages: Boolean = false
)

fun Project.dumpAndroidProjectView(): String = dumpAndroidProjectView(initialState = Unit) { _, _ -> Unit }

fun nameProperties(snapshotLines: Sequence<String>): Sequence<Pair<String, String>> = sequence {
  val context = mutableListOf<Pair<Int, String>>()
  var previousIndentation = -1
  for (line in snapshotLines) {
    val propertyName = line.trimStart().removePrefix("- ").substringBefore(' ', line).trim()
    val indentation = line.indexOfFirst { !it.isWhitespace() }.let { if (it == -1) line.length else it }
    when {
      indentation > previousIndentation -> context.add(indentation to propertyName)
      indentation == previousIndentation -> context[context.size - 1] = indentation to propertyName
      else -> {
        while (context.size > 1 && context[context.size - 1].first > indentation) {
          context.removeLast()
        }
        context[context.size - 1] = indentation to propertyName
      }
    }
    previousIndentation = indentation
    yield(context.map { it.second }.joinToString(separator = "/") to line)
  }
}
<|MERGE_RESOLUTION|>--- conflicted
+++ resolved
@@ -35,11 +35,7 @@
 bazel test [target]  \
    --jvmopt="-DUPDATE_TEST_SNAPSHOTS=$(bazel info workspace)" \
    --sandbox_writable_path=$(bazel info workspace) \
-<<<<<<< HEAD
-   --spawn_strategy=local \
-=======
    --test_strategy=standalone \
->>>>>>> ad5b6ee3
    --nocache_test_results \
    --test_timeout=6000
 ```
