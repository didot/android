--- conflicted
+++ resolved
@@ -16,12 +16,7 @@
 package com.android.tools.idea.testing
 
 import com.android.testutils.TestUtils
-<<<<<<< HEAD
-import com.android.tools.idea.io.FilePaths.toSystemDependentPath
-import com.android.tools.idea.mockito.MockitoThreadLocalsCleaner
-=======
 import com.android.tools.idea.sdk.IdeSdks
->>>>>>> 7af60d2c
 import com.android.tools.idea.testing.AndroidProjectRule.Companion.withAndroidModels
 import com.intellij.application.options.CodeStyle
 import com.intellij.facet.Facet
@@ -29,20 +24,14 @@
 import com.intellij.facet.FacetManager
 import com.intellij.facet.FacetType
 import com.intellij.openapi.application.ApplicationManager
-<<<<<<< HEAD
-=======
 import com.intellij.openapi.application.invokeAndWaitIfNeeded
 import com.intellij.openapi.application.runWriteAction
->>>>>>> 7af60d2c
 import com.intellij.openapi.extensions.ExtensionPointName
 import com.intellij.openapi.module.Module
 import com.intellij.openapi.project.Project
 import com.intellij.openapi.util.io.FileUtil
 import com.intellij.openapi.vfs.VfsUtil
 import com.intellij.psi.codeStyle.CodeStyleSettingsManager
-<<<<<<< HEAD
-import com.intellij.testFramework.fixtures.*
-=======
 import com.intellij.testFramework.EdtRule
 import com.intellij.testFramework.UsefulTestCase
 import com.intellij.testFramework.fixtures.CodeInsightTestFixture
@@ -50,15 +39,10 @@
 import com.intellij.testFramework.fixtures.JavaCodeInsightTestFixture
 import com.intellij.testFramework.fixtures.JavaTestFixtureFactory
 import com.intellij.testFramework.fixtures.LightJavaCodeInsightFixtureTestCase
->>>>>>> 7af60d2c
 import com.intellij.testFramework.fixtures.impl.LightTempDirTestFixtureImpl
 import com.intellij.testFramework.registerExtension
 import com.intellij.testFramework.runInEdtAndWait
-<<<<<<< HEAD
-import org.jetbrains.android.AndroidTestBase
-=======
 import org.jetbrains.android.AndroidTempDirTestFixture
->>>>>>> 7af60d2c
 import org.jetbrains.android.AndroidTestCase
 import org.jetbrains.android.AndroidTestCase.applyAndroidCodeStyleSettings
 import org.jetbrains.android.AndroidTestCase.initializeModuleFixtureBuilderWithSrcAndGen
@@ -230,17 +214,12 @@
     if (initAndroid) {
       addFacet(AndroidFacet.getFacetType(), AndroidFacet.NAME)
     }
-<<<<<<< HEAD
-    if (projectModuleBuilders.isNotEmpty()) {
-      ApplicationManager.getApplication().invokeAndWait {
-=======
     if (projectModuleBuilders != null) {
       if (IdeSdks.getInstance().androidSdkPath != TestUtils.getSdk()) {
         println("Tests: Replacing Android SDK from ${IdeSdks.getInstance().androidSdkPath} to ${TestUtils.getSdk()}")
         AndroidGradleTests.setUpSdks(fixture, TestUtils.getSdk())
       }
-      invokeAndWaitIfNeeded {
->>>>>>> 7af60d2c
+      ApplicationManager.getApplication().invokeAndWait {
         // Similarly to AndroidGradleTestCase, sync (fake sync here) requires SDKs to be set up and cleaned after the test to behave
         // properly.
         val basePath = File(fixture.tempDirPath)
@@ -273,33 +252,6 @@
         AndroidTestCase.AndroidModuleFixtureBuilder::class.java,
         AndroidTestCase.AndroidModuleFixtureBuilderImpl::class.java)
 
-<<<<<<< HEAD
-    val projectBuilder = IdeaTestFixtureFactory
-        .getFixtureFactory()
-        .createFixtureBuilder(fixtureName ?: description.displayName)
-
-    val tempDirFixture =
-      if (projectModuleBuilders.isEmpty()) {
-        // Use a default temp dir fixture for simple tests which do not require an AndroidModel.
-        TempDirTestFixtureImpl()
-      }
-      else {
-        // Projects set up to match the provided AndroidModel require content files to be located under the project directory.
-        // Otherwise adding a new directory may require re-(fake)syncing to make it visible to the project.
-        object : TempDirTestFixtureImpl() {
-          private val tempDir by lazy { toSystemDependentPath(projectBuilder.fixture.project.basePath)!! }
-
-          override fun getTempHome(): Path = tempDir.toPath()
-
-          override fun tearDown() {
-            val existed = tempDir.exists()
-            super.tearDown()
-            // TempDirTestFixtureImpl re-creates parent directories on tear down. Delete tempDir if it was re-created.
-            if (!existed && tempDir.exists()) {
-              tempDir.delete()
-            }
-          }
-=======
     val name = fixtureName ?: description.testClass.simpleName
     val tempDirFixture = object: AndroidTempDirTestFixture(name) {
       private val tempRoot: String = FileUtil.createTempDirectory(UsefulTestCase.TEMP_DIR_MARKER + name, "", false).path
@@ -312,7 +264,6 @@
         }
         catch (e: Throwable) {
           addSuppressedException(e);
->>>>>>> 7af60d2c
         }
       }
     }
