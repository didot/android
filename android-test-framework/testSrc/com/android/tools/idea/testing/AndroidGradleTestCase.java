--- conflicted
+++ resolved
@@ -43,11 +43,7 @@
 import com.android.tools.idea.testing.AndroidGradleTests.SyncIssuesPresentError;
 import com.google.common.base.Joiner;
 import com.google.common.collect.ImmutableList;
-<<<<<<< HEAD
-=======
-import com.google.common.collect.Lists;
 import com.google.common.util.concurrent.ListenableFuture;
->>>>>>> ad5b6ee3
 import com.intellij.openapi.application.ApplicationManager;
 import com.intellij.openapi.diagnostic.Logger;
 import com.intellij.openapi.module.Module;
@@ -324,15 +320,6 @@
   }
 
   @NotNull
-<<<<<<< HEAD
-  protected File prepareProjectForImport(@NotNull @SystemIndependent String relativePath, @NotNull File targetPath) throws IOException {
-    return prepareProjectForImport(relativePath, targetPath, null, null, null);
-  }
-
-  @NotNull
-  protected File prepareProjectForImport(@NotNull @SystemIndependent String relativePath, @NotNull File targetPath,
-                                         @Nullable String gradleVersion, @Nullable String gradlePluginVersion, @Nullable String kotlinVersion) throws IOException {
-=======
   protected final File prepareProjectForImport(@NotNull @SystemIndependent String relativePath, @NotNull File targetPath) throws IOException {
     return prepareProjectForImport(relativePath, targetPath, null, null, null, null);
   }
@@ -347,36 +334,24 @@
                                          @Nullable String gradlePluginVersion,
                                          @Nullable String kotlinVersion,
                                          @Nullable String ndkVersion) throws IOException {
->>>>>>> ad5b6ee3
     File projectSourceRoot = resolveTestDataPath(relativePath);
 
     prepareGradleProject(
       projectSourceRoot,
       targetPath,
-<<<<<<< HEAD
-      file -> patchPreparedProject(file, gradleVersion, gradlePluginVersion, kotlinVersion, getAdditionalRepos().toArray(new File[0])));
-=======
       file -> patchPreparedProject(file, gradleVersion, gradlePluginVersion, kotlinVersion, ndkVersion,
                                    getAdditionalRepos().toArray(new File[0])));
->>>>>>> ad5b6ee3
     return targetPath;
   }
 
   @NotNull
-<<<<<<< HEAD
-  protected File prepareProjectForImport(@NotNull @SystemIndependent String relativePath, @Nullable String gradleVersion,
-                                         @Nullable String gradlePluginVersion, @Nullable String kotlinVersion) throws IOException {
-    File projectRoot = new File(FileUtilRt.toSystemDependentName(getProject().getBasePath()));
-    return prepareProjectForImport(relativePath, projectRoot, gradleVersion, gradlePluginVersion, kotlinVersion);
-=======
   protected final File prepareProjectForImport(@NotNull @SystemIndependent String relativePath,
                                          @Nullable String gradleVersion,
                                          @Nullable String gradlePluginVersion,
                                          @Nullable String kotlinVersion,
                                          @Nullable String ndkVersion) throws IOException {
-    File projectRoot = new File(toSystemDependentName(getProject().getBasePath()));
+    File projectRoot = new File(FileUtilRt.toSystemDependentName(getProject().getBasePath()));
     return prepareProjectForImport(relativePath, projectRoot, gradleVersion, gradlePluginVersion, kotlinVersion, ndkVersion);
->>>>>>> ad5b6ee3
   }
 
   @NotNull
