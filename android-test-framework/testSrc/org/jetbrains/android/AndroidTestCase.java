// Copyright 2000-2018 JetBrains s.r.o. Use of this source code is governed by the Apache 2.0 license that can be found in the LICENSE file.

package org.jetbrains.android;

import com.android.SdkConstants;
import com.android.tools.idea.rendering.RenderSecurityManager;
import com.android.tools.idea.sdk.IdeSdks;
import com.android.tools.idea.startup.AndroidCodeStyleSettingsModifier;
import com.google.common.base.Preconditions;
import com.google.common.base.Verify;
import com.intellij.analysis.AnalysisScope;
<<<<<<< HEAD
import com.intellij.application.UtilKt;
=======
>>>>>>> 7bd3f2d2
import com.intellij.codeInspection.CommonProblemDescriptor;
import com.intellij.codeInspection.GlobalInspectionTool;
import com.intellij.codeInspection.InspectionManager;
import com.intellij.codeInspection.ex.GlobalInspectionToolWrapper;
import com.intellij.codeInspection.ex.InspectionManagerEx;
import com.intellij.codeInspection.reference.RefEntity;
<<<<<<< HEAD
import com.intellij.facet.Facet;
import com.intellij.facet.FacetManager;
import com.intellij.facet.ModifiableFacetModel;
import com.intellij.ide.highlighter.ModuleFileType;
import com.intellij.openapi.Disposable;
=======
import com.intellij.codeInspection.ui.util.SynchronizedBidiMultiMap;
import com.intellij.facet.*;
import com.intellij.ide.highlighter.ModuleFileType;
>>>>>>> 7bd3f2d2
import com.intellij.openapi.application.ApplicationManager;
import com.intellij.openapi.application.WriteAction;
import com.intellij.openapi.application.ex.ApplicationManagerEx;
import com.intellij.openapi.Disposable;
import com.intellij.openapi.module.Module;
import com.intellij.openapi.module.ModuleManager;
import com.intellij.openapi.module.ModuleTypeId;
import com.intellij.openapi.project.Project;
import com.intellij.openapi.projectRoots.ProjectJdkTable;
import com.intellij.openapi.projectRoots.Sdk;
import com.intellij.openapi.roots.LanguageLevelProjectExtension;
import com.intellij.openapi.roots.ModuleRootModificationUtil;
import com.intellij.openapi.util.Disposer;
import com.intellij.openapi.vfs.VirtualFile;
import com.intellij.openapi.vfs.newvfs.impl.VfsRootAccess;
import com.intellij.pom.java.LanguageLevel;
import com.intellij.psi.codeStyle.CodeStyleSchemes;
import com.intellij.psi.codeStyle.CodeStyleSettings;
import com.intellij.psi.codeStyle.CodeStyleSettingsManager;
import com.intellij.testFramework.InspectionTestUtil;
import com.intellij.testFramework.ThreadTracker;
import com.intellij.testFramework.builders.JavaModuleFixtureBuilder;
import com.intellij.testFramework.fixtures.*;
import com.intellij.testFramework.fixtures.impl.CodeInsightTestFixtureImpl;
import com.intellij.testFramework.fixtures.impl.GlobalInspectionContextForTests;
import com.intellij.testFramework.fixtures.impl.JavaModuleFixtureBuilderImpl;
import com.intellij.testFramework.fixtures.impl.ModuleFixtureImpl;
import com.intellij.util.ArrayUtil;
import com.intellij.util.ui.UIUtil;
<<<<<<< HEAD
import kotlin.Unit;
=======
>>>>>>> 7bd3f2d2
import org.jetbrains.android.facet.AndroidFacet;
import org.jetbrains.android.facet.AndroidFacetType;
import org.jetbrains.android.facet.AndroidRootUtil;
import org.jetbrains.android.formatter.AndroidXmlCodeStyleSettings;
import org.jetbrains.annotations.NotNull;
import org.jetbrains.annotations.Nullable;

import java.io.File;
import java.io.IOException;
import java.util.ArrayList;
import java.util.List;
import java.util.Map;

@SuppressWarnings({"JUnitTestCaseWithNonTrivialConstructors"})
public abstract class AndroidTestCase extends AndroidTestBase {
  protected Module myModule;
  protected List<Module> myAdditionalModules;

  protected AndroidFacet myFacet;
  protected CodeStyleSettings mySettings;

  private List<String> myAllowedRoots = new ArrayList<>();
  private boolean myUseCustomSettings;
  private ComponentStack myApplicationComponentStack;
  private ComponentStack myProjectComponentStack;

  @Override
  protected void setUp() throws Exception {
    super.setUp();

    IdeaTestFixtureFactory.getFixtureFactory().registerFixtureBuilder(
      AndroidModuleFixtureBuilder.class, AndroidModuleFixtureBuilderImpl.class);
    TestFixtureBuilder<IdeaProjectTestFixture> projectBuilder = IdeaTestFixtureFactory.getFixtureFactory().createFixtureBuilder(getName());
    myFixture = JavaTestFixtureFactory.getFixtureFactory().createCodeInsightFixture(projectBuilder.getFixture());
    AndroidModuleFixtureBuilder moduleFixtureBuilder = projectBuilder.addModule(AndroidModuleFixtureBuilder.class);
    initializeModuleFixtureBuilderWithSrcAndGen(moduleFixtureBuilder, myFixture.getTempDirPath());

    ArrayList<MyAdditionalModuleData> modules = new ArrayList<>();
    configureAdditionalModules(projectBuilder, modules);

    myFixture.setUp();
    myFixture.setTestDataPath(getTestDataPath());
    myModule = moduleFixtureBuilder.getFixture().getModule();

    // Must be done before addAndroidFacet, and must always be done, even if a test provides
    // its own custom manifest file. However, in that case, we will delete it shortly below.
    createManifest();

    myFacet = addAndroidFacet(myModule);

    removeFacetOn(myFixture.getProjectDisposable(), myFacet);

    LanguageLevel languageLevel = getLanguageLevel();
    if (languageLevel != null) {
      LanguageLevelProjectExtension extension = LanguageLevelProjectExtension.getInstance(myModule.getProject());
      if (extension != null) {
        extension.setLanguageLevel(languageLevel);
      }
    }

    myFixture.copyDirectoryToProject(getResDir(), "res");

    myAdditionalModules = new ArrayList<>();
    for (MyAdditionalModuleData data : modules) {
      Module additionalModule = data.myModuleFixtureBuilder.getFixture().getModule();
      myAdditionalModules.add(additionalModule);
      AndroidFacet facet = addAndroidFacet(additionalModule);
      removeFacetOn(myFixture.getProjectDisposable(), facet);
      facet.setProjectType(data.myProjectType);
      String rootPath = getAdditionalModulePath(data.myDirName);
      myFixture.copyDirectoryToProject(getResDir(), rootPath + "/res");
      myFixture.copyFileToProject(SdkConstants.FN_ANDROID_MANIFEST_XML, rootPath + '/' + SdkConstants.FN_ANDROID_MANIFEST_XML);
      if (data.myIsMainModuleDependency) {
        ModuleRootModificationUtil.addDependency(myModule, additionalModule);
      }
    }

    if (providesCustomManifest()) {
      deleteManifest();
    }

    if (RenderSecurityManager.RESTRICT_READS) {
      // Unit test class loader includes disk directories which security manager does not allow access to
      RenderSecurityManager.sEnabled = false;
    }

    ArrayList<String> allowedRoots = new ArrayList<>();
    collectAllowedRoots(allowedRoots);
    registerAllowedRoots(allowedRoots, getTestRootDisposable());
    mySettings = CodeStyleSettingsManager.getSettings(getProject()).clone();
    AndroidCodeStyleSettingsModifier.modify(mySettings);
    CodeStyleSettingsManager.getInstance(getProject()).setTemporarySettings(mySettings);
    myUseCustomSettings = getAndroidCodeStyleSettings().USE_CUSTOM_SETTINGS;
    getAndroidCodeStyleSettings().USE_CUSTOM_SETTINGS = true;

    // Layoutlib rendering thread will be shutdown when the app is closed so do not report it as a leak
    ThreadTracker.longRunningThreadCreated(ApplicationManager.getApplication(), "Layoutlib");

    myApplicationComponentStack = new ComponentStack(ApplicationManager.getApplication());
    myProjectComponentStack = new ComponentStack(getProject());

    IdeSdks.removeJdksOn(myFixture.getProjectDisposable());

    myApplicationComponentStack = new ComponentStack(ApplicationManager.getApplication());
    myProjectComponentStack = new ComponentStack(getProject());
  }

  @Override
  protected void tearDown() throws Exception {
    try {
      // Finish dispatching any remaining events before shutting down everything
      UIUtil.dispatchAllInvocationEvents();

      myApplicationComponentStack.restoreComponents();
      myApplicationComponentStack = null;
      myProjectComponentStack.restoreComponents();
      myProjectComponentStack = null;
      CodeStyleSettingsManager.getInstance(getProject()).dropTemporarySettings();
      myModule = null;
      myAdditionalModules = null;
      myFacet = null;
      mySettings = null;

      getAndroidCodeStyleSettings().USE_CUSTOM_SETTINGS = myUseCustomSettings;
      if (RenderSecurityManager.RESTRICT_READS) {
        RenderSecurityManager.sEnabled = true;
      }
    }
    finally {
      try {
        myFixture.tearDown();
      }
      finally {
        super.tearDown();
      }
    }
  }

  /**
   * This method saves the project to disk to make sure that {@link Project#getProjectFile()} doesn't return null.
   * The implementation of {@link Project#getProjectFile()} unfortunately depends of the project (.ipr) file being
   * saved to disk. Since saving the project is a slow operation, it would be preferable to make
   * the {@link Project#getProjectFile()} method work regardless of whether the project file is saved or not.
   */
  public void makeSureThatProjectVirtualFileIsNotNull() {
    if (getProject().getProjectFile() == null) {
      UtilKt.runInAllowSaveMode(() -> {
        getProject().save();
        return Unit.INSTANCE;
      });
      assert getProject().getProjectFile() != null;
    }
  }

<<<<<<< HEAD
=======
  /**
   * This method saves the project to disk to make sure that {@link Project#getProjectFile()} doesn't return null.
   * The implementation of {@link Project#getProjectFile()} unfortunately depends of the project (.ipr) file being
   * saved to disk. Since saving the project is a slow operation, it would be preferable to make
   * the {@link Project#getProjectFile()} method work regardless of whether the project file is saved or not.
   */
  public void makeSureThatProjectVirtualFileIsNotNull() {
    if (getProject().getProjectFile() == null) {
      ApplicationManagerEx.getApplicationEx().doNotSave(false);
      getProject().save();
      assert getProject().getProjectFile() != null;
    }
  }

>>>>>>> 7bd3f2d2
  public static void initializeModuleFixtureBuilderWithSrcAndGen(AndroidModuleFixtureBuilder moduleFixtureBuilder, String moduleRoot) {
    moduleFixtureBuilder.setModuleRoot(moduleRoot);
    moduleFixtureBuilder.addContentRoot(moduleRoot);

    //noinspection ResultOfMethodCallIgnored
    new File(moduleRoot + "/src/").mkdir();
    moduleFixtureBuilder.addSourceRoot("src");

    //noinspection ResultOfMethodCallIgnored
    new File(moduleRoot + "/gen/").mkdir();
    moduleFixtureBuilder.addSourceRoot("gen");
  }

  /**
   * Returns the path that any additional modules registered by
   * {@link #configureAdditionalModules(TestFixtureBuilder, List)} or
   * {@link #addModuleWithAndroidFacet(TestFixtureBuilder, List, String, int, boolean)} are
   * installed into.
   */
  protected static String getAdditionalModulePath(@NotNull String moduleName) {
    return "/additionalModules/" + moduleName;
  }

  @Nullable
  protected Module getAdditionalModuleByName(@NotNull String moduleName) {
    return myAdditionalModules.stream()
      .filter(module -> moduleName.equals(module.getName()))
      .findFirst()
      .orElse(null);
  }

  /**
   * Indicates whether this class provides its own {@code AndroidManifest.xml} for its tests. If
   * {@code true}, then {@link #setUp()} calls {@link #deleteManifest()} before finishing.
   */
  protected boolean providesCustomManifest() {
    return false;
  }

  /**
   * Get the "res" directory for this SDK. Children classes can override this if they need to
   * provide a custom "res" location for tests.
   */
  protected String getResDir() {
    return "res";
  }

  /**
   * Defines the project level to set for the test project, or null to get the default language
   * level associated with the test project.
   */
  @Nullable
  protected LanguageLevel getLanguageLevel() {
    return null;
  }

  protected static AndroidXmlCodeStyleSettings getAndroidCodeStyleSettings() {
    return AndroidXmlCodeStyleSettings.getInstance(CodeStyleSchemes.getInstance().getDefaultScheme().getCodeStyleSettings());
  }

  /**
   * Hook point for child test classes to register directories that can be safely accessed by all
   * of its tests.
   *
   * @see {@link VfsRootAccess}
   */
  protected void collectAllowedRoots(List<String> roots) throws IOException {
  }

  private void registerAllowedRoots(List<String> roots, @NotNull Disposable disposable) {
    List<String> newRoots = new ArrayList<>(roots);
    newRoots.removeAll(myAllowedRoots);

    String[] newRootsArray = ArrayUtil.toStringArray(newRoots);
    VfsRootAccess.allowRootAccess(newRootsArray);
    myAllowedRoots.addAll(newRoots);

    Disposer.register(disposable, () -> {
      VfsRootAccess.disallowRootAccess(newRootsArray);
      myAllowedRoots.removeAll(newRoots);
      myAllowedRoots = null;
    });
  }

  public static AndroidFacet addAndroidFacet(Module module) {
    return addAndroidFacet(module, true);
  }

<<<<<<< HEAD
  private static AndroidFacet addAndroidFacet(Module module, boolean attachSdk) {
    FacetManager facetManager = FacetManager.getInstance(module);
    AndroidFacet facet = facetManager.createFacet(AndroidFacet.getFacetType(), "Android", null);

    Sdk sdk = attachSdk ? addLatestAndroidSdk(module) : null;
    ModifiableFacetModel facetModel = facetManager.createModifiableModel();
    facetModel.addFacet(facet);
    ApplicationManager.getApplication().runWriteAction(facetModel::commit);
=======
  public static AndroidFacet addAndroidFacet(Module module, boolean attachSdk) {
    Sdk sdk;
    if (attachSdk) {
      sdk = addLatestAndroidSdk(module);
    }
    else {
      sdk = null;
    }
    AndroidFacetType type = AndroidFacet.getFacetType();
    String facetName = "Android";
    AndroidFacet facet = addFacet(module, type, facetName);
>>>>>>> 7bd3f2d2
    if (sdk != null) {
      Disposer.register(facet, ()-> WriteAction.run(()->ProjectJdkTable.getInstance().removeJdk(sdk)));
    }
    return facet;
  }

  @NotNull
  public static <T extends Facet> T addFacet(Module module, FacetType<T, ? extends FacetConfiguration> type, String facetName) {
    FacetManager facetManager = FacetManager.getInstance(module);
    T facet = facetManager.createFacet(type, facetName, null);
    ModifiableFacetModel facetModel = facetManager.createModifiableModel();
    facetModel.addFacet(facet);
    ApplicationManager.getApplication().runWriteAction(facetModel::commit);
    return facet;
  }

  protected void configureAdditionalModules(
    @NotNull TestFixtureBuilder<IdeaProjectTestFixture> projectBuilder, @NotNull List<MyAdditionalModuleData> modules) {
  }

  protected final void addModuleWithAndroidFacet(
    @NotNull TestFixtureBuilder<IdeaProjectTestFixture> projectBuilder,
    @NotNull List<MyAdditionalModuleData> modules,
    @NotNull String moduleName,
    int projectType) {
    // By default, created module is declared as a main module's dependency
    addModuleWithAndroidFacet(projectBuilder, modules, moduleName, projectType, true);
  }

  protected final void addModuleWithAndroidFacet(
    @NotNull TestFixtureBuilder<IdeaProjectTestFixture> projectBuilder,
    @NotNull List<MyAdditionalModuleData> modules,
    @NotNull String moduleName,
    int projectType,
    boolean isMainModuleDependency) {
    AndroidModuleFixtureBuilder moduleFixtureBuilder = projectBuilder.addModule(AndroidModuleFixtureBuilder.class);
    moduleFixtureBuilder.setModuleName(moduleName);
    // A module named "lib" goes under additionalModules/lib/lib.iml
    initializeModuleFixtureBuilderWithSrcAndGen(
      moduleFixtureBuilder, myFixture.getTempDirPath() + getAdditionalModulePath(moduleName));
    modules.add(new MyAdditionalModuleData(moduleFixtureBuilder, moduleName, projectType, isMainModuleDependency));
  }

  protected final void createManifest() throws IOException {
    myFixture.copyFileToProject(SdkConstants.FN_ANDROID_MANIFEST_XML, SdkConstants.FN_ANDROID_MANIFEST_XML);
  }

  protected final void createProjectProperties() throws IOException {
    myFixture.copyFileToProject(SdkConstants.FN_PROJECT_PROPERTIES, SdkConstants.FN_PROJECT_PROPERTIES);
  }

  protected final void deleteManifest() throws IOException {
    deleteManifest(myModule);
  }

  protected final void deleteManifest(final Module module) throws IOException {
    AndroidFacet facet = AndroidFacet.getInstance(module);
    assertNotNull(facet);
    ApplicationManager.getApplication().runWriteAction(new Runnable() {
      @Override
      public void run() {
        String manifestRelativePath = facet.getProperties().MANIFEST_FILE_RELATIVE_PATH;
        VirtualFile manifest = AndroidRootUtil.getFileByRelativeModulePath(module, manifestRelativePath, true);
        if (manifest != null) {
          try {
            manifest.delete(this);
          }
          catch (IOException e) {
            fail("Could not delete default manifest");
          }
        }
      }
    });
  }

<<<<<<< HEAD
  protected final Map<RefEntity, CommonProblemDescriptor[]> doGlobalInspectionTest(
=======
  protected final SynchronizedBidiMultiMap<RefEntity, CommonProblemDescriptor> doGlobalInspectionTest(
>>>>>>> 7bd3f2d2
    @NotNull GlobalInspectionTool inspection, @NotNull String globalTestDir, @NotNull AnalysisScope scope) {
    return doGlobalInspectionTest(new GlobalInspectionToolWrapper(inspection), globalTestDir, scope);
  }

  /**
   * Given an inspection and a path to a directory that contains an "expected.xml" file, run the
   * inspection on the current test project and verify that its output matches that of the
   * expected file.
   */
<<<<<<< HEAD
  protected final Map<RefEntity, CommonProblemDescriptor[]> doGlobalInspectionTest(
=======
  protected final SynchronizedBidiMultiMap<RefEntity, CommonProblemDescriptor> doGlobalInspectionTest(
>>>>>>> 7bd3f2d2
    @NotNull GlobalInspectionToolWrapper wrapper, @NotNull String globalTestDir, @NotNull AnalysisScope scope) {
    myFixture.enableInspections(wrapper.getTool());

    scope.invalidate();

    InspectionManagerEx inspectionManager = (InspectionManagerEx)InspectionManager.getInstance(getProject());
    GlobalInspectionContextForTests globalContext =
      CodeInsightTestFixtureImpl.createGlobalContextForTool(scope, getProject(), inspectionManager, wrapper);

    InspectionTestUtil.runTool(wrapper, scope, globalContext);
    InspectionTestUtil.compareToolResults(globalContext, wrapper, false, getTestDataPath() + globalTestDir);

<<<<<<< HEAD
    return globalContext.getPresentation(wrapper).getProblemElements().getMap();
=======
    return globalContext.getPresentation(wrapper).getProblemElements();
>>>>>>> 7bd3f2d2
  }

  public <T> void registerApplicationComponent(@NotNull Class<T> key, @NotNull T instance) {
    myApplicationComponentStack.registerComponentInstance(key, instance);
  }

<<<<<<< HEAD
  public <T> void registerProjectComponent(@NotNull Class<T> key, @NotNull T instance) {
    myProjectComponentStack.registerComponentInstance(key, instance);
  }

  public <T> void registerProjectComponentImplementation(@NotNull Class<T> key, @NotNull T instance) {
    myProjectComponentStack.registerComponentImplementation(key, instance);
  }

  protected static class MyAdditionalModuleData {
=======
  public <T> void registerApplicationComponentImplementation(@NotNull Class<T> key, @NotNull T instance) {
    myApplicationComponentStack.registerComponentImplementation(key, instance);
  }

  public <T> void registerProjectComponent(@NotNull Class<T> key, @NotNull T instance) {
    myProjectComponentStack.registerComponentInstance(key, instance);
  }

  public <T> void registerProjectComponentImplementation(@NotNull Class<T> key, @NotNull T instance) {
    myProjectComponentStack.registerComponentImplementation(key, instance);
  }

  protected final static class MyAdditionalModuleData {
>>>>>>> 7bd3f2d2
    final AndroidModuleFixtureBuilder myModuleFixtureBuilder;
    final String myDirName;
    final int myProjectType;
    final boolean myIsMainModuleDependency;

    private MyAdditionalModuleData(
      @NotNull AndroidModuleFixtureBuilder moduleFixtureBuilder, @NotNull String dirName, int projectType, boolean isMainModuleDependency) {
      myModuleFixtureBuilder = moduleFixtureBuilder;
      myDirName = dirName;
      myProjectType = projectType;
      myIsMainModuleDependency = isMainModuleDependency;
    }
  }

<<<<<<< HEAD
  interface AndroidModuleFixtureBuilder<T extends ModuleFixture> extends JavaModuleFixtureBuilder<T> {
=======
  public interface AndroidModuleFixtureBuilder<T extends ModuleFixture> extends JavaModuleFixtureBuilder<T> {
>>>>>>> 7bd3f2d2
    void setModuleRoot(@NotNull String moduleRoot);

    void setModuleName(@NotNull String moduleName);
  }

<<<<<<< HEAD
  private static class AndroidModuleFixtureBuilderImpl extends JavaModuleFixtureBuilderImpl<ModuleFixtureImpl>
=======
  public static class AndroidModuleFixtureBuilderImpl extends JavaModuleFixtureBuilderImpl<ModuleFixtureImpl>
>>>>>>> 7bd3f2d2
    implements AndroidModuleFixtureBuilder<ModuleFixtureImpl> {

    private File myModuleRoot;
    private String myModuleName;

    public AndroidModuleFixtureBuilderImpl(TestFixtureBuilder<? extends IdeaProjectTestFixture> fixtureBuilder) {
      super(fixtureBuilder);
    }

    @Override
    public void setModuleRoot(@NotNull String moduleRoot) {
      myModuleRoot = new File(moduleRoot);
      if (!myModuleRoot.exists()) {
        Verify.verify(myModuleRoot.mkdirs());
      }
    }

    @Override
    public void setModuleName(@NotNull String moduleName) {
      Preconditions.checkArgument(!"app".equals(moduleName), "'app' is reserved for main module");
      myModuleName = moduleName;
    }

    @Override
    protected Module createModule() {
      Project project = myFixtureBuilder.getFixture().getProject();
      Verify.verifyNotNull(project);
      Preconditions.checkNotNull(myModuleRoot);

      // the (unnamed) root module will be app.iml
      String moduleFilePath =
        myModuleRoot + (myModuleName == null ? "/app" : "/" + myModuleName) + ModuleFileType.DOT_DEFAULT_EXTENSION;
      return ModuleManager.getInstance(project).newModule(moduleFilePath, ModuleTypeId.JAVA_MODULE);
    }

    @Override
    protected ModuleFixtureImpl instantiateFixture() {
      return new ModuleFixtureImpl(this);
    }
  }

  public static void removeFacetOn(@NotNull Disposable disposable, @NotNull Facet facet) {
    Disposer.register(disposable, () -> WriteAction.run(() -> {
      Module module = facet.getModule();
      if (!module.isDisposed()) {
        FacetManager facetManager = FacetManager.getInstance(module);
        ModifiableFacetModel model = facetManager.createModifiableModel();
        model.removeFacet(facet);
        model.commit();
      }
    }));
  }
}<|MERGE_RESOLUTION|>--- conflicted
+++ resolved
@@ -9,31 +9,19 @@
 import com.google.common.base.Preconditions;
 import com.google.common.base.Verify;
 import com.intellij.analysis.AnalysisScope;
-<<<<<<< HEAD
-import com.intellij.application.UtilKt;
-=======
->>>>>>> 7bd3f2d2
 import com.intellij.codeInspection.CommonProblemDescriptor;
 import com.intellij.codeInspection.GlobalInspectionTool;
 import com.intellij.codeInspection.InspectionManager;
 import com.intellij.codeInspection.ex.GlobalInspectionToolWrapper;
 import com.intellij.codeInspection.ex.InspectionManagerEx;
 import com.intellij.codeInspection.reference.RefEntity;
-<<<<<<< HEAD
-import com.intellij.facet.Facet;
-import com.intellij.facet.FacetManager;
-import com.intellij.facet.ModifiableFacetModel;
-import com.intellij.ide.highlighter.ModuleFileType;
-import com.intellij.openapi.Disposable;
-=======
 import com.intellij.codeInspection.ui.util.SynchronizedBidiMultiMap;
 import com.intellij.facet.*;
 import com.intellij.ide.highlighter.ModuleFileType;
->>>>>>> 7bd3f2d2
+import com.intellij.openapi.Disposable;
 import com.intellij.openapi.application.ApplicationManager;
 import com.intellij.openapi.application.WriteAction;
 import com.intellij.openapi.application.ex.ApplicationManagerEx;
-import com.intellij.openapi.Disposable;
 import com.intellij.openapi.module.Module;
 import com.intellij.openapi.module.ModuleManager;
 import com.intellij.openapi.module.ModuleTypeId;
@@ -59,10 +47,6 @@
 import com.intellij.testFramework.fixtures.impl.ModuleFixtureImpl;
 import com.intellij.util.ArrayUtil;
 import com.intellij.util.ui.UIUtil;
-<<<<<<< HEAD
-import kotlin.Unit;
-=======
->>>>>>> 7bd3f2d2
 import org.jetbrains.android.facet.AndroidFacet;
 import org.jetbrains.android.facet.AndroidFacetType;
 import org.jetbrains.android.facet.AndroidRootUtil;
@@ -74,7 +58,6 @@
 import java.io.IOException;
 import java.util.ArrayList;
 import java.util.List;
-import java.util.Map;
 
 @SuppressWarnings({"JUnitTestCaseWithNonTrivialConstructors"})
 public abstract class AndroidTestCase extends AndroidTestBase {
@@ -160,14 +143,12 @@
 
     // Layoutlib rendering thread will be shutdown when the app is closed so do not report it as a leak
     ThreadTracker.longRunningThreadCreated(ApplicationManager.getApplication(), "Layoutlib");
+    IdeSdks.removeJdksOn(myFixture.getProjectDisposable());
 
     myApplicationComponentStack = new ComponentStack(ApplicationManager.getApplication());
     myProjectComponentStack = new ComponentStack(getProject());
 
     IdeSdks.removeJdksOn(myFixture.getProjectDisposable());
-
-    myApplicationComponentStack = new ComponentStack(ApplicationManager.getApplication());
-    myProjectComponentStack = new ComponentStack(getProject());
   }
 
   @Override
@@ -209,31 +190,12 @@
    */
   public void makeSureThatProjectVirtualFileIsNotNull() {
     if (getProject().getProjectFile() == null) {
-      UtilKt.runInAllowSaveMode(() -> {
-        getProject().save();
-        return Unit.INSTANCE;
-      });
-      assert getProject().getProjectFile() != null;
-    }
-  }
-
-<<<<<<< HEAD
-=======
-  /**
-   * This method saves the project to disk to make sure that {@link Project#getProjectFile()} doesn't return null.
-   * The implementation of {@link Project#getProjectFile()} unfortunately depends of the project (.ipr) file being
-   * saved to disk. Since saving the project is a slow operation, it would be preferable to make
-   * the {@link Project#getProjectFile()} method work regardless of whether the project file is saved or not.
-   */
-  public void makeSureThatProjectVirtualFileIsNotNull() {
-    if (getProject().getProjectFile() == null) {
-      ApplicationManagerEx.getApplicationEx().doNotSave(false);
+      ApplicationManagerEx.getApplicationEx().setSaveAllowed(false);
       getProject().save();
       assert getProject().getProjectFile() != null;
     }
   }
 
->>>>>>> 7bd3f2d2
   public static void initializeModuleFixtureBuilderWithSrcAndGen(AndroidModuleFixtureBuilder moduleFixtureBuilder, String moduleRoot) {
     moduleFixtureBuilder.setModuleRoot(moduleRoot);
     moduleFixtureBuilder.addContentRoot(moduleRoot);
@@ -322,16 +284,6 @@
     return addAndroidFacet(module, true);
   }
 
-<<<<<<< HEAD
-  private static AndroidFacet addAndroidFacet(Module module, boolean attachSdk) {
-    FacetManager facetManager = FacetManager.getInstance(module);
-    AndroidFacet facet = facetManager.createFacet(AndroidFacet.getFacetType(), "Android", null);
-
-    Sdk sdk = attachSdk ? addLatestAndroidSdk(module) : null;
-    ModifiableFacetModel facetModel = facetManager.createModifiableModel();
-    facetModel.addFacet(facet);
-    ApplicationManager.getApplication().runWriteAction(facetModel::commit);
-=======
   public static AndroidFacet addAndroidFacet(Module module, boolean attachSdk) {
     Sdk sdk;
     if (attachSdk) {
@@ -343,7 +295,6 @@
     AndroidFacetType type = AndroidFacet.getFacetType();
     String facetName = "Android";
     AndroidFacet facet = addFacet(module, type, facetName);
->>>>>>> 7bd3f2d2
     if (sdk != null) {
       Disposer.register(facet, ()-> WriteAction.run(()->ProjectJdkTable.getInstance().removeJdk(sdk)));
     }
@@ -419,11 +370,7 @@
     });
   }
 
-<<<<<<< HEAD
-  protected final Map<RefEntity, CommonProblemDescriptor[]> doGlobalInspectionTest(
-=======
   protected final SynchronizedBidiMultiMap<RefEntity, CommonProblemDescriptor> doGlobalInspectionTest(
->>>>>>> 7bd3f2d2
     @NotNull GlobalInspectionTool inspection, @NotNull String globalTestDir, @NotNull AnalysisScope scope) {
     return doGlobalInspectionTest(new GlobalInspectionToolWrapper(inspection), globalTestDir, scope);
   }
@@ -433,11 +380,7 @@
    * inspection on the current test project and verify that its output matches that of the
    * expected file.
    */
-<<<<<<< HEAD
-  protected final Map<RefEntity, CommonProblemDescriptor[]> doGlobalInspectionTest(
-=======
   protected final SynchronizedBidiMultiMap<RefEntity, CommonProblemDescriptor> doGlobalInspectionTest(
->>>>>>> 7bd3f2d2
     @NotNull GlobalInspectionToolWrapper wrapper, @NotNull String globalTestDir, @NotNull AnalysisScope scope) {
     myFixture.enableInspections(wrapper.getTool());
 
@@ -450,18 +393,17 @@
     InspectionTestUtil.runTool(wrapper, scope, globalContext);
     InspectionTestUtil.compareToolResults(globalContext, wrapper, false, getTestDataPath() + globalTestDir);
 
-<<<<<<< HEAD
-    return globalContext.getPresentation(wrapper).getProblemElements().getMap();
-=======
     return globalContext.getPresentation(wrapper).getProblemElements();
->>>>>>> 7bd3f2d2
   }
 
   public <T> void registerApplicationComponent(@NotNull Class<T> key, @NotNull T instance) {
     myApplicationComponentStack.registerComponentInstance(key, instance);
   }
 
-<<<<<<< HEAD
+  public <T> void registerApplicationComponentImplementation(@NotNull Class<T> key, @NotNull T instance) {
+    myApplicationComponentStack.registerComponentImplementation(key, instance);
+  }
+
   public <T> void registerProjectComponent(@NotNull Class<T> key, @NotNull T instance) {
     myProjectComponentStack.registerComponentInstance(key, instance);
   }
@@ -470,22 +412,7 @@
     myProjectComponentStack.registerComponentImplementation(key, instance);
   }
 
-  protected static class MyAdditionalModuleData {
-=======
-  public <T> void registerApplicationComponentImplementation(@NotNull Class<T> key, @NotNull T instance) {
-    myApplicationComponentStack.registerComponentImplementation(key, instance);
-  }
-
-  public <T> void registerProjectComponent(@NotNull Class<T> key, @NotNull T instance) {
-    myProjectComponentStack.registerComponentInstance(key, instance);
-  }
-
-  public <T> void registerProjectComponentImplementation(@NotNull Class<T> key, @NotNull T instance) {
-    myProjectComponentStack.registerComponentImplementation(key, instance);
-  }
-
   protected final static class MyAdditionalModuleData {
->>>>>>> 7bd3f2d2
     final AndroidModuleFixtureBuilder myModuleFixtureBuilder;
     final String myDirName;
     final int myProjectType;
@@ -500,21 +427,13 @@
     }
   }
 
-<<<<<<< HEAD
-  interface AndroidModuleFixtureBuilder<T extends ModuleFixture> extends JavaModuleFixtureBuilder<T> {
-=======
   public interface AndroidModuleFixtureBuilder<T extends ModuleFixture> extends JavaModuleFixtureBuilder<T> {
->>>>>>> 7bd3f2d2
     void setModuleRoot(@NotNull String moduleRoot);
 
     void setModuleName(@NotNull String moduleName);
   }
 
-<<<<<<< HEAD
-  private static class AndroidModuleFixtureBuilderImpl extends JavaModuleFixtureBuilderImpl<ModuleFixtureImpl>
-=======
   public static class AndroidModuleFixtureBuilderImpl extends JavaModuleFixtureBuilderImpl<ModuleFixtureImpl>
->>>>>>> 7bd3f2d2
     implements AndroidModuleFixtureBuilder<ModuleFixtureImpl> {
 
     private File myModuleRoot;
