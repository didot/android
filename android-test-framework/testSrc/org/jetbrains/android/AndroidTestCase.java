--- conflicted
+++ resolved
@@ -201,14 +201,7 @@
    */
   public void makeSureThatProjectVirtualFileIsNotNull() {
     if (getProject().getProjectFile() == null) {
-<<<<<<< HEAD
       PlatformTestUtil.saveProject(getProject());
-=======
-      UtilKt.runInAllowSaveMode(() -> {
-        getProject().save();
-        return Unit.INSTANCE;
-      });
->>>>>>> 213d2092
       assert getProject().getProjectFile() != null;
     }
   }
