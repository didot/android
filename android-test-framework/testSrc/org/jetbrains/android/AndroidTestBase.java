/*
 * Copyright (C) 2019 The Android Open Source Project
 *
 * Licensed under the Apache License, Version 2.0 (the "License");
 * you may not use this file except in compliance with the License.
 * You may obtain a copy of the License at
 *
 *      http://www.apache.org/licenses/LICENSE-2.0
 *
 * Unless required by applicable law or agreed to in writing, software
 * distributed under the License is distributed on an "AS IS" BASIS,
 * WITHOUT WARRANTIES OR CONDITIONS OF ANY KIND, either express or implied.
 * See the License for the specific language governing permissions and
 * limitations under the License.
 */
package org.jetbrains.android;

import com.android.testutils.TestUtils;
<<<<<<< HEAD
import com.android.tools.idea.mockito.MockitoThreadLocalsCleaner;
import com.android.tools.idea.res.ResourceHelper;
=======
import com.android.tools.idea.res.IdeResourcesUtil;
>>>>>>> 7af60d2c
import com.android.tools.idea.sdk.AndroidSdks;
import com.android.tools.idea.testing.DisposerExplorer;
import com.android.tools.idea.testing.Sdks;
import com.intellij.openapi.Disposable;
import com.intellij.openapi.application.Application;
import com.intellij.openapi.application.ApplicationManager;
import com.intellij.openapi.application.PathManager;
import com.intellij.openapi.application.WriteAction;
import com.intellij.openapi.application.ex.PathManagerEx;
import com.intellij.openapi.application.impl.ApplicationImpl;
import com.intellij.openapi.module.Module;
import com.intellij.openapi.module.impl.ModuleImpl;
import com.intellij.openapi.project.Project;
import com.intellij.openapi.project.ex.ProjectEx;
import com.intellij.openapi.projectRoots.Sdk;
import com.intellij.openapi.util.Segment;
import com.intellij.openapi.util.TextRange;
import com.intellij.openapi.util.io.FileUtil;
import com.intellij.openapi.vfs.LocalFileSystem;
import com.intellij.openapi.vfs.newvfs.impl.VfsRootAccess;
import com.intellij.psi.PsiElement;
import com.intellij.psi.PsiFile;
import com.intellij.psi.PsiReferenceContributor;
import com.intellij.psi.xml.XmlAttributeValue;
import com.intellij.testFramework.LightProjectDescriptor;
import com.intellij.testFramework.UsefulTestCase;
import com.intellij.testFramework.fixtures.JavaCodeInsightTestFixture;
import com.intellij.util.ui.UIUtil;
import java.nio.file.Files;
import java.nio.file.Path;
import java.nio.file.Paths;
import java.util.Arrays;
import java.util.Comparator;
import java.util.List;
import java.util.stream.Collectors;
import org.jetbrains.android.dom.wrappers.LazyValueResourceElementWrapper;
import org.jetbrains.android.sdk.AndroidPlatform;
import org.jetbrains.android.sdk.AndroidSdkAdditionalData;
import org.jetbrains.android.sdk.AndroidSdkData;
import org.jetbrains.annotations.NotNull;
import org.jetbrains.annotations.Nullable;

@SuppressWarnings({"JUnitTestCaseWithNonTrivialConstructors"})
public abstract class AndroidTestBase extends UsefulTestCase {
  protected JavaCodeInsightTestFixture myFixture;
  protected MockitoThreadLocalsCleaner mockitoCleaner = new MockitoThreadLocalsCleaner();

  @Override
  protected void setUp() throws Exception {
    super.setUp();

    mockitoCleaner.setup();

    // Compute the workspace root before any IDE code starts messing with user.dir:
    TestUtils.getWorkspaceRoot();
    VfsRootAccess.allowRootAccess(getTestRootDisposable(), FileUtil.toCanonicalPath(getAndroidPluginHome()));
  }

  @Override
  protected void tearDown() throws Exception {
    // super.tearDown will dispose testRootDisposable, which may invoke methods on mocked objects => project may leak
    // super.tearDown will also clean all the local fields. Make a copy of mockitoCleaner to invoke cleanupAndTearDown() after super.
    MockitoThreadLocalsCleaner cleaner = mockitoCleaner;
    try {
      super.tearDown();
    }
    finally {
      cleaner.cleanupAndTearDown();
    }
    checkUndisposedAndroidRelatedObjects();
  }

  /**
   * Checks that there are no undisposed Android-related objects.
   */
  public static void checkUndisposedAndroidRelatedObjects() {
    DisposerExplorer.visitTree(disposable -> {
      if (disposable.getClass().getName().equals("com.android.tools.idea.adb.AdbService") ||
          disposable.getClass().getName().equals("com.android.tools.idea.adb.AdbOptionsService") ||
<<<<<<< HEAD
          (disposable instanceof ProjectEx && (((ProjectEx)disposable).isDefault() || ((ProjectEx)disposable).isLight())) ||
          disposable.toString().startsWith("services of com.intellij.openapi.project.impl.ProjectImpl") ||
          disposable.toString().startsWith("services of com.intellij.openapi.project.impl.ProjectExImpl") ||
          disposable.toString().startsWith("services of " + ApplicationImpl.class.getName()) ||
          disposable instanceof Application ||
=======
          (disposable instanceof ProjectImpl && (((ProjectImpl)disposable).isDefault() || ((ProjectImpl)disposable).isLight())) ||
          disposable.toString().startsWith("services of " + ProjectImpl.class.getName()) ||
>>>>>>> 7af60d2c
          (disposable instanceof Module && ((Module)disposable).getName().equals(LightProjectDescriptor.TEST_MODULE_NAME)) ||
          disposable.toString().startsWith("services of " + ModuleImpl.class.getName()) ||
          disposable instanceof PsiReferenceContributor) {
        // Ignore application services and light projects and modules that are not disposed by tearDown.
        return DisposerExplorer.VisitResult.SKIP_CHILDREN;
      }
<<<<<<< HEAD
      if (disposable.getClass().getName().startsWith("com.android.")) {
        Disposable root = disposable;
        StringBuilder disposerChain = new StringBuilder(root.toString());
        Disposable parent;
        while ((parent = DisposerExplorer.getParent(root)) != null) {
          root = parent;
          disposerChain.append(" <- ").append(root);
        }
        fail("Undisposed object of type " + disposable.getClass().getName() + ": " + disposerChain.append(" (root)"));
=======
      if (disposable.getClass().getName().startsWith("com.android.") ||
          disposable.getClass().getName().startsWith("org.jetbrains.android.")) {
        Disposable parent = DisposerExplorer.getParent(disposable);
        String baseMsg = "Undisposed object '" + disposable + "' of type '" + disposable.getClass().getName() + "'";
        if (parent == null) {
          throw new RuntimeException(
            baseMsg + ", registered as a root disposable (see cause for creation trace)",
            DisposerExplorer.getTrace(disposable));
        } else {
          throw new RuntimeException(baseMsg + ", with parent '" + parent + "' of type '" + parent.getClass().getName() + "'");
        }
>>>>>>> 7af60d2c
      }
      return DisposerExplorer.VisitResult.CONTINUE;
    });
  }

  public static void refreshProjectFiles() {
    ApplicationManager.getApplication().invokeAndWait(() -> {
      // With IJ14 code base, we run tests with NO_FS_ROOTS_ACCESS_CHECK turned on. I'm not sure if that
      // is the cause of the issue, but not all files inside a project are seen while running unit tests.
      // This explicit refresh of the entire project fix such issues (e.g. AndroidProjectViewTest).
      // This refresh must be synchronous and recursive so it is completed before continuing the test and clean everything so indexes are
      // properly updated. Apparently this solves outdated indexes and stubs problems
      WriteAction.run(() -> LocalFileSystem.getInstance().refresh(false));

      // Run VFS listeners.
      UIUtil.dispatchAllInvocationEvents();
    });
  }

  public static String getTestDataPath() {
    return getAndroidPluginHome() + "/testData";
  }

  public static String getAndroidPluginHome() {
    return getModulePath("android");
  }

  public static String getModulePath(String moduleFolder) {
    // Now that the Android plugin is kept in a separate place, we need to look in
    // a relative position instead
    Path adtPath = Paths.get(PathManager.getHomePath(), "../adt/idea", moduleFolder).normalize();
    if (Files.exists(adtPath)) {
      return adtPath.toString();
    }
    return PathManagerEx.findFileUnderCommunityHome("android/" + moduleFolder).getPath();
  }

  protected Project getProject() {
    return myFixture.getProject();
  }

  public void ensureSdkManagerAvailable() {
    ensureSdkManagerAvailable(getTestRootDisposable());
  }

  public static void ensureSdkManagerAvailable(@NotNull Disposable testRootDisposable) {
    ApplicationManager.getApplication().invokeAndWait(() -> {
      AndroidSdks androidSdks = AndroidSdks.getInstance();
      AndroidSdkData sdkData = androidSdks.tryToChooseAndroidSdk();
      if (sdkData == null) {
        sdkData = AndroidTestBase.createTestSdkManager(testRootDisposable);
        if (sdkData != null) {
          androidSdks.setSdkData(sdkData);
        }
      }
      assertNotNull(sdkData);
    });
  }

  @Nullable
  public static AndroidSdkData createTestSdkManager(@NotNull Disposable testRootDisposable) {
    VfsRootAccess.allowRootAccess(testRootDisposable, TestUtils.getSdk().toString());
    Sdk androidSdk = Sdks.createLatestAndroidSdk();
    AndroidSdkAdditionalData data = AndroidSdks.getInstance().getAndroidSdkAdditionalData(androidSdk);
    if (data != null) {
      AndroidPlatform androidPlatform = data.getAndroidPlatform();
      if (androidPlatform != null) {
        // Put default platforms in the list before non-default ones so they'll be looked at first.
        return androidPlatform.getSdkData();
      }
      else {
        fail("No getAndroidPlatform() associated with the AndroidSdkAdditionalData: " + data);
      }
    }
    else {
      fail("Could not find data associated with the SDK: " + androidSdk.getName());
    }
    return null;
  }

  /**
   * Returns a description of the given elements, suitable as unit test golden file output
   */
  public static String describeElements(@Nullable PsiElement[] elements) {
    if (elements == null) {
      return "Empty";
    }
    List<PsiElement> sortedElements = Arrays.stream(elements).map((element) -> {
      if (element instanceof LazyValueResourceElementWrapper) {
        LazyValueResourceElementWrapper wrapper = (LazyValueResourceElementWrapper)element;
        XmlAttributeValue value = wrapper.computeElement();
        if (value != null) {
          return value;
        }
      }
      return element;
    }).sorted(Comparator.comparing(PsiElement::getText)).collect(Collectors.toList());
    StringBuilder sb = new StringBuilder();
    for (PsiElement target : sortedElements) {
      appendElementDescription(sb, target);
    }
    return sb.toString();
  }

  /**
   * Appends a description of the given element, suitable as unit test golden file output
   */
  public static void appendElementDescription(@NotNull StringBuilder sb, @NotNull PsiElement element) {
    PsiFile file = element.getContainingFile();
    int offset = element.getTextOffset();
    TextRange segment = element.getTextRange();
    appendSourceDescription(sb, file, offset, segment);
  }

  /**
   * Appends a description of the given elements, suitable as unit test golden file output
   */
  public static void appendSourceDescription(@NotNull StringBuilder sb, @Nullable PsiFile file, int offset, @Nullable Segment segment) {
    if (file != null && segment != null) {
      if (IdeResourcesUtil.getFolderType(file) != null) {
        assertNotNull(file.getParent());
        sb.append(file.getParent().getName());
        sb.append("/");
      }
      sb.append(file.getName());
      sb.append(':');
      String text = file.getText();
      int lineNumber = 1;
      for (int i = 0; i < offset; i++) {
        if (text.charAt(i) == '\n') {
          lineNumber++;
        }
      }
      sb.append(lineNumber);
      sb.append(":");
      sb.append('\n');
      int startOffset = segment.getStartOffset();
      int endOffset = segment.getEndOffset();
      assertTrue(offset == -1 || offset >= startOffset);
      assertTrue(offset == -1 || offset <= endOffset);

      int lineStart = startOffset;
      while (lineStart > 0 && text.charAt(lineStart - 1) != '\n') {
        lineStart--;
      }

      // Skip over leading whitespace
      while (lineStart < startOffset && Character.isWhitespace(text.charAt(lineStart))) {
        lineStart++;
      }

      int lineEnd = startOffset;
      while (lineEnd < text.length() && text.charAt(lineEnd) != '\n') {
        lineEnd++;
      }
      String indent = "  ";
      sb.append(indent);
      sb.append(text, lineStart, lineEnd);
      sb.append('\n');
      sb.append(indent);
      for (int i = lineStart; i < lineEnd; i++) {
        if (i == offset) {
          sb.append('|');
        }
        else if (i >= startOffset && i <= endOffset) {
          sb.append('~');
        }
        else {
          sb.append(' ');
        }
      }
    }
    else {
      sb.append(offset);
      sb.append(":?");
    }
    sb.append('\n');
  }
}<|MERGE_RESOLUTION|>--- conflicted
+++ resolved
@@ -16,12 +16,9 @@
 package org.jetbrains.android;
 
 import com.android.testutils.TestUtils;
-<<<<<<< HEAD
 import com.android.tools.idea.mockito.MockitoThreadLocalsCleaner;
 import com.android.tools.idea.res.ResourceHelper;
-=======
 import com.android.tools.idea.res.IdeResourcesUtil;
->>>>>>> 7af60d2c
 import com.android.tools.idea.sdk.AndroidSdks;
 import com.android.tools.idea.testing.DisposerExplorer;
 import com.android.tools.idea.testing.Sdks;
@@ -101,23 +98,17 @@
     DisposerExplorer.visitTree(disposable -> {
       if (disposable.getClass().getName().equals("com.android.tools.idea.adb.AdbService") ||
           disposable.getClass().getName().equals("com.android.tools.idea.adb.AdbOptionsService") ||
-<<<<<<< HEAD
           (disposable instanceof ProjectEx && (((ProjectEx)disposable).isDefault() || ((ProjectEx)disposable).isLight())) ||
           disposable.toString().startsWith("services of com.intellij.openapi.project.impl.ProjectImpl") ||
           disposable.toString().startsWith("services of com.intellij.openapi.project.impl.ProjectExImpl") ||
           disposable.toString().startsWith("services of " + ApplicationImpl.class.getName()) ||
           disposable instanceof Application ||
-=======
-          (disposable instanceof ProjectImpl && (((ProjectImpl)disposable).isDefault() || ((ProjectImpl)disposable).isLight())) ||
-          disposable.toString().startsWith("services of " + ProjectImpl.class.getName()) ||
->>>>>>> 7af60d2c
           (disposable instanceof Module && ((Module)disposable).getName().equals(LightProjectDescriptor.TEST_MODULE_NAME)) ||
           disposable.toString().startsWith("services of " + ModuleImpl.class.getName()) ||
           disposable instanceof PsiReferenceContributor) {
         // Ignore application services and light projects and modules that are not disposed by tearDown.
         return DisposerExplorer.VisitResult.SKIP_CHILDREN;
       }
-<<<<<<< HEAD
       if (disposable.getClass().getName().startsWith("com.android.")) {
         Disposable root = disposable;
         StringBuilder disposerChain = new StringBuilder(root.toString());
@@ -127,19 +118,6 @@
           disposerChain.append(" <- ").append(root);
         }
         fail("Undisposed object of type " + disposable.getClass().getName() + ": " + disposerChain.append(" (root)"));
-=======
-      if (disposable.getClass().getName().startsWith("com.android.") ||
-          disposable.getClass().getName().startsWith("org.jetbrains.android.")) {
-        Disposable parent = DisposerExplorer.getParent(disposable);
-        String baseMsg = "Undisposed object '" + disposable + "' of type '" + disposable.getClass().getName() + "'";
-        if (parent == null) {
-          throw new RuntimeException(
-            baseMsg + ", registered as a root disposable (see cause for creation trace)",
-            DisposerExplorer.getTrace(disposable));
-        } else {
-          throw new RuntimeException(baseMsg + ", with parent '" + parent + "' of type '" + parent.getClass().getName() + "'");
-        }
->>>>>>> 7af60d2c
       }
       return DisposerExplorer.VisitResult.CONTINUE;
     });
