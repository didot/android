/*
 * Copyright (C) 2019 The Android Open Source Project
 *
 * Licensed under the Apache License, Version 2.0 (the "License");
 * you may not use this file except in compliance with the License.
 * You may obtain a copy of the License at
 *
 *      http://www.apache.org/licenses/LICENSE-2.0
 *
 * Unless required by applicable law or agreed to in writing, software
 * distributed under the License is distributed on an "AS IS" BASIS,
 * WITHOUT WARRANTIES OR CONDITIONS OF ANY KIND, either express or implied.
 * See the License for the specific language governing permissions and
 * limitations under the License.
 */
package org.jetbrains.android;

import com.android.testutils.TestUtils;
import com.android.tools.idea.res.ResourceHelper;
import com.android.tools.idea.sdk.AndroidSdks;
import com.android.tools.idea.testing.DisposerExplorer;
import com.android.tools.idea.testing.Sdks;
import com.intellij.openapi.Disposable;
import com.intellij.openapi.application.ApplicationManager;
import com.intellij.openapi.application.PathManager;
import com.intellij.openapi.application.WriteAction;
import com.intellij.openapi.application.ex.PathManagerEx;
import com.intellij.openapi.module.Module;
import com.intellij.openapi.project.Project;
import com.intellij.openapi.project.impl.ProjectImpl;
import com.intellij.openapi.projectRoots.Sdk;
import com.intellij.openapi.util.Segment;
import com.intellij.openapi.util.TextRange;
import com.intellij.openapi.util.io.FileUtil;
import com.intellij.openapi.vfs.LocalFileSystem;
import com.intellij.openapi.vfs.newvfs.impl.VfsRootAccess;
import com.intellij.psi.PsiElement;
import com.intellij.psi.PsiFile;
import com.intellij.psi.xml.XmlAttributeValue;
import com.intellij.testFramework.LightProjectDescriptor;
import com.intellij.testFramework.UsefulTestCase;
import com.intellij.testFramework.fixtures.JavaCodeInsightTestFixture;
import com.intellij.util.concurrency.AppExecutorUtil;
import com.intellij.util.concurrency.AppScheduledExecutorService;
import com.intellij.util.ui.UIUtil;
import java.nio.file.Files;
import java.nio.file.Path;
import java.nio.file.Paths;
import java.util.Collections;
import java.util.List;
import java.util.concurrent.Callable;
import java.util.concurrent.Future;
import org.jetbrains.android.dom.wrappers.LazyValueResourceElementWrapper;
import org.jetbrains.android.sdk.AndroidPlatform;
import org.jetbrains.android.sdk.AndroidSdkAdditionalData;
import org.jetbrains.android.sdk.AndroidSdkData;
import org.jetbrains.annotations.NotNull;
import org.jetbrains.annotations.Nullable;
import org.mockito.internal.progress.ThreadSafeMockingProgress;

@SuppressWarnings({"JUnitTestCaseWithNonTrivialConstructors"})
public abstract class AndroidTestBase extends UsefulTestCase {
  protected JavaCodeInsightTestFixture myFixture;

  @Override
  protected void setUp() throws Exception {
    super.setUp();

    // Compute the workspace root before any IDE code starts messing with user.dir:
    TestUtils.getWorkspaceRoot();
    VfsRootAccess.allowRootAccess(getTestRootDisposable(), FileUtil.toCanonicalPath(getAndroidPluginHome()));
  }

  @Override
  protected void tearDown() throws Exception {
    cleanupMockitoThreadLocals();
    myFixture = null;
    super.tearDown();
  }

  public static void cleanupMockitoThreadLocals() throws Exception {
    ThreadSafeMockingProgress.mockingProgress().resetOngoingStubbing();
    Callable<Void> callable = () -> {
      ThreadSafeMockingProgress.mockingProgress().resetOngoingStubbing();
      return null;
    };
    callable.call();
    AppScheduledExecutorService service = (AppScheduledExecutorService)AppExecutorUtil.getAppScheduledExecutorService();
    List<Future<Void>> futures = service.invokeAll(Collections.nCopies(service.getBackendPoolExecutorSize(), callable));
    for (Future<Void> future : futures) {
      future.get();
    }
<<<<<<< HEAD
    myFixture = null;
    super.tearDown();
    checkUndisposedAndroidRelatedObjects();
  }

  /**
   * Checks that there are no undisposed Android-related objects.
   */
  private static void checkUndisposedAndroidRelatedObjects() {
    DisposerExplorer.visitTree(disposable -> {
      if (disposable.getClass().getName().equals("com.android.tools.idea.adb.AdbService") ||
          disposable.getClass().getName().equals("com.android.tools.idea.adb.AdbOptionsService") ||
          (disposable instanceof ProjectImpl && (((ProjectImpl)disposable).isDefault() || ((ProjectImpl)disposable).isLight())) ||
          (disposable instanceof Module && ((Module)disposable).getName().equals(LightProjectDescriptor.TEST_MODULE_NAME))) {
        // Ignore application services and light projects and modules that are not disposed by tearDown.
        return DisposerExplorer.VisitResult.SKIP_CHILDREN;
      }
      if (disposable.getClass().getName().startsWith("com.android.")) {
        Disposable root = disposable;
        Disposable parent;
        while ((parent = DisposerExplorer.getParent(root)) != null) {
          root = parent;
        }
        fail("Undisposed object: " + root);
      }
      return DisposerExplorer.VisitResult.CONTINUE;
    });
=======
>>>>>>> 471f95a7
  }

  public void refreshProjectFiles() {
    ApplicationManager.getApplication().invokeAndWait(() -> {
      // With IJ14 code base, we run tests with NO_FS_ROOTS_ACCESS_CHECK turned on. I'm not sure if that
      // is the cause of the issue, but not all files inside a project are seen while running unit tests.
      // This explicit refresh of the entire project fix such issues (e.g. AndroidProjectViewTest).
      // This refresh must be synchronous and recursive so it is completed before continuing the test and clean everything so indexes are
      // properly updated. Apparently this solves outdated indexes and stubs problems
      WriteAction.run(() -> LocalFileSystem.getInstance().refresh(false));

      // Run VFS listeners.
      UIUtil.dispatchAllInvocationEvents();
    });
  }

  public static String getTestDataPath() {
    return getAndroidPluginHome() + "/testData";
  }

  public static String getAndroidPluginHome() {
    return getModulePath("android");
  }

  public static String getModulePath(String moduleFolder) {
    // Now that the Android plugin is kept in a separate place, we need to look in
    // a relative position instead
    Path adtPath = Paths.get(PathManager.getHomePath(), "../adt/idea", moduleFolder).normalize();
    if (Files.exists(adtPath)) {
      return adtPath.toString();
    }
    return PathManagerEx.findFileUnderCommunityHome("android/" + moduleFolder).getPath();
  }

  protected Project getProject() {
    return myFixture.getProject();
  }

  protected void ensureSdkManagerAvailable() {
    ApplicationManager.getApplication().invokeAndWait(() -> {
      AndroidSdks androidSdks = AndroidSdks.getInstance();
      AndroidSdkData sdkData = androidSdks.tryToChooseAndroidSdk();
      if (sdkData == null) {
        sdkData = createTestSdkManager();
        if (sdkData != null) {
          androidSdks.setSdkData(sdkData);
        }
      }
      assertNotNull(sdkData);
    });
  }

  @Nullable
  protected AndroidSdkData createTestSdkManager() {
    VfsRootAccess.allowRootAccess(getTestRootDisposable(), TestUtils.getSdk().toString());
    Sdk androidSdk = Sdks.createLatestAndroidSdk();
    AndroidSdkAdditionalData data = AndroidSdks.getInstance().getAndroidSdkAdditionalData(androidSdk);
    if (data != null) {
      AndroidPlatform androidPlatform = data.getAndroidPlatform();
      if (androidPlatform != null) {
        // Put default platforms in the list before non-default ones so they'll be looked at first.
        return androidPlatform.getSdkData();
      }
      else {
        fail("No getAndroidPlatform() associated with the AndroidSdkAdditionalData: " + data);
      }
    }
    else {
      fail("Could not find data associated with the SDK: " + androidSdk.getName());
    }
    return null;
  }

  /**
   * Returns a description of the given elements, suitable as unit test golden file output
   */
  public static String describeElements(@Nullable PsiElement[] elements) {
    if (elements == null) {
      return "Empty";
    }
    StringBuilder sb = new StringBuilder();
    for (PsiElement target : elements) {
      appendElementDescription(sb, target);
    }
    return sb.toString();
  }

  /**
   * Appends a description of the given element, suitable as unit test golden file output
   */
  public static void appendElementDescription(@NotNull StringBuilder sb, @NotNull PsiElement element) {
    if (element instanceof LazyValueResourceElementWrapper) {
      LazyValueResourceElementWrapper wrapper = (LazyValueResourceElementWrapper)element;
      XmlAttributeValue value = wrapper.computeElement();
      if (value != null) {
        element = value;
      }
    }
    PsiFile file = element.getContainingFile();
    int offset = element.getTextOffset();
    TextRange segment = element.getTextRange();
    appendSourceDescription(sb, file, offset, segment);
  }

  /**
   * Appends a description of the given elements, suitable as unit test golden file output
   */
  public static void appendSourceDescription(@NotNull StringBuilder sb, @Nullable PsiFile file, int offset, @Nullable Segment segment) {
    if (file != null && segment != null) {
      if (ResourceHelper.getFolderType(file) != null) {
        assertNotNull(file.getParent());
        sb.append(file.getParent().getName());
        sb.append("/");
      }
      sb.append(file.getName());
      sb.append(':');
      String text = file.getText();
      int lineNumber = 1;
      for (int i = 0; i < offset; i++) {
        if (text.charAt(i) == '\n') {
          lineNumber++;
        }
      }
      sb.append(lineNumber);
      sb.append(":");
      sb.append('\n');
      int startOffset = segment.getStartOffset();
      int endOffset = segment.getEndOffset();
      assertTrue(offset == -1 || offset >= startOffset);
      assertTrue(offset == -1 || offset <= endOffset);

      int lineStart = startOffset;
      while (lineStart > 0 && text.charAt(lineStart - 1) != '\n') {
        lineStart--;
      }

      // Skip over leading whitespace
      while (lineStart < startOffset && Character.isWhitespace(text.charAt(lineStart))) {
        lineStart++;
      }

      int lineEnd = startOffset;
      while (lineEnd < text.length() && text.charAt(lineEnd) != '\n') {
        lineEnd++;
      }
      String indent = "  ";
      sb.append(indent);
      sb.append(text, lineStart, lineEnd);
      sb.append('\n');
      sb.append(indent);
      for (int i = lineStart; i < lineEnd; i++) {
        if (i == offset) {
          sb.append('|');
        }
        else if (i >= startOffset && i <= endOffset) {
          sb.append('~');
        }
        else {
          sb.append(' ');
        }
      }
    }
    else {
      sb.append(offset);
      sb.append(":?");
    }
    sb.append('\n');
  }
}<|MERGE_RESOLUTION|>--- conflicted
+++ resolved
@@ -76,6 +76,7 @@
     cleanupMockitoThreadLocals();
     myFixture = null;
     super.tearDown();
+    checkUndisposedAndroidRelatedObjects();
   }
 
   public static void cleanupMockitoThreadLocals() throws Exception {
@@ -90,10 +91,6 @@
     for (Future<Void> future : futures) {
       future.get();
     }
-<<<<<<< HEAD
-    myFixture = null;
-    super.tearDown();
-    checkUndisposedAndroidRelatedObjects();
   }
 
   /**
@@ -118,8 +115,6 @@
       }
       return DisposerExplorer.VisitResult.CONTINUE;
     });
-=======
->>>>>>> 471f95a7
   }
 
   public void refreshProjectFiles() {
