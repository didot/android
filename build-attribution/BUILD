load("//tools/base/bazel:bazel.bzl", "iml_module")
load("//tools/base/bazel:maven.bzl", "maven_repository")
load("//tools/adt/idea/adt-testutils:old-agp-test.bzl", "old_agp_test")

# managed by go/iml_to_build
iml_module(
    name = "intellij.android.build-attribution",
    # do not sort: must match IML order
    srcs = [
        "resources",
        "src",
    ],
    iml_files = ["intellij.android.build-attribution.iml"],
    lint_baseline = "lint_baseline.xml",
    visibility = ["//visibility:public"],
    # do not sort: must match IML order
    deps = [
        "//prebuilts/studio/intellij-sdk:studio-sdk",
        "//prebuilts/studio/intellij-sdk:studio-sdk-plugin-gradle",
        "//tools/adt/idea/.idea/libraries:studio-analytics-proto",
        "//tools/adt/idea/android:intellij.android.core[module]",
        "//tools/base/sdk-common:studio.android.sdktools.sdk-common[module]",
        "//tools/adt/idea/artwork:intellij.android.artwork[module]",
        "//tools/analytics-library/tracker:analytics-tracker[module]",
        "//tools/adt/idea/android-common:intellij.android.common[module]",
        "//tools/base/flags:studio.android.sdktools.flags[module]",
        "//tools/adt/idea/adt-ui:intellij.android.adt.ui[module]",
        "//prebuilts/studio/intellij-sdk:studio-sdk-plugin-Kotlin",
        "//tools/adt/idea/gradle-dsl:intellij.android.gradle.dsl[module]",
        "//tools/adt/idea/project-system-gradle:intellij.android.projectSystem.gradle[module]",
        "//tools/adt/idea/project-system-gradle-upgrade:intellij.android.projectSystem.gradle.upgrade[module]",
        "//prebuilts/studio/intellij-sdk:studio-sdk-plugin-properties",
    ],
)

# managed by go/iml_to_build
iml_module(
    name = "intellij.android.build-attribution.tests",
    iml_files = ["intellij.android.build-attribution.tests.iml"],
    split_test_targets = {
        "analyzers": {
            "shard_count": 2,
            "test_filter": "com.android.build.attribution.analyzers",
            "data": [
                "//tools/base/build-system/integration-test:kotlin_gradle_plugin_prebuilts",
                "//tools/base/build-system:android_gradle_plugin.zip",
                "//tools/base/build-system:android_gradle_plugin_runtime_dependencies",
            ],
        },
        "other": {
            "data": [
                "//tools/base/build-system/integration-test:kotlin_gradle_plugin_prebuilts",
                "//tools/base/build-system:android_gradle_plugin.zip",
                "//tools/base/build-system:android_gradle_plugin_runtime_dependencies",
            ],
        },
    },
    tags = [
        "no_test_mac",  # b/113099009
        "no_test_windows",  # b/135665870
    ],
    test_class = "com.android.build.attribution.AndroidBuildAttributionTestSuite",
    test_data = [
        ":test_deps",
        "//prebuilts/studio/jdk",
        "//prebuilts/studio/sdk:build-tools/latest",
        "//prebuilts/studio/sdk:platforms/latest",
        "//tools/adt/idea/android/testData",
        "//tools/adt/idea/build-attribution/testData",
        "//tools/base/build-system:gradle-distrib",
    ],
    test_srcs = ["testSrc"],
    test_timeout = "long",
    visibility = ["//visibility:public"],
    # do not sort: must match IML order
    deps = [
        "//prebuilts/studio/intellij-sdk:studio-sdk",
        "//prebuilts/studio/intellij-sdk:studio-sdk-plugin-gradle",
        "//tools/adt/idea/.idea/libraries:truth[test]",
        "//tools/adt/idea/.idea/libraries:mockito[test]",
        "//tools/adt/idea/.idea/libraries:studio-analytics-proto",
        "//tools/adt/idea/android-test-framework:intellij.android.testFramework[module, test]",
        "//tools/adt/idea/android-common:intellij.android.common[module, test]",
        "//tools/base/common:studio.android.sdktools.common[module, test]",
        "//tools/base/flags:studio.android.sdktools.flags[module, test]",
        "//tools/base/testutils:studio.android.sdktools.testutils[module, test]",
        "//tools/adt/idea/android-kotlin:intellij.android.kotlin.extensions[module, test]",
        "//tools/adt/idea/android:intellij.android.core[module, test]",
        "//tools/adt/idea/project-system-gradle:intellij.android.projectSystem.gradle[module, test]",
        "//tools/adt/idea/project-system-gradle-upgrade:intellij.android.projectSystem.gradle.upgrade[module, test]",
        "//tools/adt/idea/build-attribution:intellij.android.build-attribution[module, test]",
        "//tools/adt/idea/adt-testutils:intellij.android.adt.testutils[module, test]",
        "//tools/analytics-library/testing:android.sdktools.analytics-testing[module, test]",
        "//tools/analytics-library/tracker:analytics-tracker[module, test]",
        "//tools/adt/idea/adt-ui:intellij.android.adt.ui[module, test]",
        "//prebuilts/studio/intellij-sdk:studio-sdk-plugin-Kotlin",
        "//prebuilts/studio/intellij-sdk:studio-sdk-plugin-properties",
        "//tools/adt/idea/gradle-dsl:intellij.android.gradle.dsl.testutils[module, test]",
        "//tools/adt/idea/gradle-dsl:intellij.android.gradle.dsl[module, test]",
<<<<<<< HEAD
=======
    ],
)

old_agp_test(
    name = "ConfigurationCachingCompatibilityAnalyzerTest",
    timeout = "long",
    agp_version = "7.1.0",
    data = [
        "//prebuilts/studio/jdk",
        "//prebuilts/studio/sdk:build-tools/latest",
        "//prebuilts/studio/sdk:platforms/latest",
        "//tools/adt/idea/android/testData",
        "//tools/adt/idea/build-attribution/testData",
        "//tools/base/build-system:gradle-distrib",
    ],
    gradle_version = "LATEST",
    ignore_other_tests = True,
    iml_module = ":intellij.android.build-attribution.tests",
    maven_deps = [
        "//tools/base/build-system/previous-versions:7.1.0",
        "//tools/base/build-system/previous-versions:kgp1.3.72",
        ":test_deps",
    ],
    tags = [
        "block-network",
        "no_test_mac",
        "no_test_windows",
>>>>>>> ad5b6ee3
    ],
    test_class = "com.android.build.attribution.AndroidBuildAttributionOldAgpTestSuite",
)

maven_repository(
    name = "test_deps",
    # keep sorted: for buildifier
    artifacts = [
        "@maven//:androidx.collection.collection_1.0.0",
        "@maven//:com.android.support.appcompat-v7_28.0.0",
        "@maven//:com.android.support.constraint.constraint-layout_1.0.2",
        "@maven//:com.android.support.test.espresso.espresso-core_3.0.2",
        "@maven//:com.google.auto.value.auto-value-annotations_1.6.2",
        "@maven//:com.google.auto.value.auto-value_1.6.2",
        "@maven//:com.google.code.gson.gson_2.8.5",
        "@maven//:com.google.errorprone.error_prone_annotations_2.3.2",
        "@maven//:com.google.guava.guava_19.0",
        "@maven//:com.google.jimfs.jimfs_1.1",
        "@maven//:com.sun.activation.javax.activation_1.2.0",
        "@maven//:commons-lang.commons-lang_2.4",
        "@maven//:de.undercouch.gradle-download-task_4.0.2",
        "@maven//:org.codehaus.mojo.animal-sniffer-annotations_1.17",
        "@maven//:org.jetbrains.kotlin.kotlin-reflect_1.4.32",
        "@maven//:org.jetbrains.kotlin.kotlin-stdlib-jdk7_1.4.32",
        "@maven//:org.jetbrains.kotlin.kotlin-stdlib-jdk8_1.5.0",
        "@maven//:xmlpull.xmlpull_1.1.3.1",
    ],
)<|MERGE_RESOLUTION|>--- conflicted
+++ resolved
@@ -97,8 +97,6 @@
         "//prebuilts/studio/intellij-sdk:studio-sdk-plugin-properties",
         "//tools/adt/idea/gradle-dsl:intellij.android.gradle.dsl.testutils[module, test]",
         "//tools/adt/idea/gradle-dsl:intellij.android.gradle.dsl[module, test]",
-<<<<<<< HEAD
-=======
     ],
 )
 
@@ -126,7 +124,6 @@
         "block-network",
         "no_test_mac",
         "no_test_windows",
->>>>>>> ad5b6ee3
     ],
     test_class = "com.android.build.attribution.AndroidBuildAttributionOldAgpTestSuite",
 )
