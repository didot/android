--- conflicted
+++ resolved
@@ -45,17 +45,10 @@
     {
       "name": "com.google.android.gms.oss-licenses-plugin",
       "pluginClasses": [
-<<<<<<< HEAD
-        "com.google.gms.oss.licenses.plugin.OssLicensesPlugin"
-      ],
-      "pluginArtifact": "com.google.android.gms:play-services-oss-licenses",
-      "configurationCachingCompatibleFrom": ""
-=======
         "com.google.android.gms.oss.licenses.plugin.OssLicensesPlugin"
       ],
       "pluginArtifact": "com.google.android.gms:oss-licenses-plugin",
       "configurationCachingCompatibleFrom": "N/A"
->>>>>>> 477885a9
     },
     {
       "name": "dagger.hilt.android.plugin",
@@ -74,8 +67,6 @@
       "configurationCachingCompatibleFrom": "2.3.1"
     },
     {
-<<<<<<< HEAD
-=======
       "name": "androidx.benchmark",
       "pluginClasses": [
         "androidx.benchmark.gradle.BenchmarkPlugin"
@@ -84,7 +75,6 @@
       "configurationCachingCompatibleFrom": "1.1.0"
     },
     {
->>>>>>> 477885a9
       "name": "org.gradle.test-retry",
       "pluginClasses": [
         "org.gradle.testretry.TestRetryPlugin"
@@ -219,8 +209,6 @@
       ],
       "pluginArtifact": "com.diffplug.spotless:spotless-plugin-gradle",
       "configurationCachingCompatibleFrom": "N/A"
-<<<<<<< HEAD
-=======
     },
     {
       "name": "org.sonarqube",
@@ -269,23 +257,14 @@
       ],
       "pluginArtifact": "org.jetbrains.intellij.plugins:gradle-intellij-plugin",
       "configurationCachingCompatibleFrom": "1.1.4"
->>>>>>> 477885a9
     }
   ],
   "pluginEntryTemplate": {
     "name": "",
-<<<<<<< HEAD
-    "pluginClasses": [""],
-    "pluginArtifact": {
-      "group": "",
-      "name": ""
-    },
-=======
     "pluginClasses": [
       ""
     ],
     "pluginArtifact": "",
->>>>>>> 477885a9
     "configurationCachingCompatibleFrom": ""
   }
 }