/*
 * Copyright (C) 2019 The Android Open Source Project
 *
 * Licensed under the Apache License, Version 2.0 (the "License");
 * you may not use this file except in compliance with the License.
 * You may obtain a copy of the License at
 *
 *      http://www.apache.org/licenses/LICENSE-2.0
 *
 * Unless required by applicable law or agreed to in writing, software
 * distributed under the License is distributed on an "AS IS" BASIS,
 * WITHOUT WARRANTIES OR CONDITIONS OF ANY KIND, either express or implied.
 * See the License for the specific language governing permissions and
 * limitations under the License.
 */
package com.android.build.attribution.ui.analytics

import com.android.build.attribution.ui.BuildAnalyzerBrowserLinks
import com.android.build.attribution.ui.data.PluginSourceType
import com.android.build.attribution.ui.data.TaskIssueType
import com.android.build.attribution.ui.model.BuildAnalyzerViewModel
import com.android.build.attribution.ui.model.TasksDataPageModel
import com.android.build.attribution.ui.model.TasksFilter
import com.android.build.attribution.ui.model.WarningsFilter
import com.android.tools.analytics.UsageTracker
import com.android.tools.idea.stats.withProjectId
import com.google.wireless.android.sdk.stats.AndroidStudioEvent
import com.google.wireless.android.sdk.stats.BuildAttributionUiEvent
import com.intellij.openapi.Disposable
import com.intellij.openapi.project.Project
import com.intellij.openapi.util.Disposer
import java.awt.Dimension
import java.time.Duration

class BuildAttributionUiAnalytics(
  private val project: Project,
  private val uiSizeProvider: () -> Dimension?
) {

  enum class TabOpenEventSource {
    WNA_BUTTON,
    BUILD_OUTPUT_LINK,
    TAB_HEADER,
<<<<<<< HEAD
    AUTO_OPEN
=======
    AUTO_OPEN,
    BALLOON_LINK,
    BUILD_MENU_ACTION
>>>>>>> ad5b6ee3
  }

  private val unknownPage: BuildAttributionUiEvent.Page = BuildAttributionUiEvent.Page.newBuilder()
    .setPageType(BuildAttributionUiEvent.Page.PageType.UNKNOWN_PAGE)
    .build()
  private var currentPage: BuildAttributionUiEvent.Page = unknownPage

  private var tabOpenEventSource: TabOpenEventSource = TabOpenEventSource.TAB_HEADER

  private var buildAttributionReportSessionId: String? = null

  private val pagesVisited = mutableMapOf<AnalyticsPageId, BuildAttributionUiEvent.Page>()
  private val pagesCountByType = mutableMapOf<BuildAttributionUiEvent.Page.PageType, Int>()

  init {
    Disposer.register(project, Disposable { sendSessionOverIfExist() })
  }

  private fun sendSessionOverIfExist() {
    if (buildAttributionReportSessionId != null) {
      doLog(newUiEventBuilder().setCurrentPage(currentPage).setEventType(BuildAttributionUiEvent.EventType.USAGE_SESSION_OVER))
    }
  }

  /**
   * Called when new "Build Analyzer" tab is created.
   */
  fun tabCreated() = doLog(newUiEventBuilder().setEventType(BuildAttributionUiEvent.EventType.TAB_CREATED))

  /**
   * Called when "Build Analyzer" tab becomes selected in Build toolwindow.
   * If [registerOpenEventSource] was called just before this call then this event will be reported using provided there value.
   */
  fun tabOpened() {
    val eventType = when (tabOpenEventSource) {
      TabOpenEventSource.WNA_BUTTON -> BuildAttributionUiEvent.EventType.TAB_OPENED_WITH_WNA_BUTTON
      TabOpenEventSource.BUILD_OUTPUT_LINK -> BuildAttributionUiEvent.EventType.TAB_OPENED_WITH_BUILD_OUTPUT_LINK
      //TODO(b/239174185) Update the event type
      TabOpenEventSource.BUILD_MENU_ACTION -> BuildAttributionUiEvent.EventType.UNKNOWN_TYPE
      TabOpenEventSource.TAB_HEADER -> BuildAttributionUiEvent.EventType.TAB_OPENED_WITH_TAB_CLICK
      // Not opened by direct user action so don't report.
      TabOpenEventSource.AUTO_OPEN -> null
<<<<<<< HEAD
=======
      TabOpenEventSource.BALLOON_LINK -> BuildAttributionUiEvent.EventType.TOOL_WINDOW_BALLOON_DETAILS_LINK_CLICKED
>>>>>>> ad5b6ee3
    }
    if (eventType != null) doLog(newUiEventBuilder().setCurrentPage(currentPage).setEventType(eventType))
  }

  /**
   * Called when other tab becomes opened on Build toolwindow.
   */
  fun tabHidden() {
    doLog(newUiEventBuilder().setCurrentPage(currentPage).setEventType(BuildAttributionUiEvent.EventType.TAB_HIDDEN))
  }

  /**
   * Called when "Build Analyzer" tab is getting closed.
   */
  fun tabClosed() {
    doLog(newUiEventBuilder().setCurrentPage(currentPage).setEventType(BuildAttributionUiEvent.EventType.TAB_CLOSED))
  }

  /**
   * Called when report about new build replaces current one in the opened "Build Analyzer" tab.
   */
  fun buildReportReplaced() {
    doLog(newUiEventBuilder().setEventType(BuildAttributionUiEvent.EventType.CONTENT_REPLACED))
  }

  /**
   * Registers what action was clicked to open Build Analyzer tab so next [tabOpened] call should report it's event as opened using that action.
   * This state will be cleared with any next event sent.
   */
  fun registerOpenEventSource(eventSource: TabOpenEventSource) {
    tabOpenEventSource = eventSource
  }

  /**
   * Called when page selection changes and new page is shown to the user.
   * Called from the action handler which should be aware of and provide in the parameters
   * what page user is navigation to and what method is used.
   */
  fun pageChange(
    currentPage: BuildAttributionUiEvent.Page,
    targetPage: BuildAttributionUiEvent.Page,
    eventType: BuildAttributionUiEvent.EventType,
    duration: Duration
  ) {
    doLog(
      newUiEventBuilder()
        .setEventType(eventType)
        .setCurrentPage(currentPage)
        .setTargetPage(targetPage)
        .setEventProcessingTimeMs(duration.toMillis())
    )
    this.currentPage = targetPage
  }

  fun bugReportLinkClicked(currentPage: BuildAttributionUiEvent.Page) {
    doLog(newUiEventBuilder().setCurrentPage(currentPage).setEventType(BuildAttributionUiEvent.EventType.GENERATE_REPORT_LINK_CLICKED))
  }

  fun reportingWindowCopyButtonClicked() =
    doLog(newUiEventBuilder().setCurrentPage(currentPage).setEventType(BuildAttributionUiEvent.EventType.REPORT_DIALOG_TEXT_COPY_CLICKED))

  fun reportingWindowClosed() =
    doLog(newUiEventBuilder().setCurrentPage(currentPage).setEventType(BuildAttributionUiEvent.EventType.REPORT_DIALOG_CLOSED))

  fun helpLinkClicked(
    currentPageId: BuildAttributionUiEvent.Page,
    target: BuildAnalyzerBrowserLinks
  ) = doLog(
    newUiEventBuilder()
      .setCurrentPage(currentPageId)
      .setLinkTarget(target.analyticsValue)
      .setEventType(BuildAttributionUiEvent.EventType.HELP_LINK_CLICKED))

  fun memorySettingsOpened() = doLog(
    newUiEventBuilder().setEventType(BuildAttributionUiEvent.EventType.OPEN_MEMORY_SETTINGS_BUTTON_CLICKED)
  )

  fun noGCSettingWarningSuppressed() = doLog(
    newUiEventBuilder().setEventType(BuildAttributionUiEvent.EventType.CONFIGURE_GC_WARNING_SUSPEND_CLICKED)
  )

  fun runAgpUpgradeClicked() = doLog(
    newUiEventBuilder().setEventType(BuildAttributionUiEvent.EventType.UPGRADE_AGP_BUTTON_CLICKED)
  )

  fun rerunBuildWithConfCacheClicked() = doLog(
    newUiEventBuilder().setEventType(BuildAttributionUiEvent.EventType.RERUN_BUILD_WITH_CONFIGURATION_CACHE_CLICKED)
  )

  fun turnConfigurationCacheOnInPropertiesClicked() = doLog(
    newUiEventBuilder().setEventType(BuildAttributionUiEvent.EventType.TURN_ON_CONFIGURATION_CACHE_IN_PROPERTIES_LINK_CLICKED)
  )

  fun updatePluginButtonClicked(duration: Duration) = doLog(
    newUiEventBuilder()
      .setEventType(BuildAttributionUiEvent.EventType.UPDATE_PLUGIN_BUTTON_CLICKED)
      .setEventProcessingTimeMs(duration.toMillis())
  )

  fun runCheckJetifierTaskClicked(duration: Duration) = doLog(
    newUiEventBuilder()
      .setEventType(BuildAttributionUiEvent.EventType.RUN_CHECK_JETIFIER_TASK_CLICKED)
      .setEventProcessingTimeMs(duration.toMillis())
  )

  fun turnJetifierOffClicked(duration: Duration) = doLog(
    newUiEventBuilder()
      .setEventType(BuildAttributionUiEvent.EventType.REMOVE_JETIFIER_PROPERTY_CLICKED)
      .setEventProcessingTimeMs(duration.toMillis())
  )

  fun findLibraryVersionDeclarationActionUsed(duration: Duration) = doLog(
  newUiEventBuilder()
  .setEventType(BuildAttributionUiEvent.EventType.FIND_LIBRARY_DECLARATION_CLICKED)
  .setEventProcessingTimeMs(duration.toMillis())
  )

  fun warningsFilterApplied(filter: WarningsFilter, duration: Duration) = doLog(
    newUiEventBuilder()
      .setEventType(BuildAttributionUiEvent.EventType.FILTER_APPLIED)
      .addAllAppliedFilters(warningsFilterState(filter))
      .setEventProcessingTimeMs(duration.toMillis())
  )

  fun tasksFilterApplied(filter: TasksFilter, duration: Duration) = doLog(
    newUiEventBuilder()
      .setEventType(BuildAttributionUiEvent.EventType.FILTER_APPLIED)
      .addAllAppliedFilters(tasksFilterState(filter))
      .setEventProcessingTimeMs(duration.toMillis())
  )

  fun toolWindowBalloonShown() = doLog(
    newUiEventBuilder().setEventType(BuildAttributionUiEvent.EventType.TOOL_WINDOW_BALLOON_SHOWN)
  )

  private fun newUiEventBuilder(): BuildAttributionUiEvent.Builder {
    requireNotNull(buildAttributionReportSessionId)
    return BuildAttributionUiEvent.newBuilder().also { builder ->
      builder.buildAttributionReportSessionId = buildAttributionReportSessionId
      uiSizeProvider()?.let {
        builder.width = it.width.toLong()
        builder.height = it.height.toLong()
      }
    }
  }

  private fun registerPage(pageId: AnalyticsPageId): BuildAttributionUiEvent.Page {
    val newPageEntryIndex = pagesCountByType.compute(pageId.pageType) { _, count -> count?.inc() ?: 1 }!!
    return BuildAttributionUiEvent.Page.newBuilder().setPageType(pageId.pageType).setPageEntryIndex(newPageEntryIndex).build()
  }

  private fun toPage(pageId: AnalyticsPageId): BuildAttributionUiEvent.Page =
    pagesVisited.computeIfAbsent(pageId) { registerPage(it) }

  private fun doLog(uiEvent: BuildAttributionUiEvent.Builder) {
    UsageTracker.log(
      AndroidStudioEvent.newBuilder()
        .setKind(AndroidStudioEvent.EventKind.BUILD_ATTRIBUTION_UI_EVENT)
        .withProjectId(project)
        .setBuildAttributionUiEvent(uiEvent)
    )
    //Clear up state variables
    tabOpenEventSource = TabOpenEventSource.TAB_HEADER
  }

  fun initFirstPage(model: BuildAnalyzerViewModel) {
    currentPage = getStateFromModel(model)
  }

  /**
   * Set new build id to be sent with the events.
   * If previous session existed, send closing event for it.
   */
  fun newReportSessionId(buildSessionId: String) {
    sendSessionOverIfExist()
    pagesVisited.clear()
    pagesCountByType.clear()
    currentPage = unknownPage
    buildAttributionReportSessionId = buildSessionId
  }

  fun getStateFromModel(model: BuildAnalyzerViewModel): BuildAttributionUiEvent.Page {
    return toPage(
      when (model.selectedData) {
        BuildAnalyzerViewModel.DataSet.OVERVIEW ->
          AnalyticsPageId(BuildAttributionUiEvent.Page.PageType.BUILD_SUMMARY, BuildAnalyzerViewModel.DataSet.OVERVIEW.uiName)
        BuildAnalyzerViewModel.DataSet.TASKS ->
          model.tasksPageModel.selectedNode.let {
            if (it != null) AnalyticsPageId(it.descriptor.analyticsPageType, it.descriptor.pageId.id)
            else AnalyticsPageId(
              pageType = when (model.tasksPageModel.selectedGrouping) {
                TasksDataPageModel.Grouping.UNGROUPED -> BuildAttributionUiEvent.Page.PageType.CRITICAL_PATH_TASKS_ROOT
                TasksDataPageModel.Grouping.BY_PLUGIN -> BuildAttributionUiEvent.Page.PageType.PLUGIN_CRITICAL_PATH_TASKS_ROOT
              },
              pageId = ""
            )
          }
        BuildAnalyzerViewModel.DataSet.WARNINGS -> model.warningsPageModel.selectedNode.let {
          if (it != null) AnalyticsPageId(it.descriptor.analyticsPageType, it.descriptor.pageId.id)
          else AnalyticsPageId(BuildAttributionUiEvent.Page.PageType.WARNINGS_ROOT, pageId = "")
        }
        BuildAnalyzerViewModel.DataSet.DOWNLOADS ->
          AnalyticsPageId(BuildAttributionUiEvent.Page.PageType.DOWNLOADS_INFO, "")
      }
    )
  }

  fun reportUnregisteredEvent() {
    doLog(newUiEventBuilder().setCurrentPage(currentPage).setEventType(BuildAttributionUiEvent.EventType.UNKNOWN_TYPE))
  }

  data class AnalyticsPageId(
    val pageType: BuildAttributionUiEvent.Page.PageType,
    val pageId: String
  )

  private fun warningsFilterState(filter: WarningsFilter): List<BuildAttributionUiEvent.FilterItem> {
    return mutableListOf<BuildAttributionUiEvent.FilterItem>().apply {
      filter.showTaskSourceTypes.forEach {
        add(when (it) {
              PluginSourceType.ANDROID_PLUGIN -> BuildAttributionUiEvent.FilterItem.SHOW_ANDROID_PLUGIN_TASKS
              PluginSourceType.BUILD_SRC -> BuildAttributionUiEvent.FilterItem.SHOW_PROJECT_CUSTOMIZATION_TASKS
              PluginSourceType.THIRD_PARTY -> BuildAttributionUiEvent.FilterItem.SHOW_THIRD_PARTY_TASKS
            })
      }
      filter.showTaskWarningTypes.forEach {
        add(when (it) {
              TaskIssueType.ALWAYS_RUN_TASKS -> BuildAttributionUiEvent.FilterItem.SHOW_ALWAYS_RUN_TASK_WARNINGS
              TaskIssueType.TASK_SETUP_ISSUE -> BuildAttributionUiEvent.FilterItem.SHOW_TASK_SETUP_ISSUE_WARNINGS
            })
      }
      if (filter.showAnnotationProcessorWarnings) add(BuildAttributionUiEvent.FilterItem.SHOW_ANNOTATION_PROCESSOR_WARNINGS)
      if (filter.showNonCriticalPathTasks) add(BuildAttributionUiEvent.FilterItem.SHOW_WARNINGS_FOR_TASK_NOT_FROM_CRITICAL_PATH)
      if (filter.showConfigurationCacheWarnings) add(BuildAttributionUiEvent.FilterItem.SHOW_CONFIGURATION_CACHE_WARNINGS)
      if (filter.showJetifierWarnings) add(BuildAttributionUiEvent.FilterItem.SHOW_JETIFIER_USAGE_WARNINGS)
    }.sorted()
  }

  private fun tasksFilterState(filter: TasksFilter): List<BuildAttributionUiEvent.FilterItem> {
    return mutableListOf<BuildAttributionUiEvent.FilterItem>().apply {
      filter.showTaskSourceTypes.forEach {
        add(when (it) {
              PluginSourceType.ANDROID_PLUGIN -> BuildAttributionUiEvent.FilterItem.SHOW_ANDROID_PLUGIN_TASKS
              PluginSourceType.BUILD_SRC -> BuildAttributionUiEvent.FilterItem.SHOW_PROJECT_CUSTOMIZATION_TASKS
              PluginSourceType.THIRD_PARTY -> BuildAttributionUiEvent.FilterItem.SHOW_THIRD_PARTY_TASKS
            })
      }
      if (filter.showTasksWithoutWarnings) add(BuildAttributionUiEvent.FilterItem.SHOW_TASKS_WITHOUT_WARNINGS)
    }.sorted()
  }
}<|MERGE_RESOLUTION|>--- conflicted
+++ resolved
@@ -41,13 +41,9 @@
     WNA_BUTTON,
     BUILD_OUTPUT_LINK,
     TAB_HEADER,
-<<<<<<< HEAD
-    AUTO_OPEN
-=======
     AUTO_OPEN,
     BALLOON_LINK,
     BUILD_MENU_ACTION
->>>>>>> ad5b6ee3
   }
 
   private val unknownPage: BuildAttributionUiEvent.Page = BuildAttributionUiEvent.Page.newBuilder()
@@ -90,10 +86,7 @@
       TabOpenEventSource.TAB_HEADER -> BuildAttributionUiEvent.EventType.TAB_OPENED_WITH_TAB_CLICK
       // Not opened by direct user action so don't report.
       TabOpenEventSource.AUTO_OPEN -> null
-<<<<<<< HEAD
-=======
       TabOpenEventSource.BALLOON_LINK -> BuildAttributionUiEvent.EventType.TOOL_WINDOW_BALLOON_DETAILS_LINK_CLICKED
->>>>>>> ad5b6ee3
     }
     if (eventType != null) doLog(newUiEventBuilder().setCurrentPage(currentPage).setEventType(eventType))
   }
