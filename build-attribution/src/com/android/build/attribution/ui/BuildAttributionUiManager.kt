/*
 * Copyright (C) 2019 The Android Open Source Project
 *
 * Licensed under the Apache License, Version 2.0 (the "License");
 * you may not use this file except in compliance with the License.
 * You may obtain a copy of the License at
 *
 *      http://www.apache.org/licenses/LICENSE-2.0
 *
 * Unless required by applicable law or agreed to in writing, software
 * distributed under the License is distributed on an "AS IS" BASIS,
 * WITHOUT WARRANTIES OR CONDITIONS OF ANY KIND, either express or implied.
 * See the License for the specific language governing permissions and
 * limitations under the License.
 */
package com.android.build.attribution.ui

import com.android.annotations.concurrency.UiThread
import com.android.build.attribution.BuildAnalyzerNotificationManager
import com.android.build.attribution.BuildAttributionStateReporter
import com.android.build.attribution.BuildAttributionStateReporterImpl
import com.android.build.attribution.BuildAttributionWarningsFilter
import com.android.build.attribution.analyzers.ConfigurationCachingCompatibilityProjectResult
import com.android.build.attribution.analyzers.DownloadsAnalyzer
import com.android.build.attribution.analyzers.JetifierUsageAnalyzerResult
import com.android.build.attribution.ui.analytics.BuildAttributionUiAnalytics
import com.android.build.attribution.ui.controllers.BuildAnalyzerViewController
import com.android.build.attribution.ui.controllers.TaskIssueReporter
import com.android.build.attribution.ui.controllers.TaskIssueReporterImpl
import com.android.build.attribution.ui.data.AnnotationProcessorsReport
import com.android.build.attribution.ui.data.BuildAttributionReportUiData
import com.android.build.attribution.ui.data.BuildSummary
import com.android.build.attribution.ui.data.ConfigurationUiData
import com.android.build.attribution.ui.data.CriticalPathPluginsUiData
import com.android.build.attribution.ui.data.CriticalPathTasksUiData
import com.android.build.attribution.ui.data.DownloadsSummaryUIData
import com.android.build.attribution.ui.data.TaskIssuesGroup
import com.android.build.attribution.ui.model.BuildAnalyzerViewModel
import com.android.build.attribution.ui.view.BuildAnalyzerComboBoxView
import com.android.tools.idea.gradle.project.build.invoker.GradleBuildInvoker
import com.google.common.annotations.VisibleForTesting
import com.intellij.build.BuildContentManager
import com.intellij.ide.ui.LafManagerListener
import com.intellij.openapi.Disposable
import com.intellij.openapi.application.ApplicationManager
import com.intellij.openapi.project.Project
import com.intellij.openapi.ui.ComponentContainer
import com.intellij.openapi.util.Disposer
import com.intellij.ui.content.Content
import com.intellij.ui.content.ContentManager
import com.intellij.ui.content.ContentManagerEvent
import com.intellij.ui.content.ContentManagerListener
import com.intellij.ui.content.impl.ContentImpl
import com.intellij.util.ui.JBUI
import com.intellij.util.ui.components.BorderLayoutPanel
import java.awt.BorderLayout
import javax.swing.JComponent
import javax.swing.JLabel
import javax.swing.JPanel
import javax.swing.SwingConstants

interface BuildAttributionUiManager : Disposable {
  fun showNewReport(reportUiData: BuildAttributionReportUiData, buildSessionId: String)
  fun onBuildFailure(buildSessionId: String)
  fun openTab(eventSource: BuildAttributionUiAnalytics.TabOpenEventSource)
  fun requestOpenTabWhenDataReady(eventSource: BuildAttributionUiAnalytics.TabOpenEventSource)
  fun hasDataToShow(): Boolean
  val stateReporter: BuildAttributionStateReporter

  companion object {
    fun getInstance(project: Project): BuildAttributionUiManager {
      return project.getService(BuildAttributionUiManager::class.java)
    }
  }
}

/**
 * This class is responsible for creating, opening and properly disposing of Build attribution UI.
 */
class BuildAttributionUiManagerImpl(
  private val project: Project
) : BuildAttributionUiManager {


  @VisibleForTesting
  var buildAttributionView: ComponentContainer? = null

  @VisibleForTesting
  var buildContent: Content? = null

  override val stateReporter: BuildAttributionStateReporterImpl by lazy { BuildAttributionStateReporterImpl(project, this) }

  private var contentManager: ContentManager? = null

  private var openRequest: OpenRequest = OpenRequest.NO_REQUEST

  private val contentManagerListener = object : ContentManagerListener {
    override fun selectionChanged(event: ContentManagerEvent) {
      if (event.content !== buildContent) {
        return
      }
      if (event.operation == ContentManagerEvent.ContentOperation.add) {
        uiAnalytics.tabOpened()
      }
      else if (event.operation == ContentManagerEvent.ContentOperation.remove) {
        uiAnalytics.tabHidden()
      }
    }
  }

  private val uiAnalytics = BuildAttributionUiAnalytics(
    project,
    uiSizeProvider = { buildAttributionView?.component?.size }
  )

  private val notificationManager = BuildAnalyzerNotificationManager(project, uiAnalytics)

  private lateinit var reportUiData: BuildAttributionReportUiData

  init {
    Disposer.register(project, this)
    project.messageBus.connect(this).subscribe(
      BuildAttributionStateReporter.FEATURE_STATE_TOPIC,
      object : BuildAttributionStateReporter.Notifier {
        override fun stateUpdated(newState: BuildAttributionStateReporter.State) {
          if (newState == BuildAttributionStateReporter.State.REPORT_DATA_READY && openRequest.shouldOpen) {
            openTab(openRequest.eventSource)
            openRequest = OpenRequest.NO_REQUEST
          }
        }
      })
    ApplicationManager.getApplication().messageBus.connect(this)
      .subscribe(LafManagerListener.TOPIC, LafManagerListener { reInitReportUI() })
  }

  override fun showNewReport(reportUiData: BuildAttributionReportUiData, buildSessionId: String) {
    this.reportUiData = reportUiData
    invokeLaterIfNotDisposed {
      uiAnalytics.newReportSessionId(buildSessionId)
      updateReportUI()
      stateReporter.setStateDataExist()
      notificationManager.showToolWindowBalloonIfNeeded(this.reportUiData) {
        openTab(BuildAttributionUiAnalytics.TabOpenEventSource.BALLOON_LINK)
        (buildAttributionView as? NewViewComponentContainer)?.let {
          it.model.selectedData = BuildAnalyzerViewModel.DataSet.WARNINGS
        }
      }
    }
  }

  override fun onBuildFailure(buildSessionId: String) {
    this.reportUiData = failedBuildReportData()
    invokeLaterIfNotDisposed {
      uiAnalytics.newReportSessionId(buildSessionId)
      updateReportUI()
    }
  }

  private fun failedBuildReportData(): BuildAttributionReportUiData {
    return object : BuildAttributionReportUiData {
      override val successfulBuild: Boolean
        get() = false
      override val buildRequest: GradleBuildInvoker.Request
        get() = throw UnsupportedOperationException("Shouldn't be called on this object")
      override val buildSummary: BuildSummary
        get() = throw UnsupportedOperationException("Shouldn't be called on this object")
      override val criticalPathTasks: CriticalPathTasksUiData
        get() = throw UnsupportedOperationException("Shouldn't be called on this object")
      override val criticalPathPlugins: CriticalPathPluginsUiData
        get() = throw UnsupportedOperationException("Shouldn't be called on this object")
      override val issues: List<TaskIssuesGroup>
        get() = throw UnsupportedOperationException("Shouldn't be called on this object")
      override val configurationTime: ConfigurationUiData
        get() = throw UnsupportedOperationException("Shouldn't be called on this object")
      override val annotationProcessors: AnnotationProcessorsReport
        get() = throw UnsupportedOperationException("Shouldn't be called on this object")
      override val confCachingData: ConfigurationCachingCompatibilityProjectResult
        get() = throw UnsupportedOperationException("Shouldn't be called on this object")
      override val jetifierData: JetifierUsageAnalyzerResult
        get() = throw UnsupportedOperationException("Shouldn't be called on this object")
      override val downloadsData: DownloadsAnalyzer.Result
        get() = throw UnsupportedOperationException("Shouldn't be called on this object")

    }
  }

  @UiThread
  private fun updateReportUI() {
    val content = buildContent
    if (content != null && content.isValid) {
      // Tab is open, replace UI for both successful and failed builds.
      createNewView()
      content.replaceContentView()
    }
    else if (reportUiData.successfulBuild) {
      // Tab is closed, create new tab only in successful build case.
      createNewView()
      createNewTab()
    }
    if (reportUiData.shouldAutoOpenTab()) {
      openTab(BuildAttributionUiAnalytics.TabOpenEventSource.AUTO_OPEN)
    }
<<<<<<< HEAD
=======
  }

  @UiThread
  private fun reInitReportUI() {
    val content = buildContent
    if (content != null && content.isValid) {
      buildAttributionView?.let { view ->
        (view as? NewViewComponentContainer)?.reInitUi()
        content.component.removeAll()
        content.component.add(view.component, BorderLayout.CENTER)
      }
    }
>>>>>>> ad5b6ee3
  }

  private fun createNewView() {
    buildAttributionView?.let { existingView -> Disposer.dispose(existingView) }
    if (reportUiData.successfulBuild) {
      val issueReporter = TaskIssueReporterImpl(reportUiData, project, uiAnalytics)
      buildAttributionView = NewViewComponentContainer(reportUiData, project, issueReporter, uiAnalytics)
    }
    else {
      buildAttributionView = BuildFailureViewComponentContainer()
    }
  }

  private fun Content.replaceContentView() {
    buildAttributionView?.let { view ->
      component.removeAll()
      component.add(view.component, BorderLayout.CENTER)
      Disposer.register(this, view)
      uiAnalytics.buildReportReplaced()
    }
  }

  private fun createNewTab() {
    buildAttributionView?.let { view ->
      buildContent = ContentImpl(BorderLayoutPanel(), "Build Analyzer", true).also { content ->
        content.component.add(view.component, BorderLayout.CENTER)
        Disposer.register(this, content)
        Disposer.register(content, view)
        // When tab is getting closed (and disposed) we want to release the reference on the view.
        Disposer.register(content, Disposable { onContentClosed() })
        project.getService(BuildContentManager::class.java).addContent(content)
        uiAnalytics.tabCreated()
        contentManager = content.manager
        contentManager?.addContentManagerListener(contentManagerListener)
      }
    }
  }

  private fun onContentClosed() {
    uiAnalytics.tabClosed()
    cleanUp()
  }

  private fun cleanUp() {
    contentManager?.removeContentManagerListener(contentManagerListener)
    contentManager = null
    buildAttributionView = null
    buildContent = null
  }

  override fun openTab(eventSource: BuildAttributionUiAnalytics.TabOpenEventSource) {
    if (hasDataToShow()) {
      invokeLaterIfNotDisposed {
        if (buildContent?.isValid != true) {
          createNewView()
          createNewTab()
        }
        uiAnalytics.registerOpenEventSource(eventSource)
        contentManager!!.setSelectedContent(buildContent!!, true, true)
        BuildContentManager.getInstance(project).getOrCreateToolWindow().show {}
      }
    }
  }

  override fun requestOpenTabWhenDataReady(eventSource: BuildAttributionUiAnalytics.TabOpenEventSource) {
    if (stateReporter.currentState() == BuildAttributionStateReporter.State.REPORT_DATA_READY) {
      openTab(eventSource)
    }
    else {
      openRequest = OpenRequest.requestFrom(eventSource)
    }
  }

  override fun hasDataToShow(): Boolean = this::reportUiData.isInitialized && this.reportUiData.successfulBuild

  override fun dispose() = cleanUp()

  private fun invokeLaterIfNotDisposed(runnable: () -> Unit) = project.invokeLaterIfNotDisposed(runnable)
}

fun Project.invokeLaterIfNotDisposed(runnable: () -> Unit) = ApplicationManager.getApplication().invokeLater(
  runnable
) { this.isDisposed }

private class NewViewComponentContainer(
  uiData: BuildAttributionReportUiData,
  project: Project,
  issueReporter: TaskIssueReporter,
  uiAnalytics: BuildAttributionUiAnalytics
) : ComponentContainer {
  val model = BuildAnalyzerViewModel(uiData, BuildAttributionWarningsFilter.getInstance(project))
  private val controller = BuildAnalyzerViewController(model, project, uiAnalytics, issueReporter)
  private var view = createView()

<<<<<<< HEAD
  init {
    val model = BuildAnalyzerViewModel(uiData, BuildAttributionWarningsFilter.getInstance(project))
    val controller = BuildAnalyzerViewController(model, project, uiAnalytics, issueReporter)
    view = BuildAnalyzerComboBoxView(model, controller, this)
=======
  fun reInitUi() {
    Disposer.dispose(view)
    view = createView()
>>>>>>> ad5b6ee3
  }

  private fun createView() = BuildAnalyzerComboBoxView(model, controller).also { view -> Disposer.register(this, view) }

  override fun getPreferredFocusableComponent(): JComponent = component

  override fun getComponent(): JComponent = view.wholePanel

  override fun dispose() = Unit
}

private class BuildFailureViewComponentContainer : ComponentContainer {

  override fun getPreferredFocusableComponent(): JComponent = component

  override fun getComponent(): JComponent = JPanel().apply {
    layout = BorderLayout(5, 5)
    name = "Build failure empty view"
    border = JBUI.Borders.empty(20)
    add(JLabel(warningIcon()).apply { verticalAlignment = SwingConstants.TOP }, BorderLayout.WEST)
    add(htmlTextLabelWithFixedLines("""
      The Build Analyzer isn't able to analyze your build as the most recent build failed.<br>
      Please address any warnings in the Build Output window and rebuild your project.<br>
    """.trimIndent()), BorderLayout.CENTER)
  }

  override fun dispose() = Unit
}

private data class OpenRequest(
  val shouldOpen: Boolean,
  val eventSource: BuildAttributionUiAnalytics.TabOpenEventSource
) {
  companion object {
    val NO_REQUEST = OpenRequest(false, BuildAttributionUiAnalytics.TabOpenEventSource.TAB_HEADER)
    fun requestFrom(eventSource: BuildAttributionUiAnalytics.TabOpenEventSource) = OpenRequest(true, eventSource)
  }
}

private fun BuildAttributionReportUiData.shouldAutoOpenTab() : Boolean = when {
  successfulBuild && jetifierData.checkJetifierBuild -> true
  else -> false
}<|MERGE_RESOLUTION|>--- conflicted
+++ resolved
@@ -33,7 +33,6 @@
 import com.android.build.attribution.ui.data.ConfigurationUiData
 import com.android.build.attribution.ui.data.CriticalPathPluginsUiData
 import com.android.build.attribution.ui.data.CriticalPathTasksUiData
-import com.android.build.attribution.ui.data.DownloadsSummaryUIData
 import com.android.build.attribution.ui.data.TaskIssuesGroup
 import com.android.build.attribution.ui.model.BuildAnalyzerViewModel
 import com.android.build.attribution.ui.view.BuildAnalyzerComboBoxView
@@ -200,8 +199,6 @@
     if (reportUiData.shouldAutoOpenTab()) {
       openTab(BuildAttributionUiAnalytics.TabOpenEventSource.AUTO_OPEN)
     }
-<<<<<<< HEAD
-=======
   }
 
   @UiThread
@@ -214,7 +211,6 @@
         content.component.add(view.component, BorderLayout.CENTER)
       }
     }
->>>>>>> ad5b6ee3
   }
 
   private fun createNewView() {
@@ -309,16 +305,9 @@
   private val controller = BuildAnalyzerViewController(model, project, uiAnalytics, issueReporter)
   private var view = createView()
 
-<<<<<<< HEAD
-  init {
-    val model = BuildAnalyzerViewModel(uiData, BuildAttributionWarningsFilter.getInstance(project))
-    val controller = BuildAnalyzerViewController(model, project, uiAnalytics, issueReporter)
-    view = BuildAnalyzerComboBoxView(model, controller, this)
-=======
   fun reInitUi() {
     Disposer.dispose(view)
     view = createView()
->>>>>>> ad5b6ee3
   }
 
   private fun createView() = BuildAnalyzerComboBoxView(model, controller).also { view -> Disposer.register(this, view) }
