/*
 * Copyright (C) 2019 The Android Open Source Project
 *
 * Licensed under the Apache License, Version 2.0 (the "License");
 * you may not use this file except in compliance with the License.
 * You may obtain a copy of the License at
 *
 *      http://www.apache.org/licenses/LICENSE-2.0
 *
 * Unless required by applicable law or agreed to in writing, software
 * distributed under the License is distributed on an "AS IS" BASIS,
 * WITHOUT WARRANTIES OR CONDITIONS OF ANY KIND, either express or implied.
 * See the License for the specific language governing permissions and
 * limitations under the License.
 */
package com.android.build.attribution.analyzers

import com.android.build.attribution.data.AlwaysRunTaskData
import com.android.build.attribution.data.AnnotationProcessorData
import com.android.build.attribution.data.GarbageCollectionData
import com.android.build.attribution.data.PluginBuildData
import com.android.build.attribution.data.PluginConfigurationData
import com.android.build.attribution.data.PluginContainer
import com.android.build.attribution.data.PluginData
import com.android.build.attribution.data.ProjectConfigurationData
import com.android.build.attribution.data.TaskContainer
import com.android.build.attribution.data.TaskData
import com.android.build.attribution.data.TasksSharingOutputData
import kotlinx.collections.immutable.toImmutableMap
import org.jetbrains.kotlin.utils.addToStdlib.sumByLong

interface BuildEventsAnalysisResult {
  fun getAnnotationProcessorsData(): List<AnnotationProcessorData>
  fun getNonIncrementalAnnotationProcessorsData(): List<AnnotationProcessorData>
  fun getTotalBuildTimeMs(): Long
  fun getConfigurationPhaseTimeMs(): Long
  fun getCriticalPathTasks(): List<TaskData>
  fun getTasksDeterminingBuildDuration(): List<TaskData>
  fun getPluginsDeterminingBuildDuration(): List<PluginBuildData>

  /**
   * Total configuration data summed over all subprojects.
   */
  fun getTotalConfigurationData(): ProjectConfigurationData

  /**
   * List of subprojects individual configuration data.
   */
  fun getProjectsConfigurationData(): List<ProjectConfigurationData>
  fun getAlwaysRunTasks(): List<AlwaysRunTaskData>
  fun getNonCacheableTasks(): List<TaskData>
  fun getTasksSharingOutput(): List<TasksSharingOutputData>

  /**
   * returns a list of all applied plugins for each configured project.
   * May contain internal plugins
   */
  fun getAppliedPlugins(): Map<String, List<PluginData>>

  /**
   * Result of configuration cache compatibility analysis, describes the state and incompatible plugins if any.
   */
  fun getConfigurationCachingCompatibility(): ConfigurationCachingCompatibilityProjectResult

  /**
   * Result Jetifier usage analyzer, describes the state of jetifier flags and AndroidX incompatible libraries if any.
   */
  fun getJetifierUsageResult(): JetifierUsageAnalyzerResult

  /**
   * List of garbage collection data for this build.
   */
  fun getGarbageCollectionData(): List<GarbageCollectionData>
  /**
   * Total time spent in garbage collection for this build.
   */
  fun getTotalGarbageCollectionTimeMs(): Long
  fun getJavaVersion(): Int?
  fun isGCSettingSet(): Boolean?
  fun buildUsesConfigurationCache(): Boolean
}

/**
 * A way of interaction between the build events analyzers and the build attribution manager.
 * Used to fetch the final data from the analyzers after the build is complete.
 */
class BuildEventsAnalyzersProxy(
  taskContainer: TaskContainer,
  pluginContainer: PluginContainer
) : BuildEventsAnalysisResult {
  private val alwaysRunTasksAnalyzer = AlwaysRunTasksAnalyzer(taskContainer, pluginContainer)
  private val annotationProcessorsAnalyzer = AnnotationProcessorsAnalyzer(taskContainer)
  private val criticalPathAnalyzer = CriticalPathAnalyzer(taskContainer, pluginContainer)
  private val noncacheableTasksAnalyzer = NoncacheableTasksAnalyzer(taskContainer)
  private val garbageCollectionAnalyzer = GarbageCollectionAnalyzer()
  private val projectConfigurationAnalyzer = ProjectConfigurationAnalyzer(pluginContainer)
  private val tasksConfigurationIssuesAnalyzer = TasksConfigurationIssuesAnalyzer(taskContainer)
  private val configurationCachingCompatibilityAnalyzer = ConfigurationCachingCompatibilityAnalyzer()
  private val jetifierUsageAnalyzer = JetifierUsageAnalyzer()


  val buildAnalyzers: List<BaseAnalyzer<*>>
    get() = listOf(
      alwaysRunTasksAnalyzer,
      annotationProcessorsAnalyzer,
      criticalPathAnalyzer,
      noncacheableTasksAnalyzer,
      garbageCollectionAnalyzer,
      projectConfigurationAnalyzer,
      tasksConfigurationIssuesAnalyzer,
      configurationCachingCompatibilityAnalyzer,
      jetifierUsageAnalyzer
    )

  override fun getAnnotationProcessorsData(): List<AnnotationProcessorData> {
    return annotationProcessorsAnalyzer.result.annotationProcessorsData
  }

  override fun getNonIncrementalAnnotationProcessorsData(): List<AnnotationProcessorData> {
    return annotationProcessorsAnalyzer.result.nonIncrementalAnnotationProcessorsData
  }

  /** Time that includes task graph computation and other configuration activities before the tasks execution starts. */
  override fun getConfigurationPhaseTimeMs(): Long {
    return criticalPathAnalyzer.result.run {
      val firstTaskStartTime = tasksDeterminingBuildDuration.minByOrNull { it.executionStartTime } ?.executionStartTime
      // TODO (b/183590011): also change starting point based on first configuration event
      // If there are no tasks on critical path (no-op build?) let's use buildFinishedTimestamp.
      (firstTaskStartTime ?: buildFinishedTimestamp) - buildStartedTimestamp
    }
  }

  override fun getTotalBuildTimeMs(): Long {
    return criticalPathAnalyzer.result.run { buildFinishedTimestamp - buildStartedTimestamp }
  }

  fun getBuildFinishedTimestamp(): Long {
    return criticalPathAnalyzer.result.buildFinishedTimestamp
  }

  override fun getCriticalPathTasks(): List<TaskData> {
    return criticalPathAnalyzer.result.tasksDeterminingBuildDuration.filter(TaskData::isOnTheCriticalPath)
  }

  override fun getTasksDeterminingBuildDuration(): List<TaskData> {
    return criticalPathAnalyzer.result.tasksDeterminingBuildDuration
  }

  override fun getPluginsDeterminingBuildDuration(): List<PluginBuildData> {
    return criticalPathAnalyzer.result.pluginsDeterminingBuildDuration
  }

  override fun getGarbageCollectionData(): List<GarbageCollectionData> {
    return garbageCollectionAnalyzer.result.garbageCollectionData
  }

  override fun getTotalGarbageCollectionTimeMs(): Long {
    return garbageCollectionAnalyzer.result.totalGarbageCollectionTimeMs
  }

  override fun getJavaVersion(): Int? {
    return garbageCollectionAnalyzer.result.javaVersion
  }

  override fun isGCSettingSet(): Boolean? {
    return garbageCollectionAnalyzer.result.isSettingSet
  }

  override fun getTotalConfigurationData(): ProjectConfigurationData = projectConfigurationAnalyzer.result.run {
    val totalConfigurationTime = projectsConfigurationData.sumByLong { it.totalConfigurationTimeMs }

    val totalPluginConfiguration = pluginsConfigurationDataMap.map { entry ->
      PluginConfigurationData(entry.key, entry.value)
    }

    val totalConfigurationSteps = projectsConfigurationData.flatMap { it.configurationSteps }.groupBy { it.type }.map { entry ->
      ProjectConfigurationData.ConfigurationStep(entry.key, entry.value.sumByLong { it.configurationTimeMs })
    }

    return ProjectConfigurationData("Total Configuration Data", totalConfigurationTime, totalPluginConfiguration, totalConfigurationSteps)
  }

  override fun getProjectsConfigurationData(): List<ProjectConfigurationData> {
    return projectConfigurationAnalyzer.result.projectsConfigurationData
  }

  override fun getAppliedPlugins(): Map<String, List<PluginData>> {
    return projectConfigurationAnalyzer.result.allAppliedPlugins.toImmutableMap()
  }

  override fun getConfigurationCachingCompatibility(): ConfigurationCachingCompatibilityProjectResult {
    return configurationCachingCompatibilityAnalyzer.result
  }

  override fun buildUsesConfigurationCache(): Boolean = configurationCachingCompatibilityAnalyzer.result.let {
    it == ConfigurationCachingTurnedOn || it == ConfigurationCacheCompatibilityTestFlow
  }

<<<<<<< HEAD
=======
  override fun getJetifierUsageResult(): JetifierUsageAnalyzerResult {
    return jetifierUsageAnalyzer.result
  }

>>>>>>> 477885a9
  override fun getAlwaysRunTasks(): List<AlwaysRunTaskData> {
    return alwaysRunTasksAnalyzer.result.alwaysRunTasks
  }

  override fun getNonCacheableTasks(): List<TaskData> {
    return noncacheableTasksAnalyzer.result.noncacheableTasks
  }

  override fun getTasksSharingOutput(): List<TasksSharingOutputData> {
    return tasksConfigurationIssuesAnalyzer.result.tasksSharingOutput
  }
}<|MERGE_RESOLUTION|>--- conflicted
+++ resolved
@@ -196,13 +196,10 @@
     it == ConfigurationCachingTurnedOn || it == ConfigurationCacheCompatibilityTestFlow
   }
 
-<<<<<<< HEAD
-=======
   override fun getJetifierUsageResult(): JetifierUsageAnalyzerResult {
     return jetifierUsageAnalyzer.result
   }
 
->>>>>>> 477885a9
   override fun getAlwaysRunTasks(): List<AlwaysRunTaskData> {
     return alwaysRunTasksAnalyzer.result.alwaysRunTasks
   }
