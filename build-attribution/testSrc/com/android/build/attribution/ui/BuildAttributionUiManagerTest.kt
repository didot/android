--- conflicted
+++ resolved
@@ -357,15 +357,6 @@
     verifyBuildAnalyzerTabSelected()
 
     // Verify metrics sent
-<<<<<<< HEAD
-    val buildAttributionEvents = tracker.usages.filter { use -> use.studioEvent.kind == AndroidStudioEvent.EventKind.BUILD_ATTRIBUTION_UI_EVENT }
-    // Should not report 'tab open' event as it was opened automatically
-    Truth.assertThat(buildAttributionEvents).hasSize(1)
-    buildAttributionEvents[0].studioEvent.buildAttributionUiEvent.let {
-      Truth.assertThat(it.buildAttributionReportSessionId).isEqualTo(buildSessionId)
-      Truth.assertThat(it.eventType).isEqualTo(BuildAttributionUiEvent.EventType.TAB_CREATED)
-    }
-=======
     val buildAttributionEvents = tracker.usages
       .filter { use -> use.studioEvent.kind == AndroidStudioEvent.EventKind.BUILD_ATTRIBUTION_UI_EVENT }
       .map { it.studioEvent.buildAttributionUiEvent.run { buildAttributionReportSessionId to eventType }}
@@ -373,7 +364,6 @@
     Truth.assertThat(buildAttributionEvents).containsExactly(
       buildSessionId to BuildAttributionUiEvent.EventType.TAB_CREATED
     ).inOrder()
->>>>>>> ad5b6ee3
   }
 
   private fun openBuildAnalyzerTabFromAction() {
