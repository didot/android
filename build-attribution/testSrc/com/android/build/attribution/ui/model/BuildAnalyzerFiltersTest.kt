/*
 * Copyright (C) 2020 The Android Open Source Project
 *
 * Licensed under the Apache License, Version 2.0 (the "License");
 * you may not use this file except in compliance with the License.
 * You may obtain a copy of the License at
 *
 *      http://www.apache.org/licenses/LICENSE-2.0
 *
 * Unless required by applicable law or agreed to in writing, software
 * distributed under the License is distributed on an "AS IS" BASIS,
 * WITHOUT WARRANTIES OR CONDITIONS OF ANY KIND, either express or implied.
 * See the License for the specific language governing permissions and
 * limitations under the License.
 */
package com.android.build.attribution.ui.model

import com.android.build.attribution.BuildAttributionWarningsFilter
import com.android.build.attribution.ui.MockUiData
import com.android.build.attribution.ui.analytics.BuildAttributionUiAnalytics
import com.android.build.attribution.ui.controllers.BuildAnalyzerViewController
import com.android.build.attribution.ui.controllers.TaskIssueReporter
import com.android.build.attribution.ui.data.builder.TaskIssueUiDataContainer
import com.android.build.attribution.ui.mockTask
import com.android.testutils.VirtualTimeScheduler
import com.android.tools.analytics.TestUsageTracker
import com.android.tools.analytics.UsageTracker
import com.android.tools.idea.testing.IdeComponents
import com.google.common.truth.Truth
import com.google.wireless.android.sdk.stats.AndroidStudioEvent
import com.google.wireless.android.sdk.stats.BuildAttributionUiEvent
import com.intellij.openapi.actionSystem.AnAction
import com.intellij.openapi.actionSystem.DefaultActionGroup
import com.intellij.openapi.actionSystem.ToggleAction
import com.intellij.testFramework.DisposableRule
import com.intellij.testFramework.EdtRule
import com.intellij.testFramework.ProjectRule
import com.intellij.testFramework.TestActionEvent
import org.junit.Before
import org.junit.Rule
import org.junit.Test
import org.mockito.Mockito
import java.awt.Dimension
import java.util.UUID

class BuildAnalyzerFiltersTest {
  @get:Rule
  val projectRule: ProjectRule = ProjectRule()

  @get:Rule
  var disposableRule = DisposableRule()

  @get:Rule
  val edtRule = EdtRule()

  private val tracker = TestUsageTracker(VirtualTimeScheduler())

  private val task1 = mockTask(":app", "compile", "compiler.plugin", 2000).apply {
    issues = listOf(TaskIssueUiDataContainer.AlwaysRunNoOutputIssue(this))
  }
  private val task2 = mockTask(":app", "resources", "resources.plugin", 1000)
  private val task3 = mockTask(":lib", "compile", "compiler.plugin", 1000)

  private val defaultWarningFilterItemsList = listOf(
    BuildAttributionUiEvent.FilterItem.SHOW_ANDROID_PLUGIN_TASKS,
    BuildAttributionUiEvent.FilterItem.SHOW_THIRD_PARTY_TASKS,
    BuildAttributionUiEvent.FilterItem.SHOW_PROJECT_CUSTOMIZATION_TASKS,
    BuildAttributionUiEvent.FilterItem.SHOW_ALWAYS_RUN_TASK_WARNINGS,
    BuildAttributionUiEvent.FilterItem.SHOW_TASK_SETUP_ISSUE_WARNINGS,
    BuildAttributionUiEvent.FilterItem.SHOW_ANNOTATION_PROCESSOR_WARNINGS,
    BuildAttributionUiEvent.FilterItem.SHOW_CONFIGURATION_CACHE_WARNINGS,
  )

  private val defaultTasksFilterItemsList = listOf(
    BuildAttributionUiEvent.FilterItem.SHOW_ANDROID_PLUGIN_TASKS,
    BuildAttributionUiEvent.FilterItem.SHOW_THIRD_PARTY_TASKS,
    BuildAttributionUiEvent.FilterItem.SHOW_PROJECT_CUSTOMIZATION_TASKS,
    BuildAttributionUiEvent.FilterItem.SHOW_TASKS_WITHOUT_WARNINGS
  )

  val model = BuildAnalyzerViewModel(MockUiData(tasksList = listOf(task1, task2, task3)), BuildAttributionWarningsFilter())
<<<<<<< HEAD
  val analytics = BuildAttributionUiAnalytics(projectRule.project, uiSizeProvider = { Dimension(300, 200) })
=======
>>>>>>> 4d90afa2
  val buildSessionId = UUID.randomUUID().toString()
  val issueReporter = Mockito.mock(TaskIssueReporter::class.java)
  lateinit var analytics: BuildAttributionUiAnalytics
  lateinit var controller: BuildAnalyzerViewController

  @Before
  fun setUp() {
    UsageTracker.setWriterForTest(tracker)
    analytics = BuildAttributionUiAnalytics(projectRule.project, uiSizeProvider = { Dimension(300, 200) })
    controller = BuildAnalyzerViewController(model, projectRule.project, analytics, issueReporter)
    analytics.newReportSessionId(buildSessionId)
  }

  @Test
  fun testInitialWarningsFilterState() {
    val initialFilterActionsState = (warningsFilterActions(model.warningsPageModel, controller) as DefaultActionGroup).childActionsOrStubs
      .filterIsInstance<WarningsFilterToggleAction>()
      .map { it.templateText to it.isSelected(model.warningsPageModel.filter) }

    val expected = listOf(
      "Show Always-run tasks" to true,
      "Show Task Setup issues" to true,
      "Show issues for Android/Java/Kotlin plugins" to true,
      "Show issues for other plugins" to true,
      "Show issues for project customization" to true,
      "Include issues for tasks non determining this build duration" to false,
      "Show annotation processors issues" to true,
      "Show configuration cache issues" to true,
    )

    Truth.assertThat(initialFilterActionsState).isEqualTo(expected)
  }

  @Test
  fun testShowAlwaysRunTasksFilterApplyToWarnings() {
    val filterActions = warningsFilterActions(model.warningsPageModel, controller) as DefaultActionGroup
    val filterToggleAction = filterActions.childActionsOrStubs.first { it.templateText == "Show Always-run tasks" }

    filterToggleAction.actionPerformed(TestActionEvent())
    // Mock tasks have only one Always-run tasks warning. When it is filtered out, only AP and CC warnings should be shown.
    Truth.assertThat(model.warningsPageModel.treeRoot.childCount).isEqualTo(2)

    filterToggleAction.actionPerformed(TestActionEvent())
    // All tasks should be back.
    Truth.assertThat(model.warningsPageModel.treeRoot.childCount).isEqualTo(3)

    verifyMetricsSent(BuildAttributionUiEvent.FilterItem.SHOW_ALWAYS_RUN_TASK_WARNINGS, defaultWarningFilterItemsList)
  }

  @Test
  fun testShowTasksForAndroidPluginsFilterApplyToWarnings() {
    val filterActions = warningsFilterActions(model.warningsPageModel, controller) as DefaultActionGroup
    val filterToggleAction = filterActions.childActionsOrStubs.first { it.templateText == "Show issues for Android/Java/Kotlin plugins" }

    filterToggleAction.actionPerformed(TestActionEvent())
    // Mock tasks have only one Always-run tasks warning and task is attributed to Android plugin.
    // When it is filtered out, only AP and CC warnings should be shown.
    Truth.assertThat(model.warningsPageModel.treeRoot.childCount).isEqualTo(2)

    filterToggleAction.actionPerformed(TestActionEvent())
    // All tasks should be back.
    Truth.assertThat(model.warningsPageModel.treeRoot.childCount).isEqualTo(3)

    verifyMetricsSent(BuildAttributionUiEvent.FilterItem.SHOW_ANDROID_PLUGIN_TASKS, defaultWarningFilterItemsList)
  }

  @Test
  fun testShowAnnotationProcessorIssuesFilterApplyToWarnings() {
    val filterActions = warningsFilterActions(model.warningsPageModel, controller) as DefaultActionGroup
    val filterToggleAction = filterActions.childActionsOrStubs.first { it.templateText == "Show annotation processors issues" }

    filterToggleAction.actionPerformed(TestActionEvent())
    // When AP warnings are filtered out only Always-run tasks and CC warnings should be shown.
    Truth.assertThat(model.warningsPageModel.treeRoot.childCount).isEqualTo(2)

    filterToggleAction.actionPerformed(TestActionEvent())
    // All warnings should be back.
    Truth.assertThat(model.warningsPageModel.treeRoot.childCount).isEqualTo(3)

    verifyMetricsSent(BuildAttributionUiEvent.FilterItem.SHOW_ANNOTATION_PROCESSOR_WARNINGS, defaultWarningFilterItemsList)
  }

  @Test
  fun testShowConfigurationCacheIssuesFilterApplyToWarnings() {
    val filterActions = warningsFilterActions(model.warningsPageModel, controller) as DefaultActionGroup
    val filterToggleAction = filterActions.childActionsOrStubs.first { it.templateText == "Show configuration cache issues" }

    filterToggleAction.actionPerformed(TestActionEvent())
    // When CC warnings are filtered out only Always-run tasks and AP warnings should be shown.
    Truth.assertThat(model.warningsPageModel.treeRoot.childCount).isEqualTo(2)

    filterToggleAction.actionPerformed(TestActionEvent())
    // All warnings should be back.
    Truth.assertThat(model.warningsPageModel.treeRoot.childCount).isEqualTo(3)

    verifyMetricsSent(BuildAttributionUiEvent.FilterItem.SHOW_CONFIGURATION_CACHE_WARNINGS, defaultWarningFilterItemsList)
  }

  @Test
  fun testInitialTaskFilterState() {
    val initialFilterActionsState = (tasksFilterActions(model.tasksPageModel, controller) as DefaultActionGroup).childActionsOrStubs
      .filterIsInstance<TasksFilterToggleAction>()
      .map { it.templateText to it.isSelected(model.tasksPageModel.filter) }

    val expected = listOf(
      "Show tasks for Android/Java/Kotlin plugins" to true,
      "Show tasks for other plugins" to true,
      "Show tasks for project customization" to true,
      "Show tasks without warnings" to true
    )

    Truth.assertThat(initialFilterActionsState).isEqualTo(expected)
  }

  @Test
  fun testShowTasksWithoutWarningsFilterApplyToTasks() {
    val filterActions = tasksFilterActions(model.tasksPageModel, controller) as DefaultActionGroup
    val filterToggleAction = filterActions.childActionsOrStubs.first { it.templateText == "Show tasks without warnings" }

    filterToggleAction.actionPerformed(TestActionEvent())
    // Only one of mock tasks has warnings, others should be filtered out now.
    Truth.assertThat(model.tasksPageModel.treeRoot.childCount).isEqualTo(1)

    filterToggleAction.actionPerformed(TestActionEvent())
    // All tasks should be back.
    Truth.assertThat(model.tasksPageModel.treeRoot.childCount).isEqualTo(3)

    verifyMetricsSent(BuildAttributionUiEvent.FilterItem.SHOW_TASKS_WITHOUT_WARNINGS, defaultTasksFilterItemsList)
  }

  @Test
  fun testShowTasksForAndroidPluginsFilterApplyToTasks() {
    val filterActions = tasksFilterActions(model.tasksPageModel, controller) as DefaultActionGroup
    val filterToggleAction = filterActions.childActionsOrStubs.first { it.templateText == "Show tasks for Android/Java/Kotlin plugins" }

    filterToggleAction.actionPerformed(TestActionEvent())
    // All mock tasks are attributed to android plugin thus should be filtered out now.
    Truth.assertThat(model.tasksPageModel.treeRoot.childCount).isEqualTo(0)

    filterToggleAction.actionPerformed(TestActionEvent())
    // All tasks should be back.
    Truth.assertThat(model.tasksPageModel.treeRoot.childCount).isEqualTo(3)

    verifyMetricsSent(BuildAttributionUiEvent.FilterItem.SHOW_ANDROID_PLUGIN_TASKS, defaultTasksFilterItemsList)
  }

  // Verify metrics sent: 2 events, for item switch off and back on.
  private fun verifyMetricsSent(
    filterItemToggled: BuildAttributionUiEvent.FilterItem,
    defaultFilterState: List<BuildAttributionUiEvent.FilterItem>
  ) {
    val filterEvents = tracker.usages
      .filter { use -> use.studioEvent.kind == AndroidStudioEvent.EventKind.BUILD_ATTRIBUTION_UI_EVENT }
      .map { event -> event.studioEvent.buildAttributionUiEvent.let { it.eventType to it.appliedFiltersList } }

    val updatedFilterItemsList = defaultFilterState.filterNot { it == filterItemToggled }
    Truth.assertThat(filterEvents).isEqualTo(listOf(
      BuildAttributionUiEvent.EventType.FILTER_APPLIED to updatedFilterItemsList,
      BuildAttributionUiEvent.EventType.FILTER_APPLIED to defaultFilterState
    ))
  }
}<|MERGE_RESOLUTION|>--- conflicted
+++ resolved
@@ -79,10 +79,6 @@
   )
 
   val model = BuildAnalyzerViewModel(MockUiData(tasksList = listOf(task1, task2, task3)), BuildAttributionWarningsFilter())
-<<<<<<< HEAD
-  val analytics = BuildAttributionUiAnalytics(projectRule.project, uiSizeProvider = { Dimension(300, 200) })
-=======
->>>>>>> 4d90afa2
   val buildSessionId = UUID.randomUUID().toString()
   val issueReporter = Mockito.mock(TaskIssueReporter::class.java)
   lateinit var analytics: BuildAttributionUiAnalytics
