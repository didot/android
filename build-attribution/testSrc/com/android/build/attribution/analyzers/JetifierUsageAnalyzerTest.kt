/*
 * Copyright (C) 2021 The Android Open Source Project
 *
 * Licensed under the Apache License, Version 2.0 (the "License");
 * you may not use this file except in compliance with the License.
 * You may obtain a copy of the License at
 *
 *      http://www.apache.org/licenses/LICENSE-2.0
 *
 * Unless required by applicable law or agreed to in writing, software
 * distributed under the License is distributed on an "AS IS" BASIS,
 * WITHOUT WARRANTIES OR CONDITIONS OF ANY KIND, either express or implied.
 * See the License for the specific language governing permissions and
 * limitations under the License.
 */
package com.android.build.attribution.analyzers

import com.android.SdkConstants
import com.android.build.attribution.BuildAttributionManagerImpl
import com.android.build.attribution.data.BuildRequestHolder
<<<<<<< HEAD
=======
import com.android.build.attribution.data.BuildInvocationType
>>>>>>> ad5b6ee3
import com.android.build.attribution.data.StudioProvidedInfo
import com.android.build.attribution.ui.controllers.createCheckJetifierTaskRequest
import com.android.builder.model.PROPERTY_CHECK_JETIFIER_RESULT_FILE
import com.android.ide.common.attribution.CheckJetifierResult
import com.android.ide.common.attribution.DependencyPath
import com.android.ide.common.attribution.FullDependencyPath
import com.android.ide.common.repository.GradleVersion
import com.android.testutils.MockitoKt
import com.android.tools.idea.Projects
import com.android.tools.idea.flags.StudioFlags
import com.android.tools.idea.gradle.project.build.attribution.BuildAttributionManager
import com.android.tools.idea.gradle.project.build.invoker.GradleBuildInvoker
import com.android.tools.idea.gradle.project.build.invoker.GradleBuildInvoker.Request.Companion.builder
import com.android.tools.idea.testing.AndroidGradleTestCase
import com.android.tools.idea.testing.AndroidProjectRule
import com.android.tools.idea.testing.TestProjectPaths
import com.android.tools.idea.testing.TestProjectPaths.BUILD_ANALYZER_CHECK_JETIFIER
import com.android.utils.FileUtils
import com.google.common.truth.Truth
import com.intellij.openapi.util.io.FileUtil
import com.intellij.util.PathUtil.toSystemDependentName
import org.jetbrains.android.AndroidTestBase
import org.junit.Rule
import org.junit.Test
import org.mockito.Mockito
import java.io.File

class JetifierUsageAnalyzerTest : AndroidGradleTestCase() {


  override fun getAdditionalRepos(): Collection<File> {
    return listOf(File(AndroidTestBase.getTestDataPath(), toSystemDependentName("$BUILD_ANALYZER_CHECK_JETIFIER/mavenRepo")))
  }

  override fun setUp() {
    super.setUp()
    StudioFlags.BUILD_ANALYZER_JETIFIER_ENABLED.override(true)
  }

  override fun tearDown() {
    super.tearDown()
    StudioFlags.BUILD_ANALYZER_JETIFIER_ENABLED.clearOverride()
  }

  @Test
  fun testNoAndroidX() {
    loadProject(TestProjectPaths.SIMPLE_APPLICATION)
    val result = invokeGradleTasks(project, "assembleDebug")

    Truth.assertThat(result.isBuildSuccessful).isTrue()

    val buildAttributionManager = project.getService(BuildAttributionManager::class.java) as BuildAttributionManagerImpl
    val jetifierUsageResult = buildAttributionManager.analyzersProxy.getJetifierUsageResult()
    Truth.assertThat(jetifierUsageResult).isEqualTo(JetifierUsageAnalyzerResult(JetifierNotUsed))
  }

  @Test
  fun testResultWhenFlagIsOff() {
    StudioFlags.BUILD_ANALYZER_JETIFIER_ENABLED.override(false)
    loadProject(TestProjectPaths.SIMPLE_APPLICATION)
    val result = invokeGradleTasks(project, "assembleDebug")

    Truth.assertThat(result.isBuildSuccessful).isTrue()

    val buildAttributionManager = project.getService(BuildAttributionManager::class.java) as BuildAttributionManagerImpl
    val jetifierUsageResult = buildAttributionManager.analyzersProxy.getJetifierUsageResult()
    Truth.assertThat(jetifierUsageResult).isEqualTo(JetifierUsageAnalyzerResult(AnalyzerNotRun))
  }

  private fun doTestInitialBuildResult(propertiesContent: String, expectedResult: JetifierUsageAnalyzerResult) {
    val rootFile = prepareProjectForImport(BUILD_ANALYZER_CHECK_JETIFIER)

    FileUtil.writeToFile(FileUtils.join(rootFile, SdkConstants.FN_GRADLE_PROPERTIES), propertiesContent)
    importProject()
    prepareProjectForTest(project, null)


    val result = invokeGradleTasks(project, "assembleDebug")

    Truth.assertThat(result.isBuildSuccessful).isTrue()

    val buildAttributionManager = project.getService(BuildAttributionManager::class.java) as BuildAttributionManagerImpl
    val jetifierUsageResult = buildAttributionManager.analyzersProxy.getJetifierUsageResult()
    Truth.assertThat(jetifierUsageResult).isEqualTo(expectedResult)
  }

  @Test
  fun testAndroidXAndJetifier() {
    doTestInitialBuildResult(
      propertiesContent = """
        android.useAndroidX=true
        android.enableJetifier=true
      """.trimIndent(),
      expectedResult = JetifierUsageAnalyzerResult(JetifierUsedCheckRequired, lastCheckJetifierBuildTimestamp = null, checkJetifierBuild = false)
    )
  }

  @Test
  fun testAndroidXWithoutJetifier() {
    doTestInitialBuildResult(
      propertiesContent = """
        android.useAndroidX=true
      """.trimIndent(),
      expectedResult = JetifierUsageAnalyzerResult(JetifierNotUsed, lastCheckJetifierBuildTimestamp = null, checkJetifierBuild = false)
    )
  }

  private fun doTestRunCheckJetifierTask(
    appBuildAdditionalDependencies: String,
    libBuildAdditionalDependencies: String,
    expectedProjectStatus: JetifierUsageProjectStatus
  ) {
    prepareProjectForImport(BUILD_ANALYZER_CHECK_JETIFIER)

    FileUtils.join(projectFolderPath, "app", SdkConstants.FN_BUILD_GRADLE).let { file ->
      val newContent = file.readText()
        .replace(oldValue = "// This will be replaced by JetifierUsageAnalyzerTest", newValue = appBuildAdditionalDependencies)
      FileUtil.writeToFile(file, newContent)
    }
    FileUtils.join(projectFolderPath, "lib", SdkConstants.FN_BUILD_GRADLE).let { file ->
      val newContent = file.readText()
        .replace(oldValue = "// This will be replaced by JetifierUsageAnalyzerTest", newValue = libBuildAdditionalDependencies)
      FileUtil.writeToFile(file, newContent)
    }
    importProject()
    prepareProjectForTest(project, null)

    val originalBuildRequest = builder(project, projectFolderPath, "assembleDebug").build()
    val checkJetifierRequest = createCheckJetifierTaskRequest(originalBuildRequest)
    val checkJetifierResultProperty = checkJetifierRequest.commandLineArguments.first {
      it.contains(PROPERTY_CHECK_JETIFIER_RESULT_FILE)
    }
    val expectedResultFile = checkJetifierResultFile(checkJetifierRequest)
    Truth.assertThat(checkJetifierResultProperty.substringAfter("=")).isEqualTo(expectedResultFile.absolutePath)

    val result = invokeGradle(project) { gradleInvoker: GradleBuildInvoker ->
      gradleInvoker.executeTasks(checkJetifierRequest)
    }
    Truth.assertThat(result.isBuildSuccessful).isTrue()

    val buildAttributionManager = project.getService(BuildAttributionManager::class.java) as BuildAttributionManagerImpl
    val jetifierUsageResult = buildAttributionManager.analyzersProxy.getJetifierUsageResult()
    Truth.assertThat(jetifierUsageResult.projectStatus).isEqualTo(expectedProjectStatus)
    Truth.assertThat(jetifierUsageResult.checkJetifierBuild).isEqualTo(true)
    Truth.assertThat(jetifierUsageResult.lastCheckJetifierBuildTimestamp).isNotNull()
    Truth.assertThat(expectedResultFile.exists()).isFalse()

    // Verify running normal build after preserves the result.
    val result2 = invokeGradleTasks(project, "assembleDebug")
    Truth.assertThat(result2.isBuildSuccessful).isTrue()
    val jetifierUsageResult2 = buildAttributionManager.analyzersProxy.getJetifierUsageResult()
    Truth.assertThat(jetifierUsageResult2.projectStatus).isEqualTo(expectedProjectStatus)
    Truth.assertThat(jetifierUsageResult2.checkJetifierBuild).isEqualTo(false)
    Truth.assertThat(jetifierUsageResult2.lastCheckJetifierBuildTimestamp).isEqualTo(jetifierUsageResult.lastCheckJetifierBuildTimestamp)
  }

  @Test
  fun testRunningCheckJetifierTaskWithRequiredLibs() {
    doTestRunCheckJetifierTask(
      appBuildAdditionalDependencies = """
      implementation 'example:A:1.0' // `A` transitively depends on a support library
      implementation 'com.android.support:collections:28.0.0'
    """.trimIndent(),
      libBuildAdditionalDependencies = """
      implementation 'example:B:1.0' // `B` directly depends on a support library
      implementation 'com.android.support:collections:28.0.0'
    """.trimIndent(),
      expectedProjectStatus = JetifierRequiredForLibraries(
        CheckJetifierResult(sortedMapOf(
          "example:A:1.0" to listOf(FullDependencyPath(
            projectPath = ":app",
            configuration = "debugAndroidTestCompileClasspath",
            dependencyPath = DependencyPath(listOf("example:A:1.0", "example:B:1.0", "com.android.support:support-annotations:28.0.0"))
          )),
          "com.android.support:collections:28.0.0" to listOf(
            FullDependencyPath(
              projectPath = ":app",
              configuration = "debugAndroidTestCompileClasspath",
              dependencyPath = DependencyPath(listOf("com.android.support:collections:28.0.0"))
            ),
            FullDependencyPath(
              projectPath = ":lib",
              configuration = "debugAndroidTestCompileClasspath",
              dependencyPath = DependencyPath(listOf("com.android.support:collections:28.0.0"))
            )
          ),
          "example:B:1.0" to listOf(FullDependencyPath(
            projectPath = ":lib",
            configuration = "debugAndroidTestCompileClasspath",
            dependencyPath = DependencyPath(listOf("example:B:1.0", "com.android.support:support-annotations:28.0.0"))
          ))
        ))
      )
    )
  }

  @Test
  fun testRunningCheckJetifierTaskWithNoRequiredLibs() {
    doTestRunCheckJetifierTask(
      appBuildAdditionalDependencies = "",
      libBuildAdditionalDependencies = "",
      expectedProjectStatus = JetifierCanBeRemoved
    )
  }
}

class JetifierUsageAnalyzerUnitTest {

  @get:Rule
  val projectRule = AndroidProjectRule.onDisk()

  @Test
  fun testResultForAGPPre_7_1_beta() {
    //This is a more of a unit test for the sake of efficiency.
    StudioFlags.BUILD_ANALYZER_JETIFIER_ENABLED.override(true)
    val studioProvidedInfo = StudioProvidedInfo(
      agpVersion = GradleVersion.parse("7.1.0-alpha11"),
<<<<<<< HEAD
      configurationCachingGradlePropertyState = null,
      isInConfigurationCacheTestFlow = false,
=======
      gradleVersion = null,
      configurationCachingGradlePropertyState = null,
      buildInvocationType = BuildInvocationType.REGULAR_BUILD,
>>>>>>> ad5b6ee3
      enableJetifierPropertyState = true,
      useAndroidXPropertyState = true,
      buildRequestHolder = MockitoKt.mock()
    )
    val analysisResult = Mockito.mock(BuildEventsAnalysisResult::class.java)

    val analyzer = JetifierUsageAnalyzer()
    analyzer.runPostBuildAnalysis(analysisResult, studioProvidedInfo)

    Truth.assertThat(analyzer.result).isEqualTo(JetifierUsageAnalyzerResult(AnalyzerNotRun))
  }

  @Test
  fun testResultForAGP_7_1() {
    //This is a more of a unit test for the sake of efficiency.
    StudioFlags.BUILD_ANALYZER_JETIFIER_ENABLED.override(true)
    val studioProvidedInfo = StudioProvidedInfo(
      agpVersion = GradleVersion.parse("7.1.0"),
<<<<<<< HEAD
      configurationCachingGradlePropertyState = null,
      isInConfigurationCacheTestFlow = false,
=======
      gradleVersion = null,
      configurationCachingGradlePropertyState = null,
      buildInvocationType = BuildInvocationType.REGULAR_BUILD,
>>>>>>> ad5b6ee3
      enableJetifierPropertyState = true,
      useAndroidXPropertyState = true,
      buildRequestHolder = BuildRequestHolder(builder(projectRule.project, Projects.getBaseDirPath(projectRule.project), "assembleDebug").build())
    )
    val analysisResult = Mockito.mock(BuildEventsAnalysisResult::class.java)

    val analyzer = JetifierUsageAnalyzer()
    analyzer.runPostBuildAnalysis(analysisResult, studioProvidedInfo)

    Truth.assertThat(analyzer.result).isEqualTo(JetifierUsageAnalyzerResult(JetifierUsedCheckRequired))
  }
}<|MERGE_RESOLUTION|>--- conflicted
+++ resolved
@@ -17,11 +17,8 @@
 
 import com.android.SdkConstants
 import com.android.build.attribution.BuildAttributionManagerImpl
+import com.android.build.attribution.data.BuildInvocationType
 import com.android.build.attribution.data.BuildRequestHolder
-<<<<<<< HEAD
-=======
-import com.android.build.attribution.data.BuildInvocationType
->>>>>>> ad5b6ee3
 import com.android.build.attribution.data.StudioProvidedInfo
 import com.android.build.attribution.ui.controllers.createCheckJetifierTaskRequest
 import com.android.builder.model.PROPERTY_CHECK_JETIFIER_RESULT_FILE
@@ -239,14 +236,9 @@
     StudioFlags.BUILD_ANALYZER_JETIFIER_ENABLED.override(true)
     val studioProvidedInfo = StudioProvidedInfo(
       agpVersion = GradleVersion.parse("7.1.0-alpha11"),
-<<<<<<< HEAD
-      configurationCachingGradlePropertyState = null,
-      isInConfigurationCacheTestFlow = false,
-=======
       gradleVersion = null,
       configurationCachingGradlePropertyState = null,
       buildInvocationType = BuildInvocationType.REGULAR_BUILD,
->>>>>>> ad5b6ee3
       enableJetifierPropertyState = true,
       useAndroidXPropertyState = true,
       buildRequestHolder = MockitoKt.mock()
@@ -265,14 +257,9 @@
     StudioFlags.BUILD_ANALYZER_JETIFIER_ENABLED.override(true)
     val studioProvidedInfo = StudioProvidedInfo(
       agpVersion = GradleVersion.parse("7.1.0"),
-<<<<<<< HEAD
-      configurationCachingGradlePropertyState = null,
-      isInConfigurationCacheTestFlow = false,
-=======
       gradleVersion = null,
       configurationCachingGradlePropertyState = null,
       buildInvocationType = BuildInvocationType.REGULAR_BUILD,
->>>>>>> ad5b6ee3
       enableJetifierPropertyState = true,
       useAndroidXPropertyState = true,
       buildRequestHolder = BuildRequestHolder(builder(projectRule.project, Projects.getBaseDirPath(projectRule.project), "assembleDebug").build())
