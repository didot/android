<?xml version="1.0" encoding="UTF-8"?>
<module type="JAVA_MODULE" version="4">
  <component name="NewModuleRootManager" inherit-compiler-output="true">
    <exclude-output />
    <content url="file://$MODULE_DIR$/testSrc">
      <sourceFolder url="file://$MODULE_DIR$/testSrc" isTestSource="true" />
    </content>
    <orderEntry type="inheritedJdk" />
    <orderEntry type="sourceFolder" forTests="false" />
    <orderEntry type="module" module-name="intellij.android.projectSystem.gradle.sync" scope="TEST" />
    <orderEntry type="module" module-name="intellij.kotlin.plugin.community.main" scope="TEST" />
    <orderEntry type="library" scope="TEST" name="truth" level="project" />
    <orderEntry type="library" scope="TEST" name="JUnit3" level="project" />
    <orderEntry type="library" scope="TEST" name="JUnit4" level="project" />
    <orderEntry type="library" scope="TEST" name="mockito" level="project" />
    <orderEntry type="module" module-name="intellij.android.testFramework" scope="TEST" />
    <orderEntry type="module" module-name="intellij.platform.externalSystem.impl" scope="TEST" />
    <orderEntry type="module" module-name="intellij.platform.externalSystem" scope="TEST" />
    <orderEntry type="module" module-name="intellij.android.core" scope="TEST" />
    <orderEntry type="module" module-name="intellij.platform.testFramework" scope="TEST" />
    <orderEntry type="module" module-name="intellij.android.common" scope="TEST" />
    <orderEntry type="module" module-name="intellij.junit" scope="TEST" />
    <orderEntry type="module" module-name="intellij.java.execution.impl" scope="TEST" />
    <orderEntry type="module" module-name="android.sdktools.testutils" scope="TEST" />
    <orderEntry type="module" module-name="intellij.android.adt.testutils" scope="TEST" />
    <orderEntry type="module" module-name="intellij.android.projectSystem.gradle" scope="TEST" />
<<<<<<< HEAD
    <orderEntry type="library" name="Guava" level="project" />
=======
    <orderEntry type="module" module-name="intellij.android.projectSystem.gradle.models" scope="TEST" />
    <orderEntry type="library" name="studio-plugin-Kotlin" level="project" />
    <orderEntry type="library" name="studio-plugin-junit" level="project" />
>>>>>>> 477885a9
  </component>
</module><|MERGE_RESOLUTION|>--- conflicted
+++ resolved
@@ -8,28 +8,20 @@
     <orderEntry type="inheritedJdk" />
     <orderEntry type="sourceFolder" forTests="false" />
     <orderEntry type="module" module-name="intellij.android.projectSystem.gradle.sync" scope="TEST" />
-    <orderEntry type="module" module-name="intellij.kotlin.plugin.community.main" scope="TEST" />
     <orderEntry type="library" scope="TEST" name="truth" level="project" />
-    <orderEntry type="library" scope="TEST" name="JUnit3" level="project" />
-    <orderEntry type="library" scope="TEST" name="JUnit4" level="project" />
     <orderEntry type="library" scope="TEST" name="mockito" level="project" />
     <orderEntry type="module" module-name="intellij.android.testFramework" scope="TEST" />
-    <orderEntry type="module" module-name="intellij.platform.externalSystem.impl" scope="TEST" />
-    <orderEntry type="module" module-name="intellij.platform.externalSystem" scope="TEST" />
     <orderEntry type="module" module-name="intellij.android.core" scope="TEST" />
-    <orderEntry type="module" module-name="intellij.platform.testFramework" scope="TEST" />
     <orderEntry type="module" module-name="intellij.android.common" scope="TEST" />
-    <orderEntry type="module" module-name="intellij.junit" scope="TEST" />
-    <orderEntry type="module" module-name="intellij.java.execution.impl" scope="TEST" />
     <orderEntry type="module" module-name="android.sdktools.testutils" scope="TEST" />
     <orderEntry type="module" module-name="intellij.android.adt.testutils" scope="TEST" />
+    <orderEntry type="module" module-name="intellij.android.adt.testutils" scope="TEST" />
+    <orderEntry type="module" module-name="intellij.android.adt.testutils" scope="TEST" />
     <orderEntry type="module" module-name="intellij.android.projectSystem.gradle" scope="TEST" />
-<<<<<<< HEAD
-    <orderEntry type="library" name="Guava" level="project" />
-=======
     <orderEntry type="module" module-name="intellij.android.projectSystem.gradle.models" scope="TEST" />
-    <orderEntry type="library" name="studio-plugin-Kotlin" level="project" />
-    <orderEntry type="library" name="studio-plugin-junit" level="project" />
->>>>>>> 477885a9
+    <orderEntry type="library" name="kotlin-stdlib-jdk8" level="project" />
+    <orderEntry type="library" scope="TEST" name="Guava" level="project" />
+    <orderEntry type="library" scope="TEST" name="Gradle" level="project" />
+    <orderEntry type="library" scope="TEST" name="JUnit4" level="project" />
   </component>
 </module>