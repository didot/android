--- conflicted
+++ resolved
@@ -15,17 +15,13 @@
     <orderEntry type="module" module-name="intellij.android.common" scope="TEST" />
     <orderEntry type="module" module-name="android.sdktools.testutils" scope="TEST" />
     <orderEntry type="module" module-name="intellij.android.adt.testutils" scope="TEST" />
+    <orderEntry type="module" module-name="intellij.android.adt.testutils" scope="TEST" />
+    <orderEntry type="module" module-name="intellij.android.adt.testutils" scope="TEST" />
     <orderEntry type="module" module-name="intellij.android.projectSystem.gradle" scope="TEST" />
     <orderEntry type="module" module-name="intellij.android.projectSystem.gradle.models" scope="TEST" />
-<<<<<<< HEAD
+    <orderEntry type="module" module-name="intellij.android.projectSystem.gradle.upgrade" scope="TEST" />
     <orderEntry type="library" name="kotlin-stdlib-jdk8" level="project" />
     <orderEntry type="library" scope="TEST" name="Guava" level="project" />
-    <orderEntry type="library" scope="TEST" name="Gradle" level="project" />
     <orderEntry type="library" scope="TEST" name="JUnit4" level="project" />
-=======
-    <orderEntry type="module" module-name="intellij.android.projectSystem.gradle.upgrade" scope="TEST" />
-    <orderEntry type="library" name="studio-plugin-Kotlin" level="project" />
-    <orderEntry type="library" name="studio-plugin-junit" level="project" />
->>>>>>> ad5b6ee3
   </component>
 </module>