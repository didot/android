--- conflicted
+++ resolved
@@ -26,19 +26,12 @@
 import com.android.builder.model.Variant
 import com.android.builder.model.v2.ide.BasicVariant
 import com.android.builder.model.v2.models.AndroidDsl
-<<<<<<< HEAD
-=======
 import com.android.builder.model.v2.models.BasicAndroidProject
->>>>>>> ad5b6ee3
 import com.android.builder.model.v2.models.VariantDependencies
 import com.android.builder.model.v2.models.Versions
 import com.android.builder.model.v2.models.ndk.NativeModule
 import com.android.ide.common.repository.GradleVersion
-<<<<<<< HEAD
-import com.android.tools.idea.gradle.model.IdeAndroidProject
-=======
 import com.android.ide.gradle.model.LegacyApplicationIdModel
->>>>>>> ad5b6ee3
 import com.android.tools.idea.gradle.model.IdeArtifactName
 import com.android.tools.idea.gradle.model.IdeLibrary
 import com.android.tools.idea.gradle.model.LibraryReference
@@ -52,11 +45,8 @@
 import com.android.tools.idea.gradle.model.impl.ndk.v1.IdeNativeAndroidProjectImpl
 import com.android.tools.idea.gradle.model.impl.ndk.v1.IdeNativeVariantAbiImpl
 import com.android.tools.idea.gradle.model.impl.ndk.v2.IdeNativeModuleImpl
-<<<<<<< HEAD
-=======
 import com.android.tools.idea.gradle.project.sync.ModelCache.Companion.LOCAL_AARS
 import com.android.tools.idea.gradle.project.sync.ModelCache.Companion.LOCAL_JARS
->>>>>>> ad5b6ee3
 import com.google.common.annotations.VisibleForTesting
 import com.google.common.collect.ImmutableSortedSet
 import com.intellij.openapi.util.io.FileUtil
@@ -93,50 +83,6 @@
     fun nativeAndroidProjectFrom(project: NativeAndroidProject, ndkVersion: String?): IdeNativeAndroidProjectImpl
   }
 
-<<<<<<< HEAD
-  fun variantFrom(
-    androidProject: IdeAndroidProject,
-    variant: Variant,
-    modelVersion: GradleVersion?,
-    androidModuleId: ModuleId
-  ): IdeVariantImpl
-
-  /**
-   * Converts V2's [BasicVariant] and [Variant] to an incomplete [IdeVariantImpl] instance which does not yet include
-   * dependency information.
-   */
-  fun variantFrom(
-    androidProject: IdeAndroidProject,
-    basicVariant: BasicVariant,
-    variant: com.android.builder.model.v2.ide.Variant,
-    modelVersion: GradleVersion?
-  ): IdeVariantImpl
-
-  /**
-   * Supplements an incomplete instance of [IdeVariantImpl] with dependency information from a [VariantDependencies] model.
-   */
-  fun variantFrom(
-    variant: IdeVariantImpl,
-    variantDependencies: VariantDependencies,
-    variantNameResolvers: (buildId: File, projectPath: String) -> VariantNameResolver,
-    buildNameMap: Map<String, File>
-  ): IdeVariantImpl
-
-  fun androidProjectFrom(project: AndroidProject): IdeAndroidProjectImpl
-
-  fun androidProjectFrom(
-    basicProject: com.android.builder.model.v2.models.BasicAndroidProject,
-    project: com.android.builder.model.v2.models.AndroidProject,
-    androidVersion: Versions,
-    androidDsl: AndroidDsl
-  ): IdeAndroidProjectImpl
-
-  fun androidArtifactOutputFrom(output: OutputFile): IdeAndroidArtifactOutputImpl
-
-  fun nativeModuleFrom(nativeModule: NativeModule): IdeNativeModuleImpl
-  fun nativeVariantAbiFrom(variantAbi: NativeVariantAbi): IdeNativeVariantAbiImpl
-  fun nativeAndroidProjectFrom(project: NativeAndroidProject, ndkVersion: String?): IdeNativeAndroidProjectImpl
-=======
   interface V2 : ModelCache {
     /**
      * Converts V2's [BasicVariant] and [Variant] to an incomplete [IdeVariantImpl] instance which does not yet include
@@ -173,7 +119,6 @@
   }
 
   fun nativeModuleFrom(nativeModule: NativeModule): IdeNativeModuleImpl
->>>>>>> ad5b6ee3
 
   companion object {
     const val LOCAL_AARS = "__local_aars__"
@@ -193,23 +138,17 @@
         modelCacheV1Impl(internedModels, BuildFolderPaths(), modelCacheLock)
       }
     }
-<<<<<<< HEAD
-=======
 
     @JvmStatic
     fun createForPostBuildModels(): V1 {
       val internedModels = InternedModels(null)
       return modelCacheV1Impl(internedModels, BuildFolderPaths(), ReentrantLock())
     }
->>>>>>> ad5b6ee3
   }
 }
 
 data class ModuleId(val gradlePath: String, val buildId: String)
 
-<<<<<<< HEAD
-
-=======
 fun BasicGradleProject.toModuleId() = ModuleId(path, projectIdentifier.buildIdentifier.rootDir.path)
 /**
  * A [model] wrapper that knows how to post-process it once all models are fetched. [postProcess] method is expected to be invoked when the
@@ -233,7 +172,6 @@
 val IdeVariantWithPostProcessor.unitTestArtifact: IdeJavaArtifactCoreImpl? get() = variant.unitTestArtifact
 val IdeVariantWithPostProcessor.androidTestArtifact: IdeAndroidArtifactCoreImpl? get() = variant.androidTestArtifact
 val IdeVariantWithPostProcessor.testFixturesArtifact: IdeAndroidArtifactCoreImpl? get() = variant.testFixturesArtifact
->>>>>>> ad5b6ee3
 
 @VisibleForTesting
   /** For older AGP versions pick a variant name based on a heuristic  */
@@ -258,14 +196,10 @@
   return sortedNames.first()
 }
 
-<<<<<<< HEAD
-internal fun convertArtifactName(name: String): IdeArtifactName = when(name) {
-=======
 internal val GradleVersion.agpModelIncludesApplicationId: Boolean
    get() = isAtLeast(7, 4, 0, "alpha", 4, false)
 
 internal fun convertArtifactName(name: String): IdeArtifactName = when (name) {
->>>>>>> ad5b6ee3
   AndroidProject.ARTIFACT_MAIN -> IdeArtifactName.MAIN
   AndroidProject.ARTIFACT_ANDROID_TEST -> IdeArtifactName.ANDROID_TEST
   AndroidProject.ARTIFACT_UNIT_TEST -> IdeArtifactName.UNIT_TEST
