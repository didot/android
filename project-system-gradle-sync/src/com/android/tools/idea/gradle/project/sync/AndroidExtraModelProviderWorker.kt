--- conflicted
+++ resolved
@@ -26,29 +26,10 @@
 import com.android.builder.model.v2.ide.BasicVariant
 import com.android.builder.model.v2.models.AndroidDsl
 import com.android.builder.model.v2.models.BasicAndroidProject
-<<<<<<< HEAD
-import com.android.builder.model.v2.models.VariantDependencies
-=======
->>>>>>> ad5b6ee3
 import com.android.builder.model.v2.models.Versions
 import com.android.builder.model.v2.models.ndk.NativeModelBuilderParameter
 import com.android.builder.model.v2.models.ndk.NativeModule
 import com.android.ide.common.repository.GradleVersion
-<<<<<<< HEAD
-import com.android.ide.gradle.model.composites.BuildMap
-import com.android.tools.idea.gradle.model.IdeAndroidProjectType
-import com.android.tools.idea.gradle.model.IdeSyncIssue
-import com.android.tools.idea.gradle.model.IdeUnresolvedDependencies
-import com.android.tools.idea.gradle.model.IdeVariant
-import com.android.tools.idea.gradle.model.impl.IdeSyncIssueImpl
-import com.android.tools.idea.gradle.model.ndk.v1.IdeNativeVariantAbi
-import com.android.tools.idea.gradle.project.upgrade.ForcePluginUpgradeReason.MAXIMUM
-import com.android.tools.idea.gradle.project.upgrade.ForcePluginUpgradeReason.MINIMUM
-import com.android.tools.idea.gradle.project.upgrade.ForcePluginUpgradeReason.NO_FORCE
-import com.android.tools.idea.gradle.project.upgrade.ForcePluginUpgradeReason.PREVIEW
-import com.android.tools.idea.gradle.project.upgrade.computeForcePluginUpgradeReason
-import com.android.utils.appendCapitalized
-=======
 import com.android.ide.gradle.model.GradlePluginModel
 import com.android.ide.gradle.model.LegacyApplicationIdModel
 import com.android.ide.gradle.model.LegacyV1AgpVersionModel
@@ -68,7 +49,6 @@
 import com.android.tools.idea.gradle.project.upgrade.AndroidGradlePluginCompatibility.COMPATIBLE
 import com.android.tools.idea.gradle.project.upgrade.AndroidGradlePluginCompatibility.DIFFERENT_PREVIEW
 import com.android.tools.idea.gradle.project.upgrade.computeAndroidGradlePluginCompatibility
->>>>>>> ad5b6ee3
 import org.gradle.tooling.BuildController
 import org.gradle.tooling.model.BuildModel
 import org.gradle.tooling.model.build.BuildEnvironment
@@ -76,19 +56,12 @@
 import org.gradle.tooling.model.gradle.GradleBuild
 import org.gradle.tooling.model.idea.IdeaProject
 import org.jetbrains.kotlin.idea.gradleTooling.KotlinGradleModel
-<<<<<<< HEAD
-import org.jetbrains.kotlin.idea.gradleTooling.KotlinMPPGradleModel
-=======
->>>>>>> ad5b6ee3
 import org.jetbrains.kotlin.idea.gradleTooling.model.kapt.KaptGradleModel
 import org.jetbrains.plugins.gradle.model.ProjectImportModelProvider
 import java.io.PrintWriter
 import java.io.StringWriter
 import java.util.LinkedList
-<<<<<<< HEAD
-=======
 import java.util.concurrent.locks.ReentrantLock
->>>>>>> ad5b6ee3
 import com.android.builder.model.v2.ide.Variant as V2Variant
 import com.android.builder.model.v2.models.AndroidProject as V2AndroidProject
 import com.android.builder.model.v2.models.ProjectSyncIssues as V2ProjectSyncIssues
@@ -150,17 +123,6 @@
     }
   }
 
-<<<<<<< HEAD
-  data class ExtendedVariantData(
-    val basicVariant: BasicVariant,
-    val variant: V2Variant,
-    val dependencies: VariantDependencies
-  )
-
-  sealed class AndroidProjectResult {
-    class V1Project(val androidProject: AndroidProject) : AndroidProjectResult() {
-      override val buildName: String? = null
-=======
   private fun verifyIncompatibleAgpVersionsAreNotUsedOrFailSync(modules: List<BasicIncompleteGradleModule>) {
     val agpVersionsAndGradleBuilds = modules.mapNotNull {
       when (it) {
@@ -172,24 +134,12 @@
         }
         is BasicNonAndroidIncompleteGradleModule -> null
       }
->>>>>>> ad5b6ee3
     }
     // Fail Sync if we do not use the same AGP version across all the android projects.
     if (agpVersionsAndGradleBuilds.isNotEmpty() && agpVersionsAndGradleBuilds.map { it.first }.distinct().singleOrNull() == null)
       throw AgpVersionsMismatch(agpVersionsAndGradleBuilds)
   }
 
-<<<<<<< HEAD
-    class V2Project(
-      val basicAndroidProject: BasicAndroidProject,
-      val androidProject: V2AndroidProject,
-      val modelVersions: Versions,
-      val androidDsl: AndroidDsl
-    ) : AndroidProjectResult() {
-      override val buildName: String = basicAndroidProject.buildName
-    }
-=======
->>>>>>> ad5b6ee3
 
   private fun getRootProject(gradleProject: BasicGradleProject): BasicGradleProject {
     var parentProject = gradleProject
@@ -259,72 +209,6 @@
         syncOptions.additionalClassifierArtifactsAction.downloadAndroidxUISamplesSources
       )
 
-<<<<<<< HEAD
-    val modules: List<GradleModule> = actionRunner.runActions(
-      buildModels.projects.map { gradleProject ->
-        fun(controller: BuildController): GradleModule {
-
-          var androidProjectResult: AndroidProjectResult? = null
-          // Request V2 models if flag is enabled.
-          if (syncOptions.flags.studioFlagUseV2BuilderModels) {
-            // First request the Versions model to make sure we can fetch V2 models.
-            val versions = controller.findNonParameterizedV2Model(gradleProject, Versions::class.java)
-
-            if (versions?.also { checkAgpVersionCompatibility(versions.agp, syncOptions) } != null &&
-                canFetchV2Models(GradleVersion.tryParseAndroidGradlePluginVersion(versions.agp))) {
-              val basicAndroidProject = controller.findNonParameterizedV2Model(gradleProject, BasicAndroidProject::class.java)
-              val androidProject = controller.findNonParameterizedV2Model(gradleProject, V2AndroidProject::class.java)
-              val androidDsl = controller.findNonParameterizedV2Model(gradleProject, AndroidDsl::class.java)
-
-              if (basicAndroidProject != null && androidProject != null && androidDsl != null)  {
-                if (canFetchV2Models == null) {
-                  canFetchV2Models = true
-                } else if (canFetchV2Models == false) {
-                  error("Cannot initiate V2 models for Sync.")
-                }
-
-                androidProjectResult =
-                  AndroidProjectResult.V2Project(basicAndroidProject, androidProject, versions, androidDsl)
-
-                // TODO(solodkyy): Perhaps request the version interface depending on AGP version.
-                val nativeModule = controller.getNativeModuleFromGradle(gradleProject, syncAllVariantsAndAbis = false)
-                val nativeAndroidProject: NativeAndroidProject? =
-                  if (nativeModule == null)
-                    controller.findParameterizedAndroidModel(gradleProject, NativeAndroidProject::class.java, shouldBuildVariant = false)
-                  else null
-
-                return createAndroidModule(
-                  gradleProject,
-                  androidProjectResult,
-                  nativeAndroidProject,
-                  nativeModule,
-                  buildNameMap,
-                  modelCache
-                )
-              }
-            }
-          }
-          // Fall back to V1 if we can't request V2 models.
-          if (androidProjectResult == null) {
-            val androidProject = controller.findParameterizedAndroidModel(
-              gradleProject,
-              AndroidProject::class.java,
-              shouldBuildVariant = false
-            )
-            if (androidProject?.also { checkAgpVersionCompatibility(androidProject.modelVersion, syncOptions) } != null) {
-              if (canFetchV2Models == null) {
-                canFetchV2Models = false
-              } else if (canFetchV2Models == true) {
-                error("Cannot initiate V1 models for Sync.")
-              }
-              androidProjectResult = AndroidProjectResult.V1Project(androidProject)
-
-              val nativeModule = controller.getNativeModuleFromGradle(gradleProject, syncAllVariantsAndAbis = false)
-              val nativeAndroidProject: NativeAndroidProject? =
-                if (nativeModule == null)
-                  controller.findParameterizedAndroidModel(gradleProject, NativeAndroidProject::class.java, shouldBuildVariant = false)
-                else null
-=======
 
       // Requesting ProjectSyncIssues must be performed "last" since all other model requests may produces additional issues.
       // Note that "last" here means last among Android models since many non-Android models are requested after this point.
@@ -348,7 +232,6 @@
           .toMap()
       )
     }
->>>>>>> ad5b6ee3
 
     private fun fetchGradleModulesAction(
       incompleteBasicModules: List<BasicIncompleteGradleModule>,
@@ -461,41 +344,8 @@
                 fetchesKotlinModels = true
               )
           }
-<<<<<<< HEAD
-
-          val kotlinGradleModel = controller.findModel(gradleProject, KotlinGradleModel::class.java)
-          val kaptGradleModel = controller.findModel(gradleProject, KaptGradleModel::class.java)
-          return JavaModule(gradleProject, kotlinGradleModel, kaptGradleModel)
-        }
-      }.toList()
-    )
-
-    modules.filterIsInstance<AndroidModule>().forEach { androidModulesById[it.id] = it }
-
-    val variantNameResolvers = modules.filterIsInstance<AndroidModule>()
-      .associate { (it.gradleProject.projectIdentifier.buildIdentifier.rootDir to it.gradleProject.path) to it.buildVariantNameResolver() } +
-      modules.filterIsInstance<JavaModule>()
-      .associate { (it.gradleProject.projectIdentifier.buildIdentifier.rootDir to it.gradleProject.path) to {_, _ -> null} }
-
-    fun getVariantNameResolver(buildId: File, projectPath: String): VariantNameResolver =
-      variantNameResolvers.getOrElse(buildId to projectPath) {
-        error("Project identifier cannot be resolved. BuildName: $buildId, ProjectPath: $projectPath")
-      }
-
-    when (syncOptions) {
-      is SingleVariantSyncActionOptions -> {
-        // This section is for Single Variant Sync specific models if we have reached here we should have already requested AndroidProjects
-        // without any Variant information. Now we need to request that Variant information for the variants that we are interested in.
-        // e.g the ones that should be selected by the IDE.
-        chooseSelectedVariants(modules.filterIsInstance<AndroidModule>(), syncOptions, ::getVariantNameResolver)
-      }
-      is AllVariantsSyncActionOptions -> {
-        syncAllVariants(modules.filterIsInstance<AndroidModule>(), syncOptions, ::getVariantNameResolver)
-      }
-=======
         }.toList()
       )
->>>>>>> ad5b6ee3
     }
 
     private fun syncAllVariants(
@@ -524,24 +374,10 @@
         }, fetchesKotlinModels = true)
       })
 
-<<<<<<< HEAD
-  private fun checkAgpVersionCompatibility(agpVersionString: String?, syncOptions: SyncActionOptions) {
-    if (syncOptions.flags.studioFlagDisableForcedUpgrades) return
-    val agpVersion = if (agpVersionString != null) GradleVersion.parse(agpVersionString) else return
-    val latestKnown = GradleVersion.parse(Version.ANDROID_GRADLE_PLUGIN_VERSION)
-    when (computeForcePluginUpgradeReason(agpVersion, latestKnown)) {
-      MINIMUM -> throw AgpVersionTooOld(agpVersion)
-      PREVIEW -> throw AgpVersionIncompatible(agpVersion)
-      MAXIMUM -> throw AgpVersionTooNew(agpVersion)
-      NO_FORCE -> Unit
-    }
-  }
-=======
       variants.entries.forEach { (module, result) ->
         module.allVariants = result.map { it.ideVariant }
       }
     }
->>>>>>> ad5b6ee3
 
     /**
      * This method requests all of the required [Variant] models from Gradle via the tooling API.
@@ -647,30 +483,10 @@
             is NativeVariantAbiResult.V2 -> null
             NativeVariantAbiResult.None -> null
           }
-<<<<<<< HEAD
-
-          // For V2: we do not populate SyncIssues with Unresolved dependencies because we pass them through builder models.
-          val v2UnresolvedDependenciesIssues = if (module is AndroidModule) {
-            module.unresolvedDependencies.map {
-              IdeSyncIssueImpl(
-                message = "Unresolved dependencies",
-                data = it.name,
-                multiLineMessage = it.cause?.lines(),
-                severity = IdeSyncIssue.SEVERITY_ERROR,
-                type = IdeSyncIssue.TYPE_UNRESOLVED_DEPENDENCY
-              ) }
-          } else {
-            emptyList()
-          }
-
-          if (syncIssues != null) {
-            module.setSyncIssues(syncIssues + v2UnresolvedDependenciesIssues)
-=======
           result.module.syncedNativeVariantAbiName = when (val nativeVariantAbiResult = result.nativeVariantAbi) {
             is NativeVariantAbiResult.V1 -> nativeVariantAbiResult.variantAbi.abi
             is NativeVariantAbiResult.V2 -> nativeVariantAbiResult.selectedAbiName
             NativeVariantAbiResult.None -> null
->>>>>>> ad5b6ee3
           }
         }
         propagatedToModules = preModuleDependencies.filterNotNull().flatMap { it.moduleDependencies }.takeUnless { it.isEmpty() }
@@ -884,45 +700,12 @@
    * - using at least AGP 7.3.0-alpha-04.
    *  @returns true if we can fetch the V2 models in parallel, otherwise, returns false.
    */
-<<<<<<< HEAD
-  fun chooseSelectedVariants(
-    inputModules: List<AndroidModule>,
-    syncOptions: SingleVariantSyncActionOptions,
-    getVariantNameResolver: (buildId: File, projectPath: String) -> VariantNameResolver
-  ) {
-    val allModulesToSetUp = prepareRequestedOrDefaultModuleConfigurations(inputModules, syncOptions)
-
-    // When re-syncing a project without changing the selected variants it is likely that the selected variants won't in the end.
-    // However, variant resolution is not perfectly parallelizable. To overcome this we try to fetch the previously selected variant
-    // models in parallel and discard any that happen to change.
-    val preResolvedVariants =
-      when {
-        !syncOptions.flags.studioFlagParallelSyncEnabled -> emptyMap()
-        !syncOptions.flags.studioFlagParallelSyncPrefetchVariantsEnabled -> emptyMap()
-        !actionRunner.parallelActionsSupported -> emptyMap()
-        // TODO(b/181028873): Predict changed variants and build models in parallel.
-        syncOptions.moduleIdWithVariantSwitched != null -> emptyMap()
-        else -> {
-          actionRunner
-            .runActions(allModulesToSetUp.map {
-              getVariantAndModuleDependenciesAction(
-                it,
-                syncOptions.selectedVariants,
-                getVariantNameResolver
-              )
-            })
-            .filterNotNull()
-            .associateBy { it.moduleConfiguration }
-        }
-      }
-=======
   private fun canUseParallelSync(agpVersion: GradleVersion?, gradleVersion: String): Boolean {
     return org.gradle.util.GradleVersion.version(gradleVersion) >= org.gradle.util.GradleVersion.version("7.4.2") &&
            agpVersion != null &&
            ((agpVersion >= GradleVersion(7, 2, 0) && agpVersion < "7.3.0-alpha01") ||
             agpVersion.isAtLeast(7, 3, 0, "alpha", 4, true))
   }
->>>>>>> ad5b6ee3
 
   private fun getBasicIncompleteGradleModules(): List<BasicIncompleteGradleModule> {
     return safeActionRunner.runActions(
@@ -938,14 +721,6 @@
               return BasicV2AndroidModuleGradleProject(gradleProject, versions)
             }
           }
-<<<<<<< HEAD
-          else {
-            getVariantAndModuleDependenciesAction(
-              moduleConfiguration,
-              syncOptions.selectedVariants,
-              getVariantNameResolver
-            )
-=======
           // We cannot request V2 models.
           // Check if we have android projects that cannot be requested using V2, but can be requested using V1.
           controller.findModel(gradleProject, GradlePluginModel::class.java)?.also {
@@ -958,7 +733,6 @@
                 return BasicV1AndroidModuleGradleProject(gradleProject, null)
               }
             }
->>>>>>> ad5b6ee3
           }
 
           return BasicNonAndroidIncompleteGradleModule(gradleProject) // Check here tha Version does not return anything.
@@ -969,20 +743,6 @@
     )
   }
 
-<<<<<<< HEAD
-      preModuleDependencies.filterNotNull().forEach { result ->
-        result.module.syncedVariant = result.ideVariant
-        result.module.unresolvedDependencies = result.unresolvedDependencies
-        result.module.syncedNativeVariant = when (val nativeVariantAbiResult = result.nativeVariantAbi) {
-          is NativeVariantAbiResult.V1 -> nativeVariantAbiResult.variantAbi
-          is NativeVariantAbiResult.V2 -> null
-          NativeVariantAbiResult.None -> null
-        }
-        result.module.syncedNativeVariantAbiName = when (val nativeVariantAbiResult = result.nativeVariantAbi) {
-          is NativeVariantAbiResult.V1 -> nativeVariantAbiResult.variantAbi.abi
-          is NativeVariantAbiResult.V2 -> nativeVariantAbiResult.selectedAbiName
-          NativeVariantAbiResult.None -> null
-=======
   private fun checkAgpVersionCompatibility(agpVersionString: String?, syncOptions: SyncActionOptions) {
     val agpVersion = if (agpVersionString != null) GradleVersion.parse(agpVersionString) else return
     val latestKnown = GradleVersion.parse(Version.ANDROID_GRADLE_PLUGIN_VERSION)
@@ -1039,7 +799,6 @@
               fetchesKotlinModels = false
             )
           is JavaModule -> null
->>>>>>> ad5b6ee3
         }
       }
     )
@@ -1122,39 +881,12 @@
            ?: androidModule.defaultVariantName
   }
 
-<<<<<<< HEAD
-  fun syncAllVariants(
-    inputModules: List<AndroidModule>,
-    syncOptions: AllVariantsSyncActionOptions,
-    variantNameResolvers: (buildId: File, projectPath: String) -> VariantNameResolver
-  ) {
-    val variants =
-      actionRunner
-        .runActions(inputModules.flatMap { module ->
-          module.allVariantNames.orEmpty().map { variant ->
-            getVariantAction(ModuleConfiguration(module.id, variant, abi = null), variantNameResolvers)
-          }
-        })
-        .filterNotNull()
-        .groupBy { it.module }
-
-    variants.entries.forEach { (module, result) ->
-      module.allVariants = result.map {it.ideVariant}
-    }
-  }
-
-=======
->>>>>>> ad5b6ee3
   private class SyncVariantResultCore(
     val moduleConfiguration: ModuleConfiguration,
     val module: AndroidModule,
     val ideVariant: IdeVariantWithPostProcessor,
     val nativeVariantAbi: NativeVariantAbiResult,
-<<<<<<< HEAD
-    val unresolvedDependencies: List<IdeUnresolvedDependencies>
-=======
     val unresolvedDependencies: List<IdeUnresolvedDependency>
->>>>>>> ad5b6ee3
   )
 
   private class SyncVariantResult(
@@ -1163,152 +895,6 @@
   ) {
     val moduleConfiguration: ModuleConfiguration get() = core.moduleConfiguration
     val module: AndroidModule get() = core.module
-<<<<<<< HEAD
-    val ideVariant: IdeVariant get() = core.ideVariant
-    val nativeVariantAbi: NativeVariantAbiResult get() = core.nativeVariantAbi
-    val unresolvedDependencies: List<IdeUnresolvedDependencies> get() = core.unresolvedDependencies
-  }
-
-  private fun SyncVariantResultCore.getModuleDependencyConfigurations(selectedVariants: SelectedVariants): List<ModuleConfiguration> {
-    val selectedVariantDetails = selectedVariants.selectedVariants[moduleConfiguration.id]?.details
-
-    // Regardless of the current selection in the IDE we try to select the same ABI in all modules the "top" module depends on even
-    // when intermediate modules do not have native code.
-    val abiToPropagate = nativeVariantAbi.abi ?: moduleConfiguration.abi
-
-    val newlySelectedVariantDetails = createVariantDetailsFrom(module.androidProject.flavorDimensions, ideVariant, nativeVariantAbi.abi)
-    val variantDiffChange =
-      VariantSelectionChange.extractVariantSelectionChange(from = newlySelectedVariantDetails, base = selectedVariantDetails)
-
-
-    fun propagateVariantSelectionChangeFallback(dependencyModuleId: String): ModuleConfiguration? {
-      val dependencyModule = androidModulesById[dependencyModuleId] ?: return null
-      val dependencyModuleCurrentlySelectedVariant = selectedVariants.selectedVariants[dependencyModuleId]
-      val dependencyModuleSelectedVariantDetails = dependencyModuleCurrentlySelectedVariant?.details
-
-      val newSelectedVariantDetails = dependencyModuleSelectedVariantDetails?.applyChange(
-        variantDiffChange ?: VariantSelectionChange.EMPTY, applyAbiMode = ApplyAbiSelectionMode.ALWAYS
-      )
-                                      ?: return null
-
-      // Make sure the variant name we guessed in fact exists.
-      if (dependencyModule.allVariantNames?.contains(newSelectedVariantDetails.name) != true) return null
-
-      return ModuleConfiguration(dependencyModuleId, newSelectedVariantDetails.name, abiToPropagate)
-    }
-
-    fun generateDirectModuleDependencies(): List<ModuleConfiguration> {
-      return (ideVariant.mainArtifact.level2Dependencies.moduleDependencies
-              + ideVariant.unitTestArtifact?.level2Dependencies?.moduleDependencies.orEmpty()
-              + ideVariant.androidTestArtifact?.level2Dependencies?.moduleDependencies.orEmpty()
-              + ideVariant.testFixturesArtifact?.level2Dependencies?.moduleDependencies.orEmpty()
-             )
-        .mapNotNull { moduleDependency ->
-          val dependencyProject = moduleDependency.projectPath
-          val dependencyModuleId = Modules.createUniqueModuleId(moduleDependency.buildId ?: "", dependencyProject)
-          val dependencyVariant = moduleDependency.variant
-          if (dependencyVariant != null) {
-            ModuleConfiguration(dependencyModuleId, dependencyVariant, abiToPropagate)
-          }
-          else {
-            propagateVariantSelectionChangeFallback(dependencyModuleId)
-          }
-        }
-        .distinct()
-    }
-
-    /**
-     * Attempt to propagate variant changes to feature modules. This is not guaranteed to be correct, but since we do not know what the
-     * real dependencies of each feature module variant are we can only guess.
-     */
-    fun generateDynamicFeatureDependencies(): List<ModuleConfiguration> {
-      val rootProjectGradleDirectory = module.gradleProject.projectIdentifier.buildIdentifier.rootDir
-      return module.androidProject.dynamicFeatures.mapNotNull { featureModuleGradlePath ->
-        val featureModuleId = Modules.createUniqueModuleId(rootProjectGradleDirectory, featureModuleGradlePath)
-        propagateVariantSelectionChangeFallback(featureModuleId)
-      }
-    }
-
-    return generateDirectModuleDependencies() + generateDynamicFeatureDependencies()
-  }
-
-  /**
-   * Given a [moduleConfiguration] returns an action that fetches variant specific models for the given module+variant and returns the set
-   * of [SyncVariantResult]s containing the fetched models and describing resolved module configurations for the given module.
-   */
-  private fun getVariantAndModuleDependenciesAction(
-    moduleConfiguration: ModuleConfiguration,
-    selectedVariants: SelectedVariants,
-    getVariantNameResolver: (buildId: File, projectPath: String) -> VariantNameResolver
-  ): (BuildController) -> SyncVariantResult? {
-    val getVariantAction = getVariantAction(moduleConfiguration, getVariantNameResolver)
-    return fun(controller: BuildController): SyncVariantResult? {
-      val syncVariantResultCore = getVariantAction(controller) ?: return null
-      return SyncVariantResult(
-        syncVariantResultCore,
-        syncVariantResultCore.getModuleDependencyConfigurations(selectedVariants),
-      )
-    }
-  }
-
-  private fun getVariantAction(
-    moduleConfiguration: ModuleConfiguration,
-    variantNameResolvers: (buildId: File, projectPath: String) -> VariantNameResolver
-  ): (BuildController) -> SyncVariantResultCore? {
-    val module = androidModulesById[moduleConfiguration.id] ?: return { null }
-    return fun(controller: BuildController): SyncVariantResultCore? {
-      val ideVariant : IdeVariant?
-      val abiToRequest : String?
-      val nativeVariantAbi : NativeVariantAbiResult?
-      var variantName = ""
-
-      if (syncOptions.flags.studioFlagUseV2BuilderModels && canFetchV2Models == true) {
-        // In V2, we get the variants from AndroidModule.v2Variants.
-        val variant = module.v2Variants?.firstOrNull { it.name == moduleConfiguration.variant }
-                      ?: error("Resolved variant '${moduleConfiguration.variant}' does not exist.")
-
-        variantName = variant.name
-
-        // Request VariantDependencies model for the variant's dependencies.
-        val variantDependencies = controller.findVariantDependenciesV2Model(module.gradleProject, moduleConfiguration.variant) ?: return null
-        ideVariant = modelCache.variantFrom(
-          variant,
-          variantDependencies,
-          variantNameResolvers,
-          module.buildNameMap ?: error("Build name map not available for: ${module.id}")
-        )
-      }
-      else {
-        val androidModuleId = ModuleId(module.gradleProject.path, module.gradleProject.projectIdentifier.buildIdentifier.rootDir.path)
-        val adjustedVariantName = module.adjustForTestFixturesSuffix(moduleConfiguration.variant)
-        val variant = controller.findVariantModel(module, adjustedVariantName) ?: return null
-        variantName = variant.name
-        ideVariant = modelCache.variantFrom(module.androidProject, variant, module.modelVersion, androidModuleId)
-      }
-
-      module.kotlinGradleModel = controller.findKotlinGradleModelForAndroidProject(module.findModelRoot, variantName)
-      module.kaptGradleModel = controller.findKaptGradleModelForAndroidProject(module.findModelRoot, variantName)
-      abiToRequest = chooseAbiToRequest(module, variantName, moduleConfiguration.abi)
-      nativeVariantAbi = abiToRequest?.let {
-        controller.findNativeVariantAbiModel(modelCache, module, variantName, it) } ?: NativeVariantAbiResult.None
-
-      fun getUnresolvedDependencies(): List<IdeUnresolvedDependencies> {
-         val unresolvedDependencies = mutableListOf<IdeUnresolvedDependencies>()
-        unresolvedDependencies.addAll(ideVariant.mainArtifact.unresolvedDependencies)
-        ideVariant.androidTestArtifact?.let { unresolvedDependencies.addAll(it.unresolvedDependencies) }
-        ideVariant.testFixturesArtifact?.let { unresolvedDependencies.addAll(it.unresolvedDependencies) }
-        ideVariant.unitTestArtifact?.let { unresolvedDependencies.addAll(it.unresolvedDependencies) }
-        return unresolvedDependencies
-      }
-
-      return SyncVariantResultCore(
-        moduleConfiguration,
-        module,
-        ideVariant,
-        nativeVariantAbi,
-        getUnresolvedDependencies()
-      )
-=======
     val ideVariant: IdeVariantWithPostProcessor get() = core.ideVariant
     val nativeVariantAbi: NativeVariantAbiResult get() = core.nativeVariantAbi
     val unresolvedDependencies: List<IdeUnresolvedDependency> get() = core.unresolvedDependencies
@@ -1377,25 +963,9 @@
         val featureModuleId = Modules.createUniqueModuleId(rootProjectGradleDirectory, featureModuleGradlePath)
         propagateVariantSelectionChangeFallback(featureModuleId)
       }
->>>>>>> ad5b6ee3
-    }
-
-<<<<<<< HEAD
-
-  private fun BuildController.findVariantModel(
-    module: AndroidModule,
-    variantName: String
-  ): Variant? {
-    return findModel(
-      module.findModelRoot,
-      Variant::class.java,
-      ModelBuilderParameter::class.java
-    ) { parameter ->
-      parameter.setVariantName(variantName)
-    }
-=======
+    }
+
     return generateDirectModuleDependencies(libraryResolver) + generateDynamicFeatureDependencies()
->>>>>>> ad5b6ee3
   }
 
   sealed class NativeVariantAbiResult {
@@ -1483,35 +1053,6 @@
   buildIdMap: Map<BuildId, String>,
   modelCache: ModelCache.V1
 ): AndroidModule {
-<<<<<<< HEAD
-  val gradleVersionString = when (androidProjectResult) {
-    is AndroidExtraModelProviderWorker.AndroidProjectResult.V1Project -> safeGet(androidProjectResult.androidProject::getModelVersion, "")
-    is AndroidExtraModelProviderWorker.AndroidProjectResult.V2Project -> safeGet(androidProjectResult.modelVersions::agp, "")
-  }
-  val modelVersion: GradleVersion? = GradleVersion.tryParseAndroidGradlePluginVersion(gradleVersionString)
-
-  val ideAndroidProject = when (androidProjectResult) {
-    is AndroidExtraModelProviderWorker.AndroidProjectResult.V1Project -> modelCache.androidProjectFrom(androidProjectResult.androidProject)
-    is AndroidExtraModelProviderWorker.AndroidProjectResult.V2Project -> modelCache.androidProjectFrom(androidProjectResult.basicAndroidProject,
-                                                                                                       androidProjectResult.androidProject,
-                                                                                                       androidProjectResult.modelVersions,
-                                                                                                       androidProjectResult.androidDsl)
-  }
-
-  val (basicVariants, v2Variants) = when (androidProjectResult) {
-    is AndroidExtraModelProviderWorker.AndroidProjectResult.V1Project -> null to null
-    is AndroidExtraModelProviderWorker.AndroidProjectResult.V2Project ->
-      safeGet(androidProjectResult.basicAndroidProject::variants, null)?.toList() to safeGet(
-        androidProjectResult.androidProject::variants, null)?.toList()
-  }
-
-  // Single-variant-sync models have variantNames property and all-variants-sync model should have all variants present instead.
-  val allVariantNames: Set<String>? = when (androidProjectResult) {
-    is AndroidExtraModelProviderWorker.AndroidProjectResult.V1Project ->
-      safeGet(androidProjectResult.androidProject::getVariantNames, null).orEmpty().toSet()
-    // For V2, the project always have allVariants because these do not contain any dependency data.
-    is AndroidExtraModelProviderWorker.AndroidProjectResult.V2Project -> basicVariants?.map { it.name }?.toSet()
-=======
   val agpVersion: GradleVersion? = GradleVersion.tryParseAndroidGradlePluginVersion(androidProjectResult.agpVersion)
 
   val ideAndroidProject = androidProjectResult.ideAndroidProject
@@ -1520,32 +1061,9 @@
 
   val ideNativeAndroidProject = nativeAndroidProject?.let {
     modelCache.nativeAndroidProjectFrom(it, androidProjectResult.ndkVersion)
->>>>>>> ad5b6ee3
   }
   val ideNativeModule = nativeModule?.let(modelCache::nativeModuleFrom)
 
-<<<<<<< HEAD
-  fun List<BasicVariant>.getDefaultVariant(
-    buildTypes: List<BuildType>,
-    productFlavors: List<ProductFlavor>,
-    flavorDimensions: Collection<String>
-  ) : String? {
-    // Get the default buildType or fall back to debug if none isDefault.
-    val defaultBuildTypeName = buildTypes.firstOrNull { it.isDefault == true } ?: "debug"
-
-    val defaultFlavors = mutableListOf<String>()
-    // Get the default product flavors in each dimension.
-    for (flavorDimension in flavorDimensions) {
-      val defaultProductFlavorName = productFlavors.firstOrNull { it.dimension == flavorDimension && it.isDefault == true }?.name ?:
-                                 // if no productFlavor is marked isDefault within the dimension, then we get the first one in an alphabetical order.
-                                 productFlavors.filter { it.dimension == flavorDimension }.minByOrNull { it.name }?.name
-
-      if (defaultProductFlavorName != null) defaultFlavors.add(defaultProductFlavorName)
-    }
-
-    // Get the variants with buildType marked as default.
-    val variants = this.filter { variant -> variant.buildType == defaultBuildTypeName }
-=======
   val androidModule = AndroidModule.V1(
     agpVersion = agpVersion,
     buildName = androidProjectResult.buildName,
@@ -1560,7 +1078,6 @@
     nativeModule = ideNativeModule,
     legacyApplicationIdModel = androidProjectResult.legacyApplicationIdModel,
   )
->>>>>>> ad5b6ee3
 
   val syncIssues = androidProjectResult.syncIssues
   // It will be overridden if we receive something here but also a proper sync issues model later.
@@ -1571,41 +1088,6 @@
   return androidModule
 }
 
-<<<<<<< HEAD
-  val defaultVariantName: String? = when (androidProjectResult) {
-    is AndroidExtraModelProviderWorker.AndroidProjectResult.V1Project ->
-      safeGet(androidProjectResult.androidProject::getDefaultVariant, null)
-      ?: allVariantNames?.getDefaultOrFirstItem("debug")
-    is AndroidExtraModelProviderWorker.AndroidProjectResult.V2Project -> {
-      val flavorDimensions = androidProjectResult.androidDsl.flavorDimensions
-      val productFlavors = androidProjectResult.androidDsl.productFlavors
-      val buildTypes = androidProjectResult.androidDsl.buildTypes
-      // Try to get the default variant based on default BuildTypes and productFlavors, otherwise get first one in the list.
-      basicVariants?.getDefaultVariant(buildTypes, productFlavors, flavorDimensions) ?: allVariantNames?.getDefaultOrFirstItem("debug")
-    }
-  }
-
-  val ideNativeAndroidProject = when (androidProjectResult) {
-    is AndroidExtraModelProviderWorker.AndroidProjectResult.V1Project ->
-      nativeAndroidProject?.let {
-        modelCache.nativeAndroidProjectFrom(it, safeGet(androidProjectResult.androidProject::getNdkVersion, null))
-      }
-    is AndroidExtraModelProviderWorker.AndroidProjectResult.V2Project ->
-      if (nativeAndroidProject != null) {
-        error("V2 models do not compatible with NativeAndroidProject. Please check your configuration.")
-      } else {
-        null
-      }
-  }
-  val ideNativeModule = nativeModule?.let(modelCache::nativeModuleFrom)
-
-  val basicVariantMap = basicVariants?.associateBy { it.name }.orEmpty()
-
-  val androidModule = AndroidModule(
-    modelVersion = modelVersion,
-    buildName = androidProjectResult.buildName,
-    buildNameMap = buildNameMap,
-=======
 private fun createAndroidModule(
   gradleProject: BasicGradleProject,
   androidProjectResult: AndroidExtraModelProviderWorker.AndroidProjectResult.V2Project,
@@ -1627,30 +1109,10 @@
     buildName = androidProjectResult.buildName,
     buildNameMap = buildNameMap,
     buildIdMap = buildIdMap,
->>>>>>> ad5b6ee3
     gradleProject = gradleProject,
     androidProject = ideAndroidProject,
     allVariantNames = allVariantNames,
     defaultVariantName = defaultVariantName,
-<<<<<<< HEAD
-    v2Variants = v2Variants?.map { modelCache.variantFrom(
-      androidProject = ideAndroidProject,
-      basicVariant = basicVariantMap[it.name] ?: error("BasicVariant not found. Name: ${it.name}"),
-      variant = it,
-      modelVersion = modelVersion
-    ) },
-    nativeAndroidProject = ideNativeAndroidProject,
-    nativeModule = ideNativeModule
-  )
-
-  @Suppress("DEPRECATION")
-  val syncIssues = when (androidProjectResult) {
-    is AndroidExtraModelProviderWorker.AndroidProjectResult.V1Project ->
-      safeGet(androidProjectResult.androidProject::getSyncIssues, null)
-    // For V2, we are going to request the Sync issues model after populating build models.
-    is AndroidExtraModelProviderWorker.AndroidProjectResult.V2Project -> null
-  }
-=======
     androidVariantResolver = androidProjectResult.androidVariantResolver,
     variantFetcher = androidProjectResult.createVariantFetcher(),
     nativeModule = ideNativeModule,
@@ -1659,7 +1121,6 @@
 
   return androidModule
 }
->>>>>>> ad5b6ee3
 
 private fun AndroidModule.adjustForTestFixturesSuffix(variantName: String): String {
   val allVariantNames = allVariantNames.orEmpty()
@@ -1668,27 +1129,11 @@
   else variantName
 }
 
-<<<<<<< HEAD
-  return androidModule
-}
-
-private fun AndroidModule.adjustForTestFixturesSuffix(variantName: String): String {
-  val allVariantNames = allVariantNames.orEmpty()
-  val variantNameWithoutSuffix = variantName.removeSuffix("TestFixtures")
-  return if (!allVariantNames.contains(variantName) && allVariantNames.contains(variantNameWithoutSuffix)) variantNameWithoutSuffix
-  else variantName
-}
-
-=======
->>>>>>> ad5b6ee3
 private inline fun <T> safeGet(original: () -> T, default: T): T = try {
   original()
 }
 catch (ignored: UnsupportedOperationException) {
   default
-<<<<<<< HEAD
-}
-=======
 }
 
 // Keep fetchers outside of AndroidProjectResult to avoid accidental references on larger builder models.
@@ -1730,4 +1175,3 @@
     )
   }
 }
->>>>>>> ad5b6ee3
