--- conflicted
+++ resolved
@@ -56,12 +56,6 @@
 import com.android.builder.model.VariantBuildInformation
 import com.android.builder.model.VectorDrawablesOptions
 import com.android.builder.model.ViewBindingOptions
-<<<<<<< HEAD
-import com.android.builder.model.v2.models.AndroidDsl
-import com.android.builder.model.v2.models.VariantDependencies
-import com.android.builder.model.v2.models.Versions
-=======
->>>>>>> ad5b6ee3
 import com.android.builder.model.v2.models.ndk.NativeAbi
 import com.android.builder.model.v2.models.ndk.NativeBuildSystem
 import com.android.builder.model.v2.models.ndk.NativeModule
@@ -76,15 +70,7 @@
 import com.android.tools.idea.gradle.model.IdeFilterData
 import com.android.tools.idea.gradle.model.IdeLibrary
 import com.android.tools.idea.gradle.model.IdeMavenCoordinates
-<<<<<<< HEAD
-import com.android.tools.idea.gradle.model.IdeModuleLibrary
-import com.android.tools.idea.gradle.model.IdeModuleSourceSet
-import com.android.tools.idea.gradle.model.IdeProductFlavor
-import com.android.tools.idea.gradle.model.IdeProductFlavorContainer
-import com.android.tools.idea.gradle.model.IdeSigningConfig
-=======
 import com.android.tools.idea.gradle.model.IdeModuleWellKnownSourceSet
->>>>>>> ad5b6ee3
 import com.android.tools.idea.gradle.model.IdeTestOptions
 import com.android.tools.idea.gradle.model.LibraryReference
 import com.android.tools.idea.gradle.model.impl.BuildFolderPaths
@@ -133,12 +119,9 @@
 import com.android.tools.idea.gradle.model.impl.ndk.v2.IdeNativeAbiImpl
 import com.android.tools.idea.gradle.model.impl.ndk.v2.IdeNativeModuleImpl
 import com.android.tools.idea.gradle.model.impl.ndk.v2.IdeNativeVariantImpl
-<<<<<<< HEAD
-=======
 import com.android.tools.idea.gradle.model.impl.throwingIdeDependencies
 import com.android.tools.idea.gradle.project.sync.ModelCache.Companion.LOCAL_AARS
 import com.android.tools.idea.gradle.project.sync.ModelCache.Companion.LOCAL_JARS
->>>>>>> ad5b6ee3
 import com.google.common.annotations.VisibleForTesting
 import com.google.common.collect.ImmutableList
 import com.google.common.collect.ImmutableMap
@@ -303,16 +286,6 @@
     )
   }
 
-<<<<<<< HEAD
-  fun createIdeModuleLibrary(library: AndroidLibrary, projectPath: String): IdeLibrary {
-    val core = IdeModuleLibraryCore(
-      buildId = copyNewProperty(library::getBuildId) ?: buildFolderPaths.rootBuildId!!,
-      projectPath = projectPath,
-      variant = copyNewProperty(library::getProjectVariant),
-      lintJar = copyNewProperty(library::getLintJar)?.path,
-      sourceSet = IdeModuleSourceSet.MAIN,
-      artifact = null
-=======
   fun createIdeModuleLibrary(library: AndroidLibrary, projectPath: String): LibraryReference {
     val moduleLibrary = IdePreResolvedModuleLibraryImpl(
       buildId = copyNewProperty(library::getBuildId) ?: buildFolderPaths.rootBuildId!!,
@@ -320,7 +293,6 @@
       variant = copyNewProperty(library::getProjectVariant),
       lintJar = copyNewProperty(library::getLintJar)?.path?.let(::File),
       sourceSet = IdeModuleWellKnownSourceSet.MAIN
->>>>>>> ad5b6ee3
     )
     return internedModels.getOrCreate(moduleLibrary)
   }
@@ -331,12 +303,7 @@
       projectPath = projectPath,
       variant = null,
       lintJar = null,
-<<<<<<< HEAD
-      sourceSet = IdeModuleSourceSet.MAIN,
-      artifact = null
-=======
       sourceSet = IdeModuleWellKnownSourceSet.MAIN
->>>>>>> ad5b6ee3
     )
     return internedModels.getOrCreate(moduleLibrary)
   }
@@ -439,20 +406,12 @@
     // If the aar bundle is inside of build directory of sub-module, then it's regular library module dependency, otherwise it's a wrapped aar module.
     val projectPath = androidLibrary.project
     return if (projectPath != null && !isLocalAarModule(buildFolderPaths, androidLibrary)) {
-<<<<<<< HEAD
-      createIdeModuleLibrary(androidLibrary, projectPath)
-    }
-    else {
-      val core = IdeAndroidLibraryCore.create(
-        artifactAddress = computeAddress(androidLibrary),
-=======
       makeDependency(createIdeModuleLibrary(androidLibrary, projectPath), isProvided = false)
     } else {
       val artifactAddress = computeAddress(androidLibrary)
       val unnamedLibrary = IdeAndroidLibraryImpl.create(
         artifactAddress = artifactAddress,
         name = "",
->>>>>>> ad5b6ee3
         folder = androidLibrary.folder,
         manifest = androidLibrary.manifest.path,
         compileJarFiles = listOfNotNull(
@@ -503,12 +462,7 @@
       projectPath = projectPath,
       variant = variantName,
       lintJar = null,
-<<<<<<< HEAD
-      sourceSet = IdeModuleSourceSet.MAIN,
-      artifact = null
-=======
       sourceSet = IdeModuleWellKnownSourceSet.MAIN
->>>>>>> ad5b6ee3
     )
     return makeDependency(internedModels.getOrCreate(core), isProvided = false)
   }
@@ -799,16 +753,10 @@
       ).distinct(), // The source model can contain duplicates.
       variantSourceProvider = copyNewModel(artifact::getVariantSourceProvider, ::sourceProviderFrom),
       multiFlavorSourceProvider = copyNewModel(artifact::getMultiFlavorSourceProvider, ::sourceProviderFrom),
-<<<<<<< HEAD
-      level2Dependencies = dependenciesFrom(artifact, variantName, androidModuleId),
-      unresolvedDependencies = emptyList(),
-      applicationId = artifact.applicationId,
-=======
       compileClasspathCore = dependencies.model,
       runtimeClasspathCore = throwingIdeDependencies(),
       unresolvedDependencies = emptyList(),
       applicationId = applicationId,
->>>>>>> ad5b6ee3
       generatedResourceFolders = copy(artifact::getGeneratedResourceFolders, ::deduplicateFile).distinct(),
       signingConfigName = artifact.signingConfigName,
       abiFilters = ImmutableSet.copyOf( // In AGP 4.0 and below abiFilters was nullable, normalize null to empty set.
@@ -831,15 +779,12 @@
       codeShrinker = convertCodeShrinker(copyNewProperty(artifact::getCodeShrinker)),
       isTestArtifact = artifact.name == AndroidProject.ARTIFACT_ANDROID_TEST,
       modelSyncFiles = listOf()
-<<<<<<< HEAD
-=======
     )
     return IdeModelWithPostProcessor(
       androidArtifactCoreImpl,
       postProcessor = fun(): IdeAndroidArtifactCoreImpl {
         return androidArtifactCoreImpl.copy(runtimeClasspathCore = dependencies.postProcess())
       }
->>>>>>> ad5b6ee3
     )
   }
 
@@ -861,12 +806,8 @@
       generatedSourceFolders = copy(artifact::getGeneratedSourceFolders, ::deduplicateFile).distinct(),
       variantSourceProvider = copyNewModel(artifact::getVariantSourceProvider, ::sourceProviderFrom),
       multiFlavorSourceProvider = copyNewModel(artifact::getMultiFlavorSourceProvider, ::sourceProviderFrom),
-<<<<<<< HEAD
-      level2Dependencies = dependenciesFrom(artifact, variantName, androidModuleId),
-=======
       compileClasspathCore = dependencies.model,
       runtimeClasspathCore = throwingIdeDependencies(),
->>>>>>> ad5b6ee3
       unresolvedDependencies = emptyList(),
       mockablePlatformJar = copyNewProperty(artifact::getMockablePlatformJar),
       isTestArtifact = artifact.name == AndroidProject.ARTIFACT_UNIT_TEST
@@ -1297,16 +1238,12 @@
       }
     return IdeAndroidProjectImpl(
       agpVersion = project.modelVersion,
-<<<<<<< HEAD
-      name = project.name,
-=======
       projectPath = IdeProjectPathImpl(
         rootBuildId = rootBuildId.asFile,
         buildId = buildId.asFile,
         buildName = buildName,
         projectPath = projectPath
       ),
->>>>>>> ad5b6ee3
       defaultConfig = defaultConfigCopy,
       buildTypes = buildTypesCopy,
       productFlavors = productFlavorCopy,
@@ -1342,20 +1279,6 @@
     override fun createLibraryTable(): IdeUnresolvedLibraryTableImpl = internedModels.createLibraryTable()
 
     override fun variantFrom(
-<<<<<<< HEAD
-      androidProject: IdeAndroidProject,
-      basicVariant: com.android.builder.model.v2.ide.BasicVariant,
-      variant: com.android.builder.model.v2.ide.Variant,
-      modelVersion: GradleVersion?
-    ): IdeVariantImpl = throw UnsupportedOperationException()
-
-    override fun variantFrom(
-      variant: IdeVariantImpl,
-      variantDependencies: VariantDependencies,
-      getVariantNameResolver: (buildId: File, projectPath: String) -> VariantNameResolver,
-      buildNameMap: Map<String, File>
-    ): IdeVariantImpl = throw UnsupportedOperationException()
-=======
       androidProject: IdeAndroidProjectImpl,
       variant: Variant,
       legacyApplicationIdModel: LegacyApplicationIdModel?,
@@ -1363,7 +1286,6 @@
       androidModuleId: ModuleId
     ): IdeVariantWithPostProcessor =
       lock.withLock { variantFrom(androidProject, variant, legacyApplicationIdModel, modelVersion, androidModuleId) }
->>>>>>> ad5b6ee3
 
     override fun androidProjectFrom(
       rootBuildId: BuildId,
@@ -1386,11 +1308,7 @@
     override fun nativeAndroidProjectFrom(
       project: NativeAndroidProject,
       ndkVersion: String?
-<<<<<<< HEAD
-    ): IdeNativeAndroidProjectImpl = nativeAndroidProjectFrom(project, ndkVersion)
-=======
     ): IdeNativeAndroidProjectImpl = lock.withLock { nativeAndroidProjectFrom(project, ndkVersion) }
->>>>>>> ad5b6ee3
   }
 }
 
@@ -1398,12 +1316,7 @@
 
 private inline fun <T> safeGet(original: () -> T, default: T): T = try {
   original()
-<<<<<<< HEAD
-}
-catch (ignored: UnsupportedOperationException) {
-=======
 } catch (ignored: UnsupportedOperationException) {
->>>>>>> ad5b6ee3
   default
 }
 
@@ -1470,12 +1383,7 @@
   return try {
     val key: K? = getter()
     if (key != null) mapper(key) else null
-<<<<<<< HEAD
-  }
-  catch (ignored: UnsupportedOperationException) {
-=======
   } catch (ignored: UnsupportedOperationException) {
->>>>>>> ad5b6ee3
     null
   }
 }
@@ -1503,12 +1411,7 @@
 private inline fun <T : Any?> copyNewProperty(propertyInvoker: () -> T?): T? {
   return try {
     propertyInvoker()
-<<<<<<< HEAD
-  }
-  catch (ignored: UnsupportedOperationException) {
-=======
   } catch (ignored: UnsupportedOperationException) {
->>>>>>> ad5b6ee3
     null
   }
 }
@@ -1523,12 +1426,6 @@
   )
   // If the aar bundle is inside of build directory, then it's a regular library module dependency, otherwise it's a wrapped aar module.
   return (buildFolderPath != null &&
-<<<<<<< HEAD
-          // Comparing two absolute paths received from Gradle and thus they don't need canonicalization.
-          !androidLibrary.bundle.path.startsWith(buildFolderPath.path))
-}
-=======
     // Comparing two absolute paths received from Gradle and thus they don't need canonicalization.
     !androidLibrary.bundle.path.startsWith(buildFolderPath.path))
-}
->>>>>>> ad5b6ee3
+}