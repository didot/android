<!--
  ~ Copyright (C) 2019 The Android Open Source Project
  ~
  ~ Licensed under the Apache License, Version 2.0 (the "License");
  ~ you may not use this file except in compliance with the License.
  ~ You may obtain a copy of the License at
  ~
  ~      http://www.apache.org/licenses/LICENSE-2.0
  ~
  ~ Unless required by applicable law or agreed to in writing, software
  ~ distributed under the License is distributed on an "AS IS" BASIS,
  ~ WITHOUT WARRANTIES OR CONDITIONS OF ANY KIND, either express or implied.
  ~ See the License for the specific language governing permissions and
  ~ limitations under the License.
  -->

<idea-plugin>
  <extensions defaultExtensionNs="com.intellij">
    <toolWindow
        id="Logcat"
        anchor="bottom"
        icon="StudioIcons.Shell.ToolWindows.LOGCAT"
        canCloseContents="true"
        factoryClass="com.android.tools.idea.logcat.LogcatToolWindowFactory"
    />
    <fileType
        name="Logcat Filter File"
        implementationClass="com.android.tools.idea.logcat.filters.parser.LogcatFilterFileType"
        fieldName="INSTANCE"
        language="LogcatFilter"
        extensions="lcf"
    />
    <lang.parserDefinition
        language="LogcatFilter"
        implementationClass="com.android.tools.idea.logcat.filters.parser.LogcatFilterParserDefinition"
    />
    <lang.syntaxHighlighterFactory
        language="LogcatFilter"
        implementationClass="com.android.tools.idea.logcat.filters.LogcatFilterSyntaxHighlighterFactory"
    />
<<<<<<< HEAD
    <colorSettingsPage implementation="com.android.tools.idea.logcat.filters.LogcatFilterColorSettingsPage"/>
=======

    <!-- TODO(b/236246692): Restore this registration when Logcat V2 is mainstream -->
    <!--    <colorSettingsPage implementation="com.android.tools.idea.logcat.filters.LogcatFilterColorSettingsPage"/>-->

    <completion.contributor
        language="LogcatFilter"
        implementationClass="com.android.tools.idea.logcat.filters.LogcatFilterCompletionContributor"
    />

    <applicationConfigurable
        parentId="tools"
        provider="com.android.tools.idea.logcat.settings.LogcatApplicationSettingsConfigurableProvider"
        id="com.android.tools.idea.logcat.settings.LogcatApplicationSettingsConfigurableProvider"/>

    <applicationService serviceImplementation="com.android.tools.idea.logcat.settings.AndroidLogcatSettings"/>
    <applicationService serviceImplementation="com.android.tools.idea.logcat.messages.AndroidLogcatFormattingOptions"/>
    <applicationService serviceImplementation="com.android.tools.idea.logcat.filters.AndroidLogcatNamedFilters"/>
    <applicationService serviceImplementation="com.android.tools.idea.logcat.filters.AndroidLogcatFilterHistory"/>
    <applicationService serviceImplementation="com.android.tools.idea.ui.screenrecording.ScreenRecorderPersistentOptions"/>

    <additionalTextAttributes scheme="Default" file="colorSchemes/LogcatColorSchemeDefault.xml"/>
    <additionalTextAttributes scheme="Darcula" file="colorSchemes/LogcatColorSchemeDarcula.xml"/>

    <annotator language="LogcatFilter" implementationClass="com.android.tools.idea.logcat.filters.LogcatFilterErrorAnnotator"/>
>>>>>>> ad5b6ee3

  </extensions>

  <actions>
    <group id="Logcat.LogcatActions" text="Logcat">
      <action id="Logcat.ToggleViewFormat"
              class="com.android.tools.idea.logcat.actions.ToggleViewFormatAction"
              text="Toggle Logcat Formatting"
              description="Toggle between Standard and Compact view">
        <keyboard-shortcut keymap="$default" first-keystroke="alt F"/>
      </action>
    </group>
  </actions>

</idea-plugin><|MERGE_RESOLUTION|>--- conflicted
+++ resolved
@@ -38,9 +38,6 @@
         language="LogcatFilter"
         implementationClass="com.android.tools.idea.logcat.filters.LogcatFilterSyntaxHighlighterFactory"
     />
-<<<<<<< HEAD
-    <colorSettingsPage implementation="com.android.tools.idea.logcat.filters.LogcatFilterColorSettingsPage"/>
-=======
 
     <!-- TODO(b/236246692): Restore this registration when Logcat V2 is mainstream -->
     <!--    <colorSettingsPage implementation="com.android.tools.idea.logcat.filters.LogcatFilterColorSettingsPage"/>-->
@@ -65,7 +62,6 @@
     <additionalTextAttributes scheme="Darcula" file="colorSchemes/LogcatColorSchemeDarcula.xml"/>
 
     <annotator language="LogcatFilter" implementationClass="com.android.tools.idea.logcat.filters.LogcatFilterErrorAnnotator"/>
->>>>>>> ad5b6ee3
 
   </extensions>
 
