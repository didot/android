--- conflicted
+++ resolved
@@ -22,16 +22,6 @@
 import com.android.tools.idea.adb.processnamemonitor.ProcessNameMonitor
 import com.android.tools.idea.adblib.AdbLibService
 import com.android.tools.idea.concurrency.AndroidCoroutineScope
-<<<<<<< HEAD
-import com.android.tools.idea.concurrency.AndroidDispatchers.ioThread
-import com.android.tools.idea.concurrency.AndroidDispatchers.uiThread
-import com.android.tools.idea.concurrency.AndroidDispatchers.workerThread
-import com.android.tools.idea.ddms.DeviceContext
-import com.android.tools.idea.logcat.actions.ClearLogcatAction
-import com.android.tools.idea.logcat.actions.HeaderFormatOptionsAction
-import com.android.tools.idea.logcat.filters.LogcatFilter
-import com.android.tools.idea.logcat.filters.LogcatFilterParser
-=======
 import com.android.tools.idea.concurrency.AndroidDispatchers.uiThread
 import com.android.tools.idea.concurrency.AndroidDispatchers.workerThread
 import com.android.tools.idea.flags.StudioFlags
@@ -58,16 +48,12 @@
 import com.android.tools.idea.logcat.filters.LogcatFilter
 import com.android.tools.idea.logcat.filters.LogcatFilterParser
 import com.android.tools.idea.logcat.filters.LogcatMasterFilter
->>>>>>> ad5b6ee3
 import com.android.tools.idea.logcat.folding.EditorFoldingDetector
 import com.android.tools.idea.logcat.folding.FoldingDetector
 import com.android.tools.idea.logcat.hyperlinks.EditorHyperlinkDetector
 import com.android.tools.idea.logcat.hyperlinks.HyperlinkDetector
-<<<<<<< HEAD
-=======
 import com.android.tools.idea.logcat.message.LogcatMessage
 import com.android.tools.idea.logcat.messages.AndroidLogcatFormattingOptions
->>>>>>> ad5b6ee3
 import com.android.tools.idea.logcat.messages.DocumentAppender
 import com.android.tools.idea.logcat.messages.FormattingOptions
 import com.android.tools.idea.logcat.messages.LOGCAT_FILTER_HINT_KEY
@@ -77,16 +63,6 @@
 import com.android.tools.idea.logcat.messages.MessageProcessor
 import com.android.tools.idea.logcat.messages.ProcessThreadFormat
 import com.android.tools.idea.logcat.messages.TextAccumulator
-<<<<<<< HEAD
-import com.android.tools.idea.logcat.util.createLogcatEditor
-import com.android.tools.idea.logcat.util.isCaretAtBottom
-import com.android.tools.idea.logcat.util.isScrollAtBottom
-import com.intellij.execution.impl.ConsoleBuffer
-import com.intellij.openapi.Disposable
-import com.intellij.openapi.actionSystem.ActionGroup
-import com.intellij.openapi.actionSystem.ActionManager
-import com.intellij.openapi.actionSystem.AnActionEvent
-=======
 import com.android.tools.idea.logcat.messages.TextAccumulator.FilterHint
 import com.android.tools.idea.logcat.messages.TimestampFormat
 import com.android.tools.idea.logcat.service.LogcatService
@@ -122,25 +98,16 @@
 import com.intellij.openapi.actionSystem.CommonDataKeys.EDITOR
 import com.intellij.openapi.actionSystem.DataProvider
 import com.intellij.openapi.actionSystem.Separator
->>>>>>> ad5b6ee3
 import com.intellij.openapi.application.ModalityState
 import com.intellij.openapi.editor.EditorFactory
 import com.intellij.openapi.editor.RangeMarker
 import com.intellij.openapi.editor.actions.ScrollToTheEndToolbarAction
-<<<<<<< HEAD
-import com.intellij.openapi.editor.actions.ToggleUseSoftWrapsToolbarAction
-=======
 import com.intellij.openapi.editor.event.CaretEvent
 import com.intellij.openapi.editor.event.CaretListener
->>>>>>> ad5b6ee3
 import com.intellij.openapi.editor.event.EditorMouseEvent
 import com.intellij.openapi.editor.ex.EditorEx
 import com.intellij.openapi.editor.ex.util.EditorUtil
 import com.intellij.openapi.editor.impl.ContextMenuPopupHandler
-<<<<<<< HEAD
-import com.intellij.openapi.editor.impl.softwrap.SoftWrapAppliancePlaces
-=======
->>>>>>> ad5b6ee3
 import com.intellij.openapi.project.Project
 import com.intellij.tools.SimpleActionGroup
 import com.intellij.ui.EditorNotificationPanel
@@ -163,9 +130,6 @@
 import java.awt.event.MouseEvent.BUTTON1
 import java.awt.event.MouseWheelEvent
 import java.time.ZoneId
-<<<<<<< HEAD
-import kotlin.math.max
-=======
 import java.util.concurrent.atomic.AtomicReference
 import javax.swing.BorderFactory
 import javax.swing.Icon
@@ -190,17 +154,12 @@
     }
   }
 }
->>>>>>> ad5b6ee3
 
 /**
  * The top level Logcat panel.
  *
  * @param project the [Project]
-<<<<<<< HEAD
- * @param popupActionGroup An [ActionGroup] to add to the right-click menu of the panel
-=======
  * @param splitterPopupActionGroup An [ActionGroup] to add to the right-click menu of the panel and the toolbar
->>>>>>> ad5b6ee3
  * @param logcatColors Provides colors for rendering messages
  * @param state State to restore or null to use the default state
  * @param hyperlinkDetector A [HyperlinkDetector] or null to create the default one. For testing.
@@ -212,34 +171,6 @@
   private val splitterPopupActionGroup: ActionGroup,
   logcatColors: LogcatColors,
   state: LogcatPanelConfig?,
-<<<<<<< HEAD
-  hyperlinkDetector: HyperlinkDetector? = null,
-  foldingDetector: FoldingDetector? = null,
-  packageNamesProvider: PackageNamesProvider = ProjectPackageNamesProvider(project),
-  zoneId: ZoneId = ZoneId.systemDefault()
-) : BorderLayoutPanel(), LogcatPresenter, SplittingTabsStateProvider, Disposable {
-
-  @VisibleForTesting
-  internal val editor: EditorEx = createLogcatEditor(project)
-  private val document = editor.document
-  private val documentAppender = DocumentAppender(project, document, ConsoleBuffer.getCycleBufferSize())
-  private val deviceContext = DeviceContext()
-
-  @VisibleForTesting
-  internal val formattingOptions = state?.formattingOptions ?: FormattingOptions()
-  private val messageFormatter = MessageFormatter(formattingOptions, logcatColors, zoneId)
-
-  @VisibleForTesting
-  internal val messageBacklog = MessageBacklog(ConsoleBuffer.getCycleBufferSize())
-
-  @VisibleForTesting
-  val headerPanel = LogcatHeaderPanel(
-    project,
-    logcatPresenter = this,
-    deviceContext, packageNamesProvider,
-    state?.filter ?: "",
-    state?.showOnlyProjectApps ?: true)
-=======
   private var logcatSettings: AndroidLogcatSettings = AndroidLogcatSettings.getInstance(),
   androidProjectDetector: AndroidProjectDetector = AndroidProjectDetectorImpl(),
   hyperlinkDetector: HyperlinkDetector? = null,
@@ -286,22 +217,13 @@
   )
 
   private val logcatFilterParser = LogcatFilterParser(project, packageNamesProvider, androidProjectDetector)
->>>>>>> ad5b6ee3
 
   @VisibleForTesting
   internal val messageProcessor = MessageProcessor(
     this,
-<<<<<<< HEAD
-    messageFormatter::formatMessages,
-    packageNamesProvider,
-    LogcatFilterParser(project, packageNamesProvider).parse(headerPanel.getFilterText()),
-    headerPanel.isShowProjectApps())
-  private var logcatReader: LogcatReader? = null
-=======
     ::formatMessages,
     logcatFilterParser.parse(headerPanel.filter))
 
->>>>>>> ad5b6ee3
   private val toolbar = ActionManager.getInstance().createActionToolbar("LogcatMainPanel", createToolbarActions(project), false)
   private val hyperlinkDetector = hyperlinkDetector ?: EditorHyperlinkDetector(project, editor)
   private val foldingDetector = foldingDetector ?: EditorFoldingDetector(project, editor)
@@ -373,11 +295,6 @@
           device.isOnline -> logcatServiceChannel.send(StartLogcat(device))
           else -> logcatServiceChannel.send(StopLogcat)
         }
-<<<<<<< HEAD
-        document.setText("")
-        logcatReader = LogcatReader(device, this@LogcatMainPanel).also(LogcatReader::start)
-=======
->>>>>>> ad5b6ee3
       }
     }
 
@@ -447,19 +364,6 @@
     scrollPane.verticalScrollBar.addMouseMotionListener(mouseListener)
   }
 
-<<<<<<< HEAD
-  override suspend fun processMessages(messages: List<LogCatMessage>) {
-    messageBacklog.addAll(messages)
-    messageProcessor.appendMessages(messages)
-  }
-
-  override fun getState(): String = LogcatPanelConfig.toJson(
-    LogcatPanelConfig(
-      deviceContext.selectedDevice?.serialNumber,
-      formattingOptions,
-      headerPanel.getFilterText(),
-      headerPanel.isShowProjectApps()))
-=======
   override suspend fun processMessages(messages: List<LogcatMessage>) {
     messageBacklog.get().addAll(messages)
     messages.forEach {
@@ -480,7 +384,6 @@
         headerPanel.filter,
         editor.settings.isUseSoftWraps))
   }
->>>>>>> ad5b6ee3
 
   override suspend fun appendMessages(textAccumulator: TextAccumulator) = withContext(uiThread(ModalityState.any())) {
     if (!isActive) {
@@ -525,29 +428,10 @@
   }
 
   @UiThread
-<<<<<<< HEAD
-  override fun applyFilter(logcatFilter: LogcatFilter?) {
-    messageProcessor.logcatFilter = logcatFilter
-    reloadMessages()
-  }
-
-  @UiThread
-  override fun setShowOnlyProjectApps(enabled: Boolean) {
-    messageProcessor.showOnlyProjectApps = enabled
-    reloadMessages()
-  }
-
-  @UiThread
-  override fun reloadMessages() {
-    document.setText("")
-    AndroidCoroutineScope(this, workerThread).launch {
-      messageProcessor.appendMessages(messageBacklog.messages)
-=======
   override fun reloadMessages() {
     document.setText("")
     coroutineScope.launch(workerThread) {
       messageProcessor.appendMessages(messageBacklog.get().messages)
->>>>>>> ad5b6ee3
     }
   }
 
@@ -570,21 +454,12 @@
   private fun createToolbarActions(project: Project): ActionGroup {
     return SimpleActionGroup().apply {
       add(ClearLogcatAction(this@LogcatMainPanel))
-<<<<<<< HEAD
-=======
       add(PauseLogcatAction(this@LogcatMainPanel))
       add(RestartLogcatAction(this@LogcatMainPanel))
->>>>>>> ad5b6ee3
       add(ScrollToTheEndToolbarAction(editor).apply {
         @Suppress("DialogTitleCapitalization")
         templatePresentation.text = LogcatBundle.message("logcat.scroll.to.end.action.text")
       })
-<<<<<<< HEAD
-      add(object : ToggleUseSoftWrapsToolbarAction(SoftWrapAppliancePlaces.CONSOLE) {
-        override fun getEditor(e: AnActionEvent) = this@LogcatMainPanel.editor
-      })
-      add(HeaderFormatOptionsAction(project, this@LogcatMainPanel, formattingOptions))
-=======
       add(PreviousOccurrenceToolbarAction(LogcatOccurrenceNavigator(project, editor)))
       add(NextOccurrenceToolbarAction(LogcatOccurrenceNavigator(project, editor)))
       add(LogcatToggleUseSoftWrapsToolbarAction(editor))
@@ -615,27 +490,11 @@
     val device = connectedDevice.get() ?: return
     coroutineScope.launch {
       logcatServiceChannel.send(StartLogcat(device))
->>>>>>> ad5b6ee3
     }
   }
 
   @UiThread
   override fun clearMessageView() {
-<<<<<<< HEAD
-    AndroidCoroutineScope(this, ioThread).launch {
-      logcatReader?.let {
-        it.stop()
-        it.clearLogcat()
-      }
-      messageBacklog.clear()
-      logcatReader?.start()
-      withContext(uiThread) {
-        document.setText("")
-        withContext(workerThread) {
-          messageProcessor.appendMessages(messageBacklog.messages)
-        }
-      }
-=======
     coroutineScope.launch(workerThread) {
       val device = connectedDevice.get()
       if (device != null) {
@@ -683,11 +542,8 @@
       }
       EDITOR.name -> editor
       else -> null
->>>>>>> ad5b6ee3
-    }
-  }
-
-  override fun isMessageViewEmpty() = document.textLength == 0
+    }
+  }
 
   // Derived from similar code in ConsoleViewImpl. See initScrollToEndStateHandling()
   @UiThread
@@ -720,8 +576,6 @@
     caretLine = document.lineCount
     ignoreCaretAtBottom = false
   }
-<<<<<<< HEAD
-=======
 
   private fun formatMessages(textAccumulator: TextAccumulator, messages: List<LogcatMessage>) {
     messageFormatter.formatMessages(formattingOptions, textAccumulator, messages)
@@ -850,5 +704,4 @@
 private fun AnAction.withIcon(icon: Icon): AnAction {
   templatePresentation.icon = icon
   return this
->>>>>>> ad5b6ee3
 }