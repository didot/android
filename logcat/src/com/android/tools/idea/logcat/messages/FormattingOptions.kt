--- conflicted
+++ resolved
@@ -33,9 +33,6 @@
   var tagFormat: TagFormat = TagFormat(),
   var appNameFormat: AppNameFormat = AppNameFormat(),
 ) {
-<<<<<<< HEAD
-  fun getHeaderWidth() =  appNameFormat.width() + tagFormat.width() + processThreadFormat.width() + timestampFormat.width()
-=======
   enum class Style(val displayName: @ActionText String) {
     STANDARD(LogcatBundle.message("logcat.format.action.standard")) {
       override val formattingOptions: FormattingOptions
@@ -61,5 +58,4 @@
       else -> null
     }
   }
->>>>>>> ad5b6ee3
 }