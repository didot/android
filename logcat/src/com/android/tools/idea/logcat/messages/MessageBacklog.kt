--- conflicted
+++ resolved
@@ -15,11 +15,7 @@
  */
 package com.android.tools.idea.logcat.messages
 
-<<<<<<< HEAD
-import com.android.ddmlib.logcat.LogCatMessage
-=======
 import com.android.tools.idea.logcat.message.LogcatMessage
->>>>>>> ad5b6ee3
 import java.util.Collections
 
 /**
@@ -42,25 +38,13 @@
   val messages: List<LogcatMessage>
     get() = Collections.unmodifiableList(_messages)
 
-<<<<<<< HEAD
-  // The internal messages collection is exposed as a read-only list
-  private val _messages = ArrayDeque<LogCatMessage>()
-  val messages: List<LogCatMessage>
-    get() = Collections.unmodifiableList(_messages)
-
-=======
->>>>>>> ad5b6ee3
   private var size = 0
 
   init {
     assert(maxSize > 0)
   }
 
-<<<<<<< HEAD
-  fun addAll(collection: List<LogCatMessage>) {
-=======
   fun addAll(collection: List<LogcatMessage>) {
->>>>>>> ad5b6ee3
     val addedSize = collection.sumOf { it.message.length }
 
     // We split into 2 flows.
@@ -83,8 +67,6 @@
         size -= _messages.removeFirst().message.length
       }
       _messages.addAll(collection)
-<<<<<<< HEAD
-=======
     }
   }
 
@@ -93,7 +75,6 @@
       while (size > newSize) {
         size -= _messages.removeFirst().message.length
       }
->>>>>>> ad5b6ee3
     }
     maxSize = newSize
 
@@ -103,9 +84,4 @@
     _messages.clear()
     size = 0
   }
-
-  fun clear() {
-    _messages.clear()
-    size = 0
-  }
 }