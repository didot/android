/*
 * Copyright (C) 2021 The Android Open Source Project
 *
 * Licensed under the Apache License, Version 2.0 (the "License");
 * you may not use this file except in compliance with the License.
 * You may obtain a copy of the License at
 *
 *      http://www.apache.org/licenses/LICENSE-2.0
 *
 * Unless required by applicable law or agreed to in writing, software
 * distributed under the License is distributed on an "AS IS" BASIS,
 * WITHOUT WARRANTIES OR CONDITIONS OF ANY KIND, either express or implied.
 * See the License for the specific language governing permissions and
 * limitations under the License.
 */
package com.android.tools.idea.logcat.messages

import com.android.tools.adtui.common.ColorPaletteManager
import com.android.tools.idea.logcat.message.LogLevel
import com.google.gson.Gson
import com.intellij.openapi.editor.colors.TextAttributesKey
import com.intellij.openapi.editor.markup.TextAttributes
<<<<<<< HEAD
import com.intellij.ui.DarculaColors
import com.intellij.ui.JBColor
import com.jetbrains.rd.util.concurrentMapOf
import java.awt.Color
import java.io.InputStreamReader
=======
import java.util.concurrent.ConcurrentHashMap
>>>>>>> ad5b6ee3

/**
 * The logcat-tags-palette.json file is
 * [auto generated](https://source.cloud.google.com/google.com:adux-source/studio-palettes/+/master:client/app/index.js;l=176)
 * and should be updated when the design team creates new colors.
 */
private const val PALETTE_JSON_FILENAME = "/palette/logcat-tags-palette.json"

/**
 * Manages the various colors used in a log view.
 *
 * Colors are stored as [TextAttributes] which can be assigned to [com.intellij.openapi.editor.Document]
 * [com.intellij.openapi.editor.markup.MarkupModel] ranges.
 *
 * [LogLevel] colors are provided with an extension method.
 *
 * Tag colors are assigned dynamically from a small pool and stored in a map.
 */
internal class LogcatColors {

  private val colorPaletteManager by lazy {
    javaClass.getResourceAsStream(PALETTE_JSON_FILENAME)?.let {
      ColorPaletteManager(Gson().fromJson(it.reader(), Array<ColorPaletteManager.ColorPalette>::class.java))
    } ?: throw IllegalStateException("Resource not found")

  }
  private val tagColors = ConcurrentHashMap<Int, TextAttributes>()

  /**
   * Map a [LogLevel] to a [TextAttributesKey] object for rendering a log level.
   */
  internal fun getLogLevelKey(level: LogLevel) =
    LEVEL_KEYS[level] ?: throw IllegalStateException("TextAttributesKey for log level $level is not registered")

  /**
<<<<<<< HEAD
   * Map a [Log.LogLevel] to a [TextAttributes] object for rendering a log level.
=======
   * Map a [LogLevel] to a [TextAttributesKey] object for rendering a message.
>>>>>>> ad5b6ee3
   */
  internal fun getMessageKey(level: LogLevel) =
    MESSAGE_KEYS[level] ?: throw IllegalStateException("TextAttributesKey for log level $level is not registered")

  /**
   * Map a [Log.LogLevel] to a [TextAttributes] object for rendering a message.
   */
  internal fun getMessageColor(level: LogLevel) = MESSAGE_COLORS[level]

  /**
   * Map a Logcat tag to a [TextAttributes] object.
   *
   * Leverage [ColorPaletteManager] for color selection but since we use [TextAttributes], we maintain our own cache.
   *
   */
  internal fun getTagColor(tag: String): TextAttributes {
    val index = tag.hashCode()
    return tagColors.computeIfAbsent(index) {
      // We only use the foreground colors. Background colors from the palette are ignored
      TextAttributes().apply { foregroundColor = colorPaletteManager.getForegroundColor(index) }
    }
  }

<<<<<<< HEAD
// TODO(aalbert): All these colors are temporary until UX defines the proper ones.

// TODO(aalbert): Remove when https://youtrack.jetbrains.com/issue/IDEA-277131 is fixed.
private val white = JBColor(Color(254, 254, 254), JBColor.background())
private val black = JBColor(Color(1, 1, 1), JBColor.foreground())
private val red = JBColor(Color(254, 0, 0), DarculaColors.RED)
private val warning: JBColor = JBColor(Color(210, 105, 0), Color.orange)
private val error: JBColor = red

private val LEVEL_VERBOSE = TextAttributes().apply { foregroundColor = white; backgroundColor = black }
private val LEVEL_DEBUG = TextAttributes().apply { foregroundColor = white; backgroundColor = JBColor.BLUE }
private val LEVEL_INFO = TextAttributes().apply { foregroundColor = black; backgroundColor = JBColor.GREEN }
private val LEVEL_WARNING = TextAttributes().apply { foregroundColor = black; backgroundColor = warning }
private val LEVEL_ERROR = TextAttributes().apply { foregroundColor = white; backgroundColor = error }
private val LEVEL_ASSERT = LEVEL_ERROR

private val LEVEL_COLORS = mapOf(
  LogLevel.VERBOSE to LEVEL_VERBOSE,
  LogLevel.DEBUG to LEVEL_DEBUG,
  LogLevel.INFO to LEVEL_INFO,
  LogLevel.WARN to LEVEL_WARNING,
  LogLevel.ERROR to LEVEL_ERROR,
  LogLevel.ASSERT to LEVEL_ASSERT,
)

private val MESSAGE_WARNING = TextAttributes().apply { foregroundColor = warning }
private val MESSAGE_ERROR = TextAttributes().apply { foregroundColor = error }
private val MESSAGE_ASSERT = MESSAGE_ERROR

private val MESSAGE_COLORS = mapOf(
  LogLevel.VERBOSE to null,
  LogLevel.DEBUG to null,
  LogLevel.INFO to null,
  LogLevel.WARN to MESSAGE_WARNING,
  LogLevel.ERROR to MESSAGE_ERROR,
  LogLevel.ASSERT to MESSAGE_ASSERT,
)
=======
  companion object {
    val LEVEL_VERBOSE_KEY = TextAttributesKey.createTextAttributesKey("LOGCAT_V2_LEVEL_VERBOSE")
    val LEVEL_DEBUG_KEY = TextAttributesKey.createTextAttributesKey("LOGCAT_V2_LEVEL_DEBUG")
    val LEVEL_INFO_KEY = TextAttributesKey.createTextAttributesKey("LOGCAT_V2_LEVEL_INFO")
    val LEVEL_WARNING_KEY = TextAttributesKey.createTextAttributesKey("LOGCAT_V2_LEVEL_WARNING")
    val LEVEL_ERROR_KEY = TextAttributesKey.createTextAttributesKey("LOGCAT_V2_LEVEL_ERROR")
    val LEVEL_ASSERT_KEY = TextAttributesKey.createTextAttributesKey("LOGCAT_V2_LEVEL_ASSERT")

    private val LEVEL_KEYS = mapOf(
      LogLevel.VERBOSE to LEVEL_VERBOSE_KEY,
      LogLevel.DEBUG to LEVEL_DEBUG_KEY,
      LogLevel.INFO to LEVEL_INFO_KEY,
      LogLevel.WARN to LEVEL_WARNING_KEY,
      LogLevel.ERROR to LEVEL_ERROR_KEY,
      LogLevel.ASSERT to LEVEL_ASSERT_KEY,
    )

    val MESSAGE_VERBOSE_KEY = TextAttributesKey.createTextAttributesKey("LOGCAT_V2_MESSAGE_VERBOSE")
    val MESSAGE_DEBUG_KEY = TextAttributesKey.createTextAttributesKey("LOGCAT_V2_MESSAGE_DEBUG")
    val MESSAGE_INFO_KEY = TextAttributesKey.createTextAttributesKey("LOGCAT_V2_MESSAGE_INFO")
    val MESSAGE_WARNING_KEY = TextAttributesKey.createTextAttributesKey("LOGCAT_V2_MESSAGE_WARNING")
    val MESSAGE_ERROR_KEY = TextAttributesKey.createTextAttributesKey("LOGCAT_V2_MESSAGE_ERROR")
    val MESSAGE_ASSERT_KEY = TextAttributesKey.createTextAttributesKey("LOGCAT_V2_MESSAGE_ASSERT")

    private val MESSAGE_KEYS = mapOf(
      LogLevel.VERBOSE to MESSAGE_VERBOSE_KEY,
      LogLevel.DEBUG to MESSAGE_DEBUG_KEY,
      LogLevel.INFO to MESSAGE_INFO_KEY,
      LogLevel.WARN to MESSAGE_WARNING_KEY,
      LogLevel.ERROR to MESSAGE_ERROR_KEY,
      LogLevel.ASSERT to MESSAGE_ASSERT_KEY,
    )
  }
}
>>>>>>> ad5b6ee3
<|MERGE_RESOLUTION|>--- conflicted
+++ resolved
@@ -20,15 +20,7 @@
 import com.google.gson.Gson
 import com.intellij.openapi.editor.colors.TextAttributesKey
 import com.intellij.openapi.editor.markup.TextAttributes
-<<<<<<< HEAD
-import com.intellij.ui.DarculaColors
-import com.intellij.ui.JBColor
-import com.jetbrains.rd.util.concurrentMapOf
-import java.awt.Color
-import java.io.InputStreamReader
-=======
 import java.util.concurrent.ConcurrentHashMap
->>>>>>> ad5b6ee3
 
 /**
  * The logcat-tags-palette.json file is
@@ -64,19 +56,10 @@
     LEVEL_KEYS[level] ?: throw IllegalStateException("TextAttributesKey for log level $level is not registered")
 
   /**
-<<<<<<< HEAD
-   * Map a [Log.LogLevel] to a [TextAttributes] object for rendering a log level.
-=======
    * Map a [LogLevel] to a [TextAttributesKey] object for rendering a message.
->>>>>>> ad5b6ee3
    */
   internal fun getMessageKey(level: LogLevel) =
     MESSAGE_KEYS[level] ?: throw IllegalStateException("TextAttributesKey for log level $level is not registered")
-
-  /**
-   * Map a [Log.LogLevel] to a [TextAttributes] object for rendering a message.
-   */
-  internal fun getMessageColor(level: LogLevel) = MESSAGE_COLORS[level]
 
   /**
    * Map a Logcat tag to a [TextAttributes] object.
@@ -92,45 +75,6 @@
     }
   }
 
-<<<<<<< HEAD
-// TODO(aalbert): All these colors are temporary until UX defines the proper ones.
-
-// TODO(aalbert): Remove when https://youtrack.jetbrains.com/issue/IDEA-277131 is fixed.
-private val white = JBColor(Color(254, 254, 254), JBColor.background())
-private val black = JBColor(Color(1, 1, 1), JBColor.foreground())
-private val red = JBColor(Color(254, 0, 0), DarculaColors.RED)
-private val warning: JBColor = JBColor(Color(210, 105, 0), Color.orange)
-private val error: JBColor = red
-
-private val LEVEL_VERBOSE = TextAttributes().apply { foregroundColor = white; backgroundColor = black }
-private val LEVEL_DEBUG = TextAttributes().apply { foregroundColor = white; backgroundColor = JBColor.BLUE }
-private val LEVEL_INFO = TextAttributes().apply { foregroundColor = black; backgroundColor = JBColor.GREEN }
-private val LEVEL_WARNING = TextAttributes().apply { foregroundColor = black; backgroundColor = warning }
-private val LEVEL_ERROR = TextAttributes().apply { foregroundColor = white; backgroundColor = error }
-private val LEVEL_ASSERT = LEVEL_ERROR
-
-private val LEVEL_COLORS = mapOf(
-  LogLevel.VERBOSE to LEVEL_VERBOSE,
-  LogLevel.DEBUG to LEVEL_DEBUG,
-  LogLevel.INFO to LEVEL_INFO,
-  LogLevel.WARN to LEVEL_WARNING,
-  LogLevel.ERROR to LEVEL_ERROR,
-  LogLevel.ASSERT to LEVEL_ASSERT,
-)
-
-private val MESSAGE_WARNING = TextAttributes().apply { foregroundColor = warning }
-private val MESSAGE_ERROR = TextAttributes().apply { foregroundColor = error }
-private val MESSAGE_ASSERT = MESSAGE_ERROR
-
-private val MESSAGE_COLORS = mapOf(
-  LogLevel.VERBOSE to null,
-  LogLevel.DEBUG to null,
-  LogLevel.INFO to null,
-  LogLevel.WARN to MESSAGE_WARNING,
-  LogLevel.ERROR to MESSAGE_ERROR,
-  LogLevel.ASSERT to MESSAGE_ASSERT,
-)
-=======
   companion object {
     val LEVEL_VERBOSE_KEY = TextAttributesKey.createTextAttributesKey("LOGCAT_V2_LEVEL_VERBOSE")
     val LEVEL_DEBUG_KEY = TextAttributesKey.createTextAttributesKey("LOGCAT_V2_LEVEL_DEBUG")
@@ -164,5 +108,4 @@
       LogLevel.ASSERT to MESSAGE_ASSERT_KEY,
     )
   }
-}
->>>>>>> ad5b6ee3
+}