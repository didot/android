--- conflicted
+++ resolved
@@ -24,7 +24,6 @@
 import kotlin.math.min
 
 
-
 /**
  * Formats [LogcatMessage]'s into a [TextAccumulator]
  */
@@ -34,11 +33,7 @@
   private var previousTag: String? = null
   private var previousPid: Int? = null
 
-<<<<<<< HEAD
-  fun formatMessages(textAccumulator: TextAccumulator, messages: List<LogCatMessage>) {
-=======
   fun formatMessages(formattingOptions: FormattingOptions, textAccumulator: TextAccumulator, messages: List<LogcatMessage>) {
->>>>>>> ad5b6ee3
     // Replace each newline with a newline followed by the indentation of the message portion
     val newline = "\n".padEnd(formattingOptions.getHeaderWidth() + 5)
     for (message in messages) {
@@ -53,12 +48,6 @@
 
       textAccumulator.accumulate(formattingOptions.timestampFormat.format(header.timestamp, zoneId))
       textAccumulator.accumulate(formattingOptions.processThreadFormat.format(header.pid, header.tid))
-<<<<<<< HEAD
-      textAccumulator.accumulate(formattingOptions.tagFormat.format(tag, previousTag), logcatColors.getTagColor(tag), tag)
-      textAccumulator.accumulate(formattingOptions.appNameFormat.format(appName, header.pid, previousPid), hint = appName)
-      textAccumulator.accumulate(" ${header.logLevel.priorityLetter} ", logcatColors.getLogLevelColor(header.logLevel))
-      textAccumulator.accumulate(" ${message.message.replace("\n", newline)}\n", logcatColors.getMessageColor(header.logLevel))
-=======
       textAccumulator.accumulate(
         text = formattingOptions.tagFormat.format(tag, previousTag),
         textAttributes = logcatColors.getTagColor(tag),
@@ -76,7 +65,6 @@
 
       val end = textAccumulator.getTextLength()
       textAccumulator.addMessageRange(start, end, message)
->>>>>>> ad5b6ee3
 
       previousTag = tag
       previousPid = header.pid
