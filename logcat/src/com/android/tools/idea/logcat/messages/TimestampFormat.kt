--- conflicted
+++ resolved
@@ -29,28 +29,16 @@
  * Provides formatting for the timestamp
  */
 internal data class TimestampFormat(val style: Style = DATETIME, val enabled: Boolean = true) {
-<<<<<<< HEAD
-  enum class Style(val formatter: DateTimeFormatter, val width: Int) {
-    /**
-     * 1970-01-01 04:00:01.000
-     */
-    DATETIME(DATE_TIME_FORMATTER, "1970-01-01 04:00:01.000 ".length),
-=======
   enum class Style(val formatter: DateTimeFormatter, val width: Int, val displayName: String) {
     /**
      * 1970-01-01 04:00:01.000
      */
     DATETIME(DATE_TIME_FORMATTER, "1970-01-01 04:00:01.000 ".length, LogcatBundle.message("logcat.header.options.timestamp.datetime")),
->>>>>>> ad5b6ee3
 
     /**
      * 04:00:01.000
      */
-<<<<<<< HEAD
-    TIME(TIME_FORMATTER, "04:00:01.000 ".length),
-=======
     TIME(TIME_FORMATTER, "04:00:01.000 ".length, LogcatBundle.message("logcat.header.options.timestamp.time")),
->>>>>>> ad5b6ee3
   }
 
   fun format(instant: Instant, zoneId: ZoneId): String =
