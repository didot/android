/*
 * Copyright (C) 2021 The Android Open Source Project
 *
 * Licensed under the Apache License, Version 2.0 (the "License");
 * you may not use this file except in compliance with the License.
 * You may obtain a copy of the License at
 *
 *      http://www.apache.org/licenses/LICENSE-2.0
 *
 * Unless required by applicable law or agreed to in writing, software
 * distributed under the License is distributed on an "AS IS" BASIS,
 * WITHOUT WARRANTIES OR CONDITIONS OF ANY KIND, either express or implied.
 * See the License for the specific language governing permissions and
 * limitations under the License.
 */
package com.android.tools.idea.logcat

<<<<<<< HEAD
import com.android.ddmlib.Log.LogLevel.INFO
import com.android.ddmlib.Log.LogLevel.WARN
import com.android.ddmlib.logcat.LogCatHeader
import com.android.ddmlib.logcat.LogCatMessage
import com.android.testutils.MockitoKt.eq
import com.android.testutils.MockitoKt.mock
import com.android.tools.adtui.swing.FakeUi
import com.android.tools.adtui.swing.popup.PopupRule
import com.android.tools.idea.concurrency.AndroidExecutors
import com.android.tools.idea.logcat.actions.ClearLogcatAction
import com.android.tools.idea.logcat.actions.HeaderFormatOptionsAction
import com.android.tools.idea.logcat.filters.LogcatFilterField.LINE
import com.android.tools.idea.logcat.filters.StringFilter
import com.android.tools.idea.logcat.folding.FoldingDetector
import com.android.tools.idea.logcat.hyperlinks.HyperlinkDetector
import com.android.tools.idea.logcat.messages.FormattingOptions
import com.android.tools.idea.logcat.messages.LogcatColors
import com.android.tools.idea.logcat.messages.TagFormat
import com.android.tools.idea.logcat.util.LogcatFilterLanguageRule
import com.android.tools.idea.logcat.util.isCaretAtBottom
import com.android.tools.idea.testing.AndroidExecutorsRule
import com.google.common.truth.Truth.assertThat
import com.google.gson.Gson
=======
import com.android.adblib.AdbSession
import com.android.adblib.DeviceState
import com.android.adblib.testing.FakeAdbSession
import com.android.ddmlib.AndroidDebugBridge
import com.android.ddmlib.Client
import com.android.ddmlib.ClientData
import com.android.ddmlib.IDevice
import com.android.ddmlib.IDevice.CHANGE_CLIENT_LIST
import com.android.testutils.MockitoKt.eq
import com.android.testutils.MockitoKt.mock
import com.android.testutils.MockitoKt.whenever
import com.android.tools.adtui.TreeWalker
import com.android.tools.adtui.swing.FakeMouse.Button.CTRL_LEFT
import com.android.tools.adtui.swing.FakeUi
import com.android.tools.adtui.swing.popup.PopupRule
import com.android.tools.analytics.UsageTrackerRule
import com.android.tools.idea.FakeAndroidProjectDetector
import com.android.tools.idea.concurrency.AndroidExecutors
import com.android.tools.idea.concurrency.waitForCondition
import com.android.tools.idea.logcat.LogcatPanelConfig.FormattingConfig
import com.android.tools.idea.logcat.actions.PopupActionGroupAction
import com.android.tools.idea.logcat.devices.Device
import com.android.tools.idea.logcat.filters.AndroidLogcatFilterHistory
import com.android.tools.idea.logcat.filters.LogcatFilterField.IMPLICIT_LINE
import com.android.tools.idea.logcat.filters.LogcatFilterField.LINE
import com.android.tools.idea.logcat.filters.ProjectAppFilter
import com.android.tools.idea.logcat.filters.StringFilter
import com.android.tools.idea.logcat.folding.FoldingDetector
import com.android.tools.idea.logcat.hyperlinks.HyperlinkDetector
import com.android.tools.idea.logcat.message.LogLevel
import com.android.tools.idea.logcat.message.LogLevel.DEBUG
import com.android.tools.idea.logcat.message.LogLevel.INFO
import com.android.tools.idea.logcat.message.LogLevel.WARN
import com.android.tools.idea.logcat.message.LogcatHeader
import com.android.tools.idea.logcat.message.LogcatMessage
import com.android.tools.idea.logcat.messages.AndroidLogcatFormattingOptions
import com.android.tools.idea.logcat.messages.FormattingOptions
import com.android.tools.idea.logcat.messages.FormattingOptions.Style.COMPACT
import com.android.tools.idea.logcat.messages.FormattingOptions.Style.STANDARD
import com.android.tools.idea.logcat.messages.LogcatColors
import com.android.tools.idea.logcat.messages.TagFormat
import com.android.tools.idea.logcat.service.LogcatService
import com.android.tools.idea.logcat.settings.AndroidLogcatSettings
import com.android.tools.idea.logcat.testing.TestDevice
import com.android.tools.idea.logcat.testing.setDevices
import com.android.tools.idea.logcat.testing.setupCommandsForDevice
import com.android.tools.idea.logcat.util.AndroidProjectDetector
import com.android.tools.idea.logcat.util.LogcatFilterLanguageRule
import com.android.tools.idea.logcat.util.isCaretAtBottom
import com.android.tools.idea.logcat.util.logcatEvents
import com.android.tools.idea.run.ClearLogcatListener
import com.android.tools.idea.testing.AndroidExecutorsRule
import com.google.common.truth.Truth.assertThat
import com.google.wireless.android.sdk.stats.LogcatUsageEvent
import com.google.wireless.android.sdk.stats.LogcatUsageEvent.LogcatFilterEvent
import com.google.wireless.android.sdk.stats.LogcatUsageEvent.LogcatFormatConfiguration
import com.google.wireless.android.sdk.stats.LogcatUsageEvent.LogcatFormatConfiguration.Preset
import com.google.wireless.android.sdk.stats.LogcatUsageEvent.LogcatPanelEvent
import com.google.wireless.android.sdk.stats.LogcatUsageEvent.Type.PANEL_ADDED
>>>>>>> ad5b6ee3
import com.intellij.openapi.actionSystem.ActionGroup
import com.intellij.openapi.actionSystem.ActionGroup.EMPTY_GROUP
import com.intellij.openapi.actionSystem.ActionToolbar
import com.intellij.openapi.actionSystem.AnAction
import com.intellij.openapi.actionSystem.AnActionEvent
import com.intellij.openapi.actionSystem.Separator
import com.intellij.openapi.actionSystem.impl.ActionMenuItem
<<<<<<< HEAD
import com.intellij.openapi.editor.actions.ScrollToTheEndToolbarAction
import com.intellij.openapi.editor.actions.ToggleUseSoftWrapsToolbarAction
=======
import com.intellij.openapi.application.ApplicationManager
>>>>>>> ad5b6ee3
import com.intellij.openapi.editor.impl.DocumentImpl
import com.intellij.openapi.project.DumbAware
import com.intellij.openapi.util.Disposer
import com.intellij.testFramework.EdtRule
import com.intellij.testFramework.ProjectRule
import com.intellij.testFramework.RuleChain
import com.intellij.testFramework.RunsInEdt
<<<<<<< HEAD
import com.intellij.testFramework.runInEdtAndGet
import com.intellij.testFramework.runInEdtAndWait
import com.intellij.tools.SimpleActionGroup
import com.intellij.util.ConcurrencyUtil
import kotlinx.coroutines.runBlocking
=======
import com.intellij.testFramework.replaceService
import com.intellij.testFramework.runInEdtAndGet
import com.intellij.testFramework.runInEdtAndWait
import com.intellij.tools.SimpleActionGroup
import com.intellij.ui.EditorNotificationPanel
import com.intellij.util.ConcurrencyUtil
import kotlinx.coroutines.channels.Channel
import kotlinx.coroutines.flow.Flow
import kotlinx.coroutines.flow.consumeAsFlow
import kotlinx.coroutines.runBlocking
import org.junit.Before
>>>>>>> ad5b6ee3
import org.junit.Rule
import org.junit.Test
import org.mockito.Mockito.times
import org.mockito.Mockito.verify
import java.awt.BorderLayout
import java.awt.BorderLayout.CENTER
import java.awt.BorderLayout.NORTH
import java.awt.BorderLayout.WEST
import java.awt.Dimension
import java.time.Instant
import java.time.ZoneId
import java.util.concurrent.Executors
import java.util.concurrent.ThreadPoolExecutor
<<<<<<< HEAD
import java.util.concurrent.TimeUnit
=======
import java.util.concurrent.TimeUnit.SECONDS
import javax.swing.JPanel
>>>>>>> ad5b6ee3
import javax.swing.JPopupMenu

/**
 * Tests for [LogcatMainPanel]
 */
class LogcatMainPanelTest {
  private val projectRule = ProjectRule()
  private val executor = Executors.newCachedThreadPool()
  private val popupRule = PopupRule()
<<<<<<< HEAD
  private val androidExecutorsRule = AndroidExecutorsRule(workerThreadExecutor = executor, ioThreadExecutor = executor)

  @get:Rule
  val rule = RuleChain(projectRule, EdtRule(), androidExecutorsRule, popupRule, LogcatFilterLanguageRule())

  private val myMockHyperlinkDetector = mock<HyperlinkDetector>()
  private val mockFoldingDetector = mock<FoldingDetector>()
  private val gson = Gson()
=======
  private val androidExecutorsRule = AndroidExecutorsRule(workerThreadExecutor = executor)
  private val usageTrackerRule = UsageTrackerRule()

  @get:Rule
  val rule = RuleChain(projectRule, EdtRule(), androidExecutorsRule, popupRule, LogcatFilterLanguageRule(), usageTrackerRule)

  private val mockHyperlinkDetector = mock<HyperlinkDetector>()
  private val mockFoldingDetector = mock<FoldingDetector>()
  private val fakeAdbSession = FakeAdbSession()
  private val androidLogcatFormattingOptions = AndroidLogcatFormattingOptions()

  @Before
  fun setUp() {
    ApplicationManager.getApplication().replaceService(
      AndroidLogcatFormattingOptions::class.java,
      androidLogcatFormattingOptions,
      projectRule.project)
  }
>>>>>>> ad5b6ee3

  @RunsInEdt
  @Test
  fun createsComponents() {
<<<<<<< HEAD
    val logcatMainPanel = logcatMainPanel()
=======
    // In prod, splitter actions are provided by the Splitting Tabs component. In tests, we create a stand-in
    val splitterActions = SimpleActionGroup().apply {
      add(object : AnAction("Splitter Action") {
        override fun actionPerformed(e: AnActionEvent) {}
      })
    }
>>>>>>> ad5b6ee3

    val logcatMainPanel = logcatMainPanel(splitterPopupActionGroup = splitterActions)

    val borderLayout = logcatMainPanel.layout as BorderLayout
    assertThat(logcatMainPanel.componentCount).isEqualTo(3)
    assertThat(borderLayout.getLayoutComponent(NORTH)).isInstanceOf(LogcatHeaderPanel::class.java)
    val centerComponent: JPanel = borderLayout.getLayoutComponent(CENTER) as JPanel
    assertThat(centerComponent.components[0]).isInstanceOf(EditorNotificationPanel::class.java)
    assertThat(centerComponent.components[0].isVisible).isFalse()
    assertThat(centerComponent.components[1]).isSameAs(logcatMainPanel.editor.component)
    assertThat(borderLayout.getLayoutComponent(WEST)).isInstanceOf(ActionToolbar::class.java)
    val toolbar = borderLayout.getLayoutComponent(WEST) as ActionToolbar
<<<<<<< HEAD
    assertThat(toolbar.actions[0]).isInstanceOf(ClearLogcatAction::class.java)
    assertThat(toolbar.actions[1]).isInstanceOf(ScrollToTheEndToolbarAction::class.java)
    assertThat(toolbar.actions[2]).isInstanceOf(ToggleUseSoftWrapsToolbarAction::class.java)
    assertThat(toolbar.actions[3]).isInstanceOf(HeaderFormatOptionsAction::class.java)
    assertThat(toolbar.actions[4]).isInstanceOf(Separator::class.java)
=======
    assertThat(toolbar.actions.mapToStrings()).containsExactly(
      "Clear Logcat",
      "Pause Logcat",
      "Restart Logcat",
      "Scroll to the End (clicking on a particular line stops scrolling and keeps that line visible)",
      "Previous Occurrence",
      "Next Occurrence",
      "Soft-Wrap",
      "-",
      "Configure Logcat Formatting Options",
      "  Standard View",
      "  Compact View",
      "  -",
      "  Modify Views",
      "-",
      "Split Panels",
      "  Splitter Action",
      "-",
      "Take Screenshot",
      "Record Screen",
      "-", // ActionManager.createActionToolbar() seems to add a separator at the end
    ).inOrder()
    toolbar.actions.forEach {
      assertThat(it).isInstanceOf(DumbAware::class.java)
    }
>>>>>>> ad5b6ee3
  }

  @Test
  fun setsDocumentCyclicBuffer() = runBlocking {
<<<<<<< HEAD
    // Set a buffer of 1k
    System.setProperty("idea.cycle.buffer.size", "1")
    val logcatMainPanel = runInEdtAndGet(this@LogcatMainPanelTest::logcatMainPanel)
=======
    val logcatMainPanel = runInEdtAndGet { logcatMainPanel(logcatSettings = AndroidLogcatSettings(bufferSize = 1024)) }
>>>>>>> ad5b6ee3
    val document = logcatMainPanel.editor.document as DocumentImpl
    val logcatMessage = logcatMessage()

    // Insert 20 log lines
<<<<<<< HEAD
    logcatMainPanel.messageProcessor.appendMessages(List(20) { logCatMessage() })

    assertThat(document.text.length).isAtMost(1024)
=======
    logcatMainPanel.messageProcessor.appendMessages(List(20) { logcatMessage })
    logcatMainPanel.messageProcessor.onIdle {
      assertThat(document.text.length).isAtMost(1024 + logcatMessage.length())
    }
>>>>>>> ad5b6ee3
  }

  /**
   * This test can't run in the EDT because it depends on coroutines that are launched in the UI Thread and need to be able to wait for them
   * to complete. If it runs in the EDT, it cannot wait for these tasks to execute.
   */
  @Test
  fun appendMessages() = runBlocking {
    val logcatMainPanel = runInEdtAndGet {
      logcatMainPanel(zoneId = ZoneId.of("Asia/Yerevan"))
    }

    logcatMainPanel.messageProcessor.appendMessages(listOf(
      LogcatMessage(LogcatHeader(WARN, 1, 2, "app1", "", "tag1", Instant.ofEpochMilli(1000)), "message1"),
      LogcatMessage(LogcatHeader(INFO, 1, 2, "app2", "", "tag2", Instant.ofEpochMilli(1000)), "message2"),
    ))

    logcatMainPanel.messageProcessor.onIdle {
      assertThat(logcatMainPanel.editor.document.text).isEqualTo("""
        1970-01-01 04:00:01.000     1-2     tag1                    app1                                 W  message1
        1970-01-01 04:00:01.000     1-2     tag2                    app2                                 I  message2

      """.trimIndent())
    }
  }

  @Test
  fun applyFilter() = runBlocking {
    val logcatMainPanel = runInEdtAndGet(this@LogcatMainPanelTest::logcatMainPanel)
    logcatMainPanel.processMessages(listOf(
<<<<<<< HEAD
      LogCatMessage(LogCatHeader(WARN, 1, 2, "app1", "tag1", Instant.ofEpochMilli(1000)), "message1"),
      LogCatMessage(LogCatHeader(INFO, 1, 2, "app2", "tag2", Instant.ofEpochMilli(1000)), "message2"),
=======
      LogcatMessage(LogcatHeader(WARN, 1, 2, "app1", "", "tag1", Instant.ofEpochMilli(1000)), "message1"),
      LogcatMessage(LogcatHeader(INFO, 1, 2, "app2", "", "tag2", Instant.ofEpochMilli(1000)), "message2"),
>>>>>>> ad5b6ee3
    ))

    logcatMainPanel.messageProcessor.onIdle {
      logcatMainPanel.applyFilter(StringFilter("tag1", LINE))
<<<<<<< HEAD
    }

    ConcurrencyUtil.awaitQuiescence(AndroidExecutors.getInstance().workerThreadExecutor as ThreadPoolExecutor, 5, TimeUnit.SECONDS)
    logcatMainPanel.messageProcessor.onIdle {
      assertThat(logcatMainPanel.editor.document.text).isEqualTo("""
        1970-01-01 04:00:01.000     1-2     tag1                    app1                                 W  message1

      """.trimIndent())
    }
  }

  @Test
  fun applyFilter_appOnly() = runBlocking {
    val logcatMainPanel = runInEdtAndGet {
      logcatMainPanel(packageNamesProvider = FakePackageNamesProvider("app1", "app3"))
    }
    logcatMainPanel.processMessages(listOf(
      LogCatMessage(LogCatHeader(WARN, 1, 2, "app1", "tag", Instant.ofEpochMilli(1000)), "message1"),
      LogCatMessage(LogCatHeader(INFO, 1, 2, "app2", "tag", Instant.ofEpochMilli(1000)), "message2"),
      LogCatMessage(LogCatHeader(INFO, 1, 2, "app3", "tag", Instant.ofEpochMilli(1000)), "message3"),
    ))

    logcatMainPanel.messageProcessor.onIdle {
      logcatMainPanel.setShowOnlyProjectApps(true)
    }

    ConcurrencyUtil.awaitQuiescence(AndroidExecutors.getInstance().workerThreadExecutor as ThreadPoolExecutor, 5, TimeUnit.SECONDS)
    logcatMainPanel.messageProcessor.onIdle {
      assertThat(logcatMainPanel.editor.document.text).isEqualTo("""
        1970-01-01 04:00:01.000     1-2     tag                     app1                                 W  message1
        1970-01-01 04:00:01.000     1-2     tag                     app3                                 I  message3

      """.trimIndent())
    }
  }

  @Test
  fun appendMessages_disposedEditor() = runBlocking {
    val logcatMainPanel = runInEdtAndGet {
      logcatMainPanel().also {
        Disposer.dispose(it)
      }
    }
=======
    }

    ConcurrencyUtil.awaitQuiescence(AndroidExecutors.getInstance().workerThreadExecutor as ThreadPoolExecutor, 5, SECONDS)
    logcatMainPanel.messageProcessor.onIdle {
      assertThat(logcatMainPanel.editor.document.text).isEqualTo("""
        1970-01-01 04:00:01.000     1-2     tag1                    app1                                 W  message1

      """.trimIndent())
    }
  }

  @Test
  fun appendMessages_disposedEditor() = runBlocking {
    val logcatMainPanel = runInEdtAndGet {
      logcatMainPanel().also {
        Disposer.dispose(it)
      }
    }

    logcatMainPanel.messageProcessor.appendMessages(listOf(logcatMessage()))
  }

  @Test
  fun appendMessages_scrollToEnd() = runBlocking {
    val logcatMainPanel = runInEdtAndGet(this@LogcatMainPanelTest::logcatMainPanel)
>>>>>>> ad5b6ee3

    logcatMainPanel.messageProcessor.appendMessages(listOf(logCatMessage()))
  }

  @Test
  fun appendMessages_scrollToEnd() = runBlocking {
    val logcatMainPanel = runInEdtAndGet(this@LogcatMainPanelTest::logcatMainPanel)

    logcatMainPanel.messageProcessor.appendMessages(listOf(
<<<<<<< HEAD
      logCatMessage(),
      logCatMessage(),
=======
      logcatMessage(),
      logcatMessage(),
>>>>>>> ad5b6ee3
    ))

    logcatMainPanel.messageProcessor.onIdle {
      @Suppress("ConvertLambdaToReference")
      assertThat(logcatMainPanel.editor.isCaretAtBottom()).isTrue()
    }
  }

  @Test
  fun appendMessages_notAtBottom_doesNotScrollToEnd() = runBlocking {
    val logcatMainPanel = runInEdtAndGet(this@LogcatMainPanelTest::logcatMainPanel)

<<<<<<< HEAD
    logcatMainPanel.messageProcessor.appendMessages(listOf(logCatMessage()))
    logcatMainPanel.messageProcessor.onIdle {
      logcatMainPanel.editor.caretModel.moveToOffset(0)
    }
    logcatMainPanel.messageProcessor.appendMessages(listOf(logCatMessage()))
=======
    logcatMainPanel.messageProcessor.appendMessages(listOf(logcatMessage()))
    logcatMainPanel.messageProcessor.onIdle {
      logcatMainPanel.editor.caretModel.moveToOffset(0)
    }
    logcatMainPanel.messageProcessor.appendMessages(listOf(logcatMessage()))
>>>>>>> ad5b6ee3

    logcatMainPanel.messageProcessor.onIdle {
      @Suppress("ConvertLambdaToReference")
      assertThat(logcatMainPanel.editor.isCaretAtBottom()).isFalse()
    }
  }

  @RunsInEdt
  @Test
  fun installPopupHandler() {
    // In prod, splitter actions are provided by the Splitting Tabs component. In tests, we create a stand-in
    val splitterActions = SimpleActionGroup().apply {
      add(object : AnAction("Splitter Action") {
        override fun actionPerformed(e: AnActionEvent) {}
      })
    }
<<<<<<< HEAD

    val logcatMainPanel = logcatMainPanel(popupActionGroup = popupActionGroup).apply {
      size = Dimension(100, 100)
=======
    val logcatMainPanel = logcatMainPanel(splitterPopupActionGroup = splitterActions).apply {
      size = Dimension(100, 100)
      editor.document.setText("foo") // put some text so 'Fold Lines Like This' is enabled
>>>>>>> ad5b6ee3
    }
    val fakeUi = FakeUi(logcatMainPanel, createFakeWindow = true)

    fakeUi.rightClickOn(logcatMainPanel)

    val popupMenu = popupRule.popupContents as JPopupMenu
<<<<<<< HEAD
    assertThat(popupMenu.components.map { (it as ActionMenuItem).anAction }).containsExactlyElementsIn(popupActionGroup.getChildren(null))
    verify(popupRule.mockPopup).show()
=======

    // SearchWebAction does not show up in this test because its presentation depends on a CopyProvider available which it isn't in the
    // test environment for some reason.
    assertThat(popupMenu.components.map { if (it is JPopupMenu.Separator) "-" else (it as ActionMenuItem).text }).containsExactly(
      "Copy",
      "Fold Lines Like This",
      "-",
      "Splitter Action",
      "-",
      "Clear Logcat",
    )
    verify(popupRule.mockPopup).show()
    // JBPopupMenu has a Timer that is stopped when made invisible. If not stopped, checkJavaSwingTimersAreDisposed() will throw in some
    // other test.
    popupMenu.isVisible = false
>>>>>>> ad5b6ee3
  }

  @RunsInEdt
  @Test
  fun isMessageViewEmpty_emptyDocument() {
    val logcatMainPanel = logcatMainPanel()
    logcatMainPanel.editor.document.setText("")

<<<<<<< HEAD
    assertThat(logcatMainPanel.isMessageViewEmpty()).isTrue()
  }

  @RunsInEdt
  @Test
  fun isMessageViewEmpty_notEmptyDocument() {
    val logcatMainPanel = logcatMainPanel()
    logcatMainPanel.editor.document.setText("not-empty")

    assertThat(logcatMainPanel.isMessageViewEmpty()).isFalse()
=======
    assertThat(logcatMainPanel.isLogcatEmpty()).isTrue()
  }

  @Test
  fun isMessageViewEmpty_notEmptyLogcat() = runBlocking {
    val logcatMainPanel = runInEdtAndGet {
      logcatMainPanel(hyperlinkDetector = mockHyperlinkDetector)
    }

    logcatMainPanel.processMessages(listOf(logcatMessage()))

    assertThat(logcatMainPanel.isLogcatEmpty()).isFalse()
>>>>>>> ad5b6ee3
  }

  @Test
  fun clearMessageView() {
    val logcatMainPanel = runInEdtAndGet {
      logcatMainPanel().also {
        it.editor.document.setText("not-empty")
<<<<<<< HEAD
      }
    }

    logcatMainPanel.clearMessageView()

    ConcurrencyUtil.awaitQuiescence(AndroidExecutors.getInstance().ioThreadExecutor as ThreadPoolExecutor, 5, TimeUnit.SECONDS)
    runInEdtAndWait { }
    assertThat(logcatMainPanel.editor.document.text).isEmpty()
    assertThat(logcatMainPanel.messageBacklog.messages).isEmpty()
    // TODO(aalbert): Test the 'logcat -c' functionality if new adb lib allows for it.
  }

  /**
   *  The purpose this test is to ensure that we are calling the HyperlinkHighlighter with the correct line range. It does not test user on
   *  any visible effect.
   */
  @Test
  fun hyperlinks_range() = runBlocking {
    val logcatMainPanel = runInEdtAndGet {
      logcatMainPanel(hyperlinkDetector = myMockHyperlinkDetector)
    }

    logcatMainPanel.messageProcessor.appendMessages(listOf(logCatMessage()))
    logcatMainPanel.messageProcessor.onIdle {}
    logcatMainPanel.messageProcessor.appendMessages(listOf(logCatMessage()))

    logcatMainPanel.messageProcessor.onIdle {
      verify(myMockHyperlinkDetector).detectHyperlinks(eq(0), eq(1))
      verify(myMockHyperlinkDetector).detectHyperlinks(eq(1), eq(2))
    }
  }

  /**
   *  The purpose this test is to ensure that we are calling the HyperlinkHighlighter with the correct line range. It does not test user on
   *  any visible effect.
   */
  @Test
  fun hyperlinks_rangeWithCyclicBuffer() = runBlocking {
    System.setProperty("idea.cycle.buffer.size", "1")
    val logcatMainPanel = runInEdtAndGet {
      logcatMainPanel(hyperlinkDetector = myMockHyperlinkDetector)
    }
    val longMessage = "message".padStart(1000, '-')

    logcatMainPanel.messageProcessor.appendMessages(listOf(logCatMessage(message = longMessage)))
    logcatMainPanel.messageProcessor.onIdle {} // force flush
    logcatMainPanel.messageProcessor.appendMessages(listOf(logCatMessage(message = longMessage)))

    logcatMainPanel.messageProcessor.onIdle {
      verify(myMockHyperlinkDetector, times(2)).detectHyperlinks(eq(0), eq(1))
    }
  }

  /**
   *  The purpose this test is to ensure that we are calling the FoldingDetector with the correct line range. It does not test user on any
   *  visible effect.
   */
  @Test
  fun foldings_range() = runBlocking {
    val logcatMainPanel = runInEdtAndGet {
      logcatMainPanel(foldingDetector = mockFoldingDetector)
    }

    logcatMainPanel.messageProcessor.appendMessages(listOf(logCatMessage()))
    logcatMainPanel.messageProcessor.onIdle {}
    logcatMainPanel.messageProcessor.appendMessages(listOf(logCatMessage()))

    logcatMainPanel.messageProcessor.onIdle {
      verify(mockFoldingDetector).detectFoldings(eq(0), eq(1))
      verify(mockFoldingDetector).detectFoldings(eq(1), eq(2))
    }
  }

  /**
   *  The purpose this test is to ensure that we are calling the FoldingDetector with the correct line range. It does not test user on any
   *  visible effect.
   */
  @Test
  fun foldings_rangeWithCyclicBuffer() = runBlocking {
    System.setProperty("idea.cycle.buffer.size", "1")
    val logcatMainPanel = runInEdtAndGet {
      logcatMainPanel(foldingDetector = mockFoldingDetector)
    }
    val longMessage = "message".padStart(1000, '-')

    logcatMainPanel.messageProcessor.appendMessages(listOf(logCatMessage(message = longMessage)))
    logcatMainPanel.messageProcessor.onIdle {} // force flush
    logcatMainPanel.messageProcessor.appendMessages(listOf(logCatMessage(message = longMessage)))

    logcatMainPanel.messageProcessor.onIdle {
      verify(mockFoldingDetector, times(2)).detectFoldings(eq(0), eq(1))
    }
  }

  @RunsInEdt
  @Test
  fun getState() {
    val logcatMainPanel = logcatMainPanel()
    logcatMainPanel.formattingOptions.tagFormat = TagFormat(15)

    val logcatPanelConfig = gson.fromJson(logcatMainPanel.getState(), LogcatPanelConfig::class.java)
    assertThat(logcatPanelConfig.formattingOptions.tagFormat.maxLength).isEqualTo(15)
  }

  @RunsInEdt
  @Test
  fun appliesState() {
    val logcatMainPanel = logcatMainPanel(
      state = LogcatPanelConfig("device", FormattingOptions(tagFormat = TagFormat(17)), "filter", showOnlyProjectApps = true))

    // TODO(aalbert) : Also assert on device field when the combo is rewritten to allow initializing it.
    assertThat(logcatMainPanel.formattingOptions.tagFormat.maxLength).isEqualTo(17)
    assertThat(logcatMainPanel.messageProcessor.logcatFilter).isEqualTo(StringFilter("filter", LINE))
    assertThat(logcatMainPanel.messageProcessor.showOnlyProjectApps).isTrue()
    assertThat(logcatMainPanel.headerPanel.getFilterText()).isEqualTo("filter")
    assertThat(logcatMainPanel.headerPanel.isShowProjectApps()).isTrue()
  }

  @Test
  fun reloadMessages() {
    val logcatMainPanel = runInEdtAndGet {
      logcatMainPanel().also {
        it.editor.document.setText("Some previous text")
      }
    }
    logcatMainPanel.messageBacklog.addAll(listOf(logCatMessage(message = "message")))

    runInEdtAndWait(logcatMainPanel::reloadMessages)

    ConcurrencyUtil.awaitQuiescence(AndroidExecutors.getInstance().workerThreadExecutor as ThreadPoolExecutor, 5, TimeUnit.SECONDS)

    logcatMainPanel.messageProcessor.onIdle {
      assertThat(logcatMainPanel.editor.document.text)
        .isEqualTo("1970-01-01 04:00:00.000     1-2     ExampleTag              com.example.app                      I  message\n")

=======
      }
    }

    logcatMainPanel.clearMessageView()

    ConcurrencyUtil.awaitQuiescence(AndroidExecutors.getInstance().workerThreadExecutor as ThreadPoolExecutor, TIMEOUT_SEC, SECONDS)
    runInEdtAndWait { }
    assertThat(logcatMainPanel.editor.document.text).isEmpty()
    assertThat(logcatMainPanel.messageBacklog.get().messages).isEmpty()
    // TODO(aalbert): Test the 'logcat -c' functionality if new adb lib allows for it.
  }

  @Test
  fun clearMessageView_bySubscriptionToClearLogcatListener() {
    val testDevice = TestDevice("device1", DeviceState.ONLINE, 11, 30, "Google", "Pixel", "")
    fakeAdbSession.deviceServices.setupCommandsForDevice(testDevice)
    fakeAdbSession.hostServices.setDevices(testDevice)
    val logcatMainPanel = runInEdtAndGet {
      logcatMainPanel(adbSession = fakeAdbSession).also {
        waitForCondition { it.getConnectedDevice() != null }
        it.editor.document.setText("not-empty")
      }
    }

    projectRule.project.messageBus.syncPublisher(ClearLogcatListener.TOPIC).clearLogcat("device1")

    ConcurrencyUtil.awaitQuiescence(AndroidExecutors.getInstance().workerThreadExecutor as ThreadPoolExecutor, TIMEOUT_SEC, SECONDS)
    runInEdtAndWait { }
    assertThat(logcatMainPanel.editor.document.text).isEmpty()
  }

  @Test
  fun clearMessageView_bySubscriptionToClearLogcatListener_otherDevice() {
    val testDevice1 = TestDevice("device1", DeviceState.ONLINE, 11, 30, "Google", "Pixel", "")
    val testDevice2 = TestDevice("device2", DeviceState.ONLINE, 11, 30, "Google", "Pixel", "")
    fakeAdbSession.deviceServices.setupCommandsForDevice(testDevice1)
    fakeAdbSession.deviceServices.setupCommandsForDevice(testDevice2)
    fakeAdbSession.hostServices.setDevices(testDevice1, testDevice2)

    val logcatMainPanel = runInEdtAndGet {
      logcatMainPanel(adbSession = fakeAdbSession).also {
        waitForCondition { it.getConnectedDevice() != null }
        it.editor.document.setText("not-empty")
      }
    }

    projectRule.project.messageBus.syncPublisher(ClearLogcatListener.TOPIC).clearLogcat("device2")

    ConcurrencyUtil.awaitQuiescence(AndroidExecutors.getInstance().workerThreadExecutor as ThreadPoolExecutor, TIMEOUT_SEC, SECONDS)
    runInEdtAndWait { }
    assertThat(logcatMainPanel.editor.document.text).isEqualTo("not-empty")
  }

  /**
   *  The purpose this test is to ensure that we are calling the HyperlinkHighlighter with the correct line range. It does not test user on
   *  any visible effect.
   */
  @Test
  fun hyperlinks_range() = runBlocking {
    val logcatMainPanel = runInEdtAndGet {
      logcatMainPanel(hyperlinkDetector = mockHyperlinkDetector)
    }

    logcatMainPanel.messageProcessor.appendMessages(listOf(logcatMessage()))
    logcatMainPanel.messageProcessor.onIdle {}
    logcatMainPanel.messageProcessor.appendMessages(listOf(logcatMessage()))

    logcatMainPanel.messageProcessor.onIdle {
      verify(mockHyperlinkDetector).detectHyperlinks(eq(0), eq(1))
      verify(mockHyperlinkDetector).detectHyperlinks(eq(1), eq(2))
    }
  }

  /**
   *  The purpose this test is to ensure that we are calling the HyperlinkHighlighter with the correct line range. It does not test user on
   *  any visible effect.
   */
  @Test
  fun hyperlinks_rangeWithCyclicBuffer() = runBlocking {
    val logcatMainPanel = runInEdtAndGet {
      logcatMainPanel(hyperlinkDetector = mockHyperlinkDetector, logcatSettings = AndroidLogcatSettings(bufferSize = 1024))
    }
    val longMessage = "message".padStart(1000, '-')

    logcatMainPanel.messageProcessor.appendMessages(listOf(logcatMessage(message = longMessage)))
    logcatMainPanel.messageProcessor.onIdle {} // force flush
    logcatMainPanel.messageProcessor.appendMessages(listOf(logcatMessage(message = longMessage)))

    logcatMainPanel.messageProcessor.onIdle {
      verify(mockHyperlinkDetector, times(2)).detectHyperlinks(eq(0), eq(1))
    }
  }

  /**
   *  The purpose this test is to ensure that we are calling the FoldingDetector with the correct line range. It does not test user on any
   *  visible effect.
   */
  @Test
  fun foldings_range() = runBlocking {
    val logcatMainPanel = runInEdtAndGet {
      logcatMainPanel(foldingDetector = mockFoldingDetector)
    }

    logcatMainPanel.messageProcessor.appendMessages(listOf(logcatMessage()))
    logcatMainPanel.messageProcessor.onIdle {}
    logcatMainPanel.messageProcessor.appendMessages(listOf(logcatMessage()))

    logcatMainPanel.messageProcessor.onIdle {
      verify(mockFoldingDetector).detectFoldings(eq(0), eq(1))
      verify(mockFoldingDetector).detectFoldings(eq(1), eq(2))
    }
  }

  /**
   *  The purpose this test is to ensure that we are calling the FoldingDetector with the correct line range. It does not test user on any
   *  visible effect.
   */
  @Test
  fun foldings_rangeWithCyclicBuffer() = runBlocking {
    val logcatMainPanel = runInEdtAndGet {
      logcatMainPanel(foldingDetector = mockFoldingDetector, logcatSettings = AndroidLogcatSettings(bufferSize = 1024))
    }
    val longMessage = "message".padStart(1000, '-')

    logcatMainPanel.messageProcessor.appendMessages(listOf(logcatMessage(message = longMessage)))
    logcatMainPanel.messageProcessor.onIdle {} // force flush
    logcatMainPanel.messageProcessor.appendMessages(listOf(logcatMessage(message = longMessage)))

    logcatMainPanel.messageProcessor.onIdle {
      verify(mockFoldingDetector, times(2)).detectFoldings(eq(0), eq(1))
    }
  }

  @RunsInEdt
  @Test
  fun getState() {
    val logcatMainPanel = logcatMainPanel()
    logcatMainPanel.formattingOptions = FormattingOptions(tagFormat = TagFormat(15))

    val logcatPanelConfig = LogcatPanelConfig.fromJson(logcatMainPanel.getState())
    assertThat(logcatPanelConfig!!.formattingConfig.toFormattingOptions().tagFormat.maxLength).isEqualTo(15)
  }

  @RunsInEdt
  @Test
  fun appliesState() {
    val logcatMainPanel = logcatMainPanel(
      state = LogcatPanelConfig(
        device = null,
        FormattingConfig.Custom(FormattingOptions(tagFormat = TagFormat(17))),
        "filter",
        isSoftWrap = true))

    // TODO(aalbert) : Also assert on device field when the combo is rewritten to allow testing.
    assertThat(logcatMainPanel.formattingOptions.tagFormat.maxLength).isEqualTo(17)
    assertThat(logcatMainPanel.messageProcessor.logcatFilter).isEqualTo(StringFilter("filter", IMPLICIT_LINE))
    assertThat(logcatMainPanel.headerPanel.filter).isEqualTo("filter")
    assertThat(logcatMainPanel.editor.settings.isUseSoftWraps).isTrue()
  }

  @RunsInEdt
  @Test
  fun appliesState_noState() {
    val logcatMainPanel = logcatMainPanel(state = null)

    assertThat(logcatMainPanel.formattingOptions).isEqualTo(FormattingOptions())
    assertThat(logcatMainPanel.messageProcessor.logcatFilter).isInstanceOf(ProjectAppFilter::class.java)
    assertThat(logcatMainPanel.headerPanel.filter).isEqualTo("package:mine ")
    assertThat(logcatMainPanel.editor.settings.isUseSoftWraps).isFalse()
  }

  @RunsInEdt
  @Test
  fun defaultFilter() {
    AndroidLogcatSettings.getInstance().defaultFilter = "foo"

    val logcatMainPanel = logcatMainPanel(state = null)

    assertThat(logcatMainPanel.headerPanel.filter).isEqualTo("foo")
  }

  @RunsInEdt
  @Test
  fun defaultFilter_mostRecentlyUsed() {
    val androidLogcatSettings = AndroidLogcatSettings.getInstance()
    androidLogcatSettings.defaultFilter = "foo"
    androidLogcatSettings.mostRecentlyUsedFilterIsDefault = true
    AndroidLogcatFilterHistory.getInstance().mostRecentlyUsed = "bar"

    val logcatMainPanel = logcatMainPanel(state = null)

    assertThat(logcatMainPanel.headerPanel.filter).isEqualTo("bar")
  }

  @RunsInEdt
  @Test
  fun appliesState_noState_nonAndroidProject() {
    val logcatMainPanel = logcatMainPanel(state = null, androidProjectDetector = FakeAndroidProjectDetector(false))

    assertThat(logcatMainPanel.messageProcessor.logcatFilter).isNull()
    assertThat(logcatMainPanel.headerPanel.filter).isEqualTo("")
  }

  @Test
  fun reloadMessages() {
    val logcatMainPanel = runInEdtAndGet {
      logcatMainPanel(zoneId = ZoneId.of("Asia/Yerevan")).also {
        it.editor.document.setText("Some previous text")
      }
    }
    logcatMainPanel.messageBacklog.get().addAll(listOf(logcatMessage(message = "message", timestamp = Instant.ofEpochSecond(10))))

    runInEdtAndWait(logcatMainPanel::reloadMessages)

    ConcurrencyUtil.awaitQuiescence(AndroidExecutors.getInstance().workerThreadExecutor as ThreadPoolExecutor, TIMEOUT_SEC, SECONDS)

    logcatMainPanel.messageProcessor.onIdle {
      assertThat(logcatMainPanel.editor.document.text)
        .isEqualTo("1970-01-01 04:00:10.000     1-2     ExampleTag              com.example.app                      I  message\n")
    }
  }

  @Test
  fun processMessage_addsUpdatesBacklog(): Unit = runBlocking {
    val logcatMainPanel = runInEdtAndGet(this@LogcatMainPanelTest::logcatMainPanel)
    val messages = listOf(
      LogcatMessage(LogcatHeader(WARN, 1, 2, "app1", "", "tag1", Instant.ofEpochMilli(1000)), "message1"),
      LogcatMessage(LogcatHeader(INFO, 1, 2, "app2", "", "tag2", Instant.ofEpochMilli(1000)), "message2"),
    )

    logcatMainPanel.processMessages(messages)

    assertThat(logcatMainPanel.messageBacklog.get().messages).containsExactlyElementsIn(messages)
    logcatMainPanel.messageProcessor.onIdle {
      assertThat(logcatMainPanel.editor.document.text).isEqualTo("""
        1970-01-01 04:00:01.000     1-2     tag1                    app1                                 W  message1
        1970-01-01 04:00:01.000     1-2     tag2                    app2                                 I  message2
        
      """.trimIndent())
    }
  }

  @Test
  fun connectDevice_readLogcat() = runBlocking {
    val message1 = LogcatMessage(LogcatHeader(WARN, 1, 2, "app1", "", "tag1", Instant.ofEpochMilli(1000)), "message1")
    val testDevice = TestDevice("device1", DeviceState.ONLINE, 11, 30, "Google", "Pixel", "")
    fakeAdbSession.deviceServices.setupCommandsForDevice(testDevice)
    fakeAdbSession.hostServices.setDevices(testDevice)
    val logcatService = FakeLogcatService()
    val logcatMainPanel = runInEdtAndGet {
      logcatMainPanel(logcatService = logcatService, adbSession = fakeAdbSession).also {
        waitForCondition { it.getConnectedDevice() != null }
      }
    }

    logcatService.logMessages(message1)

    assertThat(logcatMainPanel.logcatServiceJob).isNotNull()
    waitForCondition { logcatMainPanel.messageBacklog.get().messages.isNotEmpty() }
    logcatMainPanel.messageProcessor.onIdle {
      assertThat(logcatMainPanel.editor.document.text).isEqualTo("""
        1970-01-01 04:00:01.000     1-2     tag1                    app1                                 W  message1
        
      """.trimIndent())
    }
  }

  @Test
  fun pauseLogcat_jobCanceled() = runBlocking {
    val testDevice = TestDevice("device1", DeviceState.ONLINE, 11, 30, "Google", "Pixel", "")
    fakeAdbSession.deviceServices.setupCommandsForDevice(testDevice)
    fakeAdbSession.hostServices.setDevices(testDevice)
    val logcatService = FakeLogcatService()
    val logcatMainPanel = runInEdtAndGet {
      logcatMainPanel(logcatService = logcatService, adbSession = fakeAdbSession).also {
        waitForCondition { it.getConnectedDevice() != null }
      }
    }

    logcatMainPanel.pauseLogcat()
    waitForCondition { logcatMainPanel.isLogcatPaused() }

    // We can't actually check that it was canceled, but we can check it was set to null
    assertThat(logcatMainPanel.logcatServiceJob).isNull()
  }

  @Test
  fun resumeLogcat_jobResumed() = runBlocking {
    val message1 = LogcatMessage(LogcatHeader(WARN, 1, 2, "app1", "", "tag1", Instant.ofEpochMilli(1000)), "message1")
    val testDevice = TestDevice("device1", DeviceState.ONLINE, 11, 30, "Google", "Pixel", "")
    fakeAdbSession.deviceServices.setupCommandsForDevice(testDevice)
    fakeAdbSession.hostServices.setDevices(testDevice)
    val logcatService = FakeLogcatService()
    val logcatMainPanel = runInEdtAndGet {
      logcatMainPanel(logcatService = logcatService, adbSession = fakeAdbSession).also {
        waitForCondition { it.getConnectedDevice() != null }
      }
    }
    logcatMainPanel.pauseLogcat()
    waitForCondition { logcatMainPanel.isLogcatPaused() }

    logcatMainPanel.resumeLogcat()
    waitForCondition { !logcatMainPanel.isLogcatPaused() }
    logcatService.logMessages(message1)

    assertThat(logcatMainPanel.logcatServiceJob).isNotNull()
    waitForCondition { logcatMainPanel.messageBacklog.get().messages.isNotEmpty() }
    logcatMainPanel.messageProcessor.onIdle {
      assertThat(logcatMainPanel.editor.document.text).isEqualTo("""
        1970-01-01 04:00:01.000     1-2     tag1                    app1                                 W  message1
        
      """.trimIndent())
    }
  }

  @Test
  fun processMessage_updatesTags(): Unit = runBlocking {
    val logcatMainPanel = runInEdtAndGet(this@LogcatMainPanelTest::logcatMainPanel)
    val messages = listOf(
      LogcatMessage(LogcatHeader(WARN, 1, 2, "app1", "", "tag1", Instant.ofEpochMilli(1000)), "message1"),
      LogcatMessage(LogcatHeader(INFO, 1, 2, "app2", "", "tag2", Instant.ofEpochMilli(1000)), "message2"),
    )

    logcatMainPanel.processMessages(messages)

    assertThat(logcatMainPanel.getTags()).containsExactly("tag1", "tag2")
  }

  @Test
  fun processMessage_updatesPackages(): Unit = runBlocking {
    val logcatMainPanel = runInEdtAndGet(this@LogcatMainPanelTest::logcatMainPanel)
    val messages = listOf(
      LogcatMessage(LogcatHeader(WARN, 1, 2, "app1", "", "tag1", Instant.ofEpochMilli(1000)), "message1"),
      LogcatMessage(LogcatHeader(INFO, 1, 2, "app2", "", "tag2", Instant.ofEpochMilli(1000)), "message2"),
    )

    logcatMainPanel.processMessages(messages)

    assertThat(logcatMainPanel.getPackageNames()).containsExactly("app1", "app2")
  }

  @Test
  fun applyLogcatSettings_bufferSize() = runBlocking {
    val logcatMainPanel = runInEdtAndGet { logcatMainPanel(logcatSettings = AndroidLogcatSettings(bufferSize = 1024000)) }
    val document = logcatMainPanel.editor.document as DocumentImpl
    val logcatMessage = logcatMessage(message = "foo".padStart(97, ' ')) // Make the message part exactly 100 chars long
    // Insert 20 log lines
    logcatMainPanel.processMessages(List(20) { logcatMessage })
    val logcatSettings = AndroidLogcatSettings(bufferSize = 1024)

    logcatMainPanel.applyLogcatSettings(logcatSettings)

    logcatMainPanel.messageProcessor.onIdle {
      assertThat(document.text.length).isAtMost(1024 + logcatMessage.length())
      // backlog trims by message length
      assertThat(logcatMainPanel.messageBacklog.get().messages.sumOf { it.message.length }).isLessThan(1024)
    }
  }

  @Test
  fun setFormattingOptions_reloadsMessages() = runBlocking {
    val logcatMainPanel = runInEdtAndGet(this@LogcatMainPanelTest::logcatMainPanel)
    logcatMainPanel.processMessages(listOf(
      LogcatMessage(LogcatHeader(WARN, 1, 2, "app1", "", "tag1", Instant.ofEpochMilli(1000)), "message1"),
    ))

    logcatMainPanel.messageProcessor.onIdle {
      logcatMainPanel.formattingOptions = COMPACT.formattingOptions
    }

    ConcurrencyUtil.awaitQuiescence(AndroidExecutors.getInstance().workerThreadExecutor as ThreadPoolExecutor, TIMEOUT_SEC, SECONDS)
    logcatMainPanel.messageProcessor.onIdle {
      assertThat(logcatMainPanel.editor.document.text.trim()).isEqualTo("04:00:01.000  W  message1")
    }
  }

  @RunsInEdt
  @Test
  fun usageTracking_noState_standard() {
    logcatMainPanel(state = null)

    assertThat(usageTrackerRule.logcatEvents()).containsExactly(
      LogcatUsageEvent.newBuilder()
        .setType(PANEL_ADDED)
        .setPanelAdded(
          LogcatPanelEvent.newBuilder()
            .setIsRestored(false)
            .setFormatConfiguration(
              LogcatFormatConfiguration.newBuilder()
                .setPreset(Preset.STANDARD)
                .setIsShowTimestamp(true)
                .setIsShowDate(true)
                .setIsShowProcessId(true)
                .setIsShowThreadId(true)
                .setIsShowTags(true)
                .setIsShowRepeatedTags(true)
                .setTagWidth(23)
                .setIsShowPackages(true)
                .setIsShowRepeatedPackages(true)
                .setPackageWidth(35))
            .setFilter(
              LogcatFilterEvent.newBuilder()
                .setPackageProjectTerms(1)))
        .build())
  }

  @RunsInEdt
  @Test
  fun usageTracking_noState_compact() {
    androidLogcatFormattingOptions.defaultFormatting = COMPACT
    logcatMainPanel(state = null)

    assertThat(usageTrackerRule.logcatEvents()).containsExactly(
      LogcatUsageEvent.newBuilder()
        .setType(PANEL_ADDED)
        .setPanelAdded(
          LogcatPanelEvent.newBuilder()
            .setIsRestored(false)
            .setFormatConfiguration(
              LogcatFormatConfiguration.newBuilder()
                .setPreset(Preset.COMPACT)
                .setIsShowTimestamp(true)
                .setIsShowDate(false)
                .setIsShowProcessId(false)
                .setIsShowThreadId(true)
                .setIsShowTags(false)
                .setIsShowRepeatedTags(true)
                .setTagWidth(23)
                .setIsShowPackages(false)
                .setIsShowRepeatedPackages(true)
                .setPackageWidth(35))
            .setFilter(
              LogcatFilterEvent.newBuilder()
                .setPackageProjectTerms(1)))
        .build())
  }

  @RunsInEdt
  @Test
  fun usageTracking_withState_preset() {
    logcatMainPanel(state = LogcatPanelConfig(
      device = null,
      formattingConfig = FormattingConfig.Preset(COMPACT),
      "filter",
      isSoftWrap = false))

    assertThat(usageTrackerRule.logcatEvents()).containsExactly(
      LogcatUsageEvent.newBuilder()
        .setType(PANEL_ADDED)
        .setPanelAdded(
          LogcatPanelEvent.newBuilder()
            .setIsRestored(true)
            .setFormatConfiguration(
              LogcatFormatConfiguration.newBuilder()
                .setPreset(Preset.COMPACT)
                .setIsShowTimestamp(true)
                .setIsShowDate(false)
                .setIsShowProcessId(false)
                .setIsShowThreadId(true)
                .setIsShowTags(false)
                .setIsShowRepeatedTags(true)
                .setTagWidth(23)
                .setIsShowPackages(false)
                .setIsShowRepeatedPackages(true)
                .setPackageWidth(35))
            .setFilter(
              LogcatFilterEvent.newBuilder()
                .setImplicitLineTerms(1)))
        .build())
  }

  @RunsInEdt
  @Test
  fun usageTracking_withState_custom() {
    logcatMainPanel(state = LogcatPanelConfig(
      device = null,
      formattingConfig = FormattingConfig.Custom(FormattingOptions(tagFormat = TagFormat(20, hideDuplicates = false, enabled = true))),
      "filter",
      isSoftWrap = false))

    assertThat(usageTrackerRule.logcatEvents()).containsExactly(
      LogcatUsageEvent.newBuilder()
        .setType(PANEL_ADDED)
        .setPanelAdded(
          LogcatPanelEvent.newBuilder()
            .setIsRestored(true)
            .setFormatConfiguration(
              LogcatFormatConfiguration.newBuilder()
                .setIsShowTimestamp(true)
                .setIsShowDate(true)
                .setIsShowProcessId(true)
                .setIsShowThreadId(true)
                .setIsShowTags(true)
                .setIsShowRepeatedTags(true)
                .setTagWidth(20)
                .setIsShowPackages(true)
                .setIsShowRepeatedPackages(true)
                .setPackageWidth(35))
            .setFilter(
              LogcatFilterEvent.newBuilder()
                .setImplicitLineTerms(1)))
        .build())
  }

  @Test
  fun clickToSetFilter_addToEmpty() = runBlocking {
    val logcatMainPanel = runInEdtAndGet {
      logcatMainPanel().apply {
        size = Dimension(100, 100)
        headerPanel.filter = ""
      }
    }
    val fakeUi = runInEdtAndGet { FakeUi(logcatMainPanel.editor.contentComponent, createFakeWindow = true) }

    logcatMainPanel.messageProcessor.appendMessages(listOf(
      LogcatMessage(LogcatHeader(INFO, 1, 2, "app2", "", "tag2", Instant.ofEpochMilli(1000)), "message2"),
    ))

    logcatMainPanel.messageProcessor.onIdle {
      runInEdtAndWait {
        val offset = logcatMainPanel.editor.document.immutableCharSequence.indexOf("app2")
        val point = logcatMainPanel.editor.offsetToXY(offset)
        fakeUi.mouse.click(point.x + 1, point.y + 1, CTRL_LEFT)
        assertThat(logcatMainPanel.headerPanel.filter).isEqualTo("package:app2")
      }
    }
  }

  @Test
  fun clickToSetFilter_addToNotEmpty() = runBlocking {
    val logcatMainPanel = runInEdtAndGet {
      logcatMainPanel().apply {
        size = Dimension(100, 100)
      }
    }
    val fakeUi = runInEdtAndGet { FakeUi(logcatMainPanel.editor.contentComponent, createFakeWindow = true) }
    logcatMainPanel.processMessages(listOf(
      LogcatMessage(LogcatHeader(INFO, 1, 2, "app1", "", "tag1", Instant.ofEpochMilli(1000)), "foo"),
      LogcatMessage(LogcatHeader(INFO, 1, 2, "app2", "", "tag2", Instant.ofEpochMilli(1000)), "bar"),
    ))
    runInEdtAndWait { logcatMainPanel.setFilter("foo") }
    waitForCondition { logcatMainPanel.editor.document.text.endsWith("foo\n") }
    logcatMainPanel.messageProcessor.onIdle {
      runInEdtAndWait {
        val offset = logcatMainPanel.editor.document.immutableCharSequence.indexOf("app1")
        val point = logcatMainPanel.editor.offsetToXY(offset)

        fakeUi.mouse.click(point.x + 1, point.y + 1, CTRL_LEFT)

        assertThat(logcatMainPanel.headerPanel.filter).isEqualTo("foo package:app1")
      }
    }
  }

  @Test
  fun clickToSetFilter_remove() = runBlocking {
    val logcatMainPanel = runInEdtAndGet {
      logcatMainPanel().apply {
        size = Dimension(100, 100)
      }
    }
    val fakeUi = runInEdtAndGet { FakeUi(logcatMainPanel.editor.contentComponent, createFakeWindow = true) }
    logcatMainPanel.processMessages(listOf(
      LogcatMessage(LogcatHeader(INFO, 1, 2, "app1", "", "tag1", Instant.ofEpochMilli(1000)), "foo"),
      LogcatMessage(LogcatHeader(DEBUG, 1, 2, "app2", "", "tag2", Instant.ofEpochMilli(1000)), "bar"),
    ))
    runInEdtAndWait { logcatMainPanel.setFilter("foo level:INFO") }
    waitForCondition { logcatMainPanel.editor.document.text.endsWith("foo\n") }
    logcatMainPanel.messageProcessor.onIdle {
      runInEdtAndWait {
        val offset = logcatMainPanel.editor.document.immutableCharSequence.indexOf(" I ")
        val point = logcatMainPanel.editor.offsetToXY(offset)
        fakeUi.mouse.click(point.x + 1, point.y + 1, CTRL_LEFT)
        assertThat(logcatMainPanel.headerPanel.filter).isEqualTo("foo")
      }
    }
  }

  @Test
  fun clickToSetFilter_removeMultiple() = runBlocking {
    val logcatMainPanel = runInEdtAndGet {
      logcatMainPanel().apply {
        size = Dimension(100, 100)
      }
    }
    val fakeUi = runInEdtAndGet { FakeUi(logcatMainPanel.editor.contentComponent, createFakeWindow = true) }
    logcatMainPanel.processMessages(listOf(
      LogcatMessage(LogcatHeader(INFO, 1, 2, "app1", "", "tag1", Instant.ofEpochMilli(1000)), "foo"),
      LogcatMessage(LogcatHeader(DEBUG, 1, 2, "app2", "", "tag2", Instant.ofEpochMilli(1000)), "bar"),
    ))
    runInEdtAndWait { logcatMainPanel.setFilter(" level:INFO foo level:INFO") }
    waitForCondition { logcatMainPanel.editor.document.text.endsWith("foo\n") }
    logcatMainPanel.messageProcessor.onIdle {
      runInEdtAndWait {
        val offset = logcatMainPanel.editor.document.immutableCharSequence.indexOf(" I ")
        val point = logcatMainPanel.editor.offsetToXY(offset)
        fakeUi.mouse.click(point.x + 1, point.y + 1, CTRL_LEFT)
        assertThat(logcatMainPanel.headerPanel.filter).isEqualTo("foo")
      }
    }
  }

  @Test
  fun clickToSetFilter_invalidFilter() = runBlocking {
    val logcatMainPanel = runInEdtAndGet {
      logcatMainPanel().apply {
        size = Dimension(100, 100)
        headerPanel.filter = "package:mine | level:error"
      }
    }
    val fakeUi = runInEdtAndGet { FakeUi(logcatMainPanel.editor.contentComponent, createFakeWindow = true) }

    logcatMainPanel.messageProcessor.appendMessages(listOf(
      LogcatMessage(LogcatHeader(LogLevel.ERROR, 1, 2, "app2", "", "tag2", Instant.ofEpochMilli(1000)), "message2"),
    ))

    logcatMainPanel.messageProcessor.onIdle {
      runInEdtAndWait {
        val offset = logcatMainPanel.editor.document.immutableCharSequence.indexOf(" I ")
        val point = logcatMainPanel.editor.offsetToXY(offset)
        fakeUi.mouse.click(point.x + 1, point.y + 1, CTRL_LEFT)
        assertThat(logcatMainPanel.headerPanel.filter).isEqualTo("package:mine | level:error")
      }
    }
  }

  @Test
  fun pauseLogcat_showsBanner(): Unit = runBlocking {
    val logcatMainPanel = runInEdtAndGet(this@LogcatMainPanelTest::logcatMainPanel)

    logcatMainPanel.pauseLogcat()

    val banner = TreeWalker(logcatMainPanel).descendants().first { it is EditorNotificationPanel } as EditorNotificationPanel

    assertThat(banner.isVisible).isTrue()
    assertThat(banner.text).isEqualTo("Logcat is paused")
  }

  @Test
  fun projectAppMonitorInstalled() {
    val testDevice = TestDevice("device1", DeviceState.ONLINE, 11, 30, "Google", "Pixel", "")
    fakeAdbSession.deviceServices.setupCommandsForDevice(testDevice)
    fakeAdbSession.hostServices.setDevices(testDevice)
    val fakePackageNamesProvider = FakePackageNamesProvider("myapp")
    val logcatMainPanel = runInEdtAndGet {
      logcatMainPanel(adbSession = fakeAdbSession, packageNamesProvider = fakePackageNamesProvider).also {
        waitForCondition { it.getConnectedDevice() != null }
      }
    }
    val iDevice = mock<IDevice>()
    val client = mock<Client>()
    val clientData = mock<ClientData>()

    whenever(clientData.packageName).thenReturn("myapp")
    whenever(client.clientData).thenReturn(clientData)
    whenever(iDevice.serialNumber).thenReturn("device1")
    whenever(iDevice.clients).thenReturn(arrayOf(client))
    AndroidDebugBridge.deviceChanged(iDevice, CHANGE_CLIENT_LIST)

    waitForCondition {
      logcatMainPanel.editor.document.text.contains("PROCESS STARTED (0) for package myapp")
    }
  }

  @RunsInEdt
  @Test
  fun projectAppMonitorRemoved() {
    val logcatMainPanel = logcatMainPanel()
    assertThat(AndroidDebugBridge.getDeviceChangeListenerCount() == 1)

    Disposer.dispose(logcatMainPanel)

    assertThat(AndroidDebugBridge.getDeviceChangeListenerCount() == 0)
  }

  private fun logcatMainPanel(
    splitterPopupActionGroup: ActionGroup = EMPTY_GROUP,
    logcatColors: LogcatColors = LogcatColors(),
    state: LogcatPanelConfig? = LogcatPanelConfig(device = null, FormattingConfig.Preset(STANDARD), filter = "", isSoftWrap = false),
    logcatSettings: AndroidLogcatSettings = AndroidLogcatSettings(),
    androidProjectDetector: AndroidProjectDetector = FakeAndroidProjectDetector(true),
    hyperlinkDetector: HyperlinkDetector? = null,
    foldingDetector: FoldingDetector? = null,
    packageNamesProvider: PackageNamesProvider = FakePackageNamesProvider(),
    adbSession: AdbSession = FakeAdbSession(),
    logcatService: LogcatService = FakeLogcatService(),
    zoneId: ZoneId = ZoneId.of("Asia/Yerevan"),
  ) =
    LogcatMainPanel(
      projectRule.project,
      splitterPopupActionGroup,
      logcatColors,
      state,
      logcatSettings,
      androidProjectDetector,
      hyperlinkDetector,
      foldingDetector,
      packageNamesProvider,
      adbSession,
      logcatService,
      zoneId,
    ).also {
      Disposer.register(projectRule.project, it)
>>>>>>> ad5b6ee3
    }
}

private fun LogcatMessage.length() = FormattingOptions().getHeaderWidth() + message.length

private class FakeLogcatService : LogcatService {
  private var channel: Channel<List<LogcatMessage>>? = null

  suspend fun logMessages(vararg messages: LogcatMessage) {
    channel?.send(messages.asList()) ?: throw IllegalStateException("Channel not setup. Did you call readLogcat()?")
  }

  override suspend fun readLogcat(device: Device): Flow<List<LogcatMessage>> {
    return Channel<List<LogcatMessage>>(1).also { channel = it }.consumeAsFlow()
  }

  override suspend fun clearLogcat(device: Device) {
  }

<<<<<<< HEAD
  private fun logcatMainPanel(
    popupActionGroup: ActionGroup = EMPTY_GROUP,
    logcatColors: LogcatColors = LogcatColors(),
    state: LogcatPanelConfig? = null,
    hyperlinkDetector: HyperlinkDetector? = null,
    foldingDetector: FoldingDetector? = null,
    packageNamesProvider: PackageNamesProvider = FakePackageNamesProvider(),
    zoneId: ZoneId = ZoneId.of("Asia/Yerevan"),
  ): LogcatMainPanel =
    LogcatMainPanel(
      projectRule.project,
      popupActionGroup,
      logcatColors,
      state,
      hyperlinkDetector,
      foldingDetector,
      packageNamesProvider,
      zoneId
    ).also {
      Disposer.register(projectRule.project, it)
    }
}
=======
}

private fun List<AnAction>.mapToStrings(indent: String = ""): List<String> {
  return flatMap {
    when (it) {
      is Separator -> listOf("-")
      is PopupActionGroupAction -> listOf(it.templateText) + it.getPopupActions().mapToStrings("$indent  ")
      else -> listOf(it.templateText ?: "null")
    }
  }.map { "$indent$it" }
}

private fun waitForCondition(condition: () -> Boolean) = waitForCondition(TIMEOUT_SEC, SECONDS, condition)
>>>>>>> ad5b6ee3
<|MERGE_RESOLUTION|>--- conflicted
+++ resolved
@@ -15,31 +15,6 @@
  */
 package com.android.tools.idea.logcat
 
-<<<<<<< HEAD
-import com.android.ddmlib.Log.LogLevel.INFO
-import com.android.ddmlib.Log.LogLevel.WARN
-import com.android.ddmlib.logcat.LogCatHeader
-import com.android.ddmlib.logcat.LogCatMessage
-import com.android.testutils.MockitoKt.eq
-import com.android.testutils.MockitoKt.mock
-import com.android.tools.adtui.swing.FakeUi
-import com.android.tools.adtui.swing.popup.PopupRule
-import com.android.tools.idea.concurrency.AndroidExecutors
-import com.android.tools.idea.logcat.actions.ClearLogcatAction
-import com.android.tools.idea.logcat.actions.HeaderFormatOptionsAction
-import com.android.tools.idea.logcat.filters.LogcatFilterField.LINE
-import com.android.tools.idea.logcat.filters.StringFilter
-import com.android.tools.idea.logcat.folding.FoldingDetector
-import com.android.tools.idea.logcat.hyperlinks.HyperlinkDetector
-import com.android.tools.idea.logcat.messages.FormattingOptions
-import com.android.tools.idea.logcat.messages.LogcatColors
-import com.android.tools.idea.logcat.messages.TagFormat
-import com.android.tools.idea.logcat.util.LogcatFilterLanguageRule
-import com.android.tools.idea.logcat.util.isCaretAtBottom
-import com.android.tools.idea.testing.AndroidExecutorsRule
-import com.google.common.truth.Truth.assertThat
-import com.google.gson.Gson
-=======
 import com.android.adblib.AdbSession
 import com.android.adblib.DeviceState
 import com.android.adblib.testing.FakeAdbSession
@@ -99,7 +74,6 @@
 import com.google.wireless.android.sdk.stats.LogcatUsageEvent.LogcatFormatConfiguration.Preset
 import com.google.wireless.android.sdk.stats.LogcatUsageEvent.LogcatPanelEvent
 import com.google.wireless.android.sdk.stats.LogcatUsageEvent.Type.PANEL_ADDED
->>>>>>> ad5b6ee3
 import com.intellij.openapi.actionSystem.ActionGroup
 import com.intellij.openapi.actionSystem.ActionGroup.EMPTY_GROUP
 import com.intellij.openapi.actionSystem.ActionToolbar
@@ -107,12 +81,7 @@
 import com.intellij.openapi.actionSystem.AnActionEvent
 import com.intellij.openapi.actionSystem.Separator
 import com.intellij.openapi.actionSystem.impl.ActionMenuItem
-<<<<<<< HEAD
-import com.intellij.openapi.editor.actions.ScrollToTheEndToolbarAction
-import com.intellij.openapi.editor.actions.ToggleUseSoftWrapsToolbarAction
-=======
 import com.intellij.openapi.application.ApplicationManager
->>>>>>> ad5b6ee3
 import com.intellij.openapi.editor.impl.DocumentImpl
 import com.intellij.openapi.project.DumbAware
 import com.intellij.openapi.util.Disposer
@@ -120,13 +89,6 @@
 import com.intellij.testFramework.ProjectRule
 import com.intellij.testFramework.RuleChain
 import com.intellij.testFramework.RunsInEdt
-<<<<<<< HEAD
-import com.intellij.testFramework.runInEdtAndGet
-import com.intellij.testFramework.runInEdtAndWait
-import com.intellij.tools.SimpleActionGroup
-import com.intellij.util.ConcurrencyUtil
-import kotlinx.coroutines.runBlocking
-=======
 import com.intellij.testFramework.replaceService
 import com.intellij.testFramework.runInEdtAndGet
 import com.intellij.testFramework.runInEdtAndWait
@@ -138,7 +100,6 @@
 import kotlinx.coroutines.flow.consumeAsFlow
 import kotlinx.coroutines.runBlocking
 import org.junit.Before
->>>>>>> ad5b6ee3
 import org.junit.Rule
 import org.junit.Test
 import org.mockito.Mockito.times
@@ -152,12 +113,8 @@
 import java.time.ZoneId
 import java.util.concurrent.Executors
 import java.util.concurrent.ThreadPoolExecutor
-<<<<<<< HEAD
-import java.util.concurrent.TimeUnit
-=======
 import java.util.concurrent.TimeUnit.SECONDS
 import javax.swing.JPanel
->>>>>>> ad5b6ee3
 import javax.swing.JPopupMenu
 
 /**
@@ -167,16 +124,6 @@
   private val projectRule = ProjectRule()
   private val executor = Executors.newCachedThreadPool()
   private val popupRule = PopupRule()
-<<<<<<< HEAD
-  private val androidExecutorsRule = AndroidExecutorsRule(workerThreadExecutor = executor, ioThreadExecutor = executor)
-
-  @get:Rule
-  val rule = RuleChain(projectRule, EdtRule(), androidExecutorsRule, popupRule, LogcatFilterLanguageRule())
-
-  private val myMockHyperlinkDetector = mock<HyperlinkDetector>()
-  private val mockFoldingDetector = mock<FoldingDetector>()
-  private val gson = Gson()
-=======
   private val androidExecutorsRule = AndroidExecutorsRule(workerThreadExecutor = executor)
   private val usageTrackerRule = UsageTrackerRule()
 
@@ -195,21 +142,16 @@
       androidLogcatFormattingOptions,
       projectRule.project)
   }
->>>>>>> ad5b6ee3
 
   @RunsInEdt
   @Test
   fun createsComponents() {
-<<<<<<< HEAD
-    val logcatMainPanel = logcatMainPanel()
-=======
     // In prod, splitter actions are provided by the Splitting Tabs component. In tests, we create a stand-in
     val splitterActions = SimpleActionGroup().apply {
       add(object : AnAction("Splitter Action") {
         override fun actionPerformed(e: AnActionEvent) {}
       })
     }
->>>>>>> ad5b6ee3
 
     val logcatMainPanel = logcatMainPanel(splitterPopupActionGroup = splitterActions)
 
@@ -222,13 +164,6 @@
     assertThat(centerComponent.components[1]).isSameAs(logcatMainPanel.editor.component)
     assertThat(borderLayout.getLayoutComponent(WEST)).isInstanceOf(ActionToolbar::class.java)
     val toolbar = borderLayout.getLayoutComponent(WEST) as ActionToolbar
-<<<<<<< HEAD
-    assertThat(toolbar.actions[0]).isInstanceOf(ClearLogcatAction::class.java)
-    assertThat(toolbar.actions[1]).isInstanceOf(ScrollToTheEndToolbarAction::class.java)
-    assertThat(toolbar.actions[2]).isInstanceOf(ToggleUseSoftWrapsToolbarAction::class.java)
-    assertThat(toolbar.actions[3]).isInstanceOf(HeaderFormatOptionsAction::class.java)
-    assertThat(toolbar.actions[4]).isInstanceOf(Separator::class.java)
-=======
     assertThat(toolbar.actions.mapToStrings()).containsExactly(
       "Clear Logcat",
       "Pause Logcat",
@@ -254,32 +189,19 @@
     toolbar.actions.forEach {
       assertThat(it).isInstanceOf(DumbAware::class.java)
     }
->>>>>>> ad5b6ee3
   }
 
   @Test
   fun setsDocumentCyclicBuffer() = runBlocking {
-<<<<<<< HEAD
-    // Set a buffer of 1k
-    System.setProperty("idea.cycle.buffer.size", "1")
-    val logcatMainPanel = runInEdtAndGet(this@LogcatMainPanelTest::logcatMainPanel)
-=======
     val logcatMainPanel = runInEdtAndGet { logcatMainPanel(logcatSettings = AndroidLogcatSettings(bufferSize = 1024)) }
->>>>>>> ad5b6ee3
     val document = logcatMainPanel.editor.document as DocumentImpl
     val logcatMessage = logcatMessage()
 
     // Insert 20 log lines
-<<<<<<< HEAD
-    logcatMainPanel.messageProcessor.appendMessages(List(20) { logCatMessage() })
-
-    assertThat(document.text.length).isAtMost(1024)
-=======
     logcatMainPanel.messageProcessor.appendMessages(List(20) { logcatMessage })
     logcatMainPanel.messageProcessor.onIdle {
       assertThat(document.text.length).isAtMost(1024 + logcatMessage.length())
     }
->>>>>>> ad5b6ee3
   }
 
   /**
@@ -310,21 +232,15 @@
   fun applyFilter() = runBlocking {
     val logcatMainPanel = runInEdtAndGet(this@LogcatMainPanelTest::logcatMainPanel)
     logcatMainPanel.processMessages(listOf(
-<<<<<<< HEAD
-      LogCatMessage(LogCatHeader(WARN, 1, 2, "app1", "tag1", Instant.ofEpochMilli(1000)), "message1"),
-      LogCatMessage(LogCatHeader(INFO, 1, 2, "app2", "tag2", Instant.ofEpochMilli(1000)), "message2"),
-=======
       LogcatMessage(LogcatHeader(WARN, 1, 2, "app1", "", "tag1", Instant.ofEpochMilli(1000)), "message1"),
       LogcatMessage(LogcatHeader(INFO, 1, 2, "app2", "", "tag2", Instant.ofEpochMilli(1000)), "message2"),
->>>>>>> ad5b6ee3
     ))
 
     logcatMainPanel.messageProcessor.onIdle {
       logcatMainPanel.applyFilter(StringFilter("tag1", LINE))
-<<<<<<< HEAD
-    }
-
-    ConcurrencyUtil.awaitQuiescence(AndroidExecutors.getInstance().workerThreadExecutor as ThreadPoolExecutor, 5, TimeUnit.SECONDS)
+    }
+
+    ConcurrencyUtil.awaitQuiescence(AndroidExecutors.getInstance().workerThreadExecutor as ThreadPoolExecutor, 5, SECONDS)
     logcatMainPanel.messageProcessor.onIdle {
       assertThat(logcatMainPanel.editor.document.text).isEqualTo("""
         1970-01-01 04:00:01.000     1-2     tag1                    app1                                 W  message1
@@ -334,56 +250,12 @@
   }
 
   @Test
-  fun applyFilter_appOnly() = runBlocking {
-    val logcatMainPanel = runInEdtAndGet {
-      logcatMainPanel(packageNamesProvider = FakePackageNamesProvider("app1", "app3"))
-    }
-    logcatMainPanel.processMessages(listOf(
-      LogCatMessage(LogCatHeader(WARN, 1, 2, "app1", "tag", Instant.ofEpochMilli(1000)), "message1"),
-      LogCatMessage(LogCatHeader(INFO, 1, 2, "app2", "tag", Instant.ofEpochMilli(1000)), "message2"),
-      LogCatMessage(LogCatHeader(INFO, 1, 2, "app3", "tag", Instant.ofEpochMilli(1000)), "message3"),
-    ))
-
-    logcatMainPanel.messageProcessor.onIdle {
-      logcatMainPanel.setShowOnlyProjectApps(true)
-    }
-
-    ConcurrencyUtil.awaitQuiescence(AndroidExecutors.getInstance().workerThreadExecutor as ThreadPoolExecutor, 5, TimeUnit.SECONDS)
-    logcatMainPanel.messageProcessor.onIdle {
-      assertThat(logcatMainPanel.editor.document.text).isEqualTo("""
-        1970-01-01 04:00:01.000     1-2     tag                     app1                                 W  message1
-        1970-01-01 04:00:01.000     1-2     tag                     app3                                 I  message3
-
-      """.trimIndent())
-    }
-  }
-
-  @Test
   fun appendMessages_disposedEditor() = runBlocking {
     val logcatMainPanel = runInEdtAndGet {
       logcatMainPanel().also {
         Disposer.dispose(it)
       }
     }
-=======
-    }
-
-    ConcurrencyUtil.awaitQuiescence(AndroidExecutors.getInstance().workerThreadExecutor as ThreadPoolExecutor, 5, SECONDS)
-    logcatMainPanel.messageProcessor.onIdle {
-      assertThat(logcatMainPanel.editor.document.text).isEqualTo("""
-        1970-01-01 04:00:01.000     1-2     tag1                    app1                                 W  message1
-
-      """.trimIndent())
-    }
-  }
-
-  @Test
-  fun appendMessages_disposedEditor() = runBlocking {
-    val logcatMainPanel = runInEdtAndGet {
-      logcatMainPanel().also {
-        Disposer.dispose(it)
-      }
-    }
 
     logcatMainPanel.messageProcessor.appendMessages(listOf(logcatMessage()))
   }
@@ -391,23 +263,10 @@
   @Test
   fun appendMessages_scrollToEnd() = runBlocking {
     val logcatMainPanel = runInEdtAndGet(this@LogcatMainPanelTest::logcatMainPanel)
->>>>>>> ad5b6ee3
-
-    logcatMainPanel.messageProcessor.appendMessages(listOf(logCatMessage()))
-  }
-
-  @Test
-  fun appendMessages_scrollToEnd() = runBlocking {
-    val logcatMainPanel = runInEdtAndGet(this@LogcatMainPanelTest::logcatMainPanel)
 
     logcatMainPanel.messageProcessor.appendMessages(listOf(
-<<<<<<< HEAD
-      logCatMessage(),
-      logCatMessage(),
-=======
       logcatMessage(),
       logcatMessage(),
->>>>>>> ad5b6ee3
     ))
 
     logcatMainPanel.messageProcessor.onIdle {
@@ -420,19 +279,11 @@
   fun appendMessages_notAtBottom_doesNotScrollToEnd() = runBlocking {
     val logcatMainPanel = runInEdtAndGet(this@LogcatMainPanelTest::logcatMainPanel)
 
-<<<<<<< HEAD
-    logcatMainPanel.messageProcessor.appendMessages(listOf(logCatMessage()))
+    logcatMainPanel.messageProcessor.appendMessages(listOf(logcatMessage()))
     logcatMainPanel.messageProcessor.onIdle {
       logcatMainPanel.editor.caretModel.moveToOffset(0)
     }
-    logcatMainPanel.messageProcessor.appendMessages(listOf(logCatMessage()))
-=======
     logcatMainPanel.messageProcessor.appendMessages(listOf(logcatMessage()))
-    logcatMainPanel.messageProcessor.onIdle {
-      logcatMainPanel.editor.caretModel.moveToOffset(0)
-    }
-    logcatMainPanel.messageProcessor.appendMessages(listOf(logcatMessage()))
->>>>>>> ad5b6ee3
 
     logcatMainPanel.messageProcessor.onIdle {
       @Suppress("ConvertLambdaToReference")
@@ -449,25 +300,15 @@
         override fun actionPerformed(e: AnActionEvent) {}
       })
     }
-<<<<<<< HEAD
-
-    val logcatMainPanel = logcatMainPanel(popupActionGroup = popupActionGroup).apply {
-      size = Dimension(100, 100)
-=======
     val logcatMainPanel = logcatMainPanel(splitterPopupActionGroup = splitterActions).apply {
       size = Dimension(100, 100)
       editor.document.setText("foo") // put some text so 'Fold Lines Like This' is enabled
->>>>>>> ad5b6ee3
     }
     val fakeUi = FakeUi(logcatMainPanel, createFakeWindow = true)
 
     fakeUi.rightClickOn(logcatMainPanel)
 
     val popupMenu = popupRule.popupContents as JPopupMenu
-<<<<<<< HEAD
-    assertThat(popupMenu.components.map { (it as ActionMenuItem).anAction }).containsExactlyElementsIn(popupActionGroup.getChildren(null))
-    verify(popupRule.mockPopup).show()
-=======
 
     // SearchWebAction does not show up in this test because its presentation depends on a CopyProvider available which it isn't in the
     // test environment for some reason.
@@ -483,7 +324,6 @@
     // JBPopupMenu has a Timer that is stopped when made invisible. If not stopped, checkJavaSwingTimersAreDisposed() will throw in some
     // other test.
     popupMenu.isVisible = false
->>>>>>> ad5b6ee3
   }
 
   @RunsInEdt
@@ -492,18 +332,6 @@
     val logcatMainPanel = logcatMainPanel()
     logcatMainPanel.editor.document.setText("")
 
-<<<<<<< HEAD
-    assertThat(logcatMainPanel.isMessageViewEmpty()).isTrue()
-  }
-
-  @RunsInEdt
-  @Test
-  fun isMessageViewEmpty_notEmptyDocument() {
-    val logcatMainPanel = logcatMainPanel()
-    logcatMainPanel.editor.document.setText("not-empty")
-
-    assertThat(logcatMainPanel.isMessageViewEmpty()).isFalse()
-=======
     assertThat(logcatMainPanel.isLogcatEmpty()).isTrue()
   }
 
@@ -516,7 +344,6 @@
     logcatMainPanel.processMessages(listOf(logcatMessage()))
 
     assertThat(logcatMainPanel.isLogcatEmpty()).isFalse()
->>>>>>> ad5b6ee3
   }
 
   @Test
@@ -524,143 +351,6 @@
     val logcatMainPanel = runInEdtAndGet {
       logcatMainPanel().also {
         it.editor.document.setText("not-empty")
-<<<<<<< HEAD
-      }
-    }
-
-    logcatMainPanel.clearMessageView()
-
-    ConcurrencyUtil.awaitQuiescence(AndroidExecutors.getInstance().ioThreadExecutor as ThreadPoolExecutor, 5, TimeUnit.SECONDS)
-    runInEdtAndWait { }
-    assertThat(logcatMainPanel.editor.document.text).isEmpty()
-    assertThat(logcatMainPanel.messageBacklog.messages).isEmpty()
-    // TODO(aalbert): Test the 'logcat -c' functionality if new adb lib allows for it.
-  }
-
-  /**
-   *  The purpose this test is to ensure that we are calling the HyperlinkHighlighter with the correct line range. It does not test user on
-   *  any visible effect.
-   */
-  @Test
-  fun hyperlinks_range() = runBlocking {
-    val logcatMainPanel = runInEdtAndGet {
-      logcatMainPanel(hyperlinkDetector = myMockHyperlinkDetector)
-    }
-
-    logcatMainPanel.messageProcessor.appendMessages(listOf(logCatMessage()))
-    logcatMainPanel.messageProcessor.onIdle {}
-    logcatMainPanel.messageProcessor.appendMessages(listOf(logCatMessage()))
-
-    logcatMainPanel.messageProcessor.onIdle {
-      verify(myMockHyperlinkDetector).detectHyperlinks(eq(0), eq(1))
-      verify(myMockHyperlinkDetector).detectHyperlinks(eq(1), eq(2))
-    }
-  }
-
-  /**
-   *  The purpose this test is to ensure that we are calling the HyperlinkHighlighter with the correct line range. It does not test user on
-   *  any visible effect.
-   */
-  @Test
-  fun hyperlinks_rangeWithCyclicBuffer() = runBlocking {
-    System.setProperty("idea.cycle.buffer.size", "1")
-    val logcatMainPanel = runInEdtAndGet {
-      logcatMainPanel(hyperlinkDetector = myMockHyperlinkDetector)
-    }
-    val longMessage = "message".padStart(1000, '-')
-
-    logcatMainPanel.messageProcessor.appendMessages(listOf(logCatMessage(message = longMessage)))
-    logcatMainPanel.messageProcessor.onIdle {} // force flush
-    logcatMainPanel.messageProcessor.appendMessages(listOf(logCatMessage(message = longMessage)))
-
-    logcatMainPanel.messageProcessor.onIdle {
-      verify(myMockHyperlinkDetector, times(2)).detectHyperlinks(eq(0), eq(1))
-    }
-  }
-
-  /**
-   *  The purpose this test is to ensure that we are calling the FoldingDetector with the correct line range. It does not test user on any
-   *  visible effect.
-   */
-  @Test
-  fun foldings_range() = runBlocking {
-    val logcatMainPanel = runInEdtAndGet {
-      logcatMainPanel(foldingDetector = mockFoldingDetector)
-    }
-
-    logcatMainPanel.messageProcessor.appendMessages(listOf(logCatMessage()))
-    logcatMainPanel.messageProcessor.onIdle {}
-    logcatMainPanel.messageProcessor.appendMessages(listOf(logCatMessage()))
-
-    logcatMainPanel.messageProcessor.onIdle {
-      verify(mockFoldingDetector).detectFoldings(eq(0), eq(1))
-      verify(mockFoldingDetector).detectFoldings(eq(1), eq(2))
-    }
-  }
-
-  /**
-   *  The purpose this test is to ensure that we are calling the FoldingDetector with the correct line range. It does not test user on any
-   *  visible effect.
-   */
-  @Test
-  fun foldings_rangeWithCyclicBuffer() = runBlocking {
-    System.setProperty("idea.cycle.buffer.size", "1")
-    val logcatMainPanel = runInEdtAndGet {
-      logcatMainPanel(foldingDetector = mockFoldingDetector)
-    }
-    val longMessage = "message".padStart(1000, '-')
-
-    logcatMainPanel.messageProcessor.appendMessages(listOf(logCatMessage(message = longMessage)))
-    logcatMainPanel.messageProcessor.onIdle {} // force flush
-    logcatMainPanel.messageProcessor.appendMessages(listOf(logCatMessage(message = longMessage)))
-
-    logcatMainPanel.messageProcessor.onIdle {
-      verify(mockFoldingDetector, times(2)).detectFoldings(eq(0), eq(1))
-    }
-  }
-
-  @RunsInEdt
-  @Test
-  fun getState() {
-    val logcatMainPanel = logcatMainPanel()
-    logcatMainPanel.formattingOptions.tagFormat = TagFormat(15)
-
-    val logcatPanelConfig = gson.fromJson(logcatMainPanel.getState(), LogcatPanelConfig::class.java)
-    assertThat(logcatPanelConfig.formattingOptions.tagFormat.maxLength).isEqualTo(15)
-  }
-
-  @RunsInEdt
-  @Test
-  fun appliesState() {
-    val logcatMainPanel = logcatMainPanel(
-      state = LogcatPanelConfig("device", FormattingOptions(tagFormat = TagFormat(17)), "filter", showOnlyProjectApps = true))
-
-    // TODO(aalbert) : Also assert on device field when the combo is rewritten to allow initializing it.
-    assertThat(logcatMainPanel.formattingOptions.tagFormat.maxLength).isEqualTo(17)
-    assertThat(logcatMainPanel.messageProcessor.logcatFilter).isEqualTo(StringFilter("filter", LINE))
-    assertThat(logcatMainPanel.messageProcessor.showOnlyProjectApps).isTrue()
-    assertThat(logcatMainPanel.headerPanel.getFilterText()).isEqualTo("filter")
-    assertThat(logcatMainPanel.headerPanel.isShowProjectApps()).isTrue()
-  }
-
-  @Test
-  fun reloadMessages() {
-    val logcatMainPanel = runInEdtAndGet {
-      logcatMainPanel().also {
-        it.editor.document.setText("Some previous text")
-      }
-    }
-    logcatMainPanel.messageBacklog.addAll(listOf(logCatMessage(message = "message")))
-
-    runInEdtAndWait(logcatMainPanel::reloadMessages)
-
-    ConcurrencyUtil.awaitQuiescence(AndroidExecutors.getInstance().workerThreadExecutor as ThreadPoolExecutor, 5, TimeUnit.SECONDS)
-
-    logcatMainPanel.messageProcessor.onIdle {
-      assertThat(logcatMainPanel.editor.document.text)
-        .isEqualTo("1970-01-01 04:00:00.000     1-2     ExampleTag              com.example.app                      I  message\n")
-
-=======
       }
     }
 
@@ -1364,7 +1054,6 @@
       zoneId,
     ).also {
       Disposer.register(projectRule.project, it)
->>>>>>> ad5b6ee3
     }
 }
 
@@ -1384,30 +1073,6 @@
   override suspend fun clearLogcat(device: Device) {
   }
 
-<<<<<<< HEAD
-  private fun logcatMainPanel(
-    popupActionGroup: ActionGroup = EMPTY_GROUP,
-    logcatColors: LogcatColors = LogcatColors(),
-    state: LogcatPanelConfig? = null,
-    hyperlinkDetector: HyperlinkDetector? = null,
-    foldingDetector: FoldingDetector? = null,
-    packageNamesProvider: PackageNamesProvider = FakePackageNamesProvider(),
-    zoneId: ZoneId = ZoneId.of("Asia/Yerevan"),
-  ): LogcatMainPanel =
-    LogcatMainPanel(
-      projectRule.project,
-      popupActionGroup,
-      logcatColors,
-      state,
-      hyperlinkDetector,
-      foldingDetector,
-      packageNamesProvider,
-      zoneId
-    ).also {
-      Disposer.register(projectRule.project, it)
-    }
-}
-=======
 }
 
 private fun List<AnAction>.mapToStrings(indent: String = ""): List<String> {
@@ -1420,5 +1085,4 @@
   }.map { "$indent$it" }
 }
 
-private fun waitForCondition(condition: () -> Boolean) = waitForCondition(TIMEOUT_SEC, SECONDS, condition)
->>>>>>> ad5b6ee3
+private fun waitForCondition(condition: () -> Boolean) = waitForCondition(TIMEOUT_SEC, SECONDS, condition)