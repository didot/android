/*
 * Copyright (C) 2021 The Android Open Source Project
 *
 * Licensed under the Apache License, Version 2.0 (the "License");
 * you may not use this file except in compliance with the License.
 * You may obtain a copy of the License at
 *
 *      http://www.apache.org/licenses/LICENSE-2.0
 *
 * Unless required by applicable law or agreed to in writing, software
 * distributed under the License is distributed on an "AS IS" BASIS,
 * WITHOUT WARRANTIES OR CONDITIONS OF ANY KIND, either express or implied.
 * See the License for the specific language governing permissions and
 * limitations under the License.
 */
package com.android.tools.idea.logcat.messages

<<<<<<< HEAD
import com.android.ddmlib.Log
import com.android.ddmlib.Log.LogLevel.ASSERT
import com.android.ddmlib.Log.LogLevel.DEBUG
import com.android.ddmlib.Log.LogLevel.ERROR
import com.android.ddmlib.Log.LogLevel.INFO
import com.android.ddmlib.Log.LogLevel.VERBOSE
import com.android.ddmlib.Log.LogLevel.WARN
import com.android.ddmlib.logcat.LogCatHeader
import com.android.ddmlib.logcat.LogCatMessage
=======
import com.android.tools.idea.logcat.SYSTEM_HEADER
import com.android.tools.idea.logcat.message.LogLevel
import com.android.tools.idea.logcat.message.LogLevel.ASSERT
import com.android.tools.idea.logcat.message.LogLevel.DEBUG
import com.android.tools.idea.logcat.message.LogLevel.ERROR
import com.android.tools.idea.logcat.message.LogLevel.INFO
import com.android.tools.idea.logcat.message.LogLevel.VERBOSE
import com.android.tools.idea.logcat.message.LogLevel.WARN
import com.android.tools.idea.logcat.message.LogcatHeader
import com.android.tools.idea.logcat.message.LogcatMessage
>>>>>>> ad5b6ee3
import com.android.tools.idea.logcat.messages.ProcessThreadFormat.Style.PID
import com.android.tools.idea.logcat.messages.TimestampFormat.Style.DATETIME
import com.android.tools.idea.logcat.messages.TimestampFormat.Style.TIME
import com.google.common.truth.Truth.assertThat
import org.junit.Test
import java.time.Instant
import java.time.ZoneId

private val TIMESTAMP = Instant.ofEpochMilli(1000)
private val ZONE_ID = ZoneId.of("Asia/Yerevan")

/**
 * Tests for [MessageFormatter]
 */
class MessageFormatterTest {
  private val logcatColors = LogcatColors()
  private val formattingOptions = FormattingOptions()

<<<<<<< HEAD
  private val messageFormatter = MessageFormatter(formattingOptions, logcatColors, ZONE_ID)
=======
  private val messageFormatter = MessageFormatter(logcatColors, ZONE_ID)
>>>>>>> ad5b6ee3

  @Test
  fun formatMessages_defaultFormat() {
    val textAccumulator = TextAccumulator()

    messageFormatter.formatMessages(
      formattingOptions,
      textAccumulator,
      listOf(
<<<<<<< HEAD
        LogCatMessage(LogCatHeader(WARN, 1, 2, "com.example.app1", "Tag1", TIMESTAMP), "message"),
        LogCatMessage(LogCatHeader(WARN, 1, 20001, "com.example.app1", "Tag1", TIMESTAMP), "message"),
        LogCatMessage(LogCatHeader(WARN, 1, 20001, "com.example.app1", "Tag2", TIMESTAMP), "message"),
        LogCatMessage(LogCatHeader(WARN, 10001, 2, "com.long.company.name.app2", "LongCompanyNameTag1", TIMESTAMP), "message"),
        LogCatMessage(LogCatHeader(WARN, 10001, 2, "com.long.company.name.app2", "LongCompanyNameTag1", TIMESTAMP), "message"),
        LogCatMessage(LogCatHeader(WARN, 10001, 2, "com.long.company.name.app2", "LongCompanyNameTag2", TIMESTAMP), "multiline\nmessage"),
=======
        LogcatMessage(LogcatHeader(WARN, 1, 2, "com.example.app1", "", "Tag1", TIMESTAMP), "message"),
        LogcatMessage(LogcatHeader(WARN, 1, 20001, "com.example.app1", "", "Tag1", TIMESTAMP), "message"),
        LogcatMessage(LogcatHeader(WARN, 1, 20001, "com.example.app1", "", "Tag2", TIMESTAMP), "message"),
        LogcatMessage(LogcatHeader(WARN, 10001, 2, "com.long.company.name.app2", "", "LongCompanyNameTag1", TIMESTAMP), "message"),
        LogcatMessage(LogcatHeader(WARN, 10001, 2, "com.long.company.name.app2", "", "LongCompanyNameTag1", TIMESTAMP), "message"),
        LogcatMessage(LogcatHeader(WARN, 10001, 2, "com.long.company.name.app2", "", "LongCompanyNameTag2", TIMESTAMP), "line1\nline2"),
>>>>>>> ad5b6ee3
      ))

    assertThat(textAccumulator.text).isEqualTo("""
      1970-01-01 04:00:01.000     1-2     Tag1                    com.example.app1                     W  message
      1970-01-01 04:00:01.000     1-20001 Tag1                    com.example.app1                     W  message
      1970-01-01 04:00:01.000     1-20001 Tag2                    com.example.app1                     W  message
      1970-01-01 04:00:01.000 10001-2     LongCompanyNameTag1     com.long.company.name.app2           W  message
      1970-01-01 04:00:01.000 10001-2     LongCompanyNameTag1     com.long.company.name.app2           W  message
<<<<<<< HEAD
      1970-01-01 04:00:01.000 10001-2     LongCompanyNameTag2     com.long.company.name.app2           W  multiline
                                                                                                          message
=======
      1970-01-01 04:00:01.000 10001-2     LongCompanyNameTag2     com.long.company.name.app2           W  line1
                                                                                                          line2
>>>>>>> ad5b6ee3

    """.trimIndent())
  }

  @Test
  fun formatMessages_timeOnly() {
    val textAccumulator = TextAccumulator()
    formattingOptions.timestampFormat = TimestampFormat(TIME, enabled = true)

    messageFormatter.formatMessages(
      formattingOptions,
      textAccumulator,
      listOf(
<<<<<<< HEAD
        LogCatMessage(LogCatHeader(WARN, 1, 2, "com.example.app1", "Tag1", TIMESTAMP), "message"),
        LogCatMessage(LogCatHeader(WARN, 1, 2, "com.example.app1", "Tag1", TIMESTAMP), "multiline\nmessage"),
=======
        LogcatMessage(LogcatHeader(WARN, 1, 2, "com.example.app1", "", "Tag1", TIMESTAMP), "message"),
        LogcatMessage(LogcatHeader(WARN, 1, 2, "com.example.app1", "", "Tag1", TIMESTAMP), "multiline\nmessage"),
>>>>>>> ad5b6ee3
      ))

    assertThat(textAccumulator.text).isEqualTo("""
      04:00:01.000     1-2     Tag1                    com.example.app1                     W  message
      04:00:01.000     1-2     Tag1                    com.example.app1                     W  multiline
                                                                                               message

    """.trimIndent())
  }

  @Test
  fun formatMessages_noTimestamp() {
    val textAccumulator = TextAccumulator()
    formattingOptions.timestampFormat = TimestampFormat(DATETIME, enabled = false)

    messageFormatter.formatMessages(
      formattingOptions,
      textAccumulator,
      listOf(
<<<<<<< HEAD
        LogCatMessage(LogCatHeader(WARN, 1, 2, "com.example.app1", "Tag1", TIMESTAMP), "message"),
        LogCatMessage(LogCatHeader(WARN, 1, 2, "com.example.app1", "Tag1", TIMESTAMP), "multiline\nmessage"),
=======
        LogcatMessage(LogcatHeader(WARN, 1, 2, "com.example.app1", "", "Tag1", TIMESTAMP), "message"),
        LogcatMessage(LogcatHeader(WARN, 1, 2, "com.example.app1", "", "Tag1", TIMESTAMP), "multiline\nmessage"),
>>>>>>> ad5b6ee3
      ))

    assertThat(textAccumulator.text.trimEnd()).isEqualTo("""
      1-2     Tag1                    com.example.app1                     W  message
      1-2     Tag1                    com.example.app1                     W  multiline
                                                                              message

    """.replaceIndent("    ").trimEnd())
  }

  @Test
  fun formatMessages_pidOnly() {
    val textAccumulator = TextAccumulator()
    formattingOptions.processThreadFormat = ProcessThreadFormat(PID, enabled = true)

    messageFormatter.formatMessages(
      formattingOptions,
      textAccumulator,
      listOf(
<<<<<<< HEAD
        LogCatMessage(LogCatHeader(WARN, 1, 2, "com.example.app1", "Tag1", TIMESTAMP), "message"),
        LogCatMessage(LogCatHeader(WARN, 10001, 20001, "com.example.app2", "Tag1", TIMESTAMP), "multiline\nmessage"),
=======
        LogcatMessage(LogcatHeader(WARN, 1, 2, "com.example.app1", "", "Tag1", TIMESTAMP), "message"),
        LogcatMessage(LogcatHeader(WARN, 10001, 20001, "com.example.app2", "", "Tag1", TIMESTAMP), "multiline\nmessage"),
>>>>>>> ad5b6ee3
      ))

    assertThat(textAccumulator.text).isEqualTo("""
      1970-01-01 04:00:01.000 1     Tag1                    com.example.app1                     W  message
      1970-01-01 04:00:01.000 10001 Tag1                    com.example.app2                     W  multiline
                                                                                                    message

    """.trimIndent())
  }

  @Test
  fun formatMessages_noIds() {
    val textAccumulator = TextAccumulator()
    formattingOptions.processThreadFormat = ProcessThreadFormat(enabled = false)

    messageFormatter.formatMessages(
      formattingOptions,
      textAccumulator,
      listOf(
<<<<<<< HEAD
        LogCatMessage(LogCatHeader(WARN, 1, 2, "com.example.app1", "Tag1", TIMESTAMP), "message"),
        LogCatMessage(LogCatHeader(WARN, 10001, 20001, "com.example.app2", "Tag1", TIMESTAMP), "multiline\nmessage"),
=======
        LogcatMessage(LogcatHeader(WARN, 1, 2, "com.example.app1", "", "Tag1", TIMESTAMP), "message"),
        LogcatMessage(LogcatHeader(WARN, 10001, 20001, "com.example.app2", "", "Tag1", TIMESTAMP), "multiline\nmessage"),
>>>>>>> ad5b6ee3
      ))

    assertThat(textAccumulator.text).isEqualTo("""
      1970-01-01 04:00:01.000 Tag1                    com.example.app1                     W  message
      1970-01-01 04:00:01.000 Tag1                    com.example.app2                     W  multiline
                                                                                              message

    """.trimIndent())
  }

  @Test
  fun formatMessages_longTags() {
    val textAccumulator = TextAccumulator()
    formattingOptions.tagFormat = TagFormat(maxLength = 15)

    messageFormatter.formatMessages(
      formattingOptions,
      textAccumulator,
      listOf(
<<<<<<< HEAD
        LogCatMessage(LogCatHeader(WARN, 1, 2, "com.example.app1", "Tag1", TIMESTAMP), "message"),
        LogCatMessage(LogCatHeader(WARN, 2, 2, "com.example.app1", "LongCompanyNameTag1", TIMESTAMP), "multiline\nmessage"),
=======
        LogcatMessage(LogcatHeader(WARN, 1, 2, "com.example.app1", "", "Tag1", TIMESTAMP), "message"),
        LogcatMessage(LogcatHeader(WARN, 2, 2, "com.example.app1", "", "LongCompanyNameTag1", TIMESTAMP), "multiline\nmessage"),
>>>>>>> ad5b6ee3
      ))

    assertThat(textAccumulator.text).isEqualTo("""
      1970-01-01 04:00:01.000     1-2     Tag1            com.example.app1                     W  message
<<<<<<< HEAD
      1970-01-01 04:00:01.000     2-2     Lon...yNameTag1 com.example.app1                     W  multiline
=======
      1970-01-01 04:00:01.000     2-2     LongCo...meTag1 com.example.app1                     W  multiline
>>>>>>> ad5b6ee3
                                                                                                  message

    """.trimIndent())
  }

  @Test
  fun formatMessages_missingTag() {
    val textAccumulator = TextAccumulator()

    messageFormatter.formatMessages(
      formattingOptions,
      textAccumulator,
      listOf(
<<<<<<< HEAD
        LogCatMessage(LogCatHeader(WARN, 1, 2, "com.example.app1", "", TIMESTAMP), "message"),
        LogCatMessage(LogCatHeader(WARN, 1, 2, "com.example.app1", "", TIMESTAMP), "multiline\nmessage"),
=======
        LogcatMessage(LogcatHeader(WARN, 1, 2, "com.example.app1", "", "", TIMESTAMP), "message"),
        LogcatMessage(LogcatHeader(WARN, 1, 2, "com.example.app1", "", "", TIMESTAMP), "multiline\nmessage"),
>>>>>>> ad5b6ee3
      ))

    assertThat(textAccumulator.text).isEqualTo("""
      1970-01-01 04:00:01.000     1-2     <no-tag>                com.example.app1                     W  message
      1970-01-01 04:00:01.000     1-2     <no-tag>                com.example.app1                     W  multiline
                                                                                                          message

    """.trimIndent())
  }

  @Test
  fun formatMessages_hideDuplicateTags() {
    val textAccumulator = TextAccumulator()
    formattingOptions.tagFormat = TagFormat(hideDuplicates = true)

    messageFormatter.formatMessages(
      formattingOptions,
      textAccumulator,
      listOf(
<<<<<<< HEAD
        LogCatMessage(LogCatHeader(WARN, 1, 2, "com.example.app1", "Tag1", TIMESTAMP), "message"),
        LogCatMessage(LogCatHeader(WARN, 1, 2, "com.example.app1", "Tag1", TIMESTAMP), "message"),
        LogCatMessage(LogCatHeader(WARN, 1, 2, "com.example.app1", "Tag2", TIMESTAMP), "multiline\nmessage"),
=======
        LogcatMessage(LogcatHeader(WARN, 1, 2, "com.example.app1", "", "Tag1", TIMESTAMP), "message"),
        LogcatMessage(LogcatHeader(WARN, 1, 2, "com.example.app1", "", "Tag1", TIMESTAMP), "message"),
        LogcatMessage(LogcatHeader(WARN, 1, 2, "com.example.app1", "", "Tag2", TIMESTAMP), "multiline\nmessage"),
>>>>>>> ad5b6ee3
      ))

    assertThat(textAccumulator.text).isEqualTo("""
      1970-01-01 04:00:01.000     1-2     Tag1                    com.example.app1                     W  message
      1970-01-01 04:00:01.000     1-2                             com.example.app1                     W  message
      1970-01-01 04:00:01.000     1-2     Tag2                    com.example.app1                     W  multiline
                                                                                                          message

    """.trimIndent())
  }

  @Test
  fun formatMessages_noTags() {
    val textAccumulator = TextAccumulator()
    formattingOptions.tagFormat = TagFormat(enabled = false)

    messageFormatter.formatMessages(
      formattingOptions,
      textAccumulator,
      listOf(
<<<<<<< HEAD
        LogCatMessage(LogCatHeader(WARN, 1, 2, "com.example.app1", "Tag1", TIMESTAMP), "message"),
        LogCatMessage(LogCatHeader(WARN, 1, 2, "com.example.app1", "Tag1", TIMESTAMP), "multiline\nmessage"),
=======
        LogcatMessage(LogcatHeader(WARN, 1, 2, "com.example.app1", "", "Tag1", TIMESTAMP), "message"),
        LogcatMessage(LogcatHeader(WARN, 1, 2, "com.example.app1", "", "Tag1", TIMESTAMP), "multiline\nmessage"),
>>>>>>> ad5b6ee3
      ))

    assertThat(textAccumulator.text).isEqualTo("""
      1970-01-01 04:00:01.000     1-2     com.example.app1                     W  message
      1970-01-01 04:00:01.000     1-2     com.example.app1                     W  multiline
                                                                                  message

    """.trimIndent())
  }

  @Test
  fun formatMessages_longAppName() {
    val textAccumulator = TextAccumulator()
    formattingOptions.appNameFormat = AppNameFormat(maxLength = 20)

    messageFormatter.formatMessages(
      formattingOptions,
      textAccumulator,
      listOf(
<<<<<<< HEAD
        LogCatMessage(LogCatHeader(WARN, 1, 2, "com.example.app1", "Tag1", TIMESTAMP), "message"),
        LogCatMessage(LogCatHeader(WARN, 2, 2, "com.long.company.name.app2", "Tag1", TIMESTAMP), "multiline\nmessage"),
=======
        LogcatMessage(LogcatHeader(WARN, 1, 2, "com.example.app1", "", "Tag1", TIMESTAMP), "message"),
        LogcatMessage(LogcatHeader(WARN, 2, 2, "com.long.company.name.app2", "", "Tag1", TIMESTAMP), "multiline\nmessage"),
>>>>>>> ad5b6ee3
      ))

    assertThat(textAccumulator.text).isEqualTo("""
      1970-01-01 04:00:01.000     1-2     Tag1                    com.example.app1      W  message
      1970-01-01 04:00:01.000     2-2     Tag1                    com...pany.name.app2  W  multiline
                                                                                           message
<<<<<<< HEAD

    """.trimIndent())
  }

  @Test
  fun formatMessages_missingAppName() {
    val textAccumulator = TextAccumulator()

    messageFormatter.formatMessages(
      textAccumulator,
      listOf(
        LogCatMessage(LogCatHeader(WARN, 1, 2, "?", "Tag", TIMESTAMP), "message"),
        LogCatMessage(LogCatHeader(WARN, 1, 2, "", "Tag", TIMESTAMP), "multiline\nmessage"),
      ))

    assertThat(textAccumulator.text).isEqualTo("""
      1970-01-01 04:00:01.000     1-2     Tag                     pid-1                                W  message
      1970-01-01 04:00:01.000     1-2     Tag                     pid-1                                W  multiline
                                                                                                          message
=======
>>>>>>> ad5b6ee3

    """.trimIndent())
  }

  @Test
  fun formatMessages_hideDuplicateAppNames() {
    val textAccumulator = TextAccumulator()
    formattingOptions.appNameFormat = AppNameFormat(hideDuplicates = true)

    messageFormatter.formatMessages(
      formattingOptions,
      textAccumulator,
      listOf(
<<<<<<< HEAD
        LogCatMessage(LogCatHeader(WARN, 1, 2, "com.example.app1", "Tag1", TIMESTAMP), "message"),
        LogCatMessage(LogCatHeader(WARN, 1, 2, "com.example.app1", "Tag1", TIMESTAMP), "message"),
        LogCatMessage(LogCatHeader(WARN, 2, 2, "com.example.app2", "Tag2", TIMESTAMP), "multiline\nmessage"),
=======
        LogcatMessage(LogcatHeader(WARN, 1, 2, "com.example.app1", "", "Tag1", TIMESTAMP), "message"),
        LogcatMessage(LogcatHeader(WARN, 1, 2, "com.example.app1", "", "Tag1", TIMESTAMP), "message"),
        LogcatMessage(LogcatHeader(WARN, 2, 2, "com.example.app2", "", "Tag2", TIMESTAMP), "multiline\nmessage"),
>>>>>>> ad5b6ee3
      ))

    assertThat(textAccumulator.text).isEqualTo("""
      1970-01-01 04:00:01.000     1-2     Tag1                    com.example.app1                     W  message
      1970-01-01 04:00:01.000     1-2     Tag1                                                         W  message
      1970-01-01 04:00:01.000     2-2     Tag2                    com.example.app2                     W  multiline
                                                                                                          message

    """.trimIndent())
  }

  @Test
  fun formatMessages_noAppNames() {
    val textAccumulator = TextAccumulator()
    formattingOptions.appNameFormat = AppNameFormat(enabled = false)

    messageFormatter.formatMessages(
      formattingOptions,
      textAccumulator,
      listOf(
<<<<<<< HEAD
        LogCatMessage(LogCatHeader(WARN, 1, 2, "com.example.app1", "Tag1", TIMESTAMP), "message"),
        LogCatMessage(LogCatHeader(WARN, 1, 2, "com.example.app1", "Tag1", TIMESTAMP), "multiline\nmessage"),
=======
        LogcatMessage(LogcatHeader(WARN, 1, 2, "com.example.app1", "", "Tag1", TIMESTAMP), "message"),
        LogcatMessage(LogcatHeader(WARN, 1, 2, "com.example.app1", "", "Tag1", TIMESTAMP), "multiline\nmessage"),
>>>>>>> ad5b6ee3
      ))

    assertThat(textAccumulator.text).isEqualTo("""
      1970-01-01 04:00:01.000     1-2     Tag1                     W  message
      1970-01-01 04:00:01.000     1-2     Tag1                     W  multiline
                                                                      message

    """.trimIndent())
  }

  @Test
  fun formatMessages_levelColors() {
<<<<<<< HEAD
    val messages = mutableListOf<LogCatMessage>()
    for (level in Log.LogLevel.values()) {
      messages.add(LogCatMessage(LogCatHeader(level, 1, 2, "app", "tag", TIMESTAMP), "message"))
=======
    val messages = mutableListOf<LogcatMessage>()
    for (level in LogLevel.values()) {
      messages.add(LogcatMessage(LogcatHeader(level, 1, 2, "app", "", "tag", TIMESTAMP), "message"))
    }
    val textAccumulator = TextAccumulator()

    messageFormatter.formatMessages(formattingOptions, textAccumulator, messages)

    // Filter the ranges corresponding to a LogLevel and build a map level -> color.
    val textAttributes = textAccumulator.textAttributesKeyRanges.filter { it.getText(textAccumulator.text).matches(" [VDIWEA] ".toRegex()) }
      .associate { it.getText(textAccumulator.text).trim() to it.data }

    assertThat(textAttributes).containsExactly(
      "V", logcatColors.getLogLevelKey(VERBOSE),
      "D", logcatColors.getLogLevelKey(DEBUG),
      "I", logcatColors.getLogLevelKey(INFO),
      "W", logcatColors.getLogLevelKey(WARN),
      "E", logcatColors.getLogLevelKey(ERROR),
      "A", logcatColors.getLogLevelKey(ASSERT),
    )
  }

  @Test
  fun formatMessages_messageColors() {
    val messages = mutableListOf<LogcatMessage>()
    for (level in LogLevel.values()) {
      messages.add(LogcatMessage(LogcatHeader(level, 1, 2, "app", "", "tag", TIMESTAMP), "message-${level.name}"))
>>>>>>> ad5b6ee3
    }
    val textAccumulator = TextAccumulator()

    messageFormatter.formatMessages(formattingOptions, textAccumulator, messages)

    // Filter the ranges corresponding to a LogLevel and build a map level -> color.
    val textAttributes = textAccumulator.textAttributesKeyRanges.filter {
      it.getText(textAccumulator.text).matches(" message-.*\n".toRegex())
    }
      .associate { it.getText(textAccumulator.text).trim() to it.data }

    assertThat(textAttributes).containsExactly(
<<<<<<< HEAD
      "V", logcatColors.getLogLevelColor(VERBOSE),
      "D", logcatColors.getLogLevelColor(DEBUG),
      "I", logcatColors.getLogLevelColor(INFO),
      "W", logcatColors.getLogLevelColor(WARN),
      "E", logcatColors.getLogLevelColor(ERROR),
      "A", logcatColors.getLogLevelColor(ASSERT),
    )
  }

  @Test
  fun formatMessages_messageColors() {
    val messages = mutableListOf<LogCatMessage>()
    for (level in Log.LogLevel.values()) {
      messages.add(LogCatMessage(LogCatHeader(level, 1, 2, "app", "tag", TIMESTAMP), "message-${level.name}"))
    }
    val textAccumulator = TextAccumulator()

    messageFormatter.formatMessages(textAccumulator, messages)

    // Filter the ranges corresponding to a LogLevel and build a map level -> color.
    val textAttributes = textAccumulator.highlightRanges.filter { it.getText(textAccumulator.text).matches(" message-.*\n".toRegex()) }
      .associate { it.getText(textAccumulator.text).trim() to it.data }

    assertThat(textAttributes).containsExactly(
      "message-WARN", logcatColors.getMessageColor(WARN),
      "message-ERROR", logcatColors.getMessageColor(ERROR),
      "message-ASSERT", logcatColors.getMessageColor(ASSERT),
=======
      "message-VERBOSE", logcatColors.getMessageKey(VERBOSE),
      "message-DEBUG", logcatColors.getMessageKey(DEBUG),
      "message-INFO", logcatColors.getMessageKey(INFO),
      "message-WARN", logcatColors.getMessageKey(WARN),
      "message-ERROR", logcatColors.getMessageKey(ERROR),
      "message-ASSERT", logcatColors.getMessageKey(ASSERT),
>>>>>>> ad5b6ee3
    )
  }

  @Test
  fun formatMessages_tagColors() {
    // Print with 10 different tags and then assert that there are 10 highlight ranges corresponding to the tags with the proper color.
    val messages = mutableListOf<LogcatMessage>()
    val numTags = 10
    for (t in 1..numTags) {
<<<<<<< HEAD
      messages.add(LogCatMessage(LogCatHeader(INFO, 1, 2, "app", "tag$t", TIMESTAMP), "message"))
=======
      messages.add(LogcatMessage(LogcatHeader(INFO, 1, 2, "app", "", "tag$t", TIMESTAMP), "message"))
>>>>>>> ad5b6ee3
    }
    val textAccumulator = TextAccumulator()

    messageFormatter.formatMessages(formattingOptions, textAccumulator, messages)

    // Filter the ranges corresponding to a tag and build a map tag -> color.
    val tagColors = textAccumulator.textAttributesRanges.filter { it.getText(textAccumulator.text).matches("tag\\d+ *".toRegex()) }
      .associate { it.getText(textAccumulator.text).trim() to it.data }
    assertThat(tagColors).hasSize(numTags)
    tagColors.forEach { (tag, color) ->
      assertThat(color).isEqualTo(logcatColors.getTagColor(tag))
    }
  }

  @Test
  fun formatMessages_filterHints() {
    val textAccumulator = TextAccumulator()

    messageFormatter.formatMessages(
      formattingOptions,
      textAccumulator,
      listOf(
<<<<<<< HEAD
        LogCatMessage(LogCatHeader(WARN, 1, 2, "app1", "tag1", TIMESTAMP), "message1"),
        LogCatMessage(LogCatHeader(WARN, 1, 2, "app2", "tag2", TIMESTAMP), "message2"),
=======
        LogcatMessage(LogcatHeader(WARN, 1, 2, "app1", "", "tag1", TIMESTAMP), "message1"),
        LogcatMessage(LogcatHeader(INFO, 1, 2, "app2", "", "tag2", TIMESTAMP), "message2"),
>>>>>>> ad5b6ee3
      ))


    val filterHints = textAccumulator.filterHintRanges.map { it.getText(textAccumulator.text) to it.data.getFilter() }
    assertThat(filterHints).containsExactly(
      "app1" to "package:app1",
      "tag1" to "tag:tag1",
      " W " to "level:WARN",
      "app2" to "package:app2",
      "tag2" to "tag:tag2",
      " I " to "level:INFO",
    )
  }

  @Test
  fun formatMessages_filterHints_unknownApp() {
    val textAccumulator = TextAccumulator()

    messageFormatter.formatMessages(
      formattingOptions,
      textAccumulator,
      listOf(
        LogcatMessage(LogcatHeader(WARN, 1, 2, "?", "", "tag1", TIMESTAMP), "message1"),
      ))


    val filterHints = textAccumulator.filterHintRanges.map { it.getText(textAccumulator.text) to it.data.getFilter() }
    assertThat(filterHints).containsExactly(
      "tag1" to "tag:tag1",
      " W " to "level:WARN",
    )
  }

  @Test
  fun formatMessages_filterHints_noTags() {
    formattingOptions.tagFormat = TagFormat(enabled = false)
    val textAccumulator = TextAccumulator()

    messageFormatter.formatMessages(
      formattingOptions,
      textAccumulator,
      listOf(
        LogcatMessage(LogcatHeader(WARN, 1, 2, "app1", "", "tag1", TIMESTAMP), "message1"),
        LogcatMessage(LogcatHeader(INFO, 1, 2, "app2", "", "tag2", TIMESTAMP), "message2"),
      ))


    val filterHints = textAccumulator.filterHintRanges.map { it.getText(textAccumulator.text) to it.data.getFilter() }
    assertThat(filterHints).containsExactly(
      "app1" to "package:app1",
      " W " to "level:WARN",
      "app2" to "package:app2",
      " I " to "level:INFO",
    )
  }

  @Test
  fun formatMessages_filterHints_noAppNames() {
    formattingOptions.appNameFormat = AppNameFormat(enabled = false)
    val textAccumulator = TextAccumulator()

    messageFormatter.formatMessages(
      formattingOptions,
      textAccumulator,
      listOf(
        LogcatMessage(LogcatHeader(WARN, 1, 2, "app1", "", "tag1", TIMESTAMP), "message1"),
        LogcatMessage(LogcatHeader(INFO, 1, 2, "app2", "", "tag2", TIMESTAMP), "message2"),
      ))


    val filterHints = textAccumulator.filterHintRanges.map { it.getText(textAccumulator.text) to it.data.getFilter() }
    assertThat(filterHints).containsExactly(
      "tag1" to "tag:tag1",
      " W " to "level:WARN",
      "tag2" to "tag:tag2",
      " I " to "level:INFO",
    )
  }

  @Test
  fun formatMessages_systemMessages() {
    val textAccumulator = TextAccumulator()

    messageFormatter.formatMessages(
      formattingOptions,
      textAccumulator,
      listOf(
        LogcatMessage(SYSTEM_HEADER, "message"),
      ))

    assertThat(textAccumulator.text).isEqualTo("message\n")
  }
}

private fun <T> TextAccumulator.Range<T>.getText(text: String) = text.substring(start, end)<|MERGE_RESOLUTION|>--- conflicted
+++ resolved
@@ -15,17 +15,6 @@
  */
 package com.android.tools.idea.logcat.messages
 
-<<<<<<< HEAD
-import com.android.ddmlib.Log
-import com.android.ddmlib.Log.LogLevel.ASSERT
-import com.android.ddmlib.Log.LogLevel.DEBUG
-import com.android.ddmlib.Log.LogLevel.ERROR
-import com.android.ddmlib.Log.LogLevel.INFO
-import com.android.ddmlib.Log.LogLevel.VERBOSE
-import com.android.ddmlib.Log.LogLevel.WARN
-import com.android.ddmlib.logcat.LogCatHeader
-import com.android.ddmlib.logcat.LogCatMessage
-=======
 import com.android.tools.idea.logcat.SYSTEM_HEADER
 import com.android.tools.idea.logcat.message.LogLevel
 import com.android.tools.idea.logcat.message.LogLevel.ASSERT
@@ -36,7 +25,6 @@
 import com.android.tools.idea.logcat.message.LogLevel.WARN
 import com.android.tools.idea.logcat.message.LogcatHeader
 import com.android.tools.idea.logcat.message.LogcatMessage
->>>>>>> ad5b6ee3
 import com.android.tools.idea.logcat.messages.ProcessThreadFormat.Style.PID
 import com.android.tools.idea.logcat.messages.TimestampFormat.Style.DATETIME
 import com.android.tools.idea.logcat.messages.TimestampFormat.Style.TIME
@@ -55,11 +43,7 @@
   private val logcatColors = LogcatColors()
   private val formattingOptions = FormattingOptions()
 
-<<<<<<< HEAD
-  private val messageFormatter = MessageFormatter(formattingOptions, logcatColors, ZONE_ID)
-=======
   private val messageFormatter = MessageFormatter(logcatColors, ZONE_ID)
->>>>>>> ad5b6ee3
 
   @Test
   fun formatMessages_defaultFormat() {
@@ -69,21 +53,12 @@
       formattingOptions,
       textAccumulator,
       listOf(
-<<<<<<< HEAD
-        LogCatMessage(LogCatHeader(WARN, 1, 2, "com.example.app1", "Tag1", TIMESTAMP), "message"),
-        LogCatMessage(LogCatHeader(WARN, 1, 20001, "com.example.app1", "Tag1", TIMESTAMP), "message"),
-        LogCatMessage(LogCatHeader(WARN, 1, 20001, "com.example.app1", "Tag2", TIMESTAMP), "message"),
-        LogCatMessage(LogCatHeader(WARN, 10001, 2, "com.long.company.name.app2", "LongCompanyNameTag1", TIMESTAMP), "message"),
-        LogCatMessage(LogCatHeader(WARN, 10001, 2, "com.long.company.name.app2", "LongCompanyNameTag1", TIMESTAMP), "message"),
-        LogCatMessage(LogCatHeader(WARN, 10001, 2, "com.long.company.name.app2", "LongCompanyNameTag2", TIMESTAMP), "multiline\nmessage"),
-=======
         LogcatMessage(LogcatHeader(WARN, 1, 2, "com.example.app1", "", "Tag1", TIMESTAMP), "message"),
         LogcatMessage(LogcatHeader(WARN, 1, 20001, "com.example.app1", "", "Tag1", TIMESTAMP), "message"),
         LogcatMessage(LogcatHeader(WARN, 1, 20001, "com.example.app1", "", "Tag2", TIMESTAMP), "message"),
         LogcatMessage(LogcatHeader(WARN, 10001, 2, "com.long.company.name.app2", "", "LongCompanyNameTag1", TIMESTAMP), "message"),
         LogcatMessage(LogcatHeader(WARN, 10001, 2, "com.long.company.name.app2", "", "LongCompanyNameTag1", TIMESTAMP), "message"),
         LogcatMessage(LogcatHeader(WARN, 10001, 2, "com.long.company.name.app2", "", "LongCompanyNameTag2", TIMESTAMP), "line1\nline2"),
->>>>>>> ad5b6ee3
       ))
 
     assertThat(textAccumulator.text).isEqualTo("""
@@ -92,13 +67,8 @@
       1970-01-01 04:00:01.000     1-20001 Tag2                    com.example.app1                     W  message
       1970-01-01 04:00:01.000 10001-2     LongCompanyNameTag1     com.long.company.name.app2           W  message
       1970-01-01 04:00:01.000 10001-2     LongCompanyNameTag1     com.long.company.name.app2           W  message
-<<<<<<< HEAD
-      1970-01-01 04:00:01.000 10001-2     LongCompanyNameTag2     com.long.company.name.app2           W  multiline
-                                                                                                          message
-=======
       1970-01-01 04:00:01.000 10001-2     LongCompanyNameTag2     com.long.company.name.app2           W  line1
                                                                                                           line2
->>>>>>> ad5b6ee3
 
     """.trimIndent())
   }
@@ -112,13 +82,8 @@
       formattingOptions,
       textAccumulator,
       listOf(
-<<<<<<< HEAD
-        LogCatMessage(LogCatHeader(WARN, 1, 2, "com.example.app1", "Tag1", TIMESTAMP), "message"),
-        LogCatMessage(LogCatHeader(WARN, 1, 2, "com.example.app1", "Tag1", TIMESTAMP), "multiline\nmessage"),
-=======
         LogcatMessage(LogcatHeader(WARN, 1, 2, "com.example.app1", "", "Tag1", TIMESTAMP), "message"),
         LogcatMessage(LogcatHeader(WARN, 1, 2, "com.example.app1", "", "Tag1", TIMESTAMP), "multiline\nmessage"),
->>>>>>> ad5b6ee3
       ))
 
     assertThat(textAccumulator.text).isEqualTo("""
@@ -138,13 +103,8 @@
       formattingOptions,
       textAccumulator,
       listOf(
-<<<<<<< HEAD
-        LogCatMessage(LogCatHeader(WARN, 1, 2, "com.example.app1", "Tag1", TIMESTAMP), "message"),
-        LogCatMessage(LogCatHeader(WARN, 1, 2, "com.example.app1", "Tag1", TIMESTAMP), "multiline\nmessage"),
-=======
         LogcatMessage(LogcatHeader(WARN, 1, 2, "com.example.app1", "", "Tag1", TIMESTAMP), "message"),
         LogcatMessage(LogcatHeader(WARN, 1, 2, "com.example.app1", "", "Tag1", TIMESTAMP), "multiline\nmessage"),
->>>>>>> ad5b6ee3
       ))
 
     assertThat(textAccumulator.text.trimEnd()).isEqualTo("""
@@ -164,13 +124,8 @@
       formattingOptions,
       textAccumulator,
       listOf(
-<<<<<<< HEAD
-        LogCatMessage(LogCatHeader(WARN, 1, 2, "com.example.app1", "Tag1", TIMESTAMP), "message"),
-        LogCatMessage(LogCatHeader(WARN, 10001, 20001, "com.example.app2", "Tag1", TIMESTAMP), "multiline\nmessage"),
-=======
         LogcatMessage(LogcatHeader(WARN, 1, 2, "com.example.app1", "", "Tag1", TIMESTAMP), "message"),
         LogcatMessage(LogcatHeader(WARN, 10001, 20001, "com.example.app2", "", "Tag1", TIMESTAMP), "multiline\nmessage"),
->>>>>>> ad5b6ee3
       ))
 
     assertThat(textAccumulator.text).isEqualTo("""
@@ -190,13 +145,8 @@
       formattingOptions,
       textAccumulator,
       listOf(
-<<<<<<< HEAD
-        LogCatMessage(LogCatHeader(WARN, 1, 2, "com.example.app1", "Tag1", TIMESTAMP), "message"),
-        LogCatMessage(LogCatHeader(WARN, 10001, 20001, "com.example.app2", "Tag1", TIMESTAMP), "multiline\nmessage"),
-=======
         LogcatMessage(LogcatHeader(WARN, 1, 2, "com.example.app1", "", "Tag1", TIMESTAMP), "message"),
         LogcatMessage(LogcatHeader(WARN, 10001, 20001, "com.example.app2", "", "Tag1", TIMESTAMP), "multiline\nmessage"),
->>>>>>> ad5b6ee3
       ))
 
     assertThat(textAccumulator.text).isEqualTo("""
@@ -216,22 +166,13 @@
       formattingOptions,
       textAccumulator,
       listOf(
-<<<<<<< HEAD
-        LogCatMessage(LogCatHeader(WARN, 1, 2, "com.example.app1", "Tag1", TIMESTAMP), "message"),
-        LogCatMessage(LogCatHeader(WARN, 2, 2, "com.example.app1", "LongCompanyNameTag1", TIMESTAMP), "multiline\nmessage"),
-=======
         LogcatMessage(LogcatHeader(WARN, 1, 2, "com.example.app1", "", "Tag1", TIMESTAMP), "message"),
         LogcatMessage(LogcatHeader(WARN, 2, 2, "com.example.app1", "", "LongCompanyNameTag1", TIMESTAMP), "multiline\nmessage"),
->>>>>>> ad5b6ee3
       ))
 
     assertThat(textAccumulator.text).isEqualTo("""
       1970-01-01 04:00:01.000     1-2     Tag1            com.example.app1                     W  message
-<<<<<<< HEAD
-      1970-01-01 04:00:01.000     2-2     Lon...yNameTag1 com.example.app1                     W  multiline
-=======
       1970-01-01 04:00:01.000     2-2     LongCo...meTag1 com.example.app1                     W  multiline
->>>>>>> ad5b6ee3
                                                                                                   message
 
     """.trimIndent())
@@ -245,13 +186,8 @@
       formattingOptions,
       textAccumulator,
       listOf(
-<<<<<<< HEAD
-        LogCatMessage(LogCatHeader(WARN, 1, 2, "com.example.app1", "", TIMESTAMP), "message"),
-        LogCatMessage(LogCatHeader(WARN, 1, 2, "com.example.app1", "", TIMESTAMP), "multiline\nmessage"),
-=======
         LogcatMessage(LogcatHeader(WARN, 1, 2, "com.example.app1", "", "", TIMESTAMP), "message"),
         LogcatMessage(LogcatHeader(WARN, 1, 2, "com.example.app1", "", "", TIMESTAMP), "multiline\nmessage"),
->>>>>>> ad5b6ee3
       ))
 
     assertThat(textAccumulator.text).isEqualTo("""
@@ -271,15 +207,9 @@
       formattingOptions,
       textAccumulator,
       listOf(
-<<<<<<< HEAD
-        LogCatMessage(LogCatHeader(WARN, 1, 2, "com.example.app1", "Tag1", TIMESTAMP), "message"),
-        LogCatMessage(LogCatHeader(WARN, 1, 2, "com.example.app1", "Tag1", TIMESTAMP), "message"),
-        LogCatMessage(LogCatHeader(WARN, 1, 2, "com.example.app1", "Tag2", TIMESTAMP), "multiline\nmessage"),
-=======
         LogcatMessage(LogcatHeader(WARN, 1, 2, "com.example.app1", "", "Tag1", TIMESTAMP), "message"),
         LogcatMessage(LogcatHeader(WARN, 1, 2, "com.example.app1", "", "Tag1", TIMESTAMP), "message"),
         LogcatMessage(LogcatHeader(WARN, 1, 2, "com.example.app1", "", "Tag2", TIMESTAMP), "multiline\nmessage"),
->>>>>>> ad5b6ee3
       ))
 
     assertThat(textAccumulator.text).isEqualTo("""
@@ -300,13 +230,8 @@
       formattingOptions,
       textAccumulator,
       listOf(
-<<<<<<< HEAD
-        LogCatMessage(LogCatHeader(WARN, 1, 2, "com.example.app1", "Tag1", TIMESTAMP), "message"),
-        LogCatMessage(LogCatHeader(WARN, 1, 2, "com.example.app1", "Tag1", TIMESTAMP), "multiline\nmessage"),
-=======
         LogcatMessage(LogcatHeader(WARN, 1, 2, "com.example.app1", "", "Tag1", TIMESTAMP), "message"),
         LogcatMessage(LogcatHeader(WARN, 1, 2, "com.example.app1", "", "Tag1", TIMESTAMP), "multiline\nmessage"),
->>>>>>> ad5b6ee3
       ))
 
     assertThat(textAccumulator.text).isEqualTo("""
@@ -326,41 +251,14 @@
       formattingOptions,
       textAccumulator,
       listOf(
-<<<<<<< HEAD
-        LogCatMessage(LogCatHeader(WARN, 1, 2, "com.example.app1", "Tag1", TIMESTAMP), "message"),
-        LogCatMessage(LogCatHeader(WARN, 2, 2, "com.long.company.name.app2", "Tag1", TIMESTAMP), "multiline\nmessage"),
-=======
         LogcatMessage(LogcatHeader(WARN, 1, 2, "com.example.app1", "", "Tag1", TIMESTAMP), "message"),
         LogcatMessage(LogcatHeader(WARN, 2, 2, "com.long.company.name.app2", "", "Tag1", TIMESTAMP), "multiline\nmessage"),
->>>>>>> ad5b6ee3
       ))
 
     assertThat(textAccumulator.text).isEqualTo("""
       1970-01-01 04:00:01.000     1-2     Tag1                    com.example.app1      W  message
       1970-01-01 04:00:01.000     2-2     Tag1                    com...pany.name.app2  W  multiline
                                                                                            message
-<<<<<<< HEAD
-
-    """.trimIndent())
-  }
-
-  @Test
-  fun formatMessages_missingAppName() {
-    val textAccumulator = TextAccumulator()
-
-    messageFormatter.formatMessages(
-      textAccumulator,
-      listOf(
-        LogCatMessage(LogCatHeader(WARN, 1, 2, "?", "Tag", TIMESTAMP), "message"),
-        LogCatMessage(LogCatHeader(WARN, 1, 2, "", "Tag", TIMESTAMP), "multiline\nmessage"),
-      ))
-
-    assertThat(textAccumulator.text).isEqualTo("""
-      1970-01-01 04:00:01.000     1-2     Tag                     pid-1                                W  message
-      1970-01-01 04:00:01.000     1-2     Tag                     pid-1                                W  multiline
-                                                                                                          message
-=======
->>>>>>> ad5b6ee3
 
     """.trimIndent())
   }
@@ -374,15 +272,9 @@
       formattingOptions,
       textAccumulator,
       listOf(
-<<<<<<< HEAD
-        LogCatMessage(LogCatHeader(WARN, 1, 2, "com.example.app1", "Tag1", TIMESTAMP), "message"),
-        LogCatMessage(LogCatHeader(WARN, 1, 2, "com.example.app1", "Tag1", TIMESTAMP), "message"),
-        LogCatMessage(LogCatHeader(WARN, 2, 2, "com.example.app2", "Tag2", TIMESTAMP), "multiline\nmessage"),
-=======
         LogcatMessage(LogcatHeader(WARN, 1, 2, "com.example.app1", "", "Tag1", TIMESTAMP), "message"),
         LogcatMessage(LogcatHeader(WARN, 1, 2, "com.example.app1", "", "Tag1", TIMESTAMP), "message"),
         LogcatMessage(LogcatHeader(WARN, 2, 2, "com.example.app2", "", "Tag2", TIMESTAMP), "multiline\nmessage"),
->>>>>>> ad5b6ee3
       ))
 
     assertThat(textAccumulator.text).isEqualTo("""
@@ -403,13 +295,8 @@
       formattingOptions,
       textAccumulator,
       listOf(
-<<<<<<< HEAD
-        LogCatMessage(LogCatHeader(WARN, 1, 2, "com.example.app1", "Tag1", TIMESTAMP), "message"),
-        LogCatMessage(LogCatHeader(WARN, 1, 2, "com.example.app1", "Tag1", TIMESTAMP), "multiline\nmessage"),
-=======
         LogcatMessage(LogcatHeader(WARN, 1, 2, "com.example.app1", "", "Tag1", TIMESTAMP), "message"),
         LogcatMessage(LogcatHeader(WARN, 1, 2, "com.example.app1", "", "Tag1", TIMESTAMP), "multiline\nmessage"),
->>>>>>> ad5b6ee3
       ))
 
     assertThat(textAccumulator.text).isEqualTo("""
@@ -422,11 +309,6 @@
 
   @Test
   fun formatMessages_levelColors() {
-<<<<<<< HEAD
-    val messages = mutableListOf<LogCatMessage>()
-    for (level in Log.LogLevel.values()) {
-      messages.add(LogCatMessage(LogCatHeader(level, 1, 2, "app", "tag", TIMESTAMP), "message"))
-=======
     val messages = mutableListOf<LogcatMessage>()
     for (level in LogLevel.values()) {
       messages.add(LogcatMessage(LogcatHeader(level, 1, 2, "app", "", "tag", TIMESTAMP), "message"))
@@ -454,7 +336,6 @@
     val messages = mutableListOf<LogcatMessage>()
     for (level in LogLevel.values()) {
       messages.add(LogcatMessage(LogcatHeader(level, 1, 2, "app", "", "tag", TIMESTAMP), "message-${level.name}"))
->>>>>>> ad5b6ee3
     }
     val textAccumulator = TextAccumulator()
 
@@ -467,42 +348,12 @@
       .associate { it.getText(textAccumulator.text).trim() to it.data }
 
     assertThat(textAttributes).containsExactly(
-<<<<<<< HEAD
-      "V", logcatColors.getLogLevelColor(VERBOSE),
-      "D", logcatColors.getLogLevelColor(DEBUG),
-      "I", logcatColors.getLogLevelColor(INFO),
-      "W", logcatColors.getLogLevelColor(WARN),
-      "E", logcatColors.getLogLevelColor(ERROR),
-      "A", logcatColors.getLogLevelColor(ASSERT),
-    )
-  }
-
-  @Test
-  fun formatMessages_messageColors() {
-    val messages = mutableListOf<LogCatMessage>()
-    for (level in Log.LogLevel.values()) {
-      messages.add(LogCatMessage(LogCatHeader(level, 1, 2, "app", "tag", TIMESTAMP), "message-${level.name}"))
-    }
-    val textAccumulator = TextAccumulator()
-
-    messageFormatter.formatMessages(textAccumulator, messages)
-
-    // Filter the ranges corresponding to a LogLevel and build a map level -> color.
-    val textAttributes = textAccumulator.highlightRanges.filter { it.getText(textAccumulator.text).matches(" message-.*\n".toRegex()) }
-      .associate { it.getText(textAccumulator.text).trim() to it.data }
-
-    assertThat(textAttributes).containsExactly(
-      "message-WARN", logcatColors.getMessageColor(WARN),
-      "message-ERROR", logcatColors.getMessageColor(ERROR),
-      "message-ASSERT", logcatColors.getMessageColor(ASSERT),
-=======
       "message-VERBOSE", logcatColors.getMessageKey(VERBOSE),
       "message-DEBUG", logcatColors.getMessageKey(DEBUG),
       "message-INFO", logcatColors.getMessageKey(INFO),
       "message-WARN", logcatColors.getMessageKey(WARN),
       "message-ERROR", logcatColors.getMessageKey(ERROR),
       "message-ASSERT", logcatColors.getMessageKey(ASSERT),
->>>>>>> ad5b6ee3
     )
   }
 
@@ -512,11 +363,7 @@
     val messages = mutableListOf<LogcatMessage>()
     val numTags = 10
     for (t in 1..numTags) {
-<<<<<<< HEAD
-      messages.add(LogCatMessage(LogCatHeader(INFO, 1, 2, "app", "tag$t", TIMESTAMP), "message"))
-=======
       messages.add(LogcatMessage(LogcatHeader(INFO, 1, 2, "app", "", "tag$t", TIMESTAMP), "message"))
->>>>>>> ad5b6ee3
     }
     val textAccumulator = TextAccumulator()
 
@@ -539,13 +386,8 @@
       formattingOptions,
       textAccumulator,
       listOf(
-<<<<<<< HEAD
-        LogCatMessage(LogCatHeader(WARN, 1, 2, "app1", "tag1", TIMESTAMP), "message1"),
-        LogCatMessage(LogCatHeader(WARN, 1, 2, "app2", "tag2", TIMESTAMP), "message2"),
-=======
         LogcatMessage(LogcatHeader(WARN, 1, 2, "app1", "", "tag1", TIMESTAMP), "message1"),
         LogcatMessage(LogcatHeader(INFO, 1, 2, "app2", "", "tag2", TIMESTAMP), "message2"),
->>>>>>> ad5b6ee3
       ))
 
 
