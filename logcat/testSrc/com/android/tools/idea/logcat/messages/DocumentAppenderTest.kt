/*
 * Copyright (C) 2021 The Android Open Source Project
 *
 * Licensed under the Apache License, Version 2.0 (the "License");
 * you may not use this file except in compliance with the License.
 * You may obtain a copy of the License at
 *
 *      http://www.apache.org/licenses/LICENSE-2.0
 *
 * Unless required by applicable law or agreed to in writing, software
 * distributed under the License is distributed on an "AS IS" BASIS,
 * WITHOUT WARRANTIES OR CONDITIONS OF ANY KIND, either express or implied.
 * See the License for the specific language governing permissions and
 * limitations under the License.
 */
package com.android.tools.idea.logcat.messages

import com.android.tools.idea.logcat.messages.TextAccumulator.FilterHint.Tag
import com.google.common.truth.Truth.assertThat
import com.intellij.openapi.editor.RangeMarker
import com.intellij.openapi.editor.colors.TextAttributesKey
import com.intellij.openapi.editor.ex.DocumentEx
import com.intellij.openapi.editor.impl.DocumentImpl
import com.intellij.openapi.editor.impl.DocumentMarkupModel
import com.intellij.openapi.editor.markup.RangeHighlighter
import com.intellij.openapi.editor.markup.TextAttributes
import com.intellij.refactoring.suggested.range
import com.intellij.testFramework.EdtRule
import com.intellij.testFramework.ProjectRule
import com.intellij.testFramework.RuleChain
import com.intellij.testFramework.RunsInEdt
import org.junit.Rule
import org.junit.Test
import java.awt.Color

private val blue = TextAttributes().apply { foregroundColor = Color.blue }
private val red = TextAttributes().apply { foregroundColor = Color.red }
private val blueKey = TextAttributesKey.createTextAttributesKey("blue")
private val redKey = TextAttributesKey.createTextAttributesKey("red")

/**
 * Tests for [DocumentAppender]
 */
@RunsInEdt
class DocumentAppenderTest {
  private val projectRule = ProjectRule()

  @get:Rule
  val rule = RuleChain(projectRule, EdtRule())

<<<<<<< HEAD
  private val document: DocumentEx = DocumentImpl("", /* allowUpdatesWithoutWriteAction= */ true)
  private val markupModel by lazy { DocumentMarkupModel.forDocument(document, projectRule.project, /* create= */ false) }
=======
  private val document: DocumentEx = DocumentImpl("", true)
  private val markupModel by lazy { DocumentMarkupModel.forDocument(document, projectRule.project, false) }
>>>>>>> ad5b6ee3

  @Test
  fun appendToDocument_appendsText() {
    val documentAppender = documentAppender(document)
    document.setText("Start\n")

    documentAppender.appendToDocument(TextAccumulator().apply { accumulate("Added Text") })

    assertThat(document.text).isEqualTo("""
      Start
      Added Text
    """.trimIndent())
  }

  @Test
  fun appendToDocument_cyclicBuffer() {
    val documentAppender = documentAppender(document, 30)
    document.setText("""
      Added Line 1
      Added Line 2

    """.trimIndent())

    documentAppender.appendToDocument(TextAccumulator().apply {
      accumulate("""
      Added Line 3
      Added Line 4

    """.trimIndent())
    })
  }

  @Test
  fun appendToDocument_cyclicBuffer_trimsNothing() {
    val documentAppender = documentAppender(document, 30)
    document.setText("""
      Added Line 1
      Added Line 2

    """.trimIndent())

    documentAppender.appendToDocument(TextAccumulator().apply {
      accumulate("""
      Added Line 3

    """.trimIndent())
    })

    assertThat(document.text).isEqualTo("""
      Added Line 1
      Added Line 2
      Added Line 3

    """.trimIndent())
  }

  @Test
  fun appendToDocument_cyclicBuffer_appendLongText() {
    val documentAppender = documentAppender(document, 30)
    document.setText("""
      Added Line 1
      Added Line 2

    """.trimIndent())

    // Cut line is in the middle of the first line
    documentAppender.appendToDocument(TextAccumulator().apply {
      accumulate("""
      Added Line 3
      Added Line 4
      Added Line 5

    """.trimIndent())
    })

    assertThat(document.text).isEqualTo("""
      Added Line 3
      Added Line 4
      Added Line 5

    """.trimIndent())
  }

  @Test
  fun appendToDocument_cyclicBuffer_appendVeryLongText() {
    val documentAppender = documentAppender(document, 30)
    document.setText("""
      Added Line 1
      Added Line 2

    """.trimIndent())

    // Cut line is in the middle of the second line
    documentAppender.appendToDocument(TextAccumulator().apply {
      accumulate("""
      Added Line 3
      Added Line 4
      Added Line 5
      Added Line 6

    """.trimIndent())
    })

    assertThat(document.text).isEqualTo("""
      Added Line 4
      Added Line 5
      Added Line 6

    """.trimIndent())
  }

  @Test
<<<<<<< HEAD
  fun appendToDocument_setsHighlightRanges() {
=======
  fun appendToDocument_setsTextAttributesRanges() {
>>>>>>> ad5b6ee3
    val documentAppender = documentAppender(document)
    document.setText("Start\n")

    documentAppender.appendToDocument(TextAccumulator().apply {
      accumulate("No color\n")
      accumulate("Red\n", textAttributes = red)
      accumulate("Blue\n", textAttributes = blue)
    })

    assertThat(markupModel.allHighlighters.map(RangeHighlighter::toTextAttributesRange)).containsExactly(
      getRangeForText("Red\n", red),
      getRangeForText("Blue\n", blue)
    )
  }

  @Test
<<<<<<< HEAD
  fun appendToDocument_setsHighlightRanges_ignoresRangesOutsideCyclicBuffer() {
=======
  fun appendToDocument_setsTextAttributesRanges_ignoresRangesOutsideCyclicBuffer() {
>>>>>>> ad5b6ee3
    // This size will truncate in the beginning of the second line
    val documentAppender = documentAppender(document, 8)

    documentAppender.appendToDocument(TextAccumulator().apply {
      accumulate("abcd\n", textAttributes = blue)
      accumulate("efgh\n", textAttributes = red)
      accumulate("ijkl\n", textAttributes = blue)
    })

<<<<<<< HEAD
    assertThat(markupModel.allHighlighters.map(RangeHighlighter::toHighlighterRange)).containsExactly(
      getHighlighterRangeForText("efgh\n", red),
      getHighlighterRangeForText("ijkl\n", blue),
=======
    assertThat(markupModel.allHighlighters.map(RangeHighlighter::toTextAttributesRange)).containsExactly(
      getRangeForText("efgh\n", red),
      getRangeForText("ijkl\n", blue),
>>>>>>> ad5b6ee3
    )
  }

  @Test
<<<<<<< HEAD
  fun appendToDocument_setsHintRanges() {
=======
  fun appendToDocument_setsTextAttributesKeyRanges() {
    val documentAppender = documentAppender(document)
    document.setText("Start\n")

    documentAppender.appendToDocument(TextAccumulator().apply {
      accumulate("No color\n")
      accumulate("Red\n", textAttributesKey = redKey)
      accumulate("Blue\n", textAttributesKey = blueKey)
    })

    assertThat(markupModel.allHighlighters.map(RangeHighlighter::toTextAttributesKeyRange)).containsExactly(
      getRangeForText("Red\n", redKey),
      getRangeForText("Blue\n", blueKey)
    )
  }

  @Test
  fun appendToDocument_setsTextAttributesKeyRanges_ignoresRangesOutsideCyclicBuffer() {
    // This size will truncate in the beginning of the second line
    val documentAppender = documentAppender(document, 8)

    documentAppender.appendToDocument(TextAccumulator().apply {
      accumulate("abcd\n", textAttributesKey = blueKey)
      accumulate("efgh\n", textAttributesKey = redKey)
      accumulate("ijkl\n", textAttributesKey = blueKey)
    })

    assertThat(markupModel.allHighlighters.map(RangeHighlighter::toTextAttributesKeyRange)).containsExactly(
      getRangeForText("efgh\n", redKey),
      getRangeForText("ijkl\n", blueKey),
    )
  }

  @Test
  fun appendToDocument_setsFilterHintRanges() {
>>>>>>> ad5b6ee3
    val documentAppender = documentAppender(document)
    document.setText("Start\n")

    documentAppender.appendToDocument(TextAccumulator().apply {
      accumulate("No hint\n")
      accumulate("Foo\n", filterHint = Tag("foo", 3))
      accumulate("Bar\n", filterHint = Tag("bar", 3))
    })

    System.gc() // Range markers are weak refs so make sure they survive garbage collection
    val rangeMarkers = mutableListOf<RangeMarker>()
    document.processRangeMarkers {
      if (it.getUserData(LOGCAT_FILTER_HINT_KEY) != null) {
        rangeMarkers.add(it)
      }
      true
    }
    assertThat(rangeMarkers.map(RangeMarker::toHintRange)).containsExactly(
      getRangeForText("Foo", Tag("foo", 3)),
      getRangeForText("Bar", Tag("bar", 3))
    )
  }

  @Test
  fun appendToDocument_setsHintRanges_ignoresRangesOutsideCyclicBuffer() {
    // This size will truncate in the beginning of the second line
    val documentAppender = documentAppender(document, 8)

    documentAppender.appendToDocument(TextAccumulator().apply {
      accumulate("abcd\n", filterHint = Tag("abcd", 4))
      accumulate("efgh\n", filterHint = Tag("efgh", 4))
      accumulate("ijkl\n", filterHint = Tag("ijkl", 4))
    })

    System.gc() // Range markers are weak refs so make sure they survive garbage collection
    val rangeMarkers = mutableListOf<RangeMarker>()
    document.processRangeMarkers {
      if (it.getUserData(LOGCAT_FILTER_HINT_KEY) != null) {
        rangeMarkers.add(it)
      }
      true
    }
    assertThat(rangeMarkers.map(RangeMarker::toHintRange)).containsExactly(
<<<<<<< HEAD
      getHighlighterRangeForText("efgh\n", "bar"),
      getHighlighterRangeForText("ijkl\n", "duh"),
=======
      getRangeForText("efgh", Tag("efgh", 4)),
      getRangeForText("ijkl", Tag("ijkl", 4)),
>>>>>>> ad5b6ee3
    )
  }

  // There seems to be a bug where a range that is exactly the same as a portion that's deleted remains valid but has a 0 size.
  // This test uses a range that IS NOT exactly deleted.
  @Test
  fun appendToDocument_setsHintRanges_removesRangesOutsideCyclicBuffer() {
    // This size will truncate in the beginning of the second line
    val documentAppender = documentAppender(document, 8)
<<<<<<< HEAD

    documentAppender.appendToDocument(TextAccumulator().apply {
      accumulate("1")
      accumulate("234\n", hint = "pre")
    })
    documentAppender.appendToDocument(TextAccumulator().apply {
      accumulate("abcd\n", hint = "foo")
      accumulate("efgh\n", hint = "bar")
      accumulate("ijkl\n", hint = "duh")
    })

    System.gc() // Range markers are weak refs so make sure they survive garbage collection
    val rangeMarkers = mutableListOf<RangeMarker>()
    document.processRangeMarkers {
      if (it.getUserData(LOGCAT_HINT_KEY) != null) {
        rangeMarkers.add(it)
      }
      true
    }
    assertThat(rangeMarkers.map(RangeMarker::toHintRange)).containsExactly(
      getHighlighterRangeForText("efgh\n", "bar"),
      getHighlighterRangeForText("ijkl\n", "duh"),
    )
    assertThat(documentAppender.hintRanges).containsExactlyElementsIn(rangeMarkers)
  }

  // There seems to be a bug where a range that is exactly the same as a portion that's deleted remains valid but has a 0 size.
  // This test uses a range that IS exactly deleted.
  @Test
  fun appendToDocument_setsHintRanges_removesRangesOutsideCyclicBuffer_exactRange() {
    // This size will truncate in the beginning of the second line
    val documentAppender = documentAppender(document, 8)
=======
>>>>>>> ad5b6ee3

    documentAppender.appendToDocument(TextAccumulator().apply {
      accumulate("1")
      accumulate("234\n", filterHint = Tag("234", 3))
    })
    documentAppender.appendToDocument(TextAccumulator().apply {
      accumulate("abcd\n", filterHint = Tag("abcd", 4))
      accumulate("efgh\n", filterHint = Tag("efgh", 4))
      accumulate("ijkl\n", filterHint = Tag("ijkl", 4))
    })

    System.gc() // Range markers are weak refs so make sure they survive garbage collection
    val rangeMarkers = mutableListOf<RangeMarker>()
    document.processRangeMarkers {
      if (it.getUserData(LOGCAT_FILTER_HINT_KEY) != null) {
        rangeMarkers.add(it)
      }
      true
    }
    assertThat(rangeMarkers.map(RangeMarker::toHintRange)).containsExactly(
<<<<<<< HEAD
      getHighlighterRangeForText("efgh\n", "bar"),
      getHighlighterRangeForText("ijkl\n", "duh"),
=======
      getRangeForText("efgh", Tag("efgh", 4)),
      getRangeForText("ijkl", Tag("ijkl", 4)),
>>>>>>> ad5b6ee3
    )
    assertThat(documentAppender.ranges).containsExactlyElementsIn(rangeMarkers)
  }

  // There seems to be a bug where a range that is exactly the same as a portion that's deleted remains valid but has a 0 size.
  // This test uses a range that IS exactly deleted.
  @Test
  fun appendToDocument_setsHintRanges_removesRangesOutsideCyclicBuffer_exactRange() {
    // This size will truncate in the beginning of the second line
    val documentAppender = documentAppender(document, 8)

    documentAppender.appendToDocument(TextAccumulator().apply {
      accumulate("1234\n", filterHint = Tag("1234", 4))
    })
    documentAppender.appendToDocument(TextAccumulator().apply {
      accumulate("abcd\n", filterHint = Tag("abcd", 4))
      accumulate("efgh\n", filterHint = Tag("efgh", 4))
      accumulate("ijkl\n", filterHint = Tag("ijkl", 4))
    })

    System.gc() // Range markers are weak refs so make sure they survive garbage collection
    val rangeMarkers = mutableListOf<RangeMarker>()
    document.processRangeMarkers {
      if (it.getUserData(LOGCAT_FILTER_HINT_KEY) != null) {
        rangeMarkers.add(it)
      }
      true
    }
    assertThat(rangeMarkers.map(RangeMarker::toHintRange)).containsExactly(
      getRangeForText("efgh", Tag("efgh", 4)),
      getRangeForText("ijkl", Tag("ijkl", 4)),
    )
    assertThat(documentAppender.ranges).containsExactlyElementsIn(rangeMarkers)
  }

  private fun <T> getRangeForText(text: String, data: T): TextAccumulator.Range<T>? {
    val start = document.text.indexOf(text)
    if (start < 0) {
      return null
    }
    return TextAccumulator.Range(start, start + text.length, data)
  }

  private fun documentAppender(document: DocumentEx = this.document, maxDocumentSize: Int = Int.MAX_VALUE) = DocumentAppender(
    projectRule.project, document, maxDocumentSize)
}

private fun RangeHighlighter.toTextAttributesRange() =
  TextAccumulator.Range(range!!.startOffset, range!!.endOffset, getTextAttributes(null)!!)

private fun RangeHighlighter.toTextAttributesKeyRange() =
  TextAccumulator.Range(range!!.startOffset, range!!.endOffset, textAttributesKey!!)

private fun RangeMarker.toHintRange() = TextAccumulator.Range(startOffset, endOffset, getUserData(LOGCAT_FILTER_HINT_KEY))<|MERGE_RESOLUTION|>--- conflicted
+++ resolved
@@ -48,13 +48,8 @@
   @get:Rule
   val rule = RuleChain(projectRule, EdtRule())
 
-<<<<<<< HEAD
-  private val document: DocumentEx = DocumentImpl("", /* allowUpdatesWithoutWriteAction= */ true)
-  private val markupModel by lazy { DocumentMarkupModel.forDocument(document, projectRule.project, /* create= */ false) }
-=======
   private val document: DocumentEx = DocumentImpl("", true)
   private val markupModel by lazy { DocumentMarkupModel.forDocument(document, projectRule.project, false) }
->>>>>>> ad5b6ee3
 
   @Test
   fun appendToDocument_appendsText() {
@@ -167,11 +162,7 @@
   }
 
   @Test
-<<<<<<< HEAD
-  fun appendToDocument_setsHighlightRanges() {
-=======
   fun appendToDocument_setsTextAttributesRanges() {
->>>>>>> ad5b6ee3
     val documentAppender = documentAppender(document)
     document.setText("Start\n")
 
@@ -188,11 +179,7 @@
   }
 
   @Test
-<<<<<<< HEAD
-  fun appendToDocument_setsHighlightRanges_ignoresRangesOutsideCyclicBuffer() {
-=======
   fun appendToDocument_setsTextAttributesRanges_ignoresRangesOutsideCyclicBuffer() {
->>>>>>> ad5b6ee3
     // This size will truncate in the beginning of the second line
     val documentAppender = documentAppender(document, 8)
 
@@ -202,22 +189,13 @@
       accumulate("ijkl\n", textAttributes = blue)
     })
 
-<<<<<<< HEAD
-    assertThat(markupModel.allHighlighters.map(RangeHighlighter::toHighlighterRange)).containsExactly(
-      getHighlighterRangeForText("efgh\n", red),
-      getHighlighterRangeForText("ijkl\n", blue),
-=======
     assertThat(markupModel.allHighlighters.map(RangeHighlighter::toTextAttributesRange)).containsExactly(
       getRangeForText("efgh\n", red),
       getRangeForText("ijkl\n", blue),
->>>>>>> ad5b6ee3
-    )
-  }
-
-  @Test
-<<<<<<< HEAD
-  fun appendToDocument_setsHintRanges() {
-=======
+    )
+  }
+
+  @Test
   fun appendToDocument_setsTextAttributesKeyRanges() {
     val documentAppender = documentAppender(document)
     document.setText("Start\n")
@@ -253,7 +231,6 @@
 
   @Test
   fun appendToDocument_setsFilterHintRanges() {
->>>>>>> ad5b6ee3
     val documentAppender = documentAppender(document)
     document.setText("Start\n")
 
@@ -297,13 +274,8 @@
       true
     }
     assertThat(rangeMarkers.map(RangeMarker::toHintRange)).containsExactly(
-<<<<<<< HEAD
-      getHighlighterRangeForText("efgh\n", "bar"),
-      getHighlighterRangeForText("ijkl\n", "duh"),
-=======
       getRangeForText("efgh", Tag("efgh", 4)),
       getRangeForText("ijkl", Tag("ijkl", 4)),
->>>>>>> ad5b6ee3
     )
   }
 
@@ -313,41 +285,6 @@
   fun appendToDocument_setsHintRanges_removesRangesOutsideCyclicBuffer() {
     // This size will truncate in the beginning of the second line
     val documentAppender = documentAppender(document, 8)
-<<<<<<< HEAD
-
-    documentAppender.appendToDocument(TextAccumulator().apply {
-      accumulate("1")
-      accumulate("234\n", hint = "pre")
-    })
-    documentAppender.appendToDocument(TextAccumulator().apply {
-      accumulate("abcd\n", hint = "foo")
-      accumulate("efgh\n", hint = "bar")
-      accumulate("ijkl\n", hint = "duh")
-    })
-
-    System.gc() // Range markers are weak refs so make sure they survive garbage collection
-    val rangeMarkers = mutableListOf<RangeMarker>()
-    document.processRangeMarkers {
-      if (it.getUserData(LOGCAT_HINT_KEY) != null) {
-        rangeMarkers.add(it)
-      }
-      true
-    }
-    assertThat(rangeMarkers.map(RangeMarker::toHintRange)).containsExactly(
-      getHighlighterRangeForText("efgh\n", "bar"),
-      getHighlighterRangeForText("ijkl\n", "duh"),
-    )
-    assertThat(documentAppender.hintRanges).containsExactlyElementsIn(rangeMarkers)
-  }
-
-  // There seems to be a bug where a range that is exactly the same as a portion that's deleted remains valid but has a 0 size.
-  // This test uses a range that IS exactly deleted.
-  @Test
-  fun appendToDocument_setsHintRanges_removesRangesOutsideCyclicBuffer_exactRange() {
-    // This size will truncate in the beginning of the second line
-    val documentAppender = documentAppender(document, 8)
-=======
->>>>>>> ad5b6ee3
 
     documentAppender.appendToDocument(TextAccumulator().apply {
       accumulate("1")
@@ -368,13 +305,8 @@
       true
     }
     assertThat(rangeMarkers.map(RangeMarker::toHintRange)).containsExactly(
-<<<<<<< HEAD
-      getHighlighterRangeForText("efgh\n", "bar"),
-      getHighlighterRangeForText("ijkl\n", "duh"),
-=======
       getRangeForText("efgh", Tag("efgh", 4)),
       getRangeForText("ijkl", Tag("ijkl", 4)),
->>>>>>> ad5b6ee3
     )
     assertThat(documentAppender.ranges).containsExactlyElementsIn(rangeMarkers)
   }
