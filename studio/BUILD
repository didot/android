--- conflicted
+++ resolved
@@ -537,16 +537,10 @@
     },
     searchable_options = "//tools/adt/idea/searchable-options",
     version_eap = True,
-<<<<<<< HEAD
-    version_full = "Arctic Fox | {0}.{1}.{2} Canary {3}",
-    version_micro = 1,
-    version_patch = 15,
-=======
     version_full = "dev build",
     version_micro = 0,
     version_patch = 0,
     visibility = ["//visibility:public"],
->>>>>>> 69924816
 )
 
 py_test(
