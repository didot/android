--- conflicted
+++ resolved
@@ -543,17 +543,10 @@
         ":com.google.urlassistant",
     ],
     searchable_options = "//tools/adt/idea/searchable-options",
-<<<<<<< HEAD
-    version_eap = True,
-    version_full = "Chipmunk | {0}.{1}.{2} Beta 4",
-    version_micro = 1,
-    version_patch = 11,
-=======
     version_eap = False,
     version_full = "dev build",
     version_micro = 0,
     version_patch = 0,
->>>>>>> dee14e04
     visibility = ["//visibility:public"],
 )
 
