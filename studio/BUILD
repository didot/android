--- conflicted
+++ resolved
@@ -587,19 +587,12 @@
         ":com.google.urlassistant",
     ],
     searchable_options = "//tools/adt/idea/searchable-options",
-<<<<<<< HEAD
-    version_eap = True,
-    version_full = "Electric Eel | {0}.{1}.{2} Canary {3}",
-    version_micro = 1,
-    version_patch = 9,
-=======
     version_code_name = "Electric Eel",
     version_micro_patch = "1.10",
     # This will get added to the end of the full-version string.
     # TODO(b/240707039): automate this.
     version_release_number = 10,
     version_type = "Canary",
->>>>>>> 777e3157
     visibility = ["//visibility:public"],
 )
 
