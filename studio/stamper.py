--- conflicted
+++ resolved
@@ -156,16 +156,6 @@
 
   build_txt = _read_file(platform, resource_path + "build.txt")
   app_info = _read_file(platform, base_path + "lib/resources.jar", "idea/AndroidStudioApplicationInfo.xml")
-<<<<<<< HEAD
-
-  if os == "linux":
-    info = _read_file(platform, base_path + "product-info.json")
-    info = info.replace("__BUILD_NUMBER__", bid)
-  elif os == "mac" or os == "mac_arm":
-    info = _read_file(platform, base_path + "Info.plist")
-    info = info.replace("__BUILD_NUMBER__", bid)
-=======
->>>>>>> ad5b6ee3
 
   build_txt = build_txt.replace("__BUILD_NUMBER__", bid)
   build_date = _format_build_date(build_version)
