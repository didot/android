<?xml version="1.0" encoding="UTF-8"?>
<module type="JAVA_MODULE" version="4">
  <component name="NewModuleRootManager" inherit-compiler-output="true">
    <exclude-output />
    <content url="file://$MODULE_DIR$">
      <sourceFolder url="file://$MODULE_DIR$/testSrc" isTestSource="true" />
    </content>
    <orderEntry type="inheritedJdk" />
    <orderEntry type="sourceFolder" forTests="false" />
    <orderEntry type="module" module-name="android.sdktools.perf-logger" scope="TEST" />
    <orderEntry type="module" module-name="android.sdktools.testutils" scope="TEST" />
<<<<<<< HEAD
    <orderEntry type="module" module-name="intellij.android.adt.testutils" scope="TEST" />
    <orderEntry type="library" name="kotlin-stdlib-jdk8" level="project" />
    <orderEntry type="library" scope="TEST" name="kotlinx-coroutines-jdk8" level="project" />
    <orderEntry type="library" scope="TEST" name="JUnit4" level="project" />
=======
>>>>>>> ad5b6ee3
  </component>
</module><|MERGE_RESOLUTION|>--- conflicted
+++ resolved
@@ -7,14 +7,10 @@
     </content>
     <orderEntry type="inheritedJdk" />
     <orderEntry type="sourceFolder" forTests="false" />
-    <orderEntry type="module" module-name="android.sdktools.perf-logger" scope="TEST" />
+    <orderEntry type="module" module-name="perf-logger" scope="TEST" />
     <orderEntry type="module" module-name="android.sdktools.testutils" scope="TEST" />
-<<<<<<< HEAD
-    <orderEntry type="module" module-name="intellij.android.adt.testutils" scope="TEST" />
     <orderEntry type="library" name="kotlin-stdlib-jdk8" level="project" />
     <orderEntry type="library" scope="TEST" name="kotlinx-coroutines-jdk8" level="project" />
     <orderEntry type="library" scope="TEST" name="JUnit4" level="project" />
-=======
->>>>>>> ad5b6ee3
   </component>
 </module>