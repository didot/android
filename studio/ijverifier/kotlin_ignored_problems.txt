// See com.jetbrains.pluginverifier.filtering.IgnoreCondition for possible line formats.
// Also see com.jetbrains.pluginverifier.filtering.IgnoredProblemsFilter for how lines are matched.
// Each regex is matched against the *short* error description, not the long version.
//   (The short error descriptions can be found in the report.html file.)
// Note that the regex must match the *entire* error description.

// Unfortunately, the Kotlin plugin tends to have several unresolved self-references caused by the bundling
// of experimental/inactive code. Luckily, we are primarily concerned only with incompatibilities between
// the Kotlin plugin and IntelliJ platform. So for now we ignore any unresolved references to the
// org.jetbrains.kotlin package (and trust the Kotlin plugin build).
Access to unresolved class org\.jetbrains\.kotlin\..*
Package 'org\.jetbrains\.kotlin\..*' is not found

// We do not bundle the Maven plugin (and Kotlin's dependency on Maven is optional).
Package 'org\.jetbrains\.idea\.maven\..*' is not found
Access to unresolved class org\.jetbrains\.idea\.maven\..*

// This will be fixed upstream soon by https://github.com/JetBrains/intellij-community/commit/e01be04df5.
Package 'android\.view' is not found

// Referenced by, e.g., kotlin-android-extensions-runtime (which is injected into apps).
Package 'android\.os' is not found

// We do not bundle the Grazie plugin.
Access to unresolved class com\.intellij\.grazie\..*
Package 'com\.intellij\.grazie\.text' is not found

<<<<<<< HEAD
// Referenced by org.jetbrains.kotlin.idea.vcs.BunchFileCheckInHandlerFactory (unused in Studio)
Illegal invocation of private method kotlin.io.path.PathsKt__PathUtilsKt.getPathString.*
=======
// We do not bundle the IDE Features Trainer plugin.
Package 'training' is not found
Package 'org\.assertj\.swing' is not found
>>>>>>> ad5b6ee3
<|MERGE_RESOLUTION|>--- conflicted
+++ resolved
@@ -25,11 +25,6 @@
 Access to unresolved class com\.intellij\.grazie\..*
 Package 'com\.intellij\.grazie\.text' is not found
 
-<<<<<<< HEAD
-// Referenced by org.jetbrains.kotlin.idea.vcs.BunchFileCheckInHandlerFactory (unused in Studio)
-Illegal invocation of private method kotlin.io.path.PathsKt__PathUtilsKt.getPathString.*
-=======
 // We do not bundle the IDE Features Trainer plugin.
 Package 'training' is not found
-Package 'org\.assertj\.swing' is not found
->>>>>>> ad5b6ee3
+Package 'org\.assertj\.swing' is not found