// See com.jetbrains.pluginverifier.filtering.IgnoreCondition for possible line formats.
// Also see com.jetbrains.pluginverifier.filtering.IgnoredProblemsFilter for how lines are matched.
// Each regex is matched against the *short* error description, not the long version.
//   (The short error descriptions can be found in the report.html file.)
// Note that the regex must match the *entire* error description.

// Referenced by experimental code only (presumably unreachable).
Package 'io.ktor' is not found
Package 'kotlinx.coroutines.io' is not found
Package 'kotlinx.io' is not found

// Referenced by, e.g., kotlin-android-extensions-runtime (which is injected into apps).
Package 'android.os' is not found
<<<<<<< HEAD
Package 'android.view' is not found

// Referenced from PlainTextMessageRenderer, which already handles UnsatisfiedLinkError gracefully.
Package 'org.fusesource' is not found
=======
>>>>>>> 477885a9

// The incremental compiler is referenced, but not reachable in the IDE.
.*org.jetbrains.kotlin.incremental.*

// We do not bundle the Maven plugin (and Kotlin's dependency on Maven is optional).
Package 'org.jetbrains.idea.maven.plugins' is not found
Package 'org.jetbrains.idea.maven.project' is not found
<<<<<<< HEAD

Package 'org.jetbrains.kotlin.fir.lightTree' is not found
=======
Package 'org.jetbrains.idea.maven.wizards' is not found

Package 'org.jetbrains.kotlin.fir.lightTree' is not found

// Known issue, but currently unreachable at runtime.
Abstract method org.jetbrains.kotlin.load.kotlin.KotlinJvmBinaryClass.getContainingLibrary.* not implemented

// Referenced by org.jetbrains.kotlin.idea.vcs.BunchFileCheckInHandlerFactory (unused in Studio)
Illegal invocation of private method kotlin.io.path.PathsKt__PathUtilsKt.getPathString.*
>>>>>>> 477885a9
<|MERGE_RESOLUTION|>--- conflicted
+++ resolved
@@ -11,13 +11,6 @@
 
 // Referenced by, e.g., kotlin-android-extensions-runtime (which is injected into apps).
 Package 'android.os' is not found
-<<<<<<< HEAD
-Package 'android.view' is not found
-
-// Referenced from PlainTextMessageRenderer, which already handles UnsatisfiedLinkError gracefully.
-Package 'org.fusesource' is not found
-=======
->>>>>>> 477885a9
 
 // The incremental compiler is referenced, but not reachable in the IDE.
 .*org.jetbrains.kotlin.incremental.*
@@ -25,10 +18,6 @@
 // We do not bundle the Maven plugin (and Kotlin's dependency on Maven is optional).
 Package 'org.jetbrains.idea.maven.plugins' is not found
 Package 'org.jetbrains.idea.maven.project' is not found
-<<<<<<< HEAD
-
-Package 'org.jetbrains.kotlin.fir.lightTree' is not found
-=======
 Package 'org.jetbrains.idea.maven.wizards' is not found
 
 Package 'org.jetbrains.kotlin.fir.lightTree' is not found
@@ -37,5 +26,4 @@
 Abstract method org.jetbrains.kotlin.load.kotlin.KotlinJvmBinaryClass.getContainingLibrary.* not implemented
 
 // Referenced by org.jetbrains.kotlin.idea.vcs.BunchFileCheckInHandlerFactory (unused in Studio)
-Illegal invocation of private method kotlin.io.path.PathsKt__PathUtilsKt.getPathString.*
->>>>>>> 477885a9
+Illegal invocation of private method kotlin.io.path.PathsKt__PathUtilsKt.getPathString.*