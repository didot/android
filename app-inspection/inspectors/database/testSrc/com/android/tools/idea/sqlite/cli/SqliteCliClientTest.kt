/*
 * Copyright (C) 2020 The Android Open Source Project
 *
 * Licensed under the Apache License, Version 2.0 (the "License");
 * you may not use this file except in compliance with the License.
 * You may obtain a copy of the License at
 *
 *      http://www.apache.org/licenses/LICENSE-2.0
 *
 * Unless required by applicable law or agreed to in writing, software
 * distributed under the License is distributed on an "AS IS" BASIS,
 * WITHOUT WARRANTIES OR CONDITIONS OF ANY KIND, either express or implied.
 * See the License for the specific language governing permissions and
 * limitations under the License.
 */
package com.android.tools.idea.sqlite.cli

import com.android.tools.idea.sqlite.utils.initAdbFileProvider
import com.android.tools.idea.sqlite.utils.toLines
import com.google.common.truth.Truth.assertThat
import com.google.common.truth.Truth.assertWithMessage
import com.intellij.openapi.util.SystemInfo
import com.intellij.testFramework.LightPlatformTestCase
import com.intellij.testFramework.fixtures.IdeaTestFixtureFactory
import com.intellij.testFramework.fixtures.TempDirTestFixture
import com.intellij.util.io.delete
import kotlinx.coroutines.asCoroutineDispatcher
import kotlinx.coroutines.runBlocking
import org.jetbrains.ide.PooledThreadExecutor
import java.lang.System.lineSeparator
import java.nio.file.Files
import java.nio.file.Path
import java.nio.file.Paths
import java.nio.file.StandardCopyOption.COPY_ATTRIBUTES
import java.nio.file.StandardCopyOption.REPLACE_EXISTING

class SqliteCliClientTest : LightPlatformTestCase() {
  private lateinit var client: SqliteCliClient
  private lateinit var databaseFile: Path
  private lateinit var tempDirTestFixture: TempDirTestFixture

  private val taskExecutor = PooledThreadExecutor.INSTANCE

  private val trickyChars = " ąę  ść źż"
  private val table1 = "t1$trickyChars"
  private val table2 = "t2$trickyChars"
  private val view1 = "v1$trickyChars"
  private val column1 = "c1$trickyChars"
  private val column2 = "c2$trickyChars"
  private val column3 = "c3$trickyChars"
  private val column11 = "c11$trickyChars"
  private val column22 = "c22$trickyChars"
  private val column33 = "c33$trickyChars"
  private val dbPath = "db $trickyChars"
  private val dbClonePath = "$dbPath clone $trickyChars"
  private val outputFile1 = "of1$trickyChars"
  private val outputFile2 = "of2$trickyChars"

  override fun setUp() {
    super.setUp()
    tempDirTestFixture = IdeaTestFixtureFactory.getFixtureFactory().createTempDirTestFixture()
    tempDirTestFixture.setUp()
    databaseFile = tempDirTestFixture.createFile(dbPath).toNioPath()
    initAdbFileProvider(project)

    val sqliteCliSrcPath = SqliteCliProviderImpl(project).getSqliteCli()!!
    val sqliteCliDstPath = copySqliteCliToTmpDir("new sqlite3 location with spaces", sqliteCliSrcPath)
    client = SqliteCliClientImpl(sqliteCliDstPath, taskExecutor.asCoroutineDispatcher())
  }

  /**
   * Copies `sqliteCli3` tool with its parent folder to a temporary location.
   * This allows for e.g. inserting a spaces in the new location path to ensure the code works under these circumstances.
   */
  private fun copySqliteCliToTmpDir(@Suppress("SameParameterValue") dirName: String, sqliteCliSrcPath: Path): Path {
    // Copy directory with content
    val tempDirPath = Paths.get(tempDirTestFixture.tempDirPath)
    val toolsDstPath = Files.createTempDirectory(tempDirPath, dirName)
    val toolsSrcPath = sqliteCliSrcPath.parent
    val copyingSuccess = toolsSrcPath.toFile().copyRecursively(toolsDstPath.toFile())
    assertWithMessage("Verifying if sqlite3 folder was successfully copied. Expecting success = true.").that(copyingSuccess).isTrue()

    // Copy sqlite3 executable again, with COPY_ATTRIBUTES enabled to ensure the file is executable.
    // There is no other clean solution for this and the file is small, so no harm to repeat this work.
    val sqliteCliDstPath = toolsDstPath.resolve(sqliteCliSrcPath.fileName)
    Files.copy(sqliteCliSrcPath, sqliteCliDstPath, COPY_ATTRIBUTES, REPLACE_EXISTING)

    return sqliteCliDstPath
  }

  override fun tearDown() {
    tempDirTestFixture.tearDown()
    super.tearDown()
  }

  /**
   * Tests a basic end-to-end scenario of creating a database and a table.
   * Uses:
   * - [SqliteCliArgs.Builder.database]
   * - [SqliteCliArgs.Builder.dump]
   * - [SqliteCliArgs.Builder.raw]
   */
  fun testCreateDatabase() = runBlocking {
    val createStatement = "create table '$table1' ('$column1' int, '$column2' int);"

    // create a table
    run {
      val args = SqliteCliArgs.builder().database(databaseFile).raw(createStatement).build()
      val response = client.runSqliteCliCommand(args)
      assertThat(response.exitCode).isEqualTo(0)
      assertThat(response.errOutput).isEmpty()
      assertThat(response.stdOutput).isEmpty()
    }

    // verify the table was created through a dump command
    run {
      val args = SqliteCliArgs.builder().database(databaseFile).dump().build()
      val response = client.runSqliteCliCommand(args)
      assertThat(response.exitCode).isEqualTo(0)
      assertThat(response.errOutput).isEmpty()
      assertThat(response.stdOutput).ignoringCase().isEqualTo(
        "PRAGMA foreign_keys=OFF;" + lineSeparator() +
        "BEGIN TRANSACTION;" + lineSeparator() +
        "CREATE TABLE IF NOT EXISTS '$table1' ('$column1' int, '$column2' int);" + lineSeparator() +
        "COMMIT;"
      )
    }
  }

  /** Tests a large output printed to std-out which if not handled property would hang on Windows.
   * Uses:
   * - [SqliteCliArgs.Builder.database]
   * - [SqliteCliArgs.Builder.queryTableContents]
   * - [SqliteCliArgs.Builder.raw]
   */
  fun testQueryLargeOutput() = runBlocking {
    // generate a "large" output
    val values = (1..2000).toList()
    val expectedOutput = values.joinToString(separator = lineSeparator())

    // create table
    client.runSqliteCliCommand(
      SqliteCliArgs
        .builder()
        .database(databaseFile)
        .raw("create table '$table1' ('$column1' int);")
        .build()
    )

    // populate the table with values
    client.runSqliteCliCommand(
      SqliteCliArgs
        .builder()
        .database(databaseFile)
        .apply { values.forEach { raw("insert into '$table1' values ($it);") } }
        .build())
      .also {
        assertThat(it.exitCode).isEqualTo(0)
        assertThat(it.errOutput).isEmpty()
      }

    // query the database and verify output
    run {
      val response = client.runSqliteCliCommand(
        SqliteCliArgs
          .builder()
          .database(databaseFile)
          .queryTableContents(table1)
          .build())
      assertThat(response.exitCode).isEqualTo(0)
      assertThat(response.errOutput).isEmpty()
      assertThat(response.stdOutput).isEqualTo(expectedOutput)
    }
  }

  /**
   * Tests CSV export.
   * Uses:
   * - [SqliteCliArgs.Builder.database]
   * - [SqliteCliArgs.Builder.headersOn]
   * - [SqliteCliArgs.Builder.modeCsv]
   * - [SqliteCliArgs.Builder.output]
   * - [SqliteCliArgs.Builder.queryTableContents]
   * - [SqliteCliArgs.Builder.raw]
   * - [SqliteCliArgs.Builder.separator]
   */
  fun testExportToCsv() = runBlocking {
    // create table
    client.runSqliteCliCommand(
      SqliteCliArgs
        .builder()
        .database(databaseFile)
        .raw("create table '$table1' ('$column1' int, '$column2' text, '$column3' int);")
        .build())
      .also {
        assertThat(it.exitCode).isEqualTo(0)
        assertThat(it.errOutput).isEmpty()
      }

    // populate table
    client.runSqliteCliCommand(
      SqliteCliArgs
        .builder()
        .database(databaseFile)
        .raw("insert into '$table1' values (1,2,3);")
        .raw("insert into '$table1' values (4,5,6);")
        .raw("insert into '$table1' values (7,8,9);")
        .build())
      .also {
        assertThat(it.exitCode).isEqualTo(0)
        assertThat(it.errOutput).isEmpty()
      }

    // export to csv file - no headers, separator=|
    val outputFile1 = tempDirTestFixture.createFile(outputFile1).toNioPath().also { it.delete() }
    client.runSqliteCliCommand(
      SqliteCliArgs
        .builder()
        .database(databaseFile)
        .modeCsv()
        .output(outputFile1)
        .separator('|')
        .queryTableContents(table1)
        .build())
      .also {
        assertThat(it.exitCode).isEqualTo(0)
        assertThat(it.errOutput).isEmpty()
      }

    // export to csv file - with headers, separator=;
    val outputFile2 = tempDirTestFixture.createFile(outputFile2).toNioPath().also { it.delete() }
    client.runSqliteCliCommand(
      SqliteCliArgs
        .builder()
        .database(databaseFile)
        .modeCsv()
        .headersOn()
        .output(outputFile2)
        .separator(';')
        .queryTableContents(table1)
        .build())
      .also {
        assertThat(it.exitCode).isEqualTo(0)
        assertThat(it.errOutput).isEmpty()
      }

    // verify content no headers, separator=|
    assertThat(outputFile1.toLines().toList()).isEqualTo(listOf(
      "1|2|3",
      "4|5|6",
      "7|8|9"))

    // verify content with headers, separator=;
    assertThat(outputFile2.toLines()).isEqualTo(listOf(
      "\"$column1\";\"$column2\";\"$column3\"",
      "1;2;3",
      "4;5;6",
      "7;8;9",
    ))
  }

  /**
   * Tests cloning a database and exporting a database as a SQL script
   * Uses:
   * - [SqliteCliArgs.Builder.database]
   * - [SqliteCliArgs.Builder.dumpTable]
   * - [SqliteCliArgs.Builder.dump]
   * - [SqliteCliArgs.Builder.queryTableList]
   * - [SqliteCliArgs.Builder.queryViewList]
   * - [SqliteCliArgs.Builder.raw]
   */
  fun testCloneDatabaseExportToSql() = runBlocking {
    // create tables
    client.runSqliteCliCommand(
      SqliteCliArgs
        .builder()
        .database(databaseFile)
        .raw("create table '$table1' ('$column1' int, '$column2' text, '$column3' float);")
        .raw("create table '$table2' ('$column11' int, '$column22' text, '$column33' blob);")
        .raw("create view '$view1' as select * from '$table1';")
        .build())
      .also {
        assertThat(it.exitCode).isEqualTo(0)
        assertThat(it.errOutput).isEmpty()
      }

    // populate tables
    client.runSqliteCliCommand(
      SqliteCliArgs
        .builder()
        .database(databaseFile)
        .raw("insert into '$table1' values (1,2,3);")
        .raw("insert into '$table1' values (4,5,6);")
        .raw("insert into '$table2' values (11,22,33);")
        .raw("insert into '$table2' values (44,55,66);")
        .build())
      .also {
        assertThat(it.exitCode).isEqualTo(0)
        assertThat(it.errOutput).isEmpty()
      }

    // query table list
    client.runSqliteCliCommand(
      SqliteCliArgs
        .builder()
        .database(databaseFile)
        .queryTableList()
        .build())
      .also {
        assertThat(it.exitCode).isEqualTo(0)
        assertThat(it.errOutput).isEmpty()
        assertThat(it.stdOutput).isEqualTo(table1 + lineSeparator() + table2)
      }

    // query view list
    client.runSqliteCliCommand(
      SqliteCliArgs
        .builder()
        .database(databaseFile)
        .queryViewList()
        .build())
      .also {
        assertThat(it.exitCode).isEqualTo(0)
        assertThat(it.errOutput).isEmpty()
        assertThat(it.stdOutput).isEqualTo(view1)
      }

    // dump table
    client.runSqliteCliCommand(
      SqliteCliArgs
        .builder()
        .database(databaseFile)
        .dumpTable(table1)
        .build())
      .also {
        assertThat(it.exitCode).isEqualTo(0)
        assertThat(it.errOutput).isEmpty()
        assertThat(it.stdOutput).ignoringCase().isEqualTo(
          "PRAGMA foreign_keys=OFF;" + lineSeparator() +
          "BEGIN TRANSACTION;" + lineSeparator() +
          "CREATE TABLE IF NOT EXISTS '$table1' ('$column1' int, '$column2' text, '$column3' float);" + lineSeparator() +
          "INSERT INTO \"$table1\" VALUES(1,'2',3.0);" + lineSeparator() +
          "INSERT INTO \"$table1\" VALUES(4,'5',6.0);" + lineSeparator() +
          "COMMIT;"
        )
      }

    // dump everything
    client.runSqliteCliCommand(
      SqliteCliArgs
        .builder()
        .database(databaseFile)
        .dump()
        .build())
      .also {
        assertThat(it.exitCode).isEqualTo(0)
        assertThat(it.errOutput).isEmpty()
        assertThat(it.stdOutput).ignoringCase().isEqualTo(
          "PRAGMA foreign_keys=OFF;" + lineSeparator() +
          "BEGIN TRANSACTION;" + lineSeparator() +
          "CREATE TABLE IF NOT EXISTS '$table1' ('$column1' int, '$column2' text, '$column3' float);" + lineSeparator() +
          "INSERT INTO \"$table1\" VALUES(1,'2',3.0);" + lineSeparator() +
          "INSERT INTO \"$table1\" VALUES(4,'5',6.0);" + lineSeparator() +
          "CREATE TABLE IF NOT EXISTS '$table2' ('$column11' int, '$column22' text, '$column33' blob);" + lineSeparator() +
          "INSERT INTO \"$table2\" VALUES(11,'22',33);" + lineSeparator() +
          "INSERT INTO \"$table2\" VALUES(44,'55',66);" + lineSeparator() +
          "CREATE VIEW '$view1' as select * from '$table1';" + lineSeparator() +
          "COMMIT;"
        )
      }

    // clone the database
    val databaseClone = tempDirTestFixture.createFile(dbClonePath).toNioPath().also { it.delete() }

    client.runSqliteCliCommand(
      SqliteCliArgs
        .builder()
        .database(databaseFile)
        .raw(".clone '${databaseClone.toAbsolutePath()}'")
        .build())
      .also {
        assertThat(it.exitCode).isEqualTo(0)
        assertThat(it.errOutput).isEmpty()
      }

    // check if clone the same as original
    val (dump1, dump2) = listOf(databaseFile, databaseClone).map { path ->
      client.runSqliteCliCommand(
        SqliteCliArgs
          .builder()
          .database(path)
          .dump()
          .build())
        .let {
          assertThat(it.exitCode).isEqualTo(0)
          assertThat(it.errOutput).isEmpty()
          it.stdOutput
        }
    }
    assertThat(dump1).isEqualTo(dump2)
  }

  /**
   * Captures a scenario in which [SqliteCliResponse.exitCode] is `0` despite the command failing.
   * The error can still be detected by inspecting [SqliteCliResponse.errOutput].
   */
  fun testErrorMessageAndExitCodeSuccess() = runBlocking {
<<<<<<< HEAD
    val dstPath = tempDirTestFixture.createFile(outputFile1).toNioPath()
=======
    // Windows won't produce an error message in this scenario if there are non-ASCII characters in the file name.
    // Low impact, so leaving it as is for now and just keeping Windows file name simpler. TODO: maybe revisit sometime
    val dstFileName = if (!SystemInfo.isWindows) outputFile1 else "simple-file-name"
    val dstPath = tempDirTestFixture.createFile(dstFileName).toNioPath()
>>>>>>> 477885a9

    val response = client.runSqliteCliCommand(
      SqliteCliArgs
        .builder()
        .database(databaseFile)
        .raw(".clone '${dstPath.toAbsolutePath()}'")
        .build())

<<<<<<< HEAD
    assertThat(response.exitCode).isEqualTo(0)
    assertThat(response.errOutput).contains(dstPath.toString())
=======
    assertWithMessage("Inspecting exit code from the command. Expecting error code 0 (counter intuitively).")
      .that(response.exitCode)
      .isEqualTo(0)

    assertWithMessage("Inspecting response from the command. Expecting an error indication. Actual: $response.")
      .that(response.errOutput)
      .contains(dstPath.toString())
>>>>>>> 477885a9
  }
}<|MERGE_RESOLUTION|>--- conflicted
+++ resolved
@@ -405,14 +405,10 @@
    * The error can still be detected by inspecting [SqliteCliResponse.errOutput].
    */
   fun testErrorMessageAndExitCodeSuccess() = runBlocking {
-<<<<<<< HEAD
-    val dstPath = tempDirTestFixture.createFile(outputFile1).toNioPath()
-=======
     // Windows won't produce an error message in this scenario if there are non-ASCII characters in the file name.
     // Low impact, so leaving it as is for now and just keeping Windows file name simpler. TODO: maybe revisit sometime
     val dstFileName = if (!SystemInfo.isWindows) outputFile1 else "simple-file-name"
     val dstPath = tempDirTestFixture.createFile(dstFileName).toNioPath()
->>>>>>> 477885a9
 
     val response = client.runSqliteCliCommand(
       SqliteCliArgs
@@ -421,10 +417,6 @@
         .raw(".clone '${dstPath.toAbsolutePath()}'")
         .build())
 
-<<<<<<< HEAD
-    assertThat(response.exitCode).isEqualTo(0)
-    assertThat(response.errOutput).contains(dstPath.toString())
-=======
     assertWithMessage("Inspecting exit code from the command. Expecting error code 0 (counter intuitively).")
       .that(response.exitCode)
       .isEqualTo(0)
@@ -432,6 +424,5 @@
     assertWithMessage("Inspecting response from the command. Expecting an error indication. Actual: $response.")
       .that(response.errOutput)
       .contains(dstPath.toString())
->>>>>>> 477885a9
   }
 }