/*
 * Copyright (C) 2020 The Android Open Source Project
 *
 * Licensed under the Apache License, Version 2.0 (the "License");
 * you may not use this file except in compliance with the License.
 * You may obtain a copy of the License at
 *
 *      http://www.apache.org/licenses/LICENSE-2.0
 *
 * Unless required by applicable law or agreed to in writing, software
 * distributed under the License is distributed on an "AS IS" BASIS,
 * WITHOUT WARRANTIES OR CONDITIONS OF ANY KIND, either express or implied.
 * See the License for the specific language governing permissions and
 * limitations under the License.
 */
package com.android.tools.idea.sqlite.mocks

import com.android.testutils.MockitoKt.mock
import com.android.tools.idea.sqlite.cli.SqliteCliArgs
import com.android.tools.idea.sqlite.cli.SqliteCliClient
import com.android.tools.idea.sqlite.cli.SqliteCliResponse
import com.android.tools.idea.sqlite.databaseConnection.DatabaseConnection
import com.android.tools.idea.sqlite.databaseConnection.SqliteResultSet
import com.android.tools.idea.sqlite.databaseConnection.live.LiveSqliteResultSet
import com.android.tools.idea.sqlite.model.ResultSetSqliteColumn
import com.android.tools.idea.sqlite.model.SqliteAffinity
import com.android.tools.idea.sqlite.model.SqliteColumn
import com.android.tools.idea.sqlite.model.SqliteColumnValue
import com.android.tools.idea.sqlite.model.SqliteRow
import com.android.tools.idea.sqlite.model.SqliteSchema
import com.android.tools.idea.sqlite.model.SqliteStatement
import com.android.tools.idea.sqlite.model.SqliteTable
import com.android.tools.idea.sqlite.model.SqliteValue
import com.android.tools.idea.sqlite.model.getRowIdName
import com.google.common.util.concurrent.Futures
import com.google.common.util.concurrent.ListenableFuture
import kotlinx.coroutines.CoroutineScope
import kotlinx.coroutines.asCoroutineDispatcher
import kotlinx.coroutines.async
import kotlinx.coroutines.guava.asListenableFuture
import java.nio.file.Path
import java.util.concurrent.Executor
import kotlin.math.min

/**
 * From: [https://cs.android.com/androidx/platform/frameworks/support/+/androidx-master-dev:sqlite/sqlite-inspection/src/main/java/androidx/sqlite/inspection/SqliteInspector.java;l=135;drc=e06399865fcdca1975f6dcc667cc5f9477e67998]
 *
 * Sample output:
 * ```
 * type|tableName|columnName|columnType|notnull|pk|unique
 * table|t1|c1|int|0|0|0
 * table|t1|c2|int|0|0|0
 * table|t2|c11|int|0|0|0
 * table|t2|c22|int|0|0|0
 * ```
 */
const val schemaQuery = """
    select
      m.type as type,
      m.name as tableName,
      ti.name as columnName,
      ti.type as columnType,
      [notnull],
      pk,
      ifNull([unique], 0) as [unique]
    from sqlite_master AS m, pragma_table_info(m.name) as ti
    left outer join
      (
        select tableName, name as columnName, ti.[unique]
        from
          (
            select m.name as tableName, il.name as indexName, il.[unique]
            from
              sqlite_master AS m,
              pragma_index_list(m.name) AS il,
              pragma_index_info(il.name) as ii
            where il.[unique] = 1
            group by il.name
            having count(*) = 1  -- countOfColumnsInIndex=1
          )
            as ti,  -- tableName|indexName|unique : unique=1 and countOfColumnsInIndex=1
          pragma_index_info(ti.indexName)
      )
        as tci  -- tableName|columnName|unique : unique=1 and countOfColumnsInIndex=1
      on tci.tableName = m.name and tci.columnName = ti.name
    where m.type in ('table', 'view')
    order by type, tableName, ti.cid  -- cid = columnId
    """

/**
 * Processes requests using sqlite3 CLI - targeted as a testing replacement a live device connection.
 * @param columnSeparator - column separator used for dealing with CLI output; use any value that is not present in the data.
 **/
class CliDatabaseConnection(private val databasePath: Path,
                            private val client: SqliteCliClient,
                            private val columnSeparator: Char,
                            executor: Executor) : DatabaseConnection {
  private val coroutineDispatcher = executor.asCoroutineDispatcher()

  override fun execute(sqliteStatement: SqliteStatement) = CoroutineScope(coroutineDispatcher).async<Unit> {
    client.runSqliteCliCommand(
      SqliteCliArgs.builder()
        .database(databasePath)
        .raw("${sqliteStatement.checkNoSeparatorClash().sqliteStatementWithInlineParameters};")
        .build())
      .checkSuccess()
  }.asListenableFuture()

  override fun query(sqliteStatement: SqliteStatement): ListenableFuture<SqliteResultSet> = CoroutineScope(coroutineDispatcher).async {
    client.runSqliteCliCommand(
      SqliteCliArgs.builder()
        .database(databasePath)
        .headersOn()
        .separator(columnSeparator)
        .raw("${sqliteStatement.checkNoSeparatorClash().sqliteStatementWithInlineParameters};")
        .build())
      .checkSuccess()
      .toSqliteResultSet()
  }.asListenableFuture()

  override fun close(): ListenableFuture<Unit> = Futures.immediateFuture(null)

  override fun readSchema(): ListenableFuture<SqliteSchema> = CoroutineScope(coroutineDispatcher).async {
    client.runSqliteCliCommand(
      SqliteCliArgs.builder()
        .database(databasePath)
        .headersOn()
        .separator(columnSeparator)
        .raw("$schemaQuery;")
        .build())
      .checkSuccess()
      .toSqliteSchema()
  }.asListenableFuture()

  private fun SqliteCliResponse.toSqliteResultSet(): SqliteResultSet = toRawCells().let { rawCells ->
    object : LiveSqliteResultSet(mock(), mock(), -1, mock()) {
      override val columns: ListenableFuture<List<ResultSetSqliteColumn>>
        get() = Futures.immediateFuture(let { rawCells.header.map { ResultSetSqliteColumn(it) } })

      override val totalRowCount: ListenableFuture<Int> get() = Futures.immediateFuture(rawCells.dataRows.size)

      override fun getRowBatch(
        rowOffset: Int,
        rowBatchSize: Int,
        responseSizeByteLimitHint: Long?
      ): ListenableFuture<List<SqliteRow>> = Futures.immediateFuture(let {
<<<<<<< HEAD
        val batchSize = if (responseSizeByteLimitHint != null) 2 else rowBatchSize // simulate responseSizeByteLimitHint
=======
        // simulate responseSizeByteLimitHint by hard-coding `2` rows per response - good enough for testing purposes
        val batchSize = if (responseSizeByteLimitHint != null) 2 else rowBatchSize
        // min(batchSize, rowBatchSize) ensures that both size [bytes] and row count limits are enforced
>>>>>>> 477885a9
        rawCells.dataRows.drop(rowOffset).take(min(batchSize, rowBatchSize)).map { row ->
          val cells = row.mapIndexed { ix, cell -> SqliteColumnValue(rawCells.header[ix], SqliteValue.fromAny(cell)) }
          SqliteRow(cells)
        }
      })

      override fun dispose() {}
    }
  }

  private fun SqliteCliResponse.toSqliteSchema(): SqliteSchema = toRawCells().let { rawCells ->
    /** @see [schemaQuery] documentation for column list */
    val columnMap = rawCells.header.mapIndexed { ix, name -> name to ix }.toMap()
    fun List<String>.getCell(columnName: String): String = this[columnMap.getValue(columnName)] // this is a bit slow, but OK for tests

    val tables = rawCells.dataRows
      .groupBy { it.getCell("tableName") }
      .map { (tableName, tableLines) ->
        val columns = tableLines.map { row ->
          val name = row.getCell("columnName")
          val type = row.getCell("columnType")
          val affinity = SqliteAffinity.fromTypename(type)
          val isNullable = row.getCell("notnull") == "0"
          val isPrimaryKey = row.getCell("pk") != "0"
          SqliteColumn(name, affinity, isNullable, isPrimaryKey)
        }
        val rowIdName = getRowIdName(columns)
        val isView = tableLines.first().getCell("type").let {
          if (listOf("table", "view").contains(it)) it == "view"
          else throw IllegalArgumentException("Unexpected type: $it")
        }
        SqliteTable(tableName, columns, rowIdName, isView)
      }

    SqliteSchema(tables)
  }

  private data class RawCells(val header: List<String>, val dataRows: List<List<String>>)

  private fun SqliteCliResponse.toRawCells(): RawCells = let {
    val rowsRaw: List<String> = checkSuccess().stdOutput.split(System.lineSeparator())
    val rowsCells: Sequence<List<String>> = rowsRaw.asSequence().map { it.split(columnSeparator) }
    RawCells(header = rowsCells.first(), dataRows = rowsCells.drop(1).toList()
    )
  }

  private fun SqliteStatement.checkNoSeparatorClash() = apply {
    if (this.sqliteStatementWithInlineParameters.contains(columnSeparator))
      throw IllegalArgumentException("Potential clash between the data and a column separator." +
                                     " Consider using a different column separator or changing your test data.")
  }

  private fun SqliteCliResponse.checkSuccess() = apply {
    if (exitCode != 0) throw IllegalStateException("Issue while executing query. Error: $errOutput")
  }
}<|MERGE_RESOLUTION|>--- conflicted
+++ resolved
@@ -144,13 +144,9 @@
         rowBatchSize: Int,
         responseSizeByteLimitHint: Long?
       ): ListenableFuture<List<SqliteRow>> = Futures.immediateFuture(let {
-<<<<<<< HEAD
-        val batchSize = if (responseSizeByteLimitHint != null) 2 else rowBatchSize // simulate responseSizeByteLimitHint
-=======
         // simulate responseSizeByteLimitHint by hard-coding `2` rows per response - good enough for testing purposes
         val batchSize = if (responseSizeByteLimitHint != null) 2 else rowBatchSize
         // min(batchSize, rowBatchSize) ensures that both size [bytes] and row count limits are enforced
->>>>>>> 477885a9
         rawCells.dataRows.drop(rowOffset).take(min(batchSize, rowBatchSize)).map { row ->
           val cells = row.mapIndexed { ix, cell -> SqliteColumnValue(rawCells.header[ix], SqliteValue.fromAny(cell)) }
           SqliteRow(cells)
