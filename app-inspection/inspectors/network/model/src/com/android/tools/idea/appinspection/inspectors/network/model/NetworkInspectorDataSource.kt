/*
 * Copyright (C) 2021 The Android Open Source Project
 *
 * Licensed under the Apache License, Version 2.0 (the "License");
 * you may not use this file except in compliance with the License.
 * You may obtain a copy of the License at
 *
 *      http://www.apache.org/licenses/LICENSE-2.0
 *
 * Unless required by applicable law or agreed to in writing, software
 * distributed under the License is distributed on an "AS IS" BASIS,
 * WITHOUT WARRANTIES OR CONDITIONS OF ANY KIND, either express or implied.
 * See the License for the specific language governing permissions and
 * limitations under the License.
 */
package com.android.tools.idea.appinspection.inspectors.network.model

import com.android.tools.adtui.model.Range
import com.android.tools.idea.appinspection.inspector.api.AppInspectorMessenger
import com.android.tools.idea.concurrency.createChildScope
import kotlinx.coroutines.CancellationException
import kotlinx.coroutines.CompletableDeferred
import kotlinx.coroutines.CoroutineScope
import kotlinx.coroutines.Job
import kotlinx.coroutines.channels.Channel
import kotlinx.coroutines.channels.ReceiveChannel
import kotlinx.coroutines.flow.Flow
import kotlinx.coroutines.flow.SharingStarted
import kotlinx.coroutines.flow.map
import kotlinx.coroutines.flow.mapNotNull
import kotlinx.coroutines.flow.onEach
import kotlinx.coroutines.flow.shareIn
import kotlinx.coroutines.launch
import kotlinx.coroutines.withContext
import studio.network.inspection.NetworkInspectorProtocol.Event
import studio.network.inspection.NetworkInspectorProtocol.HttpConnectionEvent
import java.util.concurrent.TimeUnit


/**
 * Performs a binary search on the data using timestamp and returns the index at which a hypothetical
 * event with [timestamp] should be inserted. Or return the index of the event that matches [timestamp].
 */
private fun List<Event>.binarySearch(timestamp: Long): Int {
  return binarySearch(
    Event.newBuilder().setTimestamp(timestamp).build(),
    compareBy { it.timestamp }
  )
}

/**
 * The two functions below are only required when binary search finds an element matching either
 * the start or the end of the range. Binary search has the caveat that if the search target has
 * multiple entries - in our case multiple events with the same timestamp - it doesn't guarantee
 * which entry it will return. To amend that, we manually search to the left or right of the index
 * to see if we truly have the start or end index.
 */
private fun List<Event>.findEndIndex(startIndex: Int): Int {
  for (i in startIndex + 1 until size) {
    if (get(i).timestamp != get(startIndex).timestamp) {
      return i - 1
    }
  }
  return size - 1
}

private fun List<Event>.findStartIndex(startIndex: Int): Int {
  for (i in startIndex - 1 downTo 0) {
    if (get(i).timestamp != get(startIndex).timestamp) {
      return i + 1
    }
  }
  return 0
}

/**
 * Return all events that fall within [range] inclusive.
 *
 * This function is designed to be fast (logN) because it gets called frequently by the frontend.
 */
private fun searchRange(data: List<Event>, range: Range): List<Event> {
  val min = TimeUnit.MICROSECONDS.toNanos(range.min.toLong())
  val max = TimeUnit.MICROSECONDS.toNanos(range.max.toLong())

  // If the result of binary search is less than 0, the index of the start or end element is gotten by:
  // 1) solving for x in the formula (result = -x - 1)
  // 2) startIndex = x, endIndex = x - 1
  val startIndex = data.binarySearch(min).let { pos ->
    if (pos < 0) {
      -pos - 1
    }
    else data.findStartIndex(pos)
  }
  val endIndex = data.binarySearch(max).let { pos ->
    if (pos < 0) {
      -pos - 2
    }
    else data.findEndIndex(pos)
  }

  return data.slice(startIndex..endIndex)
}

/**
 * These objects are used to communicate with the actor. They specify the work the actor needs to perform.
 */
private sealed class Intention {
  class QueryForSpeedData(val range: Range, val deferred: CompletableDeferred<List<Event>>) : Intention()
  class QueryForHttpData(val range: Range, val deferred: CompletableDeferred<List<Event>>) : Intention()
  class InsertData(val event: Event) : Intention()
}

/**
 * An actor that is used to maintain synchronization of the data collected from network inspector against the
 * frequent updates and queried performed against it.
 *
 * It performs two types of work:
 *   1) collects events sent from the network inspector and accumulates them.
 *   2) performs queries from UI frontend on the collected data.
 */
private fun CoroutineScope.processEvents(commandChannel: ReceiveChannel<Intention>) = launch {
  val speedData = mutableListOf<Event>()
  val httpMap = mutableMapOf<Long, MutableList<Event>>()

  for (command in commandChannel) {
    if (command is Intention.InsertData) {
      if (command.event.hasSpeedEvent()) {
        speedData.add(command.event)
      }
      else if (command.event.hasHttpConnectionEvent()) {
        httpMap.getOrPut(command.event.httpConnectionEvent.connectionId) { mutableListOf() }.add(command.event)
      }
    }
    else if (command is Intention.QueryForSpeedData) {
      command.deferred.complete(searchRange(speedData, command.range))
    }
    else if (command is Intention.QueryForHttpData) {
      val min = TimeUnit.MICROSECONDS.toNanos(command.range.min.toLong())
      val max = TimeUnit.MICROSECONDS.toNanos(command.range.max.toLong())
      val results = httpMap.values.filter { data -> intersectsRange(min, max, data) }
        .flatten()
        .sortedBy { event -> event.timestamp }
      command.deferred.complete(results)
    }
  }
}

private fun intersectsRange(min: Long, max: Long, data: List<Event>): Boolean {
  val firstEventTimestamp = data.firstOrNull()?.timestamp ?: return false
  val lastEventTimestamp = data.last().timestamp
<<<<<<< HEAD
  if (firstEventTimestamp in min..max || lastEventTimestamp in min .. max || (firstEventTimestamp < min && lastEventTimestamp > max)) {
=======
  if (firstEventTimestamp in min..max || lastEventTimestamp in min..max || (firstEventTimestamp < min && lastEventTimestamp > max)) {
>>>>>>> ad5b6ee3
    return true
  }
  return false
}

/**
 * The data backend of network inspector.
 *
 * It collects all the events sent by the inspector and makes them available
 * for queries based on time ranges.
 */
interface NetworkInspectorDataSource {
  val connectionEventFlow: Flow<HttpConnectionEvent>
  suspend fun queryForHttpData(range: Range): List<Event>
  suspend fun queryForSpeedData(range: Range): List<Event>
}

class NetworkInspectorDataSourceImpl(
  messenger: AppInspectorMessenger,
  parentScope: CoroutineScope,
  replayCacheSize: Int = 1
) : NetworkInspectorDataSource {
  val scope = parentScope.createChildScope()
  private val channel = Channel<Intention>()
  override val connectionEventFlow: Flow<HttpConnectionEvent>

  init {
    scope.coroutineContext[Job]!!.invokeOnCompletion { e ->
      channel.close(e)
    }
    scope.launch {
      try {
        processEvents(channel)
      }
      catch (e: CancellationException) {
        channel.close(e.cause)
      }
    }
    connectionEventFlow = messenger.eventFlow
      .map { data -> Event.parseFrom(data) }
      .onEach { data -> channel.send(Intention.InsertData(data)) }
      .mapNotNull { if (it.hasHttpConnectionEvent()) it.httpConnectionEvent else null }
      .shareIn(scope, SharingStarted.Eagerly, replayCacheSize)
  }

  override suspend fun queryForHttpData(range: Range) = withContext(scope.coroutineContext) {
    val deferred = CompletableDeferred<List<Event>>()
    channel.send(Intention.QueryForHttpData(range, deferred))
    deferred.await()
  }

  override suspend fun queryForSpeedData(range: Range) = withContext(scope.coroutineContext) {
    val deferred = CompletableDeferred<List<Event>>()
    channel.send(Intention.QueryForSpeedData(range, deferred))
    deferred.await()
  }
}<|MERGE_RESOLUTION|>--- conflicted
+++ resolved
@@ -148,11 +148,7 @@
 private fun intersectsRange(min: Long, max: Long, data: List<Event>): Boolean {
   val firstEventTimestamp = data.firstOrNull()?.timestamp ?: return false
   val lastEventTimestamp = data.last().timestamp
-<<<<<<< HEAD
-  if (firstEventTimestamp in min..max || lastEventTimestamp in min .. max || (firstEventTimestamp < min && lastEventTimestamp > max)) {
-=======
   if (firstEventTimestamp in min..max || lastEventTimestamp in min..max || (firstEventTimestamp < min && lastEventTimestamp > max)) {
->>>>>>> ad5b6ee3
     return true
   }
   return false
