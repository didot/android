--- conflicted
+++ resolved
@@ -66,11 +66,7 @@
         return unzippedResponsePayload
       }
       else {
-<<<<<<< HEAD
-        if (responseHeader.getField("content-encoding").toLowerCase().contains("gzip")) {
-=======
         if (responseHeader.getField("content-encoding").lowercase().contains("gzip")) {
->>>>>>> ad5b6ee3
           try {
             GZIPInputStream(ByteArrayInputStream(rawResponsePayload.toByteArray())).use { inputStream ->
               unzippedResponsePayload = ByteString.copyFrom(inputStream.readBytes())
