--- conflicted
+++ resolved
@@ -78,11 +78,7 @@
 
   init {
     val tableModel = ThreadsTableModel(model.selectionRangeDataFetcher)
-<<<<<<< HEAD
-    threadsTable = TimelineTable.create(tableModel, model.timeline, Column.TIMELINE.ordinal)
-=======
     threadsTable = TimelineTable.create(tableModel, model.timeline, Column.TIMELINE.ordinal, true)
->>>>>>> ad5b6ee3
     val timelineRenderer = TimelineRenderer(threadsTable, model)
     threadsTable.getColumnModel().getColumn(Column.NAME.ordinal).cellRenderer = BorderlessTableCellRenderer()
     threadsTable.getColumnModel().getColumn(Column.TIMELINE.ordinal).cellRenderer = timelineRenderer
