/*
 * Copyright (C) 2020 The Android Open Source Project
 *
 * Licensed under the Apache License, Version 2.0 (the "License");
 * you may not use this file except in compliance with the License.
 * You may obtain a copy of the License at
 *
 *      http://www.apache.org/licenses/LICENSE-2.0
 *
 * Unless required by applicable law or agreed to in writing, software
 * distributed under the License is distributed on an "AS IS" BASIS,
 * WITHOUT WARRANTIES OR CONDITIONS OF ANY KIND, either express or implied.
 * See the License for the specific language governing permissions and
 * limitations under the License.
 */
package com.android.tools.idea.appinspection.ide

import com.android.tools.adtui.model.FakeTimer
import com.android.tools.adtui.stdui.CommonTabbedPane
import com.android.tools.adtui.stdui.EmptyStatePanel
import com.android.tools.app.inspection.AppInspection
import com.android.tools.idea.appinspection.api.AppInspectionApiServices
import com.android.tools.idea.appinspection.ide.model.AppInspectionBundle
import com.android.tools.idea.appinspection.ide.ui.AppInspectionView
import com.android.tools.idea.appinspection.ide.ui.TAB_KEY
import com.android.tools.idea.appinspection.inspector.api.AppInspectionIdeServices
import com.android.tools.idea.appinspection.inspector.api.AppInspectionIdeServicesAdapter
import com.android.tools.idea.appinspection.inspector.api.AppInspectionProcessNoLongerExistsException
import com.android.tools.idea.appinspection.inspector.api.AppInspectorMessenger
import com.android.tools.idea.appinspection.inspector.api.launch.ArtifactCoordinate
<<<<<<< HEAD
import com.android.tools.idea.appinspection.inspector.api.service.TestAppInspectionIdeServices
=======
import com.android.tools.idea.appinspection.inspector.api.launch.LaunchParameters
import com.android.tools.idea.appinspection.inspector.api.process.ProcessDescriptor
import com.android.tools.idea.appinspection.inspector.api.test.StubTestAppInspectorMessenger
import com.android.tools.idea.appinspection.inspector.ide.AppInspectorTab
>>>>>>> 4d90afa2
import com.android.tools.idea.appinspection.inspector.ide.AppInspectorTabProvider
import com.android.tools.idea.appinspection.inspector.ide.LibraryInspectorLaunchParams
import com.android.tools.idea.appinspection.internal.AppInspectionTarget
import com.android.tools.idea.appinspection.test.AppInspectionServiceRule
import com.android.tools.idea.appinspection.test.INSPECTOR_ID
import com.android.tools.idea.appinspection.test.INSPECTOR_ID_2
import com.android.tools.idea.appinspection.test.INSPECTOR_ID_3
import com.android.tools.idea.appinspection.test.TEST_ARTIFACT
import com.android.tools.idea.appinspection.test.TEST_JAR
import com.android.tools.idea.appinspection.test.TestAppInspectorCommandHandler
import com.android.tools.idea.appinspection.test.createCreateInspectorResponse
import com.android.tools.idea.testing.AndroidProjectRule
import com.android.tools.idea.transport.faketransport.FakeGrpcServer
import com.android.tools.idea.transport.faketransport.FakeTransportService
import com.android.tools.idea.transport.faketransport.commands.CommandHandler
import com.android.tools.profiler.proto.Commands
import com.android.tools.profiler.proto.Common
import com.google.common.truth.Truth.assertThat
import com.intellij.openapi.Disposable
import com.intellij.openapi.project.Project
import com.intellij.openapi.util.Disposer
import com.intellij.util.concurrency.EdtExecutorService
import kotlinx.coroutines.CompletableDeferred
<<<<<<< HEAD
=======
import kotlinx.coroutines.Dispatchers
>>>>>>> 4d90afa2
import kotlinx.coroutines.ExperimentalCoroutinesApi
import kotlinx.coroutines.asCoroutineDispatcher
import kotlinx.coroutines.flow.collectIndexed
import kotlinx.coroutines.flow.first
import kotlinx.coroutines.flow.take
import kotlinx.coroutines.isActive
import kotlinx.coroutines.launch
import kotlinx.coroutines.runBlocking
import kotlinx.coroutines.withContext
import org.junit.Before
import org.junit.Ignore
import org.junit.Rule
import org.junit.Test
import org.junit.rules.RuleChain
import java.nio.file.Path
import java.nio.file.Paths
import java.util.concurrent.ArrayBlockingQueue
import javax.swing.JPanel

class TestAppInspectorTabProvider1 : AppInspectorTabProvider by StubTestAppInspectorTabProvider(INSPECTOR_ID)
class TestAppInspectorTabProvider2 : AppInspectorTabProvider by StubTestAppInspectorTabProvider(
  INSPECTOR_ID_2,
  LibraryInspectorLaunchParams(TEST_JAR,
                               ArtifactCoordinate("groupId", "artifactId", "0.0.0", ArtifactCoordinate.Type.JAR)))

@ExperimentalCoroutinesApi
class AppInspectionViewTest {
  private val timer = FakeTimer()
  private val transportService = FakeTransportService(timer, false)

  private val grpcServerRule = FakeGrpcServer.createFakeGrpcServer("AppInspectionViewTest", transportService)
  private val appInspectionServiceRule = AppInspectionServiceRule(timer, transportService, grpcServerRule)
  private val projectRule = AndroidProjectRule.inMemory().initAndroid(false)

<<<<<<< HEAD
  private class TestIdeServices : TestAppInspectionIdeServices() {
=======
  private class TestIdeServices : AppInspectionIdeServicesAdapter() {
>>>>>>> 4d90afa2
    class NotificationData(val content: String, val severity: AppInspectionIdeServices.Severity, val hyperlinkClicked: () -> Unit)

    val notificationListeners = mutableListOf<(NotificationData) -> Unit>()

    override fun showNotification(content: String,
                                  title: String,
                                  severity: AppInspectionIdeServices.Severity,
                                  hyperlinkClicked: () -> Unit) {
      val data = NotificationData(content, severity, hyperlinkClicked)
      notificationListeners.forEach { listener -> listener(data) }
    }
  }

  private val ideServices = TestIdeServices()

  @get:Rule
  val ruleChain = RuleChain.outerRule(grpcServerRule).around(appInspectionServiceRule)!!.around(projectRule)!!

  @Before
  fun setup() {
    transportService.setCommandHandler(Commands.Command.CommandType.APP_INSPECTION, TestAppInspectorCommandHandler(timer))
  }

  @Test
  fun selectProcessInAppInspectionView_twoTabProvidersAddTwoTabs() = runBlocking<Unit> {
    val uiDispatcher = EdtExecutorService.getInstance().asCoroutineDispatcher()

    val tabsAdded = CompletableDeferred<Unit>()
    launch(uiDispatcher) {
      val inspectionView = AppInspectionView(projectRule.project, appInspectionServiceRule.apiServices, ideServices,
                                             appInspectionServiceRule.scope, uiDispatcher) {
        listOf(FakeTransportService.FAKE_PROCESS_NAME)
      }
      Disposer.register(projectRule.fixture.testRootDisposable, inspectionView)

      inspectionView.tabsChangedFlow.first {
        assertThat(inspectionView.inspectorTabs.size).isEqualTo(2)
        tabsAdded.complete(Unit)
      }
    }

    // Attach to a fake process.
    transportService.addDevice(FakeTransportService.FAKE_DEVICE)
    transportService.addProcess(FakeTransportService.FAKE_DEVICE, FakeTransportService.FAKE_PROCESS)

    tabsAdded.join()
  }

  @Test
  fun selectProcessInAppInspectionView_tabNotAddedForDisabledTabProvider() = runBlocking<Unit> {
    // Disable Inspector2 and only one tab should be added.
    val uiDispatcher = EdtExecutorService.getInstance().asCoroutineDispatcher()
    val tabsAdded = CompletableDeferred<Unit>()
    launch(uiDispatcher) {
      val inspectionView = AppInspectionView(projectRule.project, appInspectionServiceRule.apiServices,
                                             ideServices,
                                             { listOf(TestAppInspectorTabProvider1()) },
                                             appInspectionServiceRule.scope, uiDispatcher, TestInspectorArtifactService()) {
        listOf(FakeTransportService.FAKE_PROCESS_NAME)
      }
      Disposer.register(projectRule.fixture.testRootDisposable, inspectionView)
      inspectionView.tabsChangedFlow.first {
        assertThat(inspectionView.inspectorTabs.size).isEqualTo(1)
        tabsAdded.complete(Unit)
      }
    }

    // Attach to a fake process.
    transportService.addDevice(FakeTransportService.FAKE_DEVICE)
    transportService.addProcess(FakeTransportService.FAKE_DEVICE, FakeTransportService.FAKE_PROCESS)

    tabsAdded.join()
  }

  @Test
  fun disposeInspectorWhenSelectionChanges() = runBlocking<Unit> {
    val uiDispatcher = EdtExecutorService.getInstance().asCoroutineDispatcher()

    lateinit var tabs: List<AppInspectorTab>
    launch(uiDispatcher) {
      val inspectionView = AppInspectionView(projectRule.project, appInspectionServiceRule.apiServices, ideServices,
                                             appInspectionServiceRule.scope, uiDispatcher) {
        listOf(FakeTransportService.FAKE_PROCESS_NAME)
      }
      Disposer.register(projectRule.fixture.testRootDisposable, inspectionView)

      inspectionView.tabsChangedFlow.take(2)
        .collectIndexed { i, _ ->
          if (i == 0) {
            assertThat(inspectionView.inspectorTabs.size).isEqualTo(2)
            inspectionView.inspectorTabs.forEach { it.waitForContent() }
            tabs = inspectionView.inspectorTabs.mapNotNull { it.getUserData(TAB_KEY) }
            assertThat(tabs).hasSize(1)
            inspectionView.processesModel.selectedProcess = inspectionView.processesModel.processes.first { process ->
              process != inspectionView.processesModel.selectedProcess
            }
          } else if (i == 1) {
            tabs.forEach { tab -> assertThat(tab.messenger.scope.isActive).isFalse() }
          }
      }
    }

    // Launch two processes and wait for them to show up in combobox
    val fakeDevice =
      FakeTransportService.FAKE_DEVICE.toBuilder().setDeviceId(1).setModel("fakeModel").setManufacturer("fakeMan").setSerial(
        "1").build()
    val fakeProcess1 = FakeTransportService.FAKE_PROCESS.toBuilder().setPid(1).setDeviceId(1).build()
    val fakeProcess2 = FakeTransportService.FAKE_PROCESS.toBuilder().setPid(2).setDeviceId(1).build()
    transportService.addDevice(fakeDevice)
    transportService.addProcess(fakeDevice, fakeProcess1)
    transportService.addProcess(fakeDevice, fakeProcess2)
  }

  @Test
  fun receivesInspectorDisposedEvent() = runBlocking<Unit> {
    val uiDispatcher = EdtExecutorService.getInstance().asCoroutineDispatcher()
    val fakeDevice = FakeTransportService.FAKE_DEVICE.toBuilder().apply {
      deviceId = 1
      model = "fakeModel"
      serial = "1"
    }.build()

    val fakeProcess = FakeTransportService.FAKE_PROCESS.toBuilder().apply {
      pid = 1
      deviceId = 1
    }.build()

    lateinit var inspectionView: AppInspectionView
    val tabsAdded = CompletableDeferred<Unit>()
    val tabsCleared = CompletableDeferred<Unit>()
    launch(uiDispatcher) {
      inspectionView = AppInspectionView(projectRule.project, appInspectionServiceRule.apiServices, ideServices,
                                         appInspectionServiceRule.scope, uiDispatcher) {
        listOf(FakeTransportService.FAKE_PROCESS_NAME)
      }
      Disposer.register(projectRule.fixture.testRootDisposable, inspectionView)

      // Test initial tabs added.
      inspectionView.tabsChangedFlow
        .take(2)
        .collectIndexed { i, _ ->
          if (i == 0) {
            assertThat(inspectionView.inspectorTabs.size).isEqualTo(2)
            inspectionView.inspectorTabs.forEach { it.waitForContent() }
            tabsAdded.complete(Unit)
          }
          else if (i == 1) {
            // When the inspectors are disposed, tabs should be cleared.
            assertThat(inspectionView.inspectorTabs).isEmpty()
            tabsCleared.complete(Unit)
          }
        }
    }

    // Launch a processes and wait for its tab to be created
    transportService.addDevice(fakeDevice)
    transportService.addProcess(fakeDevice, fakeProcess)

    tabsAdded.await()

    // Generate fake dispose event
    transportService.addEventToStream(
      fakeDevice.deviceId,
      Common.Event.newBuilder()
        .setPid(fakeProcess.pid)
        .setKind(Common.Event.Kind.APP_INSPECTION_EVENT)
        .setTimestamp(timer.currentTimeNs)
        .setIsEnded(true)
        .setAppInspectionEvent(AppInspection.AppInspectionEvent.newBuilder()
                                 .setInspectorId(INSPECTOR_ID)
                                 .setDisposedEvent(AppInspection.DisposedEvent.getDefaultInstance())
                                 .build())
        .build()
    )

    tabsCleared.await()
  }

  @Test
  fun inspectorTabsAreDisposed_whenUiIsRefreshed() = runBlocking<Unit> {
    val uiDispatcher = EdtExecutorService.getInstance().asCoroutineDispatcher()
    val tabDisposedDeferred = CompletableDeferred<Unit>()
    val offlineTabDisposedDeferred = CompletableDeferred<Unit>()
    val tabProvider = object : AppInspectorTabProvider by StubTestAppInspectorTabProvider(INSPECTOR_ID) {
      override fun createTab(project: Project, ideServices: AppInspectionIdeServices, processDescriptor: ProcessDescriptor,
                             messenger: AppInspectorMessenger, parentDisposable: Disposable): AppInspectorTab {
        return object : AppInspectorTab, Disposable {
          override val messenger = StubTestAppInspectorMessenger()
          override val component = JPanel()
          override fun dispose() {
            tabDisposedDeferred.complete(Unit)
          }

          init {
            Disposer.register(parentDisposable, this)
          }
        }
      }
    }
    val offlineTabProvider = object : AppInspectorTabProvider by StubTestAppInspectorTabProvider(INSPECTOR_ID_2) {
      override fun supportsOffline() = true
      override fun createTab(project: Project, ideServices: AppInspectionIdeServices, processDescriptor: ProcessDescriptor,
                             messenger: AppInspectorMessenger, parentDisposable: Disposable): AppInspectorTab {
        return object : AppInspectorTab, Disposable {
          override val messenger = StubTestAppInspectorMessenger()
          override val component = JPanel()
          override fun dispose() {
            offlineTabDisposedDeferred.complete(Unit)
          }

<<<<<<< HEAD
    processModel.setSelectedProcess(processModel.processes.first { it != processModel.selectedProcess })
=======
          init {
            Disposer.register(parentDisposable, this)
          }
        }
      }
    }
>>>>>>> 4d90afa2

    launch(uiDispatcher) {
      val inspectionView = AppInspectionView(projectRule.project, appInspectionServiceRule.apiServices, ideServices,
                                             { listOf(tabProvider, offlineTabProvider) },
                                             appInspectionServiceRule.scope, uiDispatcher, TestInspectorArtifactService()) {
        listOf(FakeTransportService.FAKE_PROCESS_NAME)
      }
      Disposer.register(projectRule.fixture.testRootDisposable, inspectionView)

      inspectionView.tabsChangedFlow
        .take(3)
        .collectIndexed { i, _ ->
          when (i) {
            0 -> {
              // Stopping the process should cause the first tab to be disposed, but keep the offline tab.
              assertThat(inspectionView.inspectorTabs).hasSize(2)
              inspectionView.inspectorTabs.forEach { it.waitForContent() }
              transportService.stopProcess(FakeTransportService.FAKE_DEVICE, FakeTransportService.FAKE_PROCESS)
              timer.currentTimeNs += 1
            }
            1 -> {
              // Making the process go back online should cause the tool window to refresh and dispose of the offline tab.
              assertThat(inspectionView.inspectorTabs).hasSize(1)
              transportService.addProcess(FakeTransportService.FAKE_DEVICE, FakeTransportService.FAKE_PROCESS)
              timer.currentTimeNs += 1
            }
            2 -> {
              // 2 tabs are added back in the tool window.
              assertThat(inspectionView.inspectorTabs).hasSize(2)
            }
          }
        }
    }

    // Launch a processes to start the test
    transportService.addDevice(FakeTransportService.FAKE_DEVICE)
    transportService.addProcess(FakeTransportService.FAKE_DEVICE, FakeTransportService.FAKE_PROCESS)
    timer.currentTimeNs += 1

    tabDisposedDeferred.await()
    offlineTabDisposedDeferred.await()
  }

  @Test
  fun inspectorCrashNotification() = runBlocking<Unit> {
    val uiDispatcher = EdtExecutorService.getInstance().asCoroutineDispatcher()
    val fakeDevice = FakeTransportService.FAKE_DEVICE.toBuilder().setDeviceId(1).setModel("fakeModel").setManufacturer("fakeMan").setSerial(
      "1").build()
    val fakeProcess = FakeTransportService.FAKE_PROCESS.toBuilder().setPid(1).setDeviceId(1).build()

    lateinit var inspectionView: AppInspectionView
    val tabsAdded = CompletableDeferred<Unit>()
    val restartedTabAdded = CompletableDeferred<Unit>()
    launch(uiDispatcher) {
      inspectionView = AppInspectionView(projectRule.project, appInspectionServiceRule.apiServices, ideServices,
                                         appInspectionServiceRule.scope, uiDispatcher) {
        listOf(FakeTransportService.FAKE_PROCESS_NAME)
      }
      Disposer.register(projectRule.fixture.testRootDisposable, inspectionView)

      // Test initial tabs added.
      inspectionView.tabsChangedFlow
        .take(2)
        .collectIndexed { i, _ ->
          if (i == 0) {
            assertThat(inspectionView.inspectorTabs.size).isEqualTo(2)
            inspectionView.inspectorTabs.forEach { it.waitForContent() }
            tabsAdded.complete(Unit)
          }
          else if (i == 1) {
            restartedTabAdded.complete(Unit)
          }
        }
    }

    // Launch a processes and wait for its tab to be created
    transportService.addDevice(fakeDevice)
    transportService.addProcess(fakeDevice, fakeProcess)

    tabsAdded.await()

    // Test crash notification shown.
    val notificationDataDeferred = CompletableDeferred<TestIdeServices.NotificationData>()
    ideServices.notificationListeners += { data -> notificationDataDeferred.complete(data) }

    // Generate fake crash event
    transportService.addEventToStream(
      fakeDevice.deviceId,
      Common.Event.newBuilder()
        .setPid(fakeProcess.pid)
        .setKind(Common.Event.Kind.APP_INSPECTION_EVENT)
        .setTimestamp(timer.currentTimeNs)
        .setIsEnded(true)
        .setAppInspectionEvent(AppInspection.AppInspectionEvent.newBuilder()
                                 .setInspectorId(INSPECTOR_ID)
                                 .setDisposedEvent(
                                   AppInspection.DisposedEvent.newBuilder()
                                     .setErrorMessage("error")
                                     .build()
                                 )
                                 .build())
        .build()
    )

    // increment timer manually here because otherwise the new inspector connection created below will poll the crash event above.
    timer.currentTimeNs += 1

    val notificationData = notificationDataDeferred.await()
    assertThat(notificationData.content).contains("$INSPECTOR_ID has crashed")
    assertThat(notificationData.severity).isEqualTo(AppInspectionIdeServices.Severity.ERROR)

    launch(uiDispatcher) {
      // Make sure clicking the notification causes a new tab to get created
      notificationData.hyperlinkClicked()
    }
    restartedTabAdded.await()
  }

  @Test
  fun inspectorRestartNotificationShownOnLaunchError() = runBlocking<Unit> {
    val uiDispatcher = EdtExecutorService.getInstance().asCoroutineDispatcher()

    val fakeDevice = FakeTransportService.FAKE_DEVICE.toBuilder()
      .setDeviceId(1)
      .setModel("fakeModel")
      .setManufacturer("fakeMan")
      .setSerial("1")
      .build()

    val fakeProcess = FakeTransportService.FAKE_PROCESS.toBuilder()
      .setPid(1)
      .setDeviceId(1)
      .build()

    transportService.addDevice(fakeDevice)
    transportService.addProcess(fakeDevice, fakeProcess)

    // Overwrite the handler to simulate a launch error, e.g. an inspector was left over from a previous crash
    transportService.setCommandHandler(Commands.Command.CommandType.APP_INSPECTION,
                                       TestAppInspectorCommandHandler(timer, createInspectorResponse = createCreateInspectorResponse(
                                         AppInspection.AppInspectionResponse.Status.ERROR,
                                         AppInspection.CreateInspectorResponse.Status.GENERIC_SERVICE_ERROR, "error"))
    )

    val notificationDataDeferred = CompletableDeferred<TestIdeServices.NotificationData>()
    ideServices.notificationListeners += { data -> notificationDataDeferred.complete(data) }


    lateinit var inspectionView: AppInspectionView
    val launchFailed = CompletableDeferred<Unit>()
    val tabsAdded = CompletableDeferred<Unit>()
    launch(uiDispatcher) {
      inspectionView = AppInspectionView(projectRule.project, appInspectionServiceRule.apiServices, ideServices,
                                         { listOf(TestAppInspectorTabProvider1()) },
                                         appInspectionServiceRule.scope, uiDispatcher, TestInspectorArtifactService()) {
        listOf(FakeTransportService.FAKE_PROCESS_NAME)
      }
      Disposer.register(projectRule.fixture.testRootDisposable, inspectionView)

      inspectionView.tabsChangedFlow
        .take(2)
        .collectIndexed { i, _ ->
          assertThat(inspectionView.inspectorTabs.size).isEqualTo(1)
          val tab = inspectionView.inspectorTabs[0]
          tab.waitForContent()
          if (i == 0) {
            assertThat((tab.containerPanel.getComponent(0) as EmptyStatePanel).reasonText).isEqualTo(
              AppInspectionBundle.message("inspector.launch.error", tab.provider.displayName))
            launchFailed.complete(Unit)
          }
          else if (i == 1) {
            assertThat(tab).isNotInstanceOf(EmptyStatePanel::class.java)
            tabsAdded.complete(Unit)
          }
        }
    }

    // Verify we crashed on launch, failing to open the UI and triggering the toast.
    val notificationData = notificationDataDeferred.await()
    launchFailed.join()
    assertThat(notificationData.content).startsWith("Could not launch inspector")
    assertThat(notificationData.severity).isEqualTo(AppInspectionIdeServices.Severity.ERROR)

    // Restore the working command handler, which emulates relaunching with force == true
    transportService.setCommandHandler(Commands.Command.CommandType.APP_INSPECTION, TestAppInspectorCommandHandler(timer))

    launch(uiDispatcher) {
      notificationData.hyperlinkClicked()
    }
    tabsAdded.join()
  }

  @Test
  fun ifTabSupportsOfflineModeTabStaysOpenAfterProcessIsTerminated() = runBlocking {
    val uiDispatcher = EdtExecutorService.getInstance().asCoroutineDispatcher()

    lateinit var inspectionView: AppInspectionView
    val tabsAdded = CompletableDeferred<Unit>()
    val tabsUpdated = CompletableDeferred<Unit>()
    launch(uiDispatcher) {
      val supportsOfflineInspector = object : AppInspectorTabProvider by StubTestAppInspectorTabProvider(INSPECTOR_ID_3) {
        override fun supportsOffline() = true
      }

      inspectionView = AppInspectionView(
        projectRule.project, appInspectionServiceRule.apiServices, ideServices,
        { listOf(TestAppInspectorTabProvider1(), TestAppInspectorTabProvider2(), supportsOfflineInspector) },
        appInspectionServiceRule.scope, uiDispatcher, TestInspectorArtifactService()) {
        listOf(FakeTransportService.FAKE_PROCESS_NAME)
      }
      Disposer.register(projectRule.fixture.testRootDisposable, inspectionView)
      inspectionView.tabsChangedFlow
        .take(2)
        .collectIndexed { i, _ ->
          if (i == 0) {
            assertThat(inspectionView.inspectorTabs.size).isEqualTo(3)
            inspectionView.inspectorTabs.forEach { it.waitForContent() }
            tabsAdded.complete(Unit)
          }
          else if (i == 1) {
            assertThat(inspectionView.inspectorTabs.size).isEqualTo(1) // Only the offline tab remains
            tabsUpdated.complete(Unit)
          }
        }
    }
    transportService.addDevice(FakeTransportService.FAKE_DEVICE)
    transportService.addProcess(FakeTransportService.FAKE_DEVICE, FakeTransportService.FAKE_PROCESS)

    tabsAdded.join()

    timer.currentTimeNs += 1
    transportService.stopProcess(FakeTransportService.FAKE_DEVICE, FakeTransportService.FAKE_PROCESS)
    tabsUpdated.join()
  }

  @Test
  fun offlineTabsAreRemovedIfInspectorIsStillLoading() = runBlocking {
    val uiDispatcher = EdtExecutorService.getInstance().asCoroutineDispatcher()

    lateinit var inspectionView: AppInspectionView
    val tabsAdded = CompletableDeferred<Unit>()
    val tabsUpdated = CompletableDeferred<Unit>()
    launch(uiDispatcher) {
      val supportsOfflineInspector = object : AppInspectorTabProvider by StubTestAppInspectorTabProvider(INSPECTOR_ID_3) {
        override fun supportsOffline() = true
      }

      inspectionView = AppInspectionView(
        projectRule.project, appInspectionServiceRule.apiServices, ideServices,
        { listOf(TestAppInspectorTabProvider1(), TestAppInspectorTabProvider2(), supportsOfflineInspector) },
<<<<<<< HEAD
        appInspectionServiceRule.scope, uiDispatcher) {
=======
        appInspectionServiceRule.scope, uiDispatcher, TestInspectorArtifactService()) {
>>>>>>> 4d90afa2
        listOf(FakeTransportService.FAKE_PROCESS_NAME)
      }
      Disposer.register(projectRule.fixture.testRootDisposable, inspectionView)
      inspectionView.tabsChangedFlow
        .take(2)
        .collectIndexed { i, _ ->
          if (i == 0) {
            assertThat(inspectionView.inspectorTabs).hasSize(3)
            tabsAdded.complete(Unit)
          }
          else if (i == 1) {
            assertThat(inspectionView.inspectorTabs).isEmpty()
            tabsUpdated.complete(Unit)
          }
        }
    }

    // Suppress the response to createInspectorCommand to simulate the tab is loading.
    transportService.setCommandHandler(Commands.Command.CommandType.APP_INSPECTION, object : CommandHandler(timer) {
      val handler = TestAppInspectorCommandHandler(timer)
      override fun handleCommand(command: Commands.Command, events: MutableList<Common.Event>) {
        if (!command.appInspectionCommand.hasCreateInspectorCommand()) {
          handler.handleCommand(command, events)
        }
      }
    })
    transportService.addDevice(FakeTransportService.FAKE_DEVICE)
    transportService.addProcess(FakeTransportService.FAKE_DEVICE, FakeTransportService.FAKE_PROCESS)

    tabsAdded.join()

<<<<<<< HEAD
=======
    timer.currentTimeNs += 1
>>>>>>> 4d90afa2
    transportService.stopProcess(FakeTransportService.FAKE_DEVICE, FakeTransportService.FAKE_PROCESS)
    tabsUpdated.join()
  }


  @Test
  fun launchInspectorFailsDueToIncompatibleVersion_emptyMessageAdded() = runBlocking<Unit> {
    val uiDispatcher = EdtExecutorService.getInstance().asCoroutineDispatcher()
    val tabsAdded = CompletableDeferred<Unit>()
    val provider = TestAppInspectorTabProvider2()
    launch(uiDispatcher) {
      val inspectionView = AppInspectionView(projectRule.project, appInspectionServiceRule.apiServices,
                                             ideServices,
                                             { listOf(provider) },
                                             appInspectionServiceRule.scope, uiDispatcher, TestInspectorArtifactService()) {
        listOf(FakeTransportService.FAKE_PROCESS_NAME)
      }
      Disposer.register(projectRule.fixture.testRootDisposable, inspectionView)
      inspectionView.tabsChangedFlow.first {
        assertThat(inspectionView.inspectorTabs.size).isEqualTo(1)
        val tab = inspectionView.inspectorTabs[0]
        tab.waitForContent()
        val emptyPanel = tab.containerPanel.getComponent(0) as EmptyStatePanel

        assertThat(emptyPanel.reasonText)
          .isEqualTo(
            AppInspectionBundle.message(
              "incompatible.version",
              (provider.inspectorLaunchParams as LibraryInspectorLaunchParams).minVersionLibraryCoordinate.toString()))

        tabsAdded.complete(Unit)
      }
    }

    transportService.setCommandHandler(Commands.Command.CommandType.APP_INSPECTION,
                                       TestAppInspectorCommandHandler(timer, createInspectorResponse = createCreateInspectorResponse(
                                         AppInspection.AppInspectionResponse.Status.ERROR,
                                         AppInspection.CreateInspectorResponse.Status.VERSION_INCOMPATIBLE, "error"))
    )

    // Attach to a fake process.
    transportService.addDevice(FakeTransportService.FAKE_DEVICE)
    transportService.addProcess(FakeTransportService.FAKE_DEVICE, FakeTransportService.FAKE_PROCESS)

    tabsAdded.join()
  }

  @Test
  fun launchInspectorFailsDueToAppProguarded_emptyMessageAdded() = runBlocking<Unit> {
    val uiDispatcher = EdtExecutorService.getInstance().asCoroutineDispatcher()
    val tabsAdded = CompletableDeferred<Unit>()
    val provider = TestAppInspectorTabProvider2()
    launch(uiDispatcher) {
      val inspectionView = AppInspectionView(projectRule.project, appInspectionServiceRule.apiServices,
                                             ideServices,
                                             { listOf(provider) },
                                             appInspectionServiceRule.scope, uiDispatcher, TestInspectorArtifactService()) {
        listOf(FakeTransportService.FAKE_PROCESS_NAME)
      }
      Disposer.register(projectRule.fixture.testRootDisposable, inspectionView)
      inspectionView.tabsChangedFlow.first {
        assertThat(inspectionView.inspectorTabs.size).isEqualTo(1)
        val tab = inspectionView.inspectorTabs[0]
        tab.waitForContent()
        val emptyPanel = tab.containerPanel.getComponent(0) as EmptyStatePanel
        assertThat(emptyPanel.reasonText).isEqualTo(AppInspectionBundle.message("app.proguarded"))
        tabsAdded.complete(Unit)
      }
    }

    transportService.setCommandHandler(Commands.Command.CommandType.APP_INSPECTION,
                                       TestAppInspectorCommandHandler(timer, createInspectorResponse = createCreateInspectorResponse(
                                         AppInspection.AppInspectionResponse.Status.ERROR,
                                         AppInspection.CreateInspectorResponse.Status.APP_PROGUARDED, "error"))
    )

    // Attach to a fake process.
    transportService.addDevice(FakeTransportService.FAKE_DEVICE)
    transportService.addProcess(FakeTransportService.FAKE_DEVICE, FakeTransportService.FAKE_PROCESS)

    tabsAdded.join()
  }

  @Test
  fun launchInspectorFailsDueToServiceError() = runBlocking<Unit> {
    val uiDispatcher = EdtExecutorService.getInstance().asCoroutineDispatcher()
    val tabsAdded = CompletableDeferred<Unit>()
    launch(uiDispatcher) {
      val inspectionView = AppInspectionView(projectRule.project, appInspectionServiceRule.apiServices,
                                             ideServices,
                                             { listOf(TestAppInspectorTabProvider1()) },
                                             appInspectionServiceRule.scope, uiDispatcher, TestInspectorArtifactService()) {
        listOf(FakeTransportService.FAKE_PROCESS_NAME)
      }
      Disposer.register(projectRule.fixture.testRootDisposable, inspectionView)
      inspectionView.tabsChangedFlow.first {
        assertThat(inspectionView.inspectorTabs.size).isEqualTo(1)
        val tab = inspectionView.inspectorTabs[0]
        tab.waitForContent()
        val statePanel = tab.containerPanel.getComponent(0)
        assertThat(statePanel).isInstanceOf(EmptyStatePanel::class.java)
        assertThat((statePanel as EmptyStatePanel).reasonText).isEqualTo(AppInspectionBundle.message(
          "inspector.launch.error", tab.provider.displayName))
        tabsAdded.complete(Unit)
      }
    }

    transportService.setCommandHandler(Commands.Command.CommandType.APP_INSPECTION,
                                       TestAppInspectorCommandHandler(timer, createInspectorResponse = createCreateInspectorResponse(
                                         AppInspection.AppInspectionResponse.Status.ERROR,
                                         AppInspection.CreateInspectorResponse.Status.GENERIC_SERVICE_ERROR, "error")))

    // Attach to a fake process.
    transportService.addDevice(FakeTransportService.FAKE_DEVICE)
    transportService.addProcess(FakeTransportService.FAKE_DEVICE, FakeTransportService.FAKE_PROCESS)

    tabsAdded.join()
  }

  @Test
  fun launchInspectorFailsBecauseProcessNoLongerExists() = runBlocking<Unit> {
    val uiDispatcher = EdtExecutorService.getInstance().asCoroutineDispatcher()
    val tabsAdded = CompletableDeferred<Unit>()

    val apiServices = object : AppInspectionApiServices by appInspectionServiceRule.apiServices {
      override suspend fun attachToProcess(process: ProcessDescriptor, projectName: String): AppInspectionTarget {
        throw AppInspectionProcessNoLongerExistsException("process no longer exists!")
      }
    }
    launch(uiDispatcher) {
      val inspectionView = AppInspectionView(projectRule.project, apiServices,
                                             ideServices,
                                             { listOf(TestAppInspectorTabProvider2()) },
                                             appInspectionServiceRule.scope, uiDispatcher, TestInspectorArtifactService()) {
        listOf(FakeTransportService.FAKE_PROCESS_NAME)
      }
      Disposer.register(projectRule.fixture.testRootDisposable, inspectionView)
      inspectionView.tabsChangedFlow.first {
        assertThat(inspectionView.inspectorTabs).isEmpty()
        val statePanel = inspectionView.inspectorPanel.getComponent(0)
        assertThat(statePanel).isInstanceOf(EmptyStatePanel::class.java)
        assertThat((statePanel as EmptyStatePanel).reasonText).isEqualTo(AppInspectionBundle.message("select.process"))
        tabsAdded.complete(Unit)
      }
    }

    // Attach to a fake process.
    transportService.addDevice(FakeTransportService.FAKE_DEVICE)
    transportService.addProcess(FakeTransportService.FAKE_DEVICE, FakeTransportService.FAKE_PROCESS)

    tabsAdded.join()
  }

  @Test
  fun launchInspectorFailsDueToMissingLibrary_emptyMessageAdded() = runBlocking<Unit> {
    val uiDispatcher = EdtExecutorService.getInstance().asCoroutineDispatcher()
    val tabsAdded = CompletableDeferred<Unit>()
    val provider = TestAppInspectorTabProvider2()
    launch(uiDispatcher) {
      val inspectionView = AppInspectionView(projectRule.project, appInspectionServiceRule.apiServices,
                                             ideServices,
                                             { listOf(provider) },
                                             appInspectionServiceRule.scope, uiDispatcher, TestInspectorArtifactService()) {
        listOf(FakeTransportService.FAKE_PROCESS_NAME)
      }
      Disposer.register(projectRule.fixture.testRootDisposable, inspectionView)
      inspectionView.tabsChangedFlow.first {
        assertThat(inspectionView.inspectorTabs.size).isEqualTo(1)
        val tab = inspectionView.inspectorTabs[0]
        tab.waitForContent()
        val emptyPanel = tab.containerPanel.getComponent(0) as EmptyStatePanel
        assertThat(emptyPanel.reasonText)
          .isEqualTo(AppInspectionBundle.message(
            "incompatible.version",
            (provider.inspectorLaunchParams as LibraryInspectorLaunchParams).minVersionLibraryCoordinate.toString()))

        tabsAdded.complete(Unit)
      }
    }

    transportService.setCommandHandler(Commands.Command.CommandType.APP_INSPECTION,
                                       TestAppInspectorCommandHandler(timer, createInspectorResponse = createCreateInspectorResponse(
                                         AppInspection.AppInspectionResponse.Status.ERROR,
                                         AppInspection.CreateInspectorResponse.Status.LIBRARY_MISSING, "error")))

    // Attach to a fake process.
    transportService.addDevice(FakeTransportService.FAKE_DEVICE)
    transportService.addProcess(FakeTransportService.FAKE_DEVICE, FakeTransportService.FAKE_PROCESS)

    tabsAdded.join()
  }

  @Test
<<<<<<< HEAD
  fun stopInspectionPressed_noMoreLaunchingOfInspectors() = runBlocking {
=======
  fun stopInspectionPressed_onlyOfflineInspectorsRemain() = runBlocking {
>>>>>>> 4d90afa2
    val uiDispatcher = EdtExecutorService.getInstance().asCoroutineDispatcher()

    val inspectionView = withContext(uiDispatcher) {
      AppInspectionView(projectRule.project, appInspectionServiceRule.apiServices, ideServices,
                        appInspectionServiceRule.scope, uiDispatcher) {
        listOf(FakeTransportService.FAKE_PROCESS_NAME)
      }
    }
    Disposer.register(projectRule.fixture.testRootDisposable, inspectionView)

    val firstProcessReadyDeferred = CompletableDeferred<Unit>()
    val deadProcessAddedDeferred = CompletableDeferred<Unit>()
    launch {
<<<<<<< HEAD
=======
      launch {
        // Add a process.
        transportService.addDevice(FakeTransportService.FAKE_DEVICE)
        transportService.addProcess(FakeTransportService.FAKE_DEVICE, FakeTransportService.FAKE_PROCESS)
      }
>>>>>>> 4d90afa2
      inspectionView.tabsChangedFlow
        .take(2)
        .collectIndexed { index, _ ->
          if (index == 0) {
            firstProcessReadyDeferred.complete(Unit)
          }
          else if (index == 1) {
            deadProcessAddedDeferred.complete(Unit)
          }
        }
    }

<<<<<<< HEAD
    // Add a process.
    transportService.addDevice(FakeTransportService.FAKE_DEVICE)
    transportService.addProcess(FakeTransportService.FAKE_DEVICE, FakeTransportService.FAKE_PROCESS)

=======
>>>>>>> 4d90afa2
    // Wait for inspector to be added.
    firstProcessReadyDeferred.await()

    // Stop inspection.
<<<<<<< HEAD
    inspectionView.processModel.stopInspection(inspectionView.processModel.selectedProcess!!)
=======
    inspectionView.processesModel.stop()
>>>>>>> 4d90afa2

    // Wait for the offline inspector tabs to be added.
    deadProcessAddedDeferred.await()
  }
<<<<<<< HEAD
=======

  @Test
  fun launchLibraryInspectors() = runBlocking<Unit> {
    val uiDispatcher = EdtExecutorService.getInstance().asCoroutineDispatcher()
    val resolvedInspector = object : AppInspectorTabProvider by StubTestAppInspectorTabProvider(INSPECTOR_ID) {
      override val inspectorLaunchParams = LibraryInspectorLaunchParams(
        TEST_JAR, TEST_ARTIFACT
      )
    }
    val unresolvableLibrary = ArtifactCoordinate("unresolvable", "artifact", "1.0.0", ArtifactCoordinate.Type.JAR)
    val unresolvableInspector = object : AppInspectorTabProvider by StubTestAppInspectorTabProvider(INSPECTOR_ID_2) {
      override val inspectorLaunchParams = LibraryInspectorLaunchParams(
        TEST_JAR, unresolvableLibrary
      )
    }
    val incompatibleLibrary = ArtifactCoordinate("incompatible", "artifact", "INCOMPATIBLE", ArtifactCoordinate.Type.JAR)
    val incompatibleInspector = object : AppInspectorTabProvider by StubTestAppInspectorTabProvider(INSPECTOR_ID_3) {
      override val inspectorLaunchParams = LibraryInspectorLaunchParams(
        TEST_JAR, incompatibleLibrary
      )
    }

    val launchParamsVerifiedDeferred = CompletableDeferred<Unit>()
    val apiServices = object : AppInspectionApiServices by appInspectionServiceRule.apiServices {
      override suspend fun launchInspector(params: LaunchParameters): AppInspectorMessenger {
        // Verify the jar being launched is the one returned by resolver.
        assertThat(params.inspectorJar.releaseDirectory).isEqualTo(Paths.get("path", "to").toString())
        assertThat(params.inspectorJar.name).isEqualTo("inspector.jar")
        launchParamsVerifiedDeferred.complete(Unit)
        return appInspectionServiceRule.apiServices.launchInspector(params)
      }
    }
    launch(uiDispatcher) {
      val inspectionView = AppInspectionView(
        projectRule.project, apiServices,
        ideServices,
        { listOf(resolvedInspector, unresolvableInspector, incompatibleInspector) },
        appInspectionServiceRule.scope,
        uiDispatcher,
        object : InspectorArtifactService {
          override suspend fun getOrResolveInspectorArtifact(artifactCoordinate: ArtifactCoordinate, project: Project): Path? {
            return if (artifactCoordinate.groupId == "unresolvable") {
              null
            }
            else {
              Paths.get("path/to/inspector.jar")
            }
          }
        }
      ) {
        listOf(FakeTransportService.FAKE_PROCESS_NAME)
      }
      Disposer.register(projectRule.fixture.testRootDisposable, inspectionView)
      inspectionView.tabsChangedFlow.first {
        assertThat(inspectionView.inspectorTabs.size).isEqualTo(3)
        inspectionView.inspectorTabs.forEach { inspectorTab ->
          inspectorTab.waitForContent()
          when (inspectorTab.provider) {
            incompatibleInspector -> {
              val emptyPanel = inspectorTab.containerPanel.getComponent(0) as EmptyStatePanel
              assertThat(emptyPanel.reasonText)
                .isEqualTo(AppInspectionBundle.message(
                  "incompatible.version",
                  (inspectorTab.provider.inspectorLaunchParams as LibraryInspectorLaunchParams).minVersionLibraryCoordinate.toString()))
            }
            unresolvableInspector -> {
              val emptyPanel = inspectorTab.containerPanel.getComponent(0) as EmptyStatePanel
              assertThat(emptyPanel.reasonText)
                .isEqualTo(AppInspectionBundle.message(
                  "unresolved.inspector",
                  (inspectorTab.provider.inspectorLaunchParams as LibraryInspectorLaunchParams).minVersionLibraryCoordinate.toString()))
            }
            else -> {
              // Verify it's not an info tab - it's an actual inspector tab.
              assertThat(inspectorTab.containerPanel.getComponent(0)).isNotInstanceOf(EmptyStatePanel::class.java)
            }
          }
        }
        true
      }
    }

    transportService.setCommandHandler(
      Commands.Command.CommandType.APP_INSPECTION,
      TestAppInspectorCommandHandler(
        timer,
        getLibraryVersionsResponse = { command ->
          AppInspection.GetLibraryCompatibilityInfoResponse.newBuilder().addAllResponses(
            command.targetLibrariesList.map {
              val builder = AppInspection.LibraryCompatibilityInfo.newBuilder()
                .setTargetLibrary(it)
                .setVersion(it.version)
              if (it.version == "INCOMPATIBLE") {
                builder.status = AppInspection.LibraryCompatibilityInfo.Status.INCOMPATIBLE
              }
              else {
                builder.status = AppInspection.LibraryCompatibilityInfo.Status.COMPATIBLE
              }
              builder.build()
            }
          ).build()
        }
      )
    )

    // Attach to a fake process.
    transportService.addDevice(FakeTransportService.FAKE_DEVICE)
    transportService.addProcess(FakeTransportService.FAKE_DEVICE, FakeTransportService.FAKE_PROCESS)

    launchParamsVerifiedDeferred.await()
  }

  @Ignore("b/184467010")
  @Test
  fun appInspectionView_canToggleAutoConnectedState() = runBlocking {
    val uiDispatcher = EdtExecutorService.getInstance().asCoroutineDispatcher()

    val inspectionView = withContext(uiDispatcher) {
      AppInspectionView(projectRule.project, appInspectionServiceRule.apiServices, ideServices,
                        appInspectionServiceRule.scope, uiDispatcher) {
        listOf(FakeTransportService.FAKE_PROCESS_NAME)
      }
    }
    Disposer.register(projectRule.fixture.testRootDisposable, inspectionView)

    assertThat(inspectionView.autoConnects).isTrue()

    val fakeDevice = FakeTransportService.FAKE_DEVICE
    val fakeProcesses = (1..3).map { i ->
      FakeTransportService.FAKE_PROCESS.toBuilder()
        .setPid(i)
        .setDeviceId(fakeDevice.deviceId)
        .build()
    }.toList()

    // Add a process.
    val selectedProcessChangedQueue = ArrayBlockingQueue<Unit>(1)
    inspectionView.processesModel.addSelectedProcessListeners {
      // This listener is triggered on the test thread
      selectedProcessChangedQueue.add(Unit)
    }

    transportService.addDevice(fakeDevice)
    transportService.addProcess(fakeDevice, fakeProcesses[0])

    // Verify auto connected to initial process
    withContext(Dispatchers.Default) {
      // Note: We need to wait for process changes here (and below) on a non-test thread that's *not* the UI thread, so we
      // don't block the test thread *and* we give the UI thread a chance to respond to the change
      selectedProcessChangedQueue.take()
    }

    withContext(uiDispatcher) {
      assertThat(inspectionView.currentProcess!!.pid).isEqualTo(fakeProcesses[0].pid)
      assertThat(inspectionView.currentProcess!!.isRunning).isTrue()
    }

    // Verify auto connect to new process
    withContext(Dispatchers.Default) {
      inspectionView.stopInspectors()
      selectedProcessChangedQueue.take()
      timer.currentTimeNs += 1
      transportService.addProcess(fakeDevice, fakeProcesses[1])
      selectedProcessChangedQueue.take()
    }

    withContext(uiDispatcher) {
      assertThat(inspectionView.currentProcess!!.pid).isEqualTo(fakeProcesses[1].pid)
      assertThat(inspectionView.currentProcess!!.isRunning).isTrue()
    }

    // Process stop still handled, even if auto connect enabled is set to false
    withContext(uiDispatcher) {
      inspectionView.autoConnects = false
    }

    withContext(Dispatchers.Default) {
      inspectionView.stopInspectors()
      selectedProcessChangedQueue.take()
    }

    withContext(uiDispatcher) {
      assertThat(inspectionView.currentProcess!!.pid).isEqualTo(fakeProcesses[1].pid)
      assertThat(inspectionView.currentProcess!!.isRunning).isFalse()

      // Stopped process is still there even if toggling back to true
      inspectionView.autoConnects = true
      assertThat(inspectionView.currentProcess!!.pid).isEqualTo(fakeProcesses[1].pid)
      assertThat(inspectionView.currentProcess!!.isRunning).isFalse()
    }

    // New process is ignored (as expected) if autoconnection isn't enabled
    withContext(uiDispatcher) {
      inspectionView.autoConnects = false
    }

    withContext(Dispatchers.Default) {
      timer.currentTimeNs += 1
      transportService.addProcess(fakeDevice, fakeProcesses[2])
      selectedProcessChangedQueue.take()
    }

    withContext(uiDispatcher) {
      assertThat(inspectionView.currentProcess!!.pid).isEqualTo(fakeProcesses[1].pid)
      assertThat(inspectionView.currentProcess!!.isRunning).isFalse()
    }

    // New process attaches if the state changes, however
    withContext(uiDispatcher) {
      inspectionView.autoConnects = true

      assertThat(inspectionView.currentProcess!!.pid).isEqualTo(fakeProcesses[2].pid)
      assertThat(inspectionView.currentProcess!!.isRunning).isTrue()
    }
  }

  @Test
  fun remembersLastActiveTab() = runBlocking {
    val uiDispatcher = EdtExecutorService.getInstance().asCoroutineDispatcher()

    val inspectionView = withContext(uiDispatcher) {
      AppInspectionView(projectRule.project, appInspectionServiceRule.apiServices, ideServices,
                        { listOf(TestAppInspectorTabProvider1(), TestAppInspectorTabProvider2()) },
                        appInspectionServiceRule.scope, uiDispatcher, TestInspectorArtifactService()) {
        listOf(FakeTransportService.FAKE_PROCESS_NAME)
      }
    }
    Disposer.register(projectRule.fixture.testRootDisposable, inspectionView)

    transportService.addDevice(FakeTransportService.FAKE_DEVICE)
    transportService.addProcess(FakeTransportService.FAKE_DEVICE, FakeTransportService.FAKE_PROCESS)
    timer.currentTimeNs += 1

    inspectionView.tabsChangedFlow.take(3).collectIndexed { i, _ ->
      when (i) {
        0 -> {
          val inspectorTabsPane = inspectionView.inspectorPanel.getComponent(0) as CommonTabbedPane
          assertThat(inspectorTabsPane.selectedIndex).isEqualTo(0)
          inspectionView.inspectorTabs.forEach { it.waitForContent() }
          inspectorTabsPane.selectedIndex = 1
          assertThat(inspectorTabsPane.selectedIndex).isEqualTo(1)
          transportService.stopProcess(FakeTransportService.FAKE_DEVICE, FakeTransportService.FAKE_PROCESS)
          timer.currentTimeNs += 1
        }
        1 -> {
          transportService.addProcess(FakeTransportService.FAKE_DEVICE, FakeTransportService.FAKE_PROCESS)
        }
        2 -> assertThat((inspectionView.inspectorPanel.getComponent(0) as CommonTabbedPane).selectedIndex).isEqualTo(1)
      }
    }
  }
>>>>>>> 4d90afa2
}<|MERGE_RESOLUTION|>--- conflicted
+++ resolved
@@ -28,14 +28,10 @@
 import com.android.tools.idea.appinspection.inspector.api.AppInspectionProcessNoLongerExistsException
 import com.android.tools.idea.appinspection.inspector.api.AppInspectorMessenger
 import com.android.tools.idea.appinspection.inspector.api.launch.ArtifactCoordinate
-<<<<<<< HEAD
-import com.android.tools.idea.appinspection.inspector.api.service.TestAppInspectionIdeServices
-=======
 import com.android.tools.idea.appinspection.inspector.api.launch.LaunchParameters
 import com.android.tools.idea.appinspection.inspector.api.process.ProcessDescriptor
 import com.android.tools.idea.appinspection.inspector.api.test.StubTestAppInspectorMessenger
 import com.android.tools.idea.appinspection.inspector.ide.AppInspectorTab
->>>>>>> 4d90afa2
 import com.android.tools.idea.appinspection.inspector.ide.AppInspectorTabProvider
 import com.android.tools.idea.appinspection.inspector.ide.LibraryInspectorLaunchParams
 import com.android.tools.idea.appinspection.internal.AppInspectionTarget
@@ -59,10 +55,7 @@
 import com.intellij.openapi.util.Disposer
 import com.intellij.util.concurrency.EdtExecutorService
 import kotlinx.coroutines.CompletableDeferred
-<<<<<<< HEAD
-=======
 import kotlinx.coroutines.Dispatchers
->>>>>>> 4d90afa2
 import kotlinx.coroutines.ExperimentalCoroutinesApi
 import kotlinx.coroutines.asCoroutineDispatcher
 import kotlinx.coroutines.flow.collectIndexed
@@ -97,11 +90,7 @@
   private val appInspectionServiceRule = AppInspectionServiceRule(timer, transportService, grpcServerRule)
   private val projectRule = AndroidProjectRule.inMemory().initAndroid(false)
 
-<<<<<<< HEAD
-  private class TestIdeServices : TestAppInspectionIdeServices() {
-=======
   private class TestIdeServices : AppInspectionIdeServicesAdapter() {
->>>>>>> 4d90afa2
     class NotificationData(val content: String, val severity: AppInspectionIdeServices.Severity, val hyperlinkClicked: () -> Unit)
 
     val notificationListeners = mutableListOf<(NotificationData) -> Unit>()
@@ -312,16 +301,12 @@
             offlineTabDisposedDeferred.complete(Unit)
           }
 
-<<<<<<< HEAD
-    processModel.setSelectedProcess(processModel.processes.first { it != processModel.selectedProcess })
-=======
           init {
             Disposer.register(parentDisposable, this)
           }
         }
       }
     }
->>>>>>> 4d90afa2
 
     launch(uiDispatcher) {
       val inspectionView = AppInspectionView(projectRule.project, appInspectionServiceRule.apiServices, ideServices,
@@ -572,11 +557,7 @@
       inspectionView = AppInspectionView(
         projectRule.project, appInspectionServiceRule.apiServices, ideServices,
         { listOf(TestAppInspectorTabProvider1(), TestAppInspectorTabProvider2(), supportsOfflineInspector) },
-<<<<<<< HEAD
-        appInspectionServiceRule.scope, uiDispatcher) {
-=======
         appInspectionServiceRule.scope, uiDispatcher, TestInspectorArtifactService()) {
->>>>>>> 4d90afa2
         listOf(FakeTransportService.FAKE_PROCESS_NAME)
       }
       Disposer.register(projectRule.fixture.testRootDisposable, inspectionView)
@@ -608,10 +589,7 @@
 
     tabsAdded.join()
 
-<<<<<<< HEAD
-=======
     timer.currentTimeNs += 1
->>>>>>> 4d90afa2
     transportService.stopProcess(FakeTransportService.FAKE_DEVICE, FakeTransportService.FAKE_PROCESS)
     tabsUpdated.join()
   }
@@ -805,11 +783,7 @@
   }
 
   @Test
-<<<<<<< HEAD
-  fun stopInspectionPressed_noMoreLaunchingOfInspectors() = runBlocking {
-=======
   fun stopInspectionPressed_onlyOfflineInspectorsRemain() = runBlocking {
->>>>>>> 4d90afa2
     val uiDispatcher = EdtExecutorService.getInstance().asCoroutineDispatcher()
 
     val inspectionView = withContext(uiDispatcher) {
@@ -823,14 +797,11 @@
     val firstProcessReadyDeferred = CompletableDeferred<Unit>()
     val deadProcessAddedDeferred = CompletableDeferred<Unit>()
     launch {
-<<<<<<< HEAD
-=======
       launch {
         // Add a process.
         transportService.addDevice(FakeTransportService.FAKE_DEVICE)
         transportService.addProcess(FakeTransportService.FAKE_DEVICE, FakeTransportService.FAKE_PROCESS)
       }
->>>>>>> 4d90afa2
       inspectionView.tabsChangedFlow
         .take(2)
         .collectIndexed { index, _ ->
@@ -843,28 +814,15 @@
         }
     }
 
-<<<<<<< HEAD
-    // Add a process.
-    transportService.addDevice(FakeTransportService.FAKE_DEVICE)
-    transportService.addProcess(FakeTransportService.FAKE_DEVICE, FakeTransportService.FAKE_PROCESS)
-
-=======
->>>>>>> 4d90afa2
     // Wait for inspector to be added.
     firstProcessReadyDeferred.await()
 
     // Stop inspection.
-<<<<<<< HEAD
-    inspectionView.processModel.stopInspection(inspectionView.processModel.selectedProcess!!)
-=======
     inspectionView.processesModel.stop()
->>>>>>> 4d90afa2
 
     // Wait for the offline inspector tabs to be added.
     deadProcessAddedDeferred.await()
   }
-<<<<<<< HEAD
-=======
 
   @Test
   fun launchLibraryInspectors() = runBlocking<Unit> {
@@ -1116,5 +1074,4 @@
       }
     }
   }
->>>>>>> 4d90afa2
 }