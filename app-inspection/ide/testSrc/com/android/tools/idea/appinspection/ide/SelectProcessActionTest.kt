--- conflicted
+++ resolved
@@ -1,12 +1,7 @@
 package com.android.tools.idea.appinspection.ide
 
-<<<<<<< HEAD
-import com.android.tools.idea.appinspection.ide.model.AppInspectionBundle
-import com.android.tools.idea.appinspection.ide.model.AppInspectionProcessModel
-=======
 import com.android.tools.idea.appinspection.api.process.ProcessesModel
 import com.android.tools.idea.appinspection.ide.model.AppInspectionBundle
->>>>>>> 4d90afa2
 import com.android.tools.idea.appinspection.ide.ui.SelectProcessAction
 import com.android.tools.idea.appinspection.inspector.api.process.ProcessDescriptor
 import com.android.tools.idea.appinspection.internal.process.TransportProcessDescriptor
@@ -20,7 +15,6 @@
 import com.intellij.openapi.actionSystem.AnActionEvent
 import com.intellij.openapi.actionSystem.DataContext
 import com.intellij.openapi.actionSystem.Separator
-import com.intellij.testFramework.TestActionEvent
 import org.junit.Before
 import org.junit.Rule
 import org.junit.Test
@@ -140,19 +134,11 @@
     testNotifier.fireConnected(processB) // Preferred
 
     selectProcessAction.updateActions(DataContext.EMPTY_CONTEXT)
-<<<<<<< HEAD
-    val devices = selectProcessAction.getChildren(null)
-    assertThat(devices.size).isEqualTo(2)
-    val device = devices[0]
-    assertThat(device.templateText).isEqualTo("FakeDevice")
-    assertThat(devices[1].templateText).isEqualTo(AppInspectionBundle.message("action.stop.inspectors"))
-=======
     val children = selectProcessAction.getChildren(null)
     assertThat(children).hasLength(2)
     val device = children[0]
     assertThat(device.templateText).isEqualTo("FakeDevice")
     assertThat(children[1].templateText).isEqualTo(AppInspectionBundle.message("action.stop.inspectors"))
->>>>>>> 4d90afa2
 
     val processes = (device as ActionGroup).getChildren(null)
     processes.forEach { it.update(createFakeEvent()) }
@@ -206,14 +192,10 @@
     run {
       selectProcessAction.updateActions(DataContext.EMPTY_CONTEXT)
       assertThat(selectProcessAction.childrenCount).isEqualTo(2)
-<<<<<<< HEAD
-      val deviceAction = selectProcessAction.getChildren(null)[0]
-=======
       val children = selectProcessAction.getChildren(null)
       val deviceAction = children[0]
       assertThat(children[1].templateText).isEqualTo(AppInspectionBundle.message("action.stop.inspectors"))
 
->>>>>>> 4d90afa2
       val processAction = (deviceAction as ActionGroup).getChildren(null)[0]
       assertThat(processAction.templateText).isEqualTo("A")
     }
@@ -221,10 +203,6 @@
     testNotifier.fireDisconnected(process)
     run {
       selectProcessAction.updateActions(DataContext.EMPTY_CONTEXT)
-<<<<<<< HEAD
-      assertThat(selectProcessAction.childrenCount).isEqualTo(1)
-      val deviceAction = selectProcessAction.getChildren(null)[0]
-=======
       assertThat(selectProcessAction.childrenCount).isEqualTo(2)
       val children = selectProcessAction.getChildren(null)
       val deviceAction = children[0]
@@ -252,7 +230,6 @@
       val deviceAction = children[0]
       assertThat(children[1].templateText).isEqualTo(AppInspectionBundle.message("action.stop.inspectors"))
 
->>>>>>> 4d90afa2
       val processAction = (deviceAction as ActionGroup).getChildren(null)[0]
       assertThat(processAction.templateText).isEqualTo("A")
     }
@@ -271,44 +248,18 @@
   @Test
   fun selectStopInspection_firesCallbackAndRetainsProcess() {
     val testNotifier = TestProcessNotifier()
-<<<<<<< HEAD
-    val model = AppInspectionProcessModel(testNotifier) { listOf("B") }
-=======
     val model = ProcessesModel(testNotifier) { listOf("B") }
->>>>>>> 4d90afa2
     val fakeStream = createFakeStream()
     val processB = fakeStream.createFakeProcess("B", 101)
     val callbackFiredLatch = CountDownLatch(1)
     val selectProcessAction = SelectProcessAction(model) {
-<<<<<<< HEAD
-      model.stopInspection(processB)
-=======
       model.stop()
->>>>>>> 4d90afa2
       callbackFiredLatch.countDown()
     }
 
     testNotifier.fireConnected(processB) // Preferred
 
     selectProcessAction.updateActions(DataContext.EMPTY_CONTEXT)
-<<<<<<< HEAD
-    val devices = selectProcessAction.getChildren(null)
-    assertThat(devices.size).isEqualTo(2)
-    val device = devices[0]
-    assertThat(device.templateText).isEqualTo("FakeDevice")
-    assertThat((device as ActionGroup).getChildren(null).map { it.templateText }).containsExactly("B")
-    assertThat(devices[1].templateText).isEqualTo(AppInspectionBundle.message("action.stop.inspectors"))
-
-    devices[1].actionPerformed(TestActionEvent())
-    callbackFiredLatch.await()
-
-    selectProcessAction.updateActions(DataContext.EMPTY_CONTEXT)
-    val refreshedDevices = selectProcessAction.getChildren(null)
-    assertThat(refreshedDevices).hasLength(1)
-    val processes = (refreshedDevices[0] as ActionGroup).getChildren(null)
-    assertThat(processes).hasLength(2)
-    assertThat(processes.map { it.templateText }).containsExactly("B", "B [DEAD]")
-=======
     val children = selectProcessAction.getChildren(null)
     assertThat(children).hasLength(2)
     val device = children[0]
@@ -328,6 +279,5 @@
     val processes = (refreshedDevice as ActionGroup).getChildren(null)
     assertThat(processes).hasLength(2)
     assertThat(processes.map { it.templateText }).containsExactly("B", "B [DETACHED]")
->>>>>>> 4d90afa2
   }
 }