/*
 * Copyright (C) 2019 The Android Open Source Project
 *
 * Licensed under the Apache License, Version 2.0 (the "License");
 * you may not use this file except in compliance with the License.
 * You may obtain a copy of the License at
 *
 *      http://www.apache.org/licenses/LICENSE-2.0
 *
 * Unless required by applicable law or agreed to in writing, software
 * distributed under the License is distributed on an "AS IS" BASIS,
 * WITHOUT WARRANTIES OR CONDITIONS OF ANY KIND, either express or implied.
 * See the License for the specific language governing permissions and
 * limitations under the License.
 */
package com.android.tools.idea.appinspection.ide.ui

import com.android.tools.idea.appinspection.ide.AppInspectionDiscoveryService
import com.android.tools.idea.appinspection.ide.AppInspectionToolWindowService
import com.android.tools.idea.appinspection.inspector.api.AppInspectionIdeServices
import com.android.tools.idea.concurrency.AndroidCoroutineScope
import com.android.tools.idea.concurrency.AndroidDispatchers
import com.intellij.notification.Notification
import com.intellij.notification.NotificationGroup
import com.intellij.notification.NotificationListener
import com.intellij.notification.NotificationType
import com.intellij.openapi.Disposable
import com.intellij.openapi.application.runReadAction
import com.intellij.openapi.components.service
import com.intellij.openapi.extensions.PluginId
import com.intellij.openapi.fileEditor.OpenFileDescriptor
import com.intellij.openapi.project.Project
import com.intellij.openapi.util.Disposer
import com.intellij.openapi.wm.ToolWindow
import com.intellij.openapi.wm.ex.ToolWindowManagerEx
import com.intellij.openapi.wm.ex.ToolWindowManagerListener
import com.intellij.pom.Navigatable
import com.intellij.psi.PsiManager
import com.intellij.psi.search.FilenameIndex
import com.intellij.psi.search.GlobalSearchScope
import com.intellij.psi.util.ClassUtil
import kotlinx.coroutines.withContext
import javax.swing.JComponent
import javax.swing.event.HyperlinkEvent

class AppInspectionToolWindow(toolWindow: ToolWindow, private val project: Project) : Disposable {
  companion object {
    @JvmStatic
    fun show(project: Project, callback: Runnable? = null) =
      ToolWindowManagerEx.getInstanceEx(project).getToolWindow(APP_INSPECTION_ID)?.show(callback)
  }

  private val ideServices = object : AppInspectionIdeServices {
    private val notificationGroup =
      NotificationGroup.toolWindowGroup(APP_INSPECTION_ID, APP_INSPECTION_ID, true, PluginId.getId("org.jetbrains.android"))

    override fun showToolWindow(callback: () -> Unit) = toolWindow.show(Runnable { callback() })
    override fun showNotification(content: String,
                                  title: String,
                                  severity: AppInspectionIdeServices.Severity,
                                  hyperlinkClicked: () -> Unit) {
      val type = when (severity) {
        AppInspectionIdeServices.Severity.INFORMATION -> NotificationType.INFORMATION
        AppInspectionIdeServices.Severity.ERROR -> NotificationType.ERROR
      }

<<<<<<< HEAD
      notificationGroup.createNotification(title, content, type)
        .setListener(object : NotificationListener.Adapter() {
          override fun hyperlinkActivated(notification: Notification, e: HyperlinkEvent) {
            hyperlinkClicked()
            notification.expire()
          }
        })
        .notify(project)
=======
      notificationGroup.createNotification(title, content, type).setListener(object : NotificationListener.Adapter() {
        override fun hyperlinkActivated(notification: Notification, e: HyperlinkEvent) {
          hyperlinkClicked()
          notification.expire()
        }
      }).notify(project)
>>>>>>> 477885a9
    }

    override suspend fun navigateTo(codeLocation: AppInspectionIdeServices.CodeLocation) {
      val fqcn = codeLocation.fqcn
      val navigatable: Navigatable? = runReadAction {
        if (fqcn != null) {
          ClassUtil.findPsiClassByJVMName(PsiManager.getInstance(project), fqcn)
        }
        else {
          val fileName = codeLocation.fileName!!
          FilenameIndex.getFilesByName(project, fileName, GlobalSearchScope.allScope(project), false)
            .firstOrNull()?.virtualFile
            ?.let { virtualFile ->
              OpenFileDescriptor(project, virtualFile, codeLocation.lineNumber?.let { it - 1 } ?: -1, 0)
            }
        }
      }

      if (navigatable != null) {
        withContext(AndroidDispatchers.uiThread) {
          navigatable.navigate(true)
        }
      }
    }
  }

  // Coroutine scope tied to the lifecycle of this tool window. It will be cancelled when the tool window is disposed.
  private val scope = AndroidCoroutineScope(this)

  private val appInspectionView = AppInspectionView(
    project,
    AppInspectionDiscoveryService.instance.apiServices,
    ideServices,
    scope,
    AndroidDispatchers.uiThread,
    isPreferredProcess = { RecentProcess.isRecentProcess(it, project) }
  )
  val component: JComponent = appInspectionView.component

  init {
    Disposer.register(this, appInspectionView)
    project.messageBus.connect(this).subscribe(ToolWindowManagerListener.TOPIC,
                                               AppInspectionToolWindowManagerListener(project, ideServices, toolWindow, appInspectionView))
    project.service<AppInspectionToolWindowService>().appInspectionToolWindowControl = appInspectionView
  }

  override fun dispose() {
    // Although we do nothing here, because this class is disposable, other components can register
    // against it
  }
}<|MERGE_RESOLUTION|>--- conflicted
+++ resolved
@@ -64,23 +64,12 @@
         AppInspectionIdeServices.Severity.ERROR -> NotificationType.ERROR
       }
 
-<<<<<<< HEAD
-      notificationGroup.createNotification(title, content, type)
-        .setListener(object : NotificationListener.Adapter() {
-          override fun hyperlinkActivated(notification: Notification, e: HyperlinkEvent) {
-            hyperlinkClicked()
-            notification.expire()
-          }
-        })
-        .notify(project)
-=======
       notificationGroup.createNotification(title, content, type).setListener(object : NotificationListener.Adapter() {
         override fun hyperlinkActivated(notification: Notification, e: HyperlinkEvent) {
           hyperlinkClicked()
           notification.expire()
         }
       }).notify(project)
->>>>>>> 477885a9
     }
 
     override suspend fun navigateTo(codeLocation: AppInspectionIdeServices.CodeLocation) {
