/*
 * Copyright (C) 2020 The Android Open Source Project
 *
 * Licensed under the Apache License, Version 2.0 (the "License");
 * you may not use this file except in compliance with the License.
 * You may obtain a copy of the License at
 *
 *      http://www.apache.org/licenses/LICENSE-2.0
 *
 * Unless required by applicable law or agreed to in writing, software
 * distributed under the License is distributed on an "AS IS" BASIS,
 * WITHOUT WARRANTIES OR CONDITIONS OF ANY KIND, either express or implied.
 * See the License for the specific language governing permissions and
 * limitations under the License.
 */
package com.android.tools.idea.appinspection.ide.ui

import com.android.tools.adtui.actions.DropDownAction
import com.android.tools.adtui.common.ColoredIconGenerator
import com.android.tools.idea.appinspection.api.process.ProcessesModel
import com.android.tools.idea.appinspection.ide.model.AppInspectionBundle
import com.android.tools.idea.appinspection.inspector.api.process.DeviceDescriptor
import com.android.tools.idea.appinspection.inspector.api.process.ProcessDescriptor
import com.intellij.openapi.actionSystem.AnAction
import com.intellij.openapi.actionSystem.AnActionEvent
import com.intellij.openapi.actionSystem.DataContext
import com.intellij.openapi.actionSystem.Presentation
import com.intellij.openapi.actionSystem.Separator
import com.intellij.openapi.actionSystem.ToggleAction
import com.intellij.ui.JBColor
import icons.StudioIcons
import javax.swing.JComponent

val NO_PROCESS_ACTION = object : AnAction(AppInspectionBundle.message("action.no.debuggable.process")) {
  override fun update(e: AnActionEvent) { e.presentation.isEnabled = false }
  override fun actionPerformed(event: AnActionEvent) {}
}

val NO_DEVICE_ACTION = object : AnAction(AppInspectionBundle.message("action.no.devices")) {
  override fun update(e: AnActionEvent) { e.presentation.isEnabled = false }
  override fun actionPerformed(event: AnActionEvent) {}
}

private val ICON_COLOR = JBColor(0x6E6E6E, 0xAFB1B3)
private val ICON_PHONE = ColoredIconGenerator.generateColoredIcon(StudioIcons.DeviceExplorer.PHYSICAL_DEVICE_PHONE, ICON_COLOR)
private val ICON_EMULATOR = ColoredIconGenerator.generateColoredIcon(StudioIcons.DeviceExplorer.VIRTUAL_DEVICE_PHONE, ICON_COLOR)

<<<<<<< HEAD
class SelectProcessAction(private val model: AppInspectionProcessModel, private val onStopAction: ((ProcessDescriptor) -> Unit)? = null) :
  DropDownAction(AppInspectionBundle.message("action.select.process"), AppInspectionBundle.message("action.select.process.desc"),
                 ICON_PHONE) {
=======
/**
 * An action that presents a list of devices and processes, allowing the user to select a process,
 * along with a stop button (for stopping any active process)
 *
 * Once selected, the process automatically informs the passed in [ProcessesModel], which in turn
 * notifies other components that a new process is now active.
 *
 * @param supportsOffline If true, this means when a process is stopped, it remains in the list,
 *     since the idea is that any downstream components will still work (perhaps in a read-only
 *     mode). Otherwise, stopped processes will be removed.
 *
 * @param createProcessLabel A callback that allows customizing the display label of the top-level
 *     process text, particularly useful for supporting compact modes as necessary. The default
 *     option doesn't worry about consuming horizontal space.
 *
 * @param stopPresentation Optional overrides for the "stop" action that shows up in the list, in case
 *     a particular component needs to show a uniquely customized message.
 *
 * @param onStopAction A callback triggered when the user presses the stop button.
 *
 */
class SelectProcessAction(private val model: ProcessesModel,
                          private val supportsOffline: Boolean = true,
                          private val createProcessLabel: (ProcessDescriptor) -> String = Companion::createDefaultProcessLabel,
                          private val stopPresentation: StopPresentation = StopPresentation(),
                          private val onStopAction: ((ProcessDescriptor) -> Unit)? = null) :
  DropDownAction(AppInspectionBundle.message("action.select.process"), AppInspectionBundle.message("action.select.process.desc"),
                 ICON_PHONE) {

  companion object {
    fun createDefaultProcessLabel(process: ProcessDescriptor): String {
      return "${process.device.buildDeviceName()} > ${process.buildProcessName()}"
    }

    fun createCompactProcessLabel(process: ProcessDescriptor): String {
      return process.name.substringAfterLast('.')
    }
  }
>>>>>>> 4d90afa2

  private var lastProcess: ProcessDescriptor? = null
  private var lastProcessCount = 0
  var button: JComponent? = null
    private set

  override fun createCustomComponent(presentation: Presentation, place: String): JComponent {
    return super.createCustomComponent(presentation, place).also { button = it }
  }

  override fun update(event: AnActionEvent) {
    if (model.selectedProcess == lastProcess && model.processes.size == lastProcessCount) return

    val currentProcess = model.selectedProcess
    val content = currentProcess?.let {
      if (it.isRunning || supportsOffline) {
        createProcessLabel(it)
      }
      else {
        AppInspectionBundle.message("action.select.process")
      }
    } ?: if (model.processes.isEmpty()) {
      AppInspectionBundle.message("no.process.available")
    } else {
      AppInspectionBundle.message("no.process.selected")
    }

    event.presentation.icon = currentProcess?.device.toIcon()
    event.presentation.text = content

    lastProcess = currentProcess
    lastProcessCount = model.processes.size
  }

  public override fun updateActions(context: DataContext): Boolean {
    removeAll()

    // Rebuild the action tree.
    model.processes
      .filter { process -> process.isRunning || supportsOffline }
      .distinctBy { process -> process.device.serial }
      .forEach { process -> add(DeviceAction(process, model, supportsOffline)) }

    if (childrenCount == 0) {
      add(NO_DEVICE_ACTION)
    }

    // For consistency, always add a stop action, but only enable it if there's a current process
    // that can actually be stopped.
    val stopInspectionAction = object : AnAction(stopPresentation.text,
                                                 stopPresentation.desc,
                                                 StudioIcons.Shell.Toolbar.STOP) {
      override fun update(e: AnActionEvent) { e.presentation.isEnabled = (model.selectedProcess?.isRunning == true) }
      override fun actionPerformed(e: AnActionEvent) { onStopAction?.invoke(model.selectedProcess!!) }
    }
<<<<<<< HEAD
    else if (model.selectedProcess?.isRunning == true) {
      // If selected process exists and is running (not detached), then add a Stop action.
      val stopInspectionAction = object : AnAction(AppInspectionBundle.message("action.stop.inspectors"),
                                                   AppInspectionBundle.message("action.stop.inspectors.description"),
                                                   StudioIcons.Shell.Toolbar.STOP) {
        override fun actionPerformed(e: AnActionEvent) {
          onStopAction?.invoke(model.selectedProcess!!)
        }
      }
      add(stopInspectionAction)
    }
=======
    add(stopInspectionAction)

>>>>>>> 4d90afa2
    return true
  }

  override fun displayTextInToolbar() = true

  class StopPresentation(val text: String = AppInspectionBundle.message("action.stop.inspectors"),
                         val desc: String = AppInspectionBundle.message("action.stop.inspectors.description"))

  class ConnectAction(private val processDescriptor: ProcessDescriptor, private val model: ProcessesModel) :
    ToggleAction(processDescriptor.buildProcessName()) {
    override fun isSelected(event: AnActionEvent): Boolean {
      return processDescriptor == model.selectedProcess
    }

    override fun setSelected(event: AnActionEvent, state: Boolean) {
      model.setSelectedProcess(processDescriptor, isUserAction = true)
    }
  }

  private class DeviceAction(process: ProcessDescriptor, private val model: ProcessesModel, private val supportsOffline: Boolean)
    : DropDownAction(process.device.buildDeviceName(), null, process.device.toIcon()) {
    override fun displayTextInToolbar() = true

    init {
      val (preferredProcesses, otherProcesses) = model.processes
        .sortedBy { it.name }
        .filter { (it.isRunning || supportsOffline) && (it.device.serial == process.device.serial) }
        .partition { model.isProcessPreferred(it, includeDead = supportsOffline) }

      for (preferredProcess in preferredProcesses) {
        add(ConnectAction(preferredProcess, model))
      }
      if (preferredProcesses.isNotEmpty() && otherProcesses.isNotEmpty()) {
        add(Separator.getInstance())
      }
<<<<<<< HEAD
      for (process in otherProcesses) {
        add(ConnectAction(process, model))
=======
      for (otherProcess in otherProcesses) {
        add(ConnectAction(otherProcess, model))
>>>>>>> 4d90afa2
      }
      if (childrenCount == 0) {
        add(NO_PROCESS_ACTION)
      }
    }
  }
}

private fun DeviceDescriptor.buildDeviceName(): String {
  var displayModel = model
  val deviceNameBuilder = StringBuilder()

  // Removes possible serial suffix
  val suffix = String.format("-%s", serial)
  if (displayModel.endsWith(suffix)) {
    displayModel = displayModel.substring(0, displayModel.length - suffix.length)
  }
  if (!isEmulator && manufacturer.isNotBlank()) {
    deviceNameBuilder.append(manufacturer)
    deviceNameBuilder.append(" ")
  }

  deviceNameBuilder.append(displayModel.replace('_', ' '))

  return deviceNameBuilder.toString()
}

private fun ProcessDescriptor.buildProcessName() = "$name${if (isRunning) "" else " [DETACHED]"}"

private fun DeviceDescriptor?.toIcon() = if (this?.isEmulator == true) ICON_EMULATOR else ICON_PHONE<|MERGE_RESOLUTION|>--- conflicted
+++ resolved
@@ -45,11 +45,6 @@
 private val ICON_PHONE = ColoredIconGenerator.generateColoredIcon(StudioIcons.DeviceExplorer.PHYSICAL_DEVICE_PHONE, ICON_COLOR)
 private val ICON_EMULATOR = ColoredIconGenerator.generateColoredIcon(StudioIcons.DeviceExplorer.VIRTUAL_DEVICE_PHONE, ICON_COLOR)
 
-<<<<<<< HEAD
-class SelectProcessAction(private val model: AppInspectionProcessModel, private val onStopAction: ((ProcessDescriptor) -> Unit)? = null) :
-  DropDownAction(AppInspectionBundle.message("action.select.process"), AppInspectionBundle.message("action.select.process.desc"),
-                 ICON_PHONE) {
-=======
 /**
  * An action that presents a list of devices and processes, allowing the user to select a process,
  * along with a stop button (for stopping any active process)
@@ -88,7 +83,6 @@
       return process.name.substringAfterLast('.')
     }
   }
->>>>>>> 4d90afa2
 
   private var lastProcess: ProcessDescriptor? = null
   private var lastProcessCount = 0
@@ -144,22 +138,8 @@
       override fun update(e: AnActionEvent) { e.presentation.isEnabled = (model.selectedProcess?.isRunning == true) }
       override fun actionPerformed(e: AnActionEvent) { onStopAction?.invoke(model.selectedProcess!!) }
     }
-<<<<<<< HEAD
-    else if (model.selectedProcess?.isRunning == true) {
-      // If selected process exists and is running (not detached), then add a Stop action.
-      val stopInspectionAction = object : AnAction(AppInspectionBundle.message("action.stop.inspectors"),
-                                                   AppInspectionBundle.message("action.stop.inspectors.description"),
-                                                   StudioIcons.Shell.Toolbar.STOP) {
-        override fun actionPerformed(e: AnActionEvent) {
-          onStopAction?.invoke(model.selectedProcess!!)
-        }
-      }
-      add(stopInspectionAction)
-    }
-=======
     add(stopInspectionAction)
 
->>>>>>> 4d90afa2
     return true
   }
 
@@ -175,7 +155,7 @@
     }
 
     override fun setSelected(event: AnActionEvent, state: Boolean) {
-      model.setSelectedProcess(processDescriptor, isUserAction = true)
+      model.selectedProcess = processDescriptor
     }
   }
 
@@ -195,13 +175,8 @@
       if (preferredProcesses.isNotEmpty() && otherProcesses.isNotEmpty()) {
         add(Separator.getInstance())
       }
-<<<<<<< HEAD
-      for (process in otherProcesses) {
-        add(ConnectAction(process, model))
-=======
       for (otherProcess in otherProcesses) {
         add(ConnectAction(otherProcess, model))
->>>>>>> 4d90afa2
       }
       if (childrenCount == 0) {
         add(NO_PROCESS_ACTION)
