<!--
  ~ Copyright (C) 2019 The Android Open Source Project
  ~
  ~ Licensed under the Apache License, Version 2.0 (the "License");
  ~ you may not use this file except in compliance with the License.
  ~ You may obtain a copy of the License at
  ~
  ~      http://www.apache.org/licenses/LICENSE-2.0
  ~
  ~ Unless required by applicable law or agreed to in writing, software
  ~ distributed under the License is distributed on an "AS IS" BASIS,
  ~ WITHOUT WARRANTIES OR CONDITIONS OF ANY KIND, either express or implied.
  ~ See the License for the specific language governing permissions and
  ~ limitations under the License.
  -->
<idea-plugin>
  <depends>org.intellij.intelliLang</depends>
  <extensions defaultExtensionNs="com.intellij">
<<<<<<< HEAD
    <!-- TODO(b/152556591): Rename back to "App Inspection" -->
    <facet.toolWindow id="Database Inspector"
=======
    <applicationService
        serviceInterface="com.android.tools.idea.appinspection.ide.InspectorArtifactService"
        serviceImplementation="com.android.tools.idea.appinspection.ide.InspectorArtifactServiceImpl"/>
    <facet.toolWindow id="App Inspection"
>>>>>>> 4d90afa2
                      facetIdList="android,apk"
                      anchor="bottom"
                      icon="StudioIcons.Shell.ToolWindows.DATABASE_INSPECTOR"
                      factoryClass="com.android.tools.idea.appinspection.ide.ui.AppInspectionToolWindowFactory"
                      doNotActivateOnStart="true"/>
  </extensions>

  <extensions defaultExtensionNs="com.android.run">
    <androidLaunchTaskContributor implementation="com.android.tools.idea.appinspection.ide.ui.AppInspectionLaunchTaskContributor" />
  </extensions>
</idea-plugin><|MERGE_RESOLUTION|>--- conflicted
+++ resolved
@@ -16,18 +16,13 @@
 <idea-plugin>
   <depends>org.intellij.intelliLang</depends>
   <extensions defaultExtensionNs="com.intellij">
-<<<<<<< HEAD
-    <!-- TODO(b/152556591): Rename back to "App Inspection" -->
-    <facet.toolWindow id="Database Inspector"
-=======
     <applicationService
         serviceInterface="com.android.tools.idea.appinspection.ide.InspectorArtifactService"
         serviceImplementation="com.android.tools.idea.appinspection.ide.InspectorArtifactServiceImpl"/>
     <facet.toolWindow id="App Inspection"
->>>>>>> 4d90afa2
                       facetIdList="android,apk"
                       anchor="bottom"
-                      icon="StudioIcons.Shell.ToolWindows.DATABASE_INSPECTOR"
+                      icon="StudioIcons.Shell.ToolWindows.INSPECTION"
                       factoryClass="com.android.tools.idea.appinspection.ide.ui.AppInspectionToolWindowFactory"
                       doNotActivateOnStart="true"/>
   </extensions>
