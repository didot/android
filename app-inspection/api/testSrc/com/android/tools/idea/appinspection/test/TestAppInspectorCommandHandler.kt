/*
 * Copyright (C) 2020 The Android Open Source Project
 *
 * Licensed under the Apache License, Version 2.0 (the "License");
 * you may not use this file except in compliance with the License.
 * You may obtain a copy of the License at
 *
 *      http://www.apache.org/licenses/LICENSE-2.0
 *
 * Unless required by applicable law or agreed to in writing, software
 * distributed under the License is distributed on an "AS IS" BASIS,
 * WITHOUT WARRANTIES OR CONDITIONS OF ANY KIND, either express or implied.
 * See the License for the specific language governing permissions and
 * limitations under the License.
 */
package com.android.tools.idea.appinspection.test

import com.android.tools.adtui.model.FakeTimer
import com.android.tools.app.inspection.AppInspection
import com.android.tools.idea.protobuf.ByteString
import com.android.tools.idea.transport.faketransport.commands.CommandHandler
import com.android.tools.profiler.proto.Commands
import com.android.tools.profiler.proto.Common

/**
 * A command handler implementation that offers convenient substitutions for all of the App Inspection response types. It provides a default
 * response for each response type. See below for details.
 *
 * When they are not provided, the default response is:
 *   CreateInspectorCommand - CreateInspectorResponse with status SUCCESS
 *   DisposeInspectorCommand - DisposeInspectorResponse (it is an empty message)
 *   RawInspectorCommand - RawInspectorResponse with content set to the same content in the command
 *   GetLibraryVersionsCommand - GetLibraryVersionsResponse where each LibraryVersionResponse is of status COMPATIBLE with version set to
 *                               the minVersion provided in the command. This will signal all inspectors are compatible.
 */
class TestAppInspectorCommandHandler(
  timer: FakeTimer,
<<<<<<< HEAD
  private val getLibraryVersionsResponse: ((AppInspection.GetLibraryVersionsCommand) -> AppInspection.GetLibraryVersionsResponse)? = null,
  private val rawInspectorResponse: (() -> AppInspection.AppInspectionResponse)? = null,
  private val disposeInspectorResponse: () -> AppInspection.AppInspectionResponse = DEFAULT_DISPOSE_INSPECTOR_RESPONSE,
  private val createInspectorResponse: () -> AppInspection.AppInspectionResponse = DEFAULT_CREATE_INSPECTOR_RESPONSE
=======
  private val getLibraryVersionsResponse: ((AppInspection.GetLibraryCompatibilityInfoCommand) ->
  AppInspection.GetLibraryCompatibilityInfoResponse)? = null,
  private val rawInspectorResponse: ((AppInspection.RawCommand) -> AppInspection.AppInspectionResponse.Builder)? = null,
  private val disposeInspectorResponse: (AppInspection.DisposeInspectorCommand) -> AppInspection.AppInspectionResponse.Builder =
    DEFAULT_DISPOSE_INSPECTOR_RESPONSE,
  private val createInspectorResponse: (AppInspection.CreateInspectorCommand) -> AppInspection.AppInspectionResponse.Builder =
    DEFAULT_CREATE_INSPECTOR_RESPONSE
>>>>>>> 4d90afa2
) : CommandHandler(timer) {
  private fun createResponse(command: Commands.Command, appInspectionResponse: AppInspection.AppInspectionResponse) =
    Common.Event.newBuilder()
      .setKind(Common.Event.Kind.APP_INSPECTION_RESPONSE)
      .setPid(command.pid)
      .setTimestamp(timer.currentTimeNs)
      .setCommandId(command.commandId)
      .setIsEnded(true)
      .setAppInspectionResponse(appInspectionResponse)
      .build()

  override fun handleCommand(command: Commands.Command, events: MutableList<Common.Event>) {
    when {
      command.appInspectionCommand.hasCreateInspectorCommand() -> {
        events.add(
<<<<<<< HEAD
          createResponse(command, createInspectorResponse().toBuilder().setCommandId(command.appInspectionCommand.commandId).build()))
      }
      command.appInspectionCommand.hasDisposeInspectorCommand() -> {
        events.add(
          createResponse(command, disposeInspectorResponse().toBuilder().setCommandId(command.appInspectionCommand.commandId).build()))
=======
          createResponse(
            command,
            createInspectorResponse(command.appInspectionCommand.createInspectorCommand)
              .setCommandId(command.appInspectionCommand.commandId)
              .build()
          )
        )
      }
      command.appInspectionCommand.hasDisposeInspectorCommand() -> {
        events.add(
          createResponse(
            command,
            disposeInspectorResponse(
              command.appInspectionCommand.disposeInspectorCommand)
              .setCommandId(command.appInspectionCommand.commandId)
              .build()
          )
        )
>>>>>>> 4d90afa2
      }
      command.appInspectionCommand.hasRawInspectorCommand() -> {
        events.add(
          createResponse(
            command,
            rawInspectorResponse?.let {
              it(command.appInspectionCommand.rawInspectorCommand).setCommandId(command.appInspectionCommand.commandId).build()
            } ?: getDefaultRawResponse(command)
          )
        )
      }
      command.appInspectionCommand.hasGetLibraryCompatibilityInfoCommand() -> {
        events.add(
          createResponse(command,
                         AppInspection.AppInspectionResponse.newBuilder()
                           .setCommandId(command.appInspectionCommand.commandId)
<<<<<<< HEAD
                           .setLibraryVersionsResponse(
                             getLibraryVersionsResponse?.let { it(command.appInspectionCommand.getLibraryVersionsCommand) }
=======
                           .setGetLibraryCompatibilityResponse(
                             getLibraryVersionsResponse?.let { it(command.appInspectionCommand.getLibraryCompatibilityInfoCommand) }
>>>>>>> 4d90afa2
                             ?: getDefaultLibraryVersionsResponse(command)
                           )
                           .build()
          )
        )
      }
    }

    timer.currentTimeNs += 1 // Make sure poller sees any newly added events
  }
}

private val DEFAULT_CREATE_INSPECTOR_RESPONSE = createCreateInspectorResponse(
  AppInspection.AppInspectionResponse.Status.SUCCESS,
  AppInspection.CreateInspectorResponse.Status.SUCCESS)

private val DEFAULT_DISPOSE_INSPECTOR_RESPONSE = { _: AppInspection.DisposeInspectorCommand ->
  AppInspection.AppInspectionResponse.newBuilder().setStatus(AppInspection.AppInspectionResponse.Status.SUCCESS)
    .setDisposeInspectorResponse(AppInspection.DisposeInspectorResponse.getDefaultInstance())
}

private fun getDefaultLibraryVersionsResponse(command: Commands.Command): AppInspection.GetLibraryCompatibilityInfoResponse {
  val responses = command.appInspectionCommand.getLibraryCompatibilityInfoCommand.targetLibrariesList.map { target ->
    AppInspection.LibraryCompatibilityInfo.newBuilder().setTargetLibrary(target).setStatus(
      AppInspection.LibraryCompatibilityInfo.Status.COMPATIBLE).build()
  }
  return AppInspection.GetLibraryCompatibilityInfoResponse.newBuilder()
    .addAllResponses(responses).build()
}

private fun getDefaultRawResponse(command: Commands.Command): AppInspection.AppInspectionResponse {
  return AppInspection.AppInspectionResponse.newBuilder()
    .setStatus(AppInspection.AppInspectionResponse.Status.SUCCESS)
    .setCommandId(command.appInspectionCommand.commandId)
    .setRawResponse(
      AppInspection.RawResponse.newBuilder().setContent(command.appInspectionCommand.rawInspectorCommand.content).build()
    )
    .build()
}

fun createCreateInspectorResponse(
  status: AppInspection.AppInspectionResponse.Status,
  createStatus: AppInspection.CreateInspectorResponse.Status,
  error: String? = null): (AppInspection.CreateInspectorCommand) -> AppInspection.AppInspectionResponse.Builder {

  return {
    val builder = AppInspection.AppInspectionResponse.newBuilder()
      .setCreateInspectorResponse(AppInspection.CreateInspectorResponse.newBuilder()
                                    .setStatus(createStatus)
                                    .build())
      .setStatus(status)
    if (error != null) {
      builder.errorMessage = error
    }
    builder
  }
}

fun AppInspection.CreateInspectorCommand.createResponse(
  responseStatus: AppInspection.CreateInspectorResponse.Status,
  error: String? = null,
): AppInspection.AppInspectionResponse.Builder {
  val delegateCreator = if (responseStatus == AppInspection.CreateInspectorResponse.Status.SUCCESS) {
    DEFAULT_CREATE_INSPECTOR_RESPONSE
  }
  else {
    createCreateInspectorResponse(
      AppInspection.AppInspectionResponse.Status.ERROR,
      responseStatus,
      error
    )
  }
  return delegateCreator(this)
}

fun createRawResponse(status: AppInspection.AppInspectionResponse.Status,
                      content: String): (AppInspection.RawCommand) -> AppInspection.AppInspectionResponse.Builder {
  return {
    AppInspection.AppInspectionResponse.newBuilder()
      .setRawResponse(AppInspection.RawResponse.newBuilder().setContent(ByteString.copyFromUtf8(content)))
      .setStatus(status)
  }
}

fun createRawResponse(payloadId: Long): (AppInspection.RawCommand) -> AppInspection.AppInspectionResponse.Builder {
  return {
    AppInspection.AppInspectionResponse.newBuilder()
      .setRawResponse(AppInspection.RawResponse.newBuilder().setPayloadId(payloadId))
      .setStatus(AppInspection.AppInspectionResponse.Status.SUCCESS) // Having a payload ID implies success
  }
}<|MERGE_RESOLUTION|>--- conflicted
+++ resolved
@@ -35,12 +35,6 @@
  */
 class TestAppInspectorCommandHandler(
   timer: FakeTimer,
-<<<<<<< HEAD
-  private val getLibraryVersionsResponse: ((AppInspection.GetLibraryVersionsCommand) -> AppInspection.GetLibraryVersionsResponse)? = null,
-  private val rawInspectorResponse: (() -> AppInspection.AppInspectionResponse)? = null,
-  private val disposeInspectorResponse: () -> AppInspection.AppInspectionResponse = DEFAULT_DISPOSE_INSPECTOR_RESPONSE,
-  private val createInspectorResponse: () -> AppInspection.AppInspectionResponse = DEFAULT_CREATE_INSPECTOR_RESPONSE
-=======
   private val getLibraryVersionsResponse: ((AppInspection.GetLibraryCompatibilityInfoCommand) ->
   AppInspection.GetLibraryCompatibilityInfoResponse)? = null,
   private val rawInspectorResponse: ((AppInspection.RawCommand) -> AppInspection.AppInspectionResponse.Builder)? = null,
@@ -48,7 +42,6 @@
     DEFAULT_DISPOSE_INSPECTOR_RESPONSE,
   private val createInspectorResponse: (AppInspection.CreateInspectorCommand) -> AppInspection.AppInspectionResponse.Builder =
     DEFAULT_CREATE_INSPECTOR_RESPONSE
->>>>>>> 4d90afa2
 ) : CommandHandler(timer) {
   private fun createResponse(command: Commands.Command, appInspectionResponse: AppInspection.AppInspectionResponse) =
     Common.Event.newBuilder()
@@ -64,13 +57,6 @@
     when {
       command.appInspectionCommand.hasCreateInspectorCommand() -> {
         events.add(
-<<<<<<< HEAD
-          createResponse(command, createInspectorResponse().toBuilder().setCommandId(command.appInspectionCommand.commandId).build()))
-      }
-      command.appInspectionCommand.hasDisposeInspectorCommand() -> {
-        events.add(
-          createResponse(command, disposeInspectorResponse().toBuilder().setCommandId(command.appInspectionCommand.commandId).build()))
-=======
           createResponse(
             command,
             createInspectorResponse(command.appInspectionCommand.createInspectorCommand)
@@ -89,7 +75,6 @@
               .build()
           )
         )
->>>>>>> 4d90afa2
       }
       command.appInspectionCommand.hasRawInspectorCommand() -> {
         events.add(
@@ -106,13 +91,8 @@
           createResponse(command,
                          AppInspection.AppInspectionResponse.newBuilder()
                            .setCommandId(command.appInspectionCommand.commandId)
-<<<<<<< HEAD
-                           .setLibraryVersionsResponse(
-                             getLibraryVersionsResponse?.let { it(command.appInspectionCommand.getLibraryVersionsCommand) }
-=======
                            .setGetLibraryCompatibilityResponse(
                              getLibraryVersionsResponse?.let { it(command.appInspectionCommand.getLibraryCompatibilityInfoCommand) }
->>>>>>> 4d90afa2
                              ?: getDefaultLibraryVersionsResponse(command)
                            )
                            .build()
