--- conflicted
+++ resolved
@@ -189,15 +189,5 @@
     AppInspection.LibraryCompatibilityInfo.Status.APP_PROGUARDED -> LibraryCompatbilityInfo.Status.APP_PROGUARDED
     else -> LibraryCompatbilityInfo.Status.ERROR
   }
-<<<<<<< HEAD
-  return LibraryVersionResponse(artifactCoordinate, responseStatus, version, errorMessage)
-}
-
-/**
- * Constructs the name of the version file located in an app's APK's META-INF folder.
- */
-private fun ArtifactCoordinate.toVersionFileName() = "${groupId}_${artifactId}.version"
-=======
   return LibraryCompatbilityInfo(artifactCoordinate, responseStatus, version, errorMessage)
-}
->>>>>>> 4d90afa2
+}