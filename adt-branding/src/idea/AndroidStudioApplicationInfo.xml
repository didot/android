--- conflicted
+++ resolved
@@ -14,11 +14,7 @@
   ~ limitations under the License.
   -->
 <component>
-<<<<<<< HEAD
-  <version major="1" minor="3" micro="0" patch="10" full="{0}.{1}" eap="false" />
-=======
   <version major="1" minor="4" micro="0" patch="10" full="{0}.{1}" eap="false" />
->>>>>>> eb8f78a6
   <company name="Google" url="http://developer.android.com"/>
   <build number="__BUILD_NUMBER__" date="__BUILD_DATE__" apiVersion="AI-141.1532.4"/>
   <install-over minbuild="0.1" maxbuild="999.999999" version="0"/>
