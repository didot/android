/*
 * Copyright (C) 2019 The Android Open Source Project
 *
 * Licensed under the Apache License, Version 2.0 (the "License");
 * you may not use this file except in compliance with the License.
 * You may obtain a copy of the License at
 *
 *      http://www.apache.org/licenses/LICENSE-2.0
 *
 * Unless required by applicable law or agreed to in writing, software
 * distributed under the License is distributed on an "AS IS" BASIS,
 * WITHOUT WARRANTIES OR CONDITIONS OF ANY KIND, either express or implied.
 * See the License for the specific language governing permissions and
 * limitations under the License.
 */
package com.android.tools.idea.transport;

import static com.android.ddmlib.Client.CHANGE_NAME;

import com.android.annotations.NonNull;
import com.android.ddmlib.AdbCommandRejectedException;
import com.android.ddmlib.AndroidDebugBridge;
import com.android.ddmlib.Client;
import com.android.ddmlib.IDevice;
import com.android.ddmlib.MultiLineReceiver;
import com.android.ddmlib.ShellCommandUnresponsiveException;
import com.android.ddmlib.TimeoutException;
import com.android.sdklib.AndroidVersion;
import com.android.sdklib.devices.Abi;
import com.android.tools.idea.ddms.DevicePropertyUtil;
import com.android.tools.idea.protobuf.ByteString;
import com.android.tools.profiler.proto.Commands.Command;
import com.android.tools.profiler.proto.Commands.Command.CommandType;
import com.android.tools.profiler.proto.Common;
import com.android.tools.profiler.proto.Common.Event;
import com.android.tools.profiler.proto.Common.ProcessData;
import com.android.tools.profiler.proto.Transport.BytesRequest;
import com.android.tools.profiler.proto.Transport.BytesResponse;
import com.android.tools.profiler.proto.Transport.ExecuteRequest;
import com.android.tools.profiler.proto.Transport.ExecuteResponse;
import com.android.tools.profiler.proto.Transport.GetDevicesRequest;
import com.android.tools.profiler.proto.Transport.GetDevicesResponse;
import com.android.tools.profiler.proto.Transport.GetEventsRequest;
import com.android.tools.profiler.proto.Transport.GetProcessesRequest;
import com.android.tools.profiler.proto.Transport.GetProcessesResponse;
import com.android.tools.profiler.proto.Transport.TimeRequest;
import com.android.tools.profiler.proto.Transport.TimeResponse;
import com.android.tools.profiler.proto.TransportServiceGrpc;
import com.google.common.collect.ImmutableSet;
import com.google.common.collect.Maps;
import com.google.common.collect.Sets;
import com.intellij.openapi.diagnostic.Logger;
import com.intellij.openapi.util.text.StringUtil;
import io.grpc.ManagedChannel;
import io.grpc.MethodDescriptor;
import io.grpc.ServerCallHandler;
import io.grpc.ServerServiceDefinition;
import io.grpc.StatusRuntimeException;
import io.grpc.stub.ServerCalls;
import io.grpc.stub.StreamObserver;
import it.unimi.dsi.fastutil.longs.Long2ObjectMap;
import it.unimi.dsi.fastutil.longs.Long2ObjectOpenHashMap;
import java.io.IOException;
import java.nio.ByteBuffer;
import java.security.MessageDigest;
import java.security.NoSuchAlgorithmException;
import java.util.ArrayList;
import java.util.Arrays;
import java.util.Collection;
import java.util.Collections;
import java.util.HashMap;
import java.util.Iterator;
import java.util.List;
import java.util.Map;
import java.util.Random;
import java.util.Set;
import java.util.concurrent.BlockingDeque;
import java.util.concurrent.CountDownLatch;
import java.util.stream.Collectors;
import org.jetbrains.annotations.NotNull;
import org.jetbrains.annotations.Nullable;
import org.jetbrains.annotations.TestOnly;

/**
 * A proxy TransportService on host that intercepts grpc requests from transport-database to device perfd.
 * This enables us to support legacy workflows based on device's API levels.
 */
public class TransportServiceProxy extends ServiceProxy
  implements AndroidDebugBridge.IClientChangeListener, AndroidDebugBridge.IDeviceChangeListener {

  private static Logger getLog() {
    return Logger.getInstance(TransportServiceProxy.class);
  }

  private static final String EMULATOR = "Emulator";
  static final String PRE_LOLLIPOP_FAILURE_REASON = "Pre-Lollipop devices are not supported.";

  private final TransportServiceGrpc.TransportServiceBlockingStub myServiceStub;
  @NotNull private final IDevice myDevice;
  @NotNull private final Common.Device myProfilerDevice;
  private final Map<Client, Common.Process> myCachedProcesses = Collections.synchronizedMap(new HashMap<>());
  private final boolean myIsDeviceApiSupported;
  private final BlockingDeque<Common.Event> myEventQueue;
  private Thread myEventsListenerThread;
  private final Map<CommandType, TransportProxy.ProxyCommandHandler> myCommandHandlers = new HashMap<>();
  private final List<TransportEventPreprocessor> myEventPreprocessors = new ArrayList<>();
  private final List<TransportBytesPreprocessor> myDataPreprocessors = new ArrayList<>();
  @NotNull private final Map<String, ByteString> myProxyBytesCache;

  // Cache the latest event timestamp we received from the daemon, which is used for closing all still-opened event groups when
  // the proxy lost connection with the device.
  private long myLatestEventTimestampNs = Long.MIN_VALUE;
  @Nullable private CountDownLatch myEventStreamingLatch = null;

  /**
   * @param ddmlibDevice    the {@link IDevice} for retrieving process informatino.
   * @param transportDevice the {@link Common.Device} corresponding to the ddmlibDevice,
   *                        as generated via {@link #transportDeviceFromIDevice(IDevice)}
   * @param channel         the channel that is used for communicating with the device daemon.
   * @param proxyEventQueue event queue shared by the proxy layer.
   * @param proxyBytesCache byte cache shared by the proxy layer.
   */
  public TransportServiceProxy(@NotNull IDevice ddmlibDevice, @NotNull Common.Device transportDevice, @NotNull ManagedChannel channel,
                               @NotNull BlockingDeque<Common.Event> proxyEventQueue,
                               @NotNull Map<String, ByteString> proxyBytesCache) {
    super(TransportServiceGrpc.getServiceDescriptor());
    myDevice = ddmlibDevice;
    myProfilerDevice = transportDevice;
    // Unsupported device are expected to have the unsupportedReason field set.
    myIsDeviceApiSupported = myProfilerDevice.getUnsupportedReason().isEmpty();
    myServiceStub = TransportServiceGrpc.newBlockingStub(channel);
    myEventQueue = proxyEventQueue;
    myProxyBytesCache = proxyBytesCache;
    getLog().info(String.format("ProfilerDevice created: %s", myProfilerDevice));

    updateProcesses();

    AndroidDebugBridge.addDeviceChangeListener(this);
    AndroidDebugBridge.addClientChangeListener(this);
  }

  public void registerCommandHandler(CommandType commandType, TransportProxy.ProxyCommandHandler handler) {
    myCommandHandlers.put(commandType, handler);
  }

  /**
   * Registers an event preprocessor that preprocesses events in {@link #getEvents(GetEventsRequest, StreamObserver)}.
   */
  public void registerEventPreprocessor(TransportEventPreprocessor eventPreprocessor) {
    myEventPreprocessors.add(eventPreprocessor);
  }

  /**
   * Registers an event preprocessor that preprocesses events in {@link #getEvents(GetEventsRequest, StreamObserver)}.
   */
  public void registerDataPreprocessor(TransportBytesPreprocessor dataPreprocessor) {
    myDataPreprocessors.add(dataPreprocessor);
  }

  /**
   * Converts an {@link IDevice} object into a {@link Common.Device}.
   *
   * @param device the IDevice to retrieve information from.
   * @return
   */
  @NotNull
  public static Common.Device transportDeviceFromIDevice(@NotNull IDevice device) {
    StringBuilder bootIdBuilder = new StringBuilder();
    try {
      device.executeShellCommand("cat /proc/sys/kernel/random/boot_id", new MultiLineReceiver() {
        @Override
        public void processNewLines(@NonNull String[] lines) {
          // There should only be one-line here.
          assert (lines.length == 1);
          bootIdBuilder.append(lines[0]);
        }

        @Override
        public boolean isCancelled() {
          return false;
        }
      });
    }
    catch (TimeoutException | AdbCommandRejectedException | IOException | ShellCommandUnresponsiveException e) {
      getLog().warn(String.format("Unable to retrieve boot_id from device %s", device), e);
    }

    String bootId = bootIdBuilder.toString();
    if (bootId.isEmpty()) {
      bootId = String.valueOf(device.getSerialNumber().hashCode());
    }

    long device_id;
    try {
      MessageDigest digest = MessageDigest.getInstance("SHA-256");
      digest.update(bootId.getBytes());
      digest.update(device.getSerialNumber().getBytes());
      device_id = ByteBuffer.wrap(digest.digest()).getLong();
    }
    catch (NoSuchAlgorithmException e) {
      getLog().info("SHA-256 is not available", e);
      // Randomly generate an id if we cannot SHA.
      device_id = new Random(System.currentTimeMillis()).nextLong();
    }

    return Common.Device.newBuilder()
      .setDeviceId(device_id)
      .setSerial(device.getSerialNumber())
      .setModel(getDeviceModel(device))
      .setVersion(StringUtil.notNullize(device.getProperty(IDevice.PROP_BUILD_VERSION)))
      .setCodename(StringUtil.notNullize(device.getVersion().getCodename()))
      .setApiLevel(device.getVersion().getApiLevel())
      .setFeatureLevel(device.getVersion().getFeatureLevel())
      .setManufacturer(getDeviceManufacturer(device))
      .setIsEmulator(device.isEmulator())
      .setState(convertState(device.getState()))
      .setUnsupportedReason(getDeviceUnsupportedReason(device))
      .build();
  }

  private static Common.Device.State convertState(@NotNull IDevice.DeviceState state) {
    switch (state) {
      case OFFLINE:
        return Common.Device.State.OFFLINE;

      case ONLINE:
        return Common.Device.State.ONLINE;

      case DISCONNECTED:
        return Common.Device.State.DISCONNECTED;

      default:
        return Common.Device.State.UNSPECIFIED;
    }
  }

  @NotNull
  private static String getDeviceUnsupportedReason(@NotNull IDevice device) {
    String unsupportedReason = "";
    if (device.getVersion().getFeatureLevel() < AndroidVersion.VersionCodes.LOLLIPOP) {
      unsupportedReason = PRE_LOLLIPOP_FAILURE_REASON;
    }
    return unsupportedReason;
  }

  @NotNull
  public static String getDeviceModel(@NotNull IDevice device) {
    return device.isEmulator() ? StringUtil.notNullize(device.getAvdName(), "Unknown") : DevicePropertyUtil.getModel(device, "Unknown");
  }

  @NotNull
  public static String getDeviceManufacturer(@NotNull IDevice device) {
    return DevicePropertyUtil.getManufacturer(device, device.isEmulator() ? EMULATOR : "");
  }

  @Override
  public void disconnect() {
    AndroidDebugBridge.removeDeviceChangeListener(this);
    AndroidDebugBridge.removeClientChangeListener(this);
    if (myEventStreamingLatch != null) {
      try {
        myEventStreamingLatch.await();
      }
      catch (InterruptedException ignored) {
      }
    }
  }

  public void getDevices(GetDevicesRequest request, StreamObserver<GetDevicesResponse> responseObserver) {
    GetDevicesResponse response = GetDevicesResponse.newBuilder().addDevice(myProfilerDevice).build();
    responseObserver.onNext(response);
    responseObserver.onCompleted();
  }

  public void getEvents(GetEventsRequest request, StreamObserver<Event> responseObserver) {
    // Create a thread to receive the stream of events from perfd.
    // We push all events into an event queue, so any proxy generated events can also be added.
    new Thread(() -> {
      Iterator<Event> response = myServiceStub.getEvents(request);
      try {
        while (response.hasNext()) {
          // Blocking call to device. If the device is disconnected this call returns null.
          Event event = response.next();
          if (event != null) {
            myEventQueue.offer(event);
          }
        }
      }
      catch (StatusRuntimeException ignored) {
        // disconnect handle generally outside of the exception.
      }

      if (myEventsListenerThread != null) {
        myEventsListenerThread.interrupt();
        myEventsListenerThread = null;
      }
    }).start();

    // This loop runs on a GRPC thread, it should not exit until the grpc is terminated killing the thread.
    myEventStreamingLatch = new CountDownLatch(1);
    myEventsListenerThread = new Thread(() -> {
      Map<Event.Kind, Long2ObjectMap<Event>> ongoingEventGroups = new HashMap<>();
      // The loop keeps running if the queue is not emptied, to make sure we pipe through all the existing
      // events that are already in the queue.
      while (!Thread.currentThread().isInterrupted() || !myEventQueue.isEmpty()) {
        try {
          Event event = myEventQueue.take();
          myLatestEventTimestampNs = Math.max(myLatestEventTimestampNs, event.getTimestamp());

          // Run registered preprocessors.
          for (TransportEventPreprocessor preprocessor : myEventPreprocessors) {
            if (preprocessor.shouldPreprocess(event)) {
              preprocessor.preprocessEvent(event).forEach(generatedEvent -> responseObserver.onNext(generatedEvent));
            }
          }

          // Update the event cache: remove an event group if it has ended, otherwise cache the latest opened event for that group.
          if (event.getIsEnded()) {
            ongoingEventGroups.computeIfPresent(event.getKind(), (kind, map) -> {
              map.remove(event.getGroupId());
              return map.isEmpty() ? null : map;
            });
          }
          else if (event.getGroupId() != 0) {
            ongoingEventGroups.compute(event.getKind(), (kind, map) -> {
              if (map == null) {
                map = new Long2ObjectOpenHashMap<>();
              }
              map.put(event.getGroupId(), event);
              return map;
            });
          }
          responseObserver.onNext(event);
        }
        catch (InterruptedException exception) {
          Thread.currentThread().interrupt();
        }
      }

      // Create a generic end event with the input kind and group id.
      // Note - We will revisit this logic if it turns out we need to insert domain-specific data with the end event.
      // For the most part, since the device stream is disconnected, we should not have to care.
      for (Event.Kind kind : ongoingEventGroups.keySet()) {
        for (Event lastEvent : ongoingEventGroups.get(kind).values()) {
          responseObserver.onNext(generateEndEvent(lastEvent));
        }
      }

      responseObserver.onCompleted();
      myEventStreamingLatch.countDown();
    }, "EventListenerThread");
    myEventsListenerThread.start();
  }

  public void getBytes(@NotNull BytesRequest request, StreamObserver<BytesResponse> responseObserver) {
    BytesResponse.Builder response;
    synchronized (myProxyBytesCache) {
      if (myProxyBytesCache.containsKey(request.getId())) {
        response = BytesResponse.newBuilder().setContents(myProxyBytesCache.get(request.getId()));
        // Removes cache to save memory once it has been requested/cached by the datastore.
        myProxyBytesCache.remove(request.getId());
      }
      else {
        response = myServiceStub.getBytes(request).toBuilder();
      }
      // Run registered preprocessors.
      for (TransportBytesPreprocessor preprocessor : myDataPreprocessors) {
        if (preprocessor.shouldPreprocess(request)) {
          response.setContents(preprocessor.preprocessBytes(request.getId(), response.getContents()));
        }
      }
      responseObserver.onNext(response.build());
      responseObserver.onCompleted();
    }
  }

  @NotNull
  private Common.Event generateEndEvent(@NotNull Common.Event previousEvent) {
    return Event.newBuilder()
      .setKind(previousEvent.getKind())
      .setGroupId(previousEvent.getGroupId())
      .setPid(previousEvent.getPid())
      .setTimestamp(myLatestEventTimestampNs + 1)
      .setIsEnded(true)
      .build();
  }

  public void getCurrentTime(TimeRequest request, StreamObserver<TimeResponse> responseObserver) {
    TimeResponse response;
    if (myIsDeviceApiSupported) {
      // if device API is supported, use grpc to get the current time
      try {
        response = myServiceStub.getCurrentTime(request);
      }
      catch (StatusRuntimeException e) {
        responseObserver.onError(e);
        return;
      }
    }
    else {
      // otherwise, return a default (any) instance of TimeResponse
      response = TimeResponse.getDefaultInstance();
    }
    responseObserver.onNext(response);
    responseObserver.onCompleted();
  }

  public void getProcesses(GetProcessesRequest request, StreamObserver<GetProcessesResponse> responseObserver) {
    GetProcessesResponse response = GetProcessesResponse.newBuilder().addAllProcess(myCachedProcesses.values()).build();
    responseObserver.onNext(response);
    responseObserver.onCompleted();
  }

  public void execute(ExecuteRequest request, StreamObserver<ExecuteResponse> responseObserver) {
    Command command = request.getCommand();
    ExecuteResponse response;
    if (myCommandHandlers.containsKey(command.getType()) && myCommandHandlers.get(command.getType()).shouldHandle(command)) {
      response = myCommandHandlers.get(command.getType()).execute(command);
    }
    else {
      response = myServiceStub.execute(request);
    }
    responseObserver.onNext(response);
    responseObserver.onCompleted();
  }

  @Override
  public void deviceConnected(@NonNull IDevice device) {
    // Don't care
  }

  @Override
  public void deviceDisconnected(@NonNull IDevice device) {
    // Don't care
  }

  @Override
  public void deviceChanged(@NonNull IDevice device, int changeMask) {
    // This event can be triggered when a device goes offline. However, updateProcesses expects
    // an online device, so just ignore the event in that case.
    if (device == myDevice && (changeMask & IDevice.CHANGE_CLIENT_LIST) != 0) {
      updateProcesses();
    }
  }

  @Override
  public void clientChanged(@NonNull Client client, int changeMask) {
    if ((changeMask & CHANGE_NAME) != 0 && client.getDevice() == myDevice && client.getClientData().getClientDescription() != null) {
      updateProcesses(Collections.singletonList(client), Collections.EMPTY_LIST);
    }
  }

  @Override
  public ServerServiceDefinition getServiceDefinition() {
    Map<MethodDescriptor, ServerCallHandler> overrides = Maps.newHashMap();
    overrides.put(TransportServiceGrpc.METHOD_GET_DEVICES,
                  ServerCalls.asyncUnaryCall((request, observer) -> {
                    getDevices((GetDevicesRequest)request, (StreamObserver)observer);
                  }));
    overrides.put(TransportServiceGrpc.METHOD_GET_PROCESSES,
                  ServerCalls.asyncUnaryCall((request, observer) -> {
                    getProcesses((GetProcessesRequest)request, (StreamObserver)observer);
                  }));
    overrides.put(TransportServiceGrpc.METHOD_GET_CURRENT_TIME,
                  ServerCalls.asyncUnaryCall((request, observer) -> {
                    getCurrentTime((TimeRequest)request, (StreamObserver)observer);
                  }));
    overrides.put(TransportServiceGrpc.METHOD_GET_EVENTS,
                  ServerCalls.asyncUnaryCall((request, observer) -> {
                    getEvents((GetEventsRequest)request, (StreamObserver)observer);
                  }));
    overrides.put(TransportServiceGrpc.METHOD_GET_BYTES,
                  ServerCalls.asyncUnaryCall((request, observer) -> {
                    getBytes((BytesRequest)request, (StreamObserver)observer);
                  }));
    overrides.put(TransportServiceGrpc.METHOD_EXECUTE,
                  ServerCalls.asyncUnaryCall((request, observer) -> {
                    execute((ExecuteRequest)request, (StreamObserver)observer);
                  }));
    return generatePassThroughDefinitions(overrides, myServiceStub);
  }

  /**
   * Note: This method is called from the ddmlib thread.
   */
  private void updateProcesses() {
    if (!myIsDeviceApiSupported) {
      return; // Device not supported. Do nothing.
    }

    // Retrieve the list of Clients, but skip any that doesn't have a proper name yet.
    Set<Client> updatedClients =
      Arrays.stream(myDevice.getClients()).filter(c -> c.getClientData().getClientDescription() != null).collect(Collectors.toSet());
    Set<Client> existingClients = myCachedProcesses.keySet();
    ImmutableSet<Client> removedClients = Sets.difference(existingClients, updatedClients).immutableCopy();
    ImmutableSet<Client> addedClients = Sets.difference(updatedClients, existingClients).immutableCopy();

    // This is needed as:
    // 1) the service test calls this function without setting up a full profiler service, and
    // 2) this is potentially being called as the device is being shut down.
    updateProcesses(addedClients, removedClients);
  }

  /**
   * Note: This method is called from the ddmlib thread.
   */
  private void updateProcesses(@NotNull Collection<Client> addedClients, @NotNull Collection<Client> removedClients) {
    if (!myIsDeviceApiSupported || !myDevice.isOnline()) {
      return; // Device not supported or not online. Do nothing.
    }

    TimeResponse times;
    try {
      times = myServiceStub.getCurrentTime(TimeRequest.newBuilder().setStreamId(myProfilerDevice.getDeviceId()).build());
    }
    catch (Exception e) {
      // Most likely the destination server went down, and we're in shut down/disconnect mode.
      getLog().info(e);
      return;
    }

    for (Client client : addedClients) {
      String description = client.getClientData().getClientDescription();
      if (description == null) {
        continue; // Process is still starting up and not ready yet
      }

      // Parse cpu arch from client abi info, for example, "arm64" from "64-bit (arm64)". Abi string indicates whether application is
      // 64-bit or 32-bit and its cpu arch. Old devices of 32-bit do not have the application data, fall back to device's abi cpu arch.
      // TODO: Remove when moving process discovery.
      String abi = client.getClientData().getAbi();
      String abiCpuArch;
      if (abi != null && abi.contains(")")) {
        abiCpuArch = abi.substring(abi.indexOf('(') + 1, abi.indexOf(')'));
      }
      else {
        abiCpuArch = Abi.getEnum(myDevice.getAbis().get(0)).getCpuArch();
      }

      // TODO: Set this to the applications actual start time.
      Common.Process process = Common.Process.newBuilder()
        .setName(client.getClientData().getClientDescription())
        .setPid(client.getClientData().getPid())
        .setDeviceId(myProfilerDevice.getDeviceId())
        .setState(Common.Process.State.ALIVE)
        .setStartTimestampNs(times.getTimestampNs())
        .setAbiCpuArch(abiCpuArch)
        .build();
      myCachedProcesses.put(client, process);
      // New pipeline event - create a ProcessStarted event for each process.
      myEventQueue.offer(Event.newBuilder()
                           .setGroupId(process.getPid())
                           .setPid(process.getPid())
                           .setKind(Event.Kind.PROCESS)
                           .setProcess(ProcessData.newBuilder()
                                         .setProcessStarted(ProcessData.ProcessStarted.newBuilder()
                                                              .setProcess(process)))
                           .setTimestamp(times.getTimestampNs())
                           .build());
    }

    removeProcesses(removedClients, times.getTimestampNs());
  }

  private void removeProcesses(@NotNull Collection<Client> removedClients, long timestampNs) {
    for (Client client : removedClients) {
      Common.Process process = myCachedProcesses.remove(client);
      // New data pipeline event.
      if (process != null) {
        myEventQueue.offer(Common.Event.newBuilder()
                             .setGroupId(process.getPid())
<<<<<<< HEAD
=======
                             .setPid(process.getPid())
>>>>>>> 368aefa1
                             .setKind(Event.Kind.PROCESS)
                             .setIsEnded(true)
                             .setTimestamp(timestampNs)
                             .build());
      }
    }
  }

  @TestOnly
  @NotNull
  Map<Client, Common.Process> getCachedProcesses() {
    return myCachedProcesses;
  }
}<|MERGE_RESOLUTION|>--- conflicted
+++ resolved
@@ -569,10 +569,7 @@
       if (process != null) {
         myEventQueue.offer(Common.Event.newBuilder()
                              .setGroupId(process.getPid())
-<<<<<<< HEAD
-=======
                              .setPid(process.getPid())
->>>>>>> 368aefa1
                              .setKind(Event.Kind.PROCESS)
                              .setIsEnded(true)
                              .setTimestamp(timestampNs)
