/*
 * Copyright (C) 2019 The Android Open Source Project
 *
 * Licensed under the Apache License, Version 2.0 (the "License");
 * you may not use this file except in compliance with the License.
 * You may obtain a copy of the License at
 *
 *      http://www.apache.org/licenses/LICENSE-2.0
 *
 * Unless required by applicable law or agreed to in writing, software
 * distributed under the License is distributed on an "AS IS" BASIS,
 * WITHOUT WARRANTIES OR CONDITIONS OF ANY KIND, either express or implied.
 * See the License for the specific language governing permissions and
 * limitations under the License.
 */
package com.android.tools.idea.transport

import com.android.tools.idea.protobuf.ByteString
import com.android.tools.pipeline.example.proto.Echo
import com.android.tools.profiler.proto.Common
import com.android.tools.profiler.proto.Transport
import com.google.common.truth.Truth.assertThat
import com.intellij.openapi.util.Disposer
import com.intellij.testFramework.LightPlatformTestCase
<<<<<<< HEAD
=======
import org.junit.Rule
import org.junit.rules.Timeout
>>>>>>> 4d90afa2
import java.io.IOException
import java.util.concurrent.BlockingDeque
import java.util.concurrent.CountDownLatch

/**
 * Extends PlatformTestCase as initialization of TransportService is dependent on IJ's Application instance.
 */
class TransportServiceTest : LightPlatformTestCase() {
<<<<<<< HEAD
=======

  private lateinit var service: TransportService
>>>>>>> 4d90afa2

  @get:Rule
  val timeout: Timeout = Timeout.seconds(10)

  @Throws(Exception::class)
  override fun setUp() {
<<<<<<< HEAD

    super.setUp()
    myService = TransportService()
    Disposer.register(testRootDisposable, myService)
  }

  @Throws(Exception::class)
  override fun tearDown() {
    myClient?.shutdown()
    super.tearDown()
=======
    super.setUp()
    service = TransportServiceImpl()
    Disposer.register(testRootDisposable, service)
>>>>>>> 4d90afa2
  }

  /**
   * Validate that events and bytes can be sent from a custom stream to the database, which can then be queried via a client.
   */
  fun testRegisterStreamServer() {
    val event1 = Common.Event.newBuilder().apply {
      pid = 1
      kind = Common.Event.Kind.ECHO
      echo = Echo.EchoData.newBuilder().setData("event1").build()
    }.build()
    val event2 = Common.Event.newBuilder().apply {
      pid = 2
      kind = Common.Event.Kind.ECHO
      echo = Echo.EchoData.newBuilder().setData("event2").build()
    }.build()
    val event3 = Common.Event.newBuilder().apply {
      pid = 3
      kind = Common.Event.Kind.ECHO
      echo = Echo.EchoData.newBuilder().setData("event3").build()
    }.build()

    val testStreamServer = EventStreamServer("testRegisterStreamServer")
    testStreamServer.eventDeque.offer(event1)
    try {
      testStreamServer.start()
    }
    catch (ignored: IOException) {
    }

    val stream = service.registerStreamServer(Common.Stream.Type.FILE, testStreamServer)
    waitForQueueDrained(testStreamServer.eventDeque)

    // Validates that we can query all events from the database.
    val client = TransportClient(TransportService.CHANNEL_NAME)
    val request = Transport.GetEventGroupsRequest.newBuilder().apply {
      streamId = stream.streamId
      kind = Common.Event.Kind.ECHO
    }.build()

    // Retry to avoid a race condition where the events are drained from the deque but yet to be inserted into the database.
    val retryCount = 10
    var eventsFound = false
    for (i in 1..retryCount) {
      val response = client.transportStub.getEventGroups(request)
      eventsFound = response.groupsList.flatMap { group -> group.eventsList }.containsAll(listOf(event1))
      if (eventsFound) {
        break
      }
      try {
        Thread.sleep(10)
      }
      catch (ignored: InterruptedException) {
      }
    }
    assertThat(eventsFound).isTrue()

    // Validates that events that are inserted after will also be streamed.
    testStreamServer.eventDeque.offer(event2)
    testStreamServer.eventDeque.offer(event3)
    waitForQueueDrained(testStreamServer.eventDeque)
    eventsFound = false
    for (i in 1..retryCount) {
      val response = client.transportStub.getEventGroups(request)
      eventsFound = response.groupsList.flatMap { group -> group.eventsList }.containsAll(listOf(event1, event2, event3))
      if (eventsFound) {
        break
      }
      try {
        Thread.sleep(10)
      }
      catch (ignored: InterruptedException) {
      }
    }
    assertThat(eventsFound).isTrue()

    // Validates that bytes can be queried from the custom stream as well.
    val testBytes = ByteString.copyFrom("DeadBeef".toByteArray())
    testStreamServer.byteCacheMap["test"] = testBytes
    assertThat(client.transportStub
                 .getBytes(Transport.BytesRequest.newBuilder().setStreamId(stream.streamId).setId("test").build())
                 .contents)
      .isEqualTo(testBytes)

    // Validates that bytes can't be queried after server stopped.
    service.unregisterStreamServer(stream.streamId)
    testStreamServer.byteCacheMap["test2"] = ByteString.copyFrom("DeadBeef2".toByteArray())
    assertThat(client.transportStub
                 .getBytes(Transport.BytesRequest.newBuilder().setStreamId(stream.streamId).setId("test2").build()))
      .isEqualTo(Transport.BytesResponse.getDefaultInstance())
    client.shutdown()
  }

  // Wait for the events to be drained from the deque. This ensures that they are in the database ready to be queried.
  private fun waitForQueueDrained(deque: BlockingDeque<Common.Event>) {
    val doneLatch = CountDownLatch(1)
    Thread {
      while (!deque.isEmpty()) {
        try {
          Thread.sleep(100)
        }
        catch (ignored: InterruptedException) {
        }
      }

      doneLatch.countDown()
    }.start()

    try {
      doneLatch.await()
    }
    catch (ignored: InterruptedException) {
    }
  }
}<|MERGE_RESOLUTION|>--- conflicted
+++ resolved
@@ -22,11 +22,8 @@
 import com.google.common.truth.Truth.assertThat
 import com.intellij.openapi.util.Disposer
 import com.intellij.testFramework.LightPlatformTestCase
-<<<<<<< HEAD
-=======
 import org.junit.Rule
 import org.junit.rules.Timeout
->>>>>>> 4d90afa2
 import java.io.IOException
 import java.util.concurrent.BlockingDeque
 import java.util.concurrent.CountDownLatch
@@ -35,33 +32,17 @@
  * Extends PlatformTestCase as initialization of TransportService is dependent on IJ's Application instance.
  */
 class TransportServiceTest : LightPlatformTestCase() {
-<<<<<<< HEAD
-=======
 
   private lateinit var service: TransportService
->>>>>>> 4d90afa2
 
   @get:Rule
   val timeout: Timeout = Timeout.seconds(10)
 
   @Throws(Exception::class)
   override fun setUp() {
-<<<<<<< HEAD
-
-    super.setUp()
-    myService = TransportService()
-    Disposer.register(testRootDisposable, myService)
-  }
-
-  @Throws(Exception::class)
-  override fun tearDown() {
-    myClient?.shutdown()
-    super.tearDown()
-=======
     super.setUp()
     service = TransportServiceImpl()
     Disposer.register(testRootDisposable, service)
->>>>>>> 4d90afa2
   }
 
   /**
