--- conflicted
+++ resolved
@@ -40,17 +40,13 @@
 
     super.setUp()
     myService = TransportService()
-<<<<<<< HEAD
     Disposer.register(testRootDisposable, myService)
-=======
   }
 
   @Throws(Exception::class)
   override fun tearDown() {
-    myService.dispose()
     myClient?.shutdown()
     super.tearDown()
->>>>>>> 7af60d2c
   }
 
   /**
