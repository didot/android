/*
 * Copyright (C) 2014 The Android Open Source Project
 *
 * Licensed under the Apache License, Version 2.0 (the "License");
 * you may not use this file except in compliance with the License.
 * You may obtain a copy of the License at
 *
 *      http://www.apache.org/licenses/LICENSE-2.0
 *
 * Unless required by applicable law or agreed to in writing, software
 * distributed under the License is distributed on an "AS IS" BASIS,
 * WITHOUT WARRANTIES OR CONDITIONS OF ANY KIND, either express or implied.
 * See the License for the specific language governing permissions and
 * limitations under the License.
 */
package com.android.tools.idea.tests.gui.avdmanager;

import com.android.tools.idea.tests.gui.framework.GuiTestRule;
import com.android.tools.idea.tests.gui.framework.GuiTestRunner;
import com.android.tools.idea.tests.gui.framework.RunIn;
import com.android.tools.idea.tests.gui.framework.TestGroup;
import com.android.tools.idea.tests.gui.framework.fixture.avdmanager.AvdEditWizardFixture;
import com.android.tools.idea.tests.gui.framework.fixture.avdmanager.AvdManagerDialogFixture;
import com.android.tools.idea.tests.gui.framework.fixture.avdmanager.ChooseSystemImageStepFixture;
import com.android.tools.idea.tests.gui.framework.fixture.avdmanager.ConfigureAvdOptionsStepFixture;
import org.junit.Rule;
import org.junit.Test;
import org.junit.runner.RunWith;

@RunWith(GuiTestRunner.class)
public class AvdListDialogTest {

  @Rule public final GuiTestRule guiTest = new GuiTestRule();

<<<<<<< HEAD
  @RunIn(TestGroup.QA_UNRELIABLE) // b/64486607
=======
  /**
   * TT ID: TODO need to add a test tracker ID
   *
   */
  @RunIn(TestGroup.QA)
>>>>>>> 7bd3f2d2
  @Test
  public void testCreateAvd() throws Exception {
    guiTest.importSimpleApplication();
    AvdManagerDialogFixture avdManagerDialog = guiTest.ideFrame().invokeAvdManager();
    AvdEditWizardFixture avdEditWizard = avdManagerDialog.createNew();

    avdEditWizard.selectHardware().enterSearchTerm("Nexus").selectHardwareProfile("Nexus 7");
    avdEditWizard.clickNext();

    ChooseSystemImageStepFixture chooseSystemImageStep = avdEditWizard.getChooseSystemImageStep();
    chooseSystemImageStep.selectTab("x86 Images");
    chooseSystemImageStep.selectSystemImage(new ChooseSystemImageStepFixture.SystemImage("Nougat", "24", "x86", "Android 7.0"));
    avdEditWizard.clickNext();

    ConfigureAvdOptionsStepFixture configureAvdOptionsStep = avdEditWizard.getConfigureAvdOptionsStep();
    configureAvdOptionsStep.showAdvancedSettings();
    configureAvdOptionsStep.requireAvdName("Nexus 7 API 24"); // check default
    configureAvdOptionsStep.setAvdName("Testsuite AVD");
    configureAvdOptionsStep.setFrontCamera("Emulated");
    avdEditWizard.clickFinish();
    guiTest.waitForBackgroundTasks();

    // Ensure the AVD was created
    avdManagerDialog.selectAvd("Testsuite AVD");
    // Then clean it up
    avdManagerDialog.deleteAvd("Testsuite AVD");

    avdManagerDialog.close();
  }

<<<<<<< HEAD
=======
  /**
   * TT ID: TODO need to add a test tracker ID
   *
   */
>>>>>>> 7bd3f2d2
  @RunIn(TestGroup.QA)
  @Test
  public void testEditAvd() throws Exception {
    guiTest.importSimpleApplication();

    makeNexus5();

    AvdManagerDialogFixture avdManagerDialog = guiTest.ideFrame().invokeAvdManager();
    AvdEditWizardFixture avdEditWizardFixture = avdManagerDialog.editAvdWithName("Nexus 5 API 24");
    ConfigureAvdOptionsStepFixture configureAvdOptionsStep = avdEditWizardFixture.getConfigureAvdOptionsStep();

    configureAvdOptionsStep.showAdvancedSettings();
    configureAvdOptionsStep.selectGraphicsHardware();

    avdEditWizardFixture.clickFinish();
    avdManagerDialog.close();

    removeNexus5();
  }

  private void makeNexus5() throws Exception {
    AvdManagerDialogFixture avdManagerDialog = guiTest.ideFrame().invokeAvdManager();
    AvdEditWizardFixture avdEditWizard = avdManagerDialog.createNew();

    avdEditWizard.selectHardware().selectHardwareProfile("Nexus 5");
    avdEditWizard.clickNext();

    ChooseSystemImageStepFixture chooseSystemImageStep = avdEditWizard.getChooseSystemImageStep();
    chooseSystemImageStep.selectTab("x86 Images");
    chooseSystemImageStep.selectSystemImage(new ChooseSystemImageStepFixture.SystemImage("Nougat", "24", "x86", "Android 7.0"));
    avdEditWizard.clickNext();
    avdEditWizard.clickFinish();
    avdManagerDialog.close();
  }

  private void removeNexus5() {
    AvdManagerDialogFixture avdManagerDialog = guiTest.ideFrame().invokeAvdManager();
    avdManagerDialog.deleteAvd("Nexus 5 API 24");
  }
}<|MERGE_RESOLUTION|>--- conflicted
+++ resolved
@@ -32,15 +32,11 @@
 
   @Rule public final GuiTestRule guiTest = new GuiTestRule();
 
-<<<<<<< HEAD
-  @RunIn(TestGroup.QA_UNRELIABLE) // b/64486607
-=======
   /**
    * TT ID: TODO need to add a test tracker ID
    *
    */
   @RunIn(TestGroup.QA)
->>>>>>> 7bd3f2d2
   @Test
   public void testCreateAvd() throws Exception {
     guiTest.importSimpleApplication();
@@ -71,13 +67,10 @@
     avdManagerDialog.close();
   }
 
-<<<<<<< HEAD
-=======
   /**
    * TT ID: TODO need to add a test tracker ID
    *
    */
->>>>>>> 7bd3f2d2
   @RunIn(TestGroup.QA)
   @Test
   public void testEditAvd() throws Exception {
