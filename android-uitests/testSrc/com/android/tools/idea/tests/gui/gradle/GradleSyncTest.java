/*
 * Copyright (C) 2014 The Android Open Source Project
 *
 * Licensed under the Apache License, Version 2.0 (the "License");
 * you may not use this file except in compliance with the License.
 * You may obtain a copy of the License at
 *
 *      http://www.apache.org/licenses/LICENSE-2.0
 *
 * Unless required by applicable law or agreed to in writing, software
 * distributed under the License is distributed on an "AS IS" BASIS,
 * WITHOUT WARRANTIES OR CONDITIONS OF ANY KIND, either express or implied.
 * See the License for the specific language governing permissions and
 * limitations under the License.
 */
package com.android.tools.idea.tests.gui.gradle;

import com.android.SdkConstants;
import com.android.sdklib.IAndroidTarget;
import com.android.testutils.TestUtils;
import com.android.tools.idea.gradle.dsl.api.GradleBuildModel;
import com.android.tools.idea.gradle.parser.BuildFileKey;
import com.android.tools.idea.gradle.parser.GradleBuildFile;
import com.android.tools.idea.gradle.project.GradleExperimentalSettings;
import com.android.tools.idea.gradle.project.sync.GradleSyncListener;
import com.android.tools.idea.gradle.project.sync.GradleSyncState;
import com.android.tools.idea.gradle.projectView.AndroidTreeStructureProvider;
import com.android.tools.idea.gradle.util.GradleProperties;
import com.android.tools.idea.gradle.util.LocalProperties;
import com.android.tools.idea.sdk.IdeSdks;
import com.android.tools.idea.tests.gui.framework.GuiTestRule;
import com.android.tools.idea.tests.gui.framework.GuiTestRunner;
import com.android.tools.idea.tests.gui.framework.RunIn;
import com.android.tools.idea.tests.gui.framework.TestGroup;
import com.android.tools.idea.tests.gui.framework.fixture.*;
import com.android.tools.idea.tests.gui.framework.fixture.EditorFixture.Tab;
import com.android.tools.idea.tests.gui.framework.fixture.MessagesToolWindowFixture.HyperlinkFixture;
import com.android.tools.idea.tests.gui.framework.fixture.MessagesToolWindowFixture.MessageFixture;
import com.android.tools.idea.tests.gui.framework.fixture.gradle.ChooseGradleHomeDialogFixture;
import com.android.tools.idea.ui.GuiTestingService;
import com.google.common.collect.Lists;
import com.intellij.ide.projectView.TreeStructureProvider;
import com.intellij.ide.util.treeView.AbstractTreeNode;
import com.intellij.lang.annotation.HighlightSeverity;
import com.intellij.openapi.application.ApplicationManager;
import com.intellij.openapi.application.ReadAction;
import com.intellij.openapi.extensions.Extensions;
import com.intellij.openapi.module.Module;
import com.intellij.openapi.project.Project;
import com.intellij.openapi.project.ex.ProjectManagerEx;
import com.intellij.openapi.projectRoots.JavaSdk;
import com.intellij.openapi.projectRoots.JavaSdkVersion;
import com.intellij.openapi.projectRoots.Sdk;
import com.intellij.openapi.projectRoots.SdkAdditionalData;
import com.intellij.openapi.roots.*;
import com.intellij.openapi.roots.impl.libraries.ProjectLibraryTable;
import com.intellij.openapi.roots.libraries.Library;
import com.intellij.openapi.roots.libraries.LibraryTable;
import com.intellij.openapi.vfs.VirtualFile;
import com.intellij.pom.java.LanguageLevel;
import com.intellij.util.net.HttpConfigurable;
import org.fest.swing.timing.Wait;
import org.jetbrains.android.sdk.AndroidSdkAdditionalData;
import org.jetbrains.android.sdk.AndroidSdkData;
import org.jetbrains.annotations.NotNull;
import org.jetbrains.annotations.Nullable;
import org.jetbrains.plugins.gradle.settings.GradleSettings;
import org.jetbrains.plugins.gradle.util.GradleConstants;
import org.junit.*;
import org.junit.runner.RunWith;

import java.io.BufferedOutputStream;
import java.io.File;
import java.io.FileOutputStream;
import java.io.IOException;
import java.util.List;
import java.util.Properties;
import java.util.concurrent.atomic.AtomicBoolean;
import java.util.zip.ZipEntry;
import java.util.zip.ZipOutputStream;

import static com.android.SdkConstants.FN_BUILD_GRADLE;
<<<<<<< HEAD
import static com.android.tools.idea.gradle.dsl.model.dependencies.CommonConfigurationNames.ANDROID_TEST_COMPILE;
import static com.android.tools.idea.gradle.dsl.model.dependencies.CommonConfigurationNames.COMPILE;
import static com.android.tools.idea.gradle.util.FilePaths.pathToIdeaUrl;
import static com.android.tools.idea.gradle.util.PropertiesFiles.getProperties;
=======
import static com.android.tools.idea.gradle.dsl.api.dependencies.CommonConfigurationNames.ANDROID_TEST_COMPILE;
import static com.android.tools.idea.gradle.util.GradleProperties.getUserGradlePropertiesFile;
import static com.android.tools.idea.io.FilePaths.pathToIdeaUrl;
>>>>>>> 7bd3f2d2
import static com.android.tools.idea.testing.FileSubject.file;
import static com.android.tools.idea.tests.gui.framework.GuiTests.*;
import static com.android.tools.idea.tests.gui.framework.fixture.MessagesToolWindowFixture.MessageMatcher.firstLineStartingWith;
import static com.android.tools.idea.tests.gui.gradle.UserGradlePropertiesUtil.restoreGlobalGradlePropertiesFile;
import static com.android.tools.idea.tests.gui.gradle.UserGradlePropertiesUtil.backupGlobalGradlePropertiesFile;
import static com.android.tools.idea.util.PropertiesFiles.getProperties;
import static com.google.common.truth.Truth.assertAbout;
import static com.google.common.truth.Truth.assertThat;
import static com.google.common.truth.TruthJUnit.assume;
import static com.intellij.ide.errorTreeView.ErrorTreeElementKind.ERROR;
import static com.intellij.openapi.command.WriteCommandAction.runWriteCommandAction;
import static com.intellij.openapi.roots.OrderRootType.CLASSES;
import static com.intellij.openapi.util.io.FileUtil.*;
import static com.intellij.openapi.vfs.VfsUtil.findFileByIoFile;
import static com.intellij.pom.java.LanguageLevel.JDK_1_8;
import static junit.framework.Assert.assertTrue;
<<<<<<< HEAD
import static org.jetbrains.android.AndroidPlugin.getGuiTestSuiteState;
=======
>>>>>>> 7bd3f2d2
import static org.junit.Assert.*;

@RunIn(TestGroup.PROJECT_SUPPORT)
@RunWith(GuiTestRunner.class)
public class GradleSyncTest {
  @Nullable private File myBackupProperties;

  @Rule public final GuiTestRule guiTest = new GuiTestRule();

  private static final String ANDROID_SDK_MANAGER_DIALOG_TITLE = "Android SDK Manager";
  private static final String GRADLE_SETTINGS_DIALOG_TITLE = "Gradle Settings";
  private static final String GRADLE_SYNC_DIALOG_TITLE = "Gradle Sync";

  @Before
  public void skipSourceGenerationOnSync() {
    GradleExperimentalSettings.getInstance().SKIP_SOURCE_GEN_ON_PROJECT_SYNC = true;
  }

  /**
   * Generate a backup copy of user gradle.properties since some tests in this class make changes to the proxy that could
   * cause other tests to use an incorrect configuration.
   */
  @Before
  public void backupPropertiesFile() {
    myBackupProperties = backupGlobalGradlePropertiesFile();
  }

  /**
   * Restore user gradle.properties file content to what it had before running the tests, or delete if it did not exist.
   */
  @After
  public void restorePropertiesFile() {
    restoreGlobalGradlePropertiesFile(myBackupProperties);
  }

  @Test
  // See https://code.google.com/p/android/issues/detail?id=183368
  public void withTestOnlyInterModuleDependencies() throws IOException {
    guiTest.importMultiModule();
    IdeFrameFixture ideFrame = guiTest.ideFrame();

    Module appModule = guiTest.ideFrame().getModule("app");

    // Set a dependency on a module that does not exist.
    ApplicationManager.getApplication().invokeAndWait(() -> runWriteCommandAction(
      ideFrame.getProject(), () -> {
        GradleBuildModel buildModel = GradleBuildModel.get(appModule);
        buildModel.dependencies().addModule(ANDROID_TEST_COMPILE, ":library3");
        buildModel.applyChanges();
      }));

    ideFrame.requestProjectSync().waitForGradleProjectSyncToFinish();

    for (OrderEntry entry : ModuleRootManager.getInstance(appModule).getOrderEntries()) {
      if (entry instanceof ModuleOrderEntry) {
        ModuleOrderEntry moduleOrderEntry = (ModuleOrderEntry)entry;
        if ("library3".equals(moduleOrderEntry.getModuleName())) {
          assertEquals(DependencyScope.TEST, moduleOrderEntry.getScope());
          return;
        }
      }
    }
    fail("No dependency for library3 found");
  }

  @Ignore("b/70699846")
  @Test
  public void jdkNodeModificationInProjectView() throws IOException {
    guiTest.importSimpleLocalApplication();

    Project project = guiTest.ideFrame().getProject();
    AndroidTreeStructureProvider treeStructureProvider = null;
    TreeStructureProvider[] treeStructureProviders = Extensions.getExtensions(TreeStructureProvider.EP_NAME, project);
    for (TreeStructureProvider current : treeStructureProviders) {
      if (current instanceof AndroidTreeStructureProvider) {
        treeStructureProvider = (AndroidTreeStructureProvider)current;
      }
    }

    List<AbstractTreeNode> changedNodes = Lists.newArrayList();
    treeStructureProvider.addChangeListener((parent, newChildren) -> changedNodes.add(parent));

    ProjectViewFixture projectView = guiTest.ideFrame().getProjectView();
    ProjectViewFixture.PaneFixture projectPane = projectView.selectProjectPane();
    projectPane.clickPath("External Libraries", "< 1.8 >", "rt.jar");

    // 2 nodes should be changed: JDK (remove all children except rt.jar) and rt.jar (remove all children except packages 'java' and
    // 'javax'.
    Wait.seconds(1).expecting("'Project View' to be customized").until(() -> changedNodes.size() == 2);

    List<ProjectViewFixture.NodeFixture> libraryNodes = projectPane.findExternalLibrariesNode().getChildren();

    ProjectViewFixture.NodeFixture jdkNode = null;
    // Find JDK node.
    for (ProjectViewFixture.NodeFixture node : libraryNodes) {
      if (node.isJdk()) {
        jdkNode = node;
        break;
      }
    }

    ProjectViewFixture.NodeFixture finalJdkNode = jdkNode;
    Wait.seconds(1).expecting("JDK node to be customized").until(() -> finalJdkNode.getChildren().size() == 1);

    // Now we verify that the JDK node has only these children:
    // - jdk
    //   - rt.jar
    //     - java
    //     - javax
    List<ProjectViewFixture.NodeFixture> jdkChildren = jdkNode.getChildren();
    assertThat(jdkChildren).hasSize(1);

    ProjectViewFixture.NodeFixture rtJarNode = jdkChildren.get(0);
    rtJarNode.requireDirectory("rt.jar");

    List<ProjectViewFixture.NodeFixture> rtJarChildren = rtJarNode.getChildren();
    assertThat(rtJarChildren).hasSize(2);

    rtJarChildren.get(0).requireDirectory("java");
    rtJarChildren.get(1).requireDirectory("javax");
  }

  @Test
  public void updatingGradleVersionWithLocalDistribution() throws IOException {
    File unsupportedGradleHome = getUnsupportedGradleHomeOrSkipTest();
    File gradleHomePath = getGradleHomePathOrSkipTest();

    guiTest.importSimpleLocalApplication();
    IdeFrameFixture ideFrame = guiTest.ideFrame();

    File wrapperDirPath = new File(ideFrame.getProjectPath(), SdkConstants.FD_GRADLE);
    delete(wrapperDirPath);
    ideFrame.useLocalGradleDistribution(unsupportedGradleHome).requestProjectSync();

    // Expect message suggesting to use Gradle wrapper. Click "Cancel" to use local distribution.
    ideFrame.findMessageDialog(GRADLE_SYNC_DIALOG_TITLE).clickCancel();

    ChooseGradleHomeDialogFixture chooseGradleHomeDialog = ChooseGradleHomeDialogFixture.find(guiTest.robot());
    chooseGradleHomeDialog.chooseGradleHome(gradleHomePath).clickOk().requireNotShowing();

    ideFrame.waitForGradleProjectSyncToFinish();
  }

  @Test
  public void userFriendlyErrorWhenUsingUnsupportedVersionOfGradle() throws IOException {
    File unsupportedGradleHome = getUnsupportedGradleHomeOrSkipTest();

    guiTest.importMultiModule();
    IdeFrameFixture ideFrame = guiTest.ideFrame();

    File wrapperDirPath = new File(ideFrame.getProjectPath(), SdkConstants.FD_GRADLE);
    delete(wrapperDirPath);
    ideFrame.useLocalGradleDistribution(unsupportedGradleHome).requestProjectSync();

    // Expect message suggesting to use Gradle wrapper. Click "OK" to use wrapper.
    ideFrame.findMessageDialog(GRADLE_SYNC_DIALOG_TITLE).clickOk();

    ideFrame.waitForGradleProjectSyncToStart().waitForGradleProjectSyncToFinish();
    assertAbout(file()).that(wrapperDirPath).named("Gradle wrapper").isDirectory();
  }

  // See https://code.google.com/p/android/issues/detail?id=74341
  @Test
  public void editorShouldFindAppCompatStyle() throws IOException {
    guiTest.importProjectAndWaitForProjectSyncToFinish("AarDependency");
    EditorFixture editor = guiTest.ideFrame().getEditor();

    editor.open("app/src/main/res/values/strings.xml", Tab.EDITOR);
    editor.waitForCodeAnalysisHighlightCount(HighlightSeverity.ERROR, 0);
  }

<<<<<<< HEAD
  @Ignore("Importing a project which opens on the ModulesToImportDialog is causing problem. Ignore for now.")
  @Test
  public void moduleSelectionOnImport() throws IOException {
    GradleExperimentalSettings.getInstance().SELECT_MODULES_ON_PROJECT_IMPORT = true;
    guiTest.importProject("Flavoredlib");

    ModulesToImportDialogFixture projectSubsetDialog = ModulesToImportDialogFixture.find(guiTest.robot());
    projectSubsetDialog.setSelected("lib", false).clickOk();

    IdeFrameFixture ideFrame = guiTest.ideFrame();
    ideFrame.waitForGradleProjectSyncToFinish();

    // Verify that "lib" (which was unchecked in the "Select Modules to Include" dialog) is not a module.
    assertThat(ideFrame.getModuleNames()).containsExactly("Flavoredlib", "app");

    // subsequent project syncs should respect module selection
    ideFrame.requestProjectSync().waitForGradleProjectSyncToFinish();
    assertThat(ideFrame.getModuleNames()).containsExactly("Flavoredlib", "app");
  }

=======
>>>>>>> 7bd3f2d2
  // See https://code.google.com/p/android/issues/detail?id=165576
  @Test
  public void javaModelSerialization() throws IOException {
    guiTest.importProjectAndWaitForProjectSyncToFinish("MultipleModuleTypes");

    guiTest.ideFrame().requestProjectSync().waitForGradleProjectSyncToFinish().closeProject();

    guiTest.importProjectAndWaitForProjectSyncToFinish("MultipleModuleTypes");

    LibraryTable libraryTable = ProjectLibraryTable.getInstance(guiTest.ideFrame().getProject());
    // When serialization of Java model fails, libraries are not set up.
    // Here we confirm that serialization works, because the Java module has the dependency declared in its build.gradle file.
    assertThat(libraryTable.getLibraries()).asList().hasSize(1);
  }

  // See https://code.google.com/p/android/issues/detail?id=167378
  @Test
  public void interJavaModuleDependencies() throws IOException {
    guiTest.importMultiModule();

    Module library = guiTest.ideFrame().getModule("library");
    ModuleRootManager moduleRootManager = ModuleRootManager.getInstance(library);

    // Verify that the module "library" depends on module "library2"
    ModuleOrderEntry moduleDependency = null;
    for (OrderEntry orderEntry : moduleRootManager.getOrderEntries()) {
      if (orderEntry instanceof ModuleOrderEntry) {
        moduleDependency = (ModuleOrderEntry)orderEntry;
        break;
      }
    }

    assertThat(moduleDependency.getModuleName()).isEqualTo("library2");
  }

  // See https://code.google.com/p/android/issues/detail?id=73087
  @RunIn(TestGroup.UNRELIABLE)  // b/37109081
  @Test
  public void withUserDefinedLibraryAttachments() throws IOException {
    guiTest.importProjectAndWaitForProjectSyncToFinish("MultipleModuleTypes");

    File javadocJarPath = new File(guiTest.getProjectPath(), "fake-javadoc.jar");
    try (ZipOutputStream zos = new ZipOutputStream(new BufferedOutputStream(new FileOutputStream(javadocJarPath)))) {
      zos.putNextEntry(new ZipEntry("allclasses-frame.html"));
      zos.putNextEntry(new ZipEntry("allclasses-noframe.html"));
    }
    refreshFiles();

    IdeFrameFixture ideFrame = guiTest.ideFrame();

    LibraryPropertiesDialogFixture propertiesDialog = ideFrame.showPropertiesForLibrary("guava-18.0");
    propertiesDialog.addAttachment(javadocJarPath).clickOk();

    guiTest.waitForBackgroundTasks();

    String javadocJarUrl = pathToIdeaUrl(javadocJarPath);

    // Verify that the library has the Javadoc attachment we just added.
    LibraryFixture library = propertiesDialog.getLibrary();
    library.requireJavadocUrls(javadocJarUrl);

    ideFrame.requestProjectSync().waitForGradleProjectSyncToFinish();

    // Verify that the library still has the Javadoc attachment after sync.
    library = propertiesDialog.getLibrary();
    library.requireJavadocUrls(javadocJarUrl);
  }

  // See https://code.google.com/p/android/issues/detail?id=169743
  // JVM settings for Gradle should be cleared before any invocation to Gradle.
  @Test
  public void shouldClearJvmArgsOnSyncAndBuild() throws IOException {
    guiTest.importSimpleLocalApplication();
    IdeFrameFixture ideFrame = guiTest.ideFrame();

    Project project = ideFrame.getProject();

    GradleProperties gradleProperties = new GradleProperties(project);
    gradleProperties.clear();
    gradleProperties.save();

    VirtualFile gradlePropertiesFile = findFileByIoFile(gradleProperties.getPath(), true);
    ideFrame.getEditor().open(gradlePropertiesFile, Tab.DEFAULT);

    String jvmArgs = "-Xmx2048m";
    ideFrame.setGradleJvmArgs(jvmArgs);

    ideFrame.requestProjectSync();

    // Copy JVM args to gradle.properties file.
    ideFrame.findMessageDialog(GRADLE_SETTINGS_DIALOG_TITLE).clickYes();

    // Verify JVM args were removed from IDE's Gradle settings.
    ideFrame.waitForGradleProjectSyncToFinish(Wait.seconds(20));
    assertNull(GradleSettings.getInstance(project).getGradleVmOptions());

    // Verify JVM args were copied to gradle.properties file
    refreshFiles();

    gradleProperties = new GradleProperties(project);
    assertEquals(jvmArgs, gradleProperties.getJvmArgs());
  }

  // Verifies that the IDE, during sync, asks the user to copy IDE proxy settings to gradle.properties, if applicable.
  // See https://code.google.com/p/android/issues/detail?id=65325
  @Test
  public void withIdeProxySettings() throws IOException {
    System.getProperties().setProperty("show.do.not.copy.http.proxy.settings.to.gradle", "true");

    guiTest.importSimpleLocalApplication();
    IdeFrameFixture ideFrame = guiTest.ideFrame();

    File gradlePropertiesFile = getUserGradlePropertiesFile();
    createIfNotExists(gradlePropertiesFile);

    String host = "myproxy.test.com";
    int port = 443;

    HttpConfigurable ideSettings = HttpConfigurable.getInstance();
    ideSettings.USE_HTTP_PROXY = true;
    ideSettings.PROXY_HOST = host;
    ideSettings.PROXY_PORT = port;

    ideFrame.requestProjectSync();

    // Expect IDE to ask user to copy proxy settings.
    ProxySettingsDialogFixture proxyDialog = ProxySettingsDialogFixture.find(guiTest.robot());
    proxyDialog.setDoNotShowThisDialog(true);
    proxyDialog.clickOk();

    ideFrame.waitForGradleProjectSyncToStart().waitForGradleProjectSyncToFinish(Wait.seconds(20));

    // Verify gradle.properties has proxy settings.
    gradlePropertiesFile = getUserGradlePropertiesFile();
    assertAbout(file()).that(gradlePropertiesFile).isFile();

    Properties gradleProperties = getProperties(gradlePropertiesFile);
    assertEquals(host, gradleProperties.getProperty("systemProp.http.proxyHost"));
    assertEquals(String.valueOf(port), gradleProperties.getProperty("systemProp.http.proxyPort"));

    // Verifies that the "Do not show this dialog in the future" does not show up. If it does show up the test will timeout and fail.
    ideFrame.requestProjectSync().waitForGradleProjectSyncToFinish();
  }

  // Verifies that the IDE switches SDKs if the IDE and project SDKs are not the same.
  @Test
  public void sdkSwitch() throws IOException {
    File secondSdkPath = getFilePathPropertyOrSkipTest("second.android.sdk.path", "the path of a secondary Android SDK", true);

    GuiTestingService.getInstance().getGuiTestSuiteState().setSkipSdkMerge(true);

    IdeSdks ideSdks = IdeSdks.getInstance();
    File originalSdkPath = ideSdks.getAndroidSdkPath();

    guiTest.importSimpleLocalApplication();
    IdeFrameFixture ideFrame = guiTest.ideFrame();

    // Change the SDK in the project. We expect the IDE to have the same SDK as the project.
    LocalProperties localProperties = new LocalProperties(ideFrame.getProject());
    localProperties.setAndroidSdkPath(secondSdkPath);
    localProperties.save();

    ideFrame.requestProjectSync();

    MessagesFixture messages = ideFrame.findMessageDialog(ANDROID_SDK_MANAGER_DIALOG_TITLE);
    messages.click("Use Project's SDK");

    ideFrame.waitForGradleProjectSyncToFinish();

    assertThat(ideSdks.getAndroidSdkPath()).isEqualTo(secondSdkPath);

    // Set the project's SDK to be the original one. Now we will choose the IDE's SDK.
    localProperties = new LocalProperties(ideFrame.getProject());
    localProperties.setAndroidSdkPath(originalSdkPath);
    localProperties.save();

    ideFrame.requestProjectSync();

    messages = ideFrame.findMessageDialog(ANDROID_SDK_MANAGER_DIALOG_TITLE);
    messages.click("Use Android Studio's SDK");

    ideFrame.waitForGradleProjectSyncToFinish();

    localProperties = new LocalProperties(ideFrame.getProject());
    assertThat(localProperties.getAndroidSdkPath()).isEqualTo(secondSdkPath);
  }

  // Verifies that after making a change in a build.gradle file, the editor notification saying that sync is needed shows up. This wasn't
  // the case after a project import.
  // See https://code.google.com/p/android/issues/detail?id=171370
  @Test
  public void editorNotificationsWhenSyncNeededAfterProjectImport() throws IOException {
    IdeFrameFixture ideFrame = guiTest.importSimpleLocalApplication();
    // @formatter:off
    ideFrame.getEditor()
            .open("app/build.gradle")
            .waitUntilErrorAnalysisFinishes()
            .enterText("Hello World")
            .awaitNotification("Gradle files have changed since last project sync. A project sync may be necessary for the IDE to work properly.");
    // @formatter:on
  }

  @Test
  public void withModuleLanguageLevelEqualTo8() throws IOException {
    Sdk jdk = IdeSdks.getInstance().getJdk();
    if (jdk == null) {
      skipTest("JDK is null");
    }

    assume().that(JavaSdk.getInstance().getVersion(jdk)).isAtLeast(JavaSdkVersion.JDK_1_8);

    guiTest.importProjectAndWaitForProjectSyncToFinish("MultipleModuleTypes");
    Module javaLib = guiTest.ideFrame().getModule("javaLib");
    assertEquals(JDK_1_8, getJavaLanguageLevel(javaLib));
  }

<<<<<<< HEAD
  @Test
  @RunIn(TestGroup.UNRELIABLE) // b/64229547
=======
  @Ignore("fails; replace with headless integration test; see b/37730035")
  @Test
>>>>>>> 7bd3f2d2
  public void syncDuringOfflineMode() throws IOException {
    String hyperlinkText = "Disable offline mode and sync project";

    guiTest.importSimpleLocalApplication();

    IdeFrameFixture ideFrame = guiTest.ideFrame();
    File buildFile = new File(ideFrame.getProjectPath(), join("app", FN_BUILD_GRADLE));
    assertAbout(file()).that(buildFile).isFile();
    appendToFile(buildFile, "dependencies { compile 'something:not:exists' }");

    GradleSettings gradleSettings = GradleSettings.getInstance(ideFrame.getProject());
    gradleSettings.setOfflineWork(true);

    ideFrame.requestProjectSync().waitForGradleProjectSyncToFail();
    MessagesToolWindowFixture messagesToolWindow = ideFrame.getMessagesToolWindow();
    MessageFixture message = messagesToolWindow.getGradleSyncContent().findMessage(ERROR, firstLineStartingWith("Failed to resolve:"));

    HyperlinkFixture hyperlink = message.findHyperlink(hyperlinkText);
    hyperlink.click();

    assertFalse(gradleSettings.isOfflineWork());
    ideFrame.waitForGradleProjectSyncToFail();
    messagesToolWindow = ideFrame.getMessagesToolWindow();
    message = messagesToolWindow.getGradleSyncContent().findMessage(ERROR, firstLineStartingWith("Failed to resolve:"));

    try {
      message.findHyperlink(hyperlinkText);
      fail(hyperlinkText + " link still present");
    }
    catch (AssertionError e) {
      // After offline mode is disable, the previous hyperlink will disappear after next sync
      assertThat(e.getMessage()).contains("Failed to find URL");
      assertThat(e.getMessage()).contains(hyperlinkText);
    }
  }

  @Nullable
  private static LanguageLevel getJavaLanguageLevel(@NotNull Module module) {
    return LanguageLevelModuleExtensionImpl.getInstance(module).getLanguageLevel();
  }

  @Test
  public void shouldUseLibrary() throws IOException {
    guiTest.importSimpleLocalApplication();
    IdeFrameFixture ideFrame = guiTest.ideFrame();

    Project project = ideFrame.getProject();

    // Make sure the library was added.
    LibraryTable libraryTable = ProjectLibraryTable.getInstance(project);
    // Naming scheme follows "Gradle: " + name of the library. See LibraryDependency#setName method
    String libraryName = GradleConstants.SYSTEM_ID.getReadableName() + ": org.apache.http.legacy-" + TestUtils.getLatestAndroidPlatform();
    Library library = libraryTable.getLibraryByName(libraryName);

    // Verify that the library has the right j
    VirtualFile[] jarFiles = library.getFiles(CLASSES);
    assertThat(jarFiles).asList().hasSize(1);
    VirtualFile jarFile = jarFiles[0];
    assertEquals("org.apache.http.legacy.jar", jarFile.getName());

    // Verify that the module depends on the library
    Module appModule = ideFrame.getModule("app");
    AtomicBoolean dependencyFound = new AtomicBoolean();
    ReadAction.run(() -> {
      ModifiableRootModel modifiableModel = ModuleRootManager.getInstance(appModule).getModifiableModel();
      try {
        for (OrderEntry orderEntry : modifiableModel.getOrderEntries()) {
          if (orderEntry instanceof LibraryOrderEntry) {
            LibraryOrderEntry libraryDependency = (LibraryOrderEntry)orderEntry;
            if (libraryDependency.getLibrary() == library) {
              dependencyFound.set(true);
            }
          }
        }
      }
      finally {
        modifiableModel.dispose();
      }
    });
    assertTrue("Module app should depend on library '" + library.getName() + "'", dependencyFound.get());
  }

<<<<<<< HEAD
  @Test
  @RunIn(TestGroup.UNRELIABLE) // b/64229547
  public void aarSourceAttachments() throws IOException {
    guiTest.importSimpleApplication();
    IdeFrameFixture ideFrame = guiTest.ideFrame();

    Project project = ideFrame.getProject();

    Module appModule = ideFrame.getModule("app");

    ApplicationManager.getApplication().invokeAndWait(() -> runWriteCommandAction(
      project, () -> {
        GradleBuildModel buildModel = GradleBuildModel.get(appModule);

        String newDependency = "com.mapbox.mapboxsdk:mapbox-android-sdk:0.7.4@aar";
        buildModel.dependencies().addArtifact(COMPILE, newDependency);
        buildModel.applyChanges();
      }));

    ideFrame.requestProjectSync().waitForGradleProjectSyncToFinish();

    // Verify that the library has sources.
    LibraryTable libraryTable = ProjectLibraryTable.getInstance(project);
    String libraryName = "mapbox-android-sdk-0.7.4";
    Library library = libraryTable.getLibraryByName(libraryName);
    VirtualFile[] files = library.getFiles(SOURCES);
    assertThat(files).asList().hasSize(1);
  }

=======
>>>>>>> 7bd3f2d2
  // https://code.google.com/p/android/issues/detail?id=185313
  @Test
  public void sdkCreationForAddons() throws IOException {
    guiTest.importSimpleLocalApplication();
    IdeFrameFixture ideFrame = guiTest.ideFrame();

    Project project = ideFrame.getProject();

    Module appModule = ideFrame.getModule("app");
    GradleBuildFile buildFile = GradleBuildFile.get(appModule);

    ApplicationManager.getApplication().invokeAndWait(() -> runWriteCommandAction(
      project, () -> buildFile.setValue(BuildFileKey.COMPILE_SDK_VERSION, "Google Inc.:Google APIs:24")));

    ideFrame.requestProjectSync().waitForGradleProjectSyncToFinish();

    Sdk sdk = ModuleRootManager.getInstance(appModule).getSdk();

    AndroidSdkData sdkData = AndroidSdkData.getSdkData(sdk);

    SdkAdditionalData data = sdk.getSdkAdditionalData();
    assertThat(data).isInstanceOf(AndroidSdkAdditionalData.class);

    AndroidSdkAdditionalData androidSdkData = (AndroidSdkAdditionalData)data;
    IAndroidTarget buildTarget = androidSdkData.getBuildTarget(sdkData);

    // By checking that there are no additional libraries in the SDK, we are verifying that an additional SDK was not created for add-ons.
    assertThat(buildTarget.getAdditionalLibraries()).hasSize(0);
  }

  @Test
  public void gradleModelCache() throws IOException {
    guiTest.importSimpleLocalApplication();
    IdeFrameFixture ideFrameFixture = guiTest.ideFrame();

    File projectPath = ideFrameFixture.getProjectPath();
    ideFrameFixture.closeProject();

    AtomicBoolean syncSkipped = new AtomicBoolean(false);

    // Reopen project and verify that sync was skipped (i.e. model loaded from cache)
    ApplicationManager.getApplication().invokeAndWait(
      () -> {
        try {
          ProjectManagerEx projectManager = ProjectManagerEx.getInstanceEx();
          Project project = projectManager.convertAndLoadProject(projectPath.getPath());
          GradleSyncState.subscribe(project, new GradleSyncListener.Adapter() {
            @Override
            public void syncSkipped(@NotNull Project project) {
              syncSkipped.set(true);
            }
          });
          projectManager.openProject(project);
        }
        catch (IOException e) {
          // Do nothing
        }
      });

    Wait.seconds(5).expecting("sync to be skipped").until(syncSkipped::get);
  }

  /**
   * Verify that the project syncs and gradle file updates after changing the minSdkVersion in the build.gradle file.
   * <p>
   * TT ID: 01d7a0e9-a947-4cd1-a842-17c0b006d3f1
   * <p>
   * This is run to qualify releases. Please involve the test team in substantial changes.
   * <pre>
   *   Steps:
   *   1. Import a project.
   *   2. Open build.gradle file for the project and update the min sdk value to 23.
   *   3. Sync the project.
   *   Verify:
   *   Project syncs and minSdk version is updated.
   * </pre>
   */
  @RunIn(TestGroup.SANITY)
  @Test
  public void modifyMinSdkAndSync() throws Exception {
    IdeFrameFixture ideFrame = guiTest.importSimpleLocalApplication();
    // @formatter:off
    ideFrame.getEditor()
            .open("app/build.gradle")
            .select("minSdkVersion (19)")
            .enterText("23")
            .awaitNotification("Gradle files have changed since last project sync. A project sync may be necessary for the IDE to work properly.")
            .performActionWithoutWaitingForDisappearance("Sync Now")
            .waitForGradleProjectSyncToFinish();
    // @formatter:on
  }
}<|MERGE_RESOLUTION|>--- conflicted
+++ resolved
@@ -80,16 +80,9 @@
 import java.util.zip.ZipOutputStream;
 
 import static com.android.SdkConstants.FN_BUILD_GRADLE;
-<<<<<<< HEAD
-import static com.android.tools.idea.gradle.dsl.model.dependencies.CommonConfigurationNames.ANDROID_TEST_COMPILE;
-import static com.android.tools.idea.gradle.dsl.model.dependencies.CommonConfigurationNames.COMPILE;
-import static com.android.tools.idea.gradle.util.FilePaths.pathToIdeaUrl;
-import static com.android.tools.idea.gradle.util.PropertiesFiles.getProperties;
-=======
 import static com.android.tools.idea.gradle.dsl.api.dependencies.CommonConfigurationNames.ANDROID_TEST_COMPILE;
 import static com.android.tools.idea.gradle.util.GradleProperties.getUserGradlePropertiesFile;
 import static com.android.tools.idea.io.FilePaths.pathToIdeaUrl;
->>>>>>> 7bd3f2d2
 import static com.android.tools.idea.testing.FileSubject.file;
 import static com.android.tools.idea.tests.gui.framework.GuiTests.*;
 import static com.android.tools.idea.tests.gui.framework.fixture.MessagesToolWindowFixture.MessageMatcher.firstLineStartingWith;
@@ -106,10 +99,6 @@
 import static com.intellij.openapi.vfs.VfsUtil.findFileByIoFile;
 import static com.intellij.pom.java.LanguageLevel.JDK_1_8;
 import static junit.framework.Assert.assertTrue;
-<<<<<<< HEAD
-import static org.jetbrains.android.AndroidPlugin.getGuiTestSuiteState;
-=======
->>>>>>> 7bd3f2d2
 import static org.junit.Assert.*;
 
 @RunIn(TestGroup.PROJECT_SUPPORT)
@@ -281,29 +270,6 @@
     editor.waitForCodeAnalysisHighlightCount(HighlightSeverity.ERROR, 0);
   }
 
-<<<<<<< HEAD
-  @Ignore("Importing a project which opens on the ModulesToImportDialog is causing problem. Ignore for now.")
-  @Test
-  public void moduleSelectionOnImport() throws IOException {
-    GradleExperimentalSettings.getInstance().SELECT_MODULES_ON_PROJECT_IMPORT = true;
-    guiTest.importProject("Flavoredlib");
-
-    ModulesToImportDialogFixture projectSubsetDialog = ModulesToImportDialogFixture.find(guiTest.robot());
-    projectSubsetDialog.setSelected("lib", false).clickOk();
-
-    IdeFrameFixture ideFrame = guiTest.ideFrame();
-    ideFrame.waitForGradleProjectSyncToFinish();
-
-    // Verify that "lib" (which was unchecked in the "Select Modules to Include" dialog) is not a module.
-    assertThat(ideFrame.getModuleNames()).containsExactly("Flavoredlib", "app");
-
-    // subsequent project syncs should respect module selection
-    ideFrame.requestProjectSync().waitForGradleProjectSyncToFinish();
-    assertThat(ideFrame.getModuleNames()).containsExactly("Flavoredlib", "app");
-  }
-
-=======
->>>>>>> 7bd3f2d2
   // See https://code.google.com/p/android/issues/detail?id=165576
   @Test
   public void javaModelSerialization() throws IOException {
@@ -520,13 +486,8 @@
     assertEquals(JDK_1_8, getJavaLanguageLevel(javaLib));
   }
 
-<<<<<<< HEAD
-  @Test
-  @RunIn(TestGroup.UNRELIABLE) // b/64229547
-=======
   @Ignore("fails; replace with headless integration test; see b/37730035")
   @Test
->>>>>>> 7bd3f2d2
   public void syncDuringOfflineMode() throws IOException {
     String hyperlinkText = "Disable offline mode and sync project";
 
@@ -609,38 +570,6 @@
     assertTrue("Module app should depend on library '" + library.getName() + "'", dependencyFound.get());
   }
 
-<<<<<<< HEAD
-  @Test
-  @RunIn(TestGroup.UNRELIABLE) // b/64229547
-  public void aarSourceAttachments() throws IOException {
-    guiTest.importSimpleApplication();
-    IdeFrameFixture ideFrame = guiTest.ideFrame();
-
-    Project project = ideFrame.getProject();
-
-    Module appModule = ideFrame.getModule("app");
-
-    ApplicationManager.getApplication().invokeAndWait(() -> runWriteCommandAction(
-      project, () -> {
-        GradleBuildModel buildModel = GradleBuildModel.get(appModule);
-
-        String newDependency = "com.mapbox.mapboxsdk:mapbox-android-sdk:0.7.4@aar";
-        buildModel.dependencies().addArtifact(COMPILE, newDependency);
-        buildModel.applyChanges();
-      }));
-
-    ideFrame.requestProjectSync().waitForGradleProjectSyncToFinish();
-
-    // Verify that the library has sources.
-    LibraryTable libraryTable = ProjectLibraryTable.getInstance(project);
-    String libraryName = "mapbox-android-sdk-0.7.4";
-    Library library = libraryTable.getLibraryByName(libraryName);
-    VirtualFile[] files = library.getFiles(SOURCES);
-    assertThat(files).asList().hasSize(1);
-  }
-
-=======
->>>>>>> 7bd3f2d2
   // https://code.google.com/p/android/issues/detail?id=185313
   @Test
   public void sdkCreationForAddons() throws IOException {
