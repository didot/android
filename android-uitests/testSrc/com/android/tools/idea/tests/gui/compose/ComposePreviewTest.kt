--- conflicted
+++ resolved
@@ -20,11 +20,7 @@
 import com.android.fakeadbserver.DeviceState
 import com.android.fakeadbserver.FakeAdbServer
 import com.android.fakeadbserver.devicecommandhandlers.DeviceCommandHandler
-<<<<<<< HEAD
-import com.android.tools.compose.findComposeToolingNamespace
-=======
 import com.android.tools.compose.COMPOSE_PREVIEW_ACTIVITY_FQN
->>>>>>> ad5b6ee3
 import com.android.tools.idea.bleak.UseBleak
 import com.android.tools.idea.tests.gui.framework.GuiTestRule
 import com.android.tools.idea.tests.gui.framework.RunIn
@@ -50,10 +46,6 @@
 import org.junit.Assert.assertNull
 import org.junit.Assert.assertTrue
 import org.junit.Assert.fail
-<<<<<<< HEAD
-import org.junit.Before
-=======
->>>>>>> ad5b6ee3
 import org.junit.Ignore
 import org.junit.Rule
 import org.junit.Test
@@ -80,23 +72,6 @@
   @get:Rule
   val adbRule: FakeAdbRule = FakeAdbRule().initAbdBridgeDuringSetup(false).withDeviceCommandHandler(commandHandler)
 
-<<<<<<< HEAD
-  @Before
-  fun setUp() {
-    StudioFlags.NELE_SCENEVIEW_TOP_TOOLBAR.override(true)
-    StudioFlags.COMPOSE_ANIMATED_PREVIEW.override(true)
-    StudioFlags.COMPOSE_ANIMATION_INSPECTOR.override(true)
-  }
-
-  @After
-  fun tearDown() {
-    StudioFlags.NELE_SCENEVIEW_TOP_TOOLBAR.clearOverride()
-    StudioFlags.COMPOSE_ANIMATED_PREVIEW.clearOverride()
-    StudioFlags.COMPOSE_ANIMATION_INSPECTOR.clearOverride()
-  }
-
-=======
->>>>>>> ad5b6ee3
   private fun openComposePreview(fixture: IdeFrameFixture, fileName: String = "MainActivity.kt", assertNoNotifications: Boolean = true):
     SplitEditorFixture {
     // Open the main compose activity and check that the preview is present
@@ -114,15 +89,7 @@
     }
   }
 
-<<<<<<< HEAD
-  private fun getSyncedProjectFixture() = guiTest.importProjectAndWaitForProjectSyncToFinish("SimpleComposeApplication",
-                                                                                             null,
-                                                                                             null,
-                                                                                             "1.5.31",
-                                                                                             GuiTestRule.DEFAULT_IMPORT_AND_SYNC_WAIT)
-=======
   private fun getSyncedProjectFixture() = guiTest.importProjectAndWaitForProjectSyncToFinish("SimpleComposeApplication")
->>>>>>> ad5b6ee3
 
   @Test
   @Throws(Exception::class)
@@ -384,11 +351,7 @@
     guiTest.robot().focusAndWaitForFocusGain(otherComposePreview.target())
     assertNotNull(otherComposePreview.findAnimationInspector())
 
-<<<<<<< HEAD
-    // Clicking on the "Stop Animation Inspection" button should close the animation preview panel (and go to interactive mode)
-=======
     // Clicking on the "Stop Animation Inspection" button should close the animation preview panel
->>>>>>> ad5b6ee3
     otherComposePreview
       .waitForRenderToFinish()
       .waitForSceneViewsCount(1)
@@ -403,18 +366,6 @@
   @Test
   @Throws(Exception::class)
   fun testDeployPreview() {
-<<<<<<< HEAD
-    val fixture = getSyncedProjectFixture()
-
-    val previewActivityName = fixture.project.allModules()
-      .filter { it.name.contains("app") }
-      .map { it.findComposeToolingNamespace() }
-      .distinct()
-      .single()
-      .previewActivityName
-
-=======
->>>>>>> ad5b6ee3
     // Enable the fake ADB server and attach a fake device to which the preview will be deployed.
     AndroidDebugBridgeUtils.enableFakeAdbServerMode(adbRule.fakeAdbServerPort)
     adbRule.attachDevice("42", "Google", "Pix3l", "versionX", "29")
