--- conflicted
+++ resolved
@@ -60,11 +60,7 @@
 
   @Before
   public void setUp() throws IOException {
-<<<<<<< HEAD
-    guiTest.importSimpleApplication();
-=======
     guiTest.importSimpleLocalApplication();
->>>>>>> 7bd3f2d2
     guiTest.ideFrame().getProjectView().selectProjectPane();
     myEditor = guiTest.ideFrame().getEditor();
     myEditor.open(PROVIDED_ACTIVITY);
@@ -80,15 +76,6 @@
     assertTextFieldValues(DEFAULT_ACTIVITY_NAME, DEFAULT_LAYOUT_NAME, DEFAULT_ACTIVITY_TITLE);
     assertThat(getSavedKotlinSupport()).isFalse();
     assertThat(getSavedRenderSourceLanguage()).isEqualTo(Language.JAVA);
-<<<<<<< HEAD
-  }
-
-  @After
-  public void tearDown() {
-    setSavedKotlinSupport(false);
-    setSavedRenderSourceLanguage(Language.JAVA);
-=======
->>>>>>> 7bd3f2d2
   }
 
   /**
@@ -371,22 +358,8 @@
     return PropertiesComponent.getInstance().isTrueValue("SAVED_PROJECT_KOTLIN_SUPPORT");
   }
 
-<<<<<<< HEAD
-  private static void setSavedKotlinSupport(boolean isSupported) {
-    PropertiesComponent.getInstance().setValue("SAVED_PROJECT_KOTLIN_SUPPORT", isSupported);
-  }
-
-=======
->>>>>>> 7bd3f2d2
   @NotNull
   private static Language getSavedRenderSourceLanguage() {
       return Language.fromName(PropertiesComponent.getInstance().getValue("SAVED_RENDER_LANGUAGE"), Language.JAVA);
   }
-<<<<<<< HEAD
-
-  private static void setSavedRenderSourceLanguage(Language language) {
-    PropertiesComponent.getInstance().setValue("SAVED_RENDER_LANGUAGE", language.getName());
-  }
-=======
->>>>>>> 7bd3f2d2
 }