/*
 * Copyright (C) 2017 The Android Open Source Project
 *
 * Licensed under the Apache License, Version 2.0 (the "License");
 * you may not use this file except in compliance with the License.
 * You may obtain a copy of the License at
 *
 *      http://www.apache.org/licenses/LICENSE-2.0
 *
 * Unless required by applicable law or agreed to in writing, software
 * distributed under the License is distributed on an "AS IS" BASIS,
 * WITHOUT WARRANTIES OR CONDITIONS OF ANY KIND, either express or implied.
 * See the License for the specific language governing permissions and
 * limitations under the License.
 */
package com.android.tools.idea.tests.gui;

import com.android.testutils.ClassSuiteRunner;
import com.android.testutils.TestUtils;
import com.android.tools.tests.GradleDaemonsRule;
import com.android.tools.tests.IdeaTestSuiteBase;
import com.android.tools.tests.XDisplayRule;
import com.intellij.openapi.diagnostic.Logger;
import com.intellij.openapi.util.text.StringUtil;
import java.io.File;
import java.util.ArrayList;
import java.util.List;
import java.util.stream.Collectors;
import org.junit.ClassRule;
import org.junit.runner.RunWith;

@RunWith(ClassSuiteRunner.class)
public class GuiJarTestSuite extends IdeaTestSuiteBase {

  @ClassRule public static GradleDaemonsRule gradle = new GradleDaemonsRule();

  @ClassRule public static XDisplayRule display = new XDisplayRule();

  static {
    unzipIntoOfflineMavenRepo("tools/base/build-system/android_gradle_plugin.zip");
    linkIntoOfflineMavenRepo("tools/base/build-system/android_gradle_plugin_runtime_dependencies.manifest");
    linkIntoOfflineMavenRepo("tools/adt/idea/android-uitests/test_deps.manifest");
    linkIntoOfflineMavenRepo("tools/base/third_party/kotlin/kotlin-m2repository.manifest");
    unzipIntoOfflineMavenRepo("tools/data-binding/data_binding_runtime.zip");
    linkIntoOfflineMavenRepo("tools/base/build-system/integration-test/kotlin_gradle_plugin_prebuilts.manifest");

    List<File> additionalPlugins = getExternalPlugins();
    if (!additionalPlugins.isEmpty()) {
      String pluginPaths = additionalPlugins.stream().map(f -> f.getAbsolutePath()).collect(Collectors.joining(","));
      Logger.getInstance(GuiJarTestSuite.class).info("Setting additional plugin paths: " + pluginPaths);

      String existingPluginPaths = System.getProperty("plugin.path");
      if (!StringUtil.isEmpty(existingPluginPaths)) {
        pluginPaths = existingPluginPaths + "," + pluginPaths;
      }

      System.setProperty("plugin.path", pluginPaths);
    }

    // Make sure we run with UI
    System.setProperty("java.awt.headless", "false");
  }

  private static List<File> getExternalPlugins() {
    List<File> plugins = new ArrayList<>(1);

    // Enable Bazel plugin if it's available
<<<<<<< HEAD
    File aswb = TestUtils.resolveWorkspacePath("tools/adt/idea/android-uitests/aswb").toFile();
=======
    File aswb = TestUtils.resolveWorkspacePathUnchecked("tools/adt/idea/android-uitests/aswb").toFile();
>>>>>>> ad5b6ee3
    if (aswb.exists()) {
      plugins.add(aswb);
    }

    return plugins;
  }
}<|MERGE_RESOLUTION|>--- conflicted
+++ resolved
@@ -65,11 +65,7 @@
     List<File> plugins = new ArrayList<>(1);
 
     // Enable Bazel plugin if it's available
-<<<<<<< HEAD
-    File aswb = TestUtils.resolveWorkspacePath("tools/adt/idea/android-uitests/aswb").toFile();
-=======
     File aswb = TestUtils.resolveWorkspacePathUnchecked("tools/adt/idea/android-uitests/aswb").toFile();
->>>>>>> ad5b6ee3
     if (aswb.exists()) {
       plugins.add(aswb);
     }
