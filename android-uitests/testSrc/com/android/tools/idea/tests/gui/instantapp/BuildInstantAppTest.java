--- conflicted
+++ resolved
@@ -58,17 +58,11 @@
     ideFrame.getProjectView()
       .selectAndroidPane()
       .clickPath("app")
-<<<<<<< HEAD
-      .openFromMenu(EnableInstantAppSupportDialogFixture::find, "Refactor", "Enable Instant Apps Support...")
-      .clickOk();
-    guiTest.robot().waitForIdle();
-=======
       .invokeMenuPath("Refactor", "Enable Instant Apps Support...");
 
     ideFrame.actAndWaitForGradleProjectSyncToFinish(
       it -> EnableInstantAppSupportDialogFixture.find(ideFrame).clickOk());
 
->>>>>>> ad5b6ee3
     assertThat(guiTest.ideFrame().invokeProjectMake().isBuildSuccessful()).isTrue();
 
     ideFrame.invokeMenuPath("Run", "Edit Configurations...");
