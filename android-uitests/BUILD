load("//tools/base/bazel:bazel.bzl", "iml_module")
load("//tools/base/bazel:maven.bzl", "maven_repository")

filegroup(
    name = "aspect_rules",
    srcs = ["default_aspect_rules.json"],
)

filegroup(
    name = "aspects_baseline",
    srcs = ["aspects_baseline.txt"],
)

COMMON_DATA = [
    ":test_deps",
    "//tools/adt/idea/android-uitests:aspects_baseline",
    "//tools/adt/idea/android-uitests:aspect_rules",
    "//tools/base/aspects_agent:aspects_agent",
    "//prebuilts/studio/jdk",
    "//prebuilts/studio/sdk:build-tools/latest",
    "//prebuilts/studio/sdk:cmake",
    "//prebuilts/studio/sdk:ndk",
    "//prebuilts/studio/sdk:platforms/latest",
    "//prebuilts/studio/sdk:platform-tools",
    "//prebuilts/tools/common/aspects-agent:aspects_agent",
    "//prebuilts/tools:bazel-dist",
    "//tools/adt/idea/android/annotations",
    "//tools/adt/idea/artwork:device-art-resources",
    "//tools/base/build-system:studio_repo",
    "//tools/base/build-system:gradle-distrib",
    "//tools/base/third_party/kotlin:kotlin-m2repository",
    "//tools/data-binding:data_binding_runtime.zip",
    "//tools/vendor/google/testing/display:xvfb",
]

COMMON_TAGS = [
    "block-network",
    "no_windows",
    "cpu:3",
]

# managed by go/iml_to_build
iml_module(
    name = "intellij.android.guiTests",
    iml_files = ["intellij.android.guiTests.iml"],
    test_srcs = ["testSrc"],
    test_tags = ["manual"],
    visibility = ["//visibility:public"],
    runtime_deps = ["//tools/adt/idea/gradle-dsl-kotlin:intellij.android.gradle.dsl.kotlin"],
    # do not sort: must match IML order
    deps = [
        "//prebuilts/studio/intellij-sdk:studio-sdk",
        "//prebuilts/studio/intellij-sdk:studio-sdk-plugin-gradle",
        "//tools/adt/idea/.idea/libraries:truth[test]",
        "//tools/adt/idea/.idea/libraries:emulator-proto[test]",
        "//tools/adt/idea/android:intellij.android.core[module, test]",
        "//tools/adt/idea/emulator:intellij.android.emulator[module, test]",
        "//tools/adt/idea/wizard-model:intellij.android.wizard.model[module, test]",
        "//tools/adt/idea/android-test-framework:intellij.android.testFramework[module, test]",
        "//tools/base/testutils:studio.android.sdktools.testutils[module, test]",
        "//tools/swing-testing/fest-swing[module, test]",
        "//tools/adt/idea/designer:intellij.android.designer[module, test]",
        "//tools/base/flags:studio.android.sdktools.flags[module, test]",
        "//tools/analytics-library/shared:analytics-shared[module]",
        "//tools/analytics-library/tracker:analytics-tracker[module]",
        "//tools/adt/idea/adt-ui:intellij.android.adt.ui[module, test]",
        "//tools/adt/idea/layout-ui:intellij.android.layout-ui[module, test]",
        "//tools/adt/idea/artwork:intellij.android.artwork[module, test]",
        "//tools/adt/idea/android-common:intellij.android.common[module, test]",
        "//tools/adt/idea/adt-testutils:intellij.android.adt.testutils[module, test]",
        "//tools/adt/idea/uitest-framework:intellij.android.guiTestFramework[module, test]",
        "//tools/adt/idea/bleak:intellij.android.bleak[module, test]",
        "//tools/base/fakeadbserver:studio.android.sdktools.fakeadbserver[module, test]",
        "//tools/adt/idea/android-adb:intellij.android.adb[module, test]",
        "//tools/analytics-library/testing:android.sdktools.analytics-testing[module, test]",
        "//tools/base/perf-logger:studio.perf-logger[module, test]",
        "//tools/adt/idea/nav/editor:intellij.android.nav.editor[module, test]",
        "//tools/base/deploy/deployer:studio.android.sdktools.deployer[module, test]",
        "//tools/adt/idea/deploy:intellij.android.deploy[module, test]",
        "//tools/adt/idea/project-system:intellij.android.projectSystem[module, test]",
        "//tools/adt/idea/.idea/libraries:layoutlib[test]",
        "//tools/adt/idea/android-uitests:native_artifacts",
        "//tools/adt/idea/layout-inspector:intellij.android.layout-inspector[module, test]",
        "//tools/adt/idea/adt-ui-model:intellij.android.adt.ui.model[module, test]",
        "//tools/adt/idea/android-transport:intellij.android.transport[module, test]",
        "//tools/adt/idea/.idea/libraries:transport-proto[test]",
        "//tools/adt/idea/.idea/libraries:layoutinspector-view-proto[test]",
        "//tools/adt/idea/.idea/libraries:studio-proto[test]",
        "//tools/adt/idea/.idea/libraries:studio-grpc[test]",
        "//tools/adt/idea/gradle-dsl:intellij.android.gradle.dsl[module]",
        "//tools/base/wizard/template-plugin:studio.intellij.android.wizardTemplate.plugin[module, test]",
        "//tools/adt/idea/project-system-gradle-models:intellij.android.projectSystem.gradle.models[module]",
        "//tools/adt/idea/project-system-gradle-psd:intellij.android.projectSystem.gradle.psd[module]",
        "//tools/base/wizard/template-impl:studio.intellij.android.wizardTemplate.impl[module, test]",
        "//tools/adt/idea/android-plugin:intellij.android.plugin[module, test]",
        "//tools/adt/idea/studio[module, test]",
        "//tools/adt/idea/app-inspection/api:app-inspection.api[module, test]",
        "//prebuilts/studio/intellij-sdk:studio-sdk-plugin-Kotlin",
        "//tools/adt/idea/intellij.android.compose-common[module, test]",
<<<<<<< HEAD
=======
        "//tools/adt/idea/device-explorer:intellij.android.device-explorer[module, test]",
        "//tools/adt/idea/android-navigator:intellij.android.navigator[module, test]",
        "//tools/adt/idea/android-npw:intellij.android.newProjectWizard[module, test]",
>>>>>>> 477885a9
    ],
)

filegroup(
    name = "native_artifacts",
    srcs = ["//tools/adt/idea/android-uitests/native/testing:liblayout_inspector_test_support.so"],
)

# TODO (b/191383051): Trim artifacts down to what is actually used.
maven_repository(
    name = "test_deps",
    # keep sorted: for buildifier
    artifacts = [
        "//tools/adt/idea/kotlin-integration:kotlin-android-extensions-runtime-for-ide-plugin",
        "//tools/adt/idea/kotlin-integration:kotlin-gradle-plugin-for-ide-plugin",
        "//tools/adt/idea/kotlin-integration:kotlin-reflect-for-ide-plugin",
        "//tools/adt/idea/kotlin-integration:kotlin-script-runtime-for-ide-plugin",
        "//tools/adt/idea/kotlin-integration:kotlin-stdlib-jdk8-for-ide-plugin",
        "@maven//:android.arch.navigation.navigation-fragment_1.0.0",
        "@maven//:android.arch.navigation.navigation-ui_1.0.0",
        "@maven//:android.arch.persistence.room.runtime_1.0.0",
        "@maven//:androidx.annotation.annotation_1.2.0-beta01",
        "@maven//:androidx.appcompat.appcompat_1.0.2",
        "@maven//:androidx.appcompat.appcompat_1.3.0",
        "@maven//:androidx.benchmark.benchmark-gradle-plugin_1.1.0-beta04",
        "@maven//:androidx.compose.compiler.compiler_1.1.0-beta01",
        "@maven//:androidx.compose.ui.ui-test-junit4_1.1.0-beta01",
        "@maven//:androidx.compose.ui.ui-tooling_1.1.0-beta01",
        "@maven//:androidx.constraintlayout.constraintlayout_1.1.3",
        "@maven//:androidx.constraintlayout.constraintlayout_2.0.4",
        "@maven//:androidx.core.core-ktx_1.0.1",
        "@maven//:androidx.core.core-ktx_1.2.0",
        "@maven//:androidx.core.core-ktx_1.3.0",
        "@maven//:androidx.core.core-ktx_1.3.2",
        "@maven//:androidx.core.core-ktx_1.6.0",
        "@maven//:androidx.core.core-ktx_1.7.0",
        "@maven//:androidx.core.core_1.5.0-beta01",
        "@maven//:androidx.core.core_1.5.0-rc02",
        "@maven//:androidx.fragment.fragment_1.3.0",
        "@maven//:androidx.fragment.fragment_1.3.0-rc01",
        "@maven//:androidx.leanback.leanback_1.0.0",
        "@maven//:androidx.legacy.legacy-support-v13_1.0.0",
        "@maven//:androidx.lifecycle.lifecycle-extensions_2.2.0",
        "@maven//:androidx.lifecycle.lifecycle-livedata-ktx_2.3.1",
        "@maven//:androidx.media.media_1.3.1",
        "@maven//:androidx.navigation.navigation-fragment-ktx_2.3.5",
        "@maven//:androidx.navigation.navigation-safe-args-gradle-plugin_2.3.1",
        "@maven//:androidx.navigation.navigation-ui-ktx_2.3.5",
        "@maven//:androidx.palette.palette-ktx_1.0.0",
        "@maven//:androidx.recyclerview.recyclerview_1.2.1",
        "@maven//:androidx.slice.slice-builders_1.0.0",
        "@maven//:androidx.test.espresso.espresso-core_3.1.0",
        "@maven//:androidx.test.espresso.espresso-core_3.2.0",
        "@maven//:androidx.test.ext.junit_1.1.1",
        "@maven//:androidx.wear.wear_1.1.0",
        "@maven//:com.android.support.appcompat-v7_25.4.0",
        "@maven//:com.android.support.constraint.constraint-layout_1.0.2",
        "@maven//:com.android.support.constraint.constraint-layout_1.1.0",
        "@maven//:com.android.support.constraint.constraint-layout_1.1.3",
        "@maven//:com.android.support.constraint.constraint-layout_2.0.4",
        "@maven//:com.android.support.multidex-instrumentation_1.0.2",
        "@maven//:com.android.support.multidex_1.0.1",
        "@maven//:com.android.support.recyclerview-v7_27.1.1",
        "@maven//:com.android.support.support-v13_28.0.0",
        "@maven//:com.android.support.support-v4_27.1.1",
        "@maven//:com.android.support.test.espresso.espresso-core_3.0.2",
        "@maven//:com.android.tools.desugar_jdk_libs_1.0.5",
        "@maven//:com.android.tools.lint.lint-checks_26.5.0",
        "@maven//:com.github.bumptech.glide.glide_4.11.0",
        "@maven//:com.google.android.gms.play-services-ads_20.2.0",
        "@maven//:com.google.android.gms.play-services-base_17.6.0",
        "@maven//:com.google.android.gms.play-services-gass_20.0.0",
        "@maven//:com.google.android.gms.play-services-maps_17.0.1",
        "@maven//:com.google.android.gms.play-services-wearable_17.1.0",
        "@maven//:com.google.android.libraries.mapsplatform.secrets-gradle-plugin.secrets-gradle-plugin_2.0.0",
        "@maven//:com.google.android.material.material_1.1.0",
        "@maven//:com.google.android.material.material_1.3.0",
        "@maven//:com.google.android.material.material_1.4.0",
        "@maven//:com.google.android.support.wearable_2.8.1",
        "@maven//:com.google.android.wearable.wearable_2.8.1",
        "@maven//:com.google.auto.value.auto-value_1.6.2",
        "@maven//:com.google.code.gson.gson_2.2.4",
        "@maven//:com.google.code.gson.gson_2.6.2",
        "@maven//:com.google.dagger.dagger-compiler_2.6",
        "@maven//:com.google.firebase.firebase-common_12.0.1",
        "@maven//:com.google.guava.guava_28.2-jre",
        "@maven//:com.linkedin.testbutler.test-butler-app_1.3.1",
        "@maven//:commons-codec.commons-codec_1.9",
        "@maven//:commons-lang.commons-lang_2.4",
        "@maven//:commons-logging.commons-logging_1.1.1",
        "@maven//:javax.annotation.javax.annotation-api_1.2",
        "@maven//:junit.junit_4.13.2",
        "@maven//:org.jdeferred.jdeferred-android-aar_1.2.3",
        "@maven//:org.jetbrains.kotlin.kotlin-android-extensions-runtime_1.4.32",
        "@maven//:org.jetbrains.kotlin.kotlin-android-extensions-runtime_1.5.21",
        "@maven//:org.jetbrains.kotlin.kotlin-gradle-plugin_1.4.32",
        "@maven//:org.jetbrains.kotlin.kotlin-gradle-plugin_1.5.21",
        "@maven//:org.jetbrains.kotlin.kotlin-gradle-plugin_1.5.30",
        "@maven//:org.jetbrains.kotlin.kotlin-reflect_1.4.31",
        "@maven//:org.jetbrains.kotlin.kotlin-reflect_1.5.21",
        "@maven//:org.jetbrains.kotlin.kotlin-script-runtime_1.5.21",
        "@maven//:org.jetbrains.kotlin.kotlin-stdlib-jdk7_1.4.32",
        "@maven//:org.jetbrains.kotlin.kotlin-stdlib-jdk8_1.4.31",
        "@maven//:org.jetbrains.kotlin.kotlin-stdlib-jdk8_1.5.21",
        "@maven//:org.mockito.mockito-core_3.0.0",
    ],
)

java_test(
    name = "LayoutEditorMemoryUseTest",
    size = "large",
    data = COMMON_DATA + glob(["testData/LayoutTest/**"]) + glob(["testData/SimpleApplication/**"]),
    jvm_flags = ["-Dtest.suite.class=com.android.tools.idea.tests.gui.performance.LayoutEditorMemoryUseTest"],
    tags = COMMON_TAGS + [
        "very_flaky",
        "no_mac",
    ],
    test_class = "com.android.tools.idea.tests.gui.GuiJarTestSuite",
    runtime_deps = [":intellij.android.guiTests_testlib"],
)

java_test(
    name = "InspectionsMemoryUseTest",
    size = "large",
    data = COMMON_DATA + glob(["testData/SimpleApplication/**"]),
    jvm_flags = ["-Dtest.suite.class=com.android.tools.idea.tests.gui.performance.InspectionsMemoryUseTest"],
    tags = COMMON_TAGS + [
        "very_flaky",
        "no_mac",
    ],
    test_class = "com.android.tools.idea.tests.gui.GuiJarTestSuite",
    runtime_deps = [":intellij.android.guiTests_testlib"],
)

java_test(
    name = "GradleSyncMemoryUseTest",
    size = "large",
    data = COMMON_DATA + glob(["testData/SimpleApplication/**"]),
    jvm_flags = ["-Dtest.suite.class=com.android.tools.idea.tests.gui.performance.GradleSyncMemoryUseTest"],
    tags = COMMON_TAGS + [
        "very_flaky",
        "no_mac",
    ],
    test_class = "com.android.tools.idea.tests.gui.GuiJarTestSuite",
    runtime_deps = [":intellij.android.guiTests_testlib"],
)

java_test(
    name = "FindInPathMemoryLeakTest",
    size = "large",
    data = COMMON_DATA + glob(["testData/SimpleApplication/**"]),
    jvm_flags = ["-Dtest.suite.class=com.android.tools.idea.tests.gui.performance.FindInPathMemoryLeakTest"],
    tags = COMMON_TAGS + [
        "very_flaky",
        "no_mac",
    ],
    test_class = "com.android.tools.idea.tests.gui.GuiJarTestSuite",
    runtime_deps = [":intellij.android.guiTests_testlib"],
)

java_test(
    name = "EditorTabsMemoryUseTest",
    size = "large",
    data = COMMON_DATA + glob(["testData/SimpleApplication/**"]),
    jvm_flags = ["-Dtest.suite.class=com.android.tools.idea.tests.gui.performance.EditorTabsMemoryUseTest"],
    tags = COMMON_TAGS + [
        "very_flaky",
        "no_mac",
    ],
    test_class = "com.android.tools.idea.tests.gui.GuiJarTestSuite",
    runtime_deps = [":intellij.android.guiTests_testlib"],
)

java_test(
    name = "AddResourceMemoryUseTest",
    size = "large",
    data = COMMON_DATA + glob(["testData/SimpleApplication/**"]),
    jvm_flags = ["-Dtest.suite.class=com.android.tools.idea.tests.gui.performance.AddResourceMemoryUseTest"],
    tags = COMMON_TAGS + [
        "very_flaky",
        "no_mac",
    ],
    test_class = "com.android.tools.idea.tests.gui.GuiJarTestSuite",
    runtime_deps = [":intellij.android.guiTests_testlib"],
)

java_test(
    name = "AddAssetMemoryUseTest",
    size = "large",
    data = COMMON_DATA + glob(["testData/SimpleApplication/**"]),
    jvm_flags = ["-Dtest.suite.class=com.android.tools.idea.tests.gui.performance.AddAssetMemoryUseTest"],
    tags = COMMON_TAGS + [
        "very_flaky",
        "no_mac",
    ],
    test_class = "com.android.tools.idea.tests.gui.GuiJarTestSuite",
    runtime_deps = [":intellij.android.guiTests_testlib"],
)

java_test(
    name = "NavEditorMemoryUseTest",
    size = "large",
    data = COMMON_DATA + glob(["testData/Navigation/**"]),
    jvm_flags = ["-Dtest.suite.class=com.android.tools.idea.tests.gui.performance.NavEditorMemoryUseTest"],
    tags = COMMON_TAGS + [
        "very_flaky",
        "no_mac",
    ],
    test_class = "com.android.tools.idea.tests.gui.GuiJarTestSuite",
    runtime_deps = [":intellij.android.guiTests_testlib"],
)

java_test(
    name = "VisualizationTest",
    size = "large",
    data = COMMON_DATA + glob(["testData/SimpleApplication/**"]),
    jvm_flags = ["-Dtest.suite.class=com.android.tools.idea.tests.gui.uibuilder.VisualizationTest"],
    tags = COMMON_TAGS + [
        "very_flaky",
        "no_mac",
    ],
    test_class = "com.android.tools.idea.tests.gui.GuiJarTestSuite",
    runtime_deps = [":intellij.android.guiTests_testlib"],
)

java_test(
    name = "ComposePreviewTest",
    size = "large",
    data = COMMON_DATA + glob(["testData/SimpleComposeApplication/**"]),
    jvm_flags = ["-Dtest.suite.class=com.android.tools.idea.tests.gui.compose.ComposePreviewTest"],
    tags = COMMON_TAGS + [
        "very_flaky",
        "no_mac",
    ],
    test_class = "com.android.tools.idea.tests.gui.GuiJarTestSuite",
    runtime_deps = [":intellij.android.guiTests_testlib"],
)

java_test(
    name = "CustomViewPreviewTest",
    size = "large",
    data = COMMON_DATA + glob(["testData/SimpleComposeApplication/**"]),
    jvm_flags = ["-Dtest.suite.class=com.android.tools.idea.tests.gui.customview.CustomViewPreviewTest"],
    tags = COMMON_TAGS + [
        "very_flaky",
        "no_mac",
    ],
    test_class = "com.android.tools.idea.tests.gui.GuiJarTestSuite",
    runtime_deps = [":intellij.android.guiTests_testlib"],
)

java_test(
    name = "GuiTestRuleTest",
    size = "large",
    data = COMMON_DATA + glob(["testData/SimpleApplication/**"]),
    jvm_flags = ["-Dtest.suite.class=com.android.tools.idea.tests.gui.framework.GuiTestRuleTest"],
    tags = COMMON_TAGS + ["manual"],  # b/110178024
    test_class = "com.android.tools.idea.tests.gui.GuiJarTestSuite",
    runtime_deps = [":intellij.android.guiTests_testlib"],
)

java_test(
    name = "BasicLayoutInspectorUITest",
    size = "large",
    data = COMMON_DATA + ["//prebuilts/studio/layoutlib/data:framework_res.jar"] + glob(["testData/LayoutTest/**"]),
    jvm_flags = ["-Dtest.suite.class=com.android.tools.idea.tests.gui.layoutinspector.BasicLayoutInspectorUITest"],
    tags = COMMON_TAGS + ["manual"],
    test_class = "com.android.tools.idea.tests.gui.GuiJarTestSuite",
    runtime_deps = [
        ":intellij.android.guiTests_testlib",
        "//tools/adt/idea/android-uitests/native/testing:liblayout_inspector_test_support.so",
        "//tools/base/dynamic-layout-inspector/skia:skia-grpc-server",
    ],
)

java_test(
    name = "ResolveXmlReferencesTest",
    size = "large",
    data = COMMON_DATA + [
        "//prebuilts/studio/layoutlib/data:framework_res.jar",
    ] + glob([
        "testData/DatabindingMethodsTest/**",
    ]),
    jvm_flags = ["-Dtest.suite.class=com.android.tools.idea.tests.gui.editing.ResolveXmlReferencesTest"],
    tags = COMMON_TAGS + ["manual"],  # b/110178024
    test_class = "com.android.tools.idea.tests.gui.GuiJarTestSuite",
    runtime_deps = [":intellij.android.guiTests_testlib"],
)

java_test(
    name = "NewProjectTest",
    size = "large",
    data = COMMON_DATA + [
        "//prebuilts/studio/layoutlib/data:framework_res.jar",
    ],
    jvm_flags = ["-Dtest.suite.class=com.android.tools.idea.tests.gui.uibuilder.NewProjectTest"],
    tags = COMMON_TAGS + ["manual"],  #smoke test passing, but latestSupportLibraryWhileDndLayouts failed for UI reason
    test_class = "com.android.tools.idea.tests.gui.GuiJarTestSuite",
    runtime_deps = [":intellij.android.guiTests_testlib"],
)

java_test(
    name = "NewActivityTest",
    size = "large",
    data = COMMON_DATA + [
        "//prebuilts/studio/layoutlib/data:framework_res.jar",
    ] + glob([
        "testData/SimpleApplication/**",
    ]),
    jvm_flags = ["-Dtest.suite.class=com.android.tools.idea.tests.gui.npw.NewActivityTest"],
    tags = COMMON_TAGS + ["manual"],  # b/74910563
    test_class = "com.android.tools.idea.tests.gui.GuiJarTestSuite",
    runtime_deps = [":intellij.android.guiTests_testlib"],
)

java_test(
    name = "NlEditorTest",
    size = "large",
    data = COMMON_DATA + [
        # TODO: Remove the dependency on support-annotations once Bazel no longer requires support-annotations to build Android apps.
        "//prebuilts/studio/layoutlib/data:framework_res.jar",
        "@maven//:com.android.support.support-annotations_28.0.0",
        "@maven//:com.android.support.appcompat-v7_26.1.0",
    ] + glob([
        "testData/SimpleApplication/**",
    ]) + glob(["testData/LayoutTest/**"]),
    jvm_flags = ["-Dtest.suite.class=com.android.tools.idea.tests.gui.uibuilder.NlEditorTest"],
    tags = COMMON_TAGS + ["manual"],  #BasicLayoutTest failed for UI reason
    test_class = "com.android.tools.idea.tests.gui.GuiJarTestSuite",
    runtime_deps = [":intellij.android.guiTests_testlib"],
)

java_test(
    name = "NavNlEditorTest",
    size = "large",
    data = COMMON_DATA + [
        "//prebuilts/studio/layoutlib/data:framework_res.jar",
    ] + glob([
        "testData/SimpleApplication/**",
        "testData/Navigation/**",
    ]),
    jvm_flags = ["-Dtest.suite.class=com.android.tools.idea.tests.gui.naveditor.NavNlEditorTest"],
    tags = COMMON_TAGS + ["manual"],  #BasicLayoutTest failed for UI reason
    test_class = "com.android.tools.idea.tests.gui.GuiJarTestSuite",
    runtime_deps = [":intellij.android.guiTests_testlib"],
)

java_test(
    name = "ConstraintLayoutTest",
    size = "large",
    data = COMMON_DATA + [
        "//prebuilts/studio/layoutlib/data:framework_res.jar",
    ] + glob([
        "testData/SimpleApplication/**",
        "testData/LayoutTest/**",
    ]),
    jvm_flags = ["-Dtest.suite.class=com.android.tools.idea.tests.gui.uibuilder.ConstraintLayoutTest"],
    tags = COMMON_TAGS + ["manual"],  #Test failed for UI reason
    test_class = "com.android.tools.idea.tests.gui.GuiJarTestSuite",
    runtime_deps = [":intellij.android.guiTests_testlib"],
)

java_test(
    name = "GradleSyncTest",
    size = "large",
    data = COMMON_DATA + [
        "//prebuilts/studio/layoutlib/data:framework_res.jar",
    ] + glob([
        "testData/SimpleApplication/**",
    ]),
    jvm_flags = ["-Dtest.suite.class=com.android.tools.idea.tests.gui.gradle.GradleSyncTest"],
    tags = COMMON_TAGS + ["manual"],  #Sanity tests passing, but other tests fail
    test_class = "com.android.tools.idea.tests.gui.GuiJarTestSuite",
    runtime_deps = [":intellij.android.guiTests_testlib"],
)

java_test(
    name = "NewModuleTest",
    size = "large",
    data = COMMON_DATA + [
        "//prebuilts/studio/layoutlib/data:framework_res.jar",
    ] + glob([
        "testData/SimpleApplication/**",
        "testData/LocalJarsAsModules/**",
    ]),
    jvm_flags = ["-Dtest.suite.class=com.android.tools.idea.tests.gui.gradle.NewModuleTest"],
    tags = COMMON_TAGS + ["manual"],  # b/110178024
    test_class = "com.android.tools.idea.tests.gui.GuiJarTestSuite",
    runtime_deps = [":intellij.android.guiTests_testlib"],
)

java_test(
    name = "BuildTypesTest",
    size = "large",
    data = COMMON_DATA + [
        "//prebuilts/studio/layoutlib/data:framework_res.jar",
    ] + glob([
        "testData/SimpleApplication/**",
    ]),
    jvm_flags = ["-Dtest.suite.class=com.android.tools.idea.tests.gui.projectstructure.BuildTypesTest"],
    tags = COMMON_TAGS + ["manual"],  #UI flaky issue, fail sometimes
    test_class = "com.android.tools.idea.tests.gui.GuiJarTestSuite",
    runtime_deps = [":intellij.android.guiTests_testlib"],
)

java_test(
    name = "LayoutInspectorTest",
    size = "large",
    data = COMMON_DATA + [
        "//prebuilts/studio/layoutlib/data:framework_res.jar",
    ] + glob([
        "testData/SimpleApplication/**",
        "testData/LayoutInspector/**",
    ]),
    jvm_flags = ["-Dtest.suite.class=com.android.tools.idea.tests.gui.layoutinspector.LayoutInspectorTest"],
    tags = COMMON_TAGS + [
        "qa_smoke",
        "qa_unreliable",  # b/139761045
        "qa_smoke_unreliable",  # b/139761045
    ],
    test_class = "com.android.tools.idea.tests.gui.GuiJarTestSuite",
    runtime_deps = [":intellij.android.guiTests_testlib"],
)

java_test(
    name = "ConvertToWebpActionTest",
    size = "large",
    data = COMMON_DATA + [
        "//prebuilts/studio/layoutlib/data:framework_res.jar",
    ] + glob([
        "testData/ImportLocalWebpProject/**",
    ]),
    jvm_flags = ["-Dtest.suite.class=com.android.tools.idea.tests.gui.webp.ConvertToWebpActionTest"],
    tags = COMMON_TAGS + ["manual"],  #Sanity tests passing, but other tests fail
    test_class = "com.android.tools.idea.tests.gui.GuiJarTestSuite",
    runtime_deps = [":intellij.android.guiTests_testlib"],
)

java_test(
    name = "FilterIconTest",
    data = COMMON_DATA + [
        "//prebuilts/studio/layoutlib/data:framework_res.jar",
    ] + glob([
        "testData/SimpleApplication/**",
    ]),
    jvm_flags = ["-Dtest.suite.class=com.android.tools.idea.tests.gui.webp.FilterIconTest"],
    tags = COMMON_TAGS + [
        "qa_fast",
    ],
    test_class = "com.android.tools.idea.tests.gui.GuiJarTestSuite",
    runtime_deps = [":intellij.android.guiTests_testlib"],
)

java_test(
    name = "CodeConversionFromJavaToKotlinTest",
    data = COMMON_DATA + glob([
        "testData/JavaToKotlinCode/**",
    ]),
    jvm_flags = ["-Dtest.suite.class=com.android.tools.idea.tests.gui.kotlin.CodeConversionFromJavaToKotlinTest"],
    tags = COMMON_TAGS + ["manual"],
    test_class = "com.android.tools.idea.tests.gui.GuiJarTestSuite",
    runtime_deps = [":intellij.android.guiTests_testlib"],
)

java_test(
    name = "AndroidProfilerTest",
    data = COMMON_DATA + glob(["testData/MinimalMinSdk26Apk/**"]),
    jvm_flags = ["-Dtest.suite.class=com.android.tools.idea.tests.gui.profiler.AndroidProfilerTest"],
    tags = COMMON_TAGS + ["manual"],  # b/154963251
    test_class = "com.android.tools.idea.tests.gui.GuiJarTestSuite",
    runtime_deps = [":intellij.android.guiTests_testlib"],
)

java_test(
    name = "DeploymentTest",
    data = COMMON_DATA + [
        "//tools/base/deploy/deployer:test_apks",
    ] + glob([
        "testData/simple/**",
    ]) + select({
        "//tools/base/bazel:windows": [],
        "//conditions:default": [
            "//tools/base/deploy/installer:test-installer",
            "//tools/base/deploy/installer/tests:artifacts",
        ],
    }),
    flaky = True,
    jvm_flags = ["-Dtest.suite.class=com.android.tools.idea.tests.gui.deploy.DeploymentTest"],
    tags = COMMON_TAGS + [
        "no_mac",
        "ui_test",
        "very_flaky",  # b/203243180
    ],
    test_class = "com.android.tools.idea.tests.gui.GuiJarTestSuite",
    runtime_deps = [":intellij.android.guiTests_testlib"],
)

java_test(
    name = "TerminateAdbIfNotUsedTest",
    data = COMMON_DATA + glob(["testData/simple/**"]),
    jvm_flags = ["-Dtest.suite.class=com.android.tools.idea.tests.gui.adb.TerminateAdbIfNotUsedTest"],
    tags = COMMON_TAGS + ["manual"],  # b/154963251
    test_class = "com.android.tools.idea.tests.gui.GuiJarTestSuite",
    runtime_deps = [":intellij.android.guiTests_testlib"],
)

java_test(
    name = "ConsentDialogOptinTest",
    data = COMMON_DATA,
    jvm_flags = ["-Dtest.suite.class=com.android.tools.idea.tests.gui.analytics.ConsentDialogOptinTest -Denable.android.analytics.consent.dialog.for.test=true -Denable.android.analytics.logging.for.test=true"],
    tags = COMMON_TAGS + ["manual"],
    test_class = "com.android.tools.idea.tests.gui.GuiJarTestSuite",
    runtime_deps = [":intellij.android.guiTests_testlib"],
)

java_test(
    name = "ConsentDialogDeclineTest",
    data = COMMON_DATA,
    jvm_flags = ["-Dtest.suite.class=com.android.tools.idea.tests.gui.analytics.ConsentDialogDeclineTest -Denable.android.analytics.consent.dialog.for.test=true -Denable.android.analytics.logging.for.test=false"],
    tags = COMMON_TAGS + ["manual"],
    test_class = "com.android.tools.idea.tests.gui.GuiJarTestSuite",
    runtime_deps = [":intellij.android.guiTests_testlib"],
)

java_test(
    name = "LoggingEnabledTest",
    data = COMMON_DATA,
    jvm_flags = ["-Dtest.suite.class=com.android.tools.idea.tests.gui.analytics.LoggingEnabledTest -Denable.android.analytics.logging.for.test=true"],
    tags = COMMON_TAGS + ["manual"],
    test_class = "com.android.tools.idea.tests.gui.GuiJarTestSuite",
    runtime_deps = [":intellij.android.guiTests_testlib"],
)

java_test(
    name = "LoggingDisabledTest",
    data = COMMON_DATA,
    jvm_flags = ["-Dtest.suite.class=com.android.tools.idea.tests.gui.analytics.LoggingDisabledTest -Denable.android.analytics.logging.for.test=false"],
    tags = COMMON_TAGS + ["manual"],
    test_class = "com.android.tools.idea.tests.gui.GuiJarTestSuite",
    runtime_deps = [":intellij.android.guiTests_testlib"],
)

java_test(
    name = "EmbeddedEmulatorTest",
    size = "large",
    data = COMMON_DATA + [
        "//prebuilts/android-emulator:emulator",
        "@system_image_latest_default_x86_64//:images",
    ] + glob(["testData/TextInput/**"]),
    jvm_flags = ["-Dtest.suite.class=com.android.tools.idea.tests.gui.emulator.end2end.EmbeddedEmulatorTest"],
    tags = COMMON_TAGS + ["manual"],  # b/154963251
    test_class = "com.android.tools.idea.tests.gui.GuiJarTestSuite",
    runtime_deps = [":intellij.android.guiTests_testlib"],
)

java_test(
    name = "CompileWithJava8Test",
    data = COMMON_DATA + glob([
        "testData/MinSdk24App/**",
    ]),
    jvm_flags = ["-Dtest.suite.class=com.android.tools.idea.tests.gui.java8.CompileWithJava8Test"],
    tags = COMMON_TAGS + [
        "qa_smoke",  # fails 0 out of 3000 runs
    ],
    test_class = "com.android.tools.idea.tests.gui.GuiJarTestSuite",
    runtime_deps = [":intellij.android.guiTests_testlib"],
)

java_test(
    name = "CreateDefaultActivityTest",
    data = COMMON_DATA + [
        "//prebuilts/studio/layoutlib/data:framework_res.jar",
    ] + glob([
        "testData/SimpleApplication/**",
    ]),
    jvm_flags = ["-Dtest.suite.class=com.android.tools.idea.tests.gui.npw.CreateDefaultActivityTest"],
    tags = COMMON_TAGS + [
        "qa_smoke",  # fails 0 out of 3000 runs
    ],
    test_class = "com.android.tools.idea.tests.gui.GuiJarTestSuite",
    runtime_deps = [":intellij.android.guiTests_testlib"],
)

java_test(
    name = "GenerateApkWithReleaseVariantTest",
    data = COMMON_DATA + glob([
        "testData/SimpleApplication/**",
    ]),
    jvm_flags = ["-Dtest.suite.class=com.android.tools.idea.tests.gui.instantapp.GenerateApkWithReleaseVariantTest"],
    tags = COMMON_TAGS + [
        "qa_smoke",  # b/110178024
    ],
    test_class = "com.android.tools.idea.tests.gui.GuiJarTestSuite",
    runtime_deps = [":intellij.android.guiTests_testlib"],
)

java_test(
    name = "ModifyMinSdkAndSyncTest",
    data = COMMON_DATA + glob([
        "testData/SimpleApplication/**",
    ]),
    jvm_flags = ["-Dtest.suite.class=com.android.tools.idea.tests.gui.gradle.ModifyMinSdkAndSyncTest"],
    tags = COMMON_TAGS + [
        "qa_smoke",  # fails 1 out of 3000 runs
    ],
    test_class = "com.android.tools.idea.tests.gui.GuiJarTestSuite",
    runtime_deps = [":intellij.android.guiTests_testlib"],
)

java_test(
    name = "CreateNewAppModuleWithDefaultsTest",
    data = COMMON_DATA + glob([
        "testData/SimpleApplication/**",
    ]),
    jvm_flags = ["-Dtest.suite.class=com.android.tools.idea.tests.gui.gradle.CreateNewAppModuleWithDefaultsTest"],
    tags = COMMON_TAGS + [
        "qa_smoke",
    ],
    test_class = "com.android.tools.idea.tests.gui.GuiJarTestSuite",
    runtime_deps = [":intellij.android.guiTests_testlib"],
)

java_test(
    name = "CreateNewLibraryModuleWithDefaultsTest",
    data = COMMON_DATA + glob([
        "testData/SimpleApplication/**",
    ]),
    jvm_flags = ["-Dtest.suite.class=com.android.tools.idea.tests.gui.gradle.CreateNewLibraryModuleWithDefaultsTest"],
    tags = COMMON_TAGS + ["manual"],  # b/154963251
    test_class = "com.android.tools.idea.tests.gui.GuiJarTestSuite",
    runtime_deps = [":intellij.android.guiTests_testlib"],
)

java_test(
    name = "AddNewBuildTypeTest",
    data = COMMON_DATA + glob([
        "testData/SimpleApplication/**",
    ]),
    jvm_flags = ["-Dtest.suite.class=com.android.tools.idea.tests.gui.projectstructure.AddNewBuildTypeTest"],
    tags = COMMON_TAGS + [
        "qa_smoke",
    ],
    test_class = "com.android.tools.idea.tests.gui.GuiJarTestSuite",
    runtime_deps = [":intellij.android.guiTests_testlib"],
)

java_test(
    name = "RunOnEmulatorTest",
    data = COMMON_DATA + glob([
        "testData/SimpleApplication/**",
    ]),
    flaky = True,
    jvm_flags = ["-Dtest.suite.class=com.android.tools.idea.tests.gui.emulator.RunOnEmulatorTest"],
    tags = COMMON_TAGS + [
        "no_mac",
        "ui_test",
    ],
    test_class = "com.android.tools.idea.tests.gui.GuiJarTestSuite",
    runtime_deps = [":intellij.android.guiTests_testlib"],
)

java_test(
    name = "AddKotlinTest",
    size = "large",
    data = COMMON_DATA + glob([
        "testData/LinkProjectWithKotlin/**",
    ]),
    jvm_flags = [
        "-Dtest.suite.class=com.android.tools.idea.tests.gui.kotlin.AddKotlinTest",
    ],
    tags = COMMON_TAGS + [
        "qa_smoke",
    ],
    test_class = "com.android.tools.idea.tests.gui.GuiJarTestSuite",
    runtime_deps = [
        ":intellij.android.guiTests_testlib",
    ],
)

java_test(
    name = "SideConstraintHandlingTest",
    data = COMMON_DATA + [
        "//prebuilts/studio/layoutlib:build.prop",
        "//prebuilts/studio/layoutlib/data/fonts",
        "//prebuilts/studio/layoutlib/data:framework_res.jar",
        "//prebuilts/studio/layoutlib/data/icu",
        "//prebuilts/studio/layoutlib/data:native_libs",
    ] + glob([
        "testData/LayoutTest/**",
    ]),
    jvm_flags = ["-Dtest.suite.class=com.android.tools.idea.tests.gui.uibuilder.SideConstraintHandlingTest"],
    tags = COMMON_TAGS + [
        "qa_smoke",  # b/110178024
        "qa_unreliable",  # bug: b/78469702
        "qa_smoke_unreliable",  # bug: b/78469702
    ],
    test_class = "com.android.tools.idea.tests.gui.GuiJarTestSuite",
    runtime_deps = [":intellij.android.guiTests_testlib"],
)

java_test(
    name = "BaselineConstraintHandlingTest",
    data = COMMON_DATA + [
        "//prebuilts/studio/layoutlib:build.prop",
        "//prebuilts/studio/layoutlib/data/fonts",
        "//prebuilts/studio/layoutlib/data:framework_res.jar",
        "//prebuilts/studio/layoutlib/data/icu",
        "//prebuilts/studio/layoutlib/data:native_libs",
    ] + glob([
        "testData/LayoutTest/**",
    ]),
    jvm_flags = ["-Dtest.suite.class=com.android.tools.idea.tests.gui.uibuilder.BaselineConstraintHandlingTest"],
    tags = COMMON_TAGS + [
        "qa_smoke",
        "qa_smoke_unreliable",  # b/159635974
        "qa_unreliable",  # b/159635974
    ],
    test_class = "com.android.tools.idea.tests.gui.GuiJarTestSuite",
    runtime_deps = [":intellij.android.guiTests_testlib"],
)

java_test(
    name = "BasicLayoutEditTest",
    data = COMMON_DATA + [
        "//prebuilts/studio/layoutlib:build.prop",
        "//prebuilts/studio/layoutlib/data/fonts",
        "//prebuilts/studio/layoutlib/data:framework_res.jar",
        "//prebuilts/studio/layoutlib/data/icu",
        "//prebuilts/studio/layoutlib/data:native_libs",
    ] + glob([
        "testData/SimpleApplication/**",
    ]),
    flaky = True,
    jvm_flags = ["-Dtest.suite.class=com.android.tools.idea.tests.gui.uibuilder.BasicLayoutEditTest"],
    tags = COMMON_TAGS + [
        "ui_test",
    ],
    test_class = "com.android.tools.idea.tests.gui.GuiJarTestSuite",
    runtime_deps = [":intellij.android.guiTests_testlib"],
)

java_test(
    name = "OpenCloseVisualizationToolTest",
    data = COMMON_DATA + [
        "//prebuilts/studio/layoutlib:build.prop",
        "//prebuilts/studio/layoutlib/data/fonts",
        "//prebuilts/studio/layoutlib/data:framework_res.jar",
        "//prebuilts/studio/layoutlib/data/icu",
        "//prebuilts/studio/layoutlib/data:native_libs",
    ] + glob([
        "testData/SimpleApplication/**",
    ]),
    jvm_flags = ["-Dtest.suite.class=com.android.tools.idea.tests.gui.uibuilder.OpenCloseVisualizationToolTest"],
    tags = COMMON_TAGS + [
        "qa_smoke",
    ],
    test_class = "com.android.tools.idea.tests.gui.GuiJarTestSuite",
    runtime_deps = [":intellij.android.guiTests_testlib"],
)

java_test(
    name = "FlavorsExecutionTest",
    size = "enormous",
    timeout = "long",
    data = COMMON_DATA + [
        "//prebuilts/studio/layoutlib:build.prop",
        "//prebuilts/studio/layoutlib/data/fonts",
        "//prebuilts/studio/layoutlib/data:framework_res.jar",
        "//prebuilts/studio/layoutlib/data/icu",
        "//prebuilts/studio/layoutlib/data:native_libs",
    ] + glob([
        "testData/SimpleFlavoredApplication/**",
    ]),
    jvm_flags = ["-Dtest.suite.class=com.android.tools.idea.tests.gui.projectstructure.FlavorsExecutionTest"],
    tags = COMMON_TAGS + [
        "qa_smoke",
        "qa_smoke_unreliable",  # b/160247726
        "qa_unreliable",  # b/160247726
    ],
    test_class = "com.android.tools.idea.tests.gui.GuiJarTestSuite",
    runtime_deps = [":intellij.android.guiTests_testlib"],
)

java_test(
    name = "ConvertFromWebpToPngTest",
    size = "large",
    data = COMMON_DATA + glob([
        "testData/ImportLocalWebpProject/**",
    ]),
    jvm_flags = ["-Dtest.suite.class=com.android.tools.idea.tests.gui.webp.ConvertFromWebpToPngTest"],
    tags = COMMON_TAGS + [
        "qa_smoke",
    ],
    test_class = "com.android.tools.idea.tests.gui.GuiJarTestSuite",
    runtime_deps = [":intellij.android.guiTests_testlib"],
)

java_test(
    name = "CreateNewFlavorsTest",
    size = "large",
    data = COMMON_DATA + [
        "//prebuilts/studio/sdk:platforms/android-24",
    ] + glob([
        "testData/SimpleApplication/**",
    ]),
    jvm_flags = ["-Dtest.suite.class=com.android.tools.idea.tests.gui.projectstructure.CreateNewFlavorsTest"],
    tags = COMMON_TAGS + [
        "qa_smoke",
    ],
    test_class = "com.android.tools.idea.tests.gui.GuiJarTestSuite",
    runtime_deps = [":intellij.android.guiTests_testlib"],
)

java_test(
    name = "LaunchApkViewerTest",
    size = "large",
    data = COMMON_DATA + glob([
        "testData/SimpleApplication/**",
    ]),
    jvm_flags = ["-Dtest.suite.class=com.android.tools.idea.tests.gui.editors.LaunchApkViewerTest"],
    tags = COMMON_TAGS + [
        "qa_smoke",
    ],
    test_class = "com.android.tools.idea.tests.gui.GuiJarTestSuite",
    runtime_deps = [":intellij.android.guiTests_testlib"],
)

java_test(
    name = "CreateBasicKotlinProjectTest",
    size = "large",
    data = COMMON_DATA + [
        "//prebuilts/studio/layoutlib/data:framework_res.jar",
    ],
    jvm_flags = [
        "-Dtest.suite.class=com.android.tools.idea.tests.gui.kotlin.CreateBasicKotlinProjectTest",
    ],
    tags = COMMON_TAGS + [
        "qa_smoke",  # fails 1 out of 3000 runs
    ],
    test_class = "com.android.tools.idea.tests.gui.GuiJarTestSuite",
    runtime_deps = [":intellij.android.guiTests_testlib"],
)

java_test(
    name = "AddRemoveCppDependencyTest",
    size = "large",
    data = COMMON_DATA + [
        "//prebuilts/studio/layoutlib/data:framework_res.jar",
    ],
    jvm_flags = [
        "-Dtest.suite.class=com.android.tools.idea.tests.gui.npw.AddRemoveCppDependencyTest",
    ],
    tags = COMMON_TAGS + [
        "qa_smoke",
    ],
    test_class = "com.android.tools.idea.tests.gui.GuiJarTestSuite",
    runtime_deps = [":intellij.android.guiTests_testlib"],
)

java_test(
    name = "CreateNewProjectWithCpp1Test",
    size = "large",
    data = COMMON_DATA + [
        "//prebuilts/studio/layoutlib/data:framework_res.jar",
    ],
    jvm_flags = ["-Dtest.suite.class=com.android.tools.idea.tests.gui.npw.CreateNewProjectWithCpp1Test"],
    tags = COMMON_TAGS + [
        "qa_smoke",  # fails 1 out of 3000 runs
    ],
    test_class = "com.android.tools.idea.tests.gui.GuiJarTestSuite",
    runtime_deps = [":intellij.android.guiTests_testlib"],
)

java_test(
    name = "CreateNewProjectWithCpp2Test",
    size = "large",
    data = COMMON_DATA + [
        "//prebuilts/studio/layoutlib/data:framework_res.jar",
    ],
    jvm_flags = ["-Dtest.suite.class=com.android.tools.idea.tests.gui.npw.CreateNewProjectWithCpp2Test"],
    tags = COMMON_TAGS + [
        "qa_smoke",  # fails 1 out of 3000 runs
    ],
    test_class = "com.android.tools.idea.tests.gui.GuiJarTestSuite",
    runtime_deps = [":intellij.android.guiTests_testlib"],
)

java_test(
    name = "CreateNewProjectWithCpp3Test",
    size = "large",
    data = COMMON_DATA + [
        "//prebuilts/studio/layoutlib/data:framework_res.jar",
    ],
    jvm_flags = ["-Dtest.suite.class=com.android.tools.idea.tests.gui.npw.CreateNewProjectWithCpp3Test"],
    tags = COMMON_TAGS + [
        "qa_smoke",  # fails 0 out of 3000 runs
    ],
    test_class = "com.android.tools.idea.tests.gui.GuiJarTestSuite",
    runtime_deps = [":intellij.android.guiTests_testlib"],
)

java_test(
    name = "CreateNewMobileProjectTest",
    data = COMMON_DATA + [
        "//prebuilts/studio/layoutlib/data:framework_res.jar",
    ],
    flaky = True,
    jvm_flags = ["-Dtest.suite.class=com.android.tools.idea.tests.gui.uibuilder.CreateNewMobileProjectTest"],
    tags = COMMON_TAGS + [
        "ui_test",
    ],
    test_class = "com.android.tools.idea.tests.gui.GuiJarTestSuite",
    runtime_deps = [":intellij.android.guiTests_testlib"],
)

java_test(
    name = "CreateCppKotlinProjectTest",
    size = "large",
    timeout = "moderate",
    data = COMMON_DATA + [
        "//prebuilts/studio/layoutlib/data:framework_res.jar",
    ] + glob([
        "testData/CppKotlin/**",
    ]),
    flaky = True,
    jvm_flags = ["-Dtest.suite.class=com.android.tools.idea.tests.gui.kotlin.CreateCppKotlinProjectTest"],
    tags = COMMON_TAGS + [
        "ui_test",
    ],
    test_class = "com.android.tools.idea.tests.gui.GuiJarTestSuite",
    runtime_deps = [":intellij.android.guiTests_testlib"],
)

java_test(
    name = "BuildCppKotlinTest",
    data = COMMON_DATA + glob([
        "testData/CppKotlin/**",
    ]),
    jvm_flags = ["-Dtest.suite.class=com.android.tools.idea.tests.gui.kotlin.BuildCppKotlinTest"],
    tags = COMMON_TAGS + [
        "qa_smoke",
        "no_crostini",
        "qa_smoke_unreliable",  # b/161711253
        "qa_unreliable",  # b/161711253
    ],
    test_class = "com.android.tools.idea.tests.gui.GuiJarTestSuite",
    runtime_deps = [":intellij.android.guiTests_testlib"],
)

java_test(
    name = "AbiSplitApksTest",
    size = "enormous",
    timeout = "long",
    data = COMMON_DATA + glob([
        "testData/debugger/BasicCmakeAppForUI/**",
    ]),
    jvm_flags = ["-Dtest.suite.class=com.android.tools.idea.tests.gui.debugger.AbiSplitApksTest"],
    tags = COMMON_TAGS + [
        "qa_smoke",
        "no_crostini",
    ],
    test_class = "com.android.tools.idea.tests.gui.GuiJarTestSuite",
    runtime_deps = [":intellij.android.guiTests_testlib"],
)

java_test(
    name = "X86AbiSplitApksTest",
    size = "enormous",
    timeout = "long",
    data = COMMON_DATA + glob([
        "testData/debugger/BasicCmakeAppForUI/**",
    ]),
    jvm_flags = ["-Dtest.suite.class=com.android.tools.idea.tests.gui.debugger.X86AbiSplitApksTest"],
    tags = COMMON_TAGS + [
        "qa_smoke",
        "no_crostini",
    ],
    test_class = "com.android.tools.idea.tests.gui.GuiJarTestSuite",
    runtime_deps = [":intellij.android.guiTests_testlib"],
)

java_test(
    name = "LocalApkProjTest",
    size = "large",
    data = COMMON_DATA + glob([
        "testData/ApkDebug/**",
    ]),
    jvm_flags = ["-Dtest.suite.class=com.android.tools.idea.tests.gui.debugger.LocalApkProjTest"],
    tags = COMMON_TAGS + [
        "no-remote",
        "requires-fakeroot",
        "qa_smoke",
    ],
    test_class = "com.android.tools.idea.tests.gui.GuiJarTestSuite",
    runtime_deps = [":intellij.android.guiTests_testlib"],
)

java_test(
    name = "ImportSampleProjectTest",
    data = COMMON_DATA + glob([
        "testData/SimpleApplication/**",
    ]),
    jvm_flags = ["-Dtest.suite.class=com.android.tools.idea.tests.gui.emulator.ImportSampleProjectTest"],
    tags = [
        "cpu:3",
        "no-remote",
        "no_mac",
        "no_windows",
        "qa_smoke",
        "qa_smoke_unreliable",  # b/76023451
        "qa_unreliable",  # b/76023451
    ],
    test_class = "com.android.tools.idea.tests.gui.GuiJarTestSuite",
    runtime_deps = [":intellij.android.guiTests_testlib"],
)

java_test(
    name = "InstallPackageTest",
    data = COMMON_DATA + glob([
        "testData/SimpleApplication/**",
    ]),
    jvm_flags = ["-Dtest.suite.class=com.android.tools.idea.tests.gui.sdkmanager.InstallPackageTest"],
    tags = [
        "cpu:100",
        "no-remote",
        "no_mac",
        "no_windows",
        "qa_smoke",
        "qa_smoke_emu",  # Run together with emulators because the test needs to run alone
        "qa_smoke_unreliable_emu",  # b/119505019
        "qa_unreliable",  # b/119505019
        "requires-network",
        "requires_emulator",  # Run together with emulators because the test needs to run alone
    ],
    test_class = "com.android.tools.idea.tests.gui.GuiJarTestSuite",
    runtime_deps = [":intellij.android.guiTests_testlib"],
)

config_setting(
    name = "has_emulator",
    define_values = {
        "external_emulator": "true",
    },
)

java_test(
    name = "DebugOnEmulatorTest",
    size = "enormous",
    timeout = "long",
    data = COMMON_DATA + glob([
        "testData/SimpleApplication/**",
    ]) + [
        "//prebuilts/studio/sdk:platforms/android-23",
    ] + select({
        ":has_emulator": [
            "@externsdk//:system-images",
            "@externsdk//:emulator",
        ],
        "//conditions:default": [],
    }),
    jvm_flags = [
        "-Dtest.suite.class=com.android.tools.idea.tests.gui.emulator.DebugOnEmulatorTest",
    ],
    # do not sort: the beginning of this list is copied from COMMON_TAGS
    tags = [
        "block-network",
        "no_mac",
        "no_windows",
        "no-remote",
        "requires-fakeroot",
        "qa_smoke",
        "qa_smoke_emu",
        "requires_emulator",
        "cpu:100",
        "qa_smoke_unreliable_emu",  # intend to run it here to see stable smoke ui tests running time
        "qa_unreliable",  # intend to run it here to see stable smoke ui tests running time
    ],
    test_class = "com.android.tools.idea.tests.gui.GuiJarTestSuite",
    runtime_deps = [":intellij.android.guiTests_testlib"],
)

java_test(
    name = "CreateNavGraphTest",
    data = COMMON_DATA + glob([
        "testData/SimpleApplication/**",
    ]),
    jvm_flags = ["-Dtest.suite.class=com.android.tools.idea.tests.gui.naveditor.CreateNavGraphTest"],
    tags = COMMON_TAGS + [
        "qa_smoke",
    ],
    test_class = "com.android.tools.idea.tests.gui.GuiJarTestSuite",
    runtime_deps = [":intellij.android.guiTests_testlib"],
)

java_test(
    name = "CreateAndRunInstantAppTest",
    size = "enormous",
    timeout = "long",
    data = COMMON_DATA + select({
        ":has_emulator": [
            "@externsdk//:system-images",
            "@externsdk//:emulator",
        ],
        "//conditions:default": [],
    }) + [
        "//prebuilts/studio/sdk:instant-apps-sdk",
    ],
    jvm_flags = ["-Dtest.suite.class=com.android.tools.idea.tests.gui.instantapp.CreateAndRunInstantAppTest"],
    tags = [
        "block-network",
        "cpu:100",
        "no-remote",
        "no_mac",
        "no_windows",
        "qa_smoke",
        "qa_smoke_emu",
        "qa_smoke_unreliable_emu",  # b/147893119
        "qa_unreliable",  # b/147893119
        "requires-fakeroot",
        "requires_emulator",
    ],
    test_class = "com.android.tools.idea.tests.gui.GuiJarTestSuite",
    runtime_deps = [":intellij.android.guiTests_testlib"],
)

java_test(
    name = "DualDebuggerBreakpointsTest",
    size = "enormous",
    timeout = "long",
    data = COMMON_DATA + glob([
        "testData/debugger/BasicCmakeAppForUI/**",
    ]) + select({
        ":has_emulator": [
            "@externsdk//:system-images",
            "@externsdk//:emulator",
        ],
        "//conditions:default": [],
    }) + [
        "//prebuilts/tools:lldb",
        "//prebuilts/python/linux-x86:linux-x86",
    ],
    jvm_flags = ["-Dtest.suite.class=com.android.tools.idea.tests.gui.debugger.DualDebuggerBreakpointsTest"],
    tags = [
        "block-network",
        "cpu:100",
        "no-remote",
        "no_mac",
        "no_windows",
        "qa_smoke",  # b/128932526
        "qa_smoke_emu",  # b/128932526
        "qa_smoke_unreliable_emu",  # b/128932526
        "qa_unreliable",  # b/128932526
        "requires-fakeroot",
        "requires_emulator",
    ],
    test_class = "com.android.tools.idea.tests.gui.GuiJarTestSuite",
    runtime_deps = [":intellij.android.guiTests_testlib"],
)

java_test(
    name = "RunInstrumentationTest",
    size = "enormous",
    timeout = "long",
    data = COMMON_DATA + glob([
        "testData/InstrumentationTest/**",
    ]) + select({
        ":has_emulator": [
            "@externsdk//:system-images",
            "@externsdk//:emulator",
        ],
        "//conditions:default": [],
    }),
    jvm_flags = ["-Dtest.suite.class=com.android.tools.idea.tests.gui.emulator.RunInstrumentationTest"],
    tags = [
        "block-network",
        "cpu:100",
        "no-remote",
        "no_mac",
        "no_windows",
        "qa_smoke",
        "qa_smoke_emu",
        "qa_smoke_unreliable",  # b/145991485
        "qa_unreliable",  # b/145991485
        "requires-fakeroot",
        "requires_emulator",
    ],
    test_class = "com.android.tools.idea.tests.gui.GuiJarTestSuite",
    runtime_deps = [":intellij.android.guiTests_testlib"],
)

java_test(
    name = "EspressoRecorderTest",
    size = "enormous",
    timeout = "long",
    data = COMMON_DATA + glob([
        "testData/SimpleApplication/**",
    ]) + select({
        ":has_emulator": [
            "@externsdk//:system-images",
            "@externsdk//:emulator",
        ],
        "//conditions:default": [],
    }),
    jvm_flags = ["-Dtest.suite.class=com.android.tools.idea.tests.gui.espresso.EspressoRecorderTest"],
    tags = [
        "block-network",
        "cpu:100",
        "no-remote",
        "no_mac",
        "no_windows",
        "qa_smoke",
        "qa_smoke_emu",
        "qa_smoke_unreliable_emu",  # b/77635374
        "qa_unreliable",  # b/77635374
        "requires-fakeroot",
        "requires_emulator",
    ],
    test_class = "com.android.tools.idea.tests.gui.GuiJarTestSuite",
    runtime_deps = [":intellij.android.guiTests_testlib"],
)

java_test(
    name = "CMakeListsTest",
    size = "large",
    data = COMMON_DATA + glob([
        "testData/debugger/CMakeListsHelloJni/**",
    ]),
    jvm_flags = ["-Dtest.suite.class=com.android.tools.idea.tests.gui.cpp.CMakeListsTest"],
    tags = COMMON_TAGS + [
        "qa_smoke",
    ],
    test_class = "com.android.tools.idea.tests.gui.GuiJarTestSuite",
    runtime_deps = [":intellij.android.guiTests_testlib"],
)

java_test(
    name = "NewComposeProjectTest",
    size = "large",
    timeout = "moderate",
    data = COMMON_DATA,
    flaky = True,
    jvm_flags = ["-Dtest.suite.class=com.android.tools.idea.tests.gui.compose.NewComposeProjectTest"],
    tags = COMMON_TAGS + [
        "ui_test",
    ],
    test_class = "com.android.tools.idea.tests.gui.GuiJarTestSuite",
    runtime_deps = [":intellij.android.guiTests_testlib"],
)

java_test(
    name = "QuickFixForJniTest",
    size = "large",
    data = COMMON_DATA + glob([
        "testData/debugger/CLionNdkHelloJni/**",
    ]),
    jvm_flags = ["-Dtest.suite.class=com.android.tools.idea.tests.gui.cpp.QuickFixForJniTest"],
    tags = COMMON_TAGS + [
        "qa_unreliable",
    ],
    test_class = "com.android.tools.idea.tests.gui.GuiJarTestSuite",
    runtime_deps = [":intellij.android.guiTests_testlib"],
)

java_test(
    name = "OpenExistingProjectTest",
    size = "large",
    data = COMMON_DATA,
    jvm_flags = ["-Dtest.suite.class=com.android.tools.idea.tests.gui.uibuilder.OpenExistingProjectTest"],
    tags = COMMON_TAGS + [
        "qa_smoke",
    ],
    test_class = "com.android.tools.idea.tests.gui.GuiJarTestSuite",
    runtime_deps = [":intellij.android.guiTests_testlib"],
)

java_test(
    name = "CodeGenerationTest",
    size = "large",
    data = COMMON_DATA + glob([
        "testData/CodeGeneration/**",
    ]),
    jvm_flags = ["-Dtest.suite.class=com.android.tools.idea.tests.gui.intellijplatform.CodeGenerationTest"],
    tags = COMMON_TAGS + [
        "qa_smoke",
    ],
    test_class = "com.android.tools.idea.tests.gui.GuiJarTestSuite",
    runtime_deps = [":intellij.android.guiTests_testlib"],
)

java_test(
    name = "GotoDeclarationTest",
    size = "large",
    data = COMMON_DATA + glob([
        "testData/CodeGeneration/**",
    ]),
    jvm_flags = ["-Dtest.suite.class=com.android.tools.idea.tests.gui.intellijplatform.GotoDeclarationTest"],
    tags = COMMON_TAGS + [
        "qa_smoke",
    ],
    test_class = "com.android.tools.idea.tests.gui.GuiJarTestSuite",
    runtime_deps = [":intellij.android.guiTests_testlib"],
)

java_test(
    name = "AddBenchmarkModuleTest",
    size = "large",
    data = COMMON_DATA + glob([
        "testData/SimpleAndroidxApplication/**",
    ]),
    jvm_flags = ["-Dtest.suite.class=com.android.tools.idea.tests.gui.benchmark.AddBenchmarkModuleTest"],
    tags = COMMON_TAGS + [
        "qa_unreliable",
    ],
    test_class = "com.android.tools.idea.tests.gui.GuiJarTestSuite",
    runtime_deps = [":intellij.android.guiTests_testlib"],
)

java_test(
    name = "AddInstantModuleTest",
    size = "large",
    data = COMMON_DATA + glob([
        "testData/MinSdk24App/**",
    ]),
    jvm_flags = ["-Dtest.suite.class=com.android.tools.idea.tests.gui.instantapp.AddInstantModuleTest"],
    tags = COMMON_TAGS + [
        "qa_smoke",
    ],
    test_class = "com.android.tools.idea.tests.gui.GuiJarTestSuite",
    runtime_deps = [":intellij.android.guiTests_testlib"],
)

java_test(
    name = "BuildInstantAppTest",
    size = "large",
    data = COMMON_DATA + glob([
        "testData/SimpleApplication/**",
    ]),
    jvm_flags = ["-Dtest.suite.class=com.android.tools.idea.tests.gui.instantapp.BuildInstantAppTest"],
    tags = COMMON_TAGS + [
        "qa_smoke",
    ],
    test_class = "com.android.tools.idea.tests.gui.GuiJarTestSuite",
    runtime_deps = [":intellij.android.guiTests_testlib"],
)

java_test(
    name = "LintTest",
    data = COMMON_DATA + glob([
        "testData/LintTest/**",
    ]),
    jvm_flags = ["-Dtest.suite.class=com.android.tools.idea.tests.gui.lint.LintTest"],
    tags = COMMON_TAGS + [
        "qa_fast",  # b/110178024
    ],
    test_class = "com.android.tools.idea.tests.gui.GuiJarTestSuite",
    runtime_deps = [":intellij.android.guiTests_testlib"],
)

java_test(
    name = "UnusedResourceEvaluationTest",
    data = COMMON_DATA + glob([
        "testData/NoUnusedResourceApp/**",
    ]),
    jvm_flags = ["-Dtest.suite.class=com.android.tools.idea.tests.gui.uibuilder.UnusedResourceEvaluationTest"],
    tags = COMMON_TAGS + [
        "qa_fast",
    ],
    test_class = "com.android.tools.idea.tests.gui.GuiJarTestSuite",
    runtime_deps = [":intellij.android.guiTests_testlib"],
)

java_test(
    name = "JavaLibsDepTest",
    data = COMMON_DATA + [
        "//prebuilts/studio/layoutlib/data:framework_res.jar",
    ],
    jvm_flags = ["-Dtest.suite.class=com.android.tools.idea.tests.gui.projectstructure.JavaLibsDepTest"],
    tags = COMMON_TAGS + [
        "qa_fast",
        "qa_unreliable",  # b/117238132
        "qa_fast_unreliable",  # b/117238132
    ],
    test_class = "com.android.tools.idea.tests.gui.GuiJarTestSuite",
    runtime_deps = [":intellij.android.guiTests_testlib"],
)

java_test(
    name = "AndroidLibsDepTest",
    data = COMMON_DATA + [
        "//prebuilts/studio/layoutlib/data:framework_res.jar",
    ],
    jvm_flags = ["-Dtest.suite.class=com.android.tools.idea.tests.gui.projectstructure.AndroidLibsDepTest"],
    tags = COMMON_TAGS + [
        "qa_fast",
        "qa_unreliable",  # b/117238132
        "qa_fast_unreliable",  # b/117238132
    ],
    test_class = "com.android.tools.idea.tests.gui.GuiJarTestSuite",
    runtime_deps = [":intellij.android.guiTests_testlib"],
)

java_test(
    name = "JavaDepTest",
    data = COMMON_DATA + [
        "//prebuilts/studio/layoutlib/data:framework_res.jar",
        "@maven//:com.google.code.gson.gson_2.6.2",
    ],
    jvm_flags = ["-Dtest.suite.class=com.android.tools.idea.tests.gui.projectstructure.JavaDepTest"],
    tags = COMMON_TAGS + [
        "qa_fast",
        "qa_unreliable",  # b/117238132
        "qa_fast_unreliable",  # b/117238132
    ],
    test_class = "com.android.tools.idea.tests.gui.GuiJarTestSuite",
    runtime_deps = [":intellij.android.guiTests_testlib"],
)

java_test(
    name = "AndroidDepTest",
    data = COMMON_DATA + [
        "//prebuilts/studio/layoutlib/data:framework_res.jar",
        "@maven//:com.google.code.gson.gson_2.6.2",
    ],
    jvm_flags = ["-Dtest.suite.class=com.android.tools.idea.tests.gui.projectstructure.AndroidDepTest"],
    tags = COMMON_TAGS + [
        "qa_fast",
        "qa_unreliable",  # b/111889561
        "qa_fast_unreliable",  # b/111889561
    ],
    test_class = "com.android.tools.idea.tests.gui.GuiJarTestSuite",
    runtime_deps = [":intellij.android.guiTests_testlib"],
)

java_test(
    name = "IdePermissionTest",
    data = COMMON_DATA + glob([
        "testData/SimpleApplication/**",
    ]),
    jvm_flags = ["-Dtest.suite.class=com.android.tools.idea.tests.gui.editing.IdePermissionTest"],
    tags = COMMON_TAGS + [
        "qa_fast",
    ],
    test_class = "com.android.tools.idea.tests.gui.GuiJarTestSuite",
    runtime_deps = [":intellij.android.guiTests_testlib"],
)

java_test(
    name = "PrivateResourceTest",
    data = COMMON_DATA + [
        "//prebuilts/studio/layoutlib/data:framework_res.jar",
    ] + glob([
        "testData/PrivateResource/**",
    ]),
    jvm_flags = ["-Dtest.suite.class=com.android.tools.idea.tests.gui.editing.PrivateResourceTest"],
    tags = COMMON_TAGS + [
        "qa_fast",
        "qa_unreliable",  # b/111889561
        "qa_fast_unreliable",  # b/111889561
    ],
    test_class = "com.android.tools.idea.tests.gui.GuiJarTestSuite",
    runtime_deps = [":intellij.android.guiTests_testlib"],
)

java_test(
    name = "ChangeLibModSettingsTest",
    data = COMMON_DATA + [
        "//prebuilts/studio/layoutlib/data:framework_res.jar",
    ] + glob([
        "testData/PrivateResource/**",
    ]),
    jvm_flags = ["-Dtest.suite.class=com.android.tools.idea.tests.gui.uibuilder.ChangeLibModSettingsTest"],
    tags = COMMON_TAGS + [
        "qa_fast",
        "qa_unreliable",  # b/111889561
        "qa_fast_unreliable",  # b/111889561
    ],
    test_class = "com.android.tools.idea.tests.gui.GuiJarTestSuite",
    runtime_deps = [":intellij.android.guiTests_testlib"],
)

java_test(
    name = "NameWithSpaceAndDollarTest",
    data = COMMON_DATA + [
        "//prebuilts/studio/layoutlib/data:framework_res.jar",
    ],
    jvm_flags = ["-Dtest.suite.class=com.android.tools.idea.tests.gui.uibuilder.NameWithSpaceAndDollarTest"],
    tags = COMMON_TAGS + [
        "qa_fast",
        "qa_unreliable",  # b/111889561
        "qa_fast_unreliable",  # b/111889561
    ],
    test_class = "com.android.tools.idea.tests.gui.GuiJarTestSuite",
    runtime_deps = [":intellij.android.guiTests_testlib"],
)

java_test(
    name = "ThemeEditorTest",
    data = COMMON_DATA + [
        "//prebuilts/studio/layoutlib:build.prop",
        "//prebuilts/studio/layoutlib/data/fonts",
        "//prebuilts/studio/layoutlib/data:framework_res.jar",
        "//prebuilts/studio/layoutlib/data/icu",
        "//prebuilts/studio/layoutlib/data:native_libs",
        "//prebuilts/studio/sdk:platforms/android-25",
    ] + glob([
        "testData/SimpleApplication/**",
    ]),
    jvm_flags = ["-Dtest.suite.class=com.android.tools.idea.tests.gui.uibuilder.ThemeEditorTest"],
    tags = COMMON_TAGS + [
        "qa_fast",
        "qa_unreliable",  # b/115685973
        "qa_fast_unreliable",  # b/115685973
    ],
    test_class = "com.android.tools.idea.tests.gui.GuiJarTestSuite",
    runtime_deps = [":intellij.android.guiTests_testlib"],
)

java_test(
    name = "ConstraintLayoutResizeHandleTest",
    data = COMMON_DATA + [
        "//prebuilts/studio/layoutlib:build.prop",
        "//prebuilts/studio/layoutlib/data/fonts",
        "//prebuilts/studio/layoutlib/data:framework_res.jar",
        "//prebuilts/studio/layoutlib/data/icu",
        "//prebuilts/studio/layoutlib/data:native_libs",
    ] + glob([
        "testData/LayoutTest/**",
    ]),
    jvm_flags = ["-Dtest.suite.class=com.android.tools.idea.tests.gui.uibuilder.ConstraintLayoutResizeHandleTest"],
    tags = COMMON_TAGS + [
        "qa_fast",
        "qa_unreliable",  # b/115685973
        "qa_fast_unreliable",  # b/115685973
    ],
    test_class = "com.android.tools.idea.tests.gui.GuiJarTestSuite",
    runtime_deps = [":intellij.android.guiTests_testlib"],
)

java_test(
    name = "ConstraintLayoutAnchorExemptionTest",
    data = COMMON_DATA + [
        "//prebuilts/studio/layoutlib:build.prop",
        "//prebuilts/studio/layoutlib/data/fonts",
        "//prebuilts/studio/layoutlib/data:framework_res.jar",
        "//prebuilts/studio/layoutlib/data/icu",
        "//prebuilts/studio/layoutlib/data:native_libs",
    ] + glob([
        "testData/LayoutTest/**",
    ]),
    jvm_flags = ["-Dtest.suite.class=com.android.tools.idea.tests.gui.uibuilder.ConstraintLayoutAnchorExemptionTest"],
    tags = COMMON_TAGS + [
        "qa_fast",
        "qa_unreliable",  # b/116793860
        "qa_fast_unreliable",  # b/116793860
    ],
    test_class = "com.android.tools.idea.tests.gui.GuiJarTestSuite",
    runtime_deps = [":intellij.android.guiTests_testlib"],
)

java_test(
    name = "ClearConstraintTest",
    data = COMMON_DATA + [
        "//prebuilts/studio/layoutlib:build.prop",
        "//prebuilts/studio/layoutlib/data/fonts",
        "//prebuilts/studio/layoutlib/data:framework_res.jar",
        "//prebuilts/studio/layoutlib/data/icu",
        "//prebuilts/studio/layoutlib/data:native_libs",
    ] + glob([
        "testData/LayoutTest/**",
    ]),
    jvm_flags = ["-Dtest.suite.class=com.android.tools.idea.tests.gui.uibuilder.ClearConstraintTest"],
    tags = COMMON_TAGS + [
        "qa_fast",
        "qa_unreliable",  # b/116801839
        "qa_fast_unreliable",  # b/116801839
    ],
    test_class = "com.android.tools.idea.tests.gui.GuiJarTestSuite",
    runtime_deps = [":intellij.android.guiTests_testlib"],
)

java_test(
    name = "CreateBaselineConnectionTest",
    data = COMMON_DATA + [
        "//prebuilts/studio/layoutlib:build.prop",
        "//prebuilts/studio/layoutlib/data/fonts",
        "//prebuilts/studio/layoutlib/data:framework_res.jar",
        "//prebuilts/studio/layoutlib/data/icu",
        "//prebuilts/studio/layoutlib/data:native_libs",
    ] + glob([
        "testData/LayoutTest/**",
    ]),
    jvm_flags = ["-Dtest.suite.class=com.android.tools.idea.tests.gui.uibuilder.CreateBaselineConnectionTest"],
    tags = COMMON_TAGS + [
        "qa_fast",
    ],
    test_class = "com.android.tools.idea.tests.gui.GuiJarTestSuite",
    runtime_deps = [":intellij.android.guiTests_testlib"],
)

java_test(
    name = "AdaptiveIconsTest",
    data = COMMON_DATA + [
        "//prebuilts/studio/layoutlib:build.prop",
        "//prebuilts/studio/layoutlib/data/fonts",
        "//prebuilts/studio/layoutlib/data:framework_res.jar",
        "//prebuilts/studio/layoutlib/data/icu",
        "//prebuilts/studio/layoutlib/data:native_libs",
    ] + glob([
        "testData/SimpleApplication/**",
    ]),
    jvm_flags = ["-Dtest.suite.class=com.android.tools.idea.tests.gui.assetstudio.AdaptiveIconsTest"],
    tags = COMMON_TAGS + [
        "qa_fast",
    ],
    test_class = "com.android.tools.idea.tests.gui.GuiJarTestSuite",
    runtime_deps = [":intellij.android.guiTests_testlib"],
)

java_test(
    name = "AndroidVectorDrawableToolTest",
    data = COMMON_DATA + [
        "//prebuilts/studio/layoutlib:build.prop",
        "//prebuilts/studio/layoutlib/data/fonts",
        "//prebuilts/studio/layoutlib/data:framework_res.jar",
        "//prebuilts/studio/layoutlib/data/icu",
        "//prebuilts/studio/layoutlib/data:native_libs",
    ] + glob([
        "testData/SimpleApplication/**",
    ]),
    jvm_flags = ["-Dtest.suite.class=com.android.tools.idea.tests.gui.uibuilder.AndroidVectorDrawableToolTest"],
    tags = COMMON_TAGS + [
        "qa_fast",
        "qa_unreliable",  # b/115539594
        "qa_fast_unreliable",  # b/115539594
    ],
    test_class = "com.android.tools.idea.tests.gui.GuiJarTestSuite",
    runtime_deps = [":intellij.android.guiTests_testlib"],
)

java_test(
    name = "ImageAssetGradleTest",
    data = COMMON_DATA + [
        "//prebuilts/studio/layoutlib:build.prop",
        "//prebuilts/studio/layoutlib/data/fonts",
        "//prebuilts/studio/layoutlib/data:framework_res.jar",
        "//prebuilts/studio/layoutlib/data/icu",
        "//prebuilts/studio/layoutlib/data:native_libs",
    ] + glob([
        "testData/SimpleApplication/**",
    ]),
    jvm_flags = ["-Dtest.suite.class=com.android.tools.idea.tests.gui.uibuilder.ImageAssetGradleTest"],
    tags = COMMON_TAGS + [
        "qa_fast",
        "qa_unreliable",  # b/115567466
        "qa_fast_unreliable",  # b/115567466
    ],
    test_class = "com.android.tools.idea.tests.gui.GuiJarTestSuite",
    runtime_deps = [":intellij.android.guiTests_testlib"],
)

java_test(
    name = "ImageAssetErrorCheckTest",
    data = COMMON_DATA + [
        "//prebuilts/studio/layoutlib:build.prop",
        "//prebuilts/studio/layoutlib/data/fonts",
        "//prebuilts/studio/layoutlib/data:framework_res.jar",
        "//prebuilts/studio/layoutlib/data/icu",
        "//prebuilts/studio/layoutlib/data:native_libs",
    ] + glob([
        "testData/SimpleApplication/**",
        "testData/TestImages/**",
    ]),
    jvm_flags = ["-Dtest.suite.class=com.android.tools.idea.tests.gui.uibuilder.ImageAssetErrorCheckTest"],
    tags = COMMON_TAGS + [
        "qa_fast",
    ],
    test_class = "com.android.tools.idea.tests.gui.GuiJarTestSuite",
    runtime_deps = [":intellij.android.guiTests_testlib"],
)

java_test(
    name = "AddCppToModuleActionTest",
    size = "large",
    data = COMMON_DATA,
    jvm_flags = ["-Dtest.suite.class=com.android.tools.idea.tests.gui.cpp.AddCppToModuleActionTest"],
    tags = COMMON_TAGS + [
        "qa_smoke",
    ],
    test_class = "com.android.tools.idea.tests.gui.GuiJarTestSuite",
    runtime_deps = [":intellij.android.guiTests_testlib"],
)

java_test(
    name = "ShowFilesUnknownToCMakeActionTest",
    size = "large",
    data = COMMON_DATA,
    jvm_flags = ["-Dtest.suite.class=com.android.tools.idea.tests.gui.cpp.ShowFilesUnknownToCMakeActionTest"],
    tags = COMMON_TAGS + [
        "qa_smoke",
        "no_crostini",
    ],
    test_class = "com.android.tools.idea.tests.gui.GuiJarTestSuite",
    runtime_deps = [":intellij.android.guiTests_testlib"],
)

java_test(
    name = "CLionIntegrationTest",
    data = COMMON_DATA + glob([
        "testData/debugger/CLionNdkHelloJni/**",
    ]),
    jvm_flags = ["-Dtest.suite.class=com.android.tools.idea.tests.gui.cpp.CLionIntegrationTest"],
    tags = COMMON_TAGS + [
        "qa_fast",
    ],
    test_class = "com.android.tools.idea.tests.gui.GuiJarTestSuite",
    runtime_deps = [":intellij.android.guiTests_testlib"],
)

java_test(
    name = "ShortcutNavigationTest",
    data = COMMON_DATA + glob([
        "testData/debugger/NdkHelloJni/**",
    ]),
    jvm_flags = ["-Dtest.suite.class=com.android.tools.idea.tests.gui.cpp.ShortcutNavigationTest"],
    tags = COMMON_TAGS + [
        "qa_fast",
        "qa_unreliable",  # b/115567466
        "qa_fast_unreliable",  # b/115567466
    ],
    test_class = "com.android.tools.idea.tests.gui.GuiJarTestSuite",
    runtime_deps = [":intellij.android.guiTests_testlib"],
)

java_test(
    name = "FlavorsEditingTest",
    data = COMMON_DATA + [
        "//prebuilts/studio/sdk:platforms/android-24",
        "//prebuilts/studio/sdk:platforms/android-25",
    ] + glob([
        "testData/SimpleApplication/**",
    ]),
    jvm_flags = ["-Dtest.suite.class=com.android.tools.idea.tests.gui.projectstructure.FlavorsEditingTest"],
    tags = COMMON_TAGS + [
        "qa_fast",
        "qa_unreliable",  # b/111997969
        "qa_fast_unreliable",  # b/111997969
        "no-remote",
    ],
    test_class = "com.android.tools.idea.tests.gui.GuiJarTestSuite",
    runtime_deps = [":intellij.android.guiTests_testlib"],
)

java_test(
    name = "ConvertFrom9PatchTest",
    data = COMMON_DATA + glob([
        "testData/ConvertFrom9Patch/**",
    ]),
    jvm_flags = ["-Dtest.suite.class=com.android.tools.idea.tests.gui.webp.ConvertFrom9PatchTest"],
    tags = COMMON_TAGS + [
        "qa_fast",
    ],
    test_class = "com.android.tools.idea.tests.gui.GuiJarTestSuite",
    runtime_deps = [":intellij.android.guiTests_testlib"],
)

java_test(
    name = "LintCheckWithKotlinTest",
    data = COMMON_DATA + [
        "//prebuilts/studio/layoutlib/data:framework_res.jar",
    ] + glob([
        "testData/KotlinInstrumentation/**",
    ]),
    jvm_flags = ["-Dtest.suite.class=com.android.tools.idea.tests.gui.kotlin.LintCheckWithKotlinTest"],
    tags = COMMON_TAGS + [
        "qa_fast",
    ],
    test_class = "com.android.tools.idea.tests.gui.GuiJarTestSuite",
    runtime_deps = [":intellij.android.guiTests_testlib"],
)

java_test(
    name = "NoGradleSyncForProjectReimportTest",
    data = COMMON_DATA + glob([
        "testData/SimpleApplication/**",
    ]),
    jvm_flags = ["-Dtest.suite.class=com.android.tools.idea.tests.gui.gradle.NoGradleSyncForProjectReimportTest"],
    tags = COMMON_TAGS + [
        "qa_fast",
    ],
    test_class = "com.android.tools.idea.tests.gui.GuiJarTestSuite",
    runtime_deps = [":intellij.android.guiTests_testlib"],
)

java_test(
    name = "ApkViewerTest",
    data = COMMON_DATA + glob([
        "testData/SimpleApplication/**",
    ]),
    jvm_flags = ["-Dtest.suite.class=com.android.tools.idea.tests.gui.editors.ApkViewerTest"],
    tags = COMMON_TAGS + [
        "qa_fast",
    ],
    test_class = "com.android.tools.idea.tests.gui.GuiJarTestSuite",
    runtime_deps = [":intellij.android.guiTests_testlib"],
)

java_test(
    name = "BuildAndRunCMakeProjectTest",
    size = "enormous",
    timeout = "long",
    data = COMMON_DATA + glob([
        "testData/debugger/BasicCmakeAppForUI/**",
    ]) + select({
        ":has_emulator": [
            "@externsdk//:system-images",
            "@externsdk//:emulator",
        ],
        "//conditions:default": [],
    }),
    jvm_flags = ["-Dtest.suite.class=com.android.tools.idea.tests.gui.debugger.BuildAndRunCMakeProjectTest"],
    tags = [
        "block-network",
        "cpu:100",
        "no-remote",
        "no_mac",
        "no_windows",
        "qa_fast",
        "qa_fast_emu",
        "qa_fast_unreliable_emu",
        "requires-fakeroot",
        "requires_emulator",
    ],
    test_class = "com.android.tools.idea.tests.gui.GuiJarTestSuite",
    runtime_deps = [":intellij.android.guiTests_testlib"],
)

java_test(
    name = "JavaDebuggerTest",
    size = "enormous",
    timeout = "long",
    data = COMMON_DATA + glob([
        "testData/debugger/BasicCmakeAppForUI/**",
    ]) + select({
        ":has_emulator": [
            "@externsdk//:system-images",
            "@externsdk//:emulator",
        ],
        "//conditions:default": [],
    }),
    jvm_flags = ["-Dtest.suite.class=com.android.tools.idea.tests.gui.debugger.JavaDebuggerTest"],
    tags = [
        "block-network",
        "cpu:100",
        "no-remote",
        "no_mac",
        "no_windows",
        "qa_fast",
        "qa_fast_emu",
        "requires-fakeroot",
        "requires_emulator",
    ],
    test_class = "com.android.tools.idea.tests.gui.GuiJarTestSuite",
    runtime_deps = [":intellij.android.guiTests_testlib"],
)

java_test(
    name = "AutoDebuggerInNdkProjectTest",
    size = "enormous",
    timeout = "long",
    data = COMMON_DATA + glob([
        "testData/debugger/NdkHelloJni/**",
    ]) + select({
        ":has_emulator": [
            "@externsdk//:system-images",
            "@externsdk//:emulator",
        ],
        "//conditions:default": [],
    }) + [
        "//prebuilts/tools:lldb",
        "//prebuilts/python/linux-x86:linux-x86",
    ],
    jvm_flags = ["-Dtest.suite.class=com.android.tools.idea.tests.gui.debugger.AutoDebuggerInNdkProjectTest"],
    tags = [
        "block-network",
        "cpu:100",
        "no-remote",
        "no_mac",
        "no_windows",
        "qa_fast",
        "qa_fast_unreliable_emu",
        "requires-fakeroot",
        "requires_emulator",
    ],
    test_class = "com.android.tools.idea.tests.gui.GuiJarTestSuite",
    runtime_deps = [":intellij.android.guiTests_testlib"],
)

java_test(
    name = "DualDebuggerInNdkProjectTest",
    size = "enormous",
    timeout = "long",
    data = COMMON_DATA + glob([
        "testData/debugger/NdkHelloJni/**",
    ]) + select({
        ":has_emulator": [
            "@externsdk//:system-images",
            "@externsdk//:emulator",
        ],
        "//conditions:default": [],
    }) + [
        "//prebuilts/tools:lldb",
        "//prebuilts/python/linux-x86:linux-x86",
    ],
    jvm_flags = ["-Dtest.suite.class=com.android.tools.idea.tests.gui.debugger.DualDebuggerInNdkProjectTest"],
    tags = [
        "block-network",
        "cpu:100",
        "no-remote",
        "no_mac",
        "no_windows",
        "qa_fast",
        "qa_fast_emu",
        "qa_fast_unreliable_emu",
        "qa_unreliable",
        "requires-fakeroot",
        "requires_emulator",
    ],
    test_class = "com.android.tools.idea.tests.gui.GuiJarTestSuite",
    runtime_deps = [":intellij.android.guiTests_testlib"],
)

java_test(
    name = "NativeDebuggerInNdkProjectTest",
    size = "enormous",
    timeout = "long",
    data = COMMON_DATA + glob([
        "testData/debugger/NdkHelloJni/**",
    ]) + select({
        ":has_emulator": [
            "@externsdk//:system-images",
            "@externsdk//:emulator",
        ],
        "//conditions:default": [],
    }) + [
        "//prebuilts/tools:lldb",
        "//prebuilts/python/linux-x86:linux-x86",
    ],
    jvm_flags = ["-Dtest.suite.class=com.android.tools.idea.tests.gui.debugger.NativeDebuggerInNdkProjectTest"],
    tags = [
        "block-network",
        "cpu:100",
        "no-remote",
        "no_mac",
        "no_windows",
        "qa_fast",
        "qa_fast_emu",
        "qa_fast_unreliable_emu",
        "qa_unreliable",
        "requires-fakeroot",
        "requires_emulator",
    ],
    test_class = "com.android.tools.idea.tests.gui.GuiJarTestSuite",
    runtime_deps = [":intellij.android.guiTests_testlib"],
)

java_test(
    name = "WatchpointTest",
    size = "enormous",
    timeout = "long",
    data = COMMON_DATA + glob([
        "testData/debugger/WatchpointTestAppForUI/**",
    ]) + select({
        ":has_emulator": [
            "@externsdk//:system-images",
            "@externsdk//:emulator",
        ],
        "//conditions:default": [],
    }) + [
        "//prebuilts/tools:lldb",
        "//prebuilts/python/linux-x86:linux-x86",
    ],
    jvm_flags = ["-Dtest.suite.class=com.android.tools.idea.tests.gui.debugger.WatchpointTest"],
    tags = [
        "block-network",
        "cpu:100",
        "no-remote",
        "no_mac",
        "no_windows",
        "qa_fast",
        "qa_fast_emu",
        "qa_fast_unreliable_emu",
        "qa_unreliable",
        "requires-fakeroot",
        "requires_emulator",
    ],
    test_class = "com.android.tools.idea.tests.gui.GuiJarTestSuite",
    runtime_deps = [":intellij.android.guiTests_testlib"],
)

java_test(
    name = "NativeDebuggerBreakpointsTest",
    size = "enormous",
    timeout = "long",
    data = COMMON_DATA + glob([
        "testData/debugger/BasicCmakeAppForUI/**",
    ]) + select({
        ":has_emulator": [
            "@externsdk//:system-images",
            "@externsdk//:emulator",
        ],
        "//conditions:default": [],
    }) + [
        "//prebuilts/tools:lldb",
        "//prebuilts/python/linux-x86:linux-x86",
    ],
    jvm_flags = ["-Dtest.suite.class=com.android.tools.idea.tests.gui.debugger.NativeDebuggerBreakpointsTest"],
    tags = [
        "block-network",
        "cpu:100",
        "no-remote",
        "no_mac",
        "no_windows",
        "qa_fast",
        "qa_fast_emu",
        "qa_fast_unreliable_emu",  # b/137669728
        "qa_unreliable",  # b/137669728
        "requires-fakeroot",
        "requires_emulator",
    ],
    test_class = "com.android.tools.idea.tests.gui.GuiJarTestSuite",
    runtime_deps = [":intellij.android.guiTests_testlib"],
)

java_test(
    name = "SessionRestartTest",
    size = "enormous",
    timeout = "long",
    data = COMMON_DATA + glob([
        "testData/debugger/BasicCmakeAppForUI/**",
    ]) + select({
        ":has_emulator": [
            "@externsdk//:system-images",
            "@externsdk//:emulator",
        ],
        "//conditions:default": [],
    }) + [
        "//prebuilts/tools:lldb",
        "//prebuilts/python/linux-x86:linux-x86",
    ],
    jvm_flags = ["-Dtest.suite.class=com.android.tools.idea.tests.gui.debugger.SessionRestartTest"],
    tags = [
        "block-network",
        "cpu:100",
        "no-remote",
        "no_mac",
        "no_windows",
        "qa_fast",
        "qa_fast_emu",
        "qa_fast_unreliable_emu",  # b/137669728
        "qa_unreliable",  # b/137669728
        "requires-fakeroot",
        "requires_emulator",
    ],
    test_class = "com.android.tools.idea.tests.gui.GuiJarTestSuite",
    runtime_deps = [":intellij.android.guiTests_testlib"],
)

java_test(
    name = "SmartStepIntoTest",
    size = "enormous",
    timeout = "long",
    data = COMMON_DATA + glob([
        "testData/debugger/SmartStepIntoCmakeApp/**",
    ]) + select({
        ":has_emulator": [
            "@externsdk//:system-images",
            "@externsdk//:emulator",
        ],
        "//conditions:default": [],
    }) + [
        "//prebuilts/tools:lldb",
        "//prebuilts/python/linux-x86:linux-x86",
    ],
    jvm_flags = ["-Dtest.suite.class=com.android.tools.idea.tests.gui.debugger.SmartStepIntoTest"],
    tags = [
        "block-network",
        "cpu:100",
        "no-remote",
        "no_mac",
        "no_windows",
        "qa_fast",
        "qa_fast_emu",
        "qa_fast_unreliable_emu",  # b/138743860
        "qa_unreliable",  # b/138743860
        "requires-fakeroot",
        "requires_emulator",
    ],
    test_class = "com.android.tools.idea.tests.gui.GuiJarTestSuite",
    runtime_deps = [":intellij.android.guiTests_testlib"],
)

java_test(
    name = "NdkSxsTest",
    data = COMMON_DATA,
    jvm_flags = ["-Dtest.suite.class=com.android.tools.idea.tests.gui.cpp.NdkSxsTest"],
    tags = COMMON_TAGS + [
        "qa_fast",
    ],
    test_class = "com.android.tools.idea.tests.gui.GuiJarTestSuite",
    runtime_deps = [":intellij.android.guiTests_testlib"],
)

java_test(
    name = "JavaToKotlinConversionTest",
    data = COMMON_DATA + glob([
        "testData/SimpleApplication/**",
    ]),
    jvm_flags = ["-Dtest.suite.class=com.android.tools.idea.tests.gui.kotlin.JavaToKotlinConversionTest"],
    tags = COMMON_TAGS + [
        "qa_fast",
    ],
    test_class = "com.android.tools.idea.tests.gui.GuiJarTestSuite",
    runtime_deps = [":intellij.android.guiTests_testlib"],
)

java_test(
    name = "CreateFromPreexistingApkTest",
    data = COMMON_DATA + glob([
        "testData/ApkDebug/**",
    ]),
    jvm_flags = ["-Dtest.suite.class=com.android.tools.idea.tests.gui.debugger.CreateFromPreexistingApkTest"],
    tags = COMMON_TAGS + [
        "qa_fast",
    ],
    test_class = "com.android.tools.idea.tests.gui.GuiJarTestSuite",
    runtime_deps = [":intellij.android.guiTests_testlib"],
)

java_test(
    name = "CreateAPKProjectTest",
    size = "enormous",
    timeout = "long",
    data = COMMON_DATA + glob([
        "testData/ApkDebug/**",
    ]) + select({
        ":has_emulator": [
            "@externsdk//:system-images",
            "@externsdk//:emulator",
        ],
        "//conditions:default": [],
    }) + [
        "//prebuilts/tools:lldb",
        "//prebuilts/python/linux-x86:linux-x86",
    ],
    jvm_flags = ["-Dtest.suite.class=com.android.tools.idea.tests.gui.debugger.CreateAPKProjectTest"],
    tags = [
        "block-network",
        "cpu:100",
        "no-remote",
        "no_mac",
        "no_windows",
        "qa_fast",
        "qa_fast_emu",
        "requires-fakeroot",
        "requires_emulator",
    ],
    test_class = "com.android.tools.idea.tests.gui.GuiJarTestSuite",
    runtime_deps = [":intellij.android.guiTests_testlib"],
)

java_test(
    name = "InstantAppRunFromCmdLineTest",
    size = "enormous",
    timeout = "long",
    data = COMMON_DATA + glob([
        "testData/TopekaInstantApp/**",
    ]) + select({
        ":has_emulator": [
            "@externsdk//:system-images",
            "@externsdk//:emulator",
        ],
        "//conditions:default": [],
    }),
    jvm_flags = [
        "-Dtest.suite.class=com.android.tools.idea.tests.gui.instantapp.InstantAppRunFromCmdLineTest",
    ],
    # do not sort: the beginning of this list is copied from COMMON_TAGS
    tags = [
        "block-network",
        "no_mac",
        "no_windows",
        "no-remote",
        "requires-fakeroot",
        "qa_fast",
        "qa_fast_emu",
        "requires_emulator",
        "cpu:100",
    ],
    test_class = "com.android.tools.idea.tests.gui.GuiJarTestSuite",
    runtime_deps = [":intellij.android.guiTests_testlib"],
)

java_test(
    name = "ImportAndRunInstantAppTest",
    size = "enormous",
    timeout = "long",
    data = COMMON_DATA + glob([
        "testData/InstantAppsService/**",
    ]) + select({
        ":has_emulator": [
            "@externsdk//:system-images",
            "@externsdk//:emulator",
        ],
        "//conditions:default": [],
    }),
    jvm_flags = [
        "-Dtest.suite.class=com.android.tools.idea.tests.gui.instantapp.ImportAndRunInstantAppTest",
    ],
    # do not sort: the beginning of this list is copied from COMMON_TAGS
    tags = [
        "block-network",
        "no_mac",
        "no_windows",
        "slow",
        "no-remote",
        "requires-fakeroot",
        "qa_fast",
        "qa_fast_emu",
        "requires_emulator",
        "cpu:100",
    ],
    test_class = "com.android.tools.idea.tests.gui.GuiJarTestSuite",
    runtime_deps = [":intellij.android.guiTests_testlib"],
)

java_test(
    name = "InstrumentationTest",
    size = "enormous",
    timeout = "long",
    data = COMMON_DATA + glob([
        "testData/KotlinInstrumentation/**",
    ]) + select({
        ":has_emulator": [
            "@externsdk//:system-images",
            "@externsdk//:emulator",
        ],
        "//conditions:default": [],
    }),
    jvm_flags = ["-Dtest.suite.class=com.android.tools.idea.tests.gui.kotlin.InstrumentationTest"],
    tags = [
        "block-network",
        "cpu:100",
        "no-remote",
        "no_mac",
        "no_windows",
        "qa_fast",
        "qa_fast_emu",
        "requires-fakeroot",
        "requires_emulator",
    ],
    test_class = "com.android.tools.idea.tests.gui.GuiJarTestSuite",
    runtime_deps = [":intellij.android.guiTests_testlib"],
)

# fat test
java_test(
    name = "InferNullityTest",
    data = COMMON_DATA + glob([
        "testData/Nullity/**",
    ]),
    jvm_flags = ["-Dtest.suite.class=com.android.tools.idea.tests.gui.editors.InferNullityTest"],
    tags = COMMON_TAGS + [
        "qa_fast",
    ],
    test_class = "com.android.tools.idea.tests.gui.GuiJarTestSuite",
    runtime_deps = [":intellij.android.guiTests_testlib"],
)

# fat test
java_test(
    name = "AddAppCompatLibTest",
    data = COMMON_DATA + glob([
        "testData/NoAppCompatLibApp/**",
    ]),
    jvm_flags = [
        "-Dtest.suite.class=com.android.tools.idea.tests.gui.projectstructure.AddAppCompatLibTest",
        "-Daspects.agent.jar=$(location //tools/base/aspects_agent:aspects_agent)",
        "-Daspects.agent.rules=$(location //tools/adt/idea/android-uitests:aspect_rules)",
        "-Daspects.agent.baseline=$(location //tools/adt/idea/android-uitests:aspects_baseline)",
    ],
    tags = COMMON_TAGS + [
        "qa_fast",
    ],
    test_class = "com.android.tools.idea.tests.gui.GuiJarTestSuite",
    runtime_deps = [":intellij.android.guiTests_testlib"],
)

# fat test
java_test(
    name = "CreateLoginActivityTest",
    data = COMMON_DATA,
    jvm_flags = ["-Dtest.suite.class=com.android.tools.idea.tests.gui.npw.CreateLoginActivityTest"],
    tags = COMMON_TAGS + [
        "qa_fast",
        "qa_unreliable",  # b/117238132
        "qa_fast_unreliable",  # b/117238132
    ],
    test_class = "com.android.tools.idea.tests.gui.GuiJarTestSuite",
    runtime_deps = [":intellij.android.guiTests_testlib"],
)

# fat test
java_test(
    name = "CreateSettingsActivityTest",
    data = COMMON_DATA,
    jvm_flags = ["-Dtest.suite.class=com.android.tools.idea.tests.gui.npw.CreateSettingsActivityTest"],
    tags = COMMON_TAGS + [
        "qa_fast",
        "qa_unreliable",  # b/115679328
        "qa_fast_unreliable",  # b/115679328
    ],
    test_class = "com.android.tools.idea.tests.gui.GuiJarTestSuite",
    runtime_deps = [":intellij.android.guiTests_testlib"],
)

# fat test
java_test(
    name = "AddLocaleTest",
    data = COMMON_DATA + [
        "//prebuilts/studio/layoutlib:build.prop",
        "//prebuilts/studio/layoutlib/data/fonts",
        "//prebuilts/studio/layoutlib/data:framework_res.jar",
        "//prebuilts/studio/layoutlib/data/icu",
        "//prebuilts/studio/layoutlib/data:native_libs",
    ] + glob([
        "testData/SimpleApplication/**",
    ]),
    jvm_flags = ["-Dtest.suite.class=com.android.tools.idea.tests.gui.editors.translations.AddLocaleTest"],
    tags = COMMON_TAGS + [
        "qa_fast",
        "qa_unreliable",  # b/115679328
        "qa_fast_unreliable",  # b/115679328
    ],
    test_class = "com.android.tools.idea.tests.gui.GuiJarTestSuite",
    runtime_deps = [":intellij.android.guiTests_testlib"],
)

# fat test
java_test(
    name = "SurroundWithShortcutTest",
    data = COMMON_DATA + glob([
        "testData/SimpleApplication/**",
    ]),
    jvm_flags = ["-Dtest.suite.class=com.android.tools.idea.tests.gui.editors.SurroundWithShortcutTest"],
    tags = COMMON_TAGS + [
        "qa_fast",
    ],
    test_class = "com.android.tools.idea.tests.gui.GuiJarTestSuite",
    runtime_deps = [":intellij.android.guiTests_testlib"],
)

# fat test
java_test(
    name = "ForeachLiveTemplateTest",
    data = COMMON_DATA + glob([
        "testData/SimpleApplication/**",
    ]),
    jvm_flags = ["-Dtest.suite.class=com.android.tools.idea.tests.gui.editors.ForeachLiveTemplateTest"],
    tags = COMMON_TAGS + [
        "qa_fast",
    ],
    test_class = "com.android.tools.idea.tests.gui.GuiJarTestSuite",
    runtime_deps = [":intellij.android.guiTests_testlib"],
)

# fat test
java_test(
    name = "ForiLiveTemplateTest",
    data = COMMON_DATA + glob([
        "testData/SimpleApplication/**",
    ]),
    jvm_flags = ["-Dtest.suite.class=com.android.tools.idea.tests.gui.editors.ForiLiveTemplateTest"],
    tags = COMMON_TAGS + [
        "qa_fast",
    ],
    test_class = "com.android.tools.idea.tests.gui.GuiJarTestSuite",
    runtime_deps = [":intellij.android.guiTests_testlib"],
)

# fat test
java_test(
    name = "ToastLiveTemplateTest",
    data = COMMON_DATA + glob([
        "testData/SimpleApplication/**",
    ]),
    jvm_flags = ["-Dtest.suite.class=com.android.tools.idea.tests.gui.editors.ToastLiveTemplateTest"],
    tags = COMMON_TAGS + [
        "qa_fast",
    ],
    test_class = "com.android.tools.idea.tests.gui.GuiJarTestSuite",
    runtime_deps = [":intellij.android.guiTests_testlib"],
)

# fat test
java_test(
    name = "ImportMlModelTest",
    data = COMMON_DATA + [
        "//prebuilts/tools/common/mlkit/testData",
    ] + glob([
        "testData/SimpleApplication/**",
    ]),
    jvm_flags = ["-Dtest.suite.class=com.android.tools.idea.tests.gui.mlmodels.ImportMlModelTest"],
    tags = COMMON_TAGS + [
        "qa_fast",
    ],
    test_class = "com.android.tools.idea.tests.gui.GuiJarTestSuite",
    runtime_deps = [":intellij.android.guiTests_testlib"],
)<|MERGE_RESOLUTION|>--- conflicted
+++ resolved
@@ -97,12 +97,9 @@
         "//tools/adt/idea/app-inspection/api:app-inspection.api[module, test]",
         "//prebuilts/studio/intellij-sdk:studio-sdk-plugin-Kotlin",
         "//tools/adt/idea/intellij.android.compose-common[module, test]",
-<<<<<<< HEAD
-=======
         "//tools/adt/idea/device-explorer:intellij.android.device-explorer[module, test]",
         "//tools/adt/idea/android-navigator:intellij.android.navigator[module, test]",
         "//tools/adt/idea/android-npw:intellij.android.newProjectWizard[module, test]",
->>>>>>> 477885a9
     ],
 )
 
