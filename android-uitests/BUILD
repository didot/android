load("//tools/base/bazel:bazel.bzl", "iml_module")

filegroup(
    name = "aspect_rules",
    srcs = ["default_aspect_rules.json"],
)

filegroup(
    name = "aspects_baseline",
    srcs = ["aspects_baseline.txt"],
)

COMMON_DATA = [
    "//tools/adt/idea/android-uitests:aspects_baseline",
    "//tools/adt/idea/android-uitests:aspect_rules",
    "//tools/base/aspects_agent:aspects_agent",
    "//tools/adt/idea/android:test_deps.zip",
    "//prebuilts/studio/jdk",
    "//prebuilts/studio/sdk:build-tools/latest",
    "//prebuilts/studio/sdk:cmake",
    "//prebuilts/studio/sdk:ndk",
    "//prebuilts/studio/sdk:ndk-bundle",
    "//prebuilts/studio/sdk:platforms/latest",
    "//prebuilts/studio/sdk:platform-tools",
    "//prebuilts/tools/common/aspects-agent:aspects_agent",
    "//prebuilts/tools/common/kotlin-plugin:Kotlin/kotlinc/build.txt",
    "//prebuilts/tools:bazel-dist",
    "//tools/adt/idea/android/annotations",
    "//tools/adt/idea/artwork:device-art-resources",
    "//tools/adt/idea/adt-ui/lib/libwebp",
    "//tools/base/build-system:studio_repo.zip",
    "//tools/base/build-system:gradle-distrib",
    "//tools/base/third_party/kotlin:kotlin-m2repository.zip",
    "//tools/data-binding:data_binding_runtime.zip",
    "//tools/idea/bin:log.xml",
    "//tools/vendor/google/testing/display:xvfb",
]

COMMON_TAGS = [
    "block-network",
    "no_mac",
    "no_windows",
    "cpu:3",
]

# managed by go/iml_to_build
iml_module(
    name = "intellij.android.guiTests",
    iml_files = ["intellij.android.guiTests.iml"],
    # do not sort: must match IML order
    test_runtime_deps = [
<<<<<<< HEAD
        "//tools/idea/.idea/libraries:delight-rhino-sandbox",
        "//tools/idea/.idea/libraries:rhino",
        "//tools/idea/.idea/libraries:netty-handler-proxy",
        "//tools/idea/platform/credential-store:intellij.platform.credentialStore",
        "//tools/idea/.idea/libraries:javassist",
        "//tools/idea/platform/diagnostic:intellij.platform.diagnostic",
        "//tools/idea/.idea/libraries:error-prone-annotations",
        "//tools/idea/java/remote-servers/impl:intellij.java.remoteServers.impl",
        "//tools/idea:intellij.java.ui.tests",
        "//tools/idea/java/plugin:intellij.java.plugin",
        "//tools/idea/java/compiler/instrumentation-util-8:intellij.java.compiler.instrumentationUtil.java8",
        "//tools/idea/java/ide-resources:intellij.java.ide.resources",
        "//tools/idea/plugins/ui-designer-core:intellij.uiDesigner",
        "//prebuilts/tools/common/m2/repository/com/jetbrains/intellij/documentation/tips-intellij-idea-community/193.4:jar",
        "//tools/idea/.idea/libraries:precompiled_jshell-frontend",
        "//tools/idea/plugins/maven/error-prone-compiler:intellij.maven.errorProne.compiler",
=======
        "//tools/idea:intellij.java.ui.tests",
        "//tools/idea/java/plugin:intellij.java.plugin",
>>>>>>> 7af60d2c
        "//tools/idea/platform/platform-main:intellij.platform.main",
        "//prebuilts/tools/common/m2/repository/org/xerial/sqlite-jdbc/3.20.1:jar",
        "//tools/idea/plugins/github:intellij.vcs.github",
        "//tools/idea/plugins/properties/properties-resource-bundle-editor:intellij.properties.resource.bundle.editor",
        "//tools/idea/colorSchemes:intellij.platform.colorSchemes",
        "//tools/idea/plugins/groovy/structuralsearch-groovy:intellij.groovy.structuralSearch",
        "//tools/vendor/intellij/cidr/cidr-workspaceModel:intellij.cidr.workspaceModel",
        "//tools/adt/idea/android:intellij.android.core.tests",
        "//prebuilts/tools/common/m2/repository/it/unimi/dsi/fastutil/7.2.1:jar",
        "//tools/idea/plugins/git4idea/remote-servers-git-java:intellij.java.remoteServers.git",
        "//tools/idea/jps/javac-ref-scanner-8:intellij.java.jps.javacRefScanner8",
        "//tools/idea/plugins/stream-debugger:intellij.java.debugger.streams",
        "//tools/idea/plugins/editorconfig:intellij.editorconfig",
        "//tools/idea/plugins/changeReminder:intellij.vcs.changeReminder",
        "//tools/idea/plugins/sh:intellij.sh",
        "//tools/idea/plugins/gradle-maven:intellij.gradle.java.maven",
<<<<<<< HEAD
=======
        "//tools/idea/plugins/filePrediction:intellij.filePrediction",
>>>>>>> 7af60d2c
        "//tools/idea/.idea/libraries:jgoodies-common",
        "//tools/idea/.idea/libraries:commons-net",
    ],
    test_srcs = ["testSrc"],
    test_tags = ["manual"],
    visibility = ["//visibility:public"],
    # do not sort: must match IML order
    runtime_deps = [
        "//tools/idea/.idea/libraries:delight-rhino-sandbox",
        "//tools/idea/.idea/libraries:rhino",
        "//tools/idea/.idea/libraries:netty-handler-proxy",
        "//tools/idea/platform/credential-store:intellij.platform.credentialStore",
        "//tools/idea/platform/statistics/devkit:intellij.platform.statistics.devkit",
        "//tools/idea/platform/tasks-platform-impl:intellij.platform.tasks.impl",
        "//tools/idea/.idea/libraries:javassist",
        "//tools/idea/platform/diagnostic:intellij.platform.diagnostic",
        "//tools/idea/.idea/libraries:error-prone-annotations",
        "//tools/idea/jvm/jvm-analysis-impl:intellij.jvm.analysis.impl",
        "//tools/idea/java/ide-resources:intellij.java.ide.resources",
        "//prebuilts/tools/common/m2/repository/com/jetbrains/intellij/documentation/tips-intellij-idea-community/201.11:jar",
        "//tools/adt/idea/adt-branding:intellij.android.adt.branding",
        "//tools/idea/java/compiler/instrumentation-util-8:intellij.java.compiler.instrumentationUtil.java8",
        "//tools/idea/.idea/libraries:precompiled_jshell-frontend",
        "//tools/idea/plugins/maven/error-prone-compiler:intellij.maven.errorProne.compiler",
        "//tools/idea/plugins/IntelliLang/intellilang-jps-plugin:intellij.java.langInjection.jps",
    ],
    # do not sort: must match IML order
    deps = [
        "//tools/idea/.idea/libraries:JUnit4[test]",
        "//tools/idea/.idea/libraries:truth[test]",
        "//tools/idea/.idea/libraries:kotlin-test[test]",
        "//tools/idea/.idea/libraries:jna[test]",
        "//tools/adt/idea/android:intellij.android.core[module, test]",
        "//tools/adt/idea/wizard-model:intellij.android.wizard.model[module, test]",
        "//tools/adt/idea/android-test-framework:intellij.android.testFramework[module, test]",
        "//tools/idea:intellij.idea.community.main[module, test]",
        "//tools/base/testutils:studio.android.sdktools.testutils[module, test]",
        "//tools/swing-testing/fest-swing[module, test]",
        "//tools/idea/java/debugger/openapi:intellij.java.debugger[module, test]",
        "//tools/idea/platform/analysis-api:intellij.platform.analysis[module, test]",
        "//tools/idea/platform/platform-api:intellij.platform.ide[module, test]",
        "//tools/idea/platform/external-system-api:intellij.platform.externalSystem[module, test]",
        "//tools/idea/java/openapi:intellij.java[module, test]",
        "//tools/idea/plugins/gradle/java:intellij.gradle.java[module, test]",
        "//tools/idea/java/compiler/openapi:intellij.java.compiler[module, test]",
        "//tools/idea:intellij.java.impl[module, test]",
        "//tools/idea/xml/dom-openapi:intellij.xml.dom[module, test]",
        "//tools/idea:intellij.platform.debugger.impl_and_others[module, test]",
        "//tools/adt/idea/designer:intellij.android.designer[module, test]",
        "//tools/base/flags:studio.android.sdktools.flags[module, test]",
        "//tools/analytics-library/shared:analytics-shared[module]",
        "//tools/analytics-library/tracker:analytics-tracker[module]",
        "//tools/adt/idea/adt-ui:intellij.android.adt.ui[module, test]",
        "//tools/adt/idea/layout-ui:intellij.android.layout-ui[module, test]",
        "//tools/adt/idea/artwork:intellij.android.artwork[module, test]",
        "//tools/adt/idea/android-common:intellij.android.common[module, test]",
        "//tools/idea/platform/xdebugger-api:intellij.platform.debugger[module, test]",
        "//tools/adt/idea/adt-testutils:intellij.android.adt.testutils[module, test]",
        "//tools/adt/idea/uitest-framework:intellij.android.guiTestFramework[module, test]",
        "//tools/adt/idea/bleak:intellij.android.bleak[module, test]",
        "//tools/idea/platform/testFramework:intellij.platform.testFramework[module, test]",
        "//tools/base/fakeadbserver:studio.android.sdktools.fakeadbserver[module, test]",
        "//tools/adt/idea/android-adb:intellij.android.adb[module, test]",
        "//tools/analytics-library/testing:android.sdktools.analytics-testing[module, test]",
        "//tools/base/perf-logger:studio.perf-logger[module, test]",
        "//tools/adt/idea/nav/editor:intellij.android.nav.editor[module, test]",
        "//tools/base/deploy/deployer:studio.android.sdktools.deployer[module, test]",
        "//tools/adt/idea/deploy:intellij.android.deploy[module, test]",
        "//tools/adt/idea/project-system:intellij.android.projectSystem[module, test]",
        "//prebuilts/studio/layoutlib/data:layoutlib_native[test]",
        "//tools/adt/idea/layout-inspector:intellij.android.layout-inspector[module, test]",
        "//tools/adt/idea/adt-ui-model:intellij.android.adt.ui.model[module, test]",
        "//tools/adt/idea/android-transport:intellij.android.transport[module, test]",
        "//tools/idea/.idea/libraries:transport-proto[test]",
        "//tools/idea/.idea/libraries:protobuf[test]",
        "//tools/idea/.idea/libraries:layoutinspector-proto[test]",
        "//tools/idea/.idea/libraries:studio-proto[test]",
        "//tools/idea/.idea/libraries:studio-grpc[test]",
        "//tools/adt/idea/gradle-dsl:intellij.android.gradle.dsl[module]",
        "//tools/base/wizard/template-plugin:studio.intellij.android.wizardTemplate.plugin[module, test]",
        "//tools/adt/idea/project-system-gradle-psd:intellij.android.projectSystem.gradle.psd[module]",
        "//tools/base/wizard/template-impl:studio.intellij.android.wizardTemplate.impl[module, test]",
        "//tools/adt/idea/android-plugin:intellij.android.plugin[module, test]",
    ],
)

java_test(
    name = "GuiTestRuleTest",
    size = "large",
    data = COMMON_DATA + glob(["testData/SimpleApplication/**"]),
    jvm_flags = ["-Dtest.suite.class=com.android.tools.idea.tests.gui.framework.GuiTestRuleTest"],
    tags = COMMON_TAGS + ["manual"],  # b/110178024
    test_class = "com.android.tools.idea.tests.gui.GuiJarTestSuite",
    runtime_deps = [":intellij.android.guiTests_testlib"],
)

java_test(
    name = "ResolveXmlReferencesTest",
    size = "large",
    data = COMMON_DATA + [
        "//prebuilts/studio/layoutlib/data:framework_res.jar",
    ] + glob([
        "testData/DatabindingMethodsTest/**",
    ]),
    jvm_flags = ["-Dtest.suite.class=com.android.tools.idea.tests.gui.editing.ResolveXmlReferencesTest"],
    tags = COMMON_TAGS + ["manual"],  # b/110178024
    test_class = "com.android.tools.idea.tests.gui.GuiJarTestSuite",
    runtime_deps = [":intellij.android.guiTests_testlib"],
)

java_test(
    name = "NewProjectTest",
    size = "large",
    data = COMMON_DATA + [
        "//prebuilts/studio/layoutlib/data:framework_res.jar",
    ],
    jvm_flags = ["-Dtest.suite.class=com.android.tools.idea.tests.gui.uibuilder.NewProjectTest"],
    tags = COMMON_TAGS + ["manual"],  #sanity test passing, but latestSupportLibraryWhileDndLayouts failed for UI reason
    test_class = "com.android.tools.idea.tests.gui.GuiJarTestSuite",
    runtime_deps = [":intellij.android.guiTests_testlib"],
)

java_test(
    name = "NewActivityTest",
    size = "large",
    data = COMMON_DATA + [
        "//prebuilts/studio/layoutlib/data:framework_res.jar",
    ] + glob([
        "testData/SimpleApplication/**",
    ]),
    jvm_flags = ["-Dtest.suite.class=com.android.tools.idea.tests.gui.npw.NewActivityTest"],
    tags = COMMON_TAGS + ["manual"],  # b/74910563
    test_class = "com.android.tools.idea.tests.gui.GuiJarTestSuite",
    runtime_deps = [":intellij.android.guiTests_testlib"],
)

java_test(
    name = "NlEditorTest",
    size = "large",
    data = COMMON_DATA + [
        # TODO: Remove the dependency on support-annotations once Bazel no longer requires support-annotations to build Android apps.
        "//prebuilts/studio/layoutlib/data:framework_res.jar",
        "//prebuilts/tools/common/m2/repository/com/android/support/support-annotations/28.0.0:jar",
        "//prebuilts/tools/common/m2/repository/com/android/support/appcompat-v7/26.1.0:aar",
    ] + glob([
        "testData/SimpleApplication/**",
    ]) + glob(["testData/LayoutTest/**"]),
    jvm_flags = ["-Dtest.suite.class=com.android.tools.idea.tests.gui.uibuilder.NlEditorTest"],
    tags = COMMON_TAGS + ["manual"],  #BasicLayoutTest failed for UI reason
    test_class = "com.android.tools.idea.tests.gui.GuiJarTestSuite",
    runtime_deps = [":intellij.android.guiTests_testlib"],
)

java_test(
    name = "ConstraintLayoutTest",
    size = "large",
    data = COMMON_DATA + [
        "//prebuilts/studio/layoutlib/data:framework_res.jar",
    ] + glob([
        "testData/SimpleApplication/**",
        "testData/LayoutTest/**",
    ]),
    jvm_flags = ["-Dtest.suite.class=com.android.tools.idea.tests.gui.uibuilder.ConstraintLayoutTest"],
    tags = COMMON_TAGS + ["manual"],  #Test failed for UI reason
    test_class = "com.android.tools.idea.tests.gui.GuiJarTestSuite",
    runtime_deps = [":intellij.android.guiTests_testlib"],
)

java_test(
    name = "GradleSyncTest",
    size = "large",
    data = COMMON_DATA + [
        "//prebuilts/studio/layoutlib/data:framework_res.jar",
    ] + glob([
        "testData/SimpleApplication/**",
    ]),
    jvm_flags = ["-Dtest.suite.class=com.android.tools.idea.tests.gui.gradle.GradleSyncTest"],
    tags = COMMON_TAGS + ["manual"],  #Sanity tests passing, but other tests fail
    test_class = "com.android.tools.idea.tests.gui.GuiJarTestSuite",
    runtime_deps = [":intellij.android.guiTests_testlib"],
)

java_test(
    name = "NewModuleTest",
    size = "large",
    data = COMMON_DATA + [
        "//prebuilts/studio/layoutlib/data:framework_res.jar",
    ] + glob([
        "testData/SimpleApplication/**",
        "testData/LocalJarsAsModules/**",
    ]),
    jvm_flags = ["-Dtest.suite.class=com.android.tools.idea.tests.gui.gradle.NewModuleTest"],
    tags = COMMON_TAGS + ["manual"],  # b/110178024
    test_class = "com.android.tools.idea.tests.gui.GuiJarTestSuite",
    runtime_deps = [":intellij.android.guiTests_testlib"],
)

# fast test
java_test(
    name = "BuildTypesTest",
    size = "large",
    data = COMMON_DATA + [
        "//prebuilts/studio/layoutlib/data:framework_res.jar",
    ] + glob([
        "testData/SimpleApplication/**",
    ]),
    jvm_flags = ["-Dtest.suite.class=com.android.tools.idea.tests.gui.projectstructure.BuildTypesTest"],
    tags = COMMON_TAGS + ["manual"],  #UI flaky issue, fail sometimes
    test_class = "com.android.tools.idea.tests.gui.GuiJarTestSuite",
    runtime_deps = [":intellij.android.guiTests_testlib"],
)

# sanity test
java_test(
    name = "LayoutInspectorTest",
    size = "large",
    data = COMMON_DATA + [
        "//prebuilts/studio/layoutlib/data:framework_res.jar",
    ] + glob([
        "testData/SimpleApplication/**",
        "testData/LayoutInspector/**",
    ]),
    jvm_flags = ["-Dtest.suite.class=com.android.tools.idea.tests.gui.layoutinspector.LayoutInspectorTest"],
    tags = COMMON_TAGS + [
        "qa_sanity",
        "qa_unreliable",  # b/139761045
        "qa_sanity_unreliable",  # b/139761045
    ],
    test_class = "com.android.tools.idea.tests.gui.GuiJarTestSuite",
    runtime_deps = [":intellij.android.guiTests_testlib"],
)

java_test(
    name = "ConvertToWebpActionTest",
    size = "large",
    data = COMMON_DATA + [
        "//prebuilts/studio/layoutlib/data:framework_res.jar",
    ] + glob([
        "testData/ImportLocalWebpProject/**",
    ]),
    jvm_flags = ["-Dtest.suite.class=com.android.tools.idea.tests.gui.webp.ConvertToWebpActionTest"],
    tags = COMMON_TAGS + ["manual"],  #Sanity tests passing, but other tests fail
    test_class = "com.android.tools.idea.tests.gui.GuiJarTestSuite",
    runtime_deps = [":intellij.android.guiTests_testlib"],
)

java_test(
    name = "FilterIconTest",
    data = COMMON_DATA + [
        "//prebuilts/studio/layoutlib/data:framework_res.jar",
    ] + glob([
        "testData/SimpleApplication/**",
    ]),
    jvm_flags = ["-Dtest.suite.class=com.android.tools.idea.tests.gui.webp.FilterIconTest"],
    tags = COMMON_TAGS + [
        "qa_fast",
    ],
    test_class = "com.android.tools.idea.tests.gui.GuiJarTestSuite",
    runtime_deps = [":intellij.android.guiTests_testlib"],
)

java_test(
    name = "CodeConversionFromJavaToKotlinTest",
    data = COMMON_DATA + glob([
        "testData/JavaToKotlinCode/**",
    ]),
    jvm_flags = ["-Dtest.suite.class=com.android.tools.idea.tests.gui.kotlin.CodeConversionFromJavaToKotlinTest"],
    tags = COMMON_TAGS + ["manual"],
    test_class = "com.android.tools.idea.tests.gui.GuiJarTestSuite",
    runtime_deps = [":intellij.android.guiTests_testlib"],
)

java_test(
    name = "AndroidProfilerTest",
    data = COMMON_DATA + glob(["testData/MinimalMinSdk26Apk/**"]),
    jvm_flags = ["-Dtest.suite.class=com.android.tools.idea.tests.gui.profiler.AndroidProfilerTest"],
    tags = COMMON_TAGS + ["manual"],  # b/154963251
    test_class = "com.android.tools.idea.tests.gui.GuiJarTestSuite",
    runtime_deps = [":intellij.android.guiTests_testlib"],
)

java_test(
    name = "DeploymentTest",
    data = COMMON_DATA + [
        "//tools/base/deploy/deployer:test_apks",
    ] + glob([
        "testData/simple/**",
    ]) + select({
        "//tools/base/bazel:windows": [],
        "//conditions:default": [
            "//tools/base/deploy/installer:test-installer",
            "//tools/base/deploy/installer/tests:artifacts",
        ],
    }),
    jvm_flags = ["-Dtest.suite.class=com.android.tools.idea.tests.gui.deploy.DeploymentTest"],
    tags = COMMON_TAGS + ["manual"],  # b/154963251
    test_class = "com.android.tools.idea.tests.gui.GuiJarTestSuite",
    runtime_deps = [":intellij.android.guiTests_testlib"],
)

java_test(
    name = "TerminateAdbIfNotUsedTest",
    data = COMMON_DATA + glob(["testData/simple/**"]),
    jvm_flags = ["-Dtest.suite.class=com.android.tools.idea.tests.gui.adb.TerminateAdbIfNotUsedTest"],
    tags = COMMON_TAGS + ["manual"],  # b/154963251
    test_class = "com.android.tools.idea.tests.gui.GuiJarTestSuite",
    runtime_deps = [":intellij.android.guiTests_testlib"],
)

# sanity test
java_test(
    name = "CompileWithJava8Test",
    data = COMMON_DATA + glob([
        "testData/MinSdk24App/**",
    ]),
    jvm_flags = ["-Dtest.suite.class=com.android.tools.idea.tests.gui.java8.CompileWithJava8Test"],
    tags = COMMON_TAGS + [
        "qa_sanity",  # fails 0 out of 3000 runs
    ],
    test_class = "com.android.tools.idea.tests.gui.GuiJarTestSuite",
    runtime_deps = [":intellij.android.guiTests_testlib"],
)

# sanity test
java_test(
    name = "CreateDefaultActivityTest",
    size = "enormous",
    data = COMMON_DATA + [
        "//prebuilts/studio/layoutlib/data:framework_res.jar",
    ] + glob([
        "testData/SimpleApplication/**",
    ]),
    jvm_flags = ["-Dtest.suite.class=com.android.tools.idea.tests.gui.npw.CreateDefaultActivityTest"],
    tags = COMMON_TAGS + [
        "qa_sanity",  # fails 0 out of 3000 runs
    ],
    test_class = "com.android.tools.idea.tests.gui.GuiJarTestSuite",
    runtime_deps = [":intellij.android.guiTests_testlib"],
)

# sanity test
java_test(
    name = "GenerateApkWithReleaseVariantTest",
    data = COMMON_DATA + glob([
        "testData/SimpleApplication/**",
    ]),
    jvm_flags = ["-Dtest.suite.class=com.android.tools.idea.tests.gui.instantapp.GenerateApkWithReleaseVariantTest"],
    tags = COMMON_TAGS + [
        "qa_sanity",  # b/110178024
    ],
    test_class = "com.android.tools.idea.tests.gui.GuiJarTestSuite",
    runtime_deps = [":intellij.android.guiTests_testlib"],
)

# sanity test
java_test(
    name = "ModifyMinSdkAndSyncTest",
    data = COMMON_DATA + glob([
        "testData/SimpleApplication/**",
    ]),
    jvm_flags = ["-Dtest.suite.class=com.android.tools.idea.tests.gui.gradle.ModifyMinSdkAndSyncTest"],
    tags = COMMON_TAGS + [
        "qa_sanity",  # fails 1 out of 3000 runs
    ],
    test_class = "com.android.tools.idea.tests.gui.GuiJarTestSuite",
    runtime_deps = [":intellij.android.guiTests_testlib"],
)

# sanity test
java_test(
    name = "CreateNewAppModuleWithDefaultsTest",
    data = COMMON_DATA + glob([
        "testData/SimpleApplication/**",
    ]),
    jvm_flags = ["-Dtest.suite.class=com.android.tools.idea.tests.gui.gradle.CreateNewAppModuleWithDefaultsTest"],
    tags = COMMON_TAGS + [
        "qa_sanity",
        "no_crostini",
    ],
    test_class = "com.android.tools.idea.tests.gui.GuiJarTestSuite",
    runtime_deps = [":intellij.android.guiTests_testlib"],
)

# sanity test
java_test(
    name = "CreateNewLibraryModuleWithDefaultsTest",
    data = COMMON_DATA + glob([
        "testData/SimpleApplication/**",
    ]),
    jvm_flags = ["-Dtest.suite.class=com.android.tools.idea.tests.gui.gradle.CreateNewLibraryModuleWithDefaultsTest"],
    tags = COMMON_TAGS + ["manual"],  # b/154963251
    test_class = "com.android.tools.idea.tests.gui.GuiJarTestSuite",
    runtime_deps = [":intellij.android.guiTests_testlib"],
)

# sanity test
java_test(
    name = "AddNewBuildTypeTest",
    data = COMMON_DATA + glob([
        "testData/SimpleApplication/**",
    ]),
    jvm_flags = ["-Dtest.suite.class=com.android.tools.idea.tests.gui.projectstructure.AddNewBuildTypeTest"],
    tags = COMMON_TAGS + [
        "qa_sanity",
        "no_crostini",
    ],
    test_class = "com.android.tools.idea.tests.gui.GuiJarTestSuite",
    runtime_deps = [":intellij.android.guiTests_testlib"],
)

# sanity test
java_test(
    name = "RunOnEmulatorTest",
    data = COMMON_DATA + glob([
        "testData/SimpleApplication/**",
    ]),
    jvm_flags = ["-Dtest.suite.class=com.android.tools.idea.tests.gui.emulator.RunOnEmulatorTest"],
    tags = COMMON_TAGS + [
        "qa_sanity",  # fails 2 out of 3000 runs
        "no_crostini",
    ],
    test_class = "com.android.tools.idea.tests.gui.GuiJarTestSuite",
    runtime_deps = [":intellij.android.guiTests_testlib"],
)

# sanity test
java_test(
    name = "AddKotlinTest",
    size = "large",
    data = COMMON_DATA + glob([
        "testData/LinkProjectWithKotlin/**",
    ]),
    jvm_flags = [
        "-Dtest.suite.class=com.android.tools.idea.tests.gui.kotlin.AddKotlinTest",
    ],
    tags = COMMON_TAGS + [
        "qa_sanity",
        "no_crostini",
    ],
    test_class = "com.android.tools.idea.tests.gui.GuiJarTestSuite",
    runtime_deps = [
        ":intellij.android.guiTests_testlib",
    ],
)

# sanity test
java_test(
    name = "SideConstraintHandlingTest",
    data = COMMON_DATA + [
        "//prebuilts/studio/layoutlib:build.prop",
        "//prebuilts/studio/layoutlib/data/fonts",
        "//prebuilts/studio/layoutlib/data:framework_res.jar",
        "//prebuilts/studio/layoutlib/data/icu",
        "//prebuilts/studio/layoutlib/data:native_libs",
    ] + glob([
        "testData/LayoutTest/**",
    ]),
    jvm_flags = ["-Dtest.suite.class=com.android.tools.idea.tests.gui.uibuilder.SideConstraintHandlingTest"],
    tags = COMMON_TAGS + [
        "qa_sanity",  # b/110178024
        "qa_unreliable",  # bug: b/78469702
        "qa_sanity_unreliable",  # bug: b/78469702
    ],
    test_class = "com.android.tools.idea.tests.gui.GuiJarTestSuite",
    runtime_deps = [":intellij.android.guiTests_testlib"],
)

# sanity test
java_test(
    name = "BaselineConstraintHandlingTest",
    data = COMMON_DATA + [
        "//prebuilts/studio/layoutlib:build.prop",
        "//prebuilts/studio/layoutlib/data/fonts",
        "//prebuilts/studio/layoutlib/data:framework_res.jar",
        "//prebuilts/studio/layoutlib/data/icu",
        "//prebuilts/studio/layoutlib/data:native_libs",
    ] + glob([
        "testData/LayoutTest/**",
    ]),
    jvm_flags = ["-Dtest.suite.class=com.android.tools.idea.tests.gui.uibuilder.BaselineConstraintHandlingTest"],
    tags = COMMON_TAGS + [
        "qa_sanity",
    ],
    test_class = "com.android.tools.idea.tests.gui.GuiJarTestSuite",
    runtime_deps = [":intellij.android.guiTests_testlib"],
)

# sanity test
java_test(
    name = "BasicLayoutEditTest",
    data = COMMON_DATA + [
        "//prebuilts/studio/layoutlib:build.prop",
        "//prebuilts/studio/layoutlib/data/fonts",
        "//prebuilts/studio/layoutlib/data:framework_res.jar",
        "//prebuilts/studio/layoutlib/data/icu",
        "//prebuilts/studio/layoutlib/data:native_libs",
    ] + glob([
        "testData/SimpleApplication/**",
    ]),
    jvm_flags = ["-Dtest.suite.class=com.android.tools.idea.tests.gui.uibuilder.BasicLayoutEditTest"],
    tags = COMMON_TAGS + [
        "qa_sanity",
    ],
    test_class = "com.android.tools.idea.tests.gui.GuiJarTestSuite",
    runtime_deps = [":intellij.android.guiTests_testlib"],
)

# sanity test
java_test(
    name = "OpenCloseVisualizationToolTest",
    data = COMMON_DATA + [
        "//prebuilts/studio/layoutlib:build.prop",
        "//prebuilts/studio/layoutlib/data/fonts",
        "//prebuilts/studio/layoutlib/data:framework_res.jar",
        "//prebuilts/studio/layoutlib/data/icu",
        "//prebuilts/studio/layoutlib/data:native_libs",
    ] + glob([
        "testData/SimpleApplication/**",
    ]),
    jvm_flags = ["-Dtest.suite.class=com.android.tools.idea.tests.gui.uibuilder.OpenCloseVisualizationToolTest"],
    tags = COMMON_TAGS + [
        "qa_sanity",
        "no_crostini",
    ],
    test_class = "com.android.tools.idea.tests.gui.GuiJarTestSuite",
    runtime_deps = [":intellij.android.guiTests_testlib"],
)

# sanity test
java_test(
    name = "FlavorsExecutionTest",
    size = "enormous",
    data = COMMON_DATA + [
        "//prebuilts/studio/layoutlib:build.prop",
        "//prebuilts/studio/layoutlib/data/fonts",
        "//prebuilts/studio/layoutlib/data:framework_res.jar",
        "//prebuilts/studio/layoutlib/data/icu",
        "//prebuilts/studio/layoutlib/data:native_libs",
    ] + glob([
        "testData/SimpleFlavoredApplication/**",
    ]),
    jvm_flags = ["-Dtest.suite.class=com.android.tools.idea.tests.gui.projectstructure.FlavorsExecutionTest"],
    tags = COMMON_TAGS + [
        "qa_sanity",
    ],
    test_class = "com.android.tools.idea.tests.gui.GuiJarTestSuite",
    runtime_deps = [":intellij.android.guiTests_testlib"],
)

# sanity test
java_test(
    name = "ConvertFromWebpToPngTest",
    size = "large",
    data = COMMON_DATA + glob([
        "testData/ImportLocalWebpProject/**",
    ]),
    jvm_flags = ["-Dtest.suite.class=com.android.tools.idea.tests.gui.webp.ConvertFromWebpToPngTest"],
    tags = COMMON_TAGS + [
        "qa_sanity",
    ],
    test_class = "com.android.tools.idea.tests.gui.GuiJarTestSuite",
    runtime_deps = [":intellij.android.guiTests_testlib"],
)

# sanity test
java_test(
    name = "CreateNewFlavorsTest",
    size = "large",
    data = COMMON_DATA + [
        "//prebuilts/studio/sdk:platforms/android-24",
    ] + glob([
        "testData/SimpleApplication/**",
    ]),
    jvm_flags = ["-Dtest.suite.class=com.android.tools.idea.tests.gui.projectstructure.CreateNewFlavorsTest"],
    tags = COMMON_TAGS + [
        "qa_sanity",
        "no_crostini",
    ],
    test_class = "com.android.tools.idea.tests.gui.GuiJarTestSuite",
    runtime_deps = [":intellij.android.guiTests_testlib"],
)

# sanity test
java_test(
    name = "LaunchApkViewerTest",
    size = "large",
    data = COMMON_DATA + glob([
        "testData/SimpleApplication/**",
    ]),
    jvm_flags = ["-Dtest.suite.class=com.android.tools.idea.tests.gui.editors.LaunchApkViewerTest"],
    tags = COMMON_TAGS + [
        "qa_sanity",
        "no_crostini",
    ],
    test_class = "com.android.tools.idea.tests.gui.GuiJarTestSuite",
    runtime_deps = [":intellij.android.guiTests_testlib"],
)

# sanity test
java_test(
    name = "CreateBasicKotlinProjectTest",
    size = "large",
    data = COMMON_DATA + [
        "//prebuilts/studio/layoutlib/data:framework_res.jar",
    ],
    jvm_flags = [
        "-Dtest.suite.class=com.android.tools.idea.tests.gui.kotlin.CreateBasicKotlinProjectTest",
    ],
    tags = COMMON_TAGS + [
        "qa_sanity",  # fails 1 out of 3000 runs
        "no_crostini",
    ],
    test_class = "com.android.tools.idea.tests.gui.GuiJarTestSuite",
    runtime_deps = [":intellij.android.guiTests_testlib"],
)

# sanity test
java_test(
    name = "AddRemoveCppDependencyTest",
    size = "large",
    data = COMMON_DATA + [
        "//prebuilts/studio/layoutlib/data:framework_res.jar",
    ],
    jvm_flags = [
        "-Dtest.suite.class=com.android.tools.idea.tests.gui.npw.AddRemoveCppDependencyTest",
    ],
    tags = COMMON_TAGS + [
        "qa_sanity",
        "no_crostini",
    ],
    test_class = "com.android.tools.idea.tests.gui.GuiJarTestSuite",
    runtime_deps = [":intellij.android.guiTests_testlib"],
)

# sanity test
java_test(
    name = "CreateNewProjectWithCpp1Test",
    size = "large",
    data = COMMON_DATA + [
        "//prebuilts/studio/layoutlib/data:framework_res.jar",
    ],
    jvm_flags = ["-Dtest.suite.class=com.android.tools.idea.tests.gui.npw.CreateNewProjectWithCpp1Test"],
    tags = COMMON_TAGS + [
        "qa_sanity",  # fails 1 out of 3000 runs
        "no_crostini",
    ],
    test_class = "com.android.tools.idea.tests.gui.GuiJarTestSuite",
    runtime_deps = [":intellij.android.guiTests_testlib"],
)

# sanity test
java_test(
    name = "CreateNewProjectWithCpp2Test",
    size = "large",
    data = COMMON_DATA + [
        "//prebuilts/studio/layoutlib/data:framework_res.jar",
    ],
    jvm_flags = ["-Dtest.suite.class=com.android.tools.idea.tests.gui.npw.CreateNewProjectWithCpp2Test"],
    tags = COMMON_TAGS + [
        "qa_sanity",  # fails 1 out of 3000 runs
        "no_crostini",
    ],
    test_class = "com.android.tools.idea.tests.gui.GuiJarTestSuite",
    runtime_deps = [":intellij.android.guiTests_testlib"],
)

# sanity test
java_test(
    name = "CreateNewProjectWithCpp3Test",
    size = "large",
    data = COMMON_DATA + [
        "//prebuilts/studio/layoutlib/data:framework_res.jar",
    ],
    jvm_flags = ["-Dtest.suite.class=com.android.tools.idea.tests.gui.npw.CreateNewProjectWithCpp3Test"],
    tags = COMMON_TAGS + [
        "qa_sanity",  # fails 0 out of 3000 runs
        "no_crostini",
    ],
    test_class = "com.android.tools.idea.tests.gui.GuiJarTestSuite",
    runtime_deps = [":intellij.android.guiTests_testlib"],
)

# sanity test
java_test(
    name = "CreateNewMobileProjectTest",
    data = COMMON_DATA + [
        "//prebuilts/studio/layoutlib/data:framework_res.jar",
    ],
    jvm_flags = ["-Dtest.suite.class=com.android.tools.idea.tests.gui.uibuilder.CreateNewMobileProjectTest"],
    tags = COMMON_TAGS + [
        "qa_sanity",
        "no_crostini",
    ],
    test_class = "com.android.tools.idea.tests.gui.GuiJarTestSuite",
    runtime_deps = [":intellij.android.guiTests_testlib"],
)

# sanity test
java_test(
    name = "CreateCppKotlinProjectTest",
    size = "large",
    data = COMMON_DATA + [
        "//prebuilts/studio/layoutlib/data:framework_res.jar",
    ] + glob([
        "testData/CppKotlin/**",
    ]),
    jvm_flags = ["-Dtest.suite.class=com.android.tools.idea.tests.gui.kotlin.CreateCppKotlinProjectTest"],
    tags = COMMON_TAGS + [
        "qa_sanity",
    ],
    test_class = "com.android.tools.idea.tests.gui.GuiJarTestSuite",
    runtime_deps = [":intellij.android.guiTests_testlib"],
)

# sanity test
java_test(
    name = "BuildCppKotlinTest",
    data = COMMON_DATA + glob([
        "testData/CppKotlin/**",
    ]),
    jvm_flags = ["-Dtest.suite.class=com.android.tools.idea.tests.gui.kotlin.BuildCppKotlinTest"],
    tags = COMMON_TAGS + [
        "qa_sanity",
        "no_crostini",
    ],
    test_class = "com.android.tools.idea.tests.gui.GuiJarTestSuite",
    runtime_deps = [":intellij.android.guiTests_testlib"],
)

# sanity test
java_test(
    name = "AbiSplitApksTest",
    size = "enormous",
    data = COMMON_DATA + glob([
        "testData/debugger/BasicCmakeAppForUI/**",
    ]),
    jvm_flags = ["-Dtest.suite.class=com.android.tools.idea.tests.gui.debugger.AbiSplitApksTest"],
    tags = COMMON_TAGS + [
        "qa_sanity",
        "no_crostini",
    ],
    test_class = "com.android.tools.idea.tests.gui.GuiJarTestSuite",
    runtime_deps = [":intellij.android.guiTests_testlib"],
)

# sanity test
java_test(
    name = "X86AbiSplitApksTest",
    size = "enormous",
    data = COMMON_DATA + glob([
        "testData/debugger/BasicCmakeAppForUI/**",
    ]),
    jvm_flags = ["-Dtest.suite.class=com.android.tools.idea.tests.gui.debugger.X86AbiSplitApksTest"],
    tags = COMMON_TAGS + [
        "qa_sanity",
    ],
    test_class = "com.android.tools.idea.tests.gui.GuiJarTestSuite",
    runtime_deps = [":intellij.android.guiTests_testlib"],
)

# sanity test
java_test(
    name = "LocalApkProjTest",
    size = "large",
    data = COMMON_DATA + glob([
        "testData/ApkDebug/**",
    ]),
    jvm_flags = ["-Dtest.suite.class=com.android.tools.idea.tests.gui.debugger.LocalApkProjTest"],
    tags = COMMON_TAGS + [
        "no-remote",
        "requires-fakeroot",
        "qa_sanity",
    ],
    test_class = "com.android.tools.idea.tests.gui.GuiJarTestSuite",
    runtime_deps = [":intellij.android.guiTests_testlib"],
)

# sanity test
java_test(
    name = "ImportSampleProjectTest",
    data = COMMON_DATA + glob([
        "testData/SimpleApplication/**",
    ]),
    jvm_flags = ["-Dtest.suite.class=com.android.tools.idea.tests.gui.emulator.ImportSampleProjectTest"],
    tags = [
        "cpu:3",
        "no-remote",
        "no_mac",
        "no_windows",
        "qa_sanity",
        "qa_sanity_unreliable",  # b/76023451
        "qa_unreliable",  # b/76023451
    ],
    test_class = "com.android.tools.idea.tests.gui.GuiJarTestSuite",
    runtime_deps = [":intellij.android.guiTests_testlib"],
)

# sanity test
java_test(
    name = "InstallPackageTest",
    data = COMMON_DATA + glob([
        "testData/SimpleApplication/**",
    ]),
    jvm_flags = ["-Dtest.suite.class=com.android.tools.idea.tests.gui.sdkmanager.InstallPackageTest"],
    tags = [
        "cpu:100",
        "no-remote",
        "no_mac",
        "no_windows",
        "qa_sanity",
        "qa_sanity_emu",  # Run together with emulators because the test needs to run alone
        "qa_sanity_unreliable_emu",  # b/119505019
        "qa_unreliable",  # b/119505019
        "requires-network",
        "requires_emulator",  # Run together with emulators because the test needs to run alone
    ],
    test_class = "com.android.tools.idea.tests.gui.GuiJarTestSuite",
    runtime_deps = [":intellij.android.guiTests_testlib"],
)

config_setting(
    name = "has_emulator",
    define_values = {
        "external_emulator": "true",
    },
)

# sanity test
java_test(
    name = "DebugOnEmulatorTest",
    size = "enormous",
    data = COMMON_DATA + glob([
        "testData/SimpleApplication/**",
    ]) + [
        "//prebuilts/studio/sdk:platforms/android-23",
    ] + select({
        ":has_emulator": [
            "@externsdk//:system-images",
            "@externsdk//:emulator",
        ],
        "//conditions:default": [],
    }),
    jvm_flags = [
        "-Dtest.suite.class=com.android.tools.idea.tests.gui.emulator.DebugOnEmulatorTest",
    ],
    # do not sort: the beginning of this list is copied from COMMON_TAGS
    tags = [
        "block-network",
        "no_mac",
        "no_windows",
        "no-remote",
        "requires-fakeroot",
        "qa_sanity",
        "qa_sanity_emu",
        "requires_emulator",
        "cpu:100",
        "qa_sanity_unreliable_emu",  # intend to run it here to see stable sanity ui tests running time
        "qa_unreliable",  # intend to run it here to see stable sanity ui tests running time
    ],
    test_class = "com.android.tools.idea.tests.gui.GuiJarTestSuite",
    runtime_deps = [":intellij.android.guiTests_testlib"],
)

# sanity test
java_test(
    name = "CreateNavGraphTest",
    data = COMMON_DATA + glob([
        "testData/SimpleApplication/**",
    ]),
    jvm_flags = ["-Dtest.suite.class=com.android.tools.idea.tests.gui.naveditor.CreateNavGraphTest"],
    tags = COMMON_TAGS + [
        "qa_sanity",
    ],
    test_class = "com.android.tools.idea.tests.gui.GuiJarTestSuite",
    runtime_deps = [":intellij.android.guiTests_testlib"],
)

# sanity test
java_test(
    name = "CreateAndRunInstantAppTest",
    size = "enormous",
    data = COMMON_DATA + select({
        ":has_emulator": [
            "@externsdk//:system-images",
            "@externsdk//:emulator",
        ],
        "//conditions:default": [],
    }) + [
        "//prebuilts/studio/sdk:instant-apps-sdk",
    ],
    jvm_flags = ["-Dtest.suite.class=com.android.tools.idea.tests.gui.instantapp.CreateAndRunInstantAppTest"],
    tags = [
        "block-network",
        "cpu:100",
        "no-remote",
        "no_mac",
        "no_windows",
        "qa_sanity",
        "qa_sanity_emu",
        "qa_sanity_unreliable_emu",  # b/147893119
        "qa_unreliable",  # b/147893119
        "requires-fakeroot",
        "requires_emulator",
    ],
    test_class = "com.android.tools.idea.tests.gui.GuiJarTestSuite",
    runtime_deps = [":intellij.android.guiTests_testlib"],
)

# sanity test
java_test(
    name = "DualDebuggerBreakpointsTest",
    size = "enormous",
    data = COMMON_DATA + glob([
        "testData/debugger/BasicCmakeAppForUI/**",
    ]) + select({
        ":has_emulator": [
            "@externsdk//:system-images",
            "@externsdk//:emulator",
        ],
        "//conditions:default": [],
    }) + [
        "//prebuilts/tools:lldb",
        "//prebuilts/python/linux-x86:linux-x86",
    ],
    jvm_flags = ["-Dtest.suite.class=com.android.tools.idea.tests.gui.debugger.DualDebuggerBreakpointsTest"],
    tags = [
        "block-network",
        "cpu:100",
        "no-remote",
        "no_mac",
        "no_windows",
        "qa_sanity",  # b/128932526
        "qa_sanity_emu",  # b/128932526
        "qa_sanity_unreliable_emu",  # b/128932526
        "qa_unreliable",  # b/128932526
        "requires-fakeroot",
        "requires_emulator",
    ],
    test_class = "com.android.tools.idea.tests.gui.GuiJarTestSuite",
    runtime_deps = [":intellij.android.guiTests_testlib"],
)

# sanity test
java_test(
    name = "RunInstrumentationTest",
    size = "enormous",
    data = COMMON_DATA + glob([
        "testData/InstrumentationTest/**",
    ]) + select({
        ":has_emulator": [
            "@externsdk//:system-images",
            "@externsdk//:emulator",
        ],
        "//conditions:default": [],
    }),
    jvm_flags = ["-Dtest.suite.class=com.android.tools.idea.tests.gui.emulator.RunInstrumentationTest"],
    tags = [
        "block-network",
        "cpu:100",
        "no-remote",
        "no_mac",
        "no_windows",
        "qa_sanity",
        "qa_sanity_emu",
        "qa_sanity_unreliable",  # b/145991485
        "qa_unreliable",  # b/145991485
        "requires-fakeroot",
        "requires_emulator",
    ],
    test_class = "com.android.tools.idea.tests.gui.GuiJarTestSuite",
    runtime_deps = [":intellij.android.guiTests_testlib"],
)

# sanity test
java_test(
    name = "EspressoRecorderTest",
    size = "enormous",
    data = COMMON_DATA + glob([
        "testData/SimpleApplication/**",
    ]) + select({
        ":has_emulator": [
            "@externsdk//:system-images",
            "@externsdk//:emulator",
        ],
        "//conditions:default": [],
    }),
    jvm_flags = ["-Dtest.suite.class=com.android.tools.idea.tests.gui.espresso.EspressoRecorderTest"],
    tags = [
        "block-network",
        "cpu:100",
        "no-remote",
        "no_mac",
        "no_windows",
        "qa_sanity",
        "qa_sanity_emu",
        "qa_sanity_unreliable_emu",  # b/77635374
        "qa_unreliable",  # b/77635374
        "requires-fakeroot",
        "requires_emulator",
    ],
    test_class = "com.android.tools.idea.tests.gui.GuiJarTestSuite",
    runtime_deps = [":intellij.android.guiTests_testlib"],
)

# sanity test
java_test(
    name = "CMakeListsTest",
    size = "large",
    data = COMMON_DATA + glob([
        "testData/debugger/CMakeListsHelloJni/**",
    ]),
    jvm_flags = ["-Dtest.suite.class=com.android.tools.idea.tests.gui.cpp.CMakeListsTest"],
    tags = COMMON_TAGS + [
        "qa_sanity",
    ],
    test_class = "com.android.tools.idea.tests.gui.GuiJarTestSuite",
    runtime_deps = [":intellij.android.guiTests_testlib"],
)

# sanity test
java_test(
    name = "NewComposeProjectTest",
    size = "large",
    data = COMMON_DATA,
    jvm_flags = ["-Dtest.suite.class=com.android.tools.idea.tests.gui.compose.NewComposeProjectTest"],
    tags = COMMON_TAGS + [
        "qa_sanity",
    ],
    test_class = "com.android.tools.idea.tests.gui.GuiJarTestSuite",
    runtime_deps = [":intellij.android.guiTests_testlib"],
)

# fast test
java_test(
    name = "LintTest",
    data = COMMON_DATA + glob([
        "testData/LintTest/**",
    ]),
    jvm_flags = ["-Dtest.suite.class=com.android.tools.idea.tests.gui.lint.LintTest"],
    tags = COMMON_TAGS + [
        "qa_fast",  # b/110178024
    ],
    test_class = "com.android.tools.idea.tests.gui.GuiJarTestSuite",
    runtime_deps = [":intellij.android.guiTests_testlib"],
)

# fast test
java_test(
    name = "UnusedResourceEvaluationTest",
    data = COMMON_DATA + glob([
        "testData/NoUnusedResourceApp/**",
    ]),
    jvm_flags = ["-Dtest.suite.class=com.android.tools.idea.tests.gui.uibuilder.UnusedResourceEvaluationTest"],
    tags = COMMON_TAGS + [
        "qa_fast",
    ],
    test_class = "com.android.tools.idea.tests.gui.GuiJarTestSuite",
    runtime_deps = [":intellij.android.guiTests_testlib"],
)

# fast test
java_test(
    name = "JavaLibsDepTest",
    data = COMMON_DATA + [
        "//prebuilts/studio/layoutlib/data:framework_res.jar",
    ],
    jvm_flags = ["-Dtest.suite.class=com.android.tools.idea.tests.gui.projectstructure.JavaLibsDepTest"],
    tags = COMMON_TAGS + [
        "qa_fast",
        "qa_unreliable",  # b/117238132
        "qa_fast_unreliable",  # b/117238132
    ],
    test_class = "com.android.tools.idea.tests.gui.GuiJarTestSuite",
    runtime_deps = [":intellij.android.guiTests_testlib"],
)

# fast test
java_test(
    name = "AndroidLibsDepTest",
    data = COMMON_DATA + [
        "//prebuilts/studio/layoutlib/data:framework_res.jar",
    ],
    jvm_flags = ["-Dtest.suite.class=com.android.tools.idea.tests.gui.projectstructure.AndroidLibsDepTest"],
    tags = COMMON_TAGS + [
        "qa_fast",
        "qa_unreliable",  # b/117238132
        "qa_fast_unreliable",  # b/117238132
    ],
    test_class = "com.android.tools.idea.tests.gui.GuiJarTestSuite",
    runtime_deps = [":intellij.android.guiTests_testlib"],
)

# fast test
java_test(
    name = "JavaDepTest",
    data = COMMON_DATA + [
        "//prebuilts/studio/layoutlib/data:framework_res.jar",
        "//prebuilts/tools/common/m2/repository/com/google/code/gson/gson/2.6.2:jar",
    ],
    jvm_flags = ["-Dtest.suite.class=com.android.tools.idea.tests.gui.projectstructure.JavaDepTest"],
    tags = COMMON_TAGS + [
        "qa_fast",
        "qa_unreliable",  # b/117238132
        "qa_fast_unreliable",  # b/117238132
    ],
    test_class = "com.android.tools.idea.tests.gui.GuiJarTestSuite",
    runtime_deps = [":intellij.android.guiTests_testlib"],
)

# fast test
java_test(
    name = "AndroidDepTest",
    data = COMMON_DATA + [
        "//prebuilts/studio/layoutlib/data:framework_res.jar",
        "//prebuilts/tools/common/m2/repository/com/google/code/gson/gson/2.6.2:jar",
    ],
    jvm_flags = ["-Dtest.suite.class=com.android.tools.idea.tests.gui.projectstructure.AndroidDepTest"],
    tags = COMMON_TAGS + [
        "qa_fast",
        "qa_unreliable",  # b/111889561
        "qa_fast_unreliable",  # b/111889561
    ],
    test_class = "com.android.tools.idea.tests.gui.GuiJarTestSuite",
    runtime_deps = [":intellij.android.guiTests_testlib"],
)

# fast test
java_test(
    name = "IdePermissionTest",
    data = COMMON_DATA + glob([
        "testData/SimpleApplication/**",
    ]),
    jvm_flags = ["-Dtest.suite.class=com.android.tools.idea.tests.gui.editing.IdePermissionTest"],
    tags = COMMON_TAGS + [
        "qa_fast",
    ],
    test_class = "com.android.tools.idea.tests.gui.GuiJarTestSuite",
    runtime_deps = [":intellij.android.guiTests_testlib"],
)

# fast test
java_test(
    name = "PrivateResourceTest",
    data = COMMON_DATA + [
        "//prebuilts/studio/layoutlib/data:framework_res.jar",
    ] + glob([
        "testData/PrivateResource/**",
    ]),
    jvm_flags = ["-Dtest.suite.class=com.android.tools.idea.tests.gui.editing.PrivateResourceTest"],
    tags = COMMON_TAGS + [
        "qa_fast",
        "qa_unreliable",  # b/111889561
        "qa_fast_unreliable",  # b/111889561
    ],
    test_class = "com.android.tools.idea.tests.gui.GuiJarTestSuite",
    runtime_deps = [":intellij.android.guiTests_testlib"],
)

# fast test
java_test(
    name = "ChangeLibModSettingsTest",
    data = COMMON_DATA + [
        "//prebuilts/studio/layoutlib/data:framework_res.jar",
    ] + glob([
        "testData/PrivateResource/**",
    ]),
    jvm_flags = ["-Dtest.suite.class=com.android.tools.idea.tests.gui.uibuilder.ChangeLibModSettingsTest"],
    tags = COMMON_TAGS + [
        "qa_fast",
        "qa_unreliable",  # b/111889561
        "qa_fast_unreliable",  # b/111889561
    ],
    test_class = "com.android.tools.idea.tests.gui.GuiJarTestSuite",
    runtime_deps = [":intellij.android.guiTests_testlib"],
)

# fast test
java_test(
    name = "NameWithSpaceAndDollarTest",
    data = COMMON_DATA + [
        "//prebuilts/studio/layoutlib/data:framework_res.jar",
    ],
    jvm_flags = ["-Dtest.suite.class=com.android.tools.idea.tests.gui.uibuilder.NameWithSpaceAndDollarTest"],
    tags = COMMON_TAGS + [
        "qa_fast",
        "qa_unreliable",  # b/111889561
        "qa_fast_unreliable",  # b/111889561
    ],
    test_class = "com.android.tools.idea.tests.gui.GuiJarTestSuite",
    runtime_deps = [":intellij.android.guiTests_testlib"],
)

# fast test
java_test(
    name = "ThemeEditorTest",
    data = COMMON_DATA + [
        "//prebuilts/studio/layoutlib:build.prop",
        "//prebuilts/studio/layoutlib/data/fonts",
        "//prebuilts/studio/layoutlib/data:framework_res.jar",
        "//prebuilts/studio/layoutlib/data/icu",
        "//prebuilts/studio/layoutlib/data:native_libs",
        "//prebuilts/studio/sdk:platforms/android-25",
    ] + glob([
        "testData/SimpleApplication/**",
    ]),
    jvm_flags = ["-Dtest.suite.class=com.android.tools.idea.tests.gui.uibuilder.ThemeEditorTest"],
    tags = COMMON_TAGS + [
        "qa_fast",
        "qa_unreliable",  # b/115685973
        "qa_fast_unreliable",  # b/115685973
    ],
    test_class = "com.android.tools.idea.tests.gui.GuiJarTestSuite",
    runtime_deps = [":intellij.android.guiTests_testlib"],
)

# fast test
java_test(
    name = "ConstraintLayoutResizeHandleTest",
    data = COMMON_DATA + [
        "//prebuilts/studio/layoutlib:build.prop",
        "//prebuilts/studio/layoutlib/data/fonts",
        "//prebuilts/studio/layoutlib/data:framework_res.jar",
        "//prebuilts/studio/layoutlib/data/icu",
        "//prebuilts/studio/layoutlib/data:native_libs",
    ] + glob([
        "testData/LayoutTest/**",
    ]),
    jvm_flags = ["-Dtest.suite.class=com.android.tools.idea.tests.gui.uibuilder.ConstraintLayoutResizeHandleTest"],
    tags = COMMON_TAGS + [
        "qa_fast",
        "qa_unreliable",  # b/115685973
        "qa_fast_unreliable",  # b/115685973
    ],
    test_class = "com.android.tools.idea.tests.gui.GuiJarTestSuite",
    runtime_deps = [":intellij.android.guiTests_testlib"],
)

# fast test
java_test(
    name = "ConstraintLayoutAnchorExemptionTest",
    data = COMMON_DATA + [
        "//prebuilts/studio/layoutlib:build.prop",
        "//prebuilts/studio/layoutlib/data/fonts",
        "//prebuilts/studio/layoutlib/data:framework_res.jar",
        "//prebuilts/studio/layoutlib/data/icu",
        "//prebuilts/studio/layoutlib/data:native_libs",
    ] + glob([
        "testData/LayoutTest/**",
    ]),
    jvm_flags = ["-Dtest.suite.class=com.android.tools.idea.tests.gui.uibuilder.ConstraintLayoutAnchorExemptionTest"],
    tags = COMMON_TAGS + [
        "qa_fast",
        "qa_unreliable",  # b/116793860
        "qa_fast_unreliable",  # b/116793860
    ],
    test_class = "com.android.tools.idea.tests.gui.GuiJarTestSuite",
    runtime_deps = [":intellij.android.guiTests_testlib"],
)

# fast test
java_test(
    name = "ClearConstraintTest",
    data = COMMON_DATA + [
        "//prebuilts/studio/layoutlib:build.prop",
        "//prebuilts/studio/layoutlib/data/fonts",
        "//prebuilts/studio/layoutlib/data:framework_res.jar",
        "//prebuilts/studio/layoutlib/data/icu",
        "//prebuilts/studio/layoutlib/data:native_libs",
    ] + glob([
        "testData/LayoutTest/**",
    ]),
    jvm_flags = ["-Dtest.suite.class=com.android.tools.idea.tests.gui.uibuilder.ClearConstraintTest"],
    tags = COMMON_TAGS + [
        "qa_fast",
        "qa_unreliable",  # b/116801839
        "qa_fast_unreliable",  # b/116801839
    ],
    test_class = "com.android.tools.idea.tests.gui.GuiJarTestSuite",
    runtime_deps = [":intellij.android.guiTests_testlib"],
)

# fast test
java_test(
    name = "CreateBaselineConnectionTest",
    data = COMMON_DATA + [
        "//prebuilts/studio/layoutlib:build.prop",
        "//prebuilts/studio/layoutlib/data/fonts",
        "//prebuilts/studio/layoutlib/data:framework_res.jar",
        "//prebuilts/studio/layoutlib/data/icu",
        "//prebuilts/studio/layoutlib/data:native_libs",
    ] + glob([
        "testData/LayoutTest/**",
    ]),
    jvm_flags = ["-Dtest.suite.class=com.android.tools.idea.tests.gui.uibuilder.CreateBaselineConnectionTest"],
    tags = COMMON_TAGS + [
        "qa_fast",
    ],
    test_class = "com.android.tools.idea.tests.gui.GuiJarTestSuite",
    runtime_deps = [":intellij.android.guiTests_testlib"],
)

# fast test
java_test(
    name = "AdaptiveIconsTest",
    data = COMMON_DATA + [
        "//prebuilts/studio/layoutlib:build.prop",
        "//prebuilts/studio/layoutlib/data/fonts",
        "//prebuilts/studio/layoutlib/data:framework_res.jar",
        "//prebuilts/studio/layoutlib/data/icu",
        "//prebuilts/studio/layoutlib/data:native_libs",
    ] + glob([
        "testData/SimpleApplication/**",
    ]),
    jvm_flags = ["-Dtest.suite.class=com.android.tools.idea.tests.gui.assetstudio.AdaptiveIconsTest"],
    tags = COMMON_TAGS + [
        "qa_fast",
    ],
    test_class = "com.android.tools.idea.tests.gui.GuiJarTestSuite",
    runtime_deps = [":intellij.android.guiTests_testlib"],
)

# fast test
java_test(
    name = "AndroidVectorDrawableToolTest",
    data = COMMON_DATA + [
        "//prebuilts/studio/layoutlib:build.prop",
        "//prebuilts/studio/layoutlib/data/fonts",
        "//prebuilts/studio/layoutlib/data:framework_res.jar",
        "//prebuilts/studio/layoutlib/data/icu",
        "//prebuilts/studio/layoutlib/data:native_libs",
    ] + glob([
        "testData/SimpleApplication/**",
    ]),
    jvm_flags = ["-Dtest.suite.class=com.android.tools.idea.tests.gui.uibuilder.AndroidVectorDrawableToolTest"],
    tags = COMMON_TAGS + [
        "qa_fast",
        "qa_unreliable",  # b/115539594
        "qa_fast_unreliable",  # b/115539594
    ],
    test_class = "com.android.tools.idea.tests.gui.GuiJarTestSuite",
    runtime_deps = [":intellij.android.guiTests_testlib"],
)

# fast test
java_test(
    name = "ImageAssetGradleTest",
    data = COMMON_DATA + [
        "//prebuilts/studio/layoutlib:build.prop",
        "//prebuilts/studio/layoutlib/data/fonts",
        "//prebuilts/studio/layoutlib/data:framework_res.jar",
        "//prebuilts/studio/layoutlib/data/icu",
        "//prebuilts/studio/layoutlib/data:native_libs",
    ] + glob([
        "testData/SimpleApplication/**",
    ]),
    jvm_flags = ["-Dtest.suite.class=com.android.tools.idea.tests.gui.uibuilder.ImageAssetGradleTest"],
    tags = COMMON_TAGS + [
        "qa_fast",
        "qa_unreliable",  # b/115567466
        "qa_fast_unreliable",  # b/115567466
    ],
    test_class = "com.android.tools.idea.tests.gui.GuiJarTestSuite",
    runtime_deps = [":intellij.android.guiTests_testlib"],
)

# fast test
java_test(
    name = "ImageAssetErrorCheckTest",
    data = COMMON_DATA + [
        "//prebuilts/studio/layoutlib:build.prop",
        "//prebuilts/studio/layoutlib/data/fonts",
        "//prebuilts/studio/layoutlib/data:framework_res.jar",
        "//prebuilts/studio/layoutlib/data/icu",
        "//prebuilts/studio/layoutlib/data:native_libs",
    ] + glob([
        "testData/SimpleApplication/**",
        "testData/TestImages/**",
    ]),
    jvm_flags = ["-Dtest.suite.class=com.android.tools.idea.tests.gui.uibuilder.ImageAssetErrorCheckTest"],
    tags = COMMON_TAGS + [
        "qa_fast",
    ],
    test_class = "com.android.tools.idea.tests.gui.GuiJarTestSuite",
    runtime_deps = [":intellij.android.guiTests_testlib"],
)

# fast test
java_test(
    name = "CLionIntegrationTest",
    data = COMMON_DATA + glob([
        "testData/debugger/CLionNdkHelloJni/**",
    ]),
    jvm_flags = ["-Dtest.suite.class=com.android.tools.idea.tests.gui.cpp.CLionIntegrationTest"],
    tags = COMMON_TAGS + [
        "qa_fast",
    ],
    test_class = "com.android.tools.idea.tests.gui.GuiJarTestSuite",
    runtime_deps = [":intellij.android.guiTests_testlib"],
)

# fast test
java_test(
    name = "ShortcutNavigationTest",
    data = COMMON_DATA + glob([
        "testData/debugger/NdkHelloJni/**",
    ]),
    jvm_flags = ["-Dtest.suite.class=com.android.tools.idea.tests.gui.cpp.ShortcutNavigationTest"],
    tags = COMMON_TAGS + [
        "qa_fast",
        "qa_unreliable",  # b/115567466
        "qa_fast_unreliable",  # b/115567466
    ],
    test_class = "com.android.tools.idea.tests.gui.GuiJarTestSuite",
    runtime_deps = [":intellij.android.guiTests_testlib"],
)

# fast test
java_test(
    name = "FlavorsEditingTest",
    data = COMMON_DATA + [
        "//prebuilts/studio/sdk:platforms/android-24",
        "//prebuilts/studio/sdk:platforms/android-25",
    ] + glob([
        "testData/SimpleApplication/**",
    ]),
    jvm_flags = ["-Dtest.suite.class=com.android.tools.idea.tests.gui.projectstructure.FlavorsEditingTest"],
    tags = COMMON_TAGS + [
        "qa_fast",
        "qa_unreliable",  # b/111997969
        "qa_fast_unreliable",  # b/111997969
        "no-remote",
    ],
    test_class = "com.android.tools.idea.tests.gui.GuiJarTestSuite",
    runtime_deps = [":intellij.android.guiTests_testlib"],
)

# fast test
java_test(
    name = "ConvertFrom9PatchTest",
    data = COMMON_DATA + glob([
        "testData/ConvertFrom9Patch/**",
    ]),
    jvm_flags = ["-Dtest.suite.class=com.android.tools.idea.tests.gui.webp.ConvertFrom9PatchTest"],
    tags = COMMON_TAGS + [
        "qa_fast",
    ],
    test_class = "com.android.tools.idea.tests.gui.GuiJarTestSuite",
    runtime_deps = [":intellij.android.guiTests_testlib"],
)

# fast test
java_test(
    name = "LintCheckWithKotlinTest",
    data = COMMON_DATA + [
        "//prebuilts/studio/layoutlib/data:framework_res.jar",
    ] + glob([
        "testData/KotlinInstrumentation/**",
    ]),
    jvm_flags = ["-Dtest.suite.class=com.android.tools.idea.tests.gui.kotlin.LintCheckWithKotlinTest"],
    tags = COMMON_TAGS + [
        "qa_fast",
    ],
    test_class = "com.android.tools.idea.tests.gui.GuiJarTestSuite",
    runtime_deps = [":intellij.android.guiTests_testlib"],
)

# fast test
java_test(
    name = "NoGradleSyncForProjectReimportTest",
    data = COMMON_DATA + glob([
        "testData/SimpleApplication/**",
    ]),
    jvm_flags = ["-Dtest.suite.class=com.android.tools.idea.tests.gui.gradle.NoGradleSyncForProjectReimportTest"],
    tags = COMMON_TAGS + [
        "qa_fast",
    ],
    test_class = "com.android.tools.idea.tests.gui.GuiJarTestSuite",
    runtime_deps = [":intellij.android.guiTests_testlib"],
)

# fast test
java_test(
    name = "ApkViewerTest",
    data = COMMON_DATA + glob([
        "testData/SimpleApplication/**",
    ]),
    jvm_flags = ["-Dtest.suite.class=com.android.tools.idea.tests.gui.editors.ApkViewerTest"],
    tags = COMMON_TAGS + [
        "qa_fast",
    ],
    test_class = "com.android.tools.idea.tests.gui.GuiJarTestSuite",
    runtime_deps = [":intellij.android.guiTests_testlib"],
)

# fast test
java_test(
    name = "BuildAndRunCMakeProjectTest",
    size = "enormous",
    data = COMMON_DATA + glob([
        "testData/debugger/BasicCmakeAppForUI/**",
    ]) + select({
        ":has_emulator": [
            "@externsdk//:system-images",
            "@externsdk//:emulator",
        ],
        "//conditions:default": [],
    }),
    jvm_flags = ["-Dtest.suite.class=com.android.tools.idea.tests.gui.debugger.BuildAndRunCMakeProjectTest"],
    tags = [
        "block-network",
        "cpu:100",
        "no-remote",
        "no_mac",
        "no_windows",
        "qa_fast",
        "qa_fast_emu",
        "requires-fakeroot",
        "requires_emulator",
    ],
    test_class = "com.android.tools.idea.tests.gui.GuiJarTestSuite",
    runtime_deps = [":intellij.android.guiTests_testlib"],
)

# fast test
java_test(
    name = "JavaDebuggerTest",
    size = "enormous",
    data = COMMON_DATA + glob([
        "testData/debugger/BasicCmakeAppForUI/**",
    ]) + select({
        ":has_emulator": [
            "@externsdk//:system-images",
            "@externsdk//:emulator",
        ],
        "//conditions:default": [],
    }),
    jvm_flags = ["-Dtest.suite.class=com.android.tools.idea.tests.gui.debugger.JavaDebuggerTest"],
    tags = [
        "block-network",
        "cpu:100",
        "no-remote",
        "no_mac",
        "no_windows",
        "qa_fast",
        "qa_fast_emu",
        "requires-fakeroot",
        "requires_emulator",
    ],
    test_class = "com.android.tools.idea.tests.gui.GuiJarTestSuite",
    runtime_deps = [":intellij.android.guiTests_testlib"],
)

# fast test
java_test(
    name = "AutoDebuggerInNdkProjectTest",
    size = "enormous",
    data = COMMON_DATA + glob([
        "testData/debugger/NdkHelloJni/**",
    ]) + select({
        ":has_emulator": [
            "@externsdk//:system-images",
            "@externsdk//:emulator",
        ],
        "//conditions:default": [],
    }) + [
        "//prebuilts/tools:lldb",
        "//prebuilts/python/linux-x86:linux-x86",
    ],
    jvm_flags = ["-Dtest.suite.class=com.android.tools.idea.tests.gui.debugger.AutoDebuggerInNdkProjectTest"],
    tags = [
        "block-network",
        "cpu:100",
        "no-remote",
        "no_mac",
        "no_windows",
        "qa_fast",
        "qa_fast_emu",
        "qa_fast_unreliable_emu",
        "qa_unreliable",
        "requires-fakeroot",
        "requires_emulator",
    ],
    test_class = "com.android.tools.idea.tests.gui.GuiJarTestSuite",
    runtime_deps = [":intellij.android.guiTests_testlib"],
)

# fast test
java_test(
    name = "DualDebuggerInNdkProjectTest",
    size = "enormous",
    data = COMMON_DATA + glob([
        "testData/debugger/NdkHelloJni/**",
    ]) + select({
        ":has_emulator": [
            "@externsdk//:system-images",
            "@externsdk//:emulator",
        ],
        "//conditions:default": [],
    }) + [
        "//prebuilts/tools:lldb",
        "//prebuilts/python/linux-x86:linux-x86",
    ],
    jvm_flags = ["-Dtest.suite.class=com.android.tools.idea.tests.gui.debugger.DualDebuggerInNdkProjectTest"],
    tags = [
        "block-network",
        "cpu:100",
        "no-remote",
        "no_mac",
        "no_windows",
        "qa_fast",
        "qa_fast_emu",
        "qa_fast_unreliable_emu",
        "qa_unreliable",
        "requires-fakeroot",
        "requires_emulator",
    ],
    test_class = "com.android.tools.idea.tests.gui.GuiJarTestSuite",
    runtime_deps = [":intellij.android.guiTests_testlib"],
)

# fast test
java_test(
    name = "NativeDebuggerInNdkProjectTest",
    size = "enormous",
    data = COMMON_DATA + glob([
        "testData/debugger/NdkHelloJni/**",
    ]) + select({
        ":has_emulator": [
            "@externsdk//:system-images",
            "@externsdk//:emulator",
        ],
        "//conditions:default": [],
    }) + [
        "//prebuilts/tools:lldb",
        "//prebuilts/python/linux-x86:linux-x86",
    ],
    jvm_flags = ["-Dtest.suite.class=com.android.tools.idea.tests.gui.debugger.NativeDebuggerInNdkProjectTest"],
    tags = [
        "block-network",
        "cpu:100",
        "no-remote",
        "no_mac",
        "no_windows",
        "qa_fast",
        "qa_fast_emu",
        "qa_fast_unreliable_emu",
        "qa_unreliable",
        "requires-fakeroot",
        "requires_emulator",
    ],
    test_class = "com.android.tools.idea.tests.gui.GuiJarTestSuite",
    runtime_deps = [":intellij.android.guiTests_testlib"],
)

# fast test
java_test(
    name = "WatchpointTest",
    size = "enormous",
    data = COMMON_DATA + glob([
        "testData/debugger/WatchpointTestAppForUI/**",
    ]) + select({
        ":has_emulator": [
            "@externsdk//:system-images",
            "@externsdk//:emulator",
        ],
        "//conditions:default": [],
    }) + [
        "//prebuilts/tools:lldb",
        "//prebuilts/python/linux-x86:linux-x86",
    ],
    jvm_flags = ["-Dtest.suite.class=com.android.tools.idea.tests.gui.debugger.WatchpointTest"],
    tags = [
        "block-network",
        "cpu:100",
        "no-remote",
        "no_mac",
        "no_windows",
        "qa_fast",
        "qa_fast_emu",
        "qa_fast_unreliable_emu",
        "qa_unreliable",
        "requires-fakeroot",
        "requires_emulator",
    ],
    test_class = "com.android.tools.idea.tests.gui.GuiJarTestSuite",
    runtime_deps = [":intellij.android.guiTests_testlib"],
)

# fast test
java_test(
    name = "NativeDebuggerBreakpointsTest",
    size = "enormous",
    data = COMMON_DATA + glob([
        "testData/debugger/BasicCmakeAppForUI/**",
    ]) + select({
        ":has_emulator": [
            "@externsdk//:system-images",
            "@externsdk//:emulator",
        ],
        "//conditions:default": [],
    }) + [
        "//prebuilts/tools:lldb",
        "//prebuilts/python/linux-x86:linux-x86",
    ],
    jvm_flags = ["-Dtest.suite.class=com.android.tools.idea.tests.gui.debugger.NativeDebuggerBreakpointsTest"],
    tags = [
        "block-network",
        "cpu:100",
        "no-remote",
        "no_mac",
        "no_windows",
        "qa_fast",
        "qa_fast_emu",
        "qa_fast_unreliable_emu",  # b/137669728
        "qa_unreliable",  # b/137669728
        "requires-fakeroot",
        "requires_emulator",
    ],
    test_class = "com.android.tools.idea.tests.gui.GuiJarTestSuite",
    runtime_deps = [":intellij.android.guiTests_testlib"],
)

# fast test
java_test(
    name = "SessionRestartTest",
    size = "enormous",
    data = COMMON_DATA + glob([
        "testData/debugger/BasicCmakeAppForUI/**",
    ]) + select({
        ":has_emulator": [
            "@externsdk//:system-images",
            "@externsdk//:emulator",
        ],
        "//conditions:default": [],
    }) + [
        "//prebuilts/tools:lldb",
        "//prebuilts/python/linux-x86:linux-x86",
    ],
    jvm_flags = ["-Dtest.suite.class=com.android.tools.idea.tests.gui.debugger.SessionRestartTest"],
    tags = [
        "block-network",
        "cpu:100",
        "no-remote",
        "no_mac",
        "no_windows",
        "qa_fast",
        "qa_fast_emu",
        "qa_fast_unreliable_emu",  # b/137669728
        "qa_unreliable",  # b/137669728
        "requires-fakeroot",
        "requires_emulator",
    ],
    test_class = "com.android.tools.idea.tests.gui.GuiJarTestSuite",
    runtime_deps = [":intellij.android.guiTests_testlib"],
)

# fast test
java_test(
    name = "SmartStepIntoTest",
    size = "enormous",
    data = COMMON_DATA + glob([
        "testData/debugger/SmartStepIntoCmakeApp/**",
    ]) + select({
        ":has_emulator": [
            "@externsdk//:system-images",
            "@externsdk//:emulator",
        ],
        "//conditions:default": [],
    }) + [
        "//prebuilts/tools:lldb",
        "//prebuilts/python/linux-x86:linux-x86",
    ],
    jvm_flags = ["-Dtest.suite.class=com.android.tools.idea.tests.gui.debugger.SmartStepIntoTest"],
    tags = [
        "block-network",
        "cpu:100",
        "no-remote",
        "no_mac",
        "no_windows",
        "qa_fast",
        "qa_fast_emu",
        "qa_fast_unreliable_emu",  # b/138743860
        "qa_unreliable",  # b/138743860
        "requires-fakeroot",
        "requires_emulator",
    ],
    test_class = "com.android.tools.idea.tests.gui.GuiJarTestSuite",
    runtime_deps = [":intellij.android.guiTests_testlib"],
)

# fast test
java_test(
    name = "NdkSxsTest",
    data = COMMON_DATA,
    jvm_flags = ["-Dtest.suite.class=com.android.tools.idea.tests.gui.cpp.NdkSxsTest"],
    tags = COMMON_TAGS + [
        "qa_fast",
    ],
    test_class = "com.android.tools.idea.tests.gui.GuiJarTestSuite",
    runtime_deps = [":intellij.android.guiTests_testlib"],
)

# fast test
java_test(
    name = "JavaToKotlinConversionTest",
    data = COMMON_DATA + glob([
        "testData/SimpleApplication/**",
    ]),
    jvm_flags = ["-Dtest.suite.class=com.android.tools.idea.tests.gui.kotlin.JavaToKotlinConversionTest"],
    tags = COMMON_TAGS + [
        "qa_fast",
    ],
    test_class = "com.android.tools.idea.tests.gui.GuiJarTestSuite",
    runtime_deps = [":intellij.android.guiTests_testlib"],
)

# fast test
java_test(
    name = "CreateFromPreexistingApkTest",
    data = COMMON_DATA + glob([
        "testData/ApkDebug/**",
    ]),
    jvm_flags = ["-Dtest.suite.class=com.android.tools.idea.tests.gui.debugger.CreateFromPreexistingApkTest"],
    tags = COMMON_TAGS + [
        "qa_fast",
    ],
    test_class = "com.android.tools.idea.tests.gui.GuiJarTestSuite",
    runtime_deps = [":intellij.android.guiTests_testlib"],
)

# fast test
java_test(
    name = "CreateAPKProjectTest",
    size = "enormous",
    data = COMMON_DATA + glob([
        "testData/ApkDebug/**",
    ]) + select({
        ":has_emulator": [
            "@externsdk//:system-images",
            "@externsdk//:emulator",
        ],
        "//conditions:default": [],
    }) + [
        "//prebuilts/tools:lldb",
        "//prebuilts/python/linux-x86:linux-x86",
    ],
    jvm_flags = ["-Dtest.suite.class=com.android.tools.idea.tests.gui.debugger.CreateAPKProjectTest"],
    tags = [
        "block-network",
        "cpu:100",
        "no-remote",
        "no_mac",
        "no_windows",
        "qa_fast",
        "qa_fast_emu",
        "requires-fakeroot",
        "requires_emulator",
    ],
    test_class = "com.android.tools.idea.tests.gui.GuiJarTestSuite",
    runtime_deps = [":intellij.android.guiTests_testlib"],
)

# fast test
java_test(
    name = "InstantAppRunFromCmdLineTest",
    size = "enormous",
    data = COMMON_DATA + glob([
        "testData/TopekaInstantApp/**",
    ]) + select({
        ":has_emulator": [
            "@externsdk//:system-images",
            "@externsdk//:emulator",
        ],
        "//conditions:default": [],
    }),
    jvm_flags = [
        "-Dtest.suite.class=com.android.tools.idea.tests.gui.instantapp.InstantAppRunFromCmdLineTest",
    ],
    # do not sort: the beginning of this list is copied from COMMON_TAGS
    tags = [
        "block-network",
        "no_mac",
        "no_windows",
        "no-remote",
        "requires-fakeroot",
        "qa_fast",
        "qa_fast_emu",
        "requires_emulator",
        "cpu:100",
    ],
    test_class = "com.android.tools.idea.tests.gui.GuiJarTestSuite",
    runtime_deps = [":intellij.android.guiTests_testlib"],
)

# fast test
java_test(
    name = "ImportAndRunInstantAppTest",
    size = "enormous",
    data = COMMON_DATA + glob([
        "testData/InstantAppsService/**",
    ]) + select({
        ":has_emulator": [
            "@externsdk//:system-images",
            "@externsdk//:emulator",
        ],
        "//conditions:default": [],
    }),
    jvm_flags = [
        "-Dtest.suite.class=com.android.tools.idea.tests.gui.instantapp.ImportAndRunInstantAppTest",
    ],
    # do not sort: the beginning of this list is copied from COMMON_TAGS
    tags = [
        "block-network",
        "no_mac",
        "no_windows",
        "slow",
        "no-remote",
        "requires-fakeroot",
        "qa_fast",
        "qa_fast_emu",
        "requires_emulator",
        "cpu:100",
    ],
    test_class = "com.android.tools.idea.tests.gui.GuiJarTestSuite",
    runtime_deps = [":intellij.android.guiTests_testlib"],
)

# fast test
java_test(
    name = "InstrumentationTest",
    size = "enormous",
    data = COMMON_DATA + glob([
        "testData/KotlinInstrumentation/**",
    ]) + select({
        ":has_emulator": [
            "@externsdk//:system-images",
            "@externsdk//:emulator",
        ],
        "//conditions:default": [],
    }),
    jvm_flags = ["-Dtest.suite.class=com.android.tools.idea.tests.gui.kotlin.InstrumentationTest"],
    tags = [
        "block-network",
        "cpu:100",
        "no-remote",
        "no_mac",
        "no_windows",
        "qa_fast",
        "qa_fast_emu",
        "requires-fakeroot",
        "requires_emulator",
    ],
    test_class = "com.android.tools.idea.tests.gui.GuiJarTestSuite",
    runtime_deps = [":intellij.android.guiTests_testlib"],
)

# fat test
java_test(
    name = "InferNullityTest",
    data = COMMON_DATA + glob([
        "testData/Nullity/**",
    ]),
    jvm_flags = ["-Dtest.suite.class=com.android.tools.idea.tests.gui.editors.InferNullityTest"],
    tags = COMMON_TAGS + [
        "qa_fast",
    ],
    test_class = "com.android.tools.idea.tests.gui.GuiJarTestSuite",
    runtime_deps = [":intellij.android.guiTests_testlib"],
)

# fat test
java_test(
    name = "AddAppCompatLibTest",
    data = COMMON_DATA + glob([
        "testData/NoAppCompatLibApp/**",
    ]),
    jvm_flags = [
        "-Dtest.suite.class=com.android.tools.idea.tests.gui.projectstructure.AddAppCompatLibTest",
        "-Daspects.agent.jar=$(location //tools/base/aspects_agent:aspects_agent)",
        "-Daspects.agent.rules=$(location //tools/adt/idea/android-uitests:aspect_rules)",
        "-Daspects.agent.baseline=$(location //tools/adt/idea/android-uitests:aspects_baseline)",
    ],
    tags = COMMON_TAGS + [
        "qa_fast",
    ],
    test_class = "com.android.tools.idea.tests.gui.GuiJarTestSuite",
    runtime_deps = [":intellij.android.guiTests_testlib"],
)

# fat test
java_test(
    name = "CreateLoginActivityTest",
    data = COMMON_DATA,
    jvm_flags = ["-Dtest.suite.class=com.android.tools.idea.tests.gui.npw.CreateLoginActivityTest"],
    tags = COMMON_TAGS + [
        "qa_fast",
        "qa_unreliable",  # b/117238132
        "qa_fast_unreliable",  # b/117238132
    ],
    test_class = "com.android.tools.idea.tests.gui.GuiJarTestSuite",
    runtime_deps = [":intellij.android.guiTests_testlib"],
)

# fat test
java_test(
    name = "CreateSettingsActivityTest",
    data = COMMON_DATA,
    jvm_flags = ["-Dtest.suite.class=com.android.tools.idea.tests.gui.npw.CreateSettingsActivityTest"],
    tags = COMMON_TAGS + [
        "qa_fast",
        "qa_unreliable",  # b/115679328
        "qa_fast_unreliable",  # b/115679328
    ],
    test_class = "com.android.tools.idea.tests.gui.GuiJarTestSuite",
    runtime_deps = [":intellij.android.guiTests_testlib"],
)

# fat test
java_test(
    name = "AddLocaleTest",
    data = COMMON_DATA + [
        "//prebuilts/studio/layoutlib:build.prop",
        "//prebuilts/studio/layoutlib/data/fonts",
        "//prebuilts/studio/layoutlib/data:framework_res.jar",
        "//prebuilts/studio/layoutlib/data/icu",
        "//prebuilts/studio/layoutlib/data:native_libs",
    ] + glob([
        "testData/SimpleApplication/**",
    ]),
    jvm_flags = ["-Dtest.suite.class=com.android.tools.idea.tests.gui.editors.translations.AddLocaleTest"],
    tags = COMMON_TAGS + [
        "qa_fast",
        "qa_unreliable",  # b/115679328
        "qa_fast_unreliable",  # b/115679328
    ],
    test_class = "com.android.tools.idea.tests.gui.GuiJarTestSuite",
    runtime_deps = [":intellij.android.guiTests_testlib"],
)

# fat test
java_test(
    name = "SurroundWithShortcutTest",
    data = COMMON_DATA + glob([
        "testData/SimpleApplication/**",
    ]),
    jvm_flags = ["-Dtest.suite.class=com.android.tools.idea.tests.gui.editors.SurroundWithShortcutTest"],
    tags = COMMON_TAGS + [
        "qa_fast",
    ],
    test_class = "com.android.tools.idea.tests.gui.GuiJarTestSuite",
    runtime_deps = [":intellij.android.guiTests_testlib"],
)

# fat test
java_test(
    name = "ForeachLiveTemplateTest",
    data = COMMON_DATA + glob([
        "testData/SimpleApplication/**",
    ]),
    jvm_flags = ["-Dtest.suite.class=com.android.tools.idea.tests.gui.editors.ForeachLiveTemplateTest"],
    tags = COMMON_TAGS + [
        "qa_fast",
    ],
    test_class = "com.android.tools.idea.tests.gui.GuiJarTestSuite",
    runtime_deps = [":intellij.android.guiTests_testlib"],
)

# fat test
java_test(
    name = "ForiLiveTemplateTest",
    data = COMMON_DATA + glob([
        "testData/SimpleApplication/**",
    ]),
    jvm_flags = ["-Dtest.suite.class=com.android.tools.idea.tests.gui.editors.ForiLiveTemplateTest"],
    tags = COMMON_TAGS + [
        "qa_fast",
    ],
    test_class = "com.android.tools.idea.tests.gui.GuiJarTestSuite",
    runtime_deps = [":intellij.android.guiTests_testlib"],
)

# fat test
java_test(
    name = "ToastLiveTemplateTest",
    data = COMMON_DATA + glob([
        "testData/SimpleApplication/**",
    ]),
    jvm_flags = ["-Dtest.suite.class=com.android.tools.idea.tests.gui.editors.ToastLiveTemplateTest"],
    tags = COMMON_TAGS + [
        "qa_fast",
    ],
    test_class = "com.android.tools.idea.tests.gui.GuiJarTestSuite",
    runtime_deps = [":intellij.android.guiTests_testlib"],
)<|MERGE_RESOLUTION|>--- conflicted
+++ resolved
@@ -49,27 +49,8 @@
     iml_files = ["intellij.android.guiTests.iml"],
     # do not sort: must match IML order
     test_runtime_deps = [
-<<<<<<< HEAD
-        "//tools/idea/.idea/libraries:delight-rhino-sandbox",
-        "//tools/idea/.idea/libraries:rhino",
-        "//tools/idea/.idea/libraries:netty-handler-proxy",
-        "//tools/idea/platform/credential-store:intellij.platform.credentialStore",
-        "//tools/idea/.idea/libraries:javassist",
-        "//tools/idea/platform/diagnostic:intellij.platform.diagnostic",
-        "//tools/idea/.idea/libraries:error-prone-annotations",
-        "//tools/idea/java/remote-servers/impl:intellij.java.remoteServers.impl",
         "//tools/idea:intellij.java.ui.tests",
         "//tools/idea/java/plugin:intellij.java.plugin",
-        "//tools/idea/java/compiler/instrumentation-util-8:intellij.java.compiler.instrumentationUtil.java8",
-        "//tools/idea/java/ide-resources:intellij.java.ide.resources",
-        "//tools/idea/plugins/ui-designer-core:intellij.uiDesigner",
-        "//prebuilts/tools/common/m2/repository/com/jetbrains/intellij/documentation/tips-intellij-idea-community/193.4:jar",
-        "//tools/idea/.idea/libraries:precompiled_jshell-frontend",
-        "//tools/idea/plugins/maven/error-prone-compiler:intellij.maven.errorProne.compiler",
-=======
-        "//tools/idea:intellij.java.ui.tests",
-        "//tools/idea/java/plugin:intellij.java.plugin",
->>>>>>> 7af60d2c
         "//tools/idea/platform/platform-main:intellij.platform.main",
         "//prebuilts/tools/common/m2/repository/org/xerial/sqlite-jdbc/3.20.1:jar",
         "//tools/idea/plugins/github:intellij.vcs.github",
@@ -86,10 +67,7 @@
         "//tools/idea/plugins/changeReminder:intellij.vcs.changeReminder",
         "//tools/idea/plugins/sh:intellij.sh",
         "//tools/idea/plugins/gradle-maven:intellij.gradle.java.maven",
-<<<<<<< HEAD
-=======
         "//tools/idea/plugins/filePrediction:intellij.filePrediction",
->>>>>>> 7af60d2c
         "//tools/idea/.idea/libraries:jgoodies-common",
         "//tools/idea/.idea/libraries:commons-net",
     ],
