load("//tools/base/bazel:bazel.bzl", "iml_module")
load("//tools/base/bazel:maven.bzl", "maven_repository")

filegroup(
    name = "aspect_rules",
    srcs = ["default_aspect_rules.json"],
)

filegroup(
    name = "aspects_baseline",
    srcs = ["aspects_baseline.txt"],
)

COMMON_DATA = [
    ":test_deps",
    "//tools/adt/idea/android-uitests:aspects_baseline",
    "//tools/adt/idea/android-uitests:aspect_rules",
    "//tools/base/aspects_agent:aspects_agent",
    "//prebuilts/studio/jdk",
    "//prebuilts/studio/sdk:build-tools/latest",
    "//prebuilts/studio/sdk:cmake",
    "//prebuilts/studio/sdk:ndk",
    "//prebuilts/studio/sdk:platforms/latest",
    "//prebuilts/studio/sdk:platform-tools",
    "//prebuilts/tools/common/aspects-agent:aspects_agent",
    "//prebuilts/tools:bazel-dist",
    "//tools/adt/idea/android/annotations",
    "//tools/adt/idea/artwork:device-art-resources",
    "//tools/base/build-system:studio_repo",
    "//tools/base/build-system:gradle-distrib",
    "//tools/base/third_party/kotlin:kotlin-m2repository",
    "//tools/data-binding:data_binding_runtime.zip",
    "//tools/vendor/google/testing/display:xvfb",
]

COMMON_TAGS = [
    "block-network",
    "no_windows",
    "cpu:3",
]

# managed by go/iml_to_build
iml_module(
    name = "intellij.android.guiTests",
    iml_files = ["intellij.android.guiTests.iml"],
    test_srcs = ["testSrc"],
    test_tags = ["manual"],
    visibility = ["//visibility:public"],
    # do not sort: must match IML order
    deps = [
        "//prebuilts/studio/intellij-sdk:studio-sdk",
        "//prebuilts/studio/intellij-sdk:studio-sdk-plugin-gradle",
        "//tools/adt/idea/.idea/libraries:truth[test]",
        "//tools/adt/idea/.idea/libraries:emulator-proto[test]",
        "//tools/adt/idea/android:intellij.android.core[module, test]",
        "//tools/adt/idea/emulator:intellij.android.emulator[module, test]",
        "//tools/adt/idea/wizard-model:intellij.android.wizard.model[module, test]",
        "//tools/adt/idea/android-test-framework:intellij.android.testFramework[module, test]",
        "//tools/base/testutils:studio.android.sdktools.testutils[module, test]",
        "//tools/swing-testing/fest-swing[module, test]",
        "//tools/adt/idea/designer:intellij.android.designer[module, test]",
        "//tools/base/flags:studio.android.sdktools.flags[module, test]",
        "//tools/analytics-library/shared:analytics-shared[module]",
        "//tools/analytics-library/tracker:analytics-tracker[module]",
        "//tools/adt/idea/adt-ui:intellij.android.adt.ui[module, test]",
        "//tools/adt/idea/layout-ui:intellij.android.layout-ui[module, test]",
        "//tools/adt/idea/artwork:intellij.android.artwork[module, test]",
        "//tools/adt/idea/android-common:intellij.android.common[module, test]",
        "//tools/adt/idea/adt-testutils:intellij.android.adt.testutils[module, test]",
        "//tools/adt/idea/uitest-framework:intellij.android.guiTestFramework[module, test]",
        "//tools/adt/idea/bleak:intellij.android.bleak[module, test]",
        "//tools/base/fakeadbserver:studio.android.sdktools.fakeadbserver[module, test]",
        "//tools/adt/idea/android-adb:intellij.android.adb[module, test]",
        "//tools/analytics-library/testing:android.sdktools.analytics-testing[module, test]",
        "//tools/base/perf-logger:studio.perf-logger[module, test]",
        "//tools/adt/idea/nav/editor:intellij.android.nav.editor[module, test]",
        "//tools/base/deploy/deployer:studio.android.sdktools.deployer[module, test]",
        "//tools/adt/idea/deploy:intellij.android.deploy[module, test]",
        "//tools/adt/idea/project-system:intellij.android.projectSystem[module, test]",
        "//tools/adt/idea/.idea/libraries:layoutlib[test]",
        "//tools/adt/idea/android-uitests:native_artifacts",
        "//tools/adt/idea/layout-inspector:intellij.android.layout-inspector[module, test]",
        "//tools/adt/idea/adt-ui-model:intellij.android.adt.ui.model[module, test]",
        "//tools/adt/idea/android-transport:intellij.android.transport[module, test]",
        "//tools/adt/idea/.idea/libraries:transport-proto[test]",
        "//tools/adt/idea/.idea/libraries:layoutinspector-view-proto[test]",
        "//tools/adt/idea/.idea/libraries:studio-proto[test]",
        "//tools/adt/idea/.idea/libraries:studio-grpc[test]",
        "//tools/adt/idea/gradle-dsl:intellij.android.gradle.dsl[module]",
        "//tools/adt/idea/gradle-dsl-kotlin:intellij.android.gradle.dsl.kotlin[module, test]",
        "//tools/base/wizard/template-plugin:studio.intellij.android.wizardTemplate.plugin[module, test]",
        "//tools/adt/idea/project-system-gradle-models:intellij.android.projectSystem.gradle.models[module]",
        "//tools/adt/idea/project-system-gradle-psd:intellij.android.projectSystem.gradle.psd[module]",
        "//tools/base/wizard/template-impl:studio.intellij.android.wizardTemplate.impl[module, test]",
        "//tools/adt/idea/android-plugin:intellij.android.plugin[module, test]",
        "//tools/adt/idea/studio[module, test]",
        "//tools/adt/idea/app-inspection/api:app-inspection.api[module, test]",
        "//prebuilts/studio/intellij-sdk:studio-sdk-plugin-Kotlin",
        "//tools/adt/idea/intellij.android.compose-common[module, test]",
<<<<<<< HEAD
        "//tools/adt/idea/device-explorer:intellij.android.device-explorer[module, test]",
        "//tools/adt/idea/android-npw:intellij.android.newProjectWizard[module, test]",
=======
>>>>>>> 2dc52685
    ],
)

filegroup(
    name = "native_artifacts",
    srcs = ["//tools/adt/idea/android-uitests/native/testing:liblayout_inspector_test_support.so"],
)

# TODO (b/191383051): Trim artifacts down to what is actually used.
maven_repository(
    name = "test_deps",
    # keep sorted: for buildifier
    artifacts = [
        "//tools/adt/idea/kotlin-integration:kotlin-android-extensions-runtime-for-ide-plugin",
        "//tools/adt/idea/kotlin-integration:kotlin-gradle-plugin-for-ide-plugin",
        "//tools/adt/idea/kotlin-integration:kotlin-reflect-for-ide-plugin",
        "//tools/adt/idea/kotlin-integration:kotlin-script-runtime-for-ide-plugin",
        "//tools/adt/idea/kotlin-integration:kotlin-stdlib-jdk8-for-ide-plugin",
        "@maven//:android.arch.navigation.navigation-fragment_1.0.0",
        "@maven//:android.arch.navigation.navigation-ui_1.0.0",
        "@maven//:android.arch.persistence.room.runtime_1.0.0",
        "@maven//:androidx.annotation.annotation_1.2.0-beta01",
        "@maven//:androidx.appcompat.appcompat_1.0.2",
        "@maven//:androidx.appcompat.appcompat_1.3.0",
        "@maven//:androidx.benchmark.benchmark-gradle-plugin_1.0.0",
        "@maven//:androidx.compose.compiler.compiler_1.0.1",
        "@maven//:androidx.compose.ui.ui-test-junit4_1.0.1",
        "@maven//:androidx.compose.ui.ui-tooling_1.0.1",
        "@maven//:androidx.constraintlayout.constraintlayout_1.1.3",
        "@maven//:androidx.constraintlayout.constraintlayout_2.0.4",
        "@maven//:androidx.core.core-ktx_1.0.1",
        "@maven//:androidx.core.core-ktx_1.2.0",
        "@maven//:androidx.core.core-ktx_1.3.0",
        "@maven//:androidx.core.core-ktx_1.3.2",
        "@maven//:androidx.core.core-ktx_1.6.0",
        "@maven//:androidx.core.core_1.5.0-beta01",
        "@maven//:androidx.core.core_1.5.0-rc02",
        "@maven//:androidx.fragment.fragment_1.3.0",
        "@maven//:androidx.fragment.fragment_1.3.0-rc01",
        "@maven//:androidx.leanback.leanback_1.0.0",
        "@maven//:androidx.legacy.legacy-support-v13_1.0.0",
        "@maven//:androidx.lifecycle.lifecycle-extensions_2.2.0",
        "@maven//:androidx.lifecycle.lifecycle-livedata-ktx_2.3.1",
        "@maven//:androidx.media.media_1.3.1",
        "@maven//:androidx.navigation.navigation-fragment-ktx_2.3.5",
        "@maven//:androidx.navigation.navigation-safe-args-gradle-plugin_2.3.1",
        "@maven//:androidx.navigation.navigation-ui-ktx_2.3.5",
        "@maven//:androidx.palette.palette-ktx_1.0.0",
        "@maven//:androidx.recyclerview.recyclerview_1.2.1",
        "@maven//:androidx.slice.slice-builders_1.0.0",
        "@maven//:androidx.test.espresso.espresso-core_3.1.0",
        "@maven//:androidx.test.espresso.espresso-core_3.2.0",
        "@maven//:androidx.test.ext.junit_1.1.1",
        "@maven//:androidx.wear.wear_1.1.0",
        "@maven//:com.android.support.appcompat-v7_25.4.0",
        "@maven//:com.android.support.constraint.constraint-layout_1.0.2",
        "@maven//:com.android.support.constraint.constraint-layout_1.1.0",
        "@maven//:com.android.support.constraint.constraint-layout_1.1.3",
        "@maven//:com.android.support.constraint.constraint-layout_2.0.4",
        "@maven//:com.android.support.multidex-instrumentation_1.0.2",
        "@maven//:com.android.support.multidex_1.0.1",
        "@maven//:com.android.support.recyclerview-v7_27.1.1",
        "@maven//:com.android.support.support-v13_28.0.0",
        "@maven//:com.android.support.support-v4_27.1.1",
        "@maven//:com.android.support.test.espresso.espresso-core_3.0.2",
        "@maven//:com.android.tools.desugar_jdk_libs_1.0.5",
        "@maven//:com.android.tools.lint.lint-checks_26.5.0",
        "@maven//:com.github.bumptech.glide.glide_4.11.0",
        "@maven//:com.google.android.gms.play-services-ads_20.2.0",
        "@maven//:com.google.android.gms.play-services-base_17.6.0",
        "@maven//:com.google.android.gms.play-services-gass_20.0.0",
        "@maven//:com.google.android.gms.play-services-maps_17.0.1",
        "@maven//:com.google.android.gms.play-services-wearable_17.1.0",
        "@maven//:com.google.android.libraries.mapsplatform.secrets-gradle-plugin.secrets-gradle-plugin_1.3.0",
        "@maven//:com.google.android.material.material_1.1.0",
        "@maven//:com.google.android.material.material_1.3.0",
        "@maven//:com.google.android.material.material_1.4.0",
        "@maven//:com.google.android.support.wearable_2.8.1",
        "@maven//:com.google.android.wearable.wearable_2.8.1",
        "@maven//:com.google.auto.value.auto-value_1.6.2",
        "@maven//:com.google.code.gson.gson_2.2.4",
        "@maven//:com.google.code.gson.gson_2.6.2",
        "@maven//:com.google.dagger.dagger-compiler_2.6",
        "@maven//:com.google.firebase.firebase-common_12.0.1",
        "@maven//:com.google.guava.guava_28.2-jre",
        "@maven//:com.linkedin.testbutler.test-butler-app_1.3.1",
        "@maven//:commons-codec.commons-codec_1.9",
        "@maven//:commons-lang.commons-lang_2.4",
        "@maven//:commons-logging.commons-logging_1.1.1",
        "@maven//:javax.annotation.javax.annotation-api_1.2",
        "@maven//:junit.junit_4.13.2",
        "@maven//:org.jdeferred.jdeferred-android-aar_1.2.3",
        "@maven//:org.jetbrains.kotlin.kotlin-android-extensions-runtime_1.4.32",
        "@maven//:org.jetbrains.kotlin.kotlin-android-extensions-runtime_1.5.21",
        "@maven//:org.jetbrains.kotlin.kotlin-gradle-plugin_1.4.32",
        "@maven//:org.jetbrains.kotlin.kotlin-gradle-plugin_1.5.21",
        "@maven//:org.jetbrains.kotlin.kotlin-reflect_1.4.31",
        "@maven//:org.jetbrains.kotlin.kotlin-reflect_1.5.21",
        "@maven//:org.jetbrains.kotlin.kotlin-script-runtime_1.5.21",
        "@maven//:org.jetbrains.kotlin.kotlin-stdlib-jdk7_1.4.32",
        "@maven//:org.jetbrains.kotlin.kotlin-stdlib-jdk8_1.4.31",
        "@maven//:org.jetbrains.kotlin.kotlin-stdlib-jdk8_1.5.21",
        "@maven//:org.mockito.mockito-core_3.0.0",
    ],
)

java_test(
    name = "LayoutEditorMemoryUseTest",
    size = "large",
    data = COMMON_DATA + glob(["testData/LayoutTest/**"]) + glob(["testData/SimpleApplication/**"]),
    jvm_flags = ["-Dtest.suite.class=com.android.tools.idea.tests.gui.performance.LayoutEditorMemoryUseTest"],
    tags = COMMON_TAGS + [
        "very_flaky",
        "no_mac",
    ],
    test_class = "com.android.tools.idea.tests.gui.GuiJarTestSuite",
    runtime_deps = [":intellij.android.guiTests_testlib"],
)

java_test(
    name = "InspectionsMemoryUseTest",
    size = "large",
    data = COMMON_DATA + glob(["testData/SimpleApplication/**"]),
    jvm_flags = ["-Dtest.suite.class=com.android.tools.idea.tests.gui.performance.InspectionsMemoryUseTest"],
    tags = COMMON_TAGS + [
        "very_flaky",
        "no_mac",
    ],
    test_class = "com.android.tools.idea.tests.gui.GuiJarTestSuite",
    runtime_deps = [":intellij.android.guiTests_testlib"],
)

java_test(
    name = "GradleSyncMemoryUseTest",
    size = "large",
    data = COMMON_DATA + glob(["testData/SimpleApplication/**"]),
    jvm_flags = ["-Dtest.suite.class=com.android.tools.idea.tests.gui.performance.GradleSyncMemoryUseTest"],
    tags = COMMON_TAGS + [
        "very_flaky",
        "no_mac",
    ],
    test_class = "com.android.tools.idea.tests.gui.GuiJarTestSuite",
    runtime_deps = [":intellij.android.guiTests_testlib"],
)

java_test(
    name = "FindInPathMemoryLeakTest",
    size = "large",
    data = COMMON_DATA + glob(["testData/SimpleApplication/**"]),
    jvm_flags = ["-Dtest.suite.class=com.android.tools.idea.tests.gui.performance.FindInPathMemoryLeakTest"],
    tags = COMMON_TAGS + [
        "very_flaky",
        "no_mac",
    ],
    test_class = "com.android.tools.idea.tests.gui.GuiJarTestSuite",
    runtime_deps = [":intellij.android.guiTests_testlib"],
)

java_test(
    name = "EditorTabsMemoryUseTest",
    size = "large",
    data = COMMON_DATA + glob(["testData/SimpleApplication/**"]),
    jvm_flags = ["-Dtest.suite.class=com.android.tools.idea.tests.gui.performance.EditorTabsMemoryUseTest"],
    tags = COMMON_TAGS + [
        "very_flaky",
        "no_mac",
    ],
    test_class = "com.android.tools.idea.tests.gui.GuiJarTestSuite",
    runtime_deps = [":intellij.android.guiTests_testlib"],
)

java_test(
    name = "AddResourceMemoryUseTest",
    size = "large",
    data = COMMON_DATA + glob(["testData/SimpleApplication/**"]),
    jvm_flags = ["-Dtest.suite.class=com.android.tools.idea.tests.gui.performance.AddResourceMemoryUseTest"],
    tags = COMMON_TAGS + [
        "very_flaky",
        "no_mac",
    ],
    test_class = "com.android.tools.idea.tests.gui.GuiJarTestSuite",
    runtime_deps = [":intellij.android.guiTests_testlib"],
)

java_test(
    name = "AddAssetMemoryUseTest",
    size = "large",
    data = COMMON_DATA + glob(["testData/SimpleApplication/**"]),
    jvm_flags = ["-Dtest.suite.class=com.android.tools.idea.tests.gui.performance.AddAssetMemoryUseTest"],
    tags = COMMON_TAGS + [
        "very_flaky",
        "no_mac",
    ],
    test_class = "com.android.tools.idea.tests.gui.GuiJarTestSuite",
    runtime_deps = [":intellij.android.guiTests_testlib"],
)

java_test(
    name = "NavEditorMemoryUseTest",
    size = "large",
    data = COMMON_DATA + glob(["testData/Navigation/**"]),
    jvm_flags = ["-Dtest.suite.class=com.android.tools.idea.tests.gui.performance.NavEditorMemoryUseTest"],
    tags = COMMON_TAGS + [
        "very_flaky",
        "no_mac",
    ],
    test_class = "com.android.tools.idea.tests.gui.GuiJarTestSuite",
    runtime_deps = [":intellij.android.guiTests_testlib"],
)

java_test(
    name = "VisualizationTest",
    size = "large",
    data = COMMON_DATA + glob(["testData/SimpleApplication/**"]),
    jvm_flags = ["-Dtest.suite.class=com.android.tools.idea.tests.gui.uibuilder.VisualizationTest"],
    tags = COMMON_TAGS + [
        "very_flaky",
        "no_mac",
    ],
    test_class = "com.android.tools.idea.tests.gui.GuiJarTestSuite",
    runtime_deps = [":intellij.android.guiTests_testlib"],
)

java_test(
    name = "ComposePreviewTest",
    size = "large",
    data = COMMON_DATA + glob(["testData/SimpleComposeApplication/**"]),
    jvm_flags = ["-Dtest.suite.class=com.android.tools.idea.tests.gui.compose.ComposePreviewTest"],
    tags = COMMON_TAGS + [
        "very_flaky",
        "no_mac",
    ],
    test_class = "com.android.tools.idea.tests.gui.GuiJarTestSuite",
    runtime_deps = [":intellij.android.guiTests_testlib"],
)

java_test(
    name = "CustomViewPreviewTest",
    size = "large",
    data = COMMON_DATA + glob(["testData/SimpleComposeApplication/**"]),
    jvm_flags = ["-Dtest.suite.class=com.android.tools.idea.tests.gui.customview.CustomViewPreviewTest"],
    tags = COMMON_TAGS + [
        "very_flaky",
        "no_mac",
    ],
    test_class = "com.android.tools.idea.tests.gui.GuiJarTestSuite",
    runtime_deps = [":intellij.android.guiTests_testlib"],
)

java_test(
    name = "GuiTestRuleTest",
    size = "large",
    data = COMMON_DATA + glob(["testData/SimpleApplication/**"]),
    jvm_flags = ["-Dtest.suite.class=com.android.tools.idea.tests.gui.framework.GuiTestRuleTest"],
    tags = COMMON_TAGS + ["manual"],  # b/110178024
    test_class = "com.android.tools.idea.tests.gui.GuiJarTestSuite",
    runtime_deps = [":intellij.android.guiTests_testlib"],
)

java_test(
    name = "BasicLayoutInspectorUITest",
    size = "large",
    data = COMMON_DATA + ["//prebuilts/studio/layoutlib/data:framework_res.jar"] + glob(["testData/LayoutTest/**"]),
    jvm_flags = ["-Dtest.suite.class=com.android.tools.idea.tests.gui.layoutinspector.BasicLayoutInspectorUITest"],
    tags = COMMON_TAGS + ["manual"],
    test_class = "com.android.tools.idea.tests.gui.GuiJarTestSuite",
    runtime_deps = [
        ":intellij.android.guiTests_testlib",
        "//tools/adt/idea/android-uitests/native/testing:liblayout_inspector_test_support.so",
        "//tools/base/dynamic-layout-inspector/skia:skia-grpc-server",
    ],
)

java_test(
    name = "ResolveXmlReferencesTest",
    size = "large",
    data = COMMON_DATA + [
        "//prebuilts/studio/layoutlib/data:framework_res.jar",
    ] + glob([
        "testData/DatabindingMethodsTest/**",
    ]),
    jvm_flags = ["-Dtest.suite.class=com.android.tools.idea.tests.gui.editing.ResolveXmlReferencesTest"],
    tags = COMMON_TAGS + ["manual"],  # b/110178024
    test_class = "com.android.tools.idea.tests.gui.GuiJarTestSuite",
    runtime_deps = [":intellij.android.guiTests_testlib"],
)

java_test(
    name = "NewProjectTest",
    size = "large",
    data = COMMON_DATA + [
        "//prebuilts/studio/layoutlib/data:framework_res.jar",
    ],
    jvm_flags = ["-Dtest.suite.class=com.android.tools.idea.tests.gui.uibuilder.NewProjectTest"],
    tags = COMMON_TAGS + ["manual"],  #smoke test passing, but latestSupportLibraryWhileDndLayouts failed for UI reason
    test_class = "com.android.tools.idea.tests.gui.GuiJarTestSuite",
    runtime_deps = [":intellij.android.guiTests_testlib"],
)

java_test(
    name = "NewActivityTest",
    size = "large",
    data = COMMON_DATA + [
        "//prebuilts/studio/layoutlib/data:framework_res.jar",
    ] + glob([
        "testData/SimpleApplication/**",
    ]),
    jvm_flags = ["-Dtest.suite.class=com.android.tools.idea.tests.gui.npw.NewActivityTest"],
    tags = COMMON_TAGS + ["manual"],  # b/74910563
    test_class = "com.android.tools.idea.tests.gui.GuiJarTestSuite",
    runtime_deps = [":intellij.android.guiTests_testlib"],
)

java_test(
    name = "NlEditorTest",
    size = "large",
    data = COMMON_DATA + [
        # TODO: Remove the dependency on support-annotations once Bazel no longer requires support-annotations to build Android apps.
        "//prebuilts/studio/layoutlib/data:framework_res.jar",
        "@maven//:com.android.support.support-annotations_28.0.0",
        "@maven//:com.android.support.appcompat-v7_26.1.0",
    ] + glob([
        "testData/SimpleApplication/**",
    ]) + glob(["testData/LayoutTest/**"]),
    jvm_flags = ["-Dtest.suite.class=com.android.tools.idea.tests.gui.uibuilder.NlEditorTest"],
    tags = COMMON_TAGS + ["manual"],  #BasicLayoutTest failed for UI reason
    test_class = "com.android.tools.idea.tests.gui.GuiJarTestSuite",
    runtime_deps = [":intellij.android.guiTests_testlib"],
)

java_test(
    name = "NavNlEditorTest",
    size = "large",
    data = COMMON_DATA + [
        "//prebuilts/studio/layoutlib/data:framework_res.jar",
    ] + glob([
        "testData/SimpleApplication/**",
        "testData/Navigation/**",
    ]),
    jvm_flags = ["-Dtest.suite.class=com.android.tools.idea.tests.gui.naveditor.NavNlEditorTest"],
    tags = COMMON_TAGS + ["manual"],  #BasicLayoutTest failed for UI reason
    test_class = "com.android.tools.idea.tests.gui.GuiJarTestSuite",
    runtime_deps = [":intellij.android.guiTests_testlib"],
)

java_test(
    name = "ConstraintLayoutTest",
    size = "large",
    data = COMMON_DATA + [
        "//prebuilts/studio/layoutlib/data:framework_res.jar",
    ] + glob([
        "testData/SimpleApplication/**",
        "testData/LayoutTest/**",
    ]),
    jvm_flags = ["-Dtest.suite.class=com.android.tools.idea.tests.gui.uibuilder.ConstraintLayoutTest"],
    tags = COMMON_TAGS + ["manual"],  #Test failed for UI reason
    test_class = "com.android.tools.idea.tests.gui.GuiJarTestSuite",
    runtime_deps = [":intellij.android.guiTests_testlib"],
)

java_test(
    name = "GradleSyncTest",
    size = "large",
    data = COMMON_DATA + [
        "//prebuilts/studio/layoutlib/data:framework_res.jar",
    ] + glob([
        "testData/SimpleApplication/**",
    ]),
    jvm_flags = ["-Dtest.suite.class=com.android.tools.idea.tests.gui.gradle.GradleSyncTest"],
    tags = COMMON_TAGS + ["manual"],  #Sanity tests passing, but other tests fail
    test_class = "com.android.tools.idea.tests.gui.GuiJarTestSuite",
    runtime_deps = [":intellij.android.guiTests_testlib"],
)

java_test(
    name = "NewModuleTest",
    size = "large",
    data = COMMON_DATA + [
        "//prebuilts/studio/layoutlib/data:framework_res.jar",
    ] + glob([
        "testData/SimpleApplication/**",
        "testData/LocalJarsAsModules/**",
    ]),
    jvm_flags = ["-Dtest.suite.class=com.android.tools.idea.tests.gui.gradle.NewModuleTest"],
    tags = COMMON_TAGS + ["manual"],  # b/110178024
    test_class = "com.android.tools.idea.tests.gui.GuiJarTestSuite",
    runtime_deps = [":intellij.android.guiTests_testlib"],
)

java_test(
    name = "BuildTypesTest",
    size = "large",
    data = COMMON_DATA + [
        "//prebuilts/studio/layoutlib/data:framework_res.jar",
    ] + glob([
        "testData/SimpleApplication/**",
    ]),
    jvm_flags = ["-Dtest.suite.class=com.android.tools.idea.tests.gui.projectstructure.BuildTypesTest"],
    tags = COMMON_TAGS + ["manual"],  #UI flaky issue, fail sometimes
    test_class = "com.android.tools.idea.tests.gui.GuiJarTestSuite",
    runtime_deps = [":intellij.android.guiTests_testlib"],
)

java_test(
    name = "LayoutInspectorTest",
    size = "large",
    data = COMMON_DATA + [
        "//prebuilts/studio/layoutlib/data:framework_res.jar",
    ] + glob([
        "testData/SimpleApplication/**",
        "testData/LayoutInspector/**",
    ]),
    jvm_flags = ["-Dtest.suite.class=com.android.tools.idea.tests.gui.layoutinspector.LayoutInspectorTest"],
    tags = COMMON_TAGS + [
        "qa_smoke",
        "qa_unreliable",  # b/139761045
        "qa_smoke_unreliable",  # b/139761045
    ],
    test_class = "com.android.tools.idea.tests.gui.GuiJarTestSuite",
    runtime_deps = [":intellij.android.guiTests_testlib"],
)

java_test(
    name = "ConvertToWebpActionTest",
    size = "large",
    data = COMMON_DATA + [
        "//prebuilts/studio/layoutlib/data:framework_res.jar",
    ] + glob([
        "testData/ImportLocalWebpProject/**",
    ]),
    jvm_flags = ["-Dtest.suite.class=com.android.tools.idea.tests.gui.webp.ConvertToWebpActionTest"],
    tags = COMMON_TAGS + ["manual"],  #Sanity tests passing, but other tests fail
    test_class = "com.android.tools.idea.tests.gui.GuiJarTestSuite",
    runtime_deps = [":intellij.android.guiTests_testlib"],
)

java_test(
    name = "FilterIconTest",
    data = COMMON_DATA + [
        "//prebuilts/studio/layoutlib/data:framework_res.jar",
    ] + glob([
        "testData/SimpleApplication/**",
    ]),
    jvm_flags = ["-Dtest.suite.class=com.android.tools.idea.tests.gui.webp.FilterIconTest"],
    tags = COMMON_TAGS + [
        "qa_fast",
    ],
    test_class = "com.android.tools.idea.tests.gui.GuiJarTestSuite",
    runtime_deps = [":intellij.android.guiTests_testlib"],
)

java_test(
    name = "CodeConversionFromJavaToKotlinTest",
    data = COMMON_DATA + glob([
        "testData/JavaToKotlinCode/**",
    ]),
    jvm_flags = ["-Dtest.suite.class=com.android.tools.idea.tests.gui.kotlin.CodeConversionFromJavaToKotlinTest"],
    tags = COMMON_TAGS + ["manual"],
    test_class = "com.android.tools.idea.tests.gui.GuiJarTestSuite",
    runtime_deps = [":intellij.android.guiTests_testlib"],
)

java_test(
    name = "AndroidProfilerTest",
    data = COMMON_DATA + glob(["testData/MinimalMinSdk26Apk/**"]),
    jvm_flags = ["-Dtest.suite.class=com.android.tools.idea.tests.gui.profiler.AndroidProfilerTest"],
    tags = COMMON_TAGS + ["manual"],  # b/154963251
    test_class = "com.android.tools.idea.tests.gui.GuiJarTestSuite",
    runtime_deps = [":intellij.android.guiTests_testlib"],
)

java_test(
    name = "DeploymentTest",
    data = COMMON_DATA + [
        "//tools/base/deploy/deployer:test_apks",
    ] + glob([
        "testData/simple/**",
    ]) + select({
        "//tools/base/bazel:windows": [],
        "//conditions:default": [
            "//tools/base/deploy/installer:test-installer",
            "//tools/base/deploy/installer/tests:artifacts",
        ],
    }),
    flaky = True,
    jvm_flags = ["-Dtest.suite.class=com.android.tools.idea.tests.gui.deploy.DeploymentTest"],
    tags = COMMON_TAGS + [
        "no_mac",
        "ui_test",
        "very_flaky",  # b/201104220
    ],
    test_class = "com.android.tools.idea.tests.gui.GuiJarTestSuite",
    runtime_deps = [":intellij.android.guiTests_testlib"],
)

java_test(
    name = "TerminateAdbIfNotUsedTest",
    data = COMMON_DATA + glob(["testData/simple/**"]),
    jvm_flags = ["-Dtest.suite.class=com.android.tools.idea.tests.gui.adb.TerminateAdbIfNotUsedTest"],
    tags = COMMON_TAGS + ["manual"],  # b/154963251
    test_class = "com.android.tools.idea.tests.gui.GuiJarTestSuite",
    runtime_deps = [":intellij.android.guiTests_testlib"],
)

java_test(
    name = "ConsentDialogOptinTest",
    data = COMMON_DATA,
    jvm_flags = ["-Dtest.suite.class=com.android.tools.idea.tests.gui.analytics.ConsentDialogOptinTest -Denable.android.analytics.consent.dialog.for.test=true -Denable.android.analytics.logging.for.test=true"],
    tags = COMMON_TAGS + ["manual"],
    test_class = "com.android.tools.idea.tests.gui.GuiJarTestSuite",
    runtime_deps = [":intellij.android.guiTests_testlib"],
)

java_test(
    name = "ConsentDialogDeclineTest",
    data = COMMON_DATA,
    jvm_flags = ["-Dtest.suite.class=com.android.tools.idea.tests.gui.analytics.ConsentDialogDeclineTest -Denable.android.analytics.consent.dialog.for.test=true -Denable.android.analytics.logging.for.test=false"],
    tags = COMMON_TAGS + ["manual"],
    test_class = "com.android.tools.idea.tests.gui.GuiJarTestSuite",
    runtime_deps = [":intellij.android.guiTests_testlib"],
)

java_test(
    name = "LoggingEnabledTest",
    data = COMMON_DATA,
    jvm_flags = ["-Dtest.suite.class=com.android.tools.idea.tests.gui.analytics.LoggingEnabledTest -Denable.android.analytics.logging.for.test=true"],
    tags = COMMON_TAGS + ["manual"],
    test_class = "com.android.tools.idea.tests.gui.GuiJarTestSuite",
    runtime_deps = [":intellij.android.guiTests_testlib"],
)

java_test(
    name = "LoggingDisabledTest",
    data = COMMON_DATA,
    jvm_flags = ["-Dtest.suite.class=com.android.tools.idea.tests.gui.analytics.LoggingDisabledTest -Denable.android.analytics.logging.for.test=false"],
    tags = COMMON_TAGS + ["manual"],
    test_class = "com.android.tools.idea.tests.gui.GuiJarTestSuite",
    runtime_deps = [":intellij.android.guiTests_testlib"],
)

java_test(
    name = "EmbeddedEmulatorTest",
    size = "large",
    data = COMMON_DATA + [
        "//prebuilts/android-emulator:emulator",
        "@system_image_latest_default_x86_64//:images",
    ] + glob(["testData/TextInput/**"]),
    jvm_flags = ["-Dtest.suite.class=com.android.tools.idea.tests.gui.emulator.end2end.EmbeddedEmulatorTest"],
    tags = COMMON_TAGS + ["manual"],  # b/154963251
    test_class = "com.android.tools.idea.tests.gui.GuiJarTestSuite",
    runtime_deps = [":intellij.android.guiTests_testlib"],
)

java_test(
    name = "CompileWithJava8Test",
    data = COMMON_DATA + glob([
        "testData/MinSdk24App/**",
    ]),
    jvm_flags = ["-Dtest.suite.class=com.android.tools.idea.tests.gui.java8.CompileWithJava8Test"],
    tags = COMMON_TAGS + [
        "qa_smoke",  # fails 0 out of 3000 runs
    ],
    test_class = "com.android.tools.idea.tests.gui.GuiJarTestSuite",
    runtime_deps = [":intellij.android.guiTests_testlib"],
)

java_test(
    name = "CreateDefaultActivityTest",
    data = COMMON_DATA + [
        "//prebuilts/studio/layoutlib/data:framework_res.jar",
    ] + glob([
        "testData/SimpleApplication/**",
    ]),
    jvm_flags = ["-Dtest.suite.class=com.android.tools.idea.tests.gui.npw.CreateDefaultActivityTest"],
    tags = COMMON_TAGS + [
        "qa_smoke",  # fails 0 out of 3000 runs
    ],
    test_class = "com.android.tools.idea.tests.gui.GuiJarTestSuite",
    runtime_deps = [":intellij.android.guiTests_testlib"],
)

java_test(
    name = "GenerateApkWithReleaseVariantTest",
    data = COMMON_DATA + glob([
        "testData/SimpleApplication/**",
    ]),
    jvm_flags = ["-Dtest.suite.class=com.android.tools.idea.tests.gui.instantapp.GenerateApkWithReleaseVariantTest"],
    tags = COMMON_TAGS + [
        "qa_smoke",  # b/110178024
    ],
    test_class = "com.android.tools.idea.tests.gui.GuiJarTestSuite",
    runtime_deps = [":intellij.android.guiTests_testlib"],
)

java_test(
    name = "ModifyMinSdkAndSyncTest",
    data = COMMON_DATA + glob([
        "testData/SimpleApplication/**",
    ]),
    jvm_flags = ["-Dtest.suite.class=com.android.tools.idea.tests.gui.gradle.ModifyMinSdkAndSyncTest"],
    tags = COMMON_TAGS + [
        "qa_smoke",  # fails 1 out of 3000 runs
    ],
    test_class = "com.android.tools.idea.tests.gui.GuiJarTestSuite",
    runtime_deps = [":intellij.android.guiTests_testlib"],
)

java_test(
    name = "CreateNewAppModuleWithDefaultsTest",
    data = COMMON_DATA + glob([
        "testData/SimpleApplication/**",
    ]),
    jvm_flags = ["-Dtest.suite.class=com.android.tools.idea.tests.gui.gradle.CreateNewAppModuleWithDefaultsTest"],
    tags = COMMON_TAGS + [
        "qa_smoke",
    ],
    test_class = "com.android.tools.idea.tests.gui.GuiJarTestSuite",
    runtime_deps = [":intellij.android.guiTests_testlib"],
)

java_test(
    name = "CreateNewLibraryModuleWithDefaultsTest",
    data = COMMON_DATA + glob([
        "testData/SimpleApplication/**",
    ]),
    jvm_flags = ["-Dtest.suite.class=com.android.tools.idea.tests.gui.gradle.CreateNewLibraryModuleWithDefaultsTest"],
    tags = COMMON_TAGS + ["manual"],  # b/154963251
    test_class = "com.android.tools.idea.tests.gui.GuiJarTestSuite",
    runtime_deps = [":intellij.android.guiTests_testlib"],
)

java_test(
    name = "AddNewBuildTypeTest",
    data = COMMON_DATA + glob([
        "testData/SimpleApplication/**",
    ]),
    jvm_flags = ["-Dtest.suite.class=com.android.tools.idea.tests.gui.projectstructure.AddNewBuildTypeTest"],
    tags = COMMON_TAGS + [
        "qa_smoke",
    ],
    test_class = "com.android.tools.idea.tests.gui.GuiJarTestSuite",
    runtime_deps = [":intellij.android.guiTests_testlib"],
)

java_test(
    name = "RunOnEmulatorTest",
    data = COMMON_DATA + glob([
        "testData/SimpleApplication/**",
    ]),
    flaky = True,
    jvm_flags = ["-Dtest.suite.class=com.android.tools.idea.tests.gui.emulator.RunOnEmulatorTest"],
    tags = COMMON_TAGS + [
        "no_mac",
        "ui_test",
        "very_flaky",  # b/201104220
    ],
    test_class = "com.android.tools.idea.tests.gui.GuiJarTestSuite",
    runtime_deps = [":intellij.android.guiTests_testlib"],
)

java_test(
    name = "AddKotlinTest",
    size = "large",
    data = COMMON_DATA + glob([
        "testData/LinkProjectWithKotlin/**",
    ]),
    jvm_flags = [
        "-Dtest.suite.class=com.android.tools.idea.tests.gui.kotlin.AddKotlinTest",
    ],
    tags = COMMON_TAGS + [
        "qa_smoke",
    ],
    test_class = "com.android.tools.idea.tests.gui.GuiJarTestSuite",
    runtime_deps = [
        ":intellij.android.guiTests_testlib",
    ],
)

java_test(
    name = "SideConstraintHandlingTest",
    data = COMMON_DATA + [
        "//prebuilts/studio/layoutlib:build.prop",
        "//prebuilts/studio/layoutlib/data/fonts",
        "//prebuilts/studio/layoutlib/data:framework_res.jar",
        "//prebuilts/studio/layoutlib/data/icu",
        "//prebuilts/studio/layoutlib/data:native_libs",
    ] + glob([
        "testData/LayoutTest/**",
    ]),
    jvm_flags = ["-Dtest.suite.class=com.android.tools.idea.tests.gui.uibuilder.SideConstraintHandlingTest"],
    tags = COMMON_TAGS + [
        "qa_smoke",  # b/110178024
        "qa_unreliable",  # bug: b/78469702
        "qa_smoke_unreliable",  # bug: b/78469702
    ],
    test_class = "com.android.tools.idea.tests.gui.GuiJarTestSuite",
    runtime_deps = [":intellij.android.guiTests_testlib"],
)

java_test(
    name = "BaselineConstraintHandlingTest",
    data = COMMON_DATA + [
        "//prebuilts/studio/layoutlib:build.prop",
        "//prebuilts/studio/layoutlib/data/fonts",
        "//prebuilts/studio/layoutlib/data:framework_res.jar",
        "//prebuilts/studio/layoutlib/data/icu",
        "//prebuilts/studio/layoutlib/data:native_libs",
    ] + glob([
        "testData/LayoutTest/**",
    ]),
    jvm_flags = ["-Dtest.suite.class=com.android.tools.idea.tests.gui.uibuilder.BaselineConstraintHandlingTest"],
    tags = COMMON_TAGS + [
        "qa_smoke",
        "qa_smoke_unreliable",  # b/159635974
        "qa_unreliable",  # b/159635974
    ],
    test_class = "com.android.tools.idea.tests.gui.GuiJarTestSuite",
    runtime_deps = [":intellij.android.guiTests_testlib"],
)

java_test(
    name = "BasicLayoutEditTest",
    data = COMMON_DATA + [
        "//prebuilts/studio/layoutlib:build.prop",
        "//prebuilts/studio/layoutlib/data/fonts",
        "//prebuilts/studio/layoutlib/data:framework_res.jar",
        "//prebuilts/studio/layoutlib/data/icu",
        "//prebuilts/studio/layoutlib/data:native_libs",
    ] + glob([
        "testData/SimpleApplication/**",
    ]),
    flaky = True,
    jvm_flags = ["-Dtest.suite.class=com.android.tools.idea.tests.gui.uibuilder.BasicLayoutEditTest"],
    tags = COMMON_TAGS + [
        "ui_test",
        "very_flaky",  # b/201104220
    ],
    test_class = "com.android.tools.idea.tests.gui.GuiJarTestSuite",
    runtime_deps = [":intellij.android.guiTests_testlib"],
)

java_test(
    name = "OpenCloseVisualizationToolTest",
    data = COMMON_DATA + [
        "//prebuilts/studio/layoutlib:build.prop",
        "//prebuilts/studio/layoutlib/data/fonts",
        "//prebuilts/studio/layoutlib/data:framework_res.jar",
        "//prebuilts/studio/layoutlib/data/icu",
        "//prebuilts/studio/layoutlib/data:native_libs",
    ] + glob([
        "testData/SimpleApplication/**",
    ]),
    jvm_flags = ["-Dtest.suite.class=com.android.tools.idea.tests.gui.uibuilder.OpenCloseVisualizationToolTest"],
    tags = COMMON_TAGS + [
        "qa_smoke",
    ],
    test_class = "com.android.tools.idea.tests.gui.GuiJarTestSuite",
    runtime_deps = [":intellij.android.guiTests_testlib"],
)

java_test(
    name = "FlavorsExecutionTest",
    size = "enormous",
    timeout = "long",
    data = COMMON_DATA + [
        "//prebuilts/studio/layoutlib:build.prop",
        "//prebuilts/studio/layoutlib/data/fonts",
        "//prebuilts/studio/layoutlib/data:framework_res.jar",
        "//prebuilts/studio/layoutlib/data/icu",
        "//prebuilts/studio/layoutlib/data:native_libs",
    ] + glob([
        "testData/SimpleFlavoredApplication/**",
    ]),
    jvm_flags = ["-Dtest.suite.class=com.android.tools.idea.tests.gui.projectstructure.FlavorsExecutionTest"],
    tags = COMMON_TAGS + [
        "qa_smoke",
        "qa_smoke_unreliable",  # b/160247726
        "qa_unreliable",  # b/160247726
    ],
    test_class = "com.android.tools.idea.tests.gui.GuiJarTestSuite",
    runtime_deps = [":intellij.android.guiTests_testlib"],
)

java_test(
    name = "ConvertFromWebpToPngTest",
    size = "large",
    data = COMMON_DATA + glob([
        "testData/ImportLocalWebpProject/**",
    ]),
    jvm_flags = ["-Dtest.suite.class=com.android.tools.idea.tests.gui.webp.ConvertFromWebpToPngTest"],
    tags = COMMON_TAGS + [
        "qa_smoke",
    ],
    test_class = "com.android.tools.idea.tests.gui.GuiJarTestSuite",
    runtime_deps = [":intellij.android.guiTests_testlib"],
)

java_test(
    name = "CreateNewFlavorsTest",
    size = "large",
    data = COMMON_DATA + [
        "//prebuilts/studio/sdk:platforms/android-24",
    ] + glob([
        "testData/SimpleApplication/**",
    ]),
    jvm_flags = ["-Dtest.suite.class=com.android.tools.idea.tests.gui.projectstructure.CreateNewFlavorsTest"],
    tags = COMMON_TAGS + [
        "qa_smoke",
    ],
    test_class = "com.android.tools.idea.tests.gui.GuiJarTestSuite",
    runtime_deps = [":intellij.android.guiTests_testlib"],
)

java_test(
    name = "LaunchApkViewerTest",
    size = "large",
    data = COMMON_DATA + glob([
        "testData/SimpleApplication/**",
    ]),
    jvm_flags = ["-Dtest.suite.class=com.android.tools.idea.tests.gui.editors.LaunchApkViewerTest"],
    tags = COMMON_TAGS + [
        "qa_smoke",
    ],
    test_class = "com.android.tools.idea.tests.gui.GuiJarTestSuite",
    runtime_deps = [":intellij.android.guiTests_testlib"],
)

java_test(
    name = "CreateBasicKotlinProjectTest",
    size = "large",
    data = COMMON_DATA + [
        "//prebuilts/studio/layoutlib/data:framework_res.jar",
    ],
    jvm_flags = [
        "-Dtest.suite.class=com.android.tools.idea.tests.gui.kotlin.CreateBasicKotlinProjectTest",
    ],
    tags = COMMON_TAGS + [
        "qa_smoke",  # fails 1 out of 3000 runs
    ],
    test_class = "com.android.tools.idea.tests.gui.GuiJarTestSuite",
    runtime_deps = [":intellij.android.guiTests_testlib"],
)

java_test(
    name = "AddRemoveCppDependencyTest",
    size = "large",
    data = COMMON_DATA + [
        "//prebuilts/studio/layoutlib/data:framework_res.jar",
    ],
    jvm_flags = [
        "-Dtest.suite.class=com.android.tools.idea.tests.gui.npw.AddRemoveCppDependencyTest",
    ],
    tags = COMMON_TAGS + [
        "qa_smoke",
    ],
    test_class = "com.android.tools.idea.tests.gui.GuiJarTestSuite",
    runtime_deps = [":intellij.android.guiTests_testlib"],
)

java_test(
    name = "CreateNewProjectWithCpp1Test",
    size = "large",
    data = COMMON_DATA + [
        "//prebuilts/studio/layoutlib/data:framework_res.jar",
    ],
    jvm_flags = ["-Dtest.suite.class=com.android.tools.idea.tests.gui.npw.CreateNewProjectWithCpp1Test"],
    tags = COMMON_TAGS + [
        "qa_smoke",  # fails 1 out of 3000 runs
    ],
    test_class = "com.android.tools.idea.tests.gui.GuiJarTestSuite",
    runtime_deps = [":intellij.android.guiTests_testlib"],
)

java_test(
    name = "CreateNewProjectWithCpp2Test",
    size = "large",
    data = COMMON_DATA + [
        "//prebuilts/studio/layoutlib/data:framework_res.jar",
    ],
    jvm_flags = ["-Dtest.suite.class=com.android.tools.idea.tests.gui.npw.CreateNewProjectWithCpp2Test"],
    tags = COMMON_TAGS + [
        "qa_smoke",  # fails 1 out of 3000 runs
    ],
    test_class = "com.android.tools.idea.tests.gui.GuiJarTestSuite",
    runtime_deps = [":intellij.android.guiTests_testlib"],
)

java_test(
    name = "CreateNewProjectWithCpp3Test",
    size = "large",
    data = COMMON_DATA + [
        "//prebuilts/studio/layoutlib/data:framework_res.jar",
    ],
    jvm_flags = ["-Dtest.suite.class=com.android.tools.idea.tests.gui.npw.CreateNewProjectWithCpp3Test"],
    tags = COMMON_TAGS + [
        "qa_smoke",  # fails 0 out of 3000 runs
    ],
    test_class = "com.android.tools.idea.tests.gui.GuiJarTestSuite",
    runtime_deps = [":intellij.android.guiTests_testlib"],
)

java_test(
    name = "CreateNewMobileProjectTest",
    data = COMMON_DATA + [
        "//prebuilts/studio/layoutlib/data:framework_res.jar",
    ],
    flaky = True,
    jvm_flags = ["-Dtest.suite.class=com.android.tools.idea.tests.gui.uibuilder.CreateNewMobileProjectTest"],
    tags = COMMON_TAGS + [
        "ui_test",
        "very_flaky",  # b/201104220
    ],
    test_class = "com.android.tools.idea.tests.gui.GuiJarTestSuite",
    runtime_deps = [":intellij.android.guiTests_testlib"],
)

java_test(
    name = "CreateCppKotlinProjectTest",
    size = "large",
    timeout = "moderate",
    data = COMMON_DATA + [
        "//prebuilts/studio/layoutlib/data:framework_res.jar",
    ] + glob([
        "testData/CppKotlin/**",
    ]),
    flaky = True,
    jvm_flags = ["-Dtest.suite.class=com.android.tools.idea.tests.gui.kotlin.CreateCppKotlinProjectTest"],
    tags = COMMON_TAGS + [
        "ui_test",
        "very_flaky",  # b/201104220
    ],
    test_class = "com.android.tools.idea.tests.gui.GuiJarTestSuite",
    runtime_deps = [":intellij.android.guiTests_testlib"],
)

java_test(
    name = "BuildCppKotlinTest",
    data = COMMON_DATA + glob([
        "testData/CppKotlin/**",
    ]),
    jvm_flags = ["-Dtest.suite.class=com.android.tools.idea.tests.gui.kotlin.BuildCppKotlinTest"],
    tags = COMMON_TAGS + [
        "qa_smoke",
        "no_crostini",
        "qa_smoke_unreliable",  # b/161711253
        "qa_unreliable",  # b/161711253
    ],
    test_class = "com.android.tools.idea.tests.gui.GuiJarTestSuite",
    runtime_deps = [":intellij.android.guiTests_testlib"],
)

java_test(
    name = "AbiSplitApksTest",
    size = "enormous",
    timeout = "long",
    data = COMMON_DATA + glob([
        "testData/debugger/BasicCmakeAppForUI/**",
    ]),
    jvm_flags = ["-Dtest.suite.class=com.android.tools.idea.tests.gui.debugger.AbiSplitApksTest"],
    tags = COMMON_TAGS + [
        "qa_smoke",
        "no_crostini",
    ],
    test_class = "com.android.tools.idea.tests.gui.GuiJarTestSuite",
    runtime_deps = [":intellij.android.guiTests_testlib"],
)

java_test(
    name = "X86AbiSplitApksTest",
    size = "enormous",
    timeout = "long",
    data = COMMON_DATA + glob([
        "testData/debugger/BasicCmakeAppForUI/**",
    ]),
    jvm_flags = ["-Dtest.suite.class=com.android.tools.idea.tests.gui.debugger.X86AbiSplitApksTest"],
    tags = COMMON_TAGS + [
        "qa_smoke",
        "no_crostini",
    ],
    test_class = "com.android.tools.idea.tests.gui.GuiJarTestSuite",
    runtime_deps = [":intellij.android.guiTests_testlib"],
)

java_test(
    name = "LocalApkProjTest",
    size = "large",
    data = COMMON_DATA + glob([
        "testData/ApkDebug/**",
    ]),
    jvm_flags = ["-Dtest.suite.class=com.android.tools.idea.tests.gui.debugger.LocalApkProjTest"],
    tags = COMMON_TAGS + [
        "no-remote",
        "requires-fakeroot",
        "qa_smoke",
    ],
    test_class = "com.android.tools.idea.tests.gui.GuiJarTestSuite",
    runtime_deps = [":intellij.android.guiTests_testlib"],
)

java_test(
    name = "ImportSampleProjectTest",
    data = COMMON_DATA + glob([
        "testData/SimpleApplication/**",
    ]),
    jvm_flags = ["-Dtest.suite.class=com.android.tools.idea.tests.gui.emulator.ImportSampleProjectTest"],
    tags = [
        "cpu:3",
        "no-remote",
        "no_mac",
        "no_windows",
        "qa_smoke",
        "qa_smoke_unreliable",  # b/76023451
        "qa_unreliable",  # b/76023451
    ],
    test_class = "com.android.tools.idea.tests.gui.GuiJarTestSuite",
    runtime_deps = [":intellij.android.guiTests_testlib"],
)

java_test(
    name = "InstallPackageTest",
    data = COMMON_DATA + glob([
        "testData/SimpleApplication/**",
    ]),
    jvm_flags = ["-Dtest.suite.class=com.android.tools.idea.tests.gui.sdkmanager.InstallPackageTest"],
    tags = [
        "cpu:100",
        "no-remote",
        "no_mac",
        "no_windows",
        "qa_smoke",
        "qa_smoke_emu",  # Run together with emulators because the test needs to run alone
        "qa_smoke_unreliable_emu",  # b/119505019
        "qa_unreliable",  # b/119505019
        "requires-network",
        "requires_emulator",  # Run together with emulators because the test needs to run alone
    ],
    test_class = "com.android.tools.idea.tests.gui.GuiJarTestSuite",
    runtime_deps = [":intellij.android.guiTests_testlib"],
)

config_setting(
    name = "has_emulator",
    define_values = {
        "external_emulator": "true",
    },
)

java_test(
    name = "DebugOnEmulatorTest",
    size = "enormous",
    timeout = "long",
    data = COMMON_DATA + glob([
        "testData/SimpleApplication/**",
    ]) + [
        "//prebuilts/studio/sdk:platforms/android-23",
    ] + select({
        ":has_emulator": [
            "@externsdk//:system-images",
            "@externsdk//:emulator",
        ],
        "//conditions:default": [],
    }),
    jvm_flags = [
        "-Dtest.suite.class=com.android.tools.idea.tests.gui.emulator.DebugOnEmulatorTest",
    ],
    # do not sort: the beginning of this list is copied from COMMON_TAGS
    tags = [
        "block-network",
        "no_mac",
        "no_windows",
        "no-remote",
        "requires-fakeroot",
        "qa_smoke",
        "qa_smoke_emu",
        "requires_emulator",
        "cpu:100",
        "qa_smoke_unreliable_emu",  # intend to run it here to see stable smoke ui tests running time
        "qa_unreliable",  # intend to run it here to see stable smoke ui tests running time
    ],
    test_class = "com.android.tools.idea.tests.gui.GuiJarTestSuite",
    runtime_deps = [":intellij.android.guiTests_testlib"],
)

java_test(
    name = "CreateNavGraphTest",
    data = COMMON_DATA + glob([
        "testData/SimpleApplication/**",
    ]),
    jvm_flags = ["-Dtest.suite.class=com.android.tools.idea.tests.gui.naveditor.CreateNavGraphTest"],
    tags = COMMON_TAGS + [
        "qa_smoke",
    ],
    test_class = "com.android.tools.idea.tests.gui.GuiJarTestSuite",
    runtime_deps = [":intellij.android.guiTests_testlib"],
)

java_test(
    name = "CreateAndRunInstantAppTest",
    size = "enormous",
    timeout = "long",
    data = COMMON_DATA + select({
        ":has_emulator": [
            "@externsdk//:system-images",
            "@externsdk//:emulator",
        ],
        "//conditions:default": [],
    }) + [
        "//prebuilts/studio/sdk:instant-apps-sdk",
    ],
    jvm_flags = ["-Dtest.suite.class=com.android.tools.idea.tests.gui.instantapp.CreateAndRunInstantAppTest"],
    tags = [
        "block-network",
        "cpu:100",
        "no-remote",
        "no_mac",
        "no_windows",
        "qa_smoke",
        "qa_smoke_emu",
        "qa_smoke_unreliable_emu",  # b/147893119
        "qa_unreliable",  # b/147893119
        "requires-fakeroot",
        "requires_emulator",
    ],
    test_class = "com.android.tools.idea.tests.gui.GuiJarTestSuite",
    runtime_deps = [":intellij.android.guiTests_testlib"],
)

java_test(
    name = "DualDebuggerBreakpointsTest",
    size = "enormous",
    timeout = "long",
    data = COMMON_DATA + glob([
        "testData/debugger/BasicCmakeAppForUI/**",
    ]) + select({
        ":has_emulator": [
            "@externsdk//:system-images",
            "@externsdk//:emulator",
        ],
        "//conditions:default": [],
    }) + [
        "//prebuilts/tools:lldb",
        "//prebuilts/python/linux-x86:linux-x86",
    ],
    jvm_flags = ["-Dtest.suite.class=com.android.tools.idea.tests.gui.debugger.DualDebuggerBreakpointsTest"],
    tags = [
        "block-network",
        "cpu:100",
        "no-remote",
        "no_mac",
        "no_windows",
        "qa_smoke",  # b/128932526
        "qa_smoke_emu",  # b/128932526
        "qa_smoke_unreliable_emu",  # b/128932526
        "qa_unreliable",  # b/128932526
        "requires-fakeroot",
        "requires_emulator",
    ],
    test_class = "com.android.tools.idea.tests.gui.GuiJarTestSuite",
    runtime_deps = [":intellij.android.guiTests_testlib"],
)

java_test(
    name = "RunInstrumentationTest",
    size = "enormous",
    timeout = "long",
    data = COMMON_DATA + glob([
        "testData/InstrumentationTest/**",
    ]) + select({
        ":has_emulator": [
            "@externsdk//:system-images",
            "@externsdk//:emulator",
        ],
        "//conditions:default": [],
    }),
    jvm_flags = ["-Dtest.suite.class=com.android.tools.idea.tests.gui.emulator.RunInstrumentationTest"],
    tags = [
        "block-network",
        "cpu:100",
        "no-remote",
        "no_mac",
        "no_windows",
        "qa_smoke",
        "qa_smoke_emu",
        "qa_smoke_unreliable",  # b/145991485
        "qa_unreliable",  # b/145991485
        "requires-fakeroot",
        "requires_emulator",
    ],
    test_class = "com.android.tools.idea.tests.gui.GuiJarTestSuite",
    runtime_deps = [":intellij.android.guiTests_testlib"],
)

java_test(
    name = "EspressoRecorderTest",
    size = "enormous",
    timeout = "long",
    data = COMMON_DATA + glob([
        "testData/SimpleApplication/**",
    ]) + select({
        ":has_emulator": [
            "@externsdk//:system-images",
            "@externsdk//:emulator",
        ],
        "//conditions:default": [],
    }),
    jvm_flags = ["-Dtest.suite.class=com.android.tools.idea.tests.gui.espresso.EspressoRecorderTest"],
    tags = [
        "block-network",
        "cpu:100",
        "no-remote",
        "no_mac",
        "no_windows",
        "qa_smoke",
        "qa_smoke_emu",
        "qa_smoke_unreliable_emu",  # b/77635374
        "qa_unreliable",  # b/77635374
        "requires-fakeroot",
        "requires_emulator",
    ],
    test_class = "com.android.tools.idea.tests.gui.GuiJarTestSuite",
    runtime_deps = [":intellij.android.guiTests_testlib"],
)

java_test(
    name = "CMakeListsTest",
    size = "large",
    data = COMMON_DATA + glob([
        "testData/debugger/CMakeListsHelloJni/**",
    ]),
    jvm_flags = ["-Dtest.suite.class=com.android.tools.idea.tests.gui.cpp.CMakeListsTest"],
    tags = COMMON_TAGS + [
        "qa_smoke",
    ],
    test_class = "com.android.tools.idea.tests.gui.GuiJarTestSuite",
    runtime_deps = [":intellij.android.guiTests_testlib"],
)

java_test(
    name = "NewComposeProjectTest",
    size = "large",
    timeout = "moderate",
    data = COMMON_DATA,
    flaky = True,
    jvm_flags = ["-Dtest.suite.class=com.android.tools.idea.tests.gui.compose.NewComposeProjectTest"],
    tags = COMMON_TAGS + [
        "ui_test",
        "very_flaky",  # b/201104220
    ],
    test_class = "com.android.tools.idea.tests.gui.GuiJarTestSuite",
    runtime_deps = [":intellij.android.guiTests_testlib"],
)

java_test(
    name = "QuickFixForJniTest",
    size = "large",
    data = COMMON_DATA + glob([
        "testData/debugger/CLionNdkHelloJni/**",
    ]),
    jvm_flags = ["-Dtest.suite.class=com.android.tools.idea.tests.gui.cpp.QuickFixForJniTest"],
    tags = COMMON_TAGS + [
        "qa_unreliable",
    ],
    test_class = "com.android.tools.idea.tests.gui.GuiJarTestSuite",
    runtime_deps = [":intellij.android.guiTests_testlib"],
)

java_test(
    name = "OpenExistingProjectTest",
    size = "large",
    data = COMMON_DATA,
    jvm_flags = ["-Dtest.suite.class=com.android.tools.idea.tests.gui.uibuilder.OpenExistingProjectTest"],
    tags = COMMON_TAGS + [
        "qa_smoke",
    ],
    test_class = "com.android.tools.idea.tests.gui.GuiJarTestSuite",
    runtime_deps = [":intellij.android.guiTests_testlib"],
)

java_test(
    name = "CodeGenerationTest",
    size = "large",
    data = COMMON_DATA + glob([
        "testData/CodeGeneration/**",
    ]),
    jvm_flags = ["-Dtest.suite.class=com.android.tools.idea.tests.gui.intellijplatform.CodeGenerationTest"],
    tags = COMMON_TAGS + [
        "qa_smoke",
    ],
    test_class = "com.android.tools.idea.tests.gui.GuiJarTestSuite",
    runtime_deps = [":intellij.android.guiTests_testlib"],
)

java_test(
    name = "GotoDeclarationTest",
    size = "large",
    data = COMMON_DATA + glob([
        "testData/CodeGeneration/**",
    ]),
    jvm_flags = ["-Dtest.suite.class=com.android.tools.idea.tests.gui.intellijplatform.GotoDeclarationTest"],
    tags = COMMON_TAGS + [
        "qa_smoke",
    ],
    test_class = "com.android.tools.idea.tests.gui.GuiJarTestSuite",
    runtime_deps = [":intellij.android.guiTests_testlib"],
)

java_test(
    name = "AddBenchmarkModuleTest",
    size = "large",
    data = COMMON_DATA + glob([
        "testData/SimpleAndroidxApplication/**",
    ]),
    jvm_flags = ["-Dtest.suite.class=com.android.tools.idea.tests.gui.benchmark.AddBenchmarkModuleTest"],
    tags = COMMON_TAGS + [
        "qa_unreliable",
    ],
    test_class = "com.android.tools.idea.tests.gui.GuiJarTestSuite",
    runtime_deps = [":intellij.android.guiTests_testlib"],
)

java_test(
    name = "AddInstantModuleTest",
    size = "large",
    data = COMMON_DATA + glob([
        "testData/MinSdk24App/**",
    ]),
    jvm_flags = ["-Dtest.suite.class=com.android.tools.idea.tests.gui.instantapp.AddInstantModuleTest"],
    tags = COMMON_TAGS + [
        "qa_smoke",
    ],
    test_class = "com.android.tools.idea.tests.gui.GuiJarTestSuite",
    runtime_deps = [":intellij.android.guiTests_testlib"],
)

java_test(
    name = "BuildInstantAppTest",
    size = "large",
    data = COMMON_DATA + glob([
        "testData/SimpleApplication/**",
    ]),
    jvm_flags = ["-Dtest.suite.class=com.android.tools.idea.tests.gui.instantapp.BuildInstantAppTest"],
    tags = COMMON_TAGS + [
        "qa_smoke",
    ],
    test_class = "com.android.tools.idea.tests.gui.GuiJarTestSuite",
    runtime_deps = [":intellij.android.guiTests_testlib"],
)

java_test(
    name = "LintTest",
    data = COMMON_DATA + glob([
        "testData/LintTest/**",
    ]),
    jvm_flags = ["-Dtest.suite.class=com.android.tools.idea.tests.gui.lint.LintTest"],
    tags = COMMON_TAGS + [
        "qa_fast",  # b/110178024
    ],
    test_class = "com.android.tools.idea.tests.gui.GuiJarTestSuite",
    runtime_deps = [":intellij.android.guiTests_testlib"],
)

java_test(
    name = "UnusedResourceEvaluationTest",
    data = COMMON_DATA + glob([
        "testData/NoUnusedResourceApp/**",
    ]),
    jvm_flags = ["-Dtest.suite.class=com.android.tools.idea.tests.gui.uibuilder.UnusedResourceEvaluationTest"],
    tags = COMMON_TAGS + [
        "qa_fast",
    ],
    test_class = "com.android.tools.idea.tests.gui.GuiJarTestSuite",
    runtime_deps = [":intellij.android.guiTests_testlib"],
)

java_test(
    name = "JavaLibsDepTest",
    data = COMMON_DATA + [
        "//prebuilts/studio/layoutlib/data:framework_res.jar",
    ],
    jvm_flags = ["-Dtest.suite.class=com.android.tools.idea.tests.gui.projectstructure.JavaLibsDepTest"],
    tags = COMMON_TAGS + [
        "qa_fast",
        "qa_unreliable",  # b/117238132
        "qa_fast_unreliable",  # b/117238132
    ],
    test_class = "com.android.tools.idea.tests.gui.GuiJarTestSuite",
    runtime_deps = [":intellij.android.guiTests_testlib"],
)

java_test(
    name = "AndroidLibsDepTest",
    data = COMMON_DATA + [
        "//prebuilts/studio/layoutlib/data:framework_res.jar",
    ],
    jvm_flags = ["-Dtest.suite.class=com.android.tools.idea.tests.gui.projectstructure.AndroidLibsDepTest"],
    tags = COMMON_TAGS + [
        "qa_fast",
        "qa_unreliable",  # b/117238132
        "qa_fast_unreliable",  # b/117238132
    ],
    test_class = "com.android.tools.idea.tests.gui.GuiJarTestSuite",
    runtime_deps = [":intellij.android.guiTests_testlib"],
)

java_test(
    name = "JavaDepTest",
    data = COMMON_DATA + [
        "//prebuilts/studio/layoutlib/data:framework_res.jar",
        "@maven//:com.google.code.gson.gson_2.6.2",
    ],
    jvm_flags = ["-Dtest.suite.class=com.android.tools.idea.tests.gui.projectstructure.JavaDepTest"],
    tags = COMMON_TAGS + [
        "qa_fast",
        "qa_unreliable",  # b/117238132
        "qa_fast_unreliable",  # b/117238132
    ],
    test_class = "com.android.tools.idea.tests.gui.GuiJarTestSuite",
    runtime_deps = [":intellij.android.guiTests_testlib"],
)

java_test(
    name = "AndroidDepTest",
    data = COMMON_DATA + [
        "//prebuilts/studio/layoutlib/data:framework_res.jar",
        "@maven//:com.google.code.gson.gson_2.6.2",
    ],
    jvm_flags = ["-Dtest.suite.class=com.android.tools.idea.tests.gui.projectstructure.AndroidDepTest"],
    tags = COMMON_TAGS + [
        "qa_fast",
        "qa_unreliable",  # b/111889561
        "qa_fast_unreliable",  # b/111889561
    ],
    test_class = "com.android.tools.idea.tests.gui.GuiJarTestSuite",
    runtime_deps = [":intellij.android.guiTests_testlib"],
)

java_test(
    name = "IdePermissionTest",
    data = COMMON_DATA + glob([
        "testData/SimpleApplication/**",
    ]),
    jvm_flags = ["-Dtest.suite.class=com.android.tools.idea.tests.gui.editing.IdePermissionTest"],
    tags = COMMON_TAGS + [
        "qa_fast",
    ],
    test_class = "com.android.tools.idea.tests.gui.GuiJarTestSuite",
    runtime_deps = [":intellij.android.guiTests_testlib"],
)

java_test(
    name = "PrivateResourceTest",
    data = COMMON_DATA + [
        "//prebuilts/studio/layoutlib/data:framework_res.jar",
    ] + glob([
        "testData/PrivateResource/**",
    ]),
    jvm_flags = ["-Dtest.suite.class=com.android.tools.idea.tests.gui.editing.PrivateResourceTest"],
    tags = COMMON_TAGS + [
        "qa_fast",
        "qa_unreliable",  # b/111889561
        "qa_fast_unreliable",  # b/111889561
    ],
    test_class = "com.android.tools.idea.tests.gui.GuiJarTestSuite",
    runtime_deps = [":intellij.android.guiTests_testlib"],
)

java_test(
    name = "ChangeLibModSettingsTest",
    data = COMMON_DATA + [
        "//prebuilts/studio/layoutlib/data:framework_res.jar",
    ] + glob([
        "testData/PrivateResource/**",
    ]),
    jvm_flags = ["-Dtest.suite.class=com.android.tools.idea.tests.gui.uibuilder.ChangeLibModSettingsTest"],
    tags = COMMON_TAGS + [
        "qa_fast",
        "qa_unreliable",  # b/111889561
        "qa_fast_unreliable",  # b/111889561
    ],
    test_class = "com.android.tools.idea.tests.gui.GuiJarTestSuite",
    runtime_deps = [":intellij.android.guiTests_testlib"],
)

java_test(
    name = "NameWithSpaceAndDollarTest",
    data = COMMON_DATA + [
        "//prebuilts/studio/layoutlib/data:framework_res.jar",
    ],
    jvm_flags = ["-Dtest.suite.class=com.android.tools.idea.tests.gui.uibuilder.NameWithSpaceAndDollarTest"],
    tags = COMMON_TAGS + [
        "qa_fast",
        "qa_unreliable",  # b/111889561
        "qa_fast_unreliable",  # b/111889561
    ],
    test_class = "com.android.tools.idea.tests.gui.GuiJarTestSuite",
    runtime_deps = [":intellij.android.guiTests_testlib"],
)

java_test(
    name = "ThemeEditorTest",
    data = COMMON_DATA + [
        "//prebuilts/studio/layoutlib:build.prop",
        "//prebuilts/studio/layoutlib/data/fonts",
        "//prebuilts/studio/layoutlib/data:framework_res.jar",
        "//prebuilts/studio/layoutlib/data/icu",
        "//prebuilts/studio/layoutlib/data:native_libs",
        "//prebuilts/studio/sdk:platforms/android-25",
    ] + glob([
        "testData/SimpleApplication/**",
    ]),
    jvm_flags = ["-Dtest.suite.class=com.android.tools.idea.tests.gui.uibuilder.ThemeEditorTest"],
    tags = COMMON_TAGS + [
        "qa_fast",
        "qa_unreliable",  # b/115685973
        "qa_fast_unreliable",  # b/115685973
    ],
    test_class = "com.android.tools.idea.tests.gui.GuiJarTestSuite",
    runtime_deps = [":intellij.android.guiTests_testlib"],
)

java_test(
    name = "ConstraintLayoutResizeHandleTest",
    data = COMMON_DATA + [
        "//prebuilts/studio/layoutlib:build.prop",
        "//prebuilts/studio/layoutlib/data/fonts",
        "//prebuilts/studio/layoutlib/data:framework_res.jar",
        "//prebuilts/studio/layoutlib/data/icu",
        "//prebuilts/studio/layoutlib/data:native_libs",
    ] + glob([
        "testData/LayoutTest/**",
    ]),
    jvm_flags = ["-Dtest.suite.class=com.android.tools.idea.tests.gui.uibuilder.ConstraintLayoutResizeHandleTest"],
    tags = COMMON_TAGS + [
        "qa_fast",
        "qa_unreliable",  # b/115685973
        "qa_fast_unreliable",  # b/115685973
    ],
    test_class = "com.android.tools.idea.tests.gui.GuiJarTestSuite",
    runtime_deps = [":intellij.android.guiTests_testlib"],
)

java_test(
    name = "ConstraintLayoutAnchorExemptionTest",
    data = COMMON_DATA + [
        "//prebuilts/studio/layoutlib:build.prop",
        "//prebuilts/studio/layoutlib/data/fonts",
        "//prebuilts/studio/layoutlib/data:framework_res.jar",
        "//prebuilts/studio/layoutlib/data/icu",
        "//prebuilts/studio/layoutlib/data:native_libs",
    ] + glob([
        "testData/LayoutTest/**",
    ]),
    jvm_flags = ["-Dtest.suite.class=com.android.tools.idea.tests.gui.uibuilder.ConstraintLayoutAnchorExemptionTest"],
    tags = COMMON_TAGS + [
        "qa_fast",
        "qa_unreliable",  # b/116793860
        "qa_fast_unreliable",  # b/116793860
    ],
    test_class = "com.android.tools.idea.tests.gui.GuiJarTestSuite",
    runtime_deps = [":intellij.android.guiTests_testlib"],
)

java_test(
    name = "ClearConstraintTest",
    data = COMMON_DATA + [
        "//prebuilts/studio/layoutlib:build.prop",
        "//prebuilts/studio/layoutlib/data/fonts",
        "//prebuilts/studio/layoutlib/data:framework_res.jar",
        "//prebuilts/studio/layoutlib/data/icu",
        "//prebuilts/studio/layoutlib/data:native_libs",
    ] + glob([
        "testData/LayoutTest/**",
    ]),
    jvm_flags = ["-Dtest.suite.class=com.android.tools.idea.tests.gui.uibuilder.ClearConstraintTest"],
    tags = COMMON_TAGS + [
        "qa_fast",
        "qa_unreliable",  # b/116801839
        "qa_fast_unreliable",  # b/116801839
    ],
    test_class = "com.android.tools.idea.tests.gui.GuiJarTestSuite",
    runtime_deps = [":intellij.android.guiTests_testlib"],
)

java_test(
    name = "CreateBaselineConnectionTest",
    data = COMMON_DATA + [
        "//prebuilts/studio/layoutlib:build.prop",
        "//prebuilts/studio/layoutlib/data/fonts",
        "//prebuilts/studio/layoutlib/data:framework_res.jar",
        "//prebuilts/studio/layoutlib/data/icu",
        "//prebuilts/studio/layoutlib/data:native_libs",
    ] + glob([
        "testData/LayoutTest/**",
    ]),
    jvm_flags = ["-Dtest.suite.class=com.android.tools.idea.tests.gui.uibuilder.CreateBaselineConnectionTest"],
    tags = COMMON_TAGS + [
        "qa_fast",
    ],
    test_class = "com.android.tools.idea.tests.gui.GuiJarTestSuite",
    runtime_deps = [":intellij.android.guiTests_testlib"],
)

java_test(
    name = "AdaptiveIconsTest",
    data = COMMON_DATA + [
        "//prebuilts/studio/layoutlib:build.prop",
        "//prebuilts/studio/layoutlib/data/fonts",
        "//prebuilts/studio/layoutlib/data:framework_res.jar",
        "//prebuilts/studio/layoutlib/data/icu",
        "//prebuilts/studio/layoutlib/data:native_libs",
    ] + glob([
        "testData/SimpleApplication/**",
    ]),
    jvm_flags = ["-Dtest.suite.class=com.android.tools.idea.tests.gui.assetstudio.AdaptiveIconsTest"],
    tags = COMMON_TAGS + [
        "qa_fast",
    ],
    test_class = "com.android.tools.idea.tests.gui.GuiJarTestSuite",
    runtime_deps = [":intellij.android.guiTests_testlib"],
)

java_test(
    name = "AndroidVectorDrawableToolTest",
    data = COMMON_DATA + [
        "//prebuilts/studio/layoutlib:build.prop",
        "//prebuilts/studio/layoutlib/data/fonts",
        "//prebuilts/studio/layoutlib/data:framework_res.jar",
        "//prebuilts/studio/layoutlib/data/icu",
        "//prebuilts/studio/layoutlib/data:native_libs",
    ] + glob([
        "testData/SimpleApplication/**",
    ]),
    jvm_flags = ["-Dtest.suite.class=com.android.tools.idea.tests.gui.uibuilder.AndroidVectorDrawableToolTest"],
    tags = COMMON_TAGS + [
        "qa_fast",
        "qa_unreliable",  # b/115539594
        "qa_fast_unreliable",  # b/115539594
    ],
    test_class = "com.android.tools.idea.tests.gui.GuiJarTestSuite",
    runtime_deps = [":intellij.android.guiTests_testlib"],
)

java_test(
    name = "ImageAssetGradleTest",
    data = COMMON_DATA + [
        "//prebuilts/studio/layoutlib:build.prop",
        "//prebuilts/studio/layoutlib/data/fonts",
        "//prebuilts/studio/layoutlib/data:framework_res.jar",
        "//prebuilts/studio/layoutlib/data/icu",
        "//prebuilts/studio/layoutlib/data:native_libs",
    ] + glob([
        "testData/SimpleApplication/**",
    ]),
    jvm_flags = ["-Dtest.suite.class=com.android.tools.idea.tests.gui.uibuilder.ImageAssetGradleTest"],
    tags = COMMON_TAGS + [
        "qa_fast",
        "qa_unreliable",  # b/115567466
        "qa_fast_unreliable",  # b/115567466
    ],
    test_class = "com.android.tools.idea.tests.gui.GuiJarTestSuite",
    runtime_deps = [":intellij.android.guiTests_testlib"],
)

java_test(
    name = "ImageAssetErrorCheckTest",
    data = COMMON_DATA + [
        "//prebuilts/studio/layoutlib:build.prop",
        "//prebuilts/studio/layoutlib/data/fonts",
        "//prebuilts/studio/layoutlib/data:framework_res.jar",
        "//prebuilts/studio/layoutlib/data/icu",
        "//prebuilts/studio/layoutlib/data:native_libs",
    ] + glob([
        "testData/SimpleApplication/**",
        "testData/TestImages/**",
    ]),
    jvm_flags = ["-Dtest.suite.class=com.android.tools.idea.tests.gui.uibuilder.ImageAssetErrorCheckTest"],
    tags = COMMON_TAGS + [
        "qa_fast",
    ],
    test_class = "com.android.tools.idea.tests.gui.GuiJarTestSuite",
    runtime_deps = [":intellij.android.guiTests_testlib"],
)

java_test(
    name = "AddCppToModuleActionTest",
    size = "large",
    data = COMMON_DATA,
    jvm_flags = ["-Dtest.suite.class=com.android.tools.idea.tests.gui.cpp.AddCppToModuleActionTest"],
    tags = COMMON_TAGS + [
        "qa_smoke",
    ],
    test_class = "com.android.tools.idea.tests.gui.GuiJarTestSuite",
    runtime_deps = [":intellij.android.guiTests_testlib"],
)

java_test(
    name = "ShowFilesUnknownToCMakeActionTest",
    size = "large",
    data = COMMON_DATA,
    jvm_flags = ["-Dtest.suite.class=com.android.tools.idea.tests.gui.cpp.ShowFilesUnknownToCMakeActionTest"],
    tags = COMMON_TAGS + [
        "qa_smoke",
        "no_crostini",
    ],
    test_class = "com.android.tools.idea.tests.gui.GuiJarTestSuite",
    runtime_deps = [":intellij.android.guiTests_testlib"],
)

java_test(
    name = "CLionIntegrationTest",
    data = COMMON_DATA + glob([
        "testData/debugger/CLionNdkHelloJni/**",
    ]),
    jvm_flags = ["-Dtest.suite.class=com.android.tools.idea.tests.gui.cpp.CLionIntegrationTest"],
    tags = COMMON_TAGS + [
        "qa_fast",
    ],
    test_class = "com.android.tools.idea.tests.gui.GuiJarTestSuite",
    runtime_deps = [":intellij.android.guiTests_testlib"],
)

java_test(
    name = "ShortcutNavigationTest",
    data = COMMON_DATA + glob([
        "testData/debugger/NdkHelloJni/**",
    ]),
    jvm_flags = ["-Dtest.suite.class=com.android.tools.idea.tests.gui.cpp.ShortcutNavigationTest"],
    tags = COMMON_TAGS + [
        "qa_fast",
        "qa_unreliable",  # b/115567466
        "qa_fast_unreliable",  # b/115567466
    ],
    test_class = "com.android.tools.idea.tests.gui.GuiJarTestSuite",
    runtime_deps = [":intellij.android.guiTests_testlib"],
)

java_test(
    name = "FlavorsEditingTest",
    data = COMMON_DATA + [
        "//prebuilts/studio/sdk:platforms/android-24",
        "//prebuilts/studio/sdk:platforms/android-25",
    ] + glob([
        "testData/SimpleApplication/**",
    ]),
    jvm_flags = ["-Dtest.suite.class=com.android.tools.idea.tests.gui.projectstructure.FlavorsEditingTest"],
    tags = COMMON_TAGS + [
        "qa_fast",
        "qa_unreliable",  # b/111997969
        "qa_fast_unreliable",  # b/111997969
        "no-remote",
    ],
    test_class = "com.android.tools.idea.tests.gui.GuiJarTestSuite",
    runtime_deps = [":intellij.android.guiTests_testlib"],
)

java_test(
    name = "ConvertFrom9PatchTest",
    data = COMMON_DATA + glob([
        "testData/ConvertFrom9Patch/**",
    ]),
    jvm_flags = ["-Dtest.suite.class=com.android.tools.idea.tests.gui.webp.ConvertFrom9PatchTest"],
    tags = COMMON_TAGS + [
        "qa_fast",
    ],
    test_class = "com.android.tools.idea.tests.gui.GuiJarTestSuite",
    runtime_deps = [":intellij.android.guiTests_testlib"],
)

java_test(
    name = "LintCheckWithKotlinTest",
    data = COMMON_DATA + [
        "//prebuilts/studio/layoutlib/data:framework_res.jar",
    ] + glob([
        "testData/KotlinInstrumentation/**",
    ]),
    jvm_flags = ["-Dtest.suite.class=com.android.tools.idea.tests.gui.kotlin.LintCheckWithKotlinTest"],
    tags = COMMON_TAGS + [
        "qa_fast",
    ],
    test_class = "com.android.tools.idea.tests.gui.GuiJarTestSuite",
    runtime_deps = [":intellij.android.guiTests_testlib"],
)

java_test(
    name = "NoGradleSyncForProjectReimportTest",
    data = COMMON_DATA + glob([
        "testData/SimpleApplication/**",
    ]),
    jvm_flags = ["-Dtest.suite.class=com.android.tools.idea.tests.gui.gradle.NoGradleSyncForProjectReimportTest"],
    tags = COMMON_TAGS + [
        "qa_fast",
    ],
    test_class = "com.android.tools.idea.tests.gui.GuiJarTestSuite",
    runtime_deps = [":intellij.android.guiTests_testlib"],
)

java_test(
    name = "ApkViewerTest",
    data = COMMON_DATA + glob([
        "testData/SimpleApplication/**",
    ]),
    jvm_flags = ["-Dtest.suite.class=com.android.tools.idea.tests.gui.editors.ApkViewerTest"],
    tags = COMMON_TAGS + [
        "qa_fast",
    ],
    test_class = "com.android.tools.idea.tests.gui.GuiJarTestSuite",
    runtime_deps = [":intellij.android.guiTests_testlib"],
)

java_test(
    name = "BuildAndRunCMakeProjectTest",
    size = "enormous",
    timeout = "long",
    data = COMMON_DATA + glob([
        "testData/debugger/BasicCmakeAppForUI/**",
    ]) + select({
        ":has_emulator": [
            "@externsdk//:system-images",
            "@externsdk//:emulator",
        ],
        "//conditions:default": [],
    }),
    jvm_flags = ["-Dtest.suite.class=com.android.tools.idea.tests.gui.debugger.BuildAndRunCMakeProjectTest"],
    tags = [
        "block-network",
        "cpu:100",
        "no-remote",
        "no_mac",
        "no_windows",
        "qa_fast",
        "qa_fast_emu",
        "qa_fast_unreliable_emu",
        "requires-fakeroot",
        "requires_emulator",
    ],
    test_class = "com.android.tools.idea.tests.gui.GuiJarTestSuite",
    runtime_deps = [":intellij.android.guiTests_testlib"],
)

java_test(
    name = "JavaDebuggerTest",
    size = "enormous",
    timeout = "long",
    data = COMMON_DATA + glob([
        "testData/debugger/BasicCmakeAppForUI/**",
    ]) + select({
        ":has_emulator": [
            "@externsdk//:system-images",
            "@externsdk//:emulator",
        ],
        "//conditions:default": [],
    }),
    jvm_flags = ["-Dtest.suite.class=com.android.tools.idea.tests.gui.debugger.JavaDebuggerTest"],
    tags = [
        "block-network",
        "cpu:100",
        "no-remote",
        "no_mac",
        "no_windows",
        "qa_fast",
        "qa_fast_emu",
        "requires-fakeroot",
        "requires_emulator",
    ],
    test_class = "com.android.tools.idea.tests.gui.GuiJarTestSuite",
    runtime_deps = [":intellij.android.guiTests_testlib"],
)

java_test(
    name = "AutoDebuggerInNdkProjectTest",
    size = "enormous",
    timeout = "long",
    data = COMMON_DATA + glob([
        "testData/debugger/NdkHelloJni/**",
    ]) + select({
        ":has_emulator": [
            "@externsdk//:system-images",
            "@externsdk//:emulator",
        ],
        "//conditions:default": [],
    }) + [
        "//prebuilts/tools:lldb",
        "//prebuilts/python/linux-x86:linux-x86",
    ],
    jvm_flags = ["-Dtest.suite.class=com.android.tools.idea.tests.gui.debugger.AutoDebuggerInNdkProjectTest"],
    tags = [
        "block-network",
        "cpu:100",
        "no-remote",
        "no_mac",
        "no_windows",
        "qa_fast",
        "qa_fast_unreliable_emu",
        "requires-fakeroot",
        "requires_emulator",
    ],
    test_class = "com.android.tools.idea.tests.gui.GuiJarTestSuite",
    runtime_deps = [":intellij.android.guiTests_testlib"],
)

java_test(
    name = "DualDebuggerInNdkProjectTest",
    size = "enormous",
    timeout = "long",
    data = COMMON_DATA + glob([
        "testData/debugger/NdkHelloJni/**",
    ]) + select({
        ":has_emulator": [
            "@externsdk//:system-images",
            "@externsdk//:emulator",
        ],
        "//conditions:default": [],
    }) + [
        "//prebuilts/tools:lldb",
        "//prebuilts/python/linux-x86:linux-x86",
    ],
    jvm_flags = ["-Dtest.suite.class=com.android.tools.idea.tests.gui.debugger.DualDebuggerInNdkProjectTest"],
    tags = [
        "block-network",
        "cpu:100",
        "no-remote",
        "no_mac",
        "no_windows",
        "qa_fast",
        "qa_fast_emu",
        "qa_fast_unreliable_emu",
        "qa_unreliable",
        "requires-fakeroot",
        "requires_emulator",
    ],
    test_class = "com.android.tools.idea.tests.gui.GuiJarTestSuite",
    runtime_deps = [":intellij.android.guiTests_testlib"],
)

java_test(
    name = "NativeDebuggerInNdkProjectTest",
    size = "enormous",
    timeout = "long",
    data = COMMON_DATA + glob([
        "testData/debugger/NdkHelloJni/**",
    ]) + select({
        ":has_emulator": [
            "@externsdk//:system-images",
            "@externsdk//:emulator",
        ],
        "//conditions:default": [],
    }) + [
        "//prebuilts/tools:lldb",
        "//prebuilts/python/linux-x86:linux-x86",
    ],
    jvm_flags = ["-Dtest.suite.class=com.android.tools.idea.tests.gui.debugger.NativeDebuggerInNdkProjectTest"],
    tags = [
        "block-network",
        "cpu:100",
        "no-remote",
        "no_mac",
        "no_windows",
        "qa_fast",
        "qa_fast_emu",
        "qa_fast_unreliable_emu",
        "qa_unreliable",
        "requires-fakeroot",
        "requires_emulator",
    ],
    test_class = "com.android.tools.idea.tests.gui.GuiJarTestSuite",
    runtime_deps = [":intellij.android.guiTests_testlib"],
)

java_test(
    name = "WatchpointTest",
    size = "enormous",
    timeout = "long",
    data = COMMON_DATA + glob([
        "testData/debugger/WatchpointTestAppForUI/**",
    ]) + select({
        ":has_emulator": [
            "@externsdk//:system-images",
            "@externsdk//:emulator",
        ],
        "//conditions:default": [],
    }) + [
        "//prebuilts/tools:lldb",
        "//prebuilts/python/linux-x86:linux-x86",
    ],
    jvm_flags = ["-Dtest.suite.class=com.android.tools.idea.tests.gui.debugger.WatchpointTest"],
    tags = [
        "block-network",
        "cpu:100",
        "no-remote",
        "no_mac",
        "no_windows",
        "qa_fast",
        "qa_fast_emu",
        "qa_fast_unreliable_emu",
        "qa_unreliable",
        "requires-fakeroot",
        "requires_emulator",
    ],
    test_class = "com.android.tools.idea.tests.gui.GuiJarTestSuite",
    runtime_deps = [":intellij.android.guiTests_testlib"],
)

java_test(
    name = "NativeDebuggerBreakpointsTest",
    size = "enormous",
    timeout = "long",
    data = COMMON_DATA + glob([
        "testData/debugger/BasicCmakeAppForUI/**",
    ]) + select({
        ":has_emulator": [
            "@externsdk//:system-images",
            "@externsdk//:emulator",
        ],
        "//conditions:default": [],
    }) + [
        "//prebuilts/tools:lldb",
        "//prebuilts/python/linux-x86:linux-x86",
    ],
    jvm_flags = ["-Dtest.suite.class=com.android.tools.idea.tests.gui.debugger.NativeDebuggerBreakpointsTest"],
    tags = [
        "block-network",
        "cpu:100",
        "no-remote",
        "no_mac",
        "no_windows",
        "qa_fast",
        "qa_fast_emu",
        "qa_fast_unreliable_emu",  # b/137669728
        "qa_unreliable",  # b/137669728
        "requires-fakeroot",
        "requires_emulator",
    ],
    test_class = "com.android.tools.idea.tests.gui.GuiJarTestSuite",
    runtime_deps = [":intellij.android.guiTests_testlib"],
)

java_test(
    name = "SessionRestartTest",
    size = "enormous",
    timeout = "long",
    data = COMMON_DATA + glob([
        "testData/debugger/BasicCmakeAppForUI/**",
    ]) + select({
        ":has_emulator": [
            "@externsdk//:system-images",
            "@externsdk//:emulator",
        ],
        "//conditions:default": [],
    }) + [
        "//prebuilts/tools:lldb",
        "//prebuilts/python/linux-x86:linux-x86",
    ],
    jvm_flags = ["-Dtest.suite.class=com.android.tools.idea.tests.gui.debugger.SessionRestartTest"],
    tags = [
        "block-network",
        "cpu:100",
        "no-remote",
        "no_mac",
        "no_windows",
        "qa_fast",
        "qa_fast_emu",
        "qa_fast_unreliable_emu",  # b/137669728
        "qa_unreliable",  # b/137669728
        "requires-fakeroot",
        "requires_emulator",
    ],
    test_class = "com.android.tools.idea.tests.gui.GuiJarTestSuite",
    runtime_deps = [":intellij.android.guiTests_testlib"],
)

java_test(
    name = "SmartStepIntoTest",
    size = "enormous",
    timeout = "long",
    data = COMMON_DATA + glob([
        "testData/debugger/SmartStepIntoCmakeApp/**",
    ]) + select({
        ":has_emulator": [
            "@externsdk//:system-images",
            "@externsdk//:emulator",
        ],
        "//conditions:default": [],
    }) + [
        "//prebuilts/tools:lldb",
        "//prebuilts/python/linux-x86:linux-x86",
    ],
    jvm_flags = ["-Dtest.suite.class=com.android.tools.idea.tests.gui.debugger.SmartStepIntoTest"],
    tags = [
        "block-network",
        "cpu:100",
        "no-remote",
        "no_mac",
        "no_windows",
        "qa_fast",
        "qa_fast_emu",
        "qa_fast_unreliable_emu",  # b/138743860
        "qa_unreliable",  # b/138743860
        "requires-fakeroot",
        "requires_emulator",
    ],
    test_class = "com.android.tools.idea.tests.gui.GuiJarTestSuite",
    runtime_deps = [":intellij.android.guiTests_testlib"],
)

java_test(
    name = "NdkSxsTest",
    data = COMMON_DATA,
    jvm_flags = ["-Dtest.suite.class=com.android.tools.idea.tests.gui.cpp.NdkSxsTest"],
    tags = COMMON_TAGS + [
        "qa_fast",
    ],
    test_class = "com.android.tools.idea.tests.gui.GuiJarTestSuite",
    runtime_deps = [":intellij.android.guiTests_testlib"],
)

java_test(
    name = "JavaToKotlinConversionTest",
    data = COMMON_DATA + glob([
        "testData/SimpleApplication/**",
    ]),
    jvm_flags = ["-Dtest.suite.class=com.android.tools.idea.tests.gui.kotlin.JavaToKotlinConversionTest"],
    tags = COMMON_TAGS + [
        "qa_fast",
    ],
    test_class = "com.android.tools.idea.tests.gui.GuiJarTestSuite",
    runtime_deps = [":intellij.android.guiTests_testlib"],
)

java_test(
    name = "CreateFromPreexistingApkTest",
    data = COMMON_DATA + glob([
        "testData/ApkDebug/**",
    ]),
    jvm_flags = ["-Dtest.suite.class=com.android.tools.idea.tests.gui.debugger.CreateFromPreexistingApkTest"],
    tags = COMMON_TAGS + [
        "qa_fast",
    ],
    test_class = "com.android.tools.idea.tests.gui.GuiJarTestSuite",
    runtime_deps = [":intellij.android.guiTests_testlib"],
)

java_test(
    name = "CreateAPKProjectTest",
    size = "enormous",
    timeout = "long",
    data = COMMON_DATA + glob([
        "testData/ApkDebug/**",
    ]) + select({
        ":has_emulator": [
            "@externsdk//:system-images",
            "@externsdk//:emulator",
        ],
        "//conditions:default": [],
    }) + [
        "//prebuilts/tools:lldb",
        "//prebuilts/python/linux-x86:linux-x86",
    ],
    jvm_flags = ["-Dtest.suite.class=com.android.tools.idea.tests.gui.debugger.CreateAPKProjectTest"],
    tags = [
        "block-network",
        "cpu:100",
        "no-remote",
        "no_mac",
        "no_windows",
        "qa_fast",
        "qa_fast_emu",
        "requires-fakeroot",
        "requires_emulator",
    ],
    test_class = "com.android.tools.idea.tests.gui.GuiJarTestSuite",
    runtime_deps = [":intellij.android.guiTests_testlib"],
)

java_test(
    name = "InstantAppRunFromCmdLineTest",
    size = "enormous",
    timeout = "long",
    data = COMMON_DATA + glob([
        "testData/TopekaInstantApp/**",
    ]) + select({
        ":has_emulator": [
            "@externsdk//:system-images",
            "@externsdk//:emulator",
        ],
        "//conditions:default": [],
    }),
    jvm_flags = [
        "-Dtest.suite.class=com.android.tools.idea.tests.gui.instantapp.InstantAppRunFromCmdLineTest",
    ],
    # do not sort: the beginning of this list is copied from COMMON_TAGS
    tags = [
        "block-network",
        "no_mac",
        "no_windows",
        "no-remote",
        "requires-fakeroot",
        "qa_fast",
        "qa_fast_emu",
        "requires_emulator",
        "cpu:100",
    ],
    test_class = "com.android.tools.idea.tests.gui.GuiJarTestSuite",
    runtime_deps = [":intellij.android.guiTests_testlib"],
)

java_test(
    name = "ImportAndRunInstantAppTest",
    size = "enormous",
    timeout = "long",
    data = COMMON_DATA + glob([
        "testData/InstantAppsService/**",
    ]) + select({
        ":has_emulator": [
            "@externsdk//:system-images",
            "@externsdk//:emulator",
        ],
        "//conditions:default": [],
    }),
    jvm_flags = [
        "-Dtest.suite.class=com.android.tools.idea.tests.gui.instantapp.ImportAndRunInstantAppTest",
    ],
    # do not sort: the beginning of this list is copied from COMMON_TAGS
    tags = [
        "block-network",
        "no_mac",
        "no_windows",
        "slow",
        "no-remote",
        "requires-fakeroot",
        "qa_fast",
        "qa_fast_emu",
        "requires_emulator",
        "cpu:100",
    ],
    test_class = "com.android.tools.idea.tests.gui.GuiJarTestSuite",
    runtime_deps = [":intellij.android.guiTests_testlib"],
)

java_test(
    name = "InstrumentationTest",
    size = "enormous",
    timeout = "long",
    data = COMMON_DATA + glob([
        "testData/KotlinInstrumentation/**",
    ]) + select({
        ":has_emulator": [
            "@externsdk//:system-images",
            "@externsdk//:emulator",
        ],
        "//conditions:default": [],
    }),
    jvm_flags = ["-Dtest.suite.class=com.android.tools.idea.tests.gui.kotlin.InstrumentationTest"],
    tags = [
        "block-network",
        "cpu:100",
        "no-remote",
        "no_mac",
        "no_windows",
        "qa_fast",
        "qa_fast_emu",
        "requires-fakeroot",
        "requires_emulator",
    ],
    test_class = "com.android.tools.idea.tests.gui.GuiJarTestSuite",
    runtime_deps = [":intellij.android.guiTests_testlib"],
)

# fat test
java_test(
    name = "InferNullityTest",
    data = COMMON_DATA + glob([
        "testData/Nullity/**",
    ]),
    jvm_flags = ["-Dtest.suite.class=com.android.tools.idea.tests.gui.editors.InferNullityTest"],
    tags = COMMON_TAGS + [
        "qa_fast",
    ],
    test_class = "com.android.tools.idea.tests.gui.GuiJarTestSuite",
    runtime_deps = [":intellij.android.guiTests_testlib"],
)

# fat test
java_test(
    name = "AddAppCompatLibTest",
    data = COMMON_DATA + glob([
        "testData/NoAppCompatLibApp/**",
    ]),
    jvm_flags = [
        "-Dtest.suite.class=com.android.tools.idea.tests.gui.projectstructure.AddAppCompatLibTest",
        "-Daspects.agent.jar=$(location //tools/base/aspects_agent:aspects_agent)",
        "-Daspects.agent.rules=$(location //tools/adt/idea/android-uitests:aspect_rules)",
        "-Daspects.agent.baseline=$(location //tools/adt/idea/android-uitests:aspects_baseline)",
    ],
    tags = COMMON_TAGS + [
        "qa_fast",
    ],
    test_class = "com.android.tools.idea.tests.gui.GuiJarTestSuite",
    runtime_deps = [":intellij.android.guiTests_testlib"],
)

# fat test
java_test(
    name = "CreateLoginActivityTest",
    data = COMMON_DATA,
    jvm_flags = ["-Dtest.suite.class=com.android.tools.idea.tests.gui.npw.CreateLoginActivityTest"],
    tags = COMMON_TAGS + [
        "qa_fast",
        "qa_unreliable",  # b/117238132
        "qa_fast_unreliable",  # b/117238132
    ],
    test_class = "com.android.tools.idea.tests.gui.GuiJarTestSuite",
    runtime_deps = [":intellij.android.guiTests_testlib"],
)

# fat test
java_test(
    name = "CreateSettingsActivityTest",
    data = COMMON_DATA,
    jvm_flags = ["-Dtest.suite.class=com.android.tools.idea.tests.gui.npw.CreateSettingsActivityTest"],
    tags = COMMON_TAGS + [
        "qa_fast",
        "qa_unreliable",  # b/115679328
        "qa_fast_unreliable",  # b/115679328
    ],
    test_class = "com.android.tools.idea.tests.gui.GuiJarTestSuite",
    runtime_deps = [":intellij.android.guiTests_testlib"],
)

# fat test
java_test(
    name = "AddLocaleTest",
    data = COMMON_DATA + [
        "//prebuilts/studio/layoutlib:build.prop",
        "//prebuilts/studio/layoutlib/data/fonts",
        "//prebuilts/studio/layoutlib/data:framework_res.jar",
        "//prebuilts/studio/layoutlib/data/icu",
        "//prebuilts/studio/layoutlib/data:native_libs",
    ] + glob([
        "testData/SimpleApplication/**",
    ]),
    jvm_flags = ["-Dtest.suite.class=com.android.tools.idea.tests.gui.editors.translations.AddLocaleTest"],
    tags = COMMON_TAGS + [
        "qa_fast",
        "qa_unreliable",  # b/115679328
        "qa_fast_unreliable",  # b/115679328
    ],
    test_class = "com.android.tools.idea.tests.gui.GuiJarTestSuite",
    runtime_deps = [":intellij.android.guiTests_testlib"],
)

# fat test
java_test(
    name = "SurroundWithShortcutTest",
    data = COMMON_DATA + glob([
        "testData/SimpleApplication/**",
    ]),
    jvm_flags = ["-Dtest.suite.class=com.android.tools.idea.tests.gui.editors.SurroundWithShortcutTest"],
    tags = COMMON_TAGS + [
        "qa_fast",
    ],
    test_class = "com.android.tools.idea.tests.gui.GuiJarTestSuite",
    runtime_deps = [":intellij.android.guiTests_testlib"],
)

# fat test
java_test(
    name = "ForeachLiveTemplateTest",
    data = COMMON_DATA + glob([
        "testData/SimpleApplication/**",
    ]),
    jvm_flags = ["-Dtest.suite.class=com.android.tools.idea.tests.gui.editors.ForeachLiveTemplateTest"],
    tags = COMMON_TAGS + [
        "qa_fast",
    ],
    test_class = "com.android.tools.idea.tests.gui.GuiJarTestSuite",
    runtime_deps = [":intellij.android.guiTests_testlib"],
)

# fat test
java_test(
    name = "ForiLiveTemplateTest",
    data = COMMON_DATA + glob([
        "testData/SimpleApplication/**",
    ]),
    jvm_flags = ["-Dtest.suite.class=com.android.tools.idea.tests.gui.editors.ForiLiveTemplateTest"],
    tags = COMMON_TAGS + [
        "qa_fast",
    ],
    test_class = "com.android.tools.idea.tests.gui.GuiJarTestSuite",
    runtime_deps = [":intellij.android.guiTests_testlib"],
)

# fat test
java_test(
    name = "ToastLiveTemplateTest",
    data = COMMON_DATA + glob([
        "testData/SimpleApplication/**",
    ]),
    jvm_flags = ["-Dtest.suite.class=com.android.tools.idea.tests.gui.editors.ToastLiveTemplateTest"],
    tags = COMMON_TAGS + [
        "qa_fast",
    ],
    test_class = "com.android.tools.idea.tests.gui.GuiJarTestSuite",
    runtime_deps = [":intellij.android.guiTests_testlib"],
)<|MERGE_RESOLUTION|>--- conflicted
+++ resolved
@@ -46,6 +46,7 @@
     test_srcs = ["testSrc"],
     test_tags = ["manual"],
     visibility = ["//visibility:public"],
+    runtime_deps = ["//tools/adt/idea/gradle-dsl-kotlin:intellij.android.gradle.dsl.kotlin"],
     # do not sort: must match IML order
     deps = [
         "//prebuilts/studio/intellij-sdk:studio-sdk",
@@ -87,7 +88,6 @@
         "//tools/adt/idea/.idea/libraries:studio-proto[test]",
         "//tools/adt/idea/.idea/libraries:studio-grpc[test]",
         "//tools/adt/idea/gradle-dsl:intellij.android.gradle.dsl[module]",
-        "//tools/adt/idea/gradle-dsl-kotlin:intellij.android.gradle.dsl.kotlin[module, test]",
         "//tools/base/wizard/template-plugin:studio.intellij.android.wizardTemplate.plugin[module, test]",
         "//tools/adt/idea/project-system-gradle-models:intellij.android.projectSystem.gradle.models[module]",
         "//tools/adt/idea/project-system-gradle-psd:intellij.android.projectSystem.gradle.psd[module]",
@@ -97,11 +97,9 @@
         "//tools/adt/idea/app-inspection/api:app-inspection.api[module, test]",
         "//prebuilts/studio/intellij-sdk:studio-sdk-plugin-Kotlin",
         "//tools/adt/idea/intellij.android.compose-common[module, test]",
-<<<<<<< HEAD
         "//tools/adt/idea/device-explorer:intellij.android.device-explorer[module, test]",
+        "//tools/adt/idea/android-navigator:intellij.android.navigator[module, test]",
         "//tools/adt/idea/android-npw:intellij.android.newProjectWizard[module, test]",
-=======
->>>>>>> 2dc52685
     ],
 )
 
@@ -126,10 +124,10 @@
         "@maven//:androidx.annotation.annotation_1.2.0-beta01",
         "@maven//:androidx.appcompat.appcompat_1.0.2",
         "@maven//:androidx.appcompat.appcompat_1.3.0",
-        "@maven//:androidx.benchmark.benchmark-gradle-plugin_1.0.0",
-        "@maven//:androidx.compose.compiler.compiler_1.0.1",
-        "@maven//:androidx.compose.ui.ui-test-junit4_1.0.1",
-        "@maven//:androidx.compose.ui.ui-tooling_1.0.1",
+        "@maven//:androidx.benchmark.benchmark-gradle-plugin_1.1.0-beta04",
+        "@maven//:androidx.compose.compiler.compiler_1.1.0-beta01",
+        "@maven//:androidx.compose.ui.ui-test-junit4_1.1.0-beta01",
+        "@maven//:androidx.compose.ui.ui-tooling_1.1.0-beta01",
         "@maven//:androidx.constraintlayout.constraintlayout_1.1.3",
         "@maven//:androidx.constraintlayout.constraintlayout_2.0.4",
         "@maven//:androidx.core.core-ktx_1.0.1",
@@ -137,6 +135,7 @@
         "@maven//:androidx.core.core-ktx_1.3.0",
         "@maven//:androidx.core.core-ktx_1.3.2",
         "@maven//:androidx.core.core-ktx_1.6.0",
+        "@maven//:androidx.core.core-ktx_1.7.0",
         "@maven//:androidx.core.core_1.5.0-beta01",
         "@maven//:androidx.core.core_1.5.0-rc02",
         "@maven//:androidx.fragment.fragment_1.3.0",
@@ -175,7 +174,7 @@
         "@maven//:com.google.android.gms.play-services-gass_20.0.0",
         "@maven//:com.google.android.gms.play-services-maps_17.0.1",
         "@maven//:com.google.android.gms.play-services-wearable_17.1.0",
-        "@maven//:com.google.android.libraries.mapsplatform.secrets-gradle-plugin.secrets-gradle-plugin_1.3.0",
+        "@maven//:com.google.android.libraries.mapsplatform.secrets-gradle-plugin.secrets-gradle-plugin_2.0.0",
         "@maven//:com.google.android.material.material_1.1.0",
         "@maven//:com.google.android.material.material_1.3.0",
         "@maven//:com.google.android.material.material_1.4.0",
@@ -198,6 +197,7 @@
         "@maven//:org.jetbrains.kotlin.kotlin-android-extensions-runtime_1.5.21",
         "@maven//:org.jetbrains.kotlin.kotlin-gradle-plugin_1.4.32",
         "@maven//:org.jetbrains.kotlin.kotlin-gradle-plugin_1.5.21",
+        "@maven//:org.jetbrains.kotlin.kotlin-gradle-plugin_1.5.30",
         "@maven//:org.jetbrains.kotlin.kotlin-reflect_1.4.31",
         "@maven//:org.jetbrains.kotlin.kotlin-reflect_1.5.21",
         "@maven//:org.jetbrains.kotlin.kotlin-script-runtime_1.5.21",
@@ -591,7 +591,7 @@
     tags = COMMON_TAGS + [
         "no_mac",
         "ui_test",
-        "very_flaky",  # b/201104220
+        "very_flaky",  # b/203243180
     ],
     test_class = "com.android.tools.idea.tests.gui.GuiJarTestSuite",
     runtime_deps = [":intellij.android.guiTests_testlib"],
@@ -756,7 +756,6 @@
     tags = COMMON_TAGS + [
         "no_mac",
         "ui_test",
-        "very_flaky",  # b/201104220
     ],
     test_class = "com.android.tools.idea.tests.gui.GuiJarTestSuite",
     runtime_deps = [":intellij.android.guiTests_testlib"],
@@ -837,7 +836,6 @@
     jvm_flags = ["-Dtest.suite.class=com.android.tools.idea.tests.gui.uibuilder.BasicLayoutEditTest"],
     tags = COMMON_TAGS + [
         "ui_test",
-        "very_flaky",  # b/201104220
     ],
     test_class = "com.android.tools.idea.tests.gui.GuiJarTestSuite",
     runtime_deps = [":intellij.android.guiTests_testlib"],
@@ -1012,7 +1010,6 @@
     jvm_flags = ["-Dtest.suite.class=com.android.tools.idea.tests.gui.uibuilder.CreateNewMobileProjectTest"],
     tags = COMMON_TAGS + [
         "ui_test",
-        "very_flaky",  # b/201104220
     ],
     test_class = "com.android.tools.idea.tests.gui.GuiJarTestSuite",
     runtime_deps = [":intellij.android.guiTests_testlib"],
@@ -1031,7 +1028,6 @@
     jvm_flags = ["-Dtest.suite.class=com.android.tools.idea.tests.gui.kotlin.CreateCppKotlinProjectTest"],
     tags = COMMON_TAGS + [
         "ui_test",
-        "very_flaky",  # b/201104220
     ],
     test_class = "com.android.tools.idea.tests.gui.GuiJarTestSuite",
     runtime_deps = [":intellij.android.guiTests_testlib"],
@@ -1348,7 +1344,6 @@
     jvm_flags = ["-Dtest.suite.class=com.android.tools.idea.tests.gui.compose.NewComposeProjectTest"],
     tags = COMMON_TAGS + [
         "ui_test",
-        "very_flaky",  # b/201104220
     ],
     test_class = "com.android.tools.idea.tests.gui.GuiJarTestSuite",
     runtime_deps = [":intellij.android.guiTests_testlib"],
@@ -2506,4 +2501,20 @@
     ],
     test_class = "com.android.tools.idea.tests.gui.GuiJarTestSuite",
     runtime_deps = [":intellij.android.guiTests_testlib"],
+)
+
+# fat test
+java_test(
+    name = "ImportMlModelTest",
+    data = COMMON_DATA + [
+        "//prebuilts/tools/common/mlkit/testData",
+    ] + glob([
+        "testData/SimpleApplication/**",
+    ]),
+    jvm_flags = ["-Dtest.suite.class=com.android.tools.idea.tests.gui.mlmodels.ImportMlModelTest"],
+    tags = COMMON_TAGS + [
+        "qa_fast",
+    ],
+    test_class = "com.android.tools.idea.tests.gui.GuiJarTestSuite",
+    runtime_deps = [":intellij.android.guiTests_testlib"],
 )