--- conflicted
+++ resolved
@@ -31,14 +31,8 @@
   override fun setUp() {
     super.setUp()
     // Enabling this will retrieve text character locations from TextView to improve the
-<<<<<<< HEAD
-    // accuracy of TextContrastCheck in ATF. However, it can burden the render time quite alot
-    // specially if the view contains a long text.
-    LayoutValidator.setObtainCharacterLocations(false)
-=======
     // accuracy of TextContrastCheck in ATF.
     LayoutValidator.setObtainCharacterLocations(true)
->>>>>>> ad5b6ee3
     RenderTestUtil.beforeRenderTestCase()
 
     layoutFile = myFixture.addFileToProject("res/layout/layout.xml", SIMPLE_LAYOUT).virtualFile
