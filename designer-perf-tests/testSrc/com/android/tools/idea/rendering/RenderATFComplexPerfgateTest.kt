--- conflicted
+++ resolved
@@ -41,14 +41,8 @@
   fun setUp() {
     RenderTestUtil.beforeRenderTestCase()
     // Enabling this will retrieve text character locations from TextView to improve the
-<<<<<<< HEAD
-    // accuracy of TextContrastCheck in ATF. However, it can burden the render time quite alot
-    // specially if the view contains a long text.
-    LayoutValidator.setObtainCharacterLocations(false)
-=======
     // accuracy of TextContrastCheck in ATF.
     LayoutValidator.setObtainCharacterLocations(true)
->>>>>>> ad5b6ee3
 
     val baseTestPath = resolveWorkspacePath("tools/adt/idea/designer-perf-tests/testData")
     gradleRule.fixture.testDataPath = baseTestPath.toString()
