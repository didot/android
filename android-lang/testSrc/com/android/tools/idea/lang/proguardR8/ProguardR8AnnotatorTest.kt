/*
 * Copyright (C) 2019 The Android Open Source Project
 *
 * Licensed under the Apache License, Version 2.0 (the "License");
 * you may not use this file except in compliance with the License.
 * You may obtain a copy of the License at
 *
 *      http://www.apache.org/licenses/LICENSE-2.0
 *
 * Unless required by applicable law or agreed to in writing, software
 * distributed under the License is distributed on an "AS IS" BASIS,
 * WITHOUT WARRANTIES OR CONDITIONS OF ANY KIND, either express or implied.
 * See the License for the specific language governing permissions and
 * limitations under the License.
 */
package com.android.tools.idea.lang.proguardR8

import com.android.tools.idea.testing.moveCaret
import com.google.common.truth.Truth.assertThat
import com.intellij.testFramework.fixtures.CodeInsightTestUtil

class ProguardR8AnnotatorTest : ProguardR8TestCase() {
  fun testAnnotator() {
    myFixture.configureByText(
      ProguardR8FileType.INSTANCE,
      """
        -keep class class.interface.myClass {
          int foo;
          int void;
        }
      """.trimIndent()
    )
    var element = myFixture.moveCaret("interf|ace")
<<<<<<< HEAD

    val annotations = CodeInsightTestUtil.testAnnotator(ProguardR8Annotator(), element)
    assertThat(annotations).hasSize(0)

    element = myFixture.moveCaret("in|t foo")
    val annotations2 = CodeInsightTestUtil.testAnnotator(ProguardR8Annotator(), element)
    assertThat(annotations2).hasSize(1)
    val attr = annotations2[0]
    assertThat(annotations2[0].enforcedTextAttributes).isEqualTo(ProguardR8TextAttributes.KEYWORD.key.defaultAttributes)

    element = myFixture.moveCaret("int vo|id")
    val annotations3 = CodeInsightTestUtil.testAnnotator(ProguardR8Annotator(), element)
    assertThat(annotations3).hasSize(1)
    assertThat(annotations3[0]).isEqualTo(attr)
=======
    var annotations = CodeInsightTestUtil.testAnnotator(ProguardR8Annotator(), element)
    assertThat(annotations).isEmpty()

    element = myFixture.moveCaret("in|t foo")
    annotations = CodeInsightTestUtil.testAnnotator(ProguardR8Annotator(), element)
    assertThat(annotations).hasSize(1)
    assertThat(annotations[0].enforcedTextAttributes).isEqualTo(ProguardR8TextAttributes.KEYWORD.key.defaultAttributes)

    element = myFixture.moveCaret("int vo|id")
    annotations = CodeInsightTestUtil.testAnnotator(ProguardR8Annotator(), element)
    assertThat(annotations).isEmpty()
>>>>>>> ad5b6ee3
  }
}<|MERGE_RESOLUTION|>--- conflicted
+++ resolved
@@ -31,22 +31,6 @@
       """.trimIndent()
     )
     var element = myFixture.moveCaret("interf|ace")
-<<<<<<< HEAD
-
-    val annotations = CodeInsightTestUtil.testAnnotator(ProguardR8Annotator(), element)
-    assertThat(annotations).hasSize(0)
-
-    element = myFixture.moveCaret("in|t foo")
-    val annotations2 = CodeInsightTestUtil.testAnnotator(ProguardR8Annotator(), element)
-    assertThat(annotations2).hasSize(1)
-    val attr = annotations2[0]
-    assertThat(annotations2[0].enforcedTextAttributes).isEqualTo(ProguardR8TextAttributes.KEYWORD.key.defaultAttributes)
-
-    element = myFixture.moveCaret("int vo|id")
-    val annotations3 = CodeInsightTestUtil.testAnnotator(ProguardR8Annotator(), element)
-    assertThat(annotations3).hasSize(1)
-    assertThat(annotations3[0]).isEqualTo(attr)
-=======
     var annotations = CodeInsightTestUtil.testAnnotator(ProguardR8Annotator(), element)
     assertThat(annotations).isEmpty()
 
@@ -58,6 +42,5 @@
     element = myFixture.moveCaret("int vo|id")
     annotations = CodeInsightTestUtil.testAnnotator(ProguardR8Annotator(), element)
     assertThat(annotations).isEmpty()
->>>>>>> ad5b6ee3
   }
 }