--- conflicted
+++ resolved
@@ -36,8 +36,4 @@
 /**
  * Icon used for all things related to our SQL support.
  */
-<<<<<<< HEAD
-val ANDROID_SQL_ICON: Icon = AndroidIcons.Explorer.DatabaseFolder
-=======
-val ANDROID_SQL_ICON: Icon = StudioIcons.DeviceExplorer.DATABASE_FOLDER
->>>>>>> 4d90afa2
+val ANDROID_SQL_ICON: Icon = StudioIcons.DeviceExplorer.DATABASE_FOLDER