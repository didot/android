/*
 * Copyright (C) 2019 The Android Open Source Project
 *
 * Licensed under the Apache License, Version 2.0 (the "License");
 * you may not use this file except in compliance with the License.
 * You may obtain a copy of the License at
 *
 *      http://www.apache.org/licenses/LICENSE-2.0
 *
 * Unless required by applicable law or agreed to in writing, software
 * distributed under the License is distributed on an "AS IS" BASIS,
 * WITHOUT WARRANTIES OR CONDITIONS OF ANY KIND, either express or implied.
 * See the License for the specific language governing permissions and
 * limitations under the License.
 */
package com.android.tools.idea.lang.proguardR8

import com.android.tools.idea.lang.proguardR8.psi.ProguardR8ArrayType
import com.android.tools.idea.lang.proguardR8.psi.ProguardR8ClassMember
import com.android.tools.idea.lang.proguardR8.psi.ProguardR8ClassMemberName
import com.android.tools.idea.lang.proguardR8.psi.ProguardR8Flag
import com.android.tools.idea.lang.proguardR8.psi.ProguardR8QualifiedName
import com.android.tools.idea.lang.proguardR8.psi.ProguardR8Visitor
import com.android.tools.idea.lang.proguardR8.psi.isParentClassKnown
import com.android.tools.idea.projectsystem.CodeShrinker
import com.android.tools.idea.projectsystem.getModuleSystem
import com.intellij.codeInspection.LocalInspectionTool
import com.intellij.codeInspection.ProblemHighlightType
import com.intellij.codeInspection.ProblemsHolder
import com.intellij.psi.PsiClass
import com.intellij.psi.PsiElementVisitor
import com.intellij.psi.TokenType
import com.intellij.psi.util.parentOfType
import org.jetbrains.kotlin.idea.core.util.end

/**
 *  Reports unresolved class members in Proguard/R8 files.
 */
class ProguardR8ReferenceInspection : LocalInspectionTool() {
  override fun buildVisitor(holder: ProblemsHolder, isOnTheFly: Boolean): PsiElementVisitor {
    return object : ProguardR8Visitor() {
      override fun visitClassMemberName(name: ProguardR8ClassMemberName) {
        super.visitClassMemberName(name)
        val reference = name.reference ?: return
        val classMember = reference.element.parentOfType<ProguardR8ClassMember>()!!
        if (classMember.isParentClassKnown() && reference.resolveReference().isEmpty()) {
          // We can't resolve reference and we highlight it with "unused" (gray colour)
          // because it's not an error in Proguard/R8 to specify class member that doesn't exist
          holder.registerProblem(name, "The rule matches no class members")
        }
      }

      override fun visitQualifiedName(name: ProguardR8QualifiedName) {
        super.visitQualifiedName(name)
        if (!name.containsWildcards() && name.resolveToPsiClass() == null) {
          holder.registerProblem(name, "Unresolved class name")
<<<<<<< HEAD
=======
        }
      }
    }
  }
}

/**
 * Reports invalid separator between class and inner class in Proguard/R8 files.
 */
class ProguardR8InnerClassSeparatorInspection : LocalInspectionTool() {
  override fun buildVisitor(holder: ProblemsHolder, isOnTheFly: Boolean): PsiElementVisitor {
    return object : ProguardR8Visitor() {
      override fun visitQualifiedName(name: ProguardR8QualifiedName) {
        super.visitQualifiedName(name)
        if (!name.containsWildcards() && name.resolveToPsiClass() == null) {
          val lastResolvedClass = name.references.lastOrNull { it.resolve() is PsiClass } ?: return
          val nextSymbol = name.text[lastResolvedClass.rangeInElement.end]
          if (lastResolvedClass.rangeInElement.end + 1 != name.textLength && nextSymbol != '$') {
            holder.registerProblem(name, "Inner classes should be separated by a dollar sign \"\$\"")
          }
>>>>>>> 7af60d2c
        }
      }
    }
  }
}

class ProguardR8ArrayTypeInspection : LocalInspectionTool() {
  override fun buildVisitor(holder: ProblemsHolder, isOnTheFly: Boolean): PsiElementVisitor {
    return object : ProguardR8Visitor() {
      override fun visitArrayType(o: ProguardR8ArrayType) {
        super.visitArrayType(o)
        if (o.node.findChildByType(TokenType.WHITE_SPACE) != null) {
          holder.registerProblem(o, "White space is not allowed in array annotation, use 'type[]'")
        }
        else if (o.parent.node.findChildByType(TokenType.WHITE_SPACE) != null) {
          holder.registerProblem(o.parent, "White space between type and array annotation is not allowed, use 'type[]'")
        }
      }
    }
  }
}

/**
 *  Reports invalid flag, flags that supported neither by R8 nor Proguard.
 */
class ProguardR8InvalidFlagInspection : LocalInspectionTool() {
  override fun buildVisitor(holder: ProblemsHolder, isOnTheFly: Boolean): PsiElementVisitor {
    return object : ProguardR8Visitor() {
      override fun visitFlag(flag: ProguardR8Flag) {
        super.visitFlag(flag)
        val flagText = flag.text.substring(1)
        if (!R8_FLAGS.contains(flagText) && !PROGUARD_FLAGS.contains(flagText)) {
          holder.registerProblem(flag, "Invalid flag", ProblemHighlightType.ERROR)
        }
      }
    }
  }
}

/**
 *  Reports flags supported by Proguard, but ignored by R8.
 */
class ProguardR8IgnoredFlagInspection : LocalInspectionTool() {
  override fun buildVisitor(holder: ProblemsHolder, isOnTheFly: Boolean): PsiElementVisitor {
    return object : ProguardR8Visitor() {
      override fun visitFlag(flag: ProguardR8Flag) {
        super.visitFlag(flag)
        if (flag.getModuleSystem()?.codeShrinker == CodeShrinker.R8) {
          val flagText = flag.text.substring(1)
          if (!R8_FLAGS.contains(flagText) && PROGUARD_FLAGS.contains(flagText)) {
            holder.registerProblem(flag, "Flag ignored by R8", ProblemHighlightType.WARNING)
          }
        }
      }
    }
  }
}<|MERGE_RESOLUTION|>--- conflicted
+++ resolved
@@ -54,8 +54,6 @@
         super.visitQualifiedName(name)
         if (!name.containsWildcards() && name.resolveToPsiClass() == null) {
           holder.registerProblem(name, "Unresolved class name")
-<<<<<<< HEAD
-=======
         }
       }
     }
@@ -76,7 +74,6 @@
           if (lastResolvedClass.rangeInElement.end + 1 != name.textLength && nextSymbol != '$') {
             holder.registerProblem(name, "Inner classes should be separated by a dollar sign \"\$\"")
           }
->>>>>>> 7af60d2c
         }
       }
     }
