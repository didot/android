<!--
  ~ Copyright (C) 2017 The Android Open Source Project
  ~
  ~ Licensed under the Apache License, Version 2.0 (the "License");
  ~ you may not use this file except in compliance with the License.
  ~ You may obtain a copy of the License at
  ~
  ~      http://www.apache.org/licenses/LICENSE-2.0
  ~
  ~ Unless required by applicable law or agreed to in writing, software
  ~ distributed under the License is distributed on an "AS IS" BASIS,
  ~ WITHOUT WARRANTIES OR CONDITIONS OF ANY KIND, either express or implied.
  ~ See the License for the specific language governing permissions and
  ~ limitations under the License.
  -->
<idea-plugin>

  <depends>org.intellij.intelliLang</depends>

  <extensionPoints>
    <extensionPoint qualifiedName="com.android.tools.idea.lang.androidSql.contextProvider"
                    interface="com.android.tools.idea.lang.androidSql.AndroidSqlContext$Provider"/>
  </extensionPoints>

  <extensions defaultExtensionNs="com.intellij">
    <!-- Android IDL support -->
    <fileType name="AIDL"
              implementationClass="com.android.tools.idea.lang.aidl.AidlFileType"
              fieldName="INSTANCE"
              language="AIDL"
              extensions="aidl"/>
    <lang.parserDefinition language="AIDL" implementationClass="com.android.tools.idea.lang.aidl.AidlParserDefinition"/>
    <lang.syntaxHighlighter language="AIDL"
<<<<<<< HEAD
                                   implementationClass="com.android.tools.idea.lang.aidl.highlight.AidlSyntaxHighlighter"/>
=======
                            implementationClass="com.android.tools.idea.lang.aidl.highlight.AidlSyntaxHighlighter"/>
>>>>>>> 7af60d2c
    <annotator language="AIDL" implementationClass="com.android.tools.idea.lang.aidl.highlight.AidlClassNameAnnotator" order="first"/>
    <lang.commenter language="AIDL" implementationClass="com.intellij.lang.java.JavaCommenter"/>
    <lang.findUsagesProvider language="AIDL" implementationClass="com.android.tools.idea.lang.aidl.findUsages.AidlFindUsageProvider"/>
    <findUsagesHandlerFactory implementation="com.android.tools.idea.lang.aidl.findUsages.AidlFindUsageHandlerFactory"/>

    <!-- Proguard support -->
<<<<<<< HEAD
    <fileType name="ProGuard File" implementationClass="com.android.tools.idea.lang.proguard.ProguardFileType" language="PROGUARD"
              patterns="*.pro;proguard-*.txt;proguard.cfg" fieldName="INSTANCE"/>
    <lang.parserDefinition language="PROGUARD" implementationClass="com.android.tools.idea.lang.proguard.ProguardParserDefinition"/>
=======
    <fileType name="Shrinker Config File"
              implementationClass="com.android.tools.idea.lang.proguardR8.ProguardR8FileType"
              fieldName="INSTANCE"
              language="SHRINKER_CONFIG"
              extensions="pro"
              fileNames="proguard.cfg"
              patterns="proguard-*.txt"/>
>>>>>>> 7af60d2c

    <lang.parserDefinition language="SHRINKER_CONFIG"
                           implementationClass="com.android.tools.idea.lang.proguardR8.parser.ProguardR8ParserDefinition"/>
    <lang.syntaxHighlighterFactory language="SHRINKER_CONFIG"
                                   implementationClass="com.android.tools.idea.lang.proguardR8.ProguardR8SyntaxHighlighterFactory"/>
    <completion.contributor language="SHRINKER_CONFIG"
                            implementationClass="com.android.tools.idea.lang.proguardR8.ProguardR8CompletionContributor"
                            order="before javaClassReference"
    />
    <idIndexer filetype="Shrinker Config File" implementationClass="com.android.tools.idea.lang.proguardR8.psi.ProguardR8IdIndexer"/>
    <annotator language="SHRINKER_CONFIG" implementationClass="com.android.tools.idea.lang.proguardR8.ProguardR8Annotator"/>
    <lang.braceMatcher language="SHRINKER_CONFIG"
                       implementationClass="com.android.tools.idea.lang.proguardR8.ProguardR8PairedBraceMatcher"/>
    <lang.quoteHandler language="SHRINKER_CONFIG" implementationClass="com.android.tools.idea.lang.proguardR8.ProguardR8QuoteHandler"/>
    <lang.commenter language="SHRINKER_CONFIG" implementationClass="com.android.tools.idea.lang.proguardR8.ProguardR8Commenter"/>
    <lang.findUsagesProvider language="SHRINKER_CONFIG"
                             implementationClass="com.android.tools.idea.lang.proguardR8.psi.ProguardR8FindUsagesProvider"/>
    <usageTypeProvider implementation="com.android.tools.idea.lang.proguardR8.psi.ProguardR8UsageTypeProvider"/>
    <useScopeEnlarger implementation="com.android.tools.idea.lang.proguardR8.ProguardR8UseScopeEnlarger"/>
    <typedHandler implementation="com.android.tools.idea.lang.proguardR8.ProguardR8TypedHandler" id="proguardR8CompletionAutoPopup"/>
    <lang.elementManipulator forClass="com.android.tools.idea.lang.proguardR8.psi.ProguardR8QualifiedName"
                             implementationClass="com.android.tools.idea.lang.proguardR8.psi.ProguardR8QualifiedNameManipulator"/>
    <lang.elementManipulator forClass="com.android.tools.idea.lang.proguardR8.psi.ProguardR8ClassMemberName"
                             implementationClass="com.android.tools.idea.lang.proguardR8.psi.ProguardR8ClassMemberNameManipulator"/>

    <!-- This inspection uses the same highlight as "unused symbol", so the level is only visible in the gutter.   -->
    <localInspection groupPath="Android"
                     groupName="Shrinker"
                     language="SHRINKER_CONFIG"
                     enabledByDefault="true"
                     level="ERROR"
                     shortName="ShrinkerUnresolvedReference"
                     implementationClass="com.android.tools.idea.lang.proguardR8.ProguardR8ReferenceInspection"
                     displayName="Unresolved reference in Shrinker Config file"/>

    <localInspection groupPath="Android"
                     groupName="Shrinker"
                     language="SHRINKER_CONFIG"
                     enabledByDefault="true"
                     level="WARNING"
                     shortName="R8IgnoredFlags"
                     implementationClass="com.android.tools.idea.lang.proguardR8.ProguardR8IgnoredFlagInspection"
                     displayName="Flags ignored by R8"/>

    <localInspection groupPath="Android"
                     groupName="Shrinker"
                     language="SHRINKER_CONFIG"
                     enabledByDefault="true"
                     level="ERROR"
                     shortName="ShrinkerInvalidFlags"
                     implementationClass="com.android.tools.idea.lang.proguardR8.ProguardR8InvalidFlagInspection"
                     displayName="Invalid flag in shrinker config"/>

    <localInspection groupPath="Android"
                     groupName="Shrinker"
                     language="SHRINKER_CONFIG"
                     enabledByDefault="true"
                     level="ERROR"
                     shortName="ShrinkerArrayType"
                     implementationClass="com.android.tools.idea.lang.proguardR8.ProguardR8ArrayTypeInspection"
                     displayName="Invalid using of array type"/>

    <localInspection groupPath="Android"
                     groupName="Shrinker"
                     language="SHRINKER_CONFIG"
                     enabledByDefault="true"
                     level="ERROR"
                     shortName="ShrinkerInnerClassSeparator"
                     implementationClass="com.android.tools.idea.lang.proguardR8.ProguardR8InnerClassSeparatorInspection"
                     displayName="Invalid separator between class and inner class"/>

    <lang.inspectionSuppressor
        language="SHRINKER_CONFIG"
        implementationClass="com.android.tools.idea.lang.proguardR8.ProguardR8InspectionSuppressor"/>

<<<<<<< HEAD
    <lang.syntaxHighlighter language="PROGUARD"
                                   implementationClass="com.android.tools.idea.lang.proguard.ProguardSyntaxHighlighter"/>
    <lang.commenter language="PROGUARD" implementationClass="com.android.tools.idea.lang.proguard.ProguardCommenter"/>
    <completion.contributor language="PROGUARD" implementationClass="com.android.tools.idea.lang.proguard.ProguardCompletionContributor"/>

=======
>>>>>>> 7af60d2c
    <!-- Renderscript -->
    <fileType name="Android RenderScript"
              implementationClass="com.android.tools.idea.lang.rs.AndroidRenderscriptFileType"
              fieldName="INSTANCE"
              language="Renderscript"
              extensions="rs;fs;rsh" />
    <lang.parserDefinition language="Renderscript"
                           implementationClass="com.android.tools.idea.lang.rs.RenderscriptParserDefinition"/>
    <lang.syntaxHighlighter language="Renderscript"
                                   implementationClass="com.android.tools.idea.lang.rs.RenderscriptSyntaxHighlighter"/>

    <!-- SQL support -->
    <fileType name="Android Room SQL"
              implementationClass="com.android.tools.idea.lang.androidSql.AndroidSqlFileType"
              fieldName="INSTANCE"
              language="RoomSql" />

    <lang.parserDefinition language="RoomSql"
                           implementationClass="com.android.tools.idea.lang.androidSql.parser.AndroidSqlParserDefinition"/>
    <lang.syntaxHighlighterFactory language="RoomSql"
                                   implementationClass="com.android.tools.idea.lang.androidSql.AndroidSqlSyntaxHighlighterFactory"/>
    <lang.elementManipulator forClass="com.android.tools.idea.lang.androidSql.psi.impl.AndroidSqlDefinedTableNameImpl"
                             implementationClass="com.android.tools.idea.lang.androidSql.refactoring.AndroidSqlNameElementManipulator"/>
    <lang.elementManipulator forClass="com.android.tools.idea.lang.androidSql.psi.impl.AndroidSqlSelectedTableNameImpl"
                             implementationClass="com.android.tools.idea.lang.androidSql.refactoring.AndroidSqlNameElementManipulator"/>
    <lang.elementManipulator forClass="com.android.tools.idea.lang.androidSql.psi.impl.AndroidSqlColumnNameImpl"
                             implementationClass="com.android.tools.idea.lang.androidSql.refactoring.AndroidSqlNameElementManipulator"/>
    <lang.elementManipulator forClass="com.android.tools.idea.lang.androidSql.psi.impl.AndroidSqlBindParameterImpl"
                             implementationClass="com.android.tools.idea.lang.androidSql.refactoring.AndroidSqlBindParameterManipulator"/>
    <lang.findUsagesProvider language="RoomSql"
                             implementationClass="com.android.tools.idea.lang.androidSql.refactoring.AndroidSqlFindUsagesProvider"/>
    <idIndexer filetype="Android Room SQL" implementationClass="com.android.tools.idea.lang.androidSql.refactoring.AndroidSqlIdIndexer"/>
    <usageTypeProvider implementation="com.android.tools.idea.lang.androidSql.refactoring.AndroidSqlUsageTypeProvider"/>

    <localInspection groupPath="Android"
                     groupName="Room"
                     language="RoomSql"
                     shortName="AndroidUnresolvedRoomSqlReference"
                     enabledByDefault="true"
                     level="ERROR"
                     implementationClass="com.android.tools.idea.lang.androidSql.AndroidSqlUnresolvedReferenceInspection"
                     displayName="Unresolved reference in Room SQL"/>

    <lang.braceMatcher language="RoomSql" implementationClass="com.android.tools.idea.lang.androidSql.AndroidSqlPairedBraceMatcher"/>
    <lang.quoteHandler language="RoomSql" implementationClass="com.android.tools.idea.lang.androidSql.AndroidSqlQuoteHandler"/>

    <!--  Room support  -->
    <useScopeEnlarger implementation="com.android.tools.idea.lang.androidSql.room.RoomUseScopeEnlarger"/>
    <moduleService serviceImplementation="com.android.tools.idea.lang.androidSql.room.RoomSchemaManager"/>
    <projectService serviceImplementation="com.android.tools.idea.lang.androidSql.room.RoomDependencyChecker"/>
    <referencesSearch implementation="com.android.tools.idea.lang.androidSql.room.RoomReferenceSearchExecutor"/>
    <vetoRenameCondition implementation="com.android.tools.idea.lang.androidSql.AndroidSqlRenameVetoCondition"/>
    <localInspection groupPath="Android"
                     groupName="Room"
                     language="RoomSql"
                     shortName="AndroidRoomQuestionMarkBindParameter"
                     enabledByDefault="true"
                     level="ERROR"
                     implementationClass="com.android.tools.idea.lang.androidSql.room.RoomBindParameterSyntaxInspection"
                     displayName="'?' used as parameter in a Room query."/>

    <!-- Multidex keep files support -->
    <fileType name="MultiDexKeep" implementationClass="com.android.tools.idea.lang.multiDexKeep.MultiDexKeepFileType"
              fileNames="multidex-config.txt" language="MultiDexKeep" fieldName="INSTANCE"/>
    <lang.parserDefinition language="MultiDexKeep" implementationClass="com.android.tools.idea.lang.multiDexKeep.MultiDexKeepParserDefinition"/>
  </extensions>

  <extensions defaultExtensionNs="com.android.tools.idea.lang.androidSql">
    <contextProvider implementation="com.android.tools.idea.lang.androidSql.room.RoomSqlContext$Provider" />
  </extensions>

  <extensions defaultExtensionNs="org.intellij.intelliLang">
    <injectionConfig config="injections/roomSqlInjections.xml"/>
  </extensions>
</idea-plugin><|MERGE_RESOLUTION|>--- conflicted
+++ resolved
@@ -31,22 +31,13 @@
               extensions="aidl"/>
     <lang.parserDefinition language="AIDL" implementationClass="com.android.tools.idea.lang.aidl.AidlParserDefinition"/>
     <lang.syntaxHighlighter language="AIDL"
-<<<<<<< HEAD
-                                   implementationClass="com.android.tools.idea.lang.aidl.highlight.AidlSyntaxHighlighter"/>
-=======
                             implementationClass="com.android.tools.idea.lang.aidl.highlight.AidlSyntaxHighlighter"/>
->>>>>>> 7af60d2c
     <annotator language="AIDL" implementationClass="com.android.tools.idea.lang.aidl.highlight.AidlClassNameAnnotator" order="first"/>
     <lang.commenter language="AIDL" implementationClass="com.intellij.lang.java.JavaCommenter"/>
     <lang.findUsagesProvider language="AIDL" implementationClass="com.android.tools.idea.lang.aidl.findUsages.AidlFindUsageProvider"/>
     <findUsagesHandlerFactory implementation="com.android.tools.idea.lang.aidl.findUsages.AidlFindUsageHandlerFactory"/>
 
     <!-- Proguard support -->
-<<<<<<< HEAD
-    <fileType name="ProGuard File" implementationClass="com.android.tools.idea.lang.proguard.ProguardFileType" language="PROGUARD"
-              patterns="*.pro;proguard-*.txt;proguard.cfg" fieldName="INSTANCE"/>
-    <lang.parserDefinition language="PROGUARD" implementationClass="com.android.tools.idea.lang.proguard.ProguardParserDefinition"/>
-=======
     <fileType name="Shrinker Config File"
               implementationClass="com.android.tools.idea.lang.proguardR8.ProguardR8FileType"
               fieldName="INSTANCE"
@@ -54,7 +45,6 @@
               extensions="pro"
               fileNames="proguard.cfg"
               patterns="proguard-*.txt"/>
->>>>>>> 7af60d2c
 
     <lang.parserDefinition language="SHRINKER_CONFIG"
                            implementationClass="com.android.tools.idea.lang.proguardR8.parser.ProguardR8ParserDefinition"/>
@@ -130,14 +120,6 @@
         language="SHRINKER_CONFIG"
         implementationClass="com.android.tools.idea.lang.proguardR8.ProguardR8InspectionSuppressor"/>
 
-<<<<<<< HEAD
-    <lang.syntaxHighlighter language="PROGUARD"
-                                   implementationClass="com.android.tools.idea.lang.proguard.ProguardSyntaxHighlighter"/>
-    <lang.commenter language="PROGUARD" implementationClass="com.android.tools.idea.lang.proguard.ProguardCommenter"/>
-    <completion.contributor language="PROGUARD" implementationClass="com.android.tools.idea.lang.proguard.ProguardCompletionContributor"/>
-
-=======
->>>>>>> 7af60d2c
     <!-- Renderscript -->
     <fileType name="Android RenderScript"
               implementationClass="com.android.tools.idea.lang.rs.AndroidRenderscriptFileType"
