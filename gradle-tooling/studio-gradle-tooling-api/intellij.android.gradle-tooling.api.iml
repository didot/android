<?xml version="1.0" encoding="UTF-8"?>
<module type="JAVA_MODULE" version="4">
<<<<<<< HEAD
  <component name="FacetManager">
    <facet type="kotlin-language" name="Kotlin">
      <configuration version="5" platform="JVM 1.8" allPlatforms="JVM [1.8]" useProjectSettings="false">
        <compilerSettings>
          <option name="additionalArguments" value="-version -Xjvm-default=enable" />
        </compilerSettings>
        <compilerArguments>
          <stringArguments>
            <stringArg name="jvmTarget" arg="1.8" />
            <stringArg name="apiVersion" arg="1.4" />
            <stringArg name="languageVersion" arg="1.4" />
          </stringArguments>
        </compilerArguments>
      </configuration>
    </facet>
  </component>
  <component name="NewModuleRootManager" LANGUAGE_LEVEL="JDK_1_7" inherit-compiler-output="true">
=======
  <component name="NewModuleRootManager" LANGUAGE_LEVEL="JDK_1_8" inherit-compiler-output="true">
>>>>>>> ad5b6ee3
    <exclude-output />
    <content url="file://$MODULE_DIR$">
      <sourceFolder url="file://$MODULE_DIR$/src" isTestSource="false" />
    </content>
    <orderEntry type="inheritedJdk" />
    <orderEntry type="sourceFolder" forTests="false" />
    <orderEntry type="library" name="jetbrains-annotations" level="project" />
  </component>
</module><|MERGE_RESOLUTION|>--- conflicted
+++ resolved
@@ -1,26 +1,6 @@
 <?xml version="1.0" encoding="UTF-8"?>
 <module type="JAVA_MODULE" version="4">
-<<<<<<< HEAD
-  <component name="FacetManager">
-    <facet type="kotlin-language" name="Kotlin">
-      <configuration version="5" platform="JVM 1.8" allPlatforms="JVM [1.8]" useProjectSettings="false">
-        <compilerSettings>
-          <option name="additionalArguments" value="-version -Xjvm-default=enable" />
-        </compilerSettings>
-        <compilerArguments>
-          <stringArguments>
-            <stringArg name="jvmTarget" arg="1.8" />
-            <stringArg name="apiVersion" arg="1.4" />
-            <stringArg name="languageVersion" arg="1.4" />
-          </stringArguments>
-        </compilerArguments>
-      </configuration>
-    </facet>
-  </component>
-  <component name="NewModuleRootManager" LANGUAGE_LEVEL="JDK_1_7" inherit-compiler-output="true">
-=======
   <component name="NewModuleRootManager" LANGUAGE_LEVEL="JDK_1_8" inherit-compiler-output="true">
->>>>>>> ad5b6ee3
     <exclude-output />
     <content url="file://$MODULE_DIR$">
       <sourceFolder url="file://$MODULE_DIR$/src" isTestSource="false" />
@@ -28,5 +8,6 @@
     <orderEntry type="inheritedJdk" />
     <orderEntry type="sourceFolder" forTests="false" />
     <orderEntry type="library" name="jetbrains-annotations" level="project" />
+    <orderEntry type="library" name="kotlin-stdlib-jdk8" level="project" />
   </component>
 </module>